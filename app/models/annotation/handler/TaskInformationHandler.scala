--- conflicted
+++ resolved
@@ -33,11 +33,7 @@
     } yield {
       new AnnotationRestrictions {
         override def allowAccess(user: Option[User]) =
-<<<<<<< HEAD
-          user.exists(_.isTeamManagerOf(project._team))
-=======
-          user.exists(_.isTeamManagerOfBLOCKING(task._team))
->>>>>>> 18573190
+          user.exists(_.isTeamManagerOfBLOCKING(project._team))
       }
     }
 }