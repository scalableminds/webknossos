--- conflicted
+++ resolved
@@ -16,17 +16,7 @@
 ### Changed
 
 ### Fixed
-<<<<<<< HEAD
-- Fixed unintended dependencies between segments of different volume layers which used the same segment id. Now, using the same segment id for segments in different volume layers should work without any problems. [#6960](https://github.com/scalableminds/webknossos/pull/6960)
-- Fixed incorrect initial tab when clicking "Show Annotations" for a user in the user list. Also, the datasets tab was removed from that page as it was the same as the datasets table from the main dashboard. [#6957](https://github.com/scalableminds/webknossos/pull/6957)
-- Fixed that unsaved changes were shown when opening an annotation, although there weren't any. [#6972](https://github.com/scalableminds/webknossos/pull/6972)
-- Fixed misleading email about successful dataset upload, which was in some cases sent even for unusable datasets. [#6977](https://github.com/scalableminds/webknossos/pull/6977)
-- Fixed upload of skeleton annotations with no trees, only bounding boxes, being incorrectly rejected. [#6985](https://github.com/scalableminds/webknossos/pull/6985)
-- Fixed that Google Cloud Storage URLs with bucket names containing underscores could not be parsed. [#6998](https://github.com/scalableminds/webknossos/pull/6998)
-- Fixed regression that caused public datasets to crash when not being logged in. [#7010](https://github.com/scalableminds/webknossos/pull/7010)
 - The fill_value property of zarr dataset is now used when it is not a number. [#7017](https://github.com/scalableminds/webknossos/pull/7017)
-=======
->>>>>>> b0368cc6
 
 ### Removed
 
