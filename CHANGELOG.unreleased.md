--- conflicted
+++ resolved
@@ -11,18 +11,7 @@
 [Commits](https://github.com/scalableminds/webknossos/compare/21.07.0...HEAD)
 
 ### Added
-<<<<<<< HEAD
-- Added the possibility for admins to set long-running jobs to a “manually repaired” state. [#5530](https://github.com/scalableminds/webknossos/pull/5530)
-- Added compatibility with newer JREs, tested with 8, 11 and 14. [#5558](https://github.com/scalableminds/webknossos/pull/5558)
-- The toolbar contains two  additional tools: [#5384](https://github.com/scalableminds/webknossos/pull/5384)
-  - one for the skeleton mode (similar to the existing move tool).
-  - one for erasing volume data (similar to right-dragging with the previous brush/trace tool)
-- Added colored icons to the status entries in the job list. [#5572](https://github.com/scalableminds/webknossos/pull/5594)
-- Back-end side analytics are now sent to events-relay.webknossos.org by default. You can opt out by setting `backendAnalytics.uri` to empty in your config. [5607](https://github.com/scalableminds/webknossos/pull/5607)
 - Added a route to call new webknossos-worker job for nuclei inferral. [#5626](https://github.com/scalableminds/webknossos/pull/5626)
-=======
-- 
->>>>>>> 6db5b758
 
 ### Changed
 - 
