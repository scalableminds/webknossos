--- conflicted
+++ resolved
@@ -3,16 +3,11 @@
 import com.google.inject.Inject
 import com.scalableminds.util.cache.AlfuFoxCache
 import com.scalableminds.util.geometry.Vec3Int
-<<<<<<< HEAD
-import com.scalableminds.util.tools.{Fox, FoxImplicits, TimeLogger}
-import com.scalableminds.webknossos.datastore.EditableMapping.{AgglomerateEdge, AgglomerateGraph, EditableMappingProto}
-=======
 import com.scalableminds.util.time.Instant
 import com.scalableminds.util.tools.{Fox, FoxImplicits}
 import com.scalableminds.webknossos.datastore.AgglomerateGraph.AgglomerateGraph
 import com.scalableminds.webknossos.datastore.EditableMappingInfo.EditableMappingInfo
 import com.scalableminds.webknossos.datastore.SegmentToAgglomerateProto.SegmentToAgglomerateProto
->>>>>>> eab96fee
 import com.scalableminds.webknossos.datastore.SkeletonTracing.{Edge, Tree}
 import com.scalableminds.webknossos.datastore.VolumeTracing.VolumeTracing
 import com.scalableminds.webknossos.datastore.VolumeTracing.VolumeTracing.ElementClass
@@ -26,24 +21,17 @@
   IsosurfaceService,
   IsosurfaceServiceHolder
 }
-import com.scalableminds.webknossos.datastore.storage.TemporaryStore
 import com.scalableminds.webknossos.tracingstore.tracings.{
   KeyValueStoreImplicits,
   TracingDataStore,
-  VersionedKey,
   VersionedKeyValuePair
 }
 import com.scalableminds.webknossos.tracingstore.{TSRemoteDatastoreClient, TSRemoteWebKnossosClient}
 import com.typesafe.scalalogging.LazyLogging
-<<<<<<< HEAD
-import net.liftweb.common.{Box, Empty, Full}
-=======
 import net.liftweb.common.{Box, Empty, Failure, Full}
->>>>>>> eab96fee
 import net.liftweb.util.Helpers.tryo
-import org.jgrapht.alg.connectivity.ConnectivityInspector
 import org.jgrapht.alg.flow.PushRelabelMFImpl
-import org.jgrapht.graph.{DefaultEdge, DefaultUndirectedGraph, DefaultWeightedEdge, SimpleWeightedGraph}
+import org.jgrapht.graph.{DefaultWeightedEdge, SimpleWeightedGraph}
 import play.api.libs.json.{JsObject, JsValue, Json, OFormat}
 
 import java.nio.file.Paths
@@ -86,25 +74,17 @@
     val tracingDataStore: TracingDataStore,
     val isosurfaceServiceHolder: IsosurfaceServiceHolder,
     val remoteDatastoreClient: TSRemoteDatastoreClient,
-    val remoteWebKnossosClient: TSRemoteWebKnossosClient,
-    val previousMaterializedEditableMappingCache: TemporaryStore[(String, Long), VersionedKeyValuePair[EditableMapping]]
+    val remoteWebKnossosClient: TSRemoteWebKnossosClient
 )(implicit ec: ExecutionContext)
     extends KeyValueStoreImplicits
     with FallbackDataHelper
     with FoxImplicits
-<<<<<<< HEAD
-    with ProtoGeometryImplicits
-    with LazyLogging {
-
-  def generateId: String = UUID.randomUUID.toString // TODO make private again
-=======
     with LazyLogging
     with ProtoGeometryImplicits {
 
   val defaultSegmentToAgglomerateChunkSize: Int = 64 * 1024 // max. 1 MiB chunks (two 8-byte numbers per element)
 
   private def generateId: String = UUID.randomUUID.toString
->>>>>>> eab96fee
 
   val binaryDataService = new BinaryDataService(Paths.get(""), 100, None, None, None)
   isosurfaceServiceHolder.tracingStoreIsosurfaceConfig = (binaryDataService, 30 seconds, 1)
@@ -116,17 +96,6 @@
   private lazy val segmentToAgglomerateChunkCache: AlfuFoxCache[(String, Long, Long), Seq[(Long, Long)]] =
     AlfuFoxCache()
 
-<<<<<<< HEAD
-  def newestMaterializedPersistedVersion(editableMappingId: String, desiredVersion: Long): Fox[Long] =
-    tracingDataStore.editableMappings.getVersion(editableMappingId,
-                                                 version = Some(desiredVersion),
-                                                 mayBeEmpty = Some(true),
-                                                 emptyFallback = Some(0L))
-
-  def listVersions(mappingId: String): Fox[Seq[Long]] = tracingDataStore.editableMappings.listVersions(mappingId)
-
-  def infoJson(tracingId: String, editableMapping: EditableMapping, editableMappingId: String): Fox[JsObject] =
-=======
   private lazy val agglomerateToGraphCache: AlfuFoxCache[(String, Long, Long), AgglomerateGraph] =
     AlfuFoxCache(maxEntries = 50)
 
@@ -134,7 +103,6 @@
                editableMappingInfo: EditableMappingInfo,
                editableMappingId: String,
                version: Option[Long]): Fox[JsObject] =
->>>>>>> eab96fee
     for {
       version <- getClosestMaterializableVersionOrZero(editableMappingId, version)
     } yield
@@ -159,22 +127,6 @@
     } yield (newId, newEditableMappingInfo)
   }
 
-<<<<<<< HEAD
-  def save(newId: String, editableMapping: EditableMappingProto): Fox[Unit] =
-    for {
-      _ <- tracingDataStore.editableMappings.put(newId, 0L, toProtoBytes(editableMapping))
-    } yield ()
-
-  def exists(editableMappingId: String): Fox[Boolean] =
-    for {
-      versionOrMinusOne: Long <- tracingDataStore.editableMappings.getVersion(editableMappingId,
-                                                                              mayBeEmpty = Some(true),
-                                                                              version = Some(0L),
-                                                                              emptyFallback = Some(-1L))
-    } yield versionOrMinusOne >= 0
-
-=======
->>>>>>> eab96fee
   def duplicate(editableMappingIdOpt: Option[String],
                 version: Option[Long],
                 remoteFallbackLayer: RemoteFallbackLayer,
@@ -230,120 +182,6 @@
     } yield Json.toJson(updateActionGroupsJs)
   }
 
-<<<<<<< HEAD
-  def get(editableMappingId: String,
-          remoteFallbackLayer: RemoteFallbackLayer,
-          userToken: Option[String],
-          version: Option[Long] = None): Fox[EditableMapping] =
-    for {
-      desiredVersion <- findDesiredOrNewestPossibleVersion(editableMappingId, version)
-      materialized <- getWithCache(editableMappingId, remoteFallbackLayer, userToken, desiredVersion)
-    } yield materialized
-
-  private def getWithCache(editableMappingId: String,
-                           remoteFallbackLayer: RemoteFallbackLayer,
-                           userToken: Option[String],
-                           desiredVersion: Long,
-  ): Fox[EditableMapping] = {
-    val key = EditableMappingKey(editableMappingId, remoteFallbackLayer, userToken, desiredVersion)
-    materializedEditableMappingCache.getOrLoad(
-      key,
-      key =>
-        TimeLogger.logTimeF("getVersioned", logger)(
-          getVersioned(key.editableMappingId, key.remoteFallbackLayer, key.userToken, key.desiredVersion))
-    )
-  }
-
-  // TODO: cache previous materialized! remove older from cache
-
-  private def getVersioned(editableMappingId: String,
-                           remoteFallbackLayer: RemoteFallbackLayer,
-                           userToken: Option[String],
-                           desiredVersion: Long,
-  ): Fox[EditableMapping] =
-    for {
-      _ <- Fox.successful(logger.info("loading materialized editable mapping from fossildb..."))
-      closestMaterializedVersion: VersionedKeyValuePair[EditableMapping] <- TimeLogger.logTimeF(
-        "load existing from cache or db",
-        logger)(
-        getClosestMaterializedVersion(editableMappingId, desiredVersion)
-      )
-      materialized <- TimeLogger.logTimeF("applyPendingUpdates", logger)(
-        applyPendingUpdates(
-          editableMappingId,
-          desiredVersion,
-          closestMaterializedVersion.value,
-          remoteFallbackLayer,
-          closestMaterializedVersion.version,
-          userToken
-        ))
-      _ <- Fox.runIf(shouldPersistMaterialized(closestMaterializedVersion.version, desiredVersion)) {
-        TimeLogger.logTimeF("save new", logger)(
-          tracingDataStore.editableMappings.put(editableMappingId, desiredVersion, materialized.toProto))
-      }
-      _ <- previousMaterializedEditableMappingCache.insert(
-        (editableMappingId, desiredVersion),
-        VersionedKeyValuePair(VersionedKey(editableMappingId, desiredVersion), materialized),
-        to = Some(5 minutes))
-    } yield materialized
-
-  private def getClosestMaterializedVersion(editableMappingId: String,
-                                            desiredVersion: Long): Fox[VersionedKeyValuePair[EditableMapping]] = {
-    // TODO: direct cache hit won’t happen, as we expect to find desiredVersion - 1. However, we need to find out if the fossildb has desiredVersion itself.
-    // fossildb version check is needed
-    val newestMaterializedVersion = newestMaterializedPersistedVersion(editableMappingId, desiredVersion)
-    val fromCacheOpt = previousMaterializedEditableMappingCache.find((editableMappingId, desiredVersion))
-    fromCacheOpt match {
-      case Some(fromCache) =>
-        logger.info("Cache hit!")
-        Fox.successful(fromCache)
-      case None =>
-        tracingDataStore.editableMappings.get(editableMappingId, Some(desiredVersion))(
-          bytes =>
-            TimeLogger
-              .logTime("protoFromBytes", logger)(fromProtoBytes[EditableMappingProto](bytes))
-              .map(proto => TimeLogger.logTime("fromProto", logger)(EditableMapping.fromProto(proto))))
-    }
-  }
-
-  private def shouldPersistMaterialized(previouslyMaterializedVersion: Long, newVersion: Long): Boolean =
-    newVersion > previouslyMaterializedVersion && newVersion % 10 == 5
-
-  private def findDesiredOrNewestPossibleVersion(editableMappingId: String, desiredVersion: Option[Long]): Fox[Long] =
-    /*
-     * Determines the newest saved version from the updates column.
-     * if there are no updates at all, assume mapping is brand new,
-     * hence the emptyFallbck tracing.version)
-     */
-    for {
-      newestUpdateVersion <- newestMaterializableVersion(editableMappingId)
-    } yield {
-      desiredVersion match {
-        case None              => newestUpdateVersion
-        case Some(desiredSome) => math.min(desiredSome, newestUpdateVersion)
-      }
-    }
-
-  private def applyPendingUpdates(editableMappingId: String,
-                                  desiredVersion: Long,
-                                  existingEditableMapping: EditableMapping,
-                                  remoteFallbackLayer: RemoteFallbackLayer,
-                                  existingVersion: Long,
-                                  userToken: Option[String]): Fox[EditableMapping] = {
-
-    def updateIter(mappingFox: Fox[EditableMapping],
-                   remainingUpdates: List[EditableMappingUpdateAction]): Fox[EditableMapping] =
-      mappingFox.futureBox.flatMap {
-        case Empty => Fox.empty
-        case Full(mapping) =>
-          remainingUpdates match {
-            case List() => Fox.successful(mapping)
-            case head :: tail =>
-              updateIter(applyOneUpdate(mapping, head, remoteFallbackLayer, userToken), tail)
-          }
-        case _ => mappingFox
-      }
-=======
   def getInfo(editableMappingId: String,
               version: Option[Long] = None,
               remoteFallbackLayer: RemoteFallbackLayer,
@@ -351,103 +189,12 @@
     for {
       (info, _) <- getInfoAndActualVersion(editableMappingId, version, remoteFallbackLayer, userToken)
     } yield info
->>>>>>> eab96fee
 
   def getInfoAndActualVersion(editableMappingId: String,
                               requestedVersion: Option[Long] = None,
                               remoteFallbackLayer: RemoteFallbackLayer,
                               userToken: Option[String]): Fox[(EditableMappingInfo, Long)] =
     for {
-<<<<<<< HEAD
-      pendingUpdates <- findPendingUpdates(editableMappingId, existingVersion, desiredVersion)
-      appliedEditableMapping <- updateIter(Some(existingEditableMapping), pendingUpdates)
-    } yield appliedEditableMapping
-  }
-
-  private def applyOneUpdate(mapping: EditableMapping,
-                             update: EditableMappingUpdateAction,
-                             remoteFallbackLayer: RemoteFallbackLayer,
-                             userToken: Option[String]): Fox[EditableMapping] =
-    update match {
-      case splitAction: SplitAgglomerateUpdateAction =>
-        TimeLogger.logTimeF("applySplit", logger)(
-          applySplitAction(mapping, splitAction, remoteFallbackLayer, userToken))
-      case mergeAction: MergeAgglomerateUpdateAction =>
-        TimeLogger.logTimeF("applyMerge", logger)(
-          applyMergeAction(mapping, mergeAction, remoteFallbackLayer, userToken))
-    }
-
-  private def applySplitAction(mapping: EditableMapping,
-                               update: SplitAgglomerateUpdateAction,
-                               remoteFallbackLayer: RemoteFallbackLayer,
-                               userToken: Option[String]): Fox[EditableMapping] =
-    for {
-      agglomerateGraph <- agglomerateGraphForId(mapping, update.agglomerateId, remoteFallbackLayer, userToken)
-      segmentId1 <- findSegmentIdAtPosition(remoteFallbackLayer, update.segmentPosition1, update.mag, userToken)
-      segmentId2 <- findSegmentIdAtPosition(remoteFallbackLayer, update.segmentPosition2, update.mag, userToken)
-      largestExistingAgglomerateId <- largestAgglomerateId(mapping, remoteFallbackLayer, userToken)
-      agglomerateId2 = largestExistingAgglomerateId + 1L
-      (graph1, graph2) = splitGraph(agglomerateGraph, segmentId1, segmentId2)
-      splitSegmentToAgglomerate = graph2.segments.map(_ -> agglomerateId2).toMap
-    } yield
-      EditableMapping(
-        mapping.baseMappingName,
-        segmentToAgglomerate = mapping.segmentToAgglomerate ++ splitSegmentToAgglomerate,
-        agglomerateToGraph = mapping.agglomerateToGraph ++ Map(update.agglomerateId -> graph1,
-                                                               agglomerateId2 -> graph2),
-        createdTimestamp = mapping.createdTimestamp
-      )
-
-  private def splitGraph(agglomerateGraph: AgglomerateGraph,
-                         segmentId1: Long,
-                         segmentId2: Long): (AgglomerateGraph, AgglomerateGraph) = {
-    val edgesAndAffinitiesMinusOne: Seq[(AgglomerateEdge, Float)] =
-      agglomerateGraph.edges.zip(agglomerateGraph.affinities).filterNot {
-        case (AgglomerateEdge(from, to, _), _) =>
-          (from == segmentId1 && to == segmentId2) || (from == segmentId2 && to == segmentId1)
-      }
-    val graph1Nodes: Set[Long] = TimeLogger.logTime("connected component 2", logger)(
-      computeConnectedComponent(startNode = segmentId1,
-                                agglomerateGraph.segments,
-                                edgesAndAffinitiesMinusOne.map(_._1)))
-    val graph1NodesWithPositions = agglomerateGraph.segments.zip(agglomerateGraph.positions).filter {
-      case (seg, _) => graph1Nodes.contains(seg)
-    }
-    val graph1EdgesWithAffinities = edgesAndAffinitiesMinusOne.filter {
-      case (e, _) => graph1Nodes.contains(e.source) && graph1Nodes.contains(e.target)
-    }
-    val graph1 = AgglomerateGraph(
-      segments = graph1NodesWithPositions.map(_._1),
-      edges = graph1EdgesWithAffinities.map(_._1),
-      positions = graph1NodesWithPositions.map(_._2),
-      affinities = graph1EdgesWithAffinities.map(_._2),
-    )
-
-    val graph2Nodes: Set[Long] = agglomerateGraph.segments.toSet.diff(graph1Nodes)
-    val graph2NodesWithPositions = agglomerateGraph.segments.zip(agglomerateGraph.positions).filter {
-      case (seg, _) => graph2Nodes.contains(seg)
-    }
-    val graph2EdgesWithAffinities = edgesAndAffinitiesMinusOne.filter {
-      case (e, _) => graph2Nodes.contains(e.source) && graph2Nodes.contains(e.target)
-    }
-    val graph2 = AgglomerateGraph(
-      segments = graph2NodesWithPositions.map(_._1),
-      edges = graph2EdgesWithAffinities.map(_._1),
-      positions = graph2NodesWithPositions.map(_._2),
-      affinities = graph2EdgesWithAffinities.map(_._2),
-    )
-    (graph1, graph2)
-  }
-
-  private def computeConnectedComponent(startNode: Long, nodes: Seq[Long], edges: Seq[AgglomerateEdge]): Set[Long] = {
-    val g = new DefaultUndirectedGraph[Long, DefaultEdge](classOf[DefaultEdge])
-    nodes.foreach(g.addVertex)
-    edges.foreach { e =>
-      g.addEdge(e.source, e.target)
-    }
-    new ConnectivityInspector(g).connectedSetOf(startNode).asScala.toSet
-  }
-=======
       desiredVersion <- getClosestMaterializableVersionOrZero(editableMappingId, requestedVersion)
       materializedInfo <- materializedInfoCache.getOrLoad(
         (editableMappingId, desiredVersion),
@@ -461,7 +208,6 @@
       actionsWithTimestamp <- Fox.successful(updateActionGroup.actions.map(_.addTimestamp(updateActionGroup.timestamp)))
       _ <- tracingDataStore.editableMappingUpdates.put(editableMappingId, newVersion, actionsWithTimestamp)
     } yield ()
->>>>>>> eab96fee
 
   def applyPendingUpdates(editableMappingId: String,
                           desiredVersion: Long,
