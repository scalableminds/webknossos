import type {
  APIAnnotation,
  APIAnnotationVisibility,
  APIDataLayer,
  APIDataset,
  APIMeshFile,
  APIUserCompact,
  EditableLayerProperties,
} from "types/api_flow_types";
import type {
  MappingType,
  UserBoundingBox,
  UserBoundingBoxWithoutId,
  UserBoundingBoxWithoutIdMaybe,
} from "oxalis/store";
import type { Vector3 } from "oxalis/constants";
import _ from "lodash";
import { Dispatch } from "redux";
import Deferred from "libs/deferred";

type InitializeAnnotationAction = ReturnType<typeof initializeAnnotationAction>;
type SetAnnotationNameAction = ReturnType<typeof setAnnotationNameAction>;
type SetAnnotationVisibilityAction = ReturnType<typeof setAnnotationVisibilityAction>;
export type EditAnnotationLayerAction = ReturnType<typeof editAnnotationLayerAction>;
type SetAnnotationDescriptionAction = ReturnType<typeof setAnnotationDescriptionAction>;
type SetAnnotationAllowUpdateAction = ReturnType<typeof setAnnotationAllowUpdateAction>;
type SetBlockedByUserAction = ReturnType<typeof setBlockedByUserAction>;
type SetUserBoundingBoxesAction = ReturnType<typeof setUserBoundingBoxesAction>;
type FinishedResizingUserBoundingBoxAction = ReturnType<
  typeof finishedResizingUserBoundingBoxAction
>;
type AddUserBoundingBoxesAction = ReturnType<typeof addUserBoundingBoxesAction>;
type AddNewUserBoundingBox = ReturnType<typeof addUserBoundingBoxAction>;
type ChangeUserBoundingBoxAction = ReturnType<typeof changeUserBoundingBoxAction>;
type DeleteUserBoundingBox = ReturnType<typeof deleteUserBoundingBoxAction>;
export type UpdateIsosurfaceVisibilityAction = ReturnType<typeof updateIsosurfaceVisibilityAction>;
export type MaybeFetchMeshFilesAction = ReturnType<typeof maybeFetchMeshFilesAction>;
export type TriggerIsosurfaceDownloadAction = ReturnType<typeof triggerIsosurfaceDownloadAction>;
export type RefreshIsosurfacesAction = ReturnType<typeof refreshIsosurfacesAction>;
export type RefreshIsosurfaceAction = ReturnType<typeof refreshIsosurfaceAction>;
export type StartedLoadingIsosurfaceAction = ReturnType<typeof startedLoadingIsosurfaceAction>;
export type FinishedLoadingIsosurfaceAction = ReturnType<typeof finishedLoadingIsosurfaceAction>;
export type UpdateMeshFileListAction = ReturnType<typeof updateMeshFileListAction>;
export type UpdateCurrentMeshFileAction = ReturnType<typeof updateCurrentMeshFileAction>;
export type ImportIsosurfaceFromStlAction = ReturnType<typeof importIsosurfaceFromStlAction>;
export type RemoveIsosurfaceAction = ReturnType<typeof removeIsosurfaceAction>;
export type AddAdHocIsosurfaceAction = ReturnType<typeof addAdHocIsosurfaceAction>;
export type AddPrecomputedIsosurfaceAction = ReturnType<typeof addPrecomputedIsosurfaceAction>;
export type SetOthersMayEditForAnnotationAction = ReturnType<
  typeof setOthersMayEditForAnnotationAction
>;

export type AnnotationActionTypes =
  | InitializeAnnotationAction
  | SetAnnotationNameAction
  | SetAnnotationVisibilityAction
  | EditAnnotationLayerAction
  | SetAnnotationDescriptionAction
  | SetAnnotationAllowUpdateAction
  | SetBlockedByUserAction
  | SetUserBoundingBoxesAction
  | ChangeUserBoundingBoxAction
  | FinishedResizingUserBoundingBoxAction
  | AddNewUserBoundingBox
  | DeleteUserBoundingBox
  | AddUserBoundingBoxesAction
  | MaybeFetchMeshFilesAction
  | UpdateIsosurfaceVisibilityAction
  | TriggerIsosurfaceDownloadAction
  | RefreshIsosurfacesAction
  | RefreshIsosurfaceAction
  | StartedLoadingIsosurfaceAction
  | FinishedLoadingIsosurfaceAction
  | UpdateMeshFileListAction
  | UpdateCurrentMeshFileAction
  | ImportIsosurfaceFromStlAction
  | RemoveIsosurfaceAction
  | AddAdHocIsosurfaceAction
  | AddPrecomputedIsosurfaceAction
  | SetOthersMayEditForAnnotationAction;

export type UserBoundingBoxAction =
  | SetUserBoundingBoxesAction
  | AddNewUserBoundingBox
  | DeleteUserBoundingBox
  | AddUserBoundingBoxesAction
  | FinishedResizingUserBoundingBoxAction;

export const AllUserBoundingBoxActions = [
  "SET_USER_BOUNDING_BOXES",
  "ADD_NEW_USER_BOUNDING_BOX",
  "CHANGE_USER_BOUNDING_BOX",
  "FINISHED_RESIZING_USER_BOUNDING_BOX",
  "DELETE_USER_BOUNDING_BOX",
  "ADD_USER_BOUNDING_BOXES",
];
export const initializeAnnotationAction = (annotation: APIAnnotation) =>
  ({
    type: "INITIALIZE_ANNOTATION",
    annotation,
  } as const);

export const setAnnotationNameAction = (name: string) =>
  ({
    type: "SET_ANNOTATION_NAME",
    name,
  } as const);

export const setAnnotationVisibilityAction = (visibility: APIAnnotationVisibility) =>
  ({
    type: "SET_ANNOTATION_VISIBILITY",
    visibility,
  } as const);

export const editAnnotationLayerAction = (
  tracingId: string,
  layerProperties: EditableLayerProperties,
) =>
  ({
    type: "EDIT_ANNOTATION_LAYER",
    tracingId,
    layerProperties,
  } as const);

export const setAnnotationDescriptionAction = (description: string) =>
  ({
    type: "SET_ANNOTATION_DESCRIPTION",
    description,
  } as const);

export const setAnnotationAllowUpdateAction = (allowUpdate: boolean) =>
  ({
    type: "SET_ANNOTATION_ALLOW_UPDATE",
    allowUpdate,
  } as const);

export const setBlockedByUserAction = (blockedByUser: APIUserCompact | null | undefined) =>
  ({
    type: "SET_BLOCKED_BY_USER",
    blockedByUser,
  } as const);

// Strictly speaking this is no annotation action but a tracing action, as the boundingBox is saved with
// the tracing, hence no ANNOTATION in the action type.
export const setUserBoundingBoxesAction = (userBoundingBoxes: Array<UserBoundingBox>) =>
  ({
    type: "SET_USER_BOUNDING_BOXES",
    userBoundingBoxes,
  } as const);

export const changeUserBoundingBoxAction = (id: number, newProps: UserBoundingBoxWithoutIdMaybe) =>
  ({
    type: "CHANGE_USER_BOUNDING_BOX",
    id,
    newProps,
  } as const);

export const finishedResizingUserBoundingBoxAction = (id: number) =>
  ({
    type: "FINISHED_RESIZING_USER_BOUNDING_BOX",
    id,
  } as const);

export const addUserBoundingBoxAction = (
  newBoundingBox?: UserBoundingBoxWithoutId | null | undefined,
  center?: Vector3,
) =>
  ({
    type: "ADD_NEW_USER_BOUNDING_BOX",
    newBoundingBox,
    center,
  } as const);

export const deleteUserBoundingBoxAction = (id: number) =>
  ({
    type: "DELETE_USER_BOUNDING_BOX",
    id,
  } as const);

export const addUserBoundingBoxesAction = (userBoundingBoxes: Array<UserBoundingBox>) =>
  ({
    type: "ADD_USER_BOUNDING_BOXES",
    userBoundingBoxes,
  } as const);

export const updateIsosurfaceVisibilityAction = (
  layerName: string,
  id: number,
  visibility: boolean,
) =>
  ({
    type: "UPDATE_ISOSURFACE_VISIBILITY",
    layerName,
    id,
    visibility,
  } as const);

export const maybeFetchMeshFilesAction = (
  segmentationLayer: APIDataLayer | null | undefined,
  dataset: APIDataset,
  mustRequest: boolean,
  autoActivate: boolean = true,
  callback: (meshes: Array<APIMeshFile>) => void = _.noop,
) =>
  ({
    type: "MAYBE_FETCH_MESH_FILES",
    segmentationLayer,
    dataset,
    mustRequest,
    autoActivate,
    callback,
  } as const);

<<<<<<< HEAD
export const triggerIsosurfaceDownloadAction = (
  cellName: string,
  cellId: number,
  layerName: string,
) =>
  ({
    type: "TRIGGER_ISOSURFACE_DOWNLOAD",
    cellName,
    cellId,
    layerName,
=======
export const triggerIsosurfaceDownloadAction = (cellName: string, segmentId: number) =>
  ({
    type: "TRIGGER_ISOSURFACE_DOWNLOAD",
    cellName,
    segmentId,
>>>>>>> 486b9617
  } as const);

export const refreshIsosurfacesAction = () =>
  ({
    type: "REFRESH_ISOSURFACES",
  } as const);

export const refreshIsosurfaceAction = (layerName: string, segmentId: number) =>
  ({
    type: "REFRESH_ISOSURFACE",
    layerName,
    segmentId,
  } as const);

export const startedLoadingIsosurfaceAction = (layerName: string, segmentId: number) =>
  ({
    type: "STARTED_LOADING_ISOSURFACE",
    layerName,
    segmentId,
  } as const);

export const finishedLoadingIsosurfaceAction = (layerName: string, segmentId: number) =>
  ({
    type: "FINISHED_LOADING_ISOSURFACE",
    layerName,
    segmentId,
  } as const);

export const updateMeshFileListAction = (layerName: string, meshFiles: Array<APIMeshFile>) =>
  ({
    type: "UPDATE_MESH_FILE_LIST",
    layerName,
    meshFiles,
  } as const);

export const updateCurrentMeshFileAction = (
  layerName: string,
  meshFileName: string | null | undefined,
) =>
  ({
    type: "UPDATE_CURRENT_MESH_FILE",
    layerName,
    meshFileName,
  } as const);

export const importIsosurfaceFromStlAction = (layerName: string, buffer: ArrayBuffer) =>
  ({
    type: "IMPORT_ISOSURFACE_FROM_STL",
    layerName,
    buffer,
  } as const);

export const removeIsosurfaceAction = (layerName: string, segmentId: number) =>
  ({
    type: "REMOVE_ISOSURFACE",
    layerName,
    segmentId,
  } as const);

export const addAdHocIsosurfaceAction = (
  layerName: string,
  segmentId: number,
  seedPosition: Vector3,
  mappingName: string | null | undefined,
  mappingType: MappingType | null | undefined,
) =>
  ({
    type: "ADD_AD_HOC_ISOSURFACE",
    layerName,
    segmentId,
    seedPosition,
    mappingName,
    mappingType,
  } as const);

export const addPrecomputedIsosurfaceAction = (
  layerName: string,
  segmentId: number,
  seedPosition: Vector3,
  meshFileName: string,
) =>
  ({
    type: "ADD_PRECOMPUTED_ISOSURFACE",
    layerName,
    segmentId,
    seedPosition,
    meshFileName,
  } as const);

export const setOthersMayEditForAnnotationAction = (othersMayEdit: boolean) =>
  ({
    type: "SET_OTHERS_MAY_EDIT_FOR_ANNOTATION",
    othersMayEdit,
  } as const);

export const dispatchMaybeFetchMeshFilesAsync = async (
  dispatch: Dispatch<any>,
  segmentationLayer: APIDataLayer | null | undefined,
  dataset: APIDataset,
  mustRequest: boolean,
  autoActivate: boolean = true,
): Promise<Array<APIMeshFile>> => {
  const readyDeferred = new Deferred<APIMeshFile[], unknown>();
  const action = maybeFetchMeshFilesAction(
    segmentationLayer,
    dataset,
    mustRequest,
    autoActivate,
    (meshes) => readyDeferred.resolve(meshes),
  );
  dispatch(action);
  return readyDeferred.promise();
};<|MERGE_RESOLUTION|>--- conflicted
+++ resolved
@@ -211,24 +211,16 @@
     callback,
   } as const);
 
-<<<<<<< HEAD
 export const triggerIsosurfaceDownloadAction = (
   cellName: string,
-  cellId: number,
+  segmentId: number,
   layerName: string,
 ) =>
   ({
     type: "TRIGGER_ISOSURFACE_DOWNLOAD",
     cellName,
-    cellId,
-    layerName,
-=======
-export const triggerIsosurfaceDownloadAction = (cellName: string, segmentId: number) =>
-  ({
-    type: "TRIGGER_ISOSURFACE_DOWNLOAD",
-    cellName,
-    segmentId,
->>>>>>> 486b9617
+    segmentId,
+    layerName,
   } as const);
 
 export const refreshIsosurfacesAction = () =>
