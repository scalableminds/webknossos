--- conflicted
+++ resolved
@@ -42,11 +42,7 @@
 
   beforeEach ->
 
-<<<<<<< HEAD
-    pullQueue = new PullQueue(cube, layer, boundingBox, connectionInfo, datastoreInfo)
-=======
-    pullQueue = new PullQueue(dataSetName, cube, layer, connectionInfo, datastoreInfo)
->>>>>>> 18710d6a
+    pullQueue = new PullQueue(cube, layer, connectionInfo, datastoreInfo)
 
     buckets = [new Bucket(8, [0, 0, 0, 0], null), new Bucket(8, [1, 1, 1, 1], null)]
     for bucket in buckets
