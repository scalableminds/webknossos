# Changelog (Unreleased)

All notable (yet unreleased) user-facing changes to webknossos are documented in this file.
See `CHANGELOG.released.md` for the changes which are part of official releases.

The format is based on [Keep a Changelog](http://keepachangelog.com/en/1.0.0/)
and this project adheres to [Calendar Versioning](http://calver.org/) `0Y.0M.MICRO`.
For upgrade instructions, please check the [migration guide](MIGRATIONS.released.md).

## Unreleased
[Commits](https://github.com/scalableminds/webknossos/compare/21.09.0...HEAD)

### Added
- Added a new bounding box tool that allows resizing and creating bounding boxes more easily. Additionally, the context menu now contains options to modify the bounding box close to the clicked position. [#5767](https://github.com/scalableminds/webknossos/pull/5767)

### Changed
<<<<<<< HEAD
- By default, if data is missing in one magnification, higher magnifications are used for rendering. This setting can be controlled via the left sidebar under "Render Missing Data Black". [#5862](https://github.com/scalableminds/webknossos/pull/5862)
=======
- The docker setup has been restructured, which requires changes to existing docker-compose setups. See the migration guide for details. [#5843](https://github.com/scalableminds/webknossos/pull/5843) 
>>>>>>> 8b0c1d7e

### Fixed
- Fixed a bug that the displayed value range of a histogram of a color layer wasn't applied until the slider was dragged a bit. [#5853](https://github.com/scalableminds/webknossos/pull/5853)
- Fixed a bug where admins could not share annotations with teams they were not explicitly a member of. [#5845](https://github.com/scalableminds/webknossos/pull/5845)

### Removed
-

### Breaking Change
-<|MERGE_RESOLUTION|>--- conflicted
+++ resolved
@@ -14,11 +14,8 @@
 - Added a new bounding box tool that allows resizing and creating bounding boxes more easily. Additionally, the context menu now contains options to modify the bounding box close to the clicked position. [#5767](https://github.com/scalableminds/webknossos/pull/5767)
 
 ### Changed
-<<<<<<< HEAD
+- The docker setup has been restructured, which requires changes to existing docker-compose setups. See the migration guide for details. [#5843](https://github.com/scalableminds/webknossos/pull/5843)
 - By default, if data is missing in one magnification, higher magnifications are used for rendering. This setting can be controlled via the left sidebar under "Render Missing Data Black". [#5862](https://github.com/scalableminds/webknossos/pull/5862)
-=======
-- The docker setup has been restructured, which requires changes to existing docker-compose setups. See the migration guide for details. [#5843](https://github.com/scalableminds/webknossos/pull/5843) 
->>>>>>> 8b0c1d7e
 
 ### Fixed
 - Fixed a bug that the displayed value range of a histogram of a color layer wasn't applied until the slider was dragged a bit. [#5853](https://github.com/scalableminds/webknossos/pull/5853)
