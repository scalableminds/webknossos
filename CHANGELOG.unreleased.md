--- conflicted
+++ resolved
@@ -18,11 +18,8 @@
 - Changed the time-tracking overview to show times spent in annotations and tasks and filter them by teams and projects. In the linked detail view, the tracked times can also be filtered by type (annotations or tasks) and project. [#7524](https://github.com/scalableminds/webknossos/pull/7524)
 - The time tracking api route `/api/users/:id/loggedTime`, which is used by the webknossos-libs client, and groups the times by month, now uses UTC when determining month limits, rather than the server’s local timezone. [#7524](https://github.com/scalableminds/webknossos/pull/7524)
 - Duplicated annotations are opened in a new browser tab. [#7724](https://github.com/scalableminds/webknossos/pull/7724)
-<<<<<<< HEAD
 - When proofreading segments and merging two segments, the segment item that doesn't exist anymore after the merge is automatically removed. [#7729](https://github.com/scalableminds/webknossos/pull/7729)
-=======
 - Changed some internal APIs to use spelling dataset instead of dataSet. This requires all connected datastores to be the latest version. [#7690](https://github.com/scalableminds/webknossos/pull/7690)
->>>>>>> 6c259240
 
 ### Fixed
 - Fixed that the Command modifier on MacOS wasn't treated correctly for some shortcuts. Also, instead of the Alt key, the ⌥ key is shown as a hint in the status bar on MacOS. [#7659](https://github.com/scalableminds/webknossos/pull/7659)
