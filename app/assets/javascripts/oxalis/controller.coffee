### define
jquery : $
underscore : _
./controller/plane_controller : PlaneController
./controller/arbitrary_controller : ArbitraryController
./controller/abstract_tree_controller : AbstractTreeController
./model : Model
./view : View
../libs/event_mixin : EventMixin
../libs/input : Input
./view/gui : Gui
###

VIEWPORT_WIDTH   = 380
TEXTURE_SIZE_P   = 9
DISTANCE_3D      = 140

MODE_2D          = 0
MODE_3D          = 1


class Controller

  mode : null
  view : null
  planeController : null
  arbitraryController : null
  abstractTreeController : null
  

  constructor : ->

    _.extend(@, new EventMixin())

    @fullScreen = false
    @mode = MODE_2D

    @model = new Model()

    @model.initialize(TEXTURE_SIZE_P, VIEWPORT_WIDTH, DISTANCE_3D).done =>

      # FPS stats
      stats = new Stats()
      stats.getDomElement().id = "stats"
      $("body").append stats.getDomElement() 

      @view = new View()

      @gui = @createGui()

      @planeController = new PlaneController(@model, stats, @gui)

      @arbitraryController = new ArbitraryController(@model, stats)

      @abstractTreeController = new AbstractTreeController(@model)      

      @initMouse()
      @initKeyboard()


  initMouse : ->

    # hide contextmenu, while rightclicking a canvas
    $("#render").bind "contextmenu", (event) ->
      event.preventDefault()
      return


  initKeyboard : ->
    
    # avoid scrolling while pressing space
    $(document).keydown (event) ->
      event.preventDefault() if (event.which == 32 or event.which == 18 or 37 <= event.which <= 40) and !$(":focus").length
      return

    new Input.KeyboardNoLoop(

      #View
      "t" : => 
        @view.toggleTheme()       
        @abstractTreeController.drawTree()
      "q" : => @toggleFullScreen()

      #Delete active node
      "delete" : => @deleteActiveNode()

      "c" : => @createNewTree()


      #Activate ArbitraryView
      "m" : => @toggleArbitraryView()
    )


  toggleArbitraryView : ->
    
    if @mode is MODE_2D
      @planeController.stop()
      @arbitraryController.start()
      @mode = MODE_3D
    else
      @arbitraryController.stop()
      @planeController.start()
      @mode = MODE_2D


  toggleFullScreen : ->

    if @fullScreen
      cancelFullscreen = document.webkitCancelFullScreen or document.mozCancelFullScreen or document.cancelFullScreen
      @fullScreen = false
      if cancelFullscreen
        cancelFullscreen.call(document)
    else
      body = $("body")[0]
      requestFullscreen = body.webkitRequestFullScreen or body.mozRequestFullScreen or body.requestFullScreen
      @fullScreen = true
      if requestFullscreen
        requestFullscreen.call(body, body.ALLOW_KEYBOARD_INPUT)


  createGui : ->

    { model } = @

    gui = new Gui($("#optionswindow"), model)
    gui.update()  

    model.binary.queue.set4Bit(model.user.fourBit)
    model.binary.updateLookupTable(gui.settings.brightness, gui.settings.contrast)

    gui.on
      deleteActiveNode : @deleteActiveNode
      createNewTree : @createNewTree
      setActiveTree : (id) => @setActiveTree(id)
      setActiveNode : (id) => @setActiveNode(id, false) # not centered
      deleteActiveTree : @deleteActiveTree

    gui


  deleteActiveNode : ->

    @model.route.deleteActiveNode()    


  createNewTree : ->

    @model.route.createNewTree()


  setActiveTree : (treeId) ->

    @model.route.setActiveTree(treeId)


  setActiveNode : (nodeId, centered, mergeTree) ->

    @model.route.setActiveNode(nodeId, mergeTree)
    if centered
      @centerActiveNode()


  centerActiveNode : ->

    position = @model.route.getActiveNodePos()
    if position
      @model.flycam.setPosition(position)


  deleteActiveTree : ->

<<<<<<< HEAD
    @model.route.deleteTree(true)
=======
    if @mode isnt 0
      @switch()

>>>>>>> 1e094bfb
<|MERGE_RESOLUTION|>--- conflicted
+++ resolved
@@ -1,179 +1,174 @@
-### define
-jquery : $
-underscore : _
-./controller/plane_controller : PlaneController
-./controller/arbitrary_controller : ArbitraryController
-./controller/abstract_tree_controller : AbstractTreeController
-./model : Model
-./view : View
-../libs/event_mixin : EventMixin
-../libs/input : Input
-./view/gui : Gui
-###
-
-VIEWPORT_WIDTH   = 380
-TEXTURE_SIZE_P   = 9
-DISTANCE_3D      = 140
-
-MODE_2D          = 0
-MODE_3D          = 1
-
-
-class Controller
-
-  mode : null
-  view : null
-  planeController : null
-  arbitraryController : null
-  abstractTreeController : null
-  
-
-  constructor : ->
-
-    _.extend(@, new EventMixin())
-
-    @fullScreen = false
-    @mode = MODE_2D
-
-    @model = new Model()
-
-    @model.initialize(TEXTURE_SIZE_P, VIEWPORT_WIDTH, DISTANCE_3D).done =>
-
-      # FPS stats
-      stats = new Stats()
-      stats.getDomElement().id = "stats"
-      $("body").append stats.getDomElement() 
-
-      @view = new View()
-
-      @gui = @createGui()
-
-      @planeController = new PlaneController(@model, stats, @gui)
-
-      @arbitraryController = new ArbitraryController(@model, stats)
-
-      @abstractTreeController = new AbstractTreeController(@model)      
-
-      @initMouse()
-      @initKeyboard()
-
-
-  initMouse : ->
-
-    # hide contextmenu, while rightclicking a canvas
-    $("#render").bind "contextmenu", (event) ->
-      event.preventDefault()
-      return
-
-
-  initKeyboard : ->
-    
-    # avoid scrolling while pressing space
-    $(document).keydown (event) ->
-      event.preventDefault() if (event.which == 32 or event.which == 18 or 37 <= event.which <= 40) and !$(":focus").length
-      return
-
-    new Input.KeyboardNoLoop(
-
-      #View
-      "t" : => 
-        @view.toggleTheme()       
-        @abstractTreeController.drawTree()
-      "q" : => @toggleFullScreen()
-
-      #Delete active node
-      "delete" : => @deleteActiveNode()
-
-      "c" : => @createNewTree()
-
-
-      #Activate ArbitraryView
-      "m" : => @toggleArbitraryView()
-    )
-
-
-  toggleArbitraryView : ->
-    
-    if @mode is MODE_2D
-      @planeController.stop()
-      @arbitraryController.start()
-      @mode = MODE_3D
-    else
-      @arbitraryController.stop()
-      @planeController.start()
-      @mode = MODE_2D
-
-
-  toggleFullScreen : ->
-
-    if @fullScreen
-      cancelFullscreen = document.webkitCancelFullScreen or document.mozCancelFullScreen or document.cancelFullScreen
-      @fullScreen = false
-      if cancelFullscreen
-        cancelFullscreen.call(document)
-    else
-      body = $("body")[0]
-      requestFullscreen = body.webkitRequestFullScreen or body.mozRequestFullScreen or body.requestFullScreen
-      @fullScreen = true
-      if requestFullscreen
-        requestFullscreen.call(body, body.ALLOW_KEYBOARD_INPUT)
-
-
-  createGui : ->
-
-    { model } = @
-
-    gui = new Gui($("#optionswindow"), model)
-    gui.update()  
-
-    model.binary.queue.set4Bit(model.user.fourBit)
-    model.binary.updateLookupTable(gui.settings.brightness, gui.settings.contrast)
-
-    gui.on
-      deleteActiveNode : @deleteActiveNode
-      createNewTree : @createNewTree
-      setActiveTree : (id) => @setActiveTree(id)
-      setActiveNode : (id) => @setActiveNode(id, false) # not centered
-      deleteActiveTree : @deleteActiveTree
-
-    gui
-
-
-  deleteActiveNode : ->
-
-    @model.route.deleteActiveNode()    
-
-
-  createNewTree : ->
-
-    @model.route.createNewTree()
-
-
-  setActiveTree : (treeId) ->
-
-    @model.route.setActiveTree(treeId)
-
-
-  setActiveNode : (nodeId, centered, mergeTree) ->
-
-    @model.route.setActiveNode(nodeId, mergeTree)
-    if centered
-      @centerActiveNode()
-
-
-  centerActiveNode : ->
-
-    position = @model.route.getActiveNodePos()
-    if position
-      @model.flycam.setPosition(position)
-
-
-  deleteActiveTree : ->
-
-<<<<<<< HEAD
-    @model.route.deleteTree(true)
-=======
-    if @mode isnt 0
-      @switch()
-
->>>>>>> 1e094bfb
+### define
+jquery : $
+underscore : _
+./controller/plane_controller : PlaneController
+./controller/arbitrary_controller : ArbitraryController
+./controller/abstract_tree_controller : AbstractTreeController
+./model : Model
+./view : View
+../libs/event_mixin : EventMixin
+../libs/input : Input
+./view/gui : Gui
+###
+
+VIEWPORT_WIDTH   = 380
+TEXTURE_SIZE_P   = 9
+DISTANCE_3D      = 140
+
+MODE_2D          = 0
+MODE_3D          = 1
+
+
+class Controller
+
+  mode : null
+  view : null
+  planeController : null
+  arbitraryController : null
+  abstractTreeController : null
+  
+
+  constructor : ->
+
+    _.extend(@, new EventMixin())
+
+    @fullScreen = false
+    @mode = MODE_2D
+
+    @model = new Model()
+
+    @model.initialize(TEXTURE_SIZE_P, VIEWPORT_WIDTH, DISTANCE_3D).done =>
+
+      # FPS stats
+      stats = new Stats()
+      stats.getDomElement().id = "stats"
+      $("body").append stats.getDomElement() 
+
+      @view = new View()
+
+      @gui = @createGui()
+
+      @planeController = new PlaneController(@model, stats, @gui)
+
+      @arbitraryController = new ArbitraryController(@model, stats)
+
+      @abstractTreeController = new AbstractTreeController(@model)      
+
+      @initMouse()
+      @initKeyboard()
+
+
+  initMouse : ->
+
+    # hide contextmenu, while rightclicking a canvas
+    $("#render").bind "contextmenu", (event) ->
+      event.preventDefault()
+      return
+
+
+  initKeyboard : ->
+    
+    # avoid scrolling while pressing space
+    $(document).keydown (event) ->
+      event.preventDefault() if (event.which == 32 or event.which == 18 or 37 <= event.which <= 40) and !$(":focus").length
+      return
+
+    new Input.KeyboardNoLoop(
+
+      #View
+      "t" : => 
+        @view.toggleTheme()       
+        @abstractTreeController.drawTree()
+      "q" : => @toggleFullScreen()
+
+      #Delete active node
+      "delete" : => @deleteActiveNode()
+
+      "c" : => @createNewTree()
+
+
+      #Activate ArbitraryView
+      "m" : => @toggleArbitraryView()
+    )
+
+
+  toggleArbitraryView : ->
+    
+    if @mode is MODE_2D
+      @planeController.stop()
+      @arbitraryController.start()
+      @mode = MODE_3D
+    else
+      @arbitraryController.stop()
+      @planeController.start()
+      @mode = MODE_2D
+
+
+  toggleFullScreen : ->
+
+    if @fullScreen
+      cancelFullscreen = document.webkitCancelFullScreen or document.mozCancelFullScreen or document.cancelFullScreen
+      @fullScreen = false
+      if cancelFullscreen
+        cancelFullscreen.call(document)
+    else
+      body = $("body")[0]
+      requestFullscreen = body.webkitRequestFullScreen or body.mozRequestFullScreen or body.requestFullScreen
+      @fullScreen = true
+      if requestFullscreen
+        requestFullscreen.call(body, body.ALLOW_KEYBOARD_INPUT)
+
+
+  createGui : ->
+
+    { model } = @
+
+    gui = new Gui($("#optionswindow"), model)
+    gui.update()  
+
+    model.binary.queue.set4Bit(model.user.fourBit)
+    model.binary.updateLookupTable(gui.settings.brightness, gui.settings.contrast)
+
+    gui.on
+      deleteActiveNode : @deleteActiveNode
+      createNewTree : @createNewTree
+      setActiveTree : (id) => @setActiveTree(id)
+      setActiveNode : (id) => @setActiveNode(id, false) # not centered
+      deleteActiveTree : @deleteActiveTree
+
+    gui
+
+
+  deleteActiveNode : ->
+
+    @model.route.deleteActiveNode()    
+
+
+  createNewTree : ->
+
+    @model.route.createNewTree()
+
+
+  setActiveTree : (treeId) ->
+
+    @model.route.setActiveTree(treeId)
+
+
+  setActiveNode : (nodeId, centered, mergeTree) ->
+
+    @model.route.setActiveNode(nodeId, mergeTree)
+    if centered
+      @centerActiveNode()
+
+
+  centerActiveNode : ->
+
+    position = @model.route.getActiveNodePos()
+    if position
+      @model.flycam.setPosition(position)
+
+
+  deleteActiveTree : ->
+
+    @model.route.deleteTree(true)
+