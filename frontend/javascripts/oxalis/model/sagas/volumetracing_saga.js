--- conflicted
+++ resolved
@@ -355,22 +355,12 @@
           },
         );
 
-<<<<<<< HEAD
         tensorArray.set(
-          new Float32Array(new Uint8Array(cuboidData)).map(
-            el => ((el + brightness - 128) * contrast) / 128,
-          ),
+          new Float32Array(new Uint8Array(cuboidData)).map(el => (el - mean) / stdDev),
           inputExtent ** 2 * sliceCounter,
         );
         sliceCounter++;
       }
-=======
-      tensorArray.set(
-        new Float32Array(new Uint8Array(cuboidData)).map(el => (el - mean) / stdDev),
-        inputExtent ** 2 * sliceCounter,
-      );
-      sliceCounter++;
->>>>>>> f9f3f9ea
     }
     console.timeEnd("get-data");
     console.time("predict");
