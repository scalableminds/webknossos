--- conflicted
+++ resolved
@@ -64,16 +64,6 @@
   }
 
   protected def extractLayers(path: Path, dataSourcePath: String) = {
-<<<<<<< HEAD
-    for {
-      layer <- PathUtils.listDirectories(path).toList
-      settings <- DataLayerSettings.fromSettingsFileIn(layer)
-    } yield {
-      logger.info("Found Layer: " + settings)
-      val dataLayerPath = layer.toAbsolutePath.toString
-      val sections = extractSections(layer).toList
-      DataLayer(layer.getFileName.toString, settings.typ, dataLayerPath, settings.flags, settings.`class`, false, settings.fallback, sections, settings.largestValue.map(_ + 1))
-=======
     val result = PathUtils.listDirectories(path).toList.map { layer =>
       for {
         settings <- Box(DataLayerSettings.fromSettingsFileIn(layer))
@@ -81,9 +71,8 @@
       } yield {
         logger.info("Found Layer: " + settings)
         val dataLayerPath = layer.toAbsolutePath.toString
-        DataLayer(layer.getFileName.toString, settings.typ, dataLayerPath, settings.flags, settings.`class`, false, settings.fallback, sections)
+        DataLayer(layer.getFileName.toString, settings.typ, dataLayerPath, settings.flags, settings.`class`, false, settings.fallback, sections, settings.largestValue.map(_ + 1))
       }
->>>>>>> b757b564
     }
     Box.listToListOfBoxes(result).toSingleBox("Failed to extract layers")
   }
