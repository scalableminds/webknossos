--- conflicted
+++ resolved
@@ -383,10 +383,6 @@
     height: navbarHeight,
     display: "flex",
     alignItems: "center",
-<<<<<<< HEAD
-    color: "rgba(255, 255, 255, 0.67)",
-=======
->>>>>>> af087f43
     whiteSpace: "nowrap",
   };
 
