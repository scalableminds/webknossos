### define
jquery : $
../libs/toast : Toast
./constants : constants
./view/modal : modal
###

class View

  constructor : (@model) ->

    unless @webGlSupported()
      Toast.error("Couldn't initialise WebGL, please make sure you are using Google Chrome and WebGL is enabled.<br>"+
        "<a href='http://get.webgl.org/'>http://get.webgl.org/</a>")

    @renderer = new THREE.WebGLRenderer( clearColor: 0x000000, clearAlpha: 1.0, antialias: false )
    @scene = new THREE.Scene()

    @setTheme(constants.THEME_BRIGHT)
    @createKeyboardCommandOverlay()

    @model.cellTracing.on({
      emptyBranchStack : =>

        Toast.error("No more branchpoints", false)


      noBranchPoints : =>

        Toast.error("Setting branchpoints isn't necessary in this tracing mode.", false)


      wrongDirection : =>

        Toast.error("You're tracing in the wrong direction")


      updateComments : =>

        @updateComments()


      newActiveNode : =>

        @updateActiveComment()
        @updateActiveTree()


      deleteTree : =>

        @updateActiveComment()
        @updateTrees()


      mergeTree : =>

        @updateTrees()
        @updateComments()


      reloadTrees : =>

        @updateTrees()
        @updateComments()


      newNode : =>

        @updateActiveComment()
        @updateTreesThrottled()


      newTreeName : =>

        @updateTrees()
        @updateComments()


      newTree : =>

        @updateTrees()
        @updateComments()


      newActiveTreeColor : =>

        @updateTrees()


      deleteActiveNode : =>

        @updateTrees() })


    @model.user.on
      sortTreesByNameChanged : =>
        @updateTreesSortButton()
        @updateTrees()
      sortCommentsAscChanged : =>
        @updateCommentsSortButton()
        @updateComments()

    @model.cellTracing.stateLogger.on
      pushFailed       : (critical) =>
        if not critical or @reloadDenied
          Toast.error("Auto-Save failed!")
        else
          modal.show("Several attempts to reach our server have failed. You should reload the page
            to make sure that your work won't be lost.",
            [ { id : "reload-button", label : "OK, reload", callback : ( ->
              $(window).on(
                "beforeunload"
                =>return null)
              window.location.reload() )},
            {id : "cancel-button", label : "Cancel", callback : ( => @reloadDenied = true ) } ] )

    $("a[href=#tab-comments]").on "shown", (event) =>
      @updateActiveComment()
    $("a[href=#tab-trees]").on "shown", (event) =>
      @updateActiveTree()

    @updateComments()
    @updateTrees()
    @updateTreesSortButton()
    @updateCommentsSortButton()

    # disable loader, show oxalis
    $("#loader").css("display" : "none")
    $("#container").css("display" : "inline")


  toggleTheme : ->

    if @currentTheme is constants.THEME_BRIGHT
      @setTheme(constants.THEME_DARK)
    else
      @setTheme(constants.THEME_BRIGHT)


  setTheme : (theme) ->

    if theme is constants.THEME_BRIGHT
      $("body").attr('class', 'bright')
    else
      $("body").attr('class', 'dark')

    @currentTheme = theme


  setMode : (mode) ->

    @createKeyboardCommandOverlay(mode)


  createKeyboardCommandOverlay : (mode) ->

    generalKeys =
      '<tr><th colspan="4">General</th></tr>
      <tr><td>Q</td><td>Fullscreen</td><td>K,L</td><td>Scale up/down viewports</td></tr>
      <tr><td>P,N</td><td>Previous/Next comment</td><td>Del</td><td>Delete node/Split trees</td></tr>
      <tr><td>C</td><td>Create new tree</td><td>Shift + Alt + Leftclick</td><td>Merge two trees</td></tr>
      <tr><td>T</td><td>Toggle theme</td><td>M</td><td>Toggle mode</td></tr>
      <tr><td>1</td><td>Toggle skeleton visibility</td><td>2</td><td>Toggle inactive tree visibility</td></tr>
      <tr><td>Shift + Mousewheel</td><td>Change node size</td><td></td><td></td></tr>'

    TDViewKeys =
      '<tr><th colspan="4">3D-view</th></tr>
      <tr><td>Mousewheel</td><td>Zoom in and out</td><td>Rightclick drag</td><td>Rotate 3D View</td></tr>'
    viewportKeys =
      '<tr><th colspan="4">Viewports</th></tr>
      <tr><td>Leftclick or Arrow keys</td><td>Move</td><td>Shift + Leftclick</td><td>Select node</td></tr>
      <tr><td>Mousewheel or D and F</td><td>Move along 3rd axis</td><td>Rightclick</td><td>Set tracepoint</td></tr>
      <tr><td>I,O or Alt + Mousewheel</td><td>Zoom in/out</td><td>B,J</td><td>Set/Jump to branchpoint</td></tr>
      <tr><td>S</td><td>Center active node</td><td></td><td></td></tr>'
    arbitraryKeys =
      '<tr><th colspan="4">Flightmode</th></tr>
      <tr><td>Mouse or Arrow keys</td><td>Rotation</td><td>R</td><td>Reset rotation</td></tr>
      <tr><td>Shift + Mouse or Shift + Arrow</td><td>Rotation around Axis</td><td>W A S D</td><td>Move</td></tr>
      <tr><td>Space</td><td>Forward</td><td>B, J</td><td>Set/Jump to last branchpoint</td></tr>
      <tr><td>Y</td><td>Center active node</td><td>I, O</td><td>Zoom in and out</td></tr>
      <tr><td>Z, U</td><td>Start/Stop recording waypoints</td><td>Shift + Space</td><td>Delete active node, Recenter previous node</td></tr>'
    volumeKeys =
      '<tr><th colspan="4">Volume Tracing</th></tr>
      <tr><td>Left Mouse drag</td><td>Add to current Cell</td><td>Ctrl + Left Mouse drag / Arrow keys</td><td>Move</td></tr>
      <tr><td>Shift + Left Mouse drag / Right Mouse drag</td><td>Remove voxels from cell</td><td>Left mouse click</td><td>Set active cell</td></tr>
      <tr><td>C</td><td>Create new cell</td><td></td><td></td></tr>'

    html = '''<div class="modal-header"><button type="button" class="close" data-dismiss="modal">x</button>
            <h3>keyboard commands</h3></div>
            <div class="modal-body" id="help-modal-body"><p>
            <table class="table table-condensed table-nohead table-bordered"><tbody>'''

    html += generalKeys
    if mode == constants.MODE_PLANE_TRACING
      html += viewportKeys + TDViewKeys
    else if mode == constants.MODE_ARBITRARY or mode == constants.MODE_ARBITRARY_PLANE
      html += arbitraryKeys
    else if mode == constants.MODE_VOLUME
      html += volumeKeys

    html += '''</tbody>
            </table>
            <br>
            <p>All other options like moving speed, clipping distance and particle size can be adjusted in the options located to the left.
            <br>Select the different categories to open/close them.
            Please report any issues.</p>
            </p></div><div class="modal-footer">
            <a href="#" class="btn" data-dismiss="modal">Close</a></div>'''

    $("#help-modal").html(html)


  updateComments : ->
<<<<<<< HEAD

    comments = @model.cellTracing.getComments( @model.user.sortCommentsAsc )
=======
    
    comments = @model.cellTracing.getComments( @model.user.get("sortCommentsAsc") )
>>>>>>> 3d858b01
    commentList = $("#comment-list")
    commentList.empty()

    # DOM container to append all elements at once for increased performance
    newContent = document.createDocumentFragment()

    lastTreeId = -1
    for comment in comments
      treeId = comment.node.treeId
      if treeId != lastTreeId
        newContent.appendChild((
          $('<li>').append($('<i>', {"class": "fa fa-sitemap"}),
          $('<span>', {"data-treeid": treeId, "text": @model.cellTracing.getTree(treeId)?.name})))[0])
        lastTreeId = treeId
      newContent.appendChild((
        $('<li>').append($('<i>', {"class": "fa fa-angle-right"}),
        $('<a>', {"href": "#", "data-nodeid": comment.node.id, "text": comment.node.id + " - " + comment.content})))[0])

    commentList.append(newContent)

    @updateActiveComment()


  updateActiveComment : ->

    comment = @model.cellTracing.getComment()
    if comment
      $("#comment-input").val(comment)
    else
      $("#comment-input").val("")

    oldIcon = $("#comment-container i.fa fa-arrow-right")
    if oldIcon.length
      oldIcon.toggleClass("fa-arrow-right", false)
      oldIcon.toggleClass("fa-angle-right", true)

    activeHref = $("#comment-container a[data-nodeid=#{@model.cellTracing.getActiveNodeId()}]")
    if activeHref.length

      newIcon = activeHref.parent("li").children("i")
      newIcon.toggleClass("fa-arrow-right", true)
      newIcon.toggleClass("fa-angle-right", false)

      # animate scrolling to the new comment
      $("#comment-container").animate({
        scrollTop: newIcon.offset().top - $("#comment-container").offset().top + $("#comment-container").scrollTop()}, 250)
    else
      activeTree = $("#comment-container span[data-treeid=#{@model.cellTracing.getActiveTreeId()}]")
      if activeTree.length
        $("#comment-container").animate({
          scrollTop: activeTree.offset().top - $("#comment-container").offset().top + $("#comment-container").scrollTop()}, 250)


  updateActiveTree : ->

    activeTree = @model.cellTracing.getTree()
    if activeTree
      $("#tree-name-input").val(activeTree.name)
      $("#tree-name").text(activeTree.name)
      $("#tree-active-color").css("color": "##{('000000'+activeTree.color.toString(16)).slice(-6)}")
      activeHref = $("#tree-list a[data-treeid=#{activeTree.treeId}]")

    oldIcon = $("#tree-list i.fa-arrow-right")
    if oldIcon.length
      oldIcon.toggleClass("fa-arrow-right", false)
      oldIcon.toggleClass("fa-bull", true)

    if activeHref?.length

      newIcon = activeHref.parent("li").children("i")
      newIcon.toggleClass("fa-arrow-right", true)
      newIcon.toggleClass("fa-bull", false)

      # animate scrolling to the new tree
      $("#tree-list").animate({
        scrollTop: newIcon.offset().top - $("#tree-list").offset().top + $("#tree-list").scrollTop()}, 250)


  updateTreesThrottled : ->
    # avoid lags caused by frequent DOM modification

    @updateTreesThrottled = _.throttle(
      => @updateTrees()
      1000
    )
    @updateTreesThrottled()


  updateTrees : ->

    trees = @model.cellTracing.getTreesSorted()

    treeList = $("#tree-list")
    treeList.empty()

    newContent = document.createDocumentFragment()

    for tree in trees
      newContent.appendChild((
        $('<li>').append($('<i>', {"class": "fa fa-bull"}),
          $('<a>', {"href": "#", "data-treeid": tree.treeId})
          .append($('<span>', {"title": "nodes", "text": tree.nodes.length}).css("display": "inline-block", "width": "50px"),
          $('<i>', {"class": "fa fa-sign-blank"}).css(
            "color": "##{('000000'+tree.color.toString(16)).slice(-6)}"),
          $('<span>', {"title": "name", "text": tree.name}) )) )[0])

    treeList.append(newContent)

    @updateActiveTree()


  updateTreesSortButton : ->

    @toggleIconVisibility(
      @model.user.get("sortTreesByName"),
      $("#sort-name-icon"),
      $("#sort-id-icon"))


  updateCommentsSortButton : ->

    @toggleIconVisibility(
      @model.user.get("sortCommentsAsc"),
      $("#sort-asc-icon"),
      $("#sort-desc-icon")
    )


  toggleIconVisibility : (isFirst, firstIcon, secondIcon) ->

    if isFirst
      firstIcon.show()
      secondIcon.hide()
    else
      firstIcon.hide()
      secondIcon.show()


  webGlSupported : ->

    return window.WebGLRenderingContext and document.createElement('canvas').getContext('experimental-webgl')<|MERGE_RESOLUTION|>--- conflicted
+++ resolved
@@ -211,13 +211,8 @@
 
 
   updateComments : ->
-<<<<<<< HEAD
-
-    comments = @model.cellTracing.getComments( @model.user.sortCommentsAsc )
-=======
-    
+
     comments = @model.cellTracing.getComments( @model.user.get("sortCommentsAsc") )
->>>>>>> 3d858b01
     commentList = $("#comment-list")
     commentList.empty()
 
