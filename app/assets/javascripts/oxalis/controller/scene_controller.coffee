### define
../geometries/plane : Plane
../geometries/skeleton : Skeleton
../geometries/cube : Cube
../geometries/contourgeometry : ContourGeometry
../geometries/volumegeometry : VolumeGeometry
../model/dimensions : Dimensions
../../libs/event_mixin : EventMixin
../constants : constants
../view/polygons/polygon_factory : PolygonFactory
###

class SceneController

  # This class collects all the meshes displayed in the Sceleton View and updates position and scale of each
  # element depending on the provided flycam.

  CUBE_COLOR : 0x999999

  constructor : (@upperBoundary, @flycam, @model) ->
    _.extend(@, new EventMixin())

    @current        = 0
    @displayPlane   = [true, true, true]
    @planeShift     = [0, 0, 0]
    @showSkeleton   = true

    @polygonFactory = new PolygonFactory( @model.binary.cube )
    @volumeMeshes   = []

    @createMeshes()
    @bind()

  createMeshes : ->
    # Cubes
    @cube = new Cube(@model, {
      max : @upperBoundary
      color : @CUBE_COLOR
      showCrossSections : true })

    # TODO: Implement text 

    @contour = new ContourGeometry(@model.volumeTracing, @model.flycam)

    @skeleton = new Skeleton(@flycam, @model)

    # create Meshes
    @planes = new Array(3)
    for i in [constants.PLANE_XY, constants.PLANE_YZ, constants.PLANE_XZ]
      @planes[i] = new Plane(constants.VIEWPORT_WIDTH, constants.TEXTURE_WIDTH, @flycam, i, @model)

    @planes[constants.PLANE_XY].setRotation(new THREE.Vector3( Math.PI , 0, 0))
    @planes[constants.PLANE_YZ].setRotation(new THREE.Vector3( Math.PI, 1/2 * Math.PI, 0))
    @planes[constants.PLANE_XZ].setRotation(new THREE.Vector3( - 1/2 * Math.PI, 0, 0))

<<<<<<< HEAD
  showAllShapes : (min, max) ->

    @trigger("removeGeometries", @volumeMeshes)

    @volumeMeshes = []
    for id in [1..@model.volumeTracing.idCount]
      volume = new VolumeGeometry( @polygonFactory, min, max, id )
      @volumeMeshes = @volumeMeshes.concat( volume.getMeshes() )
    @trigger("newGeometries", @volumeMeshes)

  addTestShape : ->

    test = new VolumeGeometry( @polygonFactory, [80,80,80], [120,120,120], 5 )
    meshes = test.getMeshes()
    @trigger("newGeometries", meshes)

  vec : (x, y, z) ->
    new THREE.Vector3(x, y, z)

=======
>>>>>>> ec3bf9a2
  updateSceneForCam : (id) =>
    # This method is called for each of the four cams. Even
    # though they are all looking at the same scene, some
    # things have to be changed for each cam.

    @cube.updateForCam(id)

    if id in constants.ALL_PLANES
      unless @showSkeleton
        @skeleton.setVisibility(false)
      for i in constants.ALL_PLANES
        if i == id
          @planes[i].setOriginalCrosshairColor()
          @planes[i].setVisible(true)
          pos = @flycam.getPosition().slice()
          ind = Dimensions.getIndices(i)
          # Offset the plane so the user can see the route behind the plane
          pos[ind[2]] += if i==constants.PLANE_XY then @planeShift[ind[2]] else -@planeShift[ind[2]]
          @planes[i].setPosition(new THREE.Vector3(pos...))
        else
          @planes[i].setVisible(false)
    else
      unless @showSkeleton
        @skeleton.setVisibility(true)
      for i in constants.ALL_PLANES
        pos = @flycam.getPosition()
        @planes[i].setPosition(new THREE.Vector3(pos[0], pos[1], pos[2]))
        @planes[i].setGrayCrosshairColor()
        @planes[i].setVisible(true)
        @planes[i].plane.visible = @displayPlane[i]

  update : =>
    gPos         = @flycam.getPosition()
    globalPosVec = new THREE.Vector3(gPos...)
    planeScale   = @flycam.getPlaneScalingFactor()
    for i in constants.ALL_PLANES
      
      @planes[i].updateTexture()

      # Update plane position
      @planes[i].setPosition(globalPosVec)

      # Update plane scale
      @planes[i].setScale(planeScale)

  setTextRotation : (rotVec) =>
    # TODO: Implement

  setWaypoint : =>
    @skeleton.setWaypoint()

  setDisplayCrosshair : (value) =>
    for plane in @planes
      plane.setDisplayCrosshair value
    @flycam.hasChanged = true

  setRouteClippingDistance : (value) =>
    # convert nm to voxel
    for i in constants.ALL_PLANES
      @planeShift[i] = value * @model.scaleInfo.voxelPerNM[i]

  setInterpolation : (value) =>
    for plane in @planes
      plane.setLinearInterpolationEnabled(value)
    @flycam.hasChanged = true

  setDisplaySV : (plane, value) =>
    @displayPlane[plane] = value
    @flycam.hasChanged = true

  getMeshes : =>
    
    result = []
    for plane in @planes
      result = result.concat(plane.getMeshes())

    result = result.concat(@skeleton.getMeshes())
                    .concat(@contour.getMeshes())
                    .concat(@cube.getMeshes())
    
    return result

  toggleSkeletonVisibility : ->
    @showSkeleton = not @showSkeleton
    @skeleton.setVisibility(@showSkeleton)

  toggleInactiveTreeVisibility : ->
    @skeleton.toggleInactiveTreeVisibility()

  stop : ->
    for plane in @planes
      plane.setVisible(false)
    @cube.setVisibility( false )

    @skeleton.setVisibility(@showSkeleton)
    @skeleton.setSizeAttenuation(true)

  start : ->
    for plane in @planes
      plane.setVisible(true)
    @cube.setVisibility( true )

    @skeleton.setSizeAttenuation(false)

  bind : ->
    @model.user.on({
      routeClippingDistanceChanged : (value) =>
        @setRouteClippingDistance(value)
      displayCrosshairChanged : (value) =>
        @setDisplayCrosshair(value)
      interpolationChanged : (value) =>
        @setInterpolation(value)
      displayPreviewXYChanged : (value) =>
        @setDisplaySV constants.PLANE_XY, value
      displayPreviewYZChanged : (value) =>
        @setDisplaySV constants.PLANE_YZ, value
      displayPreviewXZChanged : (value) =>
        @setDisplaySV constants.PLANE_XZ, value
    })<|MERGE_RESOLUTION|>--- conflicted
+++ resolved
@@ -37,6 +37,11 @@
       max : @upperBoundary
       color : @CUBE_COLOR
       showCrossSections : true })
+    @bb = new Cube(@model, {
+      min : [50, 50, 0]
+      max : [150,150,30]
+      color : 0xff0000
+      showCrossSections : true })
 
     # TODO: Implement text 
 
@@ -53,7 +58,6 @@
     @planes[constants.PLANE_YZ].setRotation(new THREE.Vector3( Math.PI, 1/2 * Math.PI, 0))
     @planes[constants.PLANE_XZ].setRotation(new THREE.Vector3( - 1/2 * Math.PI, 0, 0))
 
-<<<<<<< HEAD
   showAllShapes : (min, max) ->
 
     @trigger("removeGeometries", @volumeMeshes)
@@ -70,17 +74,13 @@
     meshes = test.getMeshes()
     @trigger("newGeometries", meshes)
 
-  vec : (x, y, z) ->
-    new THREE.Vector3(x, y, z)
-
-=======
->>>>>>> ec3bf9a2
   updateSceneForCam : (id) =>
     # This method is called for each of the four cams. Even
     # though they are all looking at the same scene, some
     # things have to be changed for each cam.
 
     @cube.updateForCam(id)
+    @bb.updateForCam(id)
 
     if id in constants.ALL_PLANES
       unless @showSkeleton
@@ -153,7 +153,8 @@
 
     result = result.concat(@skeleton.getMeshes())
                     .concat(@contour.getMeshes())
-                    .concat(@cube.getMeshes())
+                    .concat(@cube.getMeshes()
+                    .concat(@bb.getMeshes()))
     
     return result
 
@@ -168,6 +169,7 @@
     for plane in @planes
       plane.setVisible(false)
     @cube.setVisibility( false )
+    @bb.setVisibility( false )
 
     @skeleton.setVisibility(@showSkeleton)
     @skeleton.setSizeAttenuation(true)
@@ -176,6 +178,7 @@
     for plane in @planes
       plane.setVisible(true)
     @cube.setVisibility( true )
+    @bb.setVisibility( true )
 
     @skeleton.setSizeAttenuation(false)
 
