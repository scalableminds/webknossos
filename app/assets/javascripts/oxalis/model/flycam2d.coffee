--- conflicted
+++ resolved
@@ -188,17 +188,9 @@
 
 
   setPosition : (position) ->
-<<<<<<< HEAD
-    @trigger("positionChanged", position)
-    @setPositionSilent(position)
-    
-  setActivePlane : (activePlane) ->
-    @activePlane = activePlane
-=======
 
     @setPositionSilent(position)
     @trigger("positionChanged", position)
->>>>>>> ca2aaa77
 
 
   needsUpdate : (planeID) ->
@@ -232,15 +224,14 @@
     #[offsets[0] - 1, offsets[1] - 1, offsets[0] + size * scaleArray[ind[0]] + 1, offsets[1] + size * scaleArray[ind[1]] + 1]
     [offsets[0], offsets[1], offsets[0] + size * scaleArray[ind[0]], offsets[1] + size * scaleArray[ind[1]]]
 
-<<<<<<< HEAD
+
   getAreas : ->
 
     result = []
     for i in [0..2]
       result.push( @getArea(i) )
     return result
-=======
->>>>>>> ca2aaa77
+    
 
   hasNewTextures : ->
 
