# Changelog

All notable user-facing changes to webknossos are documented in this file.

The format is based on [Keep a Changelog](http://keepachangelog.com/en/1.0.0/)
and this project adheres to [Calendar Versioning](http://calver.org/) `0Y.0M.MICRO`.
For upgrade instructions, please check the [migration guide](MIGRATIONS.md).

## Unreleased
[Commits](https://github.com/scalableminds/webknossos/compare/19.01.0...HEAD)

### Added

- Added the possibility to disable that the current layout is saved automatically when changing it. Instead, the layout can be saved explicitly. [#3620](https://github.com/scalableminds/webknossos/pull/3620)
<<<<<<< HEAD
- Added pagination to the REST API route `GET /projects/:name/tasks` (new optional parameters `limit` and `pageNumber`). [#3659](https://github.com/scalableminds/webknossos/pull/3659)
=======
- Added the possibility to open the version restore view for read-only tracings. Older versions can be previewed and be downloaded as NML. [#3660](https://github.com/scalableminds/webknossos/pull/3660)
>>>>>>> 0bd7c7ba

### Changed

-

### Fixed

- Fixed a rendering bug which caused data to be clipped in certain scenarios for datasets with anisotropic resolutions. [#3609](https://github.com/scalableminds/webknossos/pull/3609)
- Fixed a bug where saving tracings failed after they were open for >24h. [#3633](https://github.com/scalableminds/webknossos/pull/3633)
- Fixed a bug that resulted in slow data loading when moving quickly through a dataset. [#3656](https://github.com/scalableminds/webknossos/pull/3656)
- Fixed a bug which caused the wrong magnification to be rendered when zooming out very far. [#3609](https://github.com/scalableminds/webknossos/pull/3641/files)

### Removed

-

## [19.01.0](https://github.com/scalableminds/webknossos/releases/tag/19.01.0) - 2019-01-14
[Commits](https://github.com/scalableminds/webknossos/compare/18.12.0...19.01.0)

### Highlights

- You can now create tracings on datasets of other organizations, provided you have access rights to the dataset (i.e. it is public). [#3533](https://github.com/scalableminds/webknossos/pull/3533)
- Added the experimental feature to dynamically render isosurfaces for segmentation layers (can be enabled in the dataset settings when viewing a dataset). [#3495](https://github.com/scalableminds/webknossos/pull/3495)
- Added the possibility to specify a recommended user configuration in a task type. The recommended configuration will be shown to users when they trace a task with a different task type and the configuration can be accepted or declined. [#3466](https://github.com/scalableminds/webknossos/pull/3466)
- Added the possibility to select multiple trees in skeleton tracings in the tree tab by using ctrl + left mouse. Deleting and moving trees will affect all selected trees. [#3457](https://github.com/scalableminds/webknossos/pull/3457)

### Added

- Added the possibility to select multiple trees in skeleton tracings in the tree tab by using ctrl + left mouse. Deleting and moving trees will affect all selected trees. [#3457](https://github.com/scalableminds/webknossos/pull/3457)
- Added the possibility to specify a recommended user configuration in a task type. The recommended configuration will be shown to users when they trace a task with a different task type and the configuration can be accepted or declined. [#3466](https://github.com/scalableminds/webknossos/pull/3466)
- You can now create tracings on datasets of other organizations, provided you have access rights to the dataset (i.e. it is public). [#3533](https://github.com/scalableminds/webknossos/pull/3533)
- Datasets imported through a datastore that is marked as 'scratch' will now show a construction-like header and error message to encourage moving the datasets to a permanent storage location. [#3500](https://github.com/scalableminds/webknossos/pull/3500)
- Added the experimental feature to dynamically render isosurfaces for segmentation layers (can be enabled in the dataset settings when viewing a dataset). [#3495](https://github.com/scalableminds/webknossos/pull/3495)
- Adds healthchecks to all Dockerfiles for automatic service healing [#3606](https://github.com/scalableminds/webknossos/pull/3606)
- Added possibility to load more tasks or explorative annotations in the dashboard. [#3505](https://github.com/scalableminds/webknossos/pull/3505)
- Adds a second colorful thumbnail for the datasets which have a segmentation layer and this segmentation thumbnail will be shown on hover over the other thumbnail. [#3507](https://github.com/scalableminds/webknossos/pull/3507)

### Fixed

- Fixed a performance issue for large tracings with many branch points. [#3519](https://github.com/scalableminds/webknossos/pull/3519)
- Fixed bug which caused buckets to disappear randomly. [#3531](https://github.com/scalableminds/webknossos/pull/3531)
- Fixed a bug which broke the redirect after dataset upload via GUI. [#3571](https://github.com/scalableminds/webknossos/pull/3571)

## [18.12.0](https://github.com/scalableminds/webknossos/releases/tag/18.12.0) - 2018-11-26
[Commits](https://github.com/scalableminds/webknossos/compare/18.11.0...18.12.0)

### Highlights

- Added the possibility to add STL mesh files to tracings. [#3367](https://github.com/scalableminds/webknossos/pull/3367)
- Improved support for datasets with a large skew in scale. [#3398](https://github.com/scalableminds/webknossos/pull/3398)
- Improved performance for flight mode. [#3392](https://github.com/scalableminds/webknossos/pull/3392)
- Fixed the guessed bounding box for datasets that do not start at (0,0,0). [#3437](https://github.com/scalableminds/webknossos/pull/3437)

### Added

- Added the possibility to add STL mesh files to tracings. [#3367](https://github.com/scalableminds/webknossos/pull/3367)

### Changed

- Improved support for datasets with a large skew in scale (e.g., [600, 600, 35]). [#3398](https://github.com/scalableminds/webknossos/pull/3398)
- Improved performance for flight mode. [#3392](https://github.com/scalableminds/webknossos/pull/3392)

### Fixed

- Fixed a bug where the initial onboarding setup failed if automatic initial data was disabled. [#3421](https://github.com/scalableminds/webknossos/pull/3421)
- Fixed a permission issue in the try setup.
- Fixed a bug where the guessed bounding box for datasets that do not start at (0,0,0) was too large. [#3437](https://github.com/scalableminds/webknossos/pull/3437)
- Fixed a bug where dataset list refresh failed when datasets for non-existing organizations were reported. [#3438](https://github.com/scalableminds/webknossos/pull/3438)
- Editing team access rights for datasets now works even if the datastore has no disk write access. [#3411](https://github.com/scalableminds/webknossos/pull/3411)
- Fixed a bug where the form values when editing TaskTypes were missing. [#3451](https://github.com/scalableminds/webknossos/pull/3451)
- Fixed a bug which caused RGB data to not render correctly. [#3455](https://github.com/scalableminds/webknossos/pull/3455)

### Removed

- Removed support to watch additional dataset directories, no longer automatically creating symbolic links to the main directory. [#3416](https://github.com/scalableminds/webknossos/pull/3416)

## [18.11.0](https://github.com/scalableminds/webknossos/releases/tag/18.11.0) - 2018-10-29

[Commits](https://github.com/scalableminds/webknossos/compare/18.10.0...18.11.0)

### Highlights

- Skeleton and volume tracings will be more unified, resulting in hybrid tracings that can contain both structures:
  - Hybrid tracings are now enabled by default. They allow to combine the functionality of skeleton and volume annotations in one tracing. [#3399](https://github.com/scalableminds/webknossos/pull/3399)
  - Old volume tracing versions now also can be restored. Access it through the dropdown next to the Save button. [#3349](https://github.com/scalableminds/webknossos/pull/3349)
- The tracing view was improved:
  - The info tab in tracing views now displays the extent of the current dataset. [#3371](https://github.com/scalableminds/webknossos/pull/3371).
  - A User can now have multiple layouts for tracing views. [#3299](https://github.com/scalableminds/webknossos/pull/3299)
  - More layouting improvements: [#3256](https://github.com/scalableminds/webknossos/pull/3256) [#3256](https://github.com/scalableminds/webknossos/pull/3256) [#3272](https://github.com/scalableminds/webknossos/pull/3272)

### Added

- Added support for duplicate dataset names for different organizations. [#3137](https://github.com/scalableminds/webknossos/pull/3137)
- Extended the version restore view and added a view to restore older versions of a volume tracing. Access it through the dropdown next to the Save button. [#3349](https://github.com/scalableminds/webknossos/pull/3349)
- Added support to watch additional dataset directories, automatically creating symbolic links to the main directory. [#3330](https://github.com/scalableminds/webknossos/pull/3330)
- Added a button to the users list view that revokes admin rights from all selected users. [#3378](https://github.com/scalableminds/webknossos/pull/3378)
- Hybrid tracings are now enabled by default. They allow to combine the functionality of skeleton and volume annotations in one tracing. [#3399](https://github.com/scalableminds/webknossos/pull/3399)
- A User can now have multiple layouts for tracing views. [#3299](https://github.com/scalableminds/webknossos/pull/3299)
- Added support for datasets with sparse resolutions (e.g., [[1, 1, 1], [16, 16, 16]]). [#3406](https://github.com/scalableminds/webknossos/pull/3406)
- The info tab in tracing views now displays the extent of the current dataset. [#3371](https://github.com/scalableminds/webknossos/pull/3371).

### Changed

- The UI for editing experience domains of users was improved. [#3254](https://github.com/scalableminds/webknossos/pull/3254)
- The tracing layout was changed to be more compact. [#3256](https://github.com/scalableminds/webknossos/pull/3256)
- It is no longer possible to draw outside of a viewport with the brush tool in volume tracing. [#3283](https://github.com/scalableminds/webknossos/pull/3283)
- There is now a separate tracingstore module, the datastore is no longer responsible for saving tracings. [#3281](https://github.com/scalableminds/webknossos/pull/3281)
- The version history view shows versions grouped by day and time now. [#3365](https://github.com/scalableminds/webknossos/pull/3365)
- Users can now access the annotations of other users (of the same organization) given the link, even if they are non-public. [#3348](https://github.com/scalableminds/webknossos/pull/3348)

### Fixed

- Fixed a layouting issue which occurred on a fresh page load when the layout was scaled to be bigger than the available space. [#3256](https://github.com/scalableminds/webknossos/pull/3256)
- Fixed overlap in comment tab for long tree names or comments. [#3272](https://github.com/scalableminds/webknossos/pull/3272)
- Fixed that CTRL + Shift + F opens two search popovers in the tracing view. Instead, the shortcut will only open the tree search now. [#3407](https://github.com/scalableminds/webknossos/pull/3407)
- Fixed a bug which caused data to not be displayed correctly if adjacent data does not exist.[#3270](https://github.com/scalableminds/webknossos/pull/3270)
- Fixed a bug which caused data to not be displayed correctly if adjacent data does not exist. [#3270](https://github.com/scalableminds/webknossos/pull/3270)
- Fixed a bug which caused initial rendering to sometimes miss some buckets. [#3262](https://github.com/scalableminds/webknossos/pull/3262)
- Fixed a bug which caused the save-button to never show success for volume tracings. [#3267](https://github.com/scalableminds/webknossos/pull/3267)
- Fixed a rendering bug which caused data to turn black sometimes when moving around. [#3409](https://github.com/scalableminds/webknossos/pull/3409)

## [18.10.0](https://github.com/scalableminds/webknossos/releases/tag/18.10.0) - 2018-09-22

[Commits](https://github.com/scalableminds/webknossos/compare/18.09.0...18.10.0)

### Highlights

- WebKnossos is documented now! Check it out: https://docs.webknossos.org [#3011](https://github.com/scalableminds/webknossos/pull/3011)
- There are multiple improvements of the tracing view:
  - Added customizable layouting to the tracing view. [#3070](https://github.com/scalableminds/webknossos/pull/3070)
  - Improved general performance of the tracing view by leveraging web workers. [#3162](https://github.com/scalableminds/webknossos/pull/3162)
  - Added a view to restore any older version of a skeleton tracing. Access it through the dropdown next to the Save button. [#3194](https://github.com/scalableminds/webknossos/pull/3194)
  - And more usability improvements: [#3126](https://github.com/scalableminds/webknossos/pull/3126), [#3066](https://github.com/scalableminds/webknossos/pull/3066)
- Project administration got some UI improvements: [#3077](https://github.com/scalableminds/webknossos/pull/3077), [#3224](https://github.com/scalableminds/webknossos/pull/3224), [#3233](https://github.com/scalableminds/webknossos/pull/3233)
- Improved security by enabling http security headers. [#3084](https://github.com/scalableminds/webknossos/pull/3084)

### Added

- Added URLs to the tabs in the dashboard. [#3183](https://github.com/scalableminds/webknossos/pull/3183)
- Improved security by enabling http security headers. [#3084](https://github.com/scalableminds/webknossos/pull/3084)
- Added the possibility to write markdown in the annotation description. [#3081](https://github.com/scalableminds/webknossos/pull/3081)
- Added a view to restore any older version of a skeleton tracing. Access it through the dropdown next to the Save button. [#3194](https://github.com/scalableminds/webknossos/pull/3194)
  ![version-restore-highlight](https://user-images.githubusercontent.com/1702075/45428378-6842d380-b6a1-11e8-88c2-e4ffcd762cd5.png)
- Added customizable layouting to the tracing view. [#3070](https://github.com/scalableminds/webknossos/pull/3070)
- Added the brush size to the settings on the left in volume tracing. The size can now also be adjusted by using only the keyboard. [#3126](https://github.com/scalableminds/webknossos/pull/3126)
- Added a user documentation for webKnossos [#3011](https://github.com/scalableminds/webknossos/pull/3011)
- Tree groups can now be activated. This allows to rename a tree group analogous to renaming a tree. Also, toggling the visibility of a tree group can now be done by using the shortcuts "1" and "2". [#3066](https://github.com/scalableminds/webknossos/pull/3066)
- Added the possibility to upload multiple NML files during task creation, even if they are not in a zip archive
- Added the possibility to supply a dedicated "sorting date" for datasets to change the sorting order in the gallery view, by default the creation date is used [#3124](https://github.com/scalableminds/webknossos/pull/3124)
- Added bar-chart visualization to project progress report. [#3224](https://github.com/scalableminds/webknossos/pull/3224)
- Added a button to collapse all comments. [#3215](https://github.com/scalableminds/webknossos/pull/3215)
- The datasets in the dashboard are now sorted according to their user-specific usage. As a result, relevant datasets should appear at the top of the list. [#3206](https://github.com/scalableminds/webknossos/pull/3206)
- 3D Meshes can now be imported into the tracing view by uploading corresponding STL files. [#3242](https://github.com/scalableminds/webknossos/pull/3242)

### Changed

- The modal used to change the experience of users by admins got a rework. [#3077](https://github.com/scalableminds/webknossos/pull/3077)
- During task creation, specifying an experience domain is now possible by choosing from existing domains. [#3233](https://github.com/scalableminds/webknossos/pull/3233)
- Unified the search functionality within webKnossos to implement an AND logic everyhwere. [#3228](https://github.com/scalableminds/webknossos/pull/3228)
- Renamed "Soma Clicking" to "Single-Node-Tree Mode". [#3141](https://github.com/scalableminds/webknossos/pull/3141/files)
- The fallback segmentation layer attribute of volume tracings is now persisted to NML/ZIP files. Upon re-upload, only volume tracings with this attribute will show a fallback layer. Use `tools/volumeAddFallbackLayer.py` to add this attribute to existing volume tracings. [#3088](https://github.com/scalableminds/webknossos/pull/3088)
- When splitting a tree, the split part that contains the initial node will now keep the original tree name and id. [#3145](https://github.com/scalableminds/webknossos/pull/3145)
- Improve error messages for parsing faulty NMLs. [#3227](https://github.com/scalableminds/webknossos/pull/3227)
- Finished tasks will be displayed with less details and sorted by their finishing date in the dashboard. [#3202](https://github.com/scalableminds/webknossos/pull/3202)
- Improved layouting for narrow screens. [#3226](https://github.com/scalableminds/webknossos/pull/3226)
- The welcome header will now also show on the default page if there are no existing organisations. [#3133](https://github.com/scalableminds/webknossos/pull/3133)
- Simplified the sharing of tracings. Users can simply copy the active URL from the browser's URL bar to share a tracing (assuming the tracing is public). [#3176](https://github.com/scalableminds/webknossos/pull/3176)
- Improved general performance of the tracing view by leveraging web workers. [#3162](https://github.com/scalableminds/webknossos/pull/3162)
- Improved overall drag-and-drop behavior by preventing the browser from opening the dragged file when the actual drag target was missed. [#3222](https://github.com/scalableminds/webknossos/pull/3222)
- The checkboxes in the user list view will clear now after the experience domains of users have been changed. [#3178](https://github.com/scalableminds/webknossos/pull/3178)
- Resetting a user's task requires a confirmation now. [#3181](https://github.com/scalableminds/webknossos/pull/3181)

### Fixed

- Fixed a bug where large volume downloads contained invalid data.zip archives. [#3086](https://github.com/scalableminds/webknossos/pull/3086)
- Fixed the sorting of the dashboard task list and explorative annotation list. [#3153](https://github.com/scalableminds/webknossos/pull/3153)
- Fixed a missing notification when a task annotation was reset. [#3207](https://github.com/scalableminds/webknossos/pull/3207)
- Fixed a bug where non-privileged users were wrongly allowed to pause/unpause projects. [#3097](https://github.com/scalableminds/webknossos/pull/3097)
- Fixed a bug in copy-segmentation-slice feature. [#3245](https://github.com/scalableminds/webknossos/pull/3245)
- Fixed a regression bug which caused the initial data loading to fail sometimes. [#3149](https://github.com/scalableminds/webknossos/pull/3149)
- Fixed a bug which caused a blank screen sometimes when the user is not logged in. [#3167](https://github.com/scalableminds/webknossos/pull/3167)
- Fixed a bug where NML downloads of Task Annotations failed. [#3166](https://github.com/scalableminds/webknossos/pull/3166)
- Fixed a bug where viewing Compound Annotations (such as all tasks for a project in one view) failed. [#3174](https://github.com/scalableminds/webknossos/pull/3174)

### Removed

- Removed the automatic redirect to the onboarding page from the default page if there are no existing organisations. [#3133](https://github.com/scalableminds/webknossos/pull/3133)

## [18.09.0](https://github.com/scalableminds/webknossos/releases/tag/18.09.0) - 2018-08-20

[Commits](https://github.com/scalableminds/webknossos/compare/18.08.0...18.09.0)

### Highlights

- The dashboard gallery loads faster [#3036](https://github.com/scalableminds/webknossos/pull/3036) and tracings in the dashboard can show their descriptions [#3035](https://github.com/scalableminds/webknossos/pull/3035).
- Managing new users got easier through "new inactive users" notifications [#2994](https://github.com/scalableminds/webknossos/pull/2994), and also team managers can activate them now [#3050](https://github.com/scalableminds/webknossos/pull/3050).
- Improved the UI for sharing datasets and tracings [#3029](https://github.com/scalableminds/webknossos/pull/3029).
- The tracing view got a progress-indicator [#2935](https://github.com/scalableminds/webknossos/pull/2935) and scale-bars [#3049](https://github.com/scalableminds/webknossos/pull/3049).
- When merging datasets within a tracing via the merge-modal, the user can choose whether the merge should be executed directly in the currently opened tracing. Alternatively, a new annotation can be created which is accessible via the dashboard, as before [#2935](https://github.com/scalableminds/webknossos/pull/2935).

### Added

- Added two new properties to mapping json files. The `colors: [<hsvHueValue1>, <hsvHueValue2>, ...]` property can be used to specify up to 256 custom colors for the first 256 equivalence classes of the mapping. The `hideUnmappedIds: <true|false>` property indicates whether segments that were not mapped should be rendered transparently or not. [#2965](https://github.com/scalableminds/webknossos/pull/2965)
- Added a button for refreshing the dataset in the backend cache. [#2975](https://github.com/scalableminds/webknossos/pull/2975)
- Added the possibility to see the description of a tracing within the dashboard. [#3035](https://github.com/scalableminds/webknossos/pull/3035)
- Comments of tracing trees can now be cycled through by keeping n and p pressed. [#3041](https://github.com/scalableminds/webknossos/pull/3041)
- All dates in webknossos will be shown in the browser's timezone. On hover, a tooltip will show the date in UTC. [#2916](https://github.com/scalableminds/webknossos/pull/2916) ![image](https://user-images.githubusercontent.com/2486553/42888385-74c82bc0-8aa8-11e8-9c3e-7cfc90ce93bc.png)
- When merging datasets within a tracing via the merge-modal, the user can choose whether the merge should be executed directly in the currently opened tracing. Alternatively, a new annotation can be created which is accessible via the dashboard (as it has been before).
- Added shortcuts for moving along the current tracing direction in orthogonal mode. Pressing 'e' (and 'r' for the reverse direction) will move along the "current direction", which is defined by the vector between the last two created nodes.
- Added a banner to the user list to notify admins of new inactive users that need to be activated. [#2994](https://github.com/scalableminds/webknossos/pull/2994)
- When a lot of changes need to be persisted to the server (e.g., after importing a large NML), the save button will show a percentage-based progress indicator.
- Changing tabs in a tracing view will not disable the keyboard shortcuts anymore. [#3042](https://github.com/scalableminds/webknossos/pull/3042)
- Added the possibility for admins to see and transfer all active tasks of a project to a single user in the project tab[#2863](https://github.com/scalableminds/webknossos/pull/2863)
- Added the possibility to import multiple NML files into the active tracing. This can be done by dragging and dropping the files directly into the tracing view. [#2908](https://github.com/scalableminds/webknossos/pull/2908)
- Added placeholders and functionality hints to (nearly) empty lists and tables in the admin views. [#2969](https://github.com/scalableminds/webknossos/pull/2969)
- Added the possibility to copy volume tracings to own account
- During the import of multiple NML files, the user can select an option to automatically create a group per file so that the imported trees are organized in a hierarchy. [#2908](https://github.com/scalableminds/webknossos/pull/2908)
- Added the option to display scale bars in the viewports for orthogonal mode. [#3049](https://github.com/scalableminds/webknossos/pull/3049)
- Added functions to the front-end API to activate a tree and to change the color of a tree. [#2997](https://github.com/scalableminds/webknossos/pull/2997)
- When a new team or project is created, invalid names will be directly marked in red. [#3034](https://github.com/scalableminds/webknossos/pull/3034)
- Added an error message to the NML upload if the needed permissions are missing for the upload. [#3051](https://github.com/scalableminds/webknossos/pull/3051)
- Comments can now contain references to nodes (`#<nodeid>`) or positions (`#(<x,y,z>)`). Clicking on such a reference activates the respective node or position and centers it. [#2950](https://github.com/scalableminds/webknossos/pull/2950)
- Added a default text to the task view to indicate, that no users are assigned to a task. [#3030](https://github.com/scalableminds/webknossos/issues/3030)

### Changed

- Added a checkbox to disable the warning when deleting a tree. An accidentally deleted tree can easily be restored using the Undo functionality. [#2995](https://github.com/scalableminds/webknossos/pull/2995)
- Improved the UI for sharing datasets and tracings. [#3029](https://github.com/scalableminds/webknossos/pull/3029)
- Team managers are now allowed to activate users (previously admin-only) [#3050](https://github.com/scalableminds/webknossos/pull/3050)
- Improved the loading time of datasets in the dashboard. [#3036](https://github.com/scalableminds/webknossos/pull/3036)

### Fixed

- Fixed a bug where unloaded data was sometimes shown as black instead of gray. [#2963](https://github.com/scalableminds/webknossos/pull/2963)
- Fixed that URLs linking to a certain position in a dataset or tracing always led to the position of the active node. [#2960](https://github.com/scalableminds/webknossos/pull/2960)
- Fixed that setting a bounding box in view mode did not work. [#3015](https://github.com/scalableminds/webknossos/pull/3015)
- Fixed a bug where viewing Compound Annotations (such as viewing all instances of a task at once) failed with a permission issue. [#3023](https://github.com/scalableminds/webknossos/pull/3023)
- Fixed that the segmentation layer is loaded from the server even when the segmentation opacity is set to 0. [#3067](https://github.com/scalableminds/webknossos/pull/3067)
- Fixed a bug where the team name was not displayed in the task types view of admins. [#3053](https://github.com/scalableminds/webknossos/pull/3053)

## [18.08.0](https://github.com/scalableminds/webknossos/releases/tag/18.08.0) - 2018-07-23

[Commits](https://github.com/scalableminds/webknossos/compare/18.07.0...18.08.0)

### Highlights

- Performance improvements for the tracing views. #2709 #2724 #2821
- Added onboarding flow for initial setup of WebKnossos. #2859
- The dataset gallery got a redesign with mobile support. #2761
- Improved the import dialog for datasets. Important fields can now be edited via form inputs instead of having to change the JSON. The JSON is still changeable when enabling an "Advanced" mode. #2881
- Added possibility to share a special link to invite users to join your organization. Following that link, the sign-up form will automatically register the user for the correct organization. #2898

### Added

- Added release version to navbar [#2888](https://github.com/scalableminds/webknossos/pull/2888)
- Users can view datasets in a table from the dashboard. That view also allows to create explorational tracings (which had to be done via the gallery view for non-admins before). [#2866](https://github.com/scalableminds/webknossos/pull/2866)
- Added the task bounding box of a skeleton tracing to NML files. [#2827](https://github.com/scalableminds/webknossos/pull/2827) \
   Example: `<taskBoundingBox topLeftX="0" topLeftY="0" topLeftZ="0" width="512" height="512" depth="512" />`
- Added the possibility to kick a user out of the organization team. [#2801](https://github.com/scalableminds/webknossos/pull/2801)
- Added a mandatory waiting interval of 10 seconds when getting a task with a new task type. The modal containing the task description cannot be closed earlier. These ten seconds should be used to fully understand the new task type. [#2793](https://github.com/scalableminds/webknossos/pull/2793)
- Added possibility to share a special link to invite users to join your organization. Following that link, the sign-up form will automatically register the user for the correct organization. [#2898](https://github.com/scalableminds/webknossos/pull/2898)
- Added more debugging related information in case of unexpected errors. The additional information can be used when reporting the error. [#2766](https://github.com/scalableminds/webknossos/pull/2766)
- Added permission for team managers to create explorational tracings on datasets without allowed teams. [#2758](https://github.com/scalableminds/webknossos/pull/2758)
- Added higher-resolution images for dataset gallery thumbnails. [#2745](https://github.com/scalableminds/webknossos/pull/2745)
- Added permission for admins to get tasks from all projects in their organization. [#2728](https://github.com/scalableminds/webknossos/pull/2728)
- Added the shortcut to copy the currently hovered cell id (CTRL + I) to non-volume-tracings, too. [#2726](https://github.com/scalableminds/webknossos/pull/2726)
- Added permission for team managers to refresh datasets. [#2688](https://github.com/scalableminds/webknossos/pull/2688)
- Added backend-unit-test setup and a first test for NML validation. [#2829](https://github.com/scalableminds/webknossos/pull/2829)
- Added progress indicators to the save button for cases where the saving takes some time (e.g., when importing a large NML). [#2947](https://github.com/scalableminds/webknossos/pull/2947)
- Added the possibility to not sort comments by name. When clicking the sort button multiple times, sorting is switched to sort by IDs. [#2915](https://github.com/scalableminds/webknossos/pull/2915)
- Added displayName for organizations. [#2869](https://github.com/scalableminds/webknossos/pull/2869)
- Added onboarding flow for initial setup of WebKnossos. [#2859](https://github.com/scalableminds/webknossos/pull/2859)
- Added the possibility to show the task in a random order. [#2860](https://github.com/scalableminds/webknossos/pull/2860)

### Changed

- Improved the search functionality in the datasets view. The datasets will be sorted so that the best match is shown first. If a different sorting is desired, the sorting-arrows in the columns can still be used to change the sorting criteria. [#2834](https://github.com/scalableminds/webknossos/pull/2834)
- Improved performance in orthogonal mode. [#2821](https://github.com/scalableminds/webknossos/pull/2821)
- When deleting the last node of a tree, that tree will not be removed automatically anymore. Instead, the tree will just be empty. To remove that active tree, the "delete" shortcut can be used again. [#2806](https://github.com/scalableminds/webknossos/pull/2806)
- Renamed "Cancel" to "Reset and Cancel" for tasks. [#2910](https://github.com/scalableminds/webknossos/pull/2910)
- Changed the type of the initial node of new tasks to be a branchpoint (if not created via NML). [#2799](https://github.com/scalableminds/webknossos/pull/2799)
- The dataset gallery got a redesign with mobile support. [#2761](https://github.com/scalableminds/webknossos/pull/2761)
- Improved the performance of saving large changes to a tracing (e.g., when importing a large NML). [#2947](https://github.com/scalableminds/webknossos/pull/2947)
- Improved loading speed of buckets. [#2724](https://github.com/scalableminds/webknossos/pull/2724)
- Changed the task search, when filtered by user, to show all instead of just active tasks (except for canceled tasks). [#2774](https://github.com/scalableminds/webknossos/pull/2774)
- Improved the import dialog for datasets. Important fields can now be edited via form inputs instead of having to change the JSON. The JSON is still changeable when enabling an "Advanced" mode. [#2881](https://github.com/scalableminds/webknossos/pull/2881)
- Hid old paused projects in the project progress report even if they have open instances. [#2768](https://github.com/scalableminds/webknossos/pull/2768)
- Excluded canceled tasks and base tracings from the list at `api/projects/:name/usersWithOpenTasks`. [#2765](https://github.com/scalableminds/webknossos/pull/2765)
- Streamlined the order in which initial buckets are loaded when viewing a dataset. [#2749](https://github.com/scalableminds/webknossos/pull/2749)
- Reduced the number of scenarios in which segmentation-related warnings are shown (e.g, not for skeleton tracings when there are multiple resolutions for segmentations anyway). [#2715](https://github.com/scalableminds/webknossos/pull/2715)
- Email addresses for notifications about new users and about task overtime are no longer specified instance-wide but once per organization. [#2939](https://github.com/scalableminds/webknossos/pull/2939)
- Improved tracing view page load performance by decreasing WebGL shader compilation time. [#2709](https://github.com/scalableminds/webknossos/pull/2709)
- Improved error reporting for project progress page. [#2955](https://github.com/scalableminds/webknossos/pull/2955)
- Redesigned the user task list to make it easier to read the whole task description. [#2861](https://github.com/scalableminds/webknossos/pull/2861)

### Fixed

- Fixed a bug which caused segmentation data to be requested as four-bit when four-bit-mode was enabled. [#2828](https://github.com/scalableminds/webknossos/pull/2828)
- Fixed a bug where possible comments or branchpoints sometimes were not properly deleted when deleting a node. [2897](https://github.com/scalableminds/webknossos/pull/2897)
- Fixed a bug which caused projects to be unpaused when the project priority was changed. [#2795](https://github.com/scalableminds/webknossos/pull/2795)
- Fixed an unnecessary warning when deleting a tree in a task, that warned about deleting the initial node although the initial node was not contained in the deleted tree. [#2812](https://github.com/scalableminds/webknossos/pull/2812)
- Fixed a bug where the comment tab was scrolled into view horizontally if a node with a comment was activated. [#2805](https://github.com/scalableminds/webknossos/pull/2805)
- Fixed a bug in for Firefox users where a long tree list created an unnecessary scroll region. [#2787](https://github.com/scalableminds/webknossos/pull/2787)
- Fixed clicking on a task type within the task list page, so that the task type page will actually only show the linked task type. [#2769](https://github.com/scalableminds/webknossos/pull/2769)
- Fixed clicking on a project within the task list page, so that the project page will actually only show the linked project. [#2759](https://github.com/scalableminds/webknossos/pull/2759)
- Fixed a bug in the front-end API's `setMapping` call which caused ignored calls if the provided object was mutated. [#2921](https://github.com/scalableminds/webknossos/pull/2921)
- Fixed a bug where cell IDs in the segmentation tab were not shown for all zoomsteps. [#2726](https://github.com/scalableminds/webknossos/pull/2726)
- Fixed the naming of the initial tree in tasks. [#2689](https://github.com/scalableminds/webknossos/pull/2689)
- Fixed a regression affecting node selection, shortcuts and 3d viewport navigation. [#2673](https://github.com/scalableminds/webknossos/pull/2673)
- Fixed the dataset zip upload for datasets, which only have one data layer and no config file. [#2840](https://github.com/scalableminds/webknossos/pull/2840)
- Fixed a bug where task deletion broke the task listing for users who had active annotations for the task [#2884](https://github.com/scalableminds/webknossos/pull/2884)
- Fixed that decimal scales (e.g., 11.24, 11.24, 30) couldn't be defined for datasets in "simple" mode. [#2912](https://github.com/scalableminds/webknossos/pull/2912)

## [18.07.0](https://github.com/scalableminds/webknossos/releases/tag/18.07.0) - 2018-07-05

First release<|MERGE_RESOLUTION|>--- conflicted
+++ resolved
@@ -12,11 +12,8 @@
 ### Added
 
 - Added the possibility to disable that the current layout is saved automatically when changing it. Instead, the layout can be saved explicitly. [#3620](https://github.com/scalableminds/webknossos/pull/3620)
-<<<<<<< HEAD
 - Added pagination to the REST API route `GET /projects/:name/tasks` (new optional parameters `limit` and `pageNumber`). [#3659](https://github.com/scalableminds/webknossos/pull/3659)
-=======
 - Added the possibility to open the version restore view for read-only tracings. Older versions can be previewed and be downloaded as NML. [#3660](https://github.com/scalableminds/webknossos/pull/3660)
->>>>>>> 0bd7c7ba
 
 ### Changed
 
