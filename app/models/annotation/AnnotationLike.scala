package models.annotation

import models.user.User
import models.task.Task
import models.annotation.AnnotationType._
import play.api.libs.json._
import play.api.libs.functional.syntax._
import scala.concurrent.Future
import play.api.libs.concurrent.Execution.Implicits._
import braingames.reactivemongo.DBAccessContext
import braingames.util.{FoxImplicits, Fox}
import reactivemongo.bson.BSONObjectID
import play.api.Logger
<<<<<<< HEAD
=======
import models.tracing.skeleton.AnnotationStatistics
import oxalis.view.{ResourceActionCollection, ResourceAction}
>>>>>>> 41c2200e

/**
 * Company: scalableminds
 * User: tmbo
 * Date: 01.06.13
 * Time: 15:06
 */
trait AnnotationLike extends AnnotationStatistics{
  def _name: Option[String]

  def user: Future[Option[User]]

<<<<<<< HEAD
  def content: Fox[AnnotationContent]

=======
  def muta: AnnotationMutationsLike

  def content: Fox[AnnotationContent]

>>>>>>> 41c2200e
  def _user: BSONObjectID

  def id: String

  def typ: AnnotationType

  def task: Fox[Task]

  def state: AnnotationState

  def restrictions: AnnotationRestrictions

  def review: List[AnnotationReview] = Nil

  def version: Int

 // def incrementVersion: AnnotationLike
<<<<<<< HEAD
=======

  def dataSetName = content.map(_.dataSetName) getOrElse ""
>>>>>>> 41c2200e


<<<<<<< HEAD
=======
  def isTrainingsAnnotation =
    typ == AnnotationType.Training

>>>>>>> 41c2200e
  def annotationInfo(user: Option[User])(implicit ctx: DBAccessContext): Fox[JsObject] =
    AnnotationLike.annotationLikeInfoWrites(this, user)

  def actions(user: Option[User]): ResourceActionCollection
}

object AnnotationLike extends FoxImplicits {

  def annotationLikeInfoWrites(a: AnnotationLike, user: Option[User])(implicit ctx: DBAccessContext): Fox[JsObject] = {
    for {
      contentJs <- a.content.flatMap(AnnotationContent.writeAsJson(_))
      restrictionsJs <- AnnotationRestrictions.writeAsJson(a.restrictions, user).toFox
    } yield {
      val name = a._name.getOrElse("")
      Json.obj(
        "version" -> a.version,
        "id" -> a.id,
        "name" -> name,
        "typ" -> a.typ,
        "content" -> contentJs,
        "restrictions" -> restrictionsJs)
    }
  }

}<|MERGE_RESOLUTION|>--- conflicted
+++ resolved
@@ -11,11 +11,8 @@
 import braingames.util.{FoxImplicits, Fox}
 import reactivemongo.bson.BSONObjectID
 import play.api.Logger
-<<<<<<< HEAD
-=======
 import models.tracing.skeleton.AnnotationStatistics
 import oxalis.view.{ResourceActionCollection, ResourceAction}
->>>>>>> 41c2200e
 
 /**
  * Company: scalableminds
@@ -28,15 +25,10 @@
 
   def user: Future[Option[User]]
 
-<<<<<<< HEAD
-  def content: Fox[AnnotationContent]
-
-=======
   def muta: AnnotationMutationsLike
 
   def content: Fox[AnnotationContent]
 
->>>>>>> 41c2200e
   def _user: BSONObjectID
 
   def id: String
@@ -54,19 +46,13 @@
   def version: Int
 
  // def incrementVersion: AnnotationLike
-<<<<<<< HEAD
-=======
 
   def dataSetName = content.map(_.dataSetName) getOrElse ""
->>>>>>> 41c2200e
 
 
-<<<<<<< HEAD
-=======
   def isTrainingsAnnotation =
     typ == AnnotationType.Training
 
->>>>>>> 41c2200e
   def annotationInfo(user: Option[User])(implicit ctx: DBAccessContext): Fox[JsObject] =
     AnnotationLike.annotationLikeInfoWrites(this, user)
 
