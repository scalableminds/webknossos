--- conflicted
+++ resolved
@@ -14,11 +14,8 @@
 - Hybrid tracings can now be imported directly in the tracing view via drag'n'drop. [#4837](https://github.com/scalableminds/webknossos/pull/4837)
 - The find data function now works for volume tracings, too. [#4847](https://github.com/scalableminds/webknossos/pull/4847)
 - Added admins and dataset managers to dataset access list, as they can access all datasets of the organization. [#4862](https://github.com/scalableminds/webknossos/pull/4862)
-<<<<<<< HEAD
 - Added the possibility to move the current position by dragging with the middle-mouse-button. [#4875](https://github.com/scalableminds/webknossos/pull/4875)
-=======
 - Sped up the NML parsing via dashboard import. [#4872](https://github.com/scalableminds/webknossos/pull/4872)
->>>>>>> 1d8f0c32
 
 ### Changed
 - Brush circles are now connected with rectangles to provide a continuous stroke even if the brush is moved quickly. [#4785](https://github.com/scalableminds/webknossos/pull/4822)
