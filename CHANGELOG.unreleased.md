# Changelog (Unreleased)

All notable (yet unreleased) user-facing changes to WEBKNOSSOS are documented in this file.
See `CHANGELOG.released.md` for the changes which are part of official releases.

The format is based on [Keep a Changelog](http://keepachangelog.com/en/1.0.0/)
and this project adheres to [Calendar Versioning](http://calver.org/) `0Y.0M.MICRO`.
For upgrade instructions, please check the [migration guide](MIGRATIONS.released.md).

## Unreleased
[Commits](https://github.com/scalableminds/webknossos/compare/24.12.0...HEAD)

### Added
- Added the total volume of a dataset to a tooltip in the dataset info tab. [#8229](https://github.com/scalableminds/webknossos/pull/8229)
- Optimized performance of data loading with “fill value“ chunks. [#8271](https://github.com/scalableminds/webknossos/pull/8271)
- The fill tool can now be adapted so that it only acts within a specified bounding box. Use the new "Restrict Floodfill" mode for that in the toolbar. [#8267](https://github.com/scalableminds/webknossos/pull/8267)
- Added the option for "Selective Segment Visibility" for segmentation layers. Select this option in the left sidebar to only show segments that are currently active or hovered.  [#8281](https://github.com/scalableminds/webknossos/pull/8281)
- A segment can be activated with doubleclick now. [#8281](https://github.com/scalableminds/webknossos/pull/8281)

### Changed
- Renamed "resolution" to "magnification" in more places within the codebase, including local variables. [#8168](https://github.com/scalableminds/webknossos/pull/8168)
- Layer names are now allowed to contain `$` as special characters. [#8241](https://github.com/scalableminds/webknossos/pull/8241)
- Datasets can now be renamed and can have duplicate names. [#8075](https://github.com/scalableminds/webknossos/pull/8075)
- Improved the default colors for skeleton trees. [#8228](https://github.com/scalableminds/webknossos/pull/8228)
- Allowed to train an AI model using differently sized bounding boxes. We recommend all bounding boxes to have equal dimensions or to have dimensions which are multiples of the smallest bounding box. [#8222](https://github.com/scalableminds/webknossos/pull/8222)
- Within the bounding box tool, the cursor updates immediately after pressing `ctrl`, indicating that a bounding box can be moved instead of resized. [#8253](https://github.com/scalableminds/webknossos/pull/8253)

### Fixed
- Fixed that listing datasets with the `api/datasets` route without compression failed due to missing permissions regarding public datasets. [#8249](https://github.com/scalableminds/webknossos/pull/8249)
- A "Locked by anonymous user" banner is no longer shown when opening public editable annotations of other organizations. [#8273](https://github.com/scalableminds/webknossos/pull/8273)
- Fixed a bug that uploading a zarr dataset with an already existing `datasource-properties.json` file failed. [#8268](https://github.com/scalableminds/webknossos/pull/8268)
- Fixed the organization switching feature for datasets opened via old links. [#8257](https://github.com/scalableminds/webknossos/pull/8257)
- Fixed that uploading an NML file without an organization id failed. Now the user's organization is used as fallback. [#8277](https://github.com/scalableminds/webknossos/pull/8277)
- Fixed that the frontend did not ensure a minimum length for annotation layer names. Moreover, names starting with a `.` are also disallowed now. [#8244](https://github.com/scalableminds/webknossos/pull/8244)
- Fixed a bug where in the add remote dataset view the dataset name setting was not in sync with the datasource setting of the advanced tab making the form not submittable. [#8245](https://github.com/scalableminds/webknossos/pull/8245)
- Fix read and update dataset route for versions 8 and lower. [#8263](https://github.com/scalableminds/webknossos/pull/8263)
- Fixed that task bounding boxes are again converted to user bounding boxes when uploading annotations via nmls. [#8280](https://github.com/scalableminds/webknossos/pull/8280)
- Added missing legacy support for `isValidNewName` route. [#8252](https://github.com/scalableminds/webknossos/pull/8252)
- Fixed some layout issues in the upload view. [#8231](https://github.com/scalableminds/webknossos/pull/8231)
- Fixed `FATAL: role "postgres" does not exist` error message in Docker compose. [#8240](https://github.com/scalableminds/webknossos/pull/8240)
- Fixed the Zarr 3 implementation not accepting BytesCodec without "configuration" key. [#8282](https://github.com/scalableminds/webknossos/pull/8282)
<<<<<<< HEAD
- Fixed that reloading the data of a volume annotation layer did not work properly. [#8298](https://github.com/scalableminds/webknossos/pull/8298)
=======
- Removed the magnification slider for the TIFF export within the download modal if only one magnification is available for the selected layer. [#8297](https://github.com/scalableminds/webknossos/pull/8297)
>>>>>>> ccf3a712

### Removed
- Removed support for HTTP API versions 3 and 4. [#8075](https://github.com/scalableminds/webknossos/pull/8075)

### Breaking Changes<|MERGE_RESOLUTION|>--- conflicted
+++ resolved
@@ -39,11 +39,8 @@
 - Fixed some layout issues in the upload view. [#8231](https://github.com/scalableminds/webknossos/pull/8231)
 - Fixed `FATAL: role "postgres" does not exist` error message in Docker compose. [#8240](https://github.com/scalableminds/webknossos/pull/8240)
 - Fixed the Zarr 3 implementation not accepting BytesCodec without "configuration" key. [#8282](https://github.com/scalableminds/webknossos/pull/8282)
-<<<<<<< HEAD
 - Fixed that reloading the data of a volume annotation layer did not work properly. [#8298](https://github.com/scalableminds/webknossos/pull/8298)
-=======
 - Removed the magnification slider for the TIFF export within the download modal if only one magnification is available for the selected layer. [#8297](https://github.com/scalableminds/webknossos/pull/8297)
->>>>>>> ccf3a712
 
 ### Removed
 - Removed support for HTTP API versions 3 and 4. [#8075](https://github.com/scalableminds/webknossos/pull/8075)
