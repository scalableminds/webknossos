--- conflicted
+++ resolved
@@ -7,16 +7,11 @@
 For upgrade instructions, please check the [migration guide](MIGRATIONS.md).
 
 ## Unreleased
-<<<<<<< HEAD
-
-[Commits](https://github.com/scalableminds/webknossos/compare/18.09.0...HEAD)
-=======
 [Commits](https://github.com/scalableminds/webknossos/compare/18.10.0...HEAD)
->>>>>>> e2f43bae
-
-### Added
-
-- 
+
+### Added
+
+- Added support for duplicate dataset names for different organizations [#3137](https://github.com/scalableminds/webknossos/pull/3137)
 
 ### Changed
 
@@ -34,7 +29,7 @@
 
 ### Removed
 
-- 
+-
 
 
 ## [18.10.0](https://github.com/scalableminds/webknossos/releases/tag/18.10.0) - 2018-09-22
@@ -67,21 +62,13 @@
 - Added bar-chart visualization to project progress report. [#3224](https://github.com/scalableminds/webknossos/pull/3224)
 - Added a button to collapse all comments. [#3215](https://github.com/scalableminds/webknossos/pull/3215)
 - The datasets in the dashboard are now sorted according to their user-specific usage. As a result, relevant datasets should appear at the top of the list. [#3206](https://github.com/scalableminds/webknossos/pull/3206)
-<<<<<<< HEAD
-- Added support for duplicate dataset names for different organizations [#3137](https://github.com/scalableminds/webknossos/pull/3137)
+- 3D Meshes can now be imported into the tracing view by uploading corresponding STL files. [#3242](https://github.com/scalableminds/webknossos/pull/3242)
 
 ### Changed
 
 - The modal used to change the experience of users by admins got a rework. [#3077](https://github.com/scalableminds/webknossos/pull/3077)
-=======
-- 3D Meshes can now be imported into the tracing view by uploading corresponding STL files. [#3242](https://github.com/scalableminds/webknossos/pull/3242)
-
-### Changed
-
-- The modal used to change the experience of users by admins got a rework. [#3077](https://github.com/scalableminds/webknossos/pull/3077) 
 - During task creation, specifying an experience domain is now possible by choosing from existing domains. [#3233](https://github.com/scalableminds/webknossos/pull/3233)
 - Unified the search functionality within webKnossos to implement an AND logic everyhwere. [#3228](https://github.com/scalableminds/webknossos/pull/3228)
->>>>>>> e2f43bae
 - Renamed "Soma Clicking" to "Single-Node-Tree Mode". [#3141](https://github.com/scalableminds/webknossos/pull/3141/files)
 - The fallback segmentation layer attribute of volume tracings is now persisted to NML/ZIP files. Upon re-upload, only volume tracings with this attribute will show a fallback layer. Use `tools/volumeAddFallbackLayer.py` to add this attribute to existing volume tracings. [#3088](https://github.com/scalableminds/webknossos/pull/3088)
 - When splitting a tree, the split part that contains the initial node will now keep the original tree name and id. [#3145](https://github.com/scalableminds/webknossos/pull/3145)
