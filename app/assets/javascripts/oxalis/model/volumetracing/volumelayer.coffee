--- conflicted
+++ resolved
@@ -224,8 +224,5 @@
     cy = sumCy / 6 / area
 
     return @get3DCoordinate([cx, cy])
-<<<<<<< HEAD
-=======
-
-module.exports = VolumeLayer
->>>>>>> 865b826e
+
+module.exports = VolumeLayer