# Changelog (Unreleased)

All notable (yet unreleased) user-facing changes to webknossos are documented in this file.
See `CHANGELOG.released.md` for the changes which are part of official releases.

The format is based on [Keep a Changelog](http://keepachangelog.com/en/1.0.0/)
and this project adheres to [Calendar Versioning](http://calver.org/) `0Y.0M.MICRO`.
For upgrade instructions, please check the [migration guide](MIGRATIONS.released.md).

## Unreleased
[Commits](https://github.com/scalableminds/webknossos/compare/22.09.0...HEAD)

### Added
- Zarr-based remote dataset import now also works for public AWS S3 endpoints with no credentials. [#6421](https://github.com/scalableminds/webknossos/pull/6421)
- Added a context menu option to extract the shortest path between two nodes as a new tree. Select the source node and open the context menu by right-clicking on another node in the same tree. [#6423](https://github.com/scalableminds/webknossos/pull/6423)
- Added a context menu option to separate an agglomerate skeleton using Min-Cut. Activate the Proofreading tool, select the source node and open the context menu by right-clicking on the target node which you would like to separate through Min-Cut. [#6361](https://github.com/scalableminds/webknossos/pull/6361)

### Changed

### Fixed
<<<<<<< HEAD
- Fixed the duplicate function for annotations with an editable mapping (a.k.a. supervoxel proofreading) layer. [#6446](https://github.com/scalableminds/webknossos/pull/6446)
=======
- Fixed sharing button for users who are currently visiting a dataset or annotation which was shared with them. [#6438](https://github.com/scalableminds/webknossos/pull/6438)
>>>>>>> 4f32e6f2

### Removed

### Breaking Changes<|MERGE_RESOLUTION|>--- conflicted
+++ resolved
@@ -18,11 +18,8 @@
 ### Changed
 
 ### Fixed
-<<<<<<< HEAD
+- Fixed sharing button for users who are currently visiting a dataset or annotation which was shared with them. [#6438](https://github.com/scalableminds/webknossos/pull/6438)
 - Fixed the duplicate function for annotations with an editable mapping (a.k.a. supervoxel proofreading) layer. [#6446](https://github.com/scalableminds/webknossos/pull/6446)
-=======
-- Fixed sharing button for users who are currently visiting a dataset or annotation which was shared with them. [#6438](https://github.com/scalableminds/webknossos/pull/6438)
->>>>>>> 4f32e6f2
 
 ### Removed
 
