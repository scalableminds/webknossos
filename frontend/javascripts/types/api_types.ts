import type { PricingPlanEnum } from "admin/organization/pricing_plan_utils";
import _ from "lodash";
import type { BoundingBoxProto } from "types/bounding_box";
import type {
  AdditionalCoordinate,
  ColorObject,
  LOG_LEVELS,
  NestedMatrix4,
  Point3,
  TreeType,
  UnitLong,
  Vector3,
  Vector6,
} from "viewer/constants";
import type {
  SkeletonTracingStats,
  TracingStats,
  VolumeTracingStats,
} from "viewer/model/accessors/annotation_accessor";
import type { ServerUpdateAction } from "viewer/model/sagas/volume/update_actions";
import type { CommentType, Edge, TreeGroup } from "viewer/model/types/tree_types";
import type {
  BoundingBoxObject,
  MeshInformation,
  RecommendedConfiguration,
  SegmentGroup,
} from "viewer/store";
import type { EmptyObject } from "./globals";

// Re-export
export type { BoundingBoxProto } from "types/bounding_box";
export type { AdditionalCoordinate } from "viewer/constants";

export type APIMessage = { [key in "info" | "warning" | "error"]?: string };
export type ElementClass =
  | "uint8"
  | "uint16"
  | "uint24"
  | "uint32"
  | "uint64"
  | "float"
  | "double"
  | "int8"
  | "int16"
  | "int32"
  | "int64";

// This type needs to be adapted when a new dtype should/element class needs
// to be supported.
export type BucketDataArray =
  | Uint8Array<ArrayBuffer>
  | Int8Array<ArrayBuffer>
  | Uint16Array<ArrayBuffer>
  | Int16Array<ArrayBuffer>
  | Uint32Array<ArrayBuffer>
  | Int32Array<ArrayBuffer>
  | Float32Array<ArrayBuffer>
  | BigUint64Array<ArrayBuffer>
  | BigInt64Array<ArrayBuffer>;

export type APIMapping = {
  readonly parent?: string;
  readonly name: string;
  readonly classes?: Array<Array<number>>;
  readonly colors?: Array<number>;
  readonly hideUnmappedIds?: boolean;
};
export type AdditionalAxis = {
  bounds: [number, number];
  index: number;
  name: string;
};

export type AdditionalAxisProto = {
  bounds: { x: number; y: number };
  index: number;
  name: string;
};

export type AffineTransformation = {
  type: "affine";
  matrix: NestedMatrix4; // Stored in row major order.
};

export type ThinPlateSplineTransformation = {
  type: "thin_plate_spline";
  correspondences: { source: Vector3[]; target: Vector3[] };
};

export type CoordinateTransformation = AffineTransformation | ThinPlateSplineTransformation;
type APIDataLayerBase = {
  readonly name: string;
  readonly boundingBox: BoundingBoxObject;
  readonly resolutions: Array<Vector3>;
  readonly elementClass: ElementClass;
  readonly dataFormat?: "wkw" | "zarr";
  readonly additionalAxes: Array<AdditionalAxis> | null;
  readonly coordinateTransformations?: CoordinateTransformation[] | null;
  readonly hasSegmentIndex?: boolean;
};
export type APIColorLayer = APIDataLayerBase & {
  readonly category: "color";
};
export type APISegmentationLayer = APIDataLayerBase & {
  readonly category: "segmentation";
  readonly largestSegmentId: number | undefined;
  readonly mappings?: Array<string>;
  readonly agglomerates?: Array<string>;
  readonly fallbackLayer?: string | null | undefined;
  readonly fallbackLayerInfo?: APIDataLayer | null;
  readonly tracingId?: string;
};
export type APIDataLayer = APIColorLayer | APISegmentationLayer;

// Only used in rare cases to generalize over actual data layers and
// a skeleton layer. The name should be the skeleton tracing id to very likely ensure it is unique.
export type APISkeletonLayer = { category: "skeleton"; name: string };

export type LayerLink = {
  datasetId: string;
  datasetName: string;
  sourceName: string;
  newName: string;
  transformations: CoordinateTransformation[];
};

export type APIHistogramData = HistogramDatum[];
export type HistogramDatum = {
  numberOfElements: number;
  elementCounts: Array<number>;
  min: number;
  max: number;
};
type MutableAPIDataSourceBase = {
  id: {
    name: string;
    team: string;
  };
  status?: string;
};
type APIDataSourceBase = Readonly<MutableAPIDataSourceBase>;
export type APIUnimportedDatasource = APIDataSourceBase;
export type VoxelSize = {
  factor: Vector3;
  unit: UnitLong;
};
export type MutableAPIDataSource = MutableAPIDataSourceBase & {
  dataLayers: Array<APIDataLayer>;
  scale: VoxelSize;
};
export type APIDataSource = Readonly<MutableAPIDataSource>;
export type APIDataStore = {
  readonly name: string;
  readonly url: string;
  readonly allowsUpload: boolean;
  readonly jobsEnabled: boolean;
  readonly jobsSupportedByAvailableWorkers: APIJobType[];
};
export type APITracingStore = {
  readonly name: string;
  readonly url: string;
};
export type APITeam = {
  readonly id: string;
  readonly name: string;
  readonly organization: string;
};
export type APIPublicationAnnotation = {
  readonly id: string;
  readonly name: string;
  readonly description: string;
  readonly tracingStore: APITracingStore;
  readonly dataset: APIDataset;
};
export type APIPublication = {
  readonly id: string;
  readonly publicationDate: number;
  readonly imageUrl: string;
  readonly title: string;
  readonly description: string;
  readonly created: number;
  readonly datasets: Array<APIDataset>;
  readonly annotations: Array<APIPublicationAnnotation>;
};
export type MutableAPIDataSourceId = {
  owningOrganization: string;
  directoryName: string;
};
export type APIDataSourceId = Readonly<MutableAPIDataSourceId>;

export enum APIMetadataEnum {
  STRING = "string",
  NUMBER = "number",
  STRING_ARRAY = "string[]",
}
// This type has to be defined redundantly to the above enum, unfortunately,
// because the e2e tests assert that an object literal matches the type of
// APIMetadataEntry. In that object literal, a string literal exists (e.g., "number").
// TypeScript Enums don't typecheck against such literals by design (see
// https://github.com/microsoft/TypeScript/issues/17690#issuecomment-337975541).
// Therefore, we redundantly define the type of the enum here again and use that
// in APIMetadataEntry.
type APIMetadataType = "string" | "number" | "string[]";

// Note that this differs from MetadataEntryProto, because
// it's stored in sql and not in protobuf.
// The type is used for datasets and folders.
export type APIMetadataEntry = {
  type: APIMetadataType;
  key: string;
  value: string | number | string[];
};

type MutableAPIDatasetBase = MutableAPIDataSourceId & {
  readonly id: string; // Should never be changed.
  name: string;
  isUnreported: boolean;
  folderId: string;
  allowedTeams: Array<APITeam>;
  allowedTeamsCumulative: Array<APITeam>;
  created: number;
  dataStore: APIDataStore;
  description: string | null | undefined;
  metadata: APIMetadataEntry[] | null | undefined;
  isEditable: boolean;
  isPublic: boolean;
  directoryName: string;
  logoUrl: string | null | undefined;
  lastUsedByUser: number;
  sortingKey: number;
  owningOrganization: string;
  publication: null | undefined;
  tags: Array<string>;
  usedStorageBytes: number | null;
};
type APIDatasetBase = Readonly<MutableAPIDatasetBase>;
export type MutableAPIDataset = MutableAPIDatasetBase & {
  dataSource: MutableAPIDataSource;
  isActive: true;
};
export type APIDataset = APIDatasetBase & {
  readonly dataSource: APIDataSource;
  readonly isActive: true;
};

export type MaintenanceInfo = {
  startTime: number;
  endTime: number;
  id: string;
  message: string;
};

// Should be a strict subset of APIMaybeUnimportedDataset which makes
// typing easier in some places.
export type APIDatasetCompactWithoutStatusAndLayerNames = Pick<
  APIMaybeUnimportedDataset,
  | "owningOrganization"
  | "name"
  | "folderId"
  | "isActive"
  | "directoryName"
  | "created"
  | "isEditable"
  | "lastUsedByUser"
  | "tags"
  | "isUnreported"
>;
export type APIDatasetCompact = APIDatasetCompactWithoutStatusAndLayerNames & {
  id: string;
  status: MutableAPIDataSourceBase["status"];
  colorLayerNames: Array<string>;
  segmentationLayerNames: Array<string>;
};

export function convertDatasetToCompact(dataset: APIDataset): APIDatasetCompact {
  const [segmentationLayerNames, colorLayerNames] = _.partition(
    dataset.dataSource.dataLayers,
    (layer) => layer.category === "segmentation",
  ).map((layers) => layers.map((layer) => layer.name).sort());

  return {
    id: dataset.id,
    owningOrganization: dataset.owningOrganization,
    name: dataset.name,
    folderId: dataset.folderId,
    isActive: dataset.isActive,
    directoryName: dataset.directoryName,
    created: dataset.created,
    isEditable: dataset.isEditable,
    lastUsedByUser: dataset.lastUsedByUser,
    status: dataset.dataSource.status,
    tags: dataset.tags,
    isUnreported: dataset.isUnreported,
    colorLayerNames: colorLayerNames,
    segmentationLayerNames: segmentationLayerNames,
  };
}

type APIUnimportedDataset = APIDatasetBase & {
  readonly dataSource: APIUnimportedDatasource;
  readonly isActive: false;
};
export type APIMaybeUnimportedDataset = APIUnimportedDataset | APIDataset;
export type APITeamMembership = {
  readonly id: string;
  readonly name: string;
  readonly isTeamManager: boolean;
};
export type ExperienceMap = Readonly<Record<string, number>>;
export type ExperienceDomainList = Array<string>;

export type APIUserCompact = {
  readonly firstName: string;
  readonly lastName: string;
  readonly id: string;
};
export type APIUserBase = APIUserCompact & {
  readonly email: string;
  readonly isAnonymous: boolean;
  readonly teams: Array<APITeamMembership>;
  readonly isAdmin: boolean;
  readonly isDatasetManager: boolean;
};
export type NovelUserExperienceInfoType = {
  hasSeenDashboardWelcomeBanner?: boolean;
  hasSeenSegmentAnythingWithDepth?: boolean;
  shouldSeeModernControlsModal?: boolean;
  lastViewedWhatsNewTimestamp?: number;
  hasDiscardedHelpButton?: boolean;
  latestAcknowledgedMaintenanceInfo?: string;
};
export type APIUserTheme = "auto" | "light" | "dark";
export type APIUser = APIUserBase & {
  readonly isOrganizationOwner: boolean;
  readonly created: number;
  readonly experiences: ExperienceMap;
  readonly isSuperUser: boolean;
  readonly isActive: boolean;
  readonly isEditable: boolean;
  readonly lastActivity: number;
  readonly lastTaskTypeId: string | null | undefined;
  readonly organization: string;
  readonly novelUserExperienceInfos: NovelUserExperienceInfoType;
  readonly selectedTheme: APIUserTheme;
  readonly isEmailVerified: boolean;
  readonly isGuest: boolean;
  readonly isUnlisted: boolean;
};
export type APITimeInterval = {
  paymentInterval: {
    month: number;
    year: number;
  };
  durationInSeconds: number;
};
export type APIUserLoggedTime = {
  loggedTime: Array<APITimeInterval>;
};
export type APIActiveUser = {
  email: string;
  firstName: string;
  lastName: string;
  activeTasks: number;
};
export type APIRestrictions = {
  readonly allowAccess: boolean;
  readonly allowUpdate: boolean;
  readonly allowFinish: boolean;
  readonly allowDownload: boolean;
  // allowSave might be false even though allowUpdate is true (e.g., see sandbox annotations)
  readonly allowSave?: boolean;
};
export type APIAllowedMode = "orthogonal" | "oblique" | "flight";
export type APIMagRestrictions = {
  min?: number;
  max?: number;
};
export type APISettings = {
  readonly allowedModes: Array<APIAllowedMode>;
  readonly preferredMode?: APIAllowedMode;
  readonly branchPointsAllowed: boolean;
  readonly somaClickingAllowed: boolean;
  readonly volumeInterpolationAllowed: boolean;
  readonly mergerMode: boolean;
  readonly magRestrictions: APIMagRestrictions;
};
export enum APIAnnotationTypeEnum {
  Explorational = "Explorational",
  Task = "Task",
  View = "View",
  CompoundTask = "CompoundTask",
  CompoundProject = "CompoundProject",
  CompoundTaskType = "CompoundTaskType",
}
export enum APICompoundTypeEnum {
  CompoundTask = "CompoundTask",
  CompoundProject = "CompoundProject",
  CompoundTaskType = "CompoundTaskType",
}

export type APIAnnotationType = keyof typeof APIAnnotationTypeEnum;
export type APICompoundType = keyof typeof APICompoundTypeEnum;
export type APIAnnotationVisibility = "Private" | "Internal" | "Public";
export enum TracingTypeEnum {
  skeleton = "skeleton",
  volume = "volume",
  hybrid = "hybrid",
}
export enum AnnotationLayerEnum {
  Skeleton = "Skeleton",
  Volume = "Volume",
}
export type TracingType = "skeleton" | "volume" | "hybrid";
export type AnnotationLayerType = "Skeleton" | "Volume";
export type APITaskType = {
  readonly id: string;
  readonly summary: string;
  readonly description: string;
  readonly teamId: string;
  readonly teamName: string;
  readonly settings: APISettings;
  readonly recommendedConfiguration: RecommendedConfiguration | null | undefined;
  readonly tracingType: TracingType;
};
export type TaskStatus = {
  readonly pending: number;
  readonly active: number;
  readonly finished: number;
};
type APIScriptTypeBase = {
  readonly name: string;
  readonly gist: string;
};
export type APIScript = APIScriptTypeBase & {
  readonly id: string;
  readonly owner: APIUserBase;
};
export type APIScriptUpdater = APIScriptTypeBase & {
  readonly id: string;
  readonly owner: string;
};
export type APIScriptCreator = APIScriptTypeBase & {
  readonly owner: string;
};
type APIProjectTypeBase = {
  readonly name: string;
  readonly team: string; // id
  readonly teamName: string;
  readonly priority: number;
  readonly paused: boolean;
  readonly expectedTime: number; // Also known as "time limit"
  readonly isBlacklistedFromReport: boolean;
};
export type APIProject = APIProjectTypeBase & {
  readonly id: string;
  readonly owner: APIUserBase;
  readonly created: number;
};
export type APIProjectUpdater = APIProjectTypeBase & {
  readonly id: string;
  readonly owner: string;
  readonly created: number;
};
export type APIProjectCreator = APIProjectTypeBase & {
  readonly owner: string;
};
export type APIProjectWithStatus = APIProject & {
  readonly pendingInstances: number;
  readonly tracingTime: number;
};
export type APITask = {
  readonly boundingBox: BoundingBoxObject | null | undefined;
  readonly boundingBoxVec6?: Vector6;
  readonly created: number;
  readonly creationInfo: string | null | undefined;
  readonly datasetId: string;
  readonly datasetName: string;
  readonly editPosition: Vector3;
  readonly editRotation: Vector3;
  readonly id: string;
  readonly neededExperience: {
    readonly domain: string;
    readonly value: number;
  };
  readonly projectName: string;
  readonly projectId: string;
  readonly script: APIScript | null | undefined;
  readonly status: TaskStatus;
  readonly team: string;
  readonly tracingTime: number | null | undefined;
  readonly type: APITaskType;
  readonly directLinks?: Array<string>;
};
export type AnnotationLayerDescriptor = {
  name: string;
  tracingId: string;
  typ: AnnotationLayerType;
  stats: SkeletonTracingStats | VolumeTracingStats | EmptyObject;
};
export type EditableLayerProperties = {
  name: string;
};
export type APIAnnotationInfo = {
  readonly annotationLayers: Array<AnnotationLayerDescriptor>;
  readonly datasetId: string;
  readonly dataSetName: string;
  readonly organization: string;
  readonly description: string;
  readonly modified: number;
  readonly id: string;
  readonly name: string;
  // Not used by the front-end anymore, but the
  // backend still serves this for backward-compatibility reasons.
  readonly stats?: TracingStats | EmptyObject | null | undefined;
  readonly state: string;
  readonly isLockedByOwner: boolean;
  readonly tags: Array<string>;
  readonly typ: APIAnnotationType;
  // The owner can be null (e.g., for a sandbox annotation
  // or due to missing permissions).
  readonly owner?: APIUserCompact;
  readonly teams: APITeam[];
  readonly othersMayEdit: boolean;
};

export function annotationToCompact(annotation: APIAnnotation): APIAnnotationInfo {
  const {
    dataSetName,
    description,
    modified,
    id,
    datasetId,
    name,
    state,
    isLockedByOwner,
    tags,
    typ,
    owner,
    teams,
    othersMayEdit,
    organization,
    annotationLayers,
  } = annotation;

  return {
    datasetId,
    annotationLayers,
    dataSetName,
    organization,
    description,
    modified,
    id,
    isLockedByOwner,
    name,
    state,
    tags,
    typ,
    owner,
    teams,
    othersMayEdit,
  };
}

export type AnnotationViewConfiguration = {
  layers: Record<
    string,
    {
      isDisabled: boolean;
    }
  >;
};
type APIAnnotationBase = APIAnnotationInfo & {
  readonly visibility: APIAnnotationVisibility;
  readonly tracingTime: number | null | undefined;

  readonly dataStore: APIDataStore;
  readonly tracingStore: APITracingStore;
  readonly restrictions: APIRestrictions;
  readonly viewConfiguration?: AnnotationViewConfiguration | null | undefined;
  readonly settings: APISettings;
  readonly owner?: APIUserBase;
  // This `user` attribute is deprecated and should not be used, anymore. It only exists to satisfy e2e type checks
  readonly user?: APIUserBase;
  readonly contributors: APIUserBase[];
  readonly othersMayEdit: boolean;
};
export type APIAnnotation = APIAnnotationBase & {
  readonly task: APITask | null | undefined;
};
export type APIAnnotationWithTask = APIAnnotationBase & {
  readonly task: APITask;
};
export type APITaskWithAnnotation = APITask & {
  readonly annotation: APIAnnotation;
};
export type APITimeTrackingPerAnnotation = {
  annotation: string;
  task: string | undefined;
  projectName: string | undefined;
  timeMillis: number;
  annotationLayerStats: TracingStats;
};
type APITracingStoreAnnotationLayer = {
  readonly tracingId: string;
  readonly name: string;
  readonly typ: AnnotationLayerType;
};

export type APIAnnotationUserState = {
  userId: string;
  editPosition: Point3;
  editPositionAdditionalCoordinates: AdditionalCoordinate[] | null;
  editRotation: Point3;
  zoomLevel: number;
};

export type APITracingStoreAnnotation = {
  readonly description: string;
  readonly version: number;
  readonly earliestAccessibleVersion: number;
  readonly annotationLayers: APITracingStoreAnnotationLayer[];
  readonly userStates: APIAnnotationUserState[];
};

export type APITimeTrackingPerUser = {
  user: APIUserCompact & {
    email: string;
  };
  timeMillis: number;
  annotationCount: number;
};
export type APITimeTrackingSpan = {
  userId: string;
  userEmail: string;
  datasetOrganization: string;
  datasetName: string;
  annotationId: string;
  annotationState: string;
  taskId: string | undefined;
  projectName: string | undefined;
  taskTypeId: string | undefined;
  taskTypeSummary: string | undefined;
  timeSpanId: string;
  timeSpanCreated: number;
  timeSpanTimeMillis: number;
};
export type APIProjectProgressReport = {
  readonly projectName: string;
  readonly paused: boolean;
  readonly totalTasks: number;
  readonly totalInstances: number;
  readonly pendingInstances: number;
  readonly activeInstances: number;
  readonly finishedInstances: number;
  readonly priority: number;
  readonly billedMilliseconds: number;
};
export type APIAvailableTasksReport = {
  readonly id: string;
  readonly user: string;
  readonly totalAvailableTasks: number;
  readonly availableTasksByProjects: Record<string, number>;
};
export type APIOrganizationCompact = {
  readonly id: string;
  readonly name: string;
};
export type APIOrganization = APIOrganizationCompact & {
  readonly additionalInformation: string;
  readonly pricingPlan: PricingPlanEnum;
  readonly enableAutoVerify: boolean;
  readonly newUserMailingList: string;
  readonly paidUntil: number;
  readonly includedUsers: number;
  readonly includedStorageBytes: number;
  readonly usedStorageBytes: number;
  readonly ownerName?: string;
  readonly creditBalance: string | null | undefined;
};
export type APIPricingPlanStatus = {
  readonly pricingPlan: PricingPlanEnum;
  readonly isExceeded: boolean;
  readonly isAlmostExceeded: boolean; // stays true when isExceeded is true)
};

export type APIBuildInfoWk = {
  webknossos: {
    name: string;
    commitHash: string;
    scalaVersion: string;
    version: string;
    sbtVersion: string;
    commitDate: string;
    ciTag: string;
    ciBuild: string;
    gitTag?: string;
    datastoreApiVersion: string;
  };
  "webknossos-wrap": {
    builtAtMillis: string;
    name: string;
    commitHash: string;
    scalaVersion: string;
    version: string;
    sbtVersion: string;
    builtAtString: string;
  };
  schemaVersion: number;
  httpApiVersioning: { currentApiVersion: number; oldestSupportedApiVersion: number };
  localDataStoreEnabled: boolean;
  localTracingStoreEnabled: boolean;
};

export type APIBuildInfoDatastore = {
  webknossosDatastore: {
    name: string;
    commitHash: string;
    scalaVersion: string;
    version: string;
    sbtVersion: string;
    commitDate: string;
    ciTag: string;
    ciBuild: string;
    datastoreApiVersion: string;
  };
};

export type APIBuildInfoTracingstore = {
  webknossosTracingstore: {
    name: string;
    commitHash: string;
    scalaVersion: string;
    version: string;
    sbtVersion: string;
    commitDate: string;
    ciTag: string;
    ciBuild: string;
  };
};

export type APIBuildInfo = APIBuildInfoWk | APIBuildInfoDatastore | APIBuildInfoTracingstore;

export type APIFeatureToggles = {
  readonly discussionBoard: string | false;
  readonly discussionBoardRequiresAdmin: boolean;
  readonly hideNavbarLogin: boolean;
  readonly isWkorgInstance: boolean;
  readonly recommendWkorgInstance: boolean;
  readonly taskReopenAllowedInSeconds: number;
  readonly allowDeleteDatasets: boolean;
  readonly jobsEnabled: boolean;
  readonly voxelyticsEnabled: boolean;
  readonly neuronInferralCostPerGVx: number;
  readonly mitochondriaInferralCostPerGVx: number;
  readonly alignmentCostPerGVx: number;
  readonly costPerCreditInEuro: number;
  readonly costPerCreditInDollar: number;
  readonly publicDemoDatasetUrl: string;
  readonly exportTiffMaxVolumeMVx: number;
  readonly exportTiffMaxEdgeLengthVx: number;
  readonly defaultToLegacyBindings: boolean;
  readonly editableMappingsEnabled?: boolean;
  readonly optInTabs?: Array<string>;
  readonly openIdConnectEnabled?: boolean;
  readonly segmentAnythingEnabled?: boolean;
<<<<<<< HEAD
  readonly passkeysEnabled: boolean;
=======
  readonly registerToDefaultOrgaEnabled?: boolean;
>>>>>>> f4595a8d
};
export type APIJobState = "SUCCESS" | "PENDING" | "STARTED" | "FAILURE" | "CANCELLED" | null;
export type APIJobManualState = "SUCCESS" | "FAILURE" | null;
export type APIEffectiveJobState =
  | "UNKNOWN"
  | "SUCCESS"
  | "PENDING"
  | "STARTED"
  | "FAILURE"
  | "CANCELLED";
export enum APIJobType {
  ALIGN_SECTIONS = "align_sections",
  CONVERT_TO_WKW = "convert_to_wkw",
  EXPORT_TIFF = "export_tiff",
  RENDER_ANIMATION = "render_animation",
  COMPUTE_MESH_FILE = "compute_mesh_file",
  COMPUTE_SEGMENT_INDEX_FILE = "compute_segment_index_file",
  FIND_LARGEST_SEGMENT_ID = "find_largest_segment_id",
  INFER_NUCLEI = "infer_nuclei",
  INFER_NEURONS = "infer_neurons",
  MATERIALIZE_VOLUME_ANNOTATION = "materialize_volume_annotation",
  TRAIN_NEURON_MODEL = "train_neuron_model",
  INFER_MITOCHONDRIA = "infer_mitochondria",
  // Only used for backwards compatibility, e.g. to display results.
  DEPRECATED_INFER_WITH_MODEL = "infer_with_model",
  DEPRECATED_TRAIN_MODEL = "train_model",
}

export type WkLibsNdBoundingBox = BoundingBoxObject & {
  axisOrder: { string: number };
  additionalAxes: Array<AdditionalAxis>;
};

export type APIJob = {
  readonly id: string;
  readonly datasetId: string | null | undefined;
  readonly owner: APIUserBase;
  readonly datasetName: string | null | undefined;
  readonly datasetDirectoryName: string | null | undefined;
  readonly exportFileName: string | null | undefined;
  readonly layerName: string | null | undefined;
  readonly annotationLayerName: string | null | undefined;
  readonly tracingId: string | null | undefined;
  readonly annotationId: string | null | undefined;
  readonly annotationType: string | null | undefined;
  readonly organizationId: string | null | undefined;
  readonly boundingBox: string | null | undefined;
  readonly ndBoundingBox: WkLibsNdBoundingBox | null | undefined;
  readonly mergeSegments: boolean | null | undefined;
  readonly type: APIJobType;
  readonly state: APIEffectiveJobState;
  readonly manualState: APIJobManualState;
  readonly result: string | null | undefined;
  readonly resultLink: string | null | undefined;
  readonly createdAt: number;
  readonly voxelyticsWorkflowHash: string | null;
  readonly trainingAnnotations: Array<{ annotationId: string }>;
  readonly creditCost: string | null | undefined;
  readonly modelId: string | null | undefined;
};

export type AiModel = {
  readonly id: string;
  readonly name: string;
  readonly isOwnedByUsersOrganization: boolean;
  readonly sharedOrganizationIds: string[] | null | undefined;
  readonly dataStore: APIDataStore;
  readonly user: APIUser | null | undefined;
  readonly comment: string;
  readonly created: number;
  readonly trainingJob: APIJob | null;
};

// Tracing related datatypes
export type APIUpdateActionBatch = {
  version: number;
  value: Array<ServerUpdateAction>;
};
export type ServerNode = {
  id: number;
  position: Point3;
  additionalCoordinates: AdditionalCoordinate[];
  rotation: Point3;
  bitDepth: number;
  viewport: number;
  mag: number;
  radius: number;
  createdTimestamp: number;
  interpolation: boolean;
};
export type ServerBranchPoint = {
  createdTimestamp: number;
  nodeId: number;
};
export type UserBoundingBoxProto = {
  boundingBox: BoundingBoxProto;
  id: number;
  name?: string;
  color?: ColorObject;
  isVisible?: boolean;
};
export type ServerBoundingBoxMinMaxTypeTuple = {
  topLeft: Vector3;
  width: number;
  height: number;
  depth: number;
};
export type ServerSkeletonTracingTree = {
  branchPoints: Array<ServerBranchPoint>;
  color: ColorObject | null | undefined;
  comments: Array<CommentType>;
  edges: Array<Edge>;
  name: string;
  nodes: Array<ServerNode>;
  treeId: number;
  createdTimestamp: number;
  groupId?: number | null | undefined;
  isVisible?: boolean;
  type?: TreeType;
  edgesAreVisible?: boolean;
  metadata: MetadataEntryProto[];
};

// Note that this differs from APIMetadataEntry, because
// it's internally stored as protobuf and not in sql.
// The type is used for in-annotation entities (segments, trees etc.)
export type MetadataEntryProto = {
  key: string;
  stringValue?: string;
  boolValue?: boolean;
  numberValue?: number;
  // Note that the server always sends an empty array currently,
  // because of the protobuf format. However, for consistency within
  // JS land, we mark it as nullable here.
  stringListValue?: string[];
};
type ServerSegment = {
  segmentId: number;
  name: string | null | undefined;
  anchorPosition: Point3 | null | undefined;
  additionalCoordinates: AdditionalCoordinate[] | null;
  creationTime: number | null | undefined;
  color: ColorObject | null;
  groupId: number | null | undefined;
  isVisible?: boolean;
  metadata: MetadataEntryProto[];
};
export type ServerTracingBase = {
  id: string;
  userBoundingBoxes: Array<UserBoundingBoxProto>;
  userBoundingBox?: BoundingBoxProto;
  createdTimestamp: number;
  error?: string;
  additionalAxes: AdditionalAxisProto[];
  // The backend sends the version property, but the front-end should
  // not care about it. To ensure this, parseProtoTracing will remove
  // the property.
  version?: number;
  // The following properties should only be used if the
  // annotation.userStates array does not contain any information.
  editPosition: Point3;
  editPositionAdditionalCoordinates: AdditionalCoordinate[] | null;
  editRotation: Point3;
  zoomLevel: number;
};

export type MapEntries<K extends number | string | symbol, V> = Array<{ id: K; value: V }>;

export type SkeletonUserState = {
  userId: string;
  activeNodeId: number | null;
  // The following properties are the values of a
  // id->boolean dictionary.
  treeVisibilities: MapEntries<number, boolean>;
  treeGroupExpandedStates: MapEntries<number, boolean>;
  boundingBoxVisibilities: MapEntries<number, boolean>;
};

export type ServerSkeletonTracing = ServerTracingBase & {
  // The following property is added when fetching the
  // tracing from the back-end (by `getTracingForAnnotationType`)
  // This is done to simplify the selection for the type.
  typ: "Skeleton";
  activeNodeId?: number; // only use as a fallback if userStates is empty
  boundingBox?: BoundingBoxProto;
  trees: Array<ServerSkeletonTracingTree>;
  treeGroups: Array<TreeGroup> | null | undefined;
  storedWithExternalTreeBodies?: boolean; // unused in frontend
  userStates: SkeletonUserState[];
};

export type VolumeUserState = {
  userId: string;
  activeSegmentId?: number;
  // The following properties are the values of a
  // id->boolean dictionary.
  segmentVisibilities: MapEntries<number, boolean>;
  segmentGroupExpandedStates: MapEntries<number, boolean>;
  boundingBoxVisibilities: MapEntries<number, boolean>;
};

export type ServerVolumeTracing = ServerTracingBase & {
  // The following property is added when fetching the
  // tracing from the back-end (by `getTracingForAnnotationType`)
  // This is done to simplify the selection for the type.
  typ: "Volume";
  activeSegmentId?: number; // only use as a fallback if userStates is empty
  boundingBox: BoundingBoxProto;
  elementClass: ElementClass;
  fallbackLayer?: string;
  segments: Array<ServerSegment>;
  segmentGroups: Array<SegmentGroup> | null | undefined;
  largestSegmentId: number;
  // `mags` will be undefined for legacy annotations
  // which were created before the multi-magnification capabilities
  // were added to volume tracings. Also see:
  // https://github.com/scalableminds/webknossos/pull/4755
  mags?: Array<Point3>;
  mappingName?: string | null | undefined;
  hasEditableMapping?: boolean;
  mappingIsLocked?: boolean;
  hasSegmentIndex?: boolean;
  // volumeBucketDataHasChanged is automatically set to true by the back-end
  // once a bucket was mutated. There is no need to send an explicit UpdateAction
  // for that.
  volumeBucketDataHasChanged?: boolean;
  userStates: VolumeUserState[];
  hideUnregisteredSegments?: boolean;
};
export type ServerTracing = ServerSkeletonTracing | ServerVolumeTracing;
export type ServerEditableMapping = {
  createdTimestamp: number;
  baseMappingName: string;
  // The id of the volume tracing the editable mapping belongs to
  tracingId: string;
};

export type APIMeshFileInfo = {
  name: string;
  mappingName?: string | null | undefined;
  // 0   - unsupported (is the first mesh file version)
  // 1-2 - unsupported (the format should behave as v0; refer to voxelytics for actual differences)
  // 3+  - is the newer version with draco encoding.
  formatVersion: number;
};
export type APIConnectomeFile = {
  connectomeFileName: string;
  mappingName: string;
};

export type ZarrPrivateLink = {
  id: string;
  annotation: string;
  accessToken: string;
  expirationDateTime: number | null;
};

export type ShortLink = {
  longLink: string;
  key: string;
  _id: string;
};

export enum VoxelyticsRunState {
  SKIPPED = "SKIPPED",
  PENDING = "PENDING",
  RUNNING = "RUNNING",
  COMPLETE = "COMPLETE",
  FAILED = "FAILED",
  CANCELLED = "CANCELLED",
  STALE = "STALE",
}

type DistributionConfig = {
  strategy: string;
  resources?: Record<string, string>;
  processes?: number;
};
export type VoxelyticsTaskConfig = {
  isMetaTask: undefined;
  config: { name: string };
  inputs: Record<string, string | Record<string, string>>;
  description: string | null;
  distribution: DistributionConfig | null;
  output_paths: Record<string, string> | null;
  task: string;
};
export type VoxelyticsTaskConfigWithName = VoxelyticsTaskConfig & { taskName: string };
export type VoxelyticsTaskConfigWithHierarchy =
  | VoxelyticsTaskConfigWithName
  | {
      isMetaTask: true;
      key: string;
      subtasks: Array<VoxelyticsTaskConfigWithHierarchy>;
    };
export type VoxelyticsArtifactConfig = {
  fileSize: number;
  inodeCount: number;
  createdAt: number;
  path: string;
  version: string;
  metadata: {
    attributes: any;
    iframes: Record<string, string>;
    links: Record<string, string>;
  };
  foreignWorkflow: [string, string] | null;
};

export type VoxelyticsRunInfo = {
  id: string;
  name: string;
  userName: string;
  hostName: string;
  voxelyticsVersion: string;
  state: VoxelyticsRunState;
  beginTime: Date | null;
  endTime: Date | null;
};

export type VoxelyticsWorkflowDagEdge = { source: string; target: string; label: string };
export type VoxelyticsWorkflowDagNode = {
  id: string;
  label: string;
  state: VoxelyticsRunState;
  isMetaTask?: boolean;
};
export type VoxelyticsWorkflowDag = {
  edges: Array<VoxelyticsWorkflowDagEdge>;
  nodes: Array<VoxelyticsWorkflowDagNode>;
};

type StatePartial =
  | {
      state: VoxelyticsRunState.PENDING | VoxelyticsRunState.SKIPPED;
      beginTime: null;
      endTime: null;
    }
  | {
      state: VoxelyticsRunState.RUNNING;
      beginTime: Date;
      endTime: null;
    }
  | {
      state:
        | VoxelyticsRunState.COMPLETE
        | VoxelyticsRunState.FAILED
        | VoxelyticsRunState.CANCELLED
        | VoxelyticsRunState.STALE;
      beginTime: Date;
      endTime: Date;
    };
export type VoxelyticsTaskInfo = {
  taskName: string;
  currentExecutionId: string | null;
  chunkCounts: ChunkCounts;
  runs: Array<
    {
      runId: string;
      currentExecutionId: string | null;
      chunkCounts: ChunkCounts;
    } & StatePartial
  >;
} & StatePartial;

export type VoxelyticsWorkflowReport = {
  config: {
    config: EmptyObject | null;
    git_hash: string | null;
    global_parameters:
      | {
          env_vars: Record<string, string>;
          distribution: DistributionConfig | null;
          artifacts_path: string | null;
          skip_checksums: boolean;
        }
      | EmptyObject;
    paths: Array<string>;
    schema_version: number;
    tasks: Record<string, VoxelyticsTaskConfig>;
  };
  dag: VoxelyticsWorkflowDag;
  artifacts: Record<string, Record<string, VoxelyticsArtifactConfig>>;
  runs: Array<VoxelyticsRunInfo>;
  tasks: Array<VoxelyticsTaskInfo>;
  workflow: {
    name: string;
    hash: string;
    yamlContent: string;
  };
};

export type VoxelyticsWorkflowListingRun = {
  id: string;
  name: string;
  hostUserName: string;
  hostName: string;
  voxelyticsVersion: string;
  taskCounts: TaskCounts;
  userFirstName: string;
  userLastName: string;
  state: VoxelyticsRunState;
  beginTime: Date | null;
  endTime: Date | null;
};

export type VoxelyticsWorkflowListing = {
  name: string;
  hash: string;
  beginTime: number;
  endTime: number | null;
  state: VoxelyticsRunState;
  taskCounts: TaskCounts;
  runs: Array<VoxelyticsWorkflowListingRun>;
};

type Statistics = {
  max: number | null;
  median: number | null;
  stddev: number | null;
  sum?: number;
};

type ChunkCounts = {
  total: number;
  failed: number;
  skipped: number;
  complete: number;
  cancelled: number;
};
type TaskCounts = ChunkCounts & {
  fileSize: number;
  inodeCount: number;
};

export type VoxelyticsChunkStatistics = {
  executionId: string;
  chunkCounts: ChunkCounts;
  beginTime: number | null;
  endTime: number | null;
  wallTime: number | null;
  memory: Statistics | null;
  cpuUser: Statistics | null;
  cpuSystem: Statistics | null;
  duration: Statistics | null;
};

export type VoxelyticsLogLine = {
  func_name: string;
  host: string;
  level: LOG_LEVELS;
  line: number;
  logger_name: string;
  message: string;
  path: string;
  pgid: number;
  pid: number;
  process_name: string;
  program: string;
  thread_name: string;
  timestamp: number;
  user: string;
  vx_run_name: string;
  vx_task_name: string;
  vx_version: string;
  vx_workflow_hash: string;
  wk_org: string;
  wk_url: string;
};

// Backend type returned by the getFolderTree api method.
export type FlatFolderTreeItem = {
  name: string;
  id: string;
  parent: string | null;
  metadata: APIMetadataEntry[];
  isEditable: boolean;
};

// Frontend type of FlatFolderTreeItem with inferred nested structure.
export type FolderItem = {
  title: string;
  key: string; // folder id
  parent: string | null | undefined;
  children: FolderItem[];
  isEditable: boolean;
  metadata: APIMetadataEntry[];
  // Can be set so that the antd tree component can disable
  // individual folder items.
  disabled?: boolean;
};

export type Folder = {
  name: string;
  id: string;
  allowedTeams: APITeam[];
  allowedTeamsCumulative: APITeam[];
  metadata: APIMetadataEntry[];
  isEditable: boolean;
};

export type FolderUpdater = {
  id: string;
  name: string;
  allowedTeams: string[];
  metadata: APIMetadataEntry[];
};

export enum CAMERA_POSITIONS {
  MOVING = "MOVING",
  STATIC_XZ = "STATIC_XZ",
  STATIC_YZ = "STATIC_YZ",
}

export enum MOVIE_RESOLUTIONS {
  SD = "SD",
  HD = "HD",
}

export type RenderAnimationOptions = {
  layerName: string;
  meshes: ({
    layerName: string;
    tracingId: string | null;
    adhocMag: Vector3;
  } & MeshInformation)[];
  boundingBox: BoundingBoxObject;
  includeWatermark: boolean;
  intensityMin: number;
  intensityMax: number;
  magForTextures: Vector3;
  movieResolution: MOVIE_RESOLUTIONS;
  cameraPosition: CAMERA_POSITIONS;
};<|MERGE_RESOLUTION|>--- conflicted
+++ resolved
@@ -763,11 +763,8 @@
   readonly optInTabs?: Array<string>;
   readonly openIdConnectEnabled?: boolean;
   readonly segmentAnythingEnabled?: boolean;
-<<<<<<< HEAD
   readonly passkeysEnabled: boolean;
-=======
   readonly registerToDefaultOrgaEnabled?: boolean;
->>>>>>> f4595a8d
 };
 export type APIJobState = "SUCCESS" | "PENDING" | "STARTED" | "FAILURE" | "CANCELLED" | null;
 export type APIJobManualState = "SUCCESS" | "FAILURE" | null;
