--- conflicted
+++ resolved
@@ -2,12 +2,8 @@
 import { SettingsTitle } from "admin/account/helpers/settings_title";
 import { getPricingPlanStatus, getUsers, updateOrganization } from "admin/rest_api";
 import { Button, Col, Row, Spin, Tooltip, Typography } from "antd";
-<<<<<<< HEAD
-import { formatCountToDataAmountUnit } from "libs/format_utils";
+import { formatCountToDataAmountUnit, formatCreditsString } from "libs/format_utils";
 import { useWkSelector } from "libs/react_hooks";
-=======
-import { formatCountToDataAmountUnit, formatCreditsString } from "libs/format_utils";
->>>>>>> 0967358f
 import Toast from "libs/toast";
 import { useEffect, useState } from "react";
 import type { APIPricingPlanStatus } from "types/api_types";
