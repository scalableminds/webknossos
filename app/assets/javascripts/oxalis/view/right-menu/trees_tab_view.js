--- conflicted
+++ resolved
@@ -2,14 +2,7 @@
  * list_tree_view.js
  * @flow
  */
-<<<<<<< HEAD
 import _ from "lodash";
-import api from "oxalis/api/internal_api";
-import * as React from "react";
-import { connect } from "react-redux";
-=======
-
->>>>>>> 7fba3bb9
 import { Button, Dropdown, Input, Menu, Icon, Spin, Modal, Tooltip } from "antd";
 import type { Dispatch } from "redux";
 import { connect } from "react-redux";
@@ -36,29 +29,12 @@
   setTreeGroupsAction,
   addTreesAndGroupsAction,
 } from "oxalis/model/actions/skeletontracing_actions";
-<<<<<<< HEAD
-import { readFileAsText } from "libs/read_file";
 import messages from "messages";
-import Store from "oxalis/store";
-import { serializeToNml, getNmlName, parseNml } from "oxalis/model/helpers/nml_helpers";
-import * as Utils from "libs/utils";
-import { saveAs } from "file-saver";
-import { getBuildInfo } from "admin/admin_rest_api";
-import Toast from "libs/toast";
-import type { Dispatch } from "redux";
-import type {
-  OxalisState,
-  Tracing,
-  SkeletonTracing,
-  UserConfiguration,
-  TreeGroup,
-} from "oxalis/store";
 import {
   createGroupToTreesMap,
   callDeep,
   MISSING_GROUP_ID,
 } from "oxalis/view/right-menu/tree_hierarchy_view_helpers";
-=======
 import { updateUserSettingAction } from "oxalis/model/actions/settings_actions";
 import ButtonComponent from "oxalis/view/components/button_component";
 import InputComponent from "oxalis/view/components/input_component";
@@ -66,14 +42,13 @@
   type OxalisState,
   type SkeletonTracing,
   type Tracing,
+  type TreeGroup,
   type UserConfiguration,
 } from "oxalis/store";
 import Toast from "libs/toast";
 import TreeHierarchyView from "oxalis/view/right-menu/tree_hierarchy_view";
 import * as Utils from "libs/utils";
 import api from "oxalis/api/internal_api";
-
->>>>>>> 7fba3bb9
 import SearchPopover from "./search_popover";
 import DeleteGroupsModalView from "./delete-groups-modal-view";
 
