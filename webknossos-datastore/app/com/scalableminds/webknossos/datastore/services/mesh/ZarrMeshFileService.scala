package com.scalableminds.webknossos.datastore.services.mesh

import com.scalableminds.util.accesscontext.TokenContext
import com.scalableminds.util.cache.AlfuCache
import com.scalableminds.util.geometry.Vec3Float
import com.scalableminds.util.tools.Box.tryo
import com.scalableminds.util.tools.{Fox, FoxImplicits, JsonHelper}
import com.scalableminds.webknossos.datastore.datareaders.DatasetArray
import com.scalableminds.webknossos.datastore.datareaders.zarr3.Zarr3Array
import com.scalableminds.webknossos.datastore.models.datasource.DataSourceId
import com.scalableminds.webknossos.datastore.services.{
  ArrayArtifactHashing,
  DSChunkCacheService,
  VoxelyticsZarrArtifactUtils
}
import com.scalableminds.webknossos.datastore.storage.DataVaultService
import play.api.i18n.{Messages, MessagesProvider}
import play.api.libs.json.{JsResult, JsValue, Reads}
import ucar.ma2.{Array => MultiArray}

import javax.inject.Inject
import scala.concurrent.{ExecutionContext, Future}

case class MeshFileAttributes(
    formatVersion: Long,
    meshFormat: String, // AKA encoding (e.g. "draco")
    lodScaleMultiplier: Double,
    transform: Array[Array[Double]],
    hashFunction: String,
    nBuckets: Int,
    mappingName: Option[String]
) extends ArrayArtifactHashing {
  lazy val applyHashFunction: Long => Long = getHashFunction(hashFunction)
}

object MeshFileAttributes extends MeshFileUtils with VoxelyticsZarrArtifactUtils {
  implicit object MeshFileAttributesZarr3GroupHeaderReads extends Reads[MeshFileAttributes] {
    override def reads(json: JsValue): JsResult[MeshFileAttributes] = {
      val meshFileAttrs = lookUpArtifactAttributes(json)
      for {
        formatVersion <- readArtifactSchemaVersion(json)
        meshFormat <- (meshFileAttrs \ attrKeyMeshFormat).validate[String]
        lodScaleMultiplier <- (meshFileAttrs \ attrKeyLodScaleMultiplier).validate[Double]
        transform <- (meshFileAttrs \ attrKeyTransform).validate[Array[Array[Double]]]
        hashFunction <- (meshFileAttrs \ attrKeyHashFunction).validate[String]
        nBuckets <- (meshFileAttrs \ attrKeyNBuckets).validate[Int]
        mappingName <- (meshFileAttrs \ attrKeyMappingName).validateOpt[String]
      } yield
        MeshFileAttributes(
          formatVersion,
          meshFormat,
          lodScaleMultiplier,
          transform,
          hashFunction,
          nBuckets,
          mappingName,
        )
    }
  }
}

<<<<<<< HEAD
class ZarrMeshFileService @Inject()(chunkCacheService: ChunkCacheService, dataVaultService: DataVaultService)
=======
class ZarrMeshFileService @Inject()(chunkCacheService: DSChunkCacheService,
                                    remoteSourceDescriptorService: RemoteSourceDescriptorService)
>>>>>>> e96e3810
    extends FoxImplicits
    with MeshFileUtils
    with NeuroglancerMeshHelper {

  private lazy val openArraysCache = AlfuCache[(MeshFileKey, String), DatasetArray]()
  private lazy val attributesCache = AlfuCache[MeshFileKey, MeshFileAttributes]()

  private def readMeshFileAttributesImpl(meshFileKey: MeshFileKey)(implicit ec: ExecutionContext,
                                                                   tc: TokenContext): Fox[MeshFileAttributes] =
    for {
      groupVaultPath <- dataVaultService.vaultPathFor(meshFileKey.attachment)
      groupHeaderBytes <- (groupVaultPath / MeshFileAttributes.FILENAME_ZARR_JSON)
        .readBytes() ?~> "Could not read mesh file zarr group file"
      meshFileAttributes <- JsonHelper
        .parseAs[MeshFileAttributes](groupHeaderBytes)
        .toFox ?~> "Could not parse meshFile attributes from zarr group file."
    } yield meshFileAttributes

  private def readMeshFileAttributes(meshFileKey: MeshFileKey)(implicit ec: ExecutionContext,
                                                               tc: TokenContext): Fox[MeshFileAttributes] =
    attributesCache.getOrLoad(meshFileKey, key => readMeshFileAttributesImpl(key))

  def readMeshFileMetadata(meshFileKey: MeshFileKey)(implicit ec: ExecutionContext,
                                                     tc: TokenContext): Fox[(String, Double, Array[Array[Double]])] =
    for {
      meshFileAttributes <- readMeshFileAttributes(meshFileKey)
    } yield (meshFileAttributes.meshFormat, meshFileAttributes.lodScaleMultiplier, meshFileAttributes.transform)

  def versionForMeshFile(meshFileKey: MeshFileKey)(implicit ec: ExecutionContext, tc: TokenContext): Fox[Long] =
    for {
      meshFileAttributes <- readMeshFileAttributes(meshFileKey)
    } yield meshFileAttributes.formatVersion

  def mappingNameForMeshFile(meshFileKey: MeshFileKey)(implicit ec: ExecutionContext,
                                                       tc: TokenContext): Fox[Option[String]] =
    for {
      meshFileAttributes <- readMeshFileAttributes(meshFileKey)
    } yield meshFileAttributes.mappingName

  def listMeshChunksForSegment(meshFileKey: MeshFileKey, segmentId: Long, meshFileAttributes: MeshFileAttributes)(
      implicit ec: ExecutionContext,
      tc: TokenContext): Fox[List[MeshLodInfo]] =
    for {
      (neuroglancerSegmentManifestStart, neuroglancerSegmentManifestEnd) <- getNeuroglancerSegmentManifestOffsets(
        meshFileKey,
        meshFileAttributes,
        segmentId)
      neuroglancerArray <- openZarrArray(meshFileKey, keyNeuroglancer)
      manifestBytes <- neuroglancerArray.readAsMultiArray(
        offset = neuroglancerSegmentManifestStart,
        shape = (neuroglancerSegmentManifestEnd - neuroglancerSegmentManifestStart).toInt)
      segmentManifest <- tryo(NeuroglancerSegmentManifest.fromBytes(manifestBytes.getStorage.asInstanceOf[Array[Byte]])).toFox
    } yield
      enrichSegmentInfo(segmentManifest,
                        meshFileAttributes.lodScaleMultiplier,
                        meshFileAttributes.transform,
                        neuroglancerSegmentManifestStart,
                        segmentId)

  private def getNeuroglancerSegmentManifestOffsets(
      meshFileKey: MeshFileKey,
      meshFileAttributes: MeshFileAttributes,
      segmentId: Long)(implicit ec: ExecutionContext, tc: TokenContext): Fox[(Long, Long)] = {
    val bucketIndex = meshFileAttributes.applyHashFunction(segmentId) % meshFileAttributes.nBuckets
    for {
      bucketOffsetsArray <- openZarrArray(meshFileKey, keyBucketOffsets)
      bucketRange <- bucketOffsetsArray.readAsMultiArray(offset = bucketIndex, shape = 2)
      bucketStart <- tryo(bucketRange.getLong(0)).toFox
      bucketEnd <- tryo(bucketRange.getLong(1)).toFox
      bucketSize = (bucketEnd - bucketStart).toInt
      _ <- Fox.fromBool(bucketSize > 0) ?~> s"No entry for segment $segmentId"
      bucketsArray <- openZarrArray(meshFileKey, keyBuckets)
      bucket <- bucketsArray.readAsMultiArray(offset = Array(bucketStart, 0), shape = Array(bucketSize + 1, 3))
      bucketLocalOffset <- findLocalOffsetInBucket(bucket, segmentId).toFox ?~> s"SegmentId $segmentId not in bucket list"
      neuroglancerStart = bucket.getLong(bucket.getIndex.set(Array(bucketLocalOffset, 1)))
      neuroglancerEnd = bucket.getLong(bucket.getIndex.set(Array(bucketLocalOffset, 2)))
    } yield (neuroglancerStart, neuroglancerEnd)
  }

  private def findLocalOffsetInBucket(bucket: MultiArray, segmentId: Long): Option[Int] =
    (0 until bucket.getShape()(0)).find(idx => bucket.getLong(bucket.getIndex.set(Array(idx, 0))) == segmentId)

  private def openZarrArray(meshFileKey: MeshFileKey, zarrArrayName: String)(implicit ec: ExecutionContext,
                                                                             tc: TokenContext): Fox[DatasetArray] =
    openArraysCache.getOrLoad((meshFileKey, zarrArrayName), _ => openZarrArrayImpl(meshFileKey, zarrArrayName))

  private def openZarrArrayImpl(meshFileKey: MeshFileKey, zarrArrayName: String)(implicit ec: ExecutionContext,
                                                                                 tc: TokenContext): Fox[DatasetArray] =
    for {
      groupVaultPath <- dataVaultService.vaultPathFor(meshFileKey.attachment)
      zarrArray <- Zarr3Array.open(groupVaultPath / zarrArrayName,
                                   DataSourceId("dummy", "unused"),
                                   "layer",
                                   None,
                                   None,
                                   None,
                                   chunkCacheService.sharedChunkContentsCache)
    } yield zarrArray

  override def computeGlobalPosition(segmentInfo: NeuroglancerSegmentManifest,
                                     lod: Int,
                                     lodScaleMultiplier: Double,
                                     currentChunk: Int): Vec3Float =
    segmentInfo.gridOrigin + segmentInfo.chunkPositions(lod)(currentChunk).toVec3Float * segmentInfo.chunkShape * Math
      .pow(2, lod) * segmentInfo.lodScales(lod) * lodScaleMultiplier

  override def getLodTransform(segmentInfo: NeuroglancerSegmentManifest,
                               lodScaleMultiplier: Double,
                               transform: Array[Array[Double]],
                               lod: Int): Array[Array[Double]] = transform

  def listMeshChunksForMultipleSegments(meshFileKey: MeshFileKey, segmentIds: Seq[Long])(
      implicit ec: ExecutionContext,
      tc: TokenContext,
      m: MessagesProvider): Fox[WebknossosSegmentInfo] =
    for {
      meshFileAttributes <- readMeshFileAttributes(meshFileKey)
      meshChunksForUnmappedSegments: List[List[MeshLodInfo]] <- Fox.fromFuture(
        listMeshChunksForSegmentsNested(meshFileKey, segmentIds, meshFileAttributes))
      _ <- Fox.fromBool(meshChunksForUnmappedSegments.nonEmpty) ?~> "zero chunks" ?~> Messages(
        "mesh.file.listChunks.failed",
        segmentIds.mkString(","),
        meshFileKey.attachment.name)
      wkChunkInfos <- WebknossosSegmentInfo
        .fromMeshInfosAndMetadata(meshChunksForUnmappedSegments, meshFileAttributes.meshFormat)
        .toFox
    } yield wkChunkInfos

  private def listMeshChunksForSegmentsNested(meshFileKey: MeshFileKey,
                                              segmentIds: Seq[Long],
                                              meshFileAttributes: MeshFileAttributes)(
      implicit ec: ExecutionContext,
      tc: TokenContext): Future[List[List[MeshLodInfo]]] =
    for {
      resultBoxes <- Fox.serialSequence(segmentIds) { segmentId =>
        listMeshChunksForSegment(meshFileKey, segmentId, meshFileAttributes)
      }
    } yield resultBoxes.flatten

  def readMeshChunk(meshFileKey: MeshFileKey, meshChunkDataRequests: Seq[MeshChunkDataRequest])(
      implicit ec: ExecutionContext,
      tc: TokenContext): Fox[(Array[Byte], String)] =
    for {
      meshFileAttributes <- readMeshFileAttributes(meshFileKey)

      // Sort the requests by byte offset to optimize for spinning disk access
      requestsReordered = meshChunkDataRequests.zipWithIndex
        .sortBy(requestAndIndex => requestAndIndex._1.byteOffset)
        .toList
      neuroglancerArray <- openZarrArray(meshFileKey, keyNeuroglancer)
      data: List[(Array[Byte], Int)] <- Fox.serialCombined(requestsReordered) { requestAndIndex =>
        val meshChunkDataRequest = requestAndIndex._1
        for {
          dataAsMultiArray <- neuroglancerArray.readAsMultiArray(offset = meshChunkDataRequest.byteOffset,
                                                                 meshChunkDataRequest.byteSize)
        } yield (dataAsMultiArray.getStorage.asInstanceOf[Array[Byte]], requestAndIndex._2)
      }
      dataSorted = data.sortBy(d => d._2)
      dataSortedFlat = dataSorted.flatMap(d => d._1).toArray
    } yield (dataSortedFlat, meshFileAttributes.meshFormat)

  def clearCache(dataSourceId: DataSourceId, layerNameOpt: Option[String]): Int = {
    attributesCache.clear { meshFileKey =>
      meshFileKey.dataSourceId == dataSourceId && layerNameOpt.forall(meshFileKey.layerName == _)
    }

    openArraysCache.clear {
      case (meshFileKey, _) =>
        meshFileKey.dataSourceId == dataSourceId && layerNameOpt.forall(meshFileKey.layerName == _)
    }
  }
}<|MERGE_RESOLUTION|>--- conflicted
+++ resolved
@@ -59,12 +59,7 @@
   }
 }
 
-<<<<<<< HEAD
-class ZarrMeshFileService @Inject()(chunkCacheService: ChunkCacheService, dataVaultService: DataVaultService)
-=======
-class ZarrMeshFileService @Inject()(chunkCacheService: DSChunkCacheService,
-                                    remoteSourceDescriptorService: RemoteSourceDescriptorService)
->>>>>>> e96e3810
+class ZarrMeshFileService @Inject()(chunkCacheService: DSChunkCacheService, dataVaultService: DataVaultService)
     extends FoxImplicits
     with MeshFileUtils
     with NeuroglancerMeshHelper {
