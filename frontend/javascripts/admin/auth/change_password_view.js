// @flow
import React from "react";
import { withRouter } from "react-router-dom";
import { Form, Input, Button, Col, Row, Alert } from "antd";
import { LockOutlined } from "@ant-design/icons";
import Request from "libs/request";
import { FormInstance } from "antd/lib/form";
import messages from "messages";
import Toast from "libs/toast";
import { logoutUserAction } from "oxalis/model/actions/user_actions";
import Store from "oxalis/store";
import type { RouterHistory } from "react-router-dom";

const FormItem = Form.Item;
const { Password } = Input;

type Props = {
  history: RouterHistory,
};

type State = {
  confirmDirty: boolean,
};

class ChangePasswordView extends React.PureComponent<Props, State> {
  state = {
    confirmDirty: false,
  };

  // TODO: consider migrating to hooks as this is recommended for forms by antd.
  formRef = React.createRef<typeof FormInstance>();
  handleSubmit = (event: SyntheticInputEvent<>) => {
    event.preventDefault();
    const form = this.formRef.current;
    if (!form) {
      return;
    }
    form.validateFieldsAndScroll((err: ?Object, formValues: Object) => {
      if (!err) {
        Request.sendJSONReceiveJSON("/api/auth/changePassword", { data: formValues }).then(
          async () => {
            Toast.success(messages["auth.reset_pw_confirmation"]);
            await Request.receiveJSON("/api/auth/logout");
            this.props.history.push("/auth/login");
            Store.dispatch(logoutUserAction());
          },
        );
      }
    });
  };

  handleConfirmBlur = (e: SyntheticInputEvent<>) => {
    const { value } = e.target;
    this.setState(prevState => ({ confirmDirty: prevState.confirmDirty || !!value }));
  };

  checkConfirm = (rule, value, callback) => {
<<<<<<< HEAD
    const form = this.formRef.current;
    if (form && value && this.state.confirmDirty) {
=======
    const { form } = this.props;
    if (value && this.state.confirmDirty) {
>>>>>>> 7df03ff3
      form.validateFields(["confirm"], { force: true });
    }
    callback();
  };

  checkPassword = (rule, value, callback) => {
<<<<<<< HEAD
    const form = this.formRef.current;
    if (!form) {
      return;
    }
=======
    const { form } = this.props;
>>>>>>> 7df03ff3
    if (value && value !== form.getFieldValue("password.password1")) {
      callback(messages["auth.registration_password_mismatch"]);
    } else {
      callback();
    }
  };

  render() {
    // TODO: adjust this, no field decorators needed
    const { getFieldDecorator } = this.props.form;

    return (
      <Row type="flex" justify="center" style={{ padding: 50 }} align="middle">
        <Col span={8}>
          <h3>Change Password</h3>
          <Alert
            type="info"
            message={messages["auth.reset_logout"]}
            showIcon
            style={{ marginBottom: 24 }}
          />
          <Form onSubmit={this.handleSubmit} ref={this.formRef}>
            <FormItem>
              {getFieldDecorator("oldPassword", {
                rules: [
                  {
                    required: true,
                    message: messages["auth.reset_old_password"],
                  },
                ],
              })(<Password placeholder="Old Password" />)}
            </FormItem>
            <FormItem hasFeedback>
              {getFieldDecorator("password.password1", {
                rules: [
                  {
                    required: true,
                    message: messages["auth.reset_new_password"],
                  },
                  {
                    min: 8,
                    message: messages["auth.registration_password_length"],
                  },
                  {
                    validator: this.checkConfirm,
                  },
                ],
              })(
                <Password
                  prefix={<LockOutlined style={{ fontSize: 13 }} />}
                  placeholder="New Password"
                />,
              )}
            </FormItem>
            <FormItem hasFeedback>
              {getFieldDecorator("password.password2", {
                rules: [
                  {
                    required: true,
                    message: messages["auth.reset_new_password2"],
                  },
                  {
                    min: 8,
                    message: messages["auth.registration_password_length"],
                  },
                  {
                    validator: this.checkPassword,
                  },
                ],
              })(
                <Password
                  onBlur={this.handleConfirmBlur}
                  prefix={<LockOutlined style={{ fontSize: 13 }} />}
                  placeholder="Confirm New Password"
                />,
              )}
            </FormItem>
            <FormItem>
              <Button type="primary" htmlType="submit" style={{ width: "100%" }}>
                Change Password
              </Button>
            </FormItem>
          </Form>
        </Col>
      </Row>
    );
  }
}

export default withRouter(ChangePasswordView);<|MERGE_RESOLUTION|>--- conflicted
+++ resolved
@@ -55,27 +55,18 @@
   };
 
   checkConfirm = (rule, value, callback) => {
-<<<<<<< HEAD
     const form = this.formRef.current;
     if (form && value && this.state.confirmDirty) {
-=======
-    const { form } = this.props;
-    if (value && this.state.confirmDirty) {
->>>>>>> 7df03ff3
       form.validateFields(["confirm"], { force: true });
     }
     callback();
   };
 
   checkPassword = (rule, value, callback) => {
-<<<<<<< HEAD
     const form = this.formRef.current;
     if (!form) {
       return;
     }
-=======
-    const { form } = this.props;
->>>>>>> 7df03ff3
     if (value && value !== form.getFieldValue("password.password1")) {
       callback(messages["auth.registration_password_mismatch"]);
     } else {
