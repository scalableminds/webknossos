--- conflicted
+++ resolved
@@ -1,12 +1,8 @@
 import { Slider as AntdSlider, type SliderSingleProps } from "antd";
 import type { SliderRangeProps } from "antd/lib/slider";
 import { clamp } from "libs/utils";
-<<<<<<< HEAD
-import { type WheelEventHandler, useCallback, useRef, useState } from "react";
-=======
 import _ from "lodash";
-import type { WheelEventHandler } from "react";
->>>>>>> a04bca68
+import { useCallback, useRef, useState } from "react";
 
 const DEFAULT_WHEEL_FACTOR = 0.02;
 const DEFAULT_STEP = 1;
@@ -76,12 +72,7 @@
     return <AntdSlider {...props} />;
   const sliderRange = max - min;
   const ensuredStep = step || DEFAULT_STEP;
-<<<<<<< HEAD
 
-=======
-  let handleWheelEvent: WheelEventHandler<HTMLDivElement> = _.noop;
-  let handleDoubleClick: React.MouseEventHandler<HTMLDivElement> = _.noop;
->>>>>>> a04bca68
   const wheelStep = getDiffPerSliderStep(sliderRange, wheelFactor, ensuredStep);
 
   const handleDoubleClick: React.MouseEventHandler<HTMLDivElement> = (event) => {
