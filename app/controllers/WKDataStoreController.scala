--- conflicted
+++ resolved
@@ -24,6 +24,7 @@
 class WKDataStoreController @Inject()(dataSetService: DataSetService,
                                       annotationDAO: AnnotationDAO,
                                       dataStoreDAO: DataStoreDAO,
+                                      organizationDAO: OrganizationDAO,
                                       timeSpanService: TimeSpanService,
                                       wkDataStoreActions: WKDataStoreActions,
                                       sil: WebknossosSilhouette,
@@ -40,14 +41,9 @@
     for {
 
       uploadInfo <- request.body.validate[DataSourceId].asOpt.toFox ?~> "dataStore.upload.invalid"
-<<<<<<< HEAD
-organization <- OrganizationDAO.findOneByName(uploadInfo.team)(GlobalAccessContext) ?~> "organization.notFound"
-      _ <- bool2Fox(DataSetService.isProperDataSetName(uploadInfo.name)) ?~> "dataSet.name.invalid"
-      _ <- DataSetService.assertNewDataSetName(uploadInfo.name, organization._id)(GlobalAccessContext) ?~> "dataSet.name.alreadyTaken"
-=======
+      organization <- organizationDAO.findOneByName(uploadInfo.team)(GlobalAccessContext) ?~> "organization.notFound"
       _ <- bool2Fox(dataSetService.isProperDataSetName(uploadInfo.name)) ?~> "dataSet.name.invalid"
-      _ <- dataSetService.assertNewDataSetName(uploadInfo.name)(GlobalAccessContext) ?~> "dataSet.name.alreadyTaken"
->>>>>>> 3f35de88
+      _ <- dataSetService.assertNewDataSetName(uploadInfo.name, organization._id)(GlobalAccessContext) ?~> "dataSet.name.alreadyTaken"
       _ <- bool2Fox(uploadInfo.team.nonEmpty) ?~> "team.invalid"
     } yield Ok
   }
