package com.scalableminds.webknossos.datastore.datareaders.precomputed

import com.scalableminds.util.accesscontext.TokenContext
import com.scalableminds.util.cache.AlfuCache
import com.scalableminds.util.tools.{Fox, FoxImplicits, JsonHelper}
import com.scalableminds.webknossos.datastore.datareaders.{AxisOrder, DatasetArray}
import com.scalableminds.webknossos.datastore.datavault.VaultPath
import com.scalableminds.webknossos.datastore.models.datasource.DataSourceId
import com.scalableminds.webknossos.datastore.models.datasource.AdditionalAxis
import com.typesafe.scalalogging.LazyLogging
import net.liftweb.common.Box.tryo

import scala.collection.immutable.NumericRange
import scala.concurrent.ExecutionContext
import com.scalableminds.util.tools.Fox.{box2Fox, option2Fox}
import ucar.ma2.{Array => MultiArray}

object PrecomputedArray extends LazyLogging {
  def open(magPath: VaultPath,
           dataSourceId: DataSourceId,
           layerName: String,
           axisOrderOpt: Option[AxisOrder],
           channelIndex: Option[Int],
           additionalAxes: Option[Seq[AdditionalAxis]],
           sharedChunkContentsCache: AlfuCache[String, MultiArray])(implicit ec: ExecutionContext,
                                                                    tc: TokenContext): Fox[PrecomputedArray] =
    for {
      headerBytes <- (magPath.parent / PrecomputedHeader.FILENAME_INFO)
        .readBytes() ?~> s"Could not read header at ${PrecomputedHeader.FILENAME_INFO}"
      rootHeader <- JsonHelper.parseAndValidateJson[PrecomputedHeader](headerBytes) ?~> "Could not parse array header"
      scale <- rootHeader.getScale(magPath.basename) ?~> s"Header does not contain scale ${magPath.basename}"
      scaleHeader = PrecomputedScaleHeader(scale, rootHeader)
      _ <- DatasetArray.assertChunkSizeLimit(scaleHeader.bytesPerChunk)
      array <- tryo(
        new PrecomputedArray(
          magPath,
          dataSourceId,
          layerName,
          scaleHeader,
          axisOrderOpt.getOrElse(AxisOrder.asZyxFromRank(scaleHeader.rank)),
          channelIndex,
          additionalAxes,
          sharedChunkContentsCache
        )) ?~> "Could not open neuroglancerPrecomputed array"
    } yield array
}

class PrecomputedArray(vaultPath: VaultPath,
                       dataSourceId: DataSourceId,
                       layerName: String,
                       header: PrecomputedScaleHeader,
                       axisOrder: AxisOrder,
                       channelIndex: Option[Int],
                       additionalAxes: Option[Seq[AdditionalAxis]],
                       sharedChunkContentsCache: AlfuCache[String, MultiArray])
    extends DatasetArray(vaultPath,
                         dataSourceId,
                         layerName,
                         header,
                         axisOrder,
                         channelIndex,
                         additionalAxes,
                         sharedChunkContentsCache)
    with FoxImplicits
    with LazyLogging
    with NeuroglancerPrecomputedShardingUtils {

  lazy val voxelOffset: Array[Int] = header.precomputedScale.voxel_offset.getOrElse(Array(0, 0, 0))
  override protected def getChunkFilename(chunkIndex: Array[Int]): String = {

    val bbox = header.chunkIndexToNDimensionalBoundingBox(chunkIndex)
    bbox
      .map(dim => {
        s"${dim._1}-${dim._2}"
      })
      .mkString(header.dimension_separator.toString)
  }

  val shardingSpecification: ShardingSpecification =
    header.precomputedScale.sharding.getOrElse(ShardingSpecification.empty)

  private def getHashForChunk(chunkIndex: Array[Int]): Long =
    CompressedMortonCode.encode(chunkIndex, header.gridSize)

<<<<<<< HEAD
  override def getShardedChunkPathAndRange(chunkIndex: Array[Int])(
      implicit ec: ExecutionContext): Fox[(VaultPath, NumericRange[Long])] = {
=======
  private lazy val minishardMask = {
    header.precomputedScale.sharding match {
      case Some(shardingSpec: ShardingSpecification) =>
        if (shardingSpec.minishard_bits == 0) {
          0
        } else {
          var minishardMask = 1L
          for (_ <- 0 until shardingSpec.minishard_bits - 1) {
            minishardMask <<= 1
            minishardMask |= 1
          }
          minishardMask
        }
      case None => 0
    }
  }

  private lazy val shardMask = {
    header.precomputedScale.sharding match {
      case Some(shardingSpec: ShardingSpecification) =>
        val oneMask = Long.MinValue // 0xFFFFFFFFFFFFFFFF
        val cursor = shardingSpec.minishard_bits + shardingSpec.shard_bits
        val shardMask = ~((oneMask >> cursor) << cursor)
        shardMask & (~minishardMask)
      case None => 0
    }
  }

  private lazy val minishardCount = 1 << header.precomputedScale.sharding.map(_.minishard_bits).getOrElse(0)

  private lazy val shardIndexRange: NumericRange.Exclusive[Long] = {
    val end = minishardCount * 16
    Range.Long(0, end, 1)
  }

  private def decodeMinishardIndex(bytes: Array[Byte]) =
    header.precomputedScale.sharding match {
      case Some(shardingSpec: ShardingSpecification) =>
        shardingSpec.minishard_index_encoding match {
          case "gzip" => ZipIO.gunzip(bytes)
          case _      => bytes
        }
      case _ => bytes
    }

  private def getShardIndex(shardPath: VaultPath)(implicit ec: ExecutionContext, tc: TokenContext): Fox[Array[Byte]] =
    shardIndexCache.getOrLoad(shardPath, readShardIndex)

  private def readShardIndex(shardPath: VaultPath)(implicit ec: ExecutionContext, tc: TokenContext): Fox[Array[Byte]] =
    shardPath.readBytes(Some(shardIndexRange))

  private def parseShardIndex(index: Array[Byte]): Seq[(Long, Long)] =
    // See https://github.com/google/neuroglancer/blob/master/src/neuroglancer/datasource/precomputed/sharded.md#shard-index-format
    index
      .grouped(16) // 16 Bytes: 2 uint64 numbers: start_offset, end_offset
      .map((bytes: Array[Byte]) => {
        (BigInt(bytes.take(8).reverse).toLong, BigInt(bytes.slice(8, 16).reverse).toLong) // bytes reversed because they are stored little endian
      })
      .toSeq

  private def getMinishardInfo(chunkHash: Long): (Long, Long) =
    header.precomputedScale.sharding match {
      case Some(shardingSpec: ShardingSpecification) =>
        val rawChunkIdentifier = chunkHash >> shardingSpec.preshift_bits
        val chunkIdentifier = shardingSpec.hashFunction(rawChunkIdentifier)
        val minishardNumber = chunkIdentifier & minishardMask
        val shardNumber = (chunkIdentifier & shardMask) >> shardingSpec.minishard_bits
        (shardNumber, minishardNumber)
      case None => (0, 0)
    }

  private def getPathForShard(shardNumber: Long): VaultPath = {
    val shardBits = header.precomputedScale.sharding.map(_.shard_bits.toFloat).getOrElse(0f)
    if (shardBits == 0) {
      vaultPath / "0.shard"
    } else {
      val shardString = String.format(s"%1$$${(shardBits / 4).ceil.toInt}s", shardNumber.toHexString).replace(' ', '0')
      vaultPath / s"$shardString.shard"
    }

  }

  private def getMinishardIndexRange(minishardNumber: Int,
                                     parsedShardIndex: Seq[(Long, Long)]): NumericRange.Exclusive[Long] = {
    val miniShardIndexStart: Long = (shardIndexRange.end) + parsedShardIndex(minishardNumber)._1
    val miniShardIndexEnd: Long = (shardIndexRange.end) + parsedShardIndex(minishardNumber)._2
    Range.Long(miniShardIndexStart, miniShardIndexEnd, 1)
  }

  private def parseMinishardIndex(input: Array[Byte]): Box[Array[(Long, Long, Long)]] = tryo {
    val bytes = decodeMinishardIndex(input)
    /*
     From: https://github.com/google/neuroglancer/blob/master/src/neuroglancer/datasource/precomputed/sharded.md#minishard-index-format
     The decoded "minishard index" is a binary string of 24*n bytes, specifying a contiguous C-order array of [3, n]
      uint64le values.
     */
    val n = bytes.length / 24
    val buf = ByteBuffer.allocate(bytes.length)
    buf.put(bytes)

    val longArray = new Array[Long](n * 3)
    buf.position(0)
    buf.order(ByteOrder.LITTLE_ENDIAN)
    buf.asLongBuffer().get(longArray)
    // longArray is row major / C-order
    /*
     From: https://github.com/google/neuroglancer/blob/master/src/neuroglancer/datasource/precomputed/sharded.md#minishard-index-format
     Values array[0, 0], ..., array[0, n-1] specify the chunk IDs in the minishard, and are delta encoded, such that
     array[0, 0] is equal to the ID of the first chunk, and the ID of chunk i is equal to the sum
     of array[0, 0], ..., array[0, i].
     */
    val chunkIds = new Array[Long](n)
    chunkIds(0) = longArray(0)
    for (i <- 1 until n) {
      chunkIds(i) = longArray(i) + chunkIds(i - 1)
    }
    /*
     From: https://github.com/google/neuroglancer/blob/master/src/neuroglancer/datasource/precomputed/sharded.md#minishard-index-format
     The size of the data for chunk i is stored as array[2, i].
     Values array[1, 0], ..., array[1, n-1] specify the starting offsets in the shard file of the data corresponding to
     each chunk, and are also delta encoded relative to the end of the prior chunk, such that the starting offset of the
     first chunk is equal to shard_index_end + array[1, 0], and the starting offset of chunk i is the sum of
     shard_index_end + array[1, 0], ..., array[1, i] and array[2, 0], ..., array[2, i-1].
     */
    val chunkSizes = longArray.slice(2 * n, 3 * n)
    val chunkStartOffsets = new Array[Long](n)
    chunkStartOffsets(0) = longArray(n)
    for (i <- 1 until n) {
      val startOffsetIndex = i + n
      chunkStartOffsets(i) = chunkStartOffsets(i - 1) + longArray(startOffsetIndex) + chunkSizes(i - 1)
    }

    chunkIds.lazyZip(chunkStartOffsets).lazyZip(chunkSizes).toArray
  }

  private def getMinishardIndex(shardPath: VaultPath, minishardNumber: Int)(
      implicit ec: ExecutionContext,
      tc: TokenContext): Fox[Array[(Long, Long, Long)]] =
    minishardIndexCache.getOrLoad((shardPath, minishardNumber), readMinishardIndex)

  private def readMinishardIndex(vaultPathAndMinishardNumber: (VaultPath, Int))(
      implicit ec: ExecutionContext,
      tc: TokenContext): Fox[Array[(Long, Long, Long)]] = {
    val (vaultPath, minishardNumber) = vaultPathAndMinishardNumber
    for {
      index <- getShardIndex(vaultPath)
      parsedIndex = parseShardIndex(index)
      minishardIndexRange = getMinishardIndexRange(minishardNumber, parsedIndex)
      indexRaw <- vaultPath.readBytes(Some(minishardIndexRange))
      minishardIndex <- parseMinishardIndex(indexRaw)
    } yield minishardIndex
  }

  private def getChunkRange(chunkId: Long, minishardIndex: Array[(Long, Long, Long)])(
      implicit ec: ExecutionContext): Fox[NumericRange.Exclusive[Long]] =
    for {
      chunkSpecification <- Fox.option2Fox(minishardIndex.find(_._1 == chunkId)) ?~> s"Could not find chunk id $chunkId in minishard index"
      chunkStart = (shardIndexRange.end) + chunkSpecification._2
      chunkEnd = (shardIndexRange.end) + chunkSpecification._2 + chunkSpecification._3
    } yield Range.Long(chunkStart, chunkEnd, 1)

  override def getShardedChunkPathAndRange(
      chunkIndex: Array[Int])(implicit ec: ExecutionContext, tc: TokenContext): Fox[(VaultPath, NumericRange[Long])] = {
>>>>>>> 1d59228b
    val chunkIdentifier = getHashForChunk(chunkIndex)
    val minishardInfo = shardingSpecification.getMinishardInfo(chunkIdentifier)
    val shardPath = shardingSpecification.getPathForShard(vaultPath, minishardInfo._1)
    for {
      minishardIndex <- getMinishardIndex(shardPath, minishardInfo._2.toInt) ?~> f"Could not get minishard index for chunkIndex ${chunkIndex
        .mkString(",")}"
      chunkRange: NumericRange.Exclusive[Long] <- getChunkRange(chunkIdentifier, minishardIndex) ?~> s"Could not get chunk range for chunkIndex ${chunkIndex
        .mkString(",")}  with chunkIdentifier $chunkIdentifier in minishard index."
    } yield (shardPath, chunkRange)
  }

}<|MERGE_RESOLUTION|>--- conflicted
+++ resolved
@@ -82,174 +82,8 @@
   private def getHashForChunk(chunkIndex: Array[Int]): Long =
     CompressedMortonCode.encode(chunkIndex, header.gridSize)
 
-<<<<<<< HEAD
-  override def getShardedChunkPathAndRange(chunkIndex: Array[Int])(
-      implicit ec: ExecutionContext): Fox[(VaultPath, NumericRange[Long])] = {
-=======
-  private lazy val minishardMask = {
-    header.precomputedScale.sharding match {
-      case Some(shardingSpec: ShardingSpecification) =>
-        if (shardingSpec.minishard_bits == 0) {
-          0
-        } else {
-          var minishardMask = 1L
-          for (_ <- 0 until shardingSpec.minishard_bits - 1) {
-            minishardMask <<= 1
-            minishardMask |= 1
-          }
-          minishardMask
-        }
-      case None => 0
-    }
-  }
-
-  private lazy val shardMask = {
-    header.precomputedScale.sharding match {
-      case Some(shardingSpec: ShardingSpecification) =>
-        val oneMask = Long.MinValue // 0xFFFFFFFFFFFFFFFF
-        val cursor = shardingSpec.minishard_bits + shardingSpec.shard_bits
-        val shardMask = ~((oneMask >> cursor) << cursor)
-        shardMask & (~minishardMask)
-      case None => 0
-    }
-  }
-
-  private lazy val minishardCount = 1 << header.precomputedScale.sharding.map(_.minishard_bits).getOrElse(0)
-
-  private lazy val shardIndexRange: NumericRange.Exclusive[Long] = {
-    val end = minishardCount * 16
-    Range.Long(0, end, 1)
-  }
-
-  private def decodeMinishardIndex(bytes: Array[Byte]) =
-    header.precomputedScale.sharding match {
-      case Some(shardingSpec: ShardingSpecification) =>
-        shardingSpec.minishard_index_encoding match {
-          case "gzip" => ZipIO.gunzip(bytes)
-          case _      => bytes
-        }
-      case _ => bytes
-    }
-
-  private def getShardIndex(shardPath: VaultPath)(implicit ec: ExecutionContext, tc: TokenContext): Fox[Array[Byte]] =
-    shardIndexCache.getOrLoad(shardPath, readShardIndex)
-
-  private def readShardIndex(shardPath: VaultPath)(implicit ec: ExecutionContext, tc: TokenContext): Fox[Array[Byte]] =
-    shardPath.readBytes(Some(shardIndexRange))
-
-  private def parseShardIndex(index: Array[Byte]): Seq[(Long, Long)] =
-    // See https://github.com/google/neuroglancer/blob/master/src/neuroglancer/datasource/precomputed/sharded.md#shard-index-format
-    index
-      .grouped(16) // 16 Bytes: 2 uint64 numbers: start_offset, end_offset
-      .map((bytes: Array[Byte]) => {
-        (BigInt(bytes.take(8).reverse).toLong, BigInt(bytes.slice(8, 16).reverse).toLong) // bytes reversed because they are stored little endian
-      })
-      .toSeq
-
-  private def getMinishardInfo(chunkHash: Long): (Long, Long) =
-    header.precomputedScale.sharding match {
-      case Some(shardingSpec: ShardingSpecification) =>
-        val rawChunkIdentifier = chunkHash >> shardingSpec.preshift_bits
-        val chunkIdentifier = shardingSpec.hashFunction(rawChunkIdentifier)
-        val minishardNumber = chunkIdentifier & minishardMask
-        val shardNumber = (chunkIdentifier & shardMask) >> shardingSpec.minishard_bits
-        (shardNumber, minishardNumber)
-      case None => (0, 0)
-    }
-
-  private def getPathForShard(shardNumber: Long): VaultPath = {
-    val shardBits = header.precomputedScale.sharding.map(_.shard_bits.toFloat).getOrElse(0f)
-    if (shardBits == 0) {
-      vaultPath / "0.shard"
-    } else {
-      val shardString = String.format(s"%1$$${(shardBits / 4).ceil.toInt}s", shardNumber.toHexString).replace(' ', '0')
-      vaultPath / s"$shardString.shard"
-    }
-
-  }
-
-  private def getMinishardIndexRange(minishardNumber: Int,
-                                     parsedShardIndex: Seq[(Long, Long)]): NumericRange.Exclusive[Long] = {
-    val miniShardIndexStart: Long = (shardIndexRange.end) + parsedShardIndex(minishardNumber)._1
-    val miniShardIndexEnd: Long = (shardIndexRange.end) + parsedShardIndex(minishardNumber)._2
-    Range.Long(miniShardIndexStart, miniShardIndexEnd, 1)
-  }
-
-  private def parseMinishardIndex(input: Array[Byte]): Box[Array[(Long, Long, Long)]] = tryo {
-    val bytes = decodeMinishardIndex(input)
-    /*
-     From: https://github.com/google/neuroglancer/blob/master/src/neuroglancer/datasource/precomputed/sharded.md#minishard-index-format
-     The decoded "minishard index" is a binary string of 24*n bytes, specifying a contiguous C-order array of [3, n]
-      uint64le values.
-     */
-    val n = bytes.length / 24
-    val buf = ByteBuffer.allocate(bytes.length)
-    buf.put(bytes)
-
-    val longArray = new Array[Long](n * 3)
-    buf.position(0)
-    buf.order(ByteOrder.LITTLE_ENDIAN)
-    buf.asLongBuffer().get(longArray)
-    // longArray is row major / C-order
-    /*
-     From: https://github.com/google/neuroglancer/blob/master/src/neuroglancer/datasource/precomputed/sharded.md#minishard-index-format
-     Values array[0, 0], ..., array[0, n-1] specify the chunk IDs in the minishard, and are delta encoded, such that
-     array[0, 0] is equal to the ID of the first chunk, and the ID of chunk i is equal to the sum
-     of array[0, 0], ..., array[0, i].
-     */
-    val chunkIds = new Array[Long](n)
-    chunkIds(0) = longArray(0)
-    for (i <- 1 until n) {
-      chunkIds(i) = longArray(i) + chunkIds(i - 1)
-    }
-    /*
-     From: https://github.com/google/neuroglancer/blob/master/src/neuroglancer/datasource/precomputed/sharded.md#minishard-index-format
-     The size of the data for chunk i is stored as array[2, i].
-     Values array[1, 0], ..., array[1, n-1] specify the starting offsets in the shard file of the data corresponding to
-     each chunk, and are also delta encoded relative to the end of the prior chunk, such that the starting offset of the
-     first chunk is equal to shard_index_end + array[1, 0], and the starting offset of chunk i is the sum of
-     shard_index_end + array[1, 0], ..., array[1, i] and array[2, 0], ..., array[2, i-1].
-     */
-    val chunkSizes = longArray.slice(2 * n, 3 * n)
-    val chunkStartOffsets = new Array[Long](n)
-    chunkStartOffsets(0) = longArray(n)
-    for (i <- 1 until n) {
-      val startOffsetIndex = i + n
-      chunkStartOffsets(i) = chunkStartOffsets(i - 1) + longArray(startOffsetIndex) + chunkSizes(i - 1)
-    }
-
-    chunkIds.lazyZip(chunkStartOffsets).lazyZip(chunkSizes).toArray
-  }
-
-  private def getMinishardIndex(shardPath: VaultPath, minishardNumber: Int)(
-      implicit ec: ExecutionContext,
-      tc: TokenContext): Fox[Array[(Long, Long, Long)]] =
-    minishardIndexCache.getOrLoad((shardPath, minishardNumber), readMinishardIndex)
-
-  private def readMinishardIndex(vaultPathAndMinishardNumber: (VaultPath, Int))(
-      implicit ec: ExecutionContext,
-      tc: TokenContext): Fox[Array[(Long, Long, Long)]] = {
-    val (vaultPath, minishardNumber) = vaultPathAndMinishardNumber
-    for {
-      index <- getShardIndex(vaultPath)
-      parsedIndex = parseShardIndex(index)
-      minishardIndexRange = getMinishardIndexRange(minishardNumber, parsedIndex)
-      indexRaw <- vaultPath.readBytes(Some(minishardIndexRange))
-      minishardIndex <- parseMinishardIndex(indexRaw)
-    } yield minishardIndex
-  }
-
-  private def getChunkRange(chunkId: Long, minishardIndex: Array[(Long, Long, Long)])(
-      implicit ec: ExecutionContext): Fox[NumericRange.Exclusive[Long]] =
-    for {
-      chunkSpecification <- Fox.option2Fox(minishardIndex.find(_._1 == chunkId)) ?~> s"Could not find chunk id $chunkId in minishard index"
-      chunkStart = (shardIndexRange.end) + chunkSpecification._2
-      chunkEnd = (shardIndexRange.end) + chunkSpecification._2 + chunkSpecification._3
-    } yield Range.Long(chunkStart, chunkEnd, 1)
-
   override def getShardedChunkPathAndRange(
       chunkIndex: Array[Int])(implicit ec: ExecutionContext, tc: TokenContext): Fox[(VaultPath, NumericRange[Long])] = {
->>>>>>> 1d59228b
     val chunkIdentifier = getHashForChunk(chunkIndex)
     val minishardInfo = shardingSpecification.getMinishardInfo(chunkIdentifier)
     val shardPath = shardingSpecification.getPathForShard(vaultPath, minishardInfo._1)
