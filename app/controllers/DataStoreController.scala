--- conflicted
+++ resolved
@@ -11,11 +11,7 @@
 class DataStoreController @Inject()(dataStoreDAO: DataStoreDAO, val messagesApi: MessagesApi) extends Controller with FoxImplicits {
   def list = UserAwareAction.async { implicit request =>
     for {
-<<<<<<< HEAD
-      dataStores <- dataStoreDAO.findAll ?~> Messages("dataStore.list.failed")
-=======
-      dataStores <- DataStoreDAO.findAll ?~> "dataStore.list.failed"
->>>>>>> cedb4d90
+      dataStores <- dataStoreDAO.findAll ?~> "dataStore.list.failed"
       js <- Fox.serialCombined(dataStores)(d => d.publicWrites)
     } yield {
       Ok(Json.toJson(js))
