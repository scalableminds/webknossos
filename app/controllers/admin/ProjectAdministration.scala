--- conflicted
+++ resolved
@@ -31,38 +31,6 @@
   def projectListWithForm(form: Form[(String, String, String)])(implicit request: AuthenticatedRequest[_]) =
     Future.successful(html.admin.project.projectList(request.user.adminTeamNames))
 
-<<<<<<< HEAD
-  def list = Authenticated().async { implicit request =>
-    render.async {
-      case Accepts.Html() =>
-        Future.successful(Ok(html.admin.project.projectList()))
-      case Accepts.Json() =>
-        for {
-          projects <- ProjectDAO.findAll
-          users <- sortedUsers
-        } yield {
-          JsonOk(Json.obj("projects" -> projects, "users" -> users))
-        }
-    }
-  }
-
-  def delete(projectName: String) = Authenticated().async { implicit request =>
-    for {
-      project <- ProjectDAO.findOneByName(projectName) ?~> Messages("project.notFound")
-    } yield {
-      ProjectService.remove(project)
-
-      // TODO: Why doesnt this work?
-      // TaskAdministration.deleteTasksWithProject(project)
-
-      // workaround:
-      project.tasks.map(_.map(t => {
-        TaskService.remove(t._id)
-      }))
-
-      JsonOk(Messages("project.removed"))
-    }
-=======
   def list = Authenticated.async {
     implicit request =>
       render.async {
@@ -78,7 +46,6 @@
               "users" -> users.map(u => Json.toJson(u)(User.userPublicWrites(request.user)))))
           }
       }
->>>>>>> 4f594aaf
   }
 
   def delete(projectName: String) = Authenticated.async {
