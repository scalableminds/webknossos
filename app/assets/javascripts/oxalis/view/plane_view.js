/**
 * plane_view.js
 * @flow
 */
import _ from "lodash";
import app from "app";
import Backbone from "backbone";
import $ from "jquery";
import TWEEN from "tween.js";
import * as THREE from "three";
import modal from "./modal";
import Toast from "../../libs/toast";
import constants from "../constants";
import Model from "../model";
import View from "../view";

type CallbackType = () => void;

class PlaneView {

  resize: () => void;
  resizeThrottled: () => void;
  scaleTrianglesPlane: (scale: number) => void;
  setActiveViewport: (id: number) => void;
  getCameras: () => Array<THREE.OrthographicCamera>;

  // Copied form backbone events (TODO: handle this better)
  trigger: Function;
  on: Function;
  listenTo: Function;

  model: Model;
  view: View;
  renderer: THREE.WebGLRenderer;
  cameras: Array<THREE.OrthographicCamera>;
  group: THREE.Object3D;
  scene: THREE.Scene;

  running: boolean;
  needsRerender: boolean;
  curWidth: number;
  deviceScaleFactor: number;
  scaleFactor: number;

  constructor(model: Model, view: View) {
    let HEIGHT;
    let WIDTH;
    this.resize = this.resizeImpl.bind(this);
    this.scaleTrianglesPlane = this.scaleTrianglesPlaneImpl.bind(this);
    this.setActiveViewport = this.setActiveViewportImpl.bind(this);
    this.getCameras = this.getCamerasImpl.bind(this);
    this.model = model;
    this.view = view;
    _.extend(this, Backbone.Events);

    this.renderer = this.view.renderer;
    this.scene = this.view.scene;
    this.running = false;

    // The "render" div serves as a container for the canvas, that is
    // attached to it once a renderer has been initalized.
    const container = $("#render");

    // Create a 4x4 grid
    this.curWidth = WIDTH = HEIGHT = constants.VIEWPORT_WIDTH;
    this.scaleFactor = 1;

    // Initialize main THREE.js components
    this.cameras = new Array(4);

    for (const i of constants.ALL_VIEWPORTS) {
      // Let's set up cameras
      // No need to set any properties, because the cameras controller will deal with that
      this.cameras[i] = new THREE.OrthographicCamera(0, 0, 0, 0);
      this.scene.add(this.cameras[i]);
    }

<<<<<<< HEAD
    this.cameras[constants.PLANE_XY].position.z = -1;
    this.cameras[constants.PLANE_YZ].position.x = 1;
    this.cameras[constants.PLANE_XZ].position.y = 1;
    this.cameras[constants.TDView].position = new THREE.Vector3(10, 10, -10);
    this.cameras[constants.PLANE_XY].up = new THREE.Vector3(0, -1, 0);
    this.cameras[constants.PLANE_YZ].up = new THREE.Vector3(0, -1, 0);
    this.cameras[constants.PLANE_XZ].up = new THREE.Vector3(0, 0, -1);
    this.cameras[constants.TDView].up = new THREE.Vector3(0, 0, -1);
    for (const cam of this.cameras) {
=======
    this.camera[constants.PLANE_XY].position.z = -1;
    this.camera[constants.PLANE_YZ].position.x = 1;
    this.camera[constants.PLANE_XZ].position.y = 1;
    this.camera[constants.TDView].position.copy(new THREE.Vector3(10, 10, -10));
    this.camera[constants.PLANE_XY].up = new THREE.Vector3(0, -1, 0);
    this.camera[constants.PLANE_YZ].up = new THREE.Vector3(0, -1, 0);
    this.camera[constants.PLANE_XZ].up = new THREE.Vector3(0, 0, -1);
    this.camera[constants.TDView].up = new THREE.Vector3(0, 0, -1);
    for (const cam of this.camera) {
>>>>>>> 5d218ec5
      cam.lookAt(new THREE.Vector3(0, 0, 0));
    }

    // Because the voxel coordinates do not have a cube shape but are distorted,
    // we need to distort the entire scene to provide an illustration that is
    // proportional to the actual size in nm.
    // For some reason, all objects have to be put into a group object. Changing
    // scene.scale does not have an effect.
    this.group = new THREE.Object3D();
    // The dimension(s) with the highest resolution will not be distorted
    this.group.scale.copy(app.scaleInfo.getNmPerVoxelVector());
    // Add scene to the group, all Geometries are than added to group
    this.scene.add(this.group);

    this.scene.add(new THREE.AmbientLight(0x333333));
    let directionalLight = new THREE.DirectionalLight(0xffffff, 0.3);
    directionalLight.position.set(1, 1, -1).normalize();
    this.scene.add(directionalLight);
    directionalLight = new THREE.DirectionalLight(0xffffff, 0.3);
    directionalLight.position.set(-1, -1, -1).normalize();
    this.scene.add(directionalLight);

    // Attach the canvas to the container
    this.renderer.setSize((2 * WIDTH) + 20, (2 * HEIGHT) + 20);
    $(this.renderer.domElement).attr({ id: "render-canvas" });
    container.append(this.renderer.domElement);

    this.setActiveViewport(constants.PLANE_XY);

    this.needsRerender = true;
    app.vent.on("rerender", () => { this.needsRerender = true; });
  }


  animate() {
    if (!this.running) { return; }

    this.renderFunction();

    window.requestAnimationFrame(() => this.animate());
  }

  renderFunction() {
    // This is the main render function.
    // All 3D meshes and the trianglesplane are rendered here.

    TWEEN.update();

    // skip rendering if nothing has changed
    // This prevents you the GPU/CPU from constantly
    // working and keeps your lap cool
    // ATTENTION: this limits the FPS to 30 FPS (depending on the keypress update frequence)

    let modelChanged: boolean = false;
    for (const name of Object.keys(this.model.binary)) {
      const binary = this.model.binary[name];
      for (const plane of binary.planes) {
        modelChanged = modelChanged || plane.hasChanged();
      }
    }

    if (this.needsRerender || modelChanged) {
      this.trigger("render");

      const viewport = [
        [0, this.curWidth + 20],
        [this.curWidth + 20, this.curWidth + 20],
        [0, 0],
        [this.curWidth + 20, 0],
      ];
      this.renderer.autoClear = true;

      const setupRenderArea = (x, y, width, color) => {
        this.renderer.setViewport(x, y, width, width);
        this.renderer.setScissor(x, y, width, width);
        this.renderer.setScissorTest(true);
        this.renderer.setClearColor(color, 1);
      };

      setupRenderArea(0, 0, this.renderer.domElement.width, 0xffffff);
      this.renderer.clear();

      for (const i of constants.ALL_VIEWPORTS) {
        this.trigger("renderCam", i);
        setupRenderArea(
          viewport[i][0],
          viewport[i][1],
          this.curWidth,
          constants.PLANE_COLORS[i],
        );
        this.renderer.render(this.scene, this.cameras[i]);
      }

      this.needsRerender = false;
    }
  }

  addGeometry(geometry: THREE.Geometry): void {
    // Adds a new Three.js geometry to the scene.
    // This provides the public interface to the GeometryFactory.

    this.group.add(geometry);
  }


  removeGeometry(geometry: THREE.Geometry): void {
    this.group.remove(geometry);
    this.draw();
  }


  draw() {
    app.vent.trigger("rerender");
  }


  resizeThrottled() {
    // throttle resize to avoid annoying flickering
    this.resizeThrottled = _.throttle(
      () => {
        this.resize();
        app.vent.trigger("planes:resize");
      },
      constants.RESIZE_THROTTLE_TIME,
    );
    this.resizeThrottled();
  }


  resizeImpl() {
    // Call this after the canvas was resized to fix the viewport
    const canvas = $("#render-canvas");
    const WIDTH = (canvas.width() - 20) / 2;
    const HEIGHT = (canvas.height() - 20) / 2;

    this.renderer.setSize((2 * WIDTH) + 20, (2 * HEIGHT) + 20);
    for (const i of constants.ALL_VIEWPORTS) {
      this.cameras[i].aspect = WIDTH / HEIGHT;
      this.cameras[i].updateProjectionMatrix();
    }
    this.draw();
  }


  scaleTrianglesPlaneImpl(scale: number): void {
    let HEIGHT;
    let WIDTH;
    this.scaleFactor = scale;
    this.curWidth = WIDTH = HEIGHT = Math.round(this.scaleFactor * constants.VIEWPORT_WIDTH);
    const canvas = $("#render-canvas");
    canvas.width((2 * WIDTH) + 20);
    canvas.height((2 * HEIGHT) + 20);

    $("#TDViewControls button").outerWidth((this.curWidth / 4) - 0.5);

    $(".inputcatcher")
      .css({
        width: WIDTH,
        height: HEIGHT,
      });

    this.resizeThrottled();
  }


  setActiveViewportImpl(viewportID: number): void {
    for (let i = 0; i <= 3; i++) {
      if (i === viewportID) {
        $(".inputcatcher").eq(i).removeClass("inactive").addClass("active");
      } else {
        $(".inputcatcher").eq(i).removeClass("active").addClass("inactive");
      }
    }

    this.draw();
  }


  getCamerasImpl() {
    return this.cameras;
  }


  showBranchModalDouble(callback: CallbackType) {
    modal.show("You didn't add a node after jumping to this branchpoint, do you really want to jump again?",
      "Jump again?",
      [{ id: "jump-button", label: "Jump again", callback },
       { id: "cancel-button", label: "Cancel" }]);
  }


  showBranchModalDelete(callback: CallbackType) {
    modal.show("You are about to delete an unused branchpoint, are you sure?",
      "Delete branchpoint?",
      [{ id: "delete-button", label: "Delete branchpoint", callback },
       { id: "cancel-button", label: "Cancel" }]);
  }


  bindToEvents() {
    if (this.model.skeletonTracing) {
      this.listenTo(this.model.skeletonTracing, "doubleBranch", this.showBranchModalDouble);
      this.listenTo(this.model.skeletonTracing, "deleteBranch", this.showBranchModalDelete);
      this.listenTo(this.model.skeletonTracing, "mergeDifferentTrees", () => Toast.error("You can't merge nodes within the same tree", false));
    }

    this.listenTo(this.model.user, "change:scale", function (model, scale) {
      if (this.running) { this.scaleTrianglesPlane(scale); }
    });
  }


  stop() {
    $(".inputcatcher").hide();

    this.running = false;
  }


  start() {
    this.running = true;

    $(".inputcatcher").show();
    this.scaleTrianglesPlane(this.model.user.get("scale"));

    this.animate();
  }
}

export default PlaneView;<|MERGE_RESOLUTION|>--- conflicted
+++ resolved
@@ -75,27 +75,16 @@
       this.scene.add(this.cameras[i]);
     }
 
-<<<<<<< HEAD
+
     this.cameras[constants.PLANE_XY].position.z = -1;
     this.cameras[constants.PLANE_YZ].position.x = 1;
     this.cameras[constants.PLANE_XZ].position.y = 1;
-    this.cameras[constants.TDView].position = new THREE.Vector3(10, 10, -10);
+    this.cameras[constants.TDView].position.copy(new THREE.Vector3(10, 10, -10));
     this.cameras[constants.PLANE_XY].up = new THREE.Vector3(0, -1, 0);
     this.cameras[constants.PLANE_YZ].up = new THREE.Vector3(0, -1, 0);
     this.cameras[constants.PLANE_XZ].up = new THREE.Vector3(0, 0, -1);
     this.cameras[constants.TDView].up = new THREE.Vector3(0, 0, -1);
     for (const cam of this.cameras) {
-=======
-    this.camera[constants.PLANE_XY].position.z = -1;
-    this.camera[constants.PLANE_YZ].position.x = 1;
-    this.camera[constants.PLANE_XZ].position.y = 1;
-    this.camera[constants.TDView].position.copy(new THREE.Vector3(10, 10, -10));
-    this.camera[constants.PLANE_XY].up = new THREE.Vector3(0, -1, 0);
-    this.camera[constants.PLANE_YZ].up = new THREE.Vector3(0, -1, 0);
-    this.camera[constants.PLANE_XZ].up = new THREE.Vector3(0, 0, -1);
-    this.camera[constants.TDView].up = new THREE.Vector3(0, 0, -1);
-    for (const cam of this.camera) {
->>>>>>> 5d218ec5
       cam.lookAt(new THREE.Vector3(0, 0, 0));
     }
 
