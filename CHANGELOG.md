# Changelog

All notable user-facing changes to webknossos are documented in this file.

The format is based on [Keep a Changelog](http://keepachangelog.com/en/1.0.0/)
and this project adheres to [Calendar Versioning](http://calver.org/) `0Y.0M.MICRO`.
For upgrade instructions, please check the [migration guide](MIGRATIONS.md).

## Unreleased
[Commits](https://github.com/scalableminds/webknossos/compare/19.03.0...HEAD)

### Added
- Rendered isosurfaces in the 3D viewport can now be interacted with. Shift+Click on an isosurface will jump exactly to where you clicked. Also, hovering over an isosurface will highlight that cell in all viewports. [#3858](https://github.com/scalableminds/webknossos/pull/3858)
- webKnossos now comes with a list of sample datasets that can be automatically downloaded and imported from the menu. [#3725](https://github.com/scalableminds/webknossos/pull/3725)
- Added a shortcut (Q) and button in the actions dropdown to screenshot the tracing views. The screenshots will contain everything that is visible in the tracing views, so feel free to disable the crosshairs in the settings or toggle the tree visibility using the (1) and (2) shortcuts before triggering the screenshot. [#3834](https://github.com/scalableminds/webknossos/pull/3834)
- Neuroglancer precomputed datasets can now be added to webKnossos using the webknossos-connect (wk-connect) service. To setup a wk-connect datastore follow the instructions in the [Readme](https://github.com/scalableminds/webknossos-connect). Afterwards, datasets can be added through "Add Dataset" - "Add Dataset via wk-connect". [#3843](https://github.com/scalableminds/webknossos/pull/3843)
- The dataset settings within the tracing view allow to select between different loading strategies now ("best quality first" and "progressive quality"). Additionally, the rendering can use different magnifications as a fallback (instead of only one magnification). [#3801](https://github.com/scalableminds/webknossos/pull/3801)
- The mapping selection dropbown is now sorted alphabetically. [#3864](https://github.com/scalableminds/webknossos/pull/3864)
<<<<<<< HEAD
- Added the possibility to filter datasets in the dashboard according to their availability. By default, datasets which are missing on disk (e.g., when the datastore was deleted) are not shown anymore. This behavior can be configured via the settings icon next to the search box in the dashboard. [#3883](https://github.com/scalableminds/webknossos/pull/3883)
=======
- Added merger mode for skeleton and hybrid tracings. It allows to merge segments from e.g. generated segmentations. [#3619](https://github.com/scalableminds/webknossos/pull/3619)
>>>>>>> 3829ec14
- The HTML template now includes SEO tags for demo instances and hides internal instances from search engines.
- A maximize-button was added to the viewports in the annotation view. Maximization can also be toggled with the `.` shortcut. [#3876](https://github.com/scalableminds/webknossos/pull/3876)
- [webknossos-connect](https://github.com/scalableminds/webknossos-connect) now starts with webKnossos on local and development instances by default. [#3913](https://github.com/scalableminds/webknossos/pull/3913)

### Changed
- Improved the flight mode performance for tracings with very large trees (>80.000 nodes). [#3880](https://github.com/scalableminds/webknossos/pull/3880)
- Tweaked the highlighting of the active node. The inner node looks exactly as a non-active node and is not round, anymore. An active node is circled by a "halo". In arbitrary mode, the halo is hidden and the active node is round. [#3868](https://github.com/scalableminds/webknossos/pull/3868)
- Improved the performance of moving through a dataset which should make the overall interaction smoother. [#3902](https://github.com/scalableminds/webknossos/pull/3902)
- Brush size is independent of zoom value, now. This change simplifies volume annotations, as brush sizes can be adapted to certain structures (e.g., vesicles) and don't need to be changed when zooming. [#3868](https://github.com/scalableminds/webknossos/pull/3889)
- Reworked the search in the trees tab. [#3878](https://github.com/scalableminds/webknossos/pull/3878)

### Fixed
- Fixed a bug where failed large save requests lead to inconsistent tracings on the server. [#3829](https://github.com/scalableminds/webknossos/pull/3829)
- Fixed the setting which enables to hide the planes within the 3D viewport. [#3857](https://github.com/scalableminds/webknossos/pull/3857)
- Fixed a bug which allowed the brush size to become negative when using shortcuts. [#3861](https://github.com/scalableminds/webknossos/pull/3861)
- Fixed interpolation along z-axis. [#3888](https://github.com/scalableminds/webknossos/pull/3888)
- Fixed that the halo of the active node could cover other nodes. [#3919](https://github.com/scalableminds/webknossos/pull/3919)
- Fixed that the 3D viewport was partially occluded due to clipping distance issues. [#3919](https://github.com/scalableminds/webknossos/pull/3919)
- Fixed that scrolling with the mouse wheel over a data viewport also scrolled the page. This bug appeared with the new Chrome version 73. [#3939](https://github.com/scalableminds/webknossos/pull/3939)

### Removed
- Removed FPS meter in Annotation View. [#3916](https://github.com/scalableminds/webknossos/pull/3916)


## [19.03.0](https://github.com/scalableminds/webknossos/releases/tag/19.03.0) - 2019-03-04
[Commits](https://github.com/scalableminds/webknossos/compare/19.02.0...19.03.0)

### Highlights
- The tracing view got two major improvements:
   - Data rendering is now fully using the available space and doesn't have to be quadratic anymore. Increasing the size of a viewport will result in more data being rendered (as opposed to the same data will be upscaled). [#3634](https://github.com/scalableminds/webknossos/pull/3634)
   - The active node is highlighted with a "halo ring". Additionally, the node is also rendered as a circle. In flight and oblique modes the halo is hidden. [#3731](https://github.com/scalableminds/webknossos/pull/3731)
- Added the possibility to create volume annotation tasks. When creating a task type, select whether to create `volume` or `skeleton` tasks. Compound viewing and file upload for volume tasks is not yet supported. [#3712](https://github.com/scalableminds/webknossos/pull/3712)
- Mappings for segmentations will be read automatically from the file system. It's not necessary to define the mappings within the `datasource-properties.json` anymore. [#3720](https://github.com/scalableminds/webknossos/pull/3720)

### Added
- Added the possibility to create volume annotation tasks. When creating a task type, select whether to create `volume` or `skeleton` tasks. Note that compound viewing for volume tasks is not supported yet. Same for creating volume tasks from uploaded nml/data files. [#3712](https://github.com/scalableminds/webknossos/pull/3712)
- Added an UI to select a mapping for a segmentation layer. The UI is placed in the segmentation tab within the tracing view. [#3720](https://github.com/scalableminds/webknossos/pull/3720)
- Added a button to jump to actual data if the bounding box of a dataset contains a lot of black data. [#3682](https://github.com/scalableminds/webknossos/pull/3682)

### Changed
- Data rendering is not tied to square viewports, anymore. As a result the screen space is used more efficiently to show data. Also, increasing the size of a viewport will result in more data being rendered (as opposed to the same data will be upscaled). [#3634](https://github.com/scalableminds/webknossos/pull/3634)
- Mappings for segmentations will be read automatically from the file system. It's not necessary to define the mappings within the `datasource-properties.json`, anymore. [#3720](https://github.com/scalableminds/webknossos/pull/3720)
- The active node is highlighted with a "halo ring". Additionally, the node is also rendered as a circle. In flight and oblique modes the halo is hidden. [#3731](https://github.com/scalableminds/webknossos/pull/3731)
- In the dashboard list of active tasks, the project name is now featured more prominently, as it switched places with the task type summary. [#3792](https://github.com/scalableminds/webknossos/pull/3792)
- Isosurfaces are now loaded from the middle outwards. [#3818](https://github.com/scalableminds/webknossos/pull/3818)
- The brush size will now be remembered across page reloads. [#3827](https://github.com/scalableminds/webknossos/pull/3827)
- Do not show publication view if no publications are specified. [#3778](https://github.com/scalableminds/webknossos/pull/3778)

### Fixed
- Fixed an error that occured when changing the URL hash. [#3746](https://github.com/scalableminds/webknossos/pull/3746)
- Fixed a bug in the timeline chart rendering. The start and end time of the timeline chart now match the selected time range. [#3772](https://github.com/scalableminds/webknossos/pull/3772)
- The modals for a new task description and recommended task settings are no longer shown in read-only tracings. [#3724](https://github.com/scalableminds/webknossos/pull/3724)
- Fixed a rendering bug when opening a task that only allowed flight/oblique mode tracing. [#3783](https://github.com/scalableminds/webknossos/pull/3783)
- Fixed a bug where some NMLs caused the webKnossos tab to freeze during NML upload. [#3758](https://github.com/scalableminds/webknossos/pull/3758)
- Fixed a bug where some skeleton save requests were wrongly rejected if they were sent more than once. [#3767](https://github.com/scalableminds/webknossos/pull/3767)
- Fixed a bug which caused a wrong aspect ratio in the 3D viewport when changing the layout. [#3817](https://github.com/scalableminds/webknossos/pull/3817)


## [19.02.0](https://github.com/scalableminds/webknossos/releases/tag/19.02.0) - 2019-02-04
[Commits](https://github.com/scalableminds/webknossos/compare/19.01.0...19.02.0)

### Highlights

- The Dataset Gallery was redesigned to be a Publication Gallery instead. It will feature scientific publications together with their published datasets and information such as the species, brain region or acquisition method of such datasets. [#3653](https://github.com/scalableminds/webknossos/pull/3653)
  Please see the [migration guide](MIGRATIONS.md#19020---2019-02-04) on how to add publications.
- Also, this release includes new features that enrich the view of your data:
   - Isosurface computation can now be triggered for whole segments (shift + click on a segment in view mode). [#3655](https://github.com/scalableminds/webknossos/pull/3655)
   - Added the possibility to fade the alpha value of data layers. Also, a dataset can now contain both RGB and grayscale layers. [#3670](https://github.com/scalableminds/webknossos/pull/3670)
- The volume annotation brush tool will now automatically fill any enclosed areas if the brushed outline is closed in one stroke. [#3698](https://github.com/scalableminds/webknossos/pull/3698)
  <img src="https://user-images.githubusercontent.com/1702075/51846983-02d34480-231b-11e9-86f2-2d8c4b0c9bd0.gif" width="200" />


### Added

- Added the possibility to fade the alpha value of data layers. Also, a dataset can now contain both RGB and grayscale layers. [#3670](https://github.com/scalableminds/webknossos/pull/3670)
- Added the possibility to disable that the current layout is saved automatically when changing it. Instead, the layout can be saved explicitly. [#3620](https://github.com/scalableminds/webknossos/pull/3620)
- Added the possibility to use flight and oblique mode when viewing a dataset. [#3644](https://github.com/scalableminds/webknossos/pull/3644)
- Added pagination to the REST API route `GET /projects/:name/tasks` (new optional parameters `limit` and `pageNumber`). [#3659](https://github.com/scalableminds/webknossos/pull/3659)
- Added the possibility to open the version restore view for read-only tracings. Older versions can be previewed and be downloaded as NML. [#3660](https://github.com/scalableminds/webknossos/pull/3660)

### Changed

- Team managers are now also allowed to create and own scripts. [#3676](https://github.com/scalableminds/webknossos/pull/3676)
- The Dataset Gallery was redesigned to be a Publication Gallery instead. It will feature scientific publications together with their published datasets and information such as the species, brain region or acquisition method of such datasets. [#3653](https://github.com/scalableminds/webknossos/pull/3653)
- Annotations for non-public datasets can now be shared using the "Share" functionality without making the dataset public. [#3664](https://github.com/scalableminds/webknossos/pull/3664)
- The volume annotation brush tool will now automatically fill any enclosed areas if the brushed outline is closed in one stroke. [#3698](https://github.com/scalableminds/webknossos/pull/3698)
  <img src="https://user-images.githubusercontent.com/1702075/51846983-02d34480-231b-11e9-86f2-2d8c4b0c9bd0.gif" width="200" />
- Statistics are now separated by organization, rather than showing the webKnossos instance’s totals. [#3663](https://github.com/scalableminds/webknossos/pull/3663)
- NML files can be imported into arbitrary datasets. Users will be asked to confirm the import process if the dataset of the NML differs from the currently active dataset. [#3716](https://github.com/scalableminds/webknossos/pull/3716)

### Fixed

- Fixed a rendering bug which caused data to be clipped in certain scenarios for datasets with anisotropic resolutions. [#3609](https://github.com/scalableminds/webknossos/pull/3609)
- Fixed a bug where saving tracings failed after they were open for >24h. [#3633](https://github.com/scalableminds/webknossos/pull/3633)
- Fixed a bug that resulted in slow data loading when moving quickly through a dataset. [#3656](https://github.com/scalableminds/webknossos/pull/3656)
- Fixed a bug which caused the wrong magnification to be rendered when zooming out very far. [#3641](https://github.com/scalableminds/webknossos/pull/3641)
- Fixed a bug which broke the functionality to toggle the visibility of a tree in a skeleton tracing. [#3719](https://github.com/scalableminds/webknossos/pull/3719)

## [19.01.0](https://github.com/scalableminds/webknossos/releases/tag/19.01.0) - 2019-01-14
[Commits](https://github.com/scalableminds/webknossos/compare/18.12.0...19.01.0)

### Highlights

- You can now create tracings on datasets of other organizations, provided you have access rights to the dataset (i.e. it is public). [#3533](https://github.com/scalableminds/webknossos/pull/3533)
- Added the experimental feature to dynamically render isosurfaces for segmentation layers (can be enabled in the dataset settings when viewing a dataset). [#3495](https://github.com/scalableminds/webknossos/pull/3495)
- Added the possibility to specify a recommended user configuration in a task type. The recommended configuration will be shown to users when they trace a task with a different task type and the configuration can be accepted or declined. [#3466](https://github.com/scalableminds/webknossos/pull/3466)
- Added the possibility to select multiple trees in skeleton tracings in the tree tab by using ctrl + left mouse. Deleting and moving trees will affect all selected trees. [#3457](https://github.com/scalableminds/webknossos/pull/3457)

### Added

- Added the possibility to select multiple trees in skeleton tracings in the tree tab by using ctrl + left mouse. Deleting and moving trees will affect all selected trees. [#3457](https://github.com/scalableminds/webknossos/pull/3457)
- Added the possibility to specify a recommended user configuration in a task type. The recommended configuration will be shown to users when they trace a task with a different task type and the configuration can be accepted or declined. [#3466](https://github.com/scalableminds/webknossos/pull/3466)
- You can now create tracings on datasets of other organizations, provided you have access rights to the dataset (i.e. it is public). [#3533](https://github.com/scalableminds/webknossos/pull/3533)
- Datasets imported through a datastore that is marked as 'scratch' will now show a construction-like header and error message to encourage moving the datasets to a permanent storage location. [#3500](https://github.com/scalableminds/webknossos/pull/3500)
- Added the experimental feature to dynamically render isosurfaces for segmentation layers (can be enabled in the dataset settings when viewing a dataset). [#3495](https://github.com/scalableminds/webknossos/pull/3495)
- Adds healthchecks to all Dockerfiles for automatic service healing [#3606](https://github.com/scalableminds/webknossos/pull/3606)
- Added possibility to load more tasks or explorative annotations in the dashboard. [#3505](https://github.com/scalableminds/webknossos/pull/3505)
- Adds a second colorful thumbnail for the datasets which have a segmentation layer and this segmentation thumbnail will be shown on hover over the other thumbnail. [#3507](https://github.com/scalableminds/webknossos/pull/3507)

### Fixed

- Fixed a performance issue for large tracings with many branch points. [#3519](https://github.com/scalableminds/webknossos/pull/3519)
- Fixed bug which caused buckets to disappear randomly. [#3531](https://github.com/scalableminds/webknossos/pull/3531)
- Fixed a bug which broke the redirect after dataset upload via GUI. [#3571](https://github.com/scalableminds/webknossos/pull/3571)

## [18.12.0](https://github.com/scalableminds/webknossos/releases/tag/18.12.0) - 2018-11-26
[Commits](https://github.com/scalableminds/webknossos/compare/18.11.0...18.12.0)

### Highlights

- Added the possibility to add STL mesh files to tracings. [#3367](https://github.com/scalableminds/webknossos/pull/3367)
- Improved support for datasets with a large skew in scale. [#3398](https://github.com/scalableminds/webknossos/pull/3398)
- Improved performance for flight mode. [#3392](https://github.com/scalableminds/webknossos/pull/3392)
- Fixed the guessed bounding box for datasets that do not start at (0,0,0). [#3437](https://github.com/scalableminds/webknossos/pull/3437)

### Added

- Added the possibility to add STL mesh files to tracings. [#3367](https://github.com/scalableminds/webknossos/pull/3367)

### Changed

- Improved support for datasets with a large skew in scale (e.g., [600, 600, 35]). [#3398](https://github.com/scalableminds/webknossos/pull/3398)
- Improved performance for flight mode. [#3392](https://github.com/scalableminds/webknossos/pull/3392)

### Fixed

- Fixed a bug where the initial onboarding setup failed if automatic initial data was disabled. [#3421](https://github.com/scalableminds/webknossos/pull/3421)
- Fixed a permission issue in the try setup.
- Fixed a bug where the guessed bounding box for datasets that do not start at (0,0,0) was too large. [#3437](https://github.com/scalableminds/webknossos/pull/3437)
- Fixed a bug where dataset list refresh failed when datasets for non-existing organizations were reported. [#3438](https://github.com/scalableminds/webknossos/pull/3438)
- Editing team access rights for datasets now works even if the datastore has no disk write access. [#3411](https://github.com/scalableminds/webknossos/pull/3411)
- Fixed a bug where the form values when editing TaskTypes were missing. [#3451](https://github.com/scalableminds/webknossos/pull/3451)
- Fixed a bug which caused RGB data to not render correctly. [#3455](https://github.com/scalableminds/webknossos/pull/3455)

### Removed

- Removed support to watch additional dataset directories, no longer automatically creating symbolic links to the main directory. [#3416](https://github.com/scalableminds/webknossos/pull/3416)

## [18.11.0](https://github.com/scalableminds/webknossos/releases/tag/18.11.0) - 2018-10-29

[Commits](https://github.com/scalableminds/webknossos/compare/18.10.0...18.11.0)

### Highlights

- Skeleton and volume tracings will be more unified, resulting in hybrid tracings that can contain both structures:
  - Hybrid tracings are now enabled by default. They allow to combine the functionality of skeleton and volume annotations in one tracing. [#3399](https://github.com/scalableminds/webknossos/pull/3399)
  - Old volume tracing versions now also can be restored. Access it through the dropdown next to the Save button. [#3349](https://github.com/scalableminds/webknossos/pull/3349)
- The tracing view was improved:
  - The info tab in tracing views now displays the extent of the current dataset. [#3371](https://github.com/scalableminds/webknossos/pull/3371).
  - A User can now have multiple layouts for tracing views. [#3299](https://github.com/scalableminds/webknossos/pull/3299)
  - More layouting improvements: [#3256](https://github.com/scalableminds/webknossos/pull/3256) [#3256](https://github.com/scalableminds/webknossos/pull/3256) [#3272](https://github.com/scalableminds/webknossos/pull/3272)

### Added

- Added support for duplicate dataset names for different organizations. [#3137](https://github.com/scalableminds/webknossos/pull/3137)
- Extended the version restore view and added a view to restore older versions of a volume tracing. Access it through the dropdown next to the Save button. [#3349](https://github.com/scalableminds/webknossos/pull/3349)
- Added support to watch additional dataset directories, automatically creating symbolic links to the main directory. [#3330](https://github.com/scalableminds/webknossos/pull/3330)
- Added a button to the users list view that revokes admin rights from all selected users. [#3378](https://github.com/scalableminds/webknossos/pull/3378)
- Hybrid tracings are now enabled by default. They allow to combine the functionality of skeleton and volume annotations in one tracing. [#3399](https://github.com/scalableminds/webknossos/pull/3399)
- A User can now have multiple layouts for tracing views. [#3299](https://github.com/scalableminds/webknossos/pull/3299)
- Added support for datasets with sparse resolutions (e.g., [[1, 1, 1], [16, 16, 16]]). [#3406](https://github.com/scalableminds/webknossos/pull/3406)
- The info tab in tracing views now displays the extent of the current dataset. [#3371](https://github.com/scalableminds/webknossos/pull/3371).

### Changed

- The UI for editing experience domains of users was improved. [#3254](https://github.com/scalableminds/webknossos/pull/3254)
- The tracing layout was changed to be more compact. [#3256](https://github.com/scalableminds/webknossos/pull/3256)
- It is no longer possible to draw outside of a viewport with the brush tool in volume tracing. [#3283](https://github.com/scalableminds/webknossos/pull/3283)
- There is now a separate tracingstore module, the datastore is no longer responsible for saving tracings. [#3281](https://github.com/scalableminds/webknossos/pull/3281)
- The version history view shows versions grouped by day and time now. [#3365](https://github.com/scalableminds/webknossos/pull/3365)
- Users can now access the annotations of other users (of the same organization) given the link, even if they are non-public. [#3348](https://github.com/scalableminds/webknossos/pull/3348)

### Fixed

- Fixed a layouting issue which occurred on a fresh page load when the layout was scaled to be bigger than the available space. [#3256](https://github.com/scalableminds/webknossos/pull/3256)
- Fixed overlap in comment tab for long tree names or comments. [#3272](https://github.com/scalableminds/webknossos/pull/3272)
- Fixed that CTRL + Shift + F opens two search popovers in the tracing view. Instead, the shortcut will only open the tree search now. [#3407](https://github.com/scalableminds/webknossos/pull/3407)
- Fixed a bug which caused data to not be displayed correctly if adjacent data does not exist.[#3270](https://github.com/scalableminds/webknossos/pull/3270)
- Fixed a bug which caused data to not be displayed correctly if adjacent data does not exist. [#3270](https://github.com/scalableminds/webknossos/pull/3270)
- Fixed a bug which caused initial rendering to sometimes miss some buckets. [#3262](https://github.com/scalableminds/webknossos/pull/3262)
- Fixed a bug which caused the save-button to never show success for volume tracings. [#3267](https://github.com/scalableminds/webknossos/pull/3267)
- Fixed a rendering bug which caused data to turn black sometimes when moving around. [#3409](https://github.com/scalableminds/webknossos/pull/3409)

## [18.10.0](https://github.com/scalableminds/webknossos/releases/tag/18.10.0) - 2018-09-22

[Commits](https://github.com/scalableminds/webknossos/compare/18.09.0...18.10.0)

### Highlights

- WebKnossos is documented now! Check it out: https://docs.webknossos.org [#3011](https://github.com/scalableminds/webknossos/pull/3011)
- There are multiple improvements of the tracing view:
  - Added customizable layouting to the tracing view. [#3070](https://github.com/scalableminds/webknossos/pull/3070)
  - Improved general performance of the tracing view by leveraging web workers. [#3162](https://github.com/scalableminds/webknossos/pull/3162)
  - Added a view to restore any older version of a skeleton tracing. Access it through the dropdown next to the Save button. [#3194](https://github.com/scalableminds/webknossos/pull/3194)
  - And more usability improvements: [#3126](https://github.com/scalableminds/webknossos/pull/3126), [#3066](https://github.com/scalableminds/webknossos/pull/3066)
- Project administration got some UI improvements: [#3077](https://github.com/scalableminds/webknossos/pull/3077), [#3224](https://github.com/scalableminds/webknossos/pull/3224), [#3233](https://github.com/scalableminds/webknossos/pull/3233)
- Improved security by enabling http security headers. [#3084](https://github.com/scalableminds/webknossos/pull/3084)

### Added

- Added URLs to the tabs in the dashboard. [#3183](https://github.com/scalableminds/webknossos/pull/3183)
- Improved security by enabling http security headers. [#3084](https://github.com/scalableminds/webknossos/pull/3084)
- Added the possibility to write markdown in the annotation description. [#3081](https://github.com/scalableminds/webknossos/pull/3081)
- Added a view to restore any older version of a skeleton tracing. Access it through the dropdown next to the Save button. [#3194](https://github.com/scalableminds/webknossos/pull/3194)
  ![version-restore-highlight](https://user-images.githubusercontent.com/1702075/45428378-6842d380-b6a1-11e8-88c2-e4ffcd762cd5.png)
- Added customizable layouting to the tracing view. [#3070](https://github.com/scalableminds/webknossos/pull/3070)
- Added the brush size to the settings on the left in volume tracing. The size can now also be adjusted by using only the keyboard. [#3126](https://github.com/scalableminds/webknossos/pull/3126)
- Added a user documentation for webKnossos [#3011](https://github.com/scalableminds/webknossos/pull/3011)
- Tree groups can now be activated. This allows to rename a tree group analogous to renaming a tree. Also, toggling the visibility of a tree group can now be done by using the shortcuts "1" and "2". [#3066](https://github.com/scalableminds/webknossos/pull/3066)
- Added the possibility to upload multiple NML files during task creation, even if they are not in a zip archive
- Added the possibility to supply a dedicated "sorting date" for datasets to change the sorting order in the gallery view, by default the creation date is used [#3124](https://github.com/scalableminds/webknossos/pull/3124)
- Added bar-chart visualization to project progress report. [#3224](https://github.com/scalableminds/webknossos/pull/3224)
- Added a button to collapse all comments. [#3215](https://github.com/scalableminds/webknossos/pull/3215)
- The datasets in the dashboard are now sorted according to their user-specific usage. As a result, relevant datasets should appear at the top of the list. [#3206](https://github.com/scalableminds/webknossos/pull/3206)
- 3D Meshes can now be imported into the tracing view by uploading corresponding STL files. [#3242](https://github.com/scalableminds/webknossos/pull/3242)

### Changed

- The modal used to change the experience of users by admins got a rework. [#3077](https://github.com/scalableminds/webknossos/pull/3077)
- During task creation, specifying an experience domain is now possible by choosing from existing domains. [#3233](https://github.com/scalableminds/webknossos/pull/3233)
- Unified the search functionality within webKnossos to implement an AND logic everyhwere. [#3228](https://github.com/scalableminds/webknossos/pull/3228)
- Renamed "Soma Clicking" to "Single-Node-Tree Mode". [#3141](https://github.com/scalableminds/webknossos/pull/3141/files)
- The fallback segmentation layer attribute of volume tracings is now persisted to NML/ZIP files. Upon re-upload, only volume tracings with this attribute will show a fallback layer. Use `tools/volumeAddFallbackLayer.py` to add this attribute to existing volume tracings. [#3088](https://github.com/scalableminds/webknossos/pull/3088)
- When splitting a tree, the split part that contains the initial node will now keep the original tree name and id. [#3145](https://github.com/scalableminds/webknossos/pull/3145)
- Improve error messages for parsing faulty NMLs. [#3227](https://github.com/scalableminds/webknossos/pull/3227)
- Finished tasks will be displayed with less details and sorted by their finishing date in the dashboard. [#3202](https://github.com/scalableminds/webknossos/pull/3202)
- Improved layouting for narrow screens. [#3226](https://github.com/scalableminds/webknossos/pull/3226)
- The welcome header will now also show on the default page if there are no existing organisations. [#3133](https://github.com/scalableminds/webknossos/pull/3133)
- Simplified the sharing of tracings. Users can simply copy the active URL from the browser's URL bar to share a tracing (assuming the tracing is public). [#3176](https://github.com/scalableminds/webknossos/pull/3176)
- Improved general performance of the tracing view by leveraging web workers. [#3162](https://github.com/scalableminds/webknossos/pull/3162)
- Improved overall drag-and-drop behavior by preventing the browser from opening the dragged file when the actual drag target was missed. [#3222](https://github.com/scalableminds/webknossos/pull/3222)
- The checkboxes in the user list view will clear now after the experience domains of users have been changed. [#3178](https://github.com/scalableminds/webknossos/pull/3178)
- Resetting a user's task requires a confirmation now. [#3181](https://github.com/scalableminds/webknossos/pull/3181)

### Fixed

- Fixed a bug where large volume downloads contained invalid data.zip archives. [#3086](https://github.com/scalableminds/webknossos/pull/3086)
- Fixed the sorting of the dashboard task list and explorative annotation list. [#3153](https://github.com/scalableminds/webknossos/pull/3153)
- Fixed a missing notification when a task annotation was reset. [#3207](https://github.com/scalableminds/webknossos/pull/3207)
- Fixed a bug where non-privileged users were wrongly allowed to pause/unpause projects. [#3097](https://github.com/scalableminds/webknossos/pull/3097)
- Fixed a bug in copy-segmentation-slice feature. [#3245](https://github.com/scalableminds/webknossos/pull/3245)
- Fixed a regression bug which caused the initial data loading to fail sometimes. [#3149](https://github.com/scalableminds/webknossos/pull/3149)
- Fixed a bug which caused a blank screen sometimes when the user is not logged in. [#3167](https://github.com/scalableminds/webknossos/pull/3167)
- Fixed a bug where NML downloads of Task Annotations failed. [#3166](https://github.com/scalableminds/webknossos/pull/3166)
- Fixed a bug where viewing Compound Annotations (such as all tasks for a project in one view) failed. [#3174](https://github.com/scalableminds/webknossos/pull/3174)

### Removed

- Removed the automatic redirect to the onboarding page from the default page if there are no existing organisations. [#3133](https://github.com/scalableminds/webknossos/pull/3133)

## [18.09.0](https://github.com/scalableminds/webknossos/releases/tag/18.09.0) - 2018-08-20

[Commits](https://github.com/scalableminds/webknossos/compare/18.08.0...18.09.0)

### Highlights

- The dashboard gallery loads faster [#3036](https://github.com/scalableminds/webknossos/pull/3036) and tracings in the dashboard can show their descriptions [#3035](https://github.com/scalableminds/webknossos/pull/3035).
- Managing new users got easier through "new inactive users" notifications [#2994](https://github.com/scalableminds/webknossos/pull/2994), and also team managers can activate them now [#3050](https://github.com/scalableminds/webknossos/pull/3050).
- Improved the UI for sharing datasets and tracings [#3029](https://github.com/scalableminds/webknossos/pull/3029).
- The tracing view got a progress-indicator [#2935](https://github.com/scalableminds/webknossos/pull/2935) and scale-bars [#3049](https://github.com/scalableminds/webknossos/pull/3049).
- When merging datasets within a tracing via the merge-modal, the user can choose whether the merge should be executed directly in the currently opened tracing. Alternatively, a new annotation can be created which is accessible via the dashboard, as before [#2935](https://github.com/scalableminds/webknossos/pull/2935).

### Added

- Added two new properties to mapping json files. The `colors: [<hsvHueValue1>, <hsvHueValue2>, ...]` property can be used to specify up to 256 custom colors for the first 256 equivalence classes of the mapping. The `hideUnmappedIds: <true|false>` property indicates whether segments that were not mapped should be rendered transparently or not. [#2965](https://github.com/scalableminds/webknossos/pull/2965)
- Added a button for refreshing the dataset in the backend cache. [#2975](https://github.com/scalableminds/webknossos/pull/2975)
- Added the possibility to see the description of a tracing within the dashboard. [#3035](https://github.com/scalableminds/webknossos/pull/3035)
- Comments of tracing trees can now be cycled through by keeping n and p pressed. [#3041](https://github.com/scalableminds/webknossos/pull/3041)
- All dates in webknossos will be shown in the browser's timezone. On hover, a tooltip will show the date in UTC. [#2916](https://github.com/scalableminds/webknossos/pull/2916) ![image](https://user-images.githubusercontent.com/2486553/42888385-74c82bc0-8aa8-11e8-9c3e-7cfc90ce93bc.png)
- When merging datasets within a tracing via the merge-modal, the user can choose whether the merge should be executed directly in the currently opened tracing. Alternatively, a new annotation can be created which is accessible via the dashboard (as it has been before).
- Added shortcuts for moving along the current tracing direction in orthogonal mode. Pressing 'e' (and 'r' for the reverse direction) will move along the "current direction", which is defined by the vector between the last two created nodes.
- Added a banner to the user list to notify admins of new inactive users that need to be activated. [#2994](https://github.com/scalableminds/webknossos/pull/2994)
- When a lot of changes need to be persisted to the server (e.g., after importing a large NML), the save button will show a percentage-based progress indicator.
- Changing tabs in a tracing view will not disable the keyboard shortcuts anymore. [#3042](https://github.com/scalableminds/webknossos/pull/3042)
- Added the possibility for admins to see and transfer all active tasks of a project to a single user in the project tab[#2863](https://github.com/scalableminds/webknossos/pull/2863)
- Added the possibility to import multiple NML files into the active tracing. This can be done by dragging and dropping the files directly into the tracing view. [#2908](https://github.com/scalableminds/webknossos/pull/2908)
- Added placeholders and functionality hints to (nearly) empty lists and tables in the admin views. [#2969](https://github.com/scalableminds/webknossos/pull/2969)
- Added the possibility to copy volume tracings to own account
- During the import of multiple NML files, the user can select an option to automatically create a group per file so that the imported trees are organized in a hierarchy. [#2908](https://github.com/scalableminds/webknossos/pull/2908)
- Added the option to display scale bars in the viewports for orthogonal mode. [#3049](https://github.com/scalableminds/webknossos/pull/3049)
- Added functions to the front-end API to activate a tree and to change the color of a tree. [#2997](https://github.com/scalableminds/webknossos/pull/2997)
- When a new team or project is created, invalid names will be directly marked in red. [#3034](https://github.com/scalableminds/webknossos/pull/3034)
- Added an error message to the NML upload if the needed permissions are missing for the upload. [#3051](https://github.com/scalableminds/webknossos/pull/3051)
- Comments can now contain references to nodes (`#<nodeid>`) or positions (`#(<x,y,z>)`). Clicking on such a reference activates the respective node or position and centers it. [#2950](https://github.com/scalableminds/webknossos/pull/2950)
- Added a default text to the task view to indicate, that no users are assigned to a task. [#3030](https://github.com/scalableminds/webknossos/issues/3030)

### Changed

- Added a checkbox to disable the warning when deleting a tree. An accidentally deleted tree can easily be restored using the Undo functionality. [#2995](https://github.com/scalableminds/webknossos/pull/2995)
- Improved the UI for sharing datasets and tracings. [#3029](https://github.com/scalableminds/webknossos/pull/3029)
- Team managers are now allowed to activate users (previously admin-only) [#3050](https://github.com/scalableminds/webknossos/pull/3050)
- Improved the loading time of datasets in the dashboard. [#3036](https://github.com/scalableminds/webknossos/pull/3036)

### Fixed

- Fixed a bug where unloaded data was sometimes shown as black instead of gray. [#2963](https://github.com/scalableminds/webknossos/pull/2963)
- Fixed that URLs linking to a certain position in a dataset or tracing always led to the position of the active node. [#2960](https://github.com/scalableminds/webknossos/pull/2960)
- Fixed that setting a bounding box in view mode did not work. [#3015](https://github.com/scalableminds/webknossos/pull/3015)
- Fixed a bug where viewing Compound Annotations (such as viewing all instances of a task at once) failed with a permission issue. [#3023](https://github.com/scalableminds/webknossos/pull/3023)
- Fixed that the segmentation layer is loaded from the server even when the segmentation opacity is set to 0. [#3067](https://github.com/scalableminds/webknossos/pull/3067)
- Fixed a bug where the team name was not displayed in the task types view of admins. [#3053](https://github.com/scalableminds/webknossos/pull/3053)

## [18.08.0](https://github.com/scalableminds/webknossos/releases/tag/18.08.0) - 2018-07-23

[Commits](https://github.com/scalableminds/webknossos/compare/18.07.0...18.08.0)

### Highlights

- Performance improvements for the tracing views. #2709 #2724 #2821
- Added onboarding flow for initial setup of WebKnossos. #2859
- The dataset gallery got a redesign with mobile support. #2761
- Improved the import dialog for datasets. Important fields can now be edited via form inputs instead of having to change the JSON. The JSON is still changeable when enabling an "Advanced" mode. #2881
- Added possibility to share a special link to invite users to join your organization. Following that link, the sign-up form will automatically register the user for the correct organization. #2898

### Added

- Added release version to navbar [#2888](https://github.com/scalableminds/webknossos/pull/2888)
- Users can view datasets in a table from the dashboard. That view also allows to create explorational tracings (which had to be done via the gallery view for non-admins before). [#2866](https://github.com/scalableminds/webknossos/pull/2866)
- Added the task bounding box of a skeleton tracing to NML files. [#2827](https://github.com/scalableminds/webknossos/pull/2827) \
   Example: `<taskBoundingBox topLeftX="0" topLeftY="0" topLeftZ="0" width="512" height="512" depth="512" />`
- Added the possibility to kick a user out of the organization team. [#2801](https://github.com/scalableminds/webknossos/pull/2801)
- Added a mandatory waiting interval of 10 seconds when getting a task with a new task type. The modal containing the task description cannot be closed earlier. These ten seconds should be used to fully understand the new task type. [#2793](https://github.com/scalableminds/webknossos/pull/2793)
- Added possibility to share a special link to invite users to join your organization. Following that link, the sign-up form will automatically register the user for the correct organization. [#2898](https://github.com/scalableminds/webknossos/pull/2898)
- Added more debugging related information in case of unexpected errors. The additional information can be used when reporting the error. [#2766](https://github.com/scalableminds/webknossos/pull/2766)
- Added permission for team managers to create explorational tracings on datasets without allowed teams. [#2758](https://github.com/scalableminds/webknossos/pull/2758)
- Added higher-resolution images for dataset gallery thumbnails. [#2745](https://github.com/scalableminds/webknossos/pull/2745)
- Added permission for admins to get tasks from all projects in their organization. [#2728](https://github.com/scalableminds/webknossos/pull/2728)
- Added the shortcut to copy the currently hovered cell id (CTRL + I) to non-volume-tracings, too. [#2726](https://github.com/scalableminds/webknossos/pull/2726)
- Added permission for team managers to refresh datasets. [#2688](https://github.com/scalableminds/webknossos/pull/2688)
- Added backend-unit-test setup and a first test for NML validation. [#2829](https://github.com/scalableminds/webknossos/pull/2829)
- Added progress indicators to the save button for cases where the saving takes some time (e.g., when importing a large NML). [#2947](https://github.com/scalableminds/webknossos/pull/2947)
- Added the possibility to not sort comments by name. When clicking the sort button multiple times, sorting is switched to sort by IDs. [#2915](https://github.com/scalableminds/webknossos/pull/2915)
- Added displayName for organizations. [#2869](https://github.com/scalableminds/webknossos/pull/2869)
- Added onboarding flow for initial setup of WebKnossos. [#2859](https://github.com/scalableminds/webknossos/pull/2859)
- Added the possibility to show the task in a random order. [#2860](https://github.com/scalableminds/webknossos/pull/2860)

### Changed

- Improved the search functionality in the datasets view. The datasets will be sorted so that the best match is shown first. If a different sorting is desired, the sorting-arrows in the columns can still be used to change the sorting criteria. [#2834](https://github.com/scalableminds/webknossos/pull/2834)
- Improved performance in orthogonal mode. [#2821](https://github.com/scalableminds/webknossos/pull/2821)
- When deleting the last node of a tree, that tree will not be removed automatically anymore. Instead, the tree will just be empty. To remove that active tree, the "delete" shortcut can be used again. [#2806](https://github.com/scalableminds/webknossos/pull/2806)
- Renamed "Cancel" to "Reset and Cancel" for tasks. [#2910](https://github.com/scalableminds/webknossos/pull/2910)
- Changed the type of the initial node of new tasks to be a branchpoint (if not created via NML). [#2799](https://github.com/scalableminds/webknossos/pull/2799)
- The dataset gallery got a redesign with mobile support. [#2761](https://github.com/scalableminds/webknossos/pull/2761)
- Improved the performance of saving large changes to a tracing (e.g., when importing a large NML). [#2947](https://github.com/scalableminds/webknossos/pull/2947)
- Improved loading speed of buckets. [#2724](https://github.com/scalableminds/webknossos/pull/2724)
- Changed the task search, when filtered by user, to show all instead of just active tasks (except for canceled tasks). [#2774](https://github.com/scalableminds/webknossos/pull/2774)
- Improved the import dialog for datasets. Important fields can now be edited via form inputs instead of having to change the JSON. The JSON is still changeable when enabling an "Advanced" mode. [#2881](https://github.com/scalableminds/webknossos/pull/2881)
- Hid old paused projects in the project progress report even if they have open instances. [#2768](https://github.com/scalableminds/webknossos/pull/2768)
- Excluded canceled tasks and base tracings from the list at `api/projects/:name/usersWithOpenTasks`. [#2765](https://github.com/scalableminds/webknossos/pull/2765)
- Streamlined the order in which initial buckets are loaded when viewing a dataset. [#2749](https://github.com/scalableminds/webknossos/pull/2749)
- Reduced the number of scenarios in which segmentation-related warnings are shown (e.g, not for skeleton tracings when there are multiple resolutions for segmentations anyway). [#2715](https://github.com/scalableminds/webknossos/pull/2715)
- Email addresses for notifications about new users and about task overtime are no longer specified instance-wide but once per organization. [#2939](https://github.com/scalableminds/webknossos/pull/2939)
- Improved tracing view page load performance by decreasing WebGL shader compilation time. [#2709](https://github.com/scalableminds/webknossos/pull/2709)
- Improved error reporting for project progress page. [#2955](https://github.com/scalableminds/webknossos/pull/2955)
- Redesigned the user task list to make it easier to read the whole task description. [#2861](https://github.com/scalableminds/webknossos/pull/2861)

### Fixed

- Fixed a bug which caused segmentation data to be requested as four-bit when four-bit-mode was enabled. [#2828](https://github.com/scalableminds/webknossos/pull/2828)
- Fixed a bug where possible comments or branchpoints sometimes were not properly deleted when deleting a node. [2897](https://github.com/scalableminds/webknossos/pull/2897)
- Fixed a bug which caused projects to be unpaused when the project priority was changed. [#2795](https://github.com/scalableminds/webknossos/pull/2795)
- Fixed an unnecessary warning when deleting a tree in a task, that warned about deleting the initial node although the initial node was not contained in the deleted tree. [#2812](https://github.com/scalableminds/webknossos/pull/2812)
- Fixed a bug where the comment tab was scrolled into view horizontally if a node with a comment was activated. [#2805](https://github.com/scalableminds/webknossos/pull/2805)
- Fixed a bug in for Firefox users where a long tree list created an unnecessary scroll region. [#2787](https://github.com/scalableminds/webknossos/pull/2787)
- Fixed clicking on a task type within the task list page, so that the task type page will actually only show the linked task type. [#2769](https://github.com/scalableminds/webknossos/pull/2769)
- Fixed clicking on a project within the task list page, so that the project page will actually only show the linked project. [#2759](https://github.com/scalableminds/webknossos/pull/2759)
- Fixed a bug in the front-end API's `setMapping` call which caused ignored calls if the provided object was mutated. [#2921](https://github.com/scalableminds/webknossos/pull/2921)
- Fixed a bug where cell IDs in the segmentation tab were not shown for all zoomsteps. [#2726](https://github.com/scalableminds/webknossos/pull/2726)
- Fixed the naming of the initial tree in tasks. [#2689](https://github.com/scalableminds/webknossos/pull/2689)
- Fixed a regression affecting node selection, shortcuts and 3d viewport navigation. [#2673](https://github.com/scalableminds/webknossos/pull/2673)
- Fixed the dataset zip upload for datasets, which only have one data layer and no config file. [#2840](https://github.com/scalableminds/webknossos/pull/2840)
- Fixed a bug where task deletion broke the task listing for users who had active annotations for the task [#2884](https://github.com/scalableminds/webknossos/pull/2884)
- Fixed that decimal scales (e.g., 11.24, 11.24, 30) couldn't be defined for datasets in "simple" mode. [#2912](https://github.com/scalableminds/webknossos/pull/2912)

## [18.07.0](https://github.com/scalableminds/webknossos/releases/tag/18.07.0) - 2018-07-05

First release<|MERGE_RESOLUTION|>--- conflicted
+++ resolved
@@ -16,11 +16,8 @@
 - Neuroglancer precomputed datasets can now be added to webKnossos using the webknossos-connect (wk-connect) service. To setup a wk-connect datastore follow the instructions in the [Readme](https://github.com/scalableminds/webknossos-connect). Afterwards, datasets can be added through "Add Dataset" - "Add Dataset via wk-connect". [#3843](https://github.com/scalableminds/webknossos/pull/3843)
 - The dataset settings within the tracing view allow to select between different loading strategies now ("best quality first" and "progressive quality"). Additionally, the rendering can use different magnifications as a fallback (instead of only one magnification). [#3801](https://github.com/scalableminds/webknossos/pull/3801)
 - The mapping selection dropbown is now sorted alphabetically. [#3864](https://github.com/scalableminds/webknossos/pull/3864)
-<<<<<<< HEAD
 - Added the possibility to filter datasets in the dashboard according to their availability. By default, datasets which are missing on disk (e.g., when the datastore was deleted) are not shown anymore. This behavior can be configured via the settings icon next to the search box in the dashboard. [#3883](https://github.com/scalableminds/webknossos/pull/3883)
-=======
 - Added merger mode for skeleton and hybrid tracings. It allows to merge segments from e.g. generated segmentations. [#3619](https://github.com/scalableminds/webknossos/pull/3619)
->>>>>>> 3829ec14
 - The HTML template now includes SEO tags for demo instances and hides internal instances from search engines.
 - A maximize-button was added to the viewports in the annotation view. Maximization can also be toggled with the `.` shortcut. [#3876](https://github.com/scalableminds/webknossos/pull/3876)
 - [webknossos-connect](https://github.com/scalableminds/webknossos-connect) now starts with webKnossos on local and development instances by default. [#3913](https://github.com/scalableminds/webknossos/pull/3913)
