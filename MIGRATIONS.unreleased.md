# Migration Guide (Unreleased)
All migrations (for unreleased versions) of webKnossos are documented in this file.
See `MIGRATIONS.released.md` for the migrations which are part of official releases.

This project adheres to [Calendar Versioning](http://calver.org/) `0Y.0M.MICRO`.
User-facing changes are documented in the [changelog](CHANGELOG.released.md).

## Unreleased
<<<<<<< HEAD
- Instances with long-running jobs only: the `tiff_cubing` job was renamed to `convert_to_wkw`. For old jobs to be listed properly, execute sql `update webknossos.jobs set command = 'convert_to_wkw' where command = 'tiff_cubing';`
- The config keys in application.conf were restructured. If you overwrite any of them for your config, please adapt to the new structure, according to the table below. If you run any stand-alone datastores or tracingstores, make sure to update their config files as well.

old key | new key | notes
--------|--------|-------
`http.address` | removed | used by play, default is 0.0.0.0, you can still overwrite it if necessary
`actor.defaultTimeout` | removed | was already unused
`js.defaultTimeout` | removed | was already unused
`akka.loggers` | removed | was already unused
`application.name` | removed | was already unused
`application.branch` | removed | was already unused
`application.version` | removed | was already unused
`application.title` | `webKnossos.tabTitle` |
`application.insertInitialData` | `webKnossos.sampleOrganization.enabled` |
`application.insertLocalConnectDatastore` | removed | feature removed, insert manually instead
`application.authentication.defaultuser.email` | `webKnossos.sampleOrganization.user.email` |
`application.authentication.defaultUser.password` | `webKnossos.sampleOrganization.user.password` |
`application.authentication.defaultUser.token` | `webKnossos.sampleOrganization.user.token` |
`application.authentication.defaultUser.isSuperUser` | `webKnossos.sampleOrganization.user.isSuperUser` |
`application.authentication.ssoKey` | `webKnossos.user.ssoKey` |
`application.authentication.inviteExpiry` | `webKnossos.user.inviteExpiry` |
`webKnossos.user.time.tracingPauseInSeconds` | `webKnossos.user.time.tracingPause` | **type changed from Int to FiniteDuration, add ` seconds`**
`webKnossos.query.maxResults` | removed | was already unused
`user.cacheTimeoutInMinutes` | `webKnossos.cache.user.timeout` | **type changed from Int to FiniteDuration, add ` minutes`**
`tracingstore.enabled` | removed | info contained in `play.modules.enabled`
`datastore.enabled` | removed | info contained in `play.modules.enabled`
`datastore.webKnossos.pingIntervalMinutes` | `datastore.webKnossos.pingInterval` | **type changed from Int to FiniteDuration, add ` minutes`**
`braingames.binary.cacheMaxSize` | `datastore.cache.dataCube.maxEntries` |
`braingames.binary.mappingCacheMaxSize` | `datastore.cache.mapping.maxEntries` |
`braingames.binary.agglomerateFileCacheMaxSize` | `datastore.cache.agglomerateFile.maxFileHandleEntries` |
`braingames.binary.agglomerateCacheMaxSize` | `datastore.cache.agglomerateFile.maxSegmentIdEntries` |
`braingames.binary.agglomerateStandardBlockSize` | `datastore.cache.agglomerateFile.blockSize` |
`braingames.binary.agglomerateMaxReaderRange` | `datastore.cache.agglomerateFile.cumsumMaxReaderRange` |
`braingames.binary.loadTimeout` | removed | was already unused
`braingames.binary.saveTimeout` | removed | was already unused
`braingames.binary.isosurfaceTimeout` | `datastore.isosurface.timeout` |  **type changed from Int to FiniteDuration, add ` seconds`**
`braingames.binary.isosurfaceActorPoolSize` | `datastore.isosurface.actorPoolSize` |
`braingames.binary.baseFolder` | `datastore.baseFolder`
`braingames.binary.agglomerateSkeletonEdgeLimit` | `datastore.agglomerateSkeleton.maxEdges`
`braingames.binary.changeHandler.enabled` | `datastore.watchFileSystem.enabled`
`braingames.binary.tickerInterval` | `datastore.watchFileSystem.interval` |  **type changed from Int to FiniteDuration, add ` minutes`**
`mail.enabled` | removed | now enabled if `mail.host` is non-empty
`jobs.username` | `jobs.user` |
`braintracing.active` | `braintracing.enabled`
`braintracing.url` | `braintracing.uri`
`airbrake.apiKey` | removed | was already unused
`airbrake.ssl` | removed | was already unused
`airbrake.enabled` | removed | was already unused
`airbrake.endpoint` | removed | was already unused
`slackNotifications.url` | `slackNotifications.uri` |
`google.analytics.trackingId` | `googleAnalytics.trackingId` |
`operatorData` | `webKnossos.operatorData`

### Postgres Evolutions:
- [068-pricing-plan.sql](conf/evolutions/068-pricing-plan.sql)
- [069-tasktype-project-unique-per-orga.sql](conf/evolutions/069-tasktype-project-unique-per-orga.sql)
=======
-
>>>>>>> 85e73b82
<|MERGE_RESOLUTION|>--- conflicted
+++ resolved
@@ -6,8 +6,6 @@
 User-facing changes are documented in the [changelog](CHANGELOG.released.md).
 
 ## Unreleased
-<<<<<<< HEAD
-- Instances with long-running jobs only: the `tiff_cubing` job was renamed to `convert_to_wkw`. For old jobs to be listed properly, execute sql `update webknossos.jobs set command = 'convert_to_wkw' where command = 'tiff_cubing';`
 - The config keys in application.conf were restructured. If you overwrite any of them for your config, please adapt to the new structure, according to the table below. If you run any stand-alone datastores or tracingstores, make sure to update their config files as well.
 
 old key | new key | notes
@@ -61,8 +59,4 @@
 `operatorData` | `webKnossos.operatorData`
 
 ### Postgres Evolutions:
-- [068-pricing-plan.sql](conf/evolutions/068-pricing-plan.sql)
-- [069-tasktype-project-unique-per-orga.sql](conf/evolutions/069-tasktype-project-unique-per-orga.sql)
-=======
--
->>>>>>> 85e73b82
+-