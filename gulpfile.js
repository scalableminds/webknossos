var gulp         = require("gulp");
var less         = require("gulp-less");
var exec         = require("gulp-exec");
var chalk        = require("chalk");
var through2     = require("through2");
var path         = require("path");
var fs           = require("fs");
var webpack      = require("webpack");
var chokidar     = require("chokidar");


paths = {
  src : {
    css : __dirname + "/app/assets/stylesheets/main.less",
<<<<<<< HEAD
    dir : __dirname + "/app/assets/**/*",
    js : __dirname + "/app/assets/javascripts",
    fontawesome : __dirname + "/node_modules/font-awesome/fonts/*",
=======
    dir : __dirname + "/app/assets",
    js : __dirname + "/app/assets/javascripts"
>>>>>>> 321c3efb
  },
  dest : {
    js : __dirname + "/public/javascripts",
    css : __dirname + "/public/stylesheets",
    fontawesome : __dirname + "/public/fonts/fontawesome",
  },
};


var nodePath = __dirname + "/node_modules/";
var scriptPaths = {
  "backbone-deep-model" : nodePath + "backbone-deep-model/distribution/deep-model",
  "gzip"                : nodePath + "zlibjs/bin/gzip.min",
  "three"               : nodePath + "three.js/build/three",
  "three.color"         : nodePath + "three.js/examples/js/math/ColorConverter",
  "three.trackball"     : nodePath + "three.js/examples/js/controls/TrackballControls",
  "jasny-bootstrap"     : nodePath + "jasny-bootstrap/dist/js/jasny-bootstrap",
};


// Helper functions
function logger() {
  return through2.obj(function (file, enc, callback) {
    logFile(file.path);
    callback(null, file);
  });
}
function logFile(filepath) {
  console.log(">>", chalk.yellow(path.relative(process.cwd(), filepath)));
}

function handleError(err) {
  console.error(err.toString());
}


// SCRIPTS
function makeScripts() {
  return webpack({
    entry: {
      main: paths.src.js + "/main.coffee"
    },
    output: {
      path:              paths.dest.js,
      filename:          "[name].js",
      sourceMapFilename: "[file].map",
      publicPath:        "/assets/javascripts/"
    },
    module: {
      // Reduce compilation time by telling webpack to not parse these libraries.
      // Only add libraries that have no dependencies eg. no require, define or similar calls.
      noParse: [
        /lodash/,
        /jquery/,
      ],
      loaders: [
        { test: /\.coffee$/, loader: "coffee-loader" },
        //{ test: scriptPaths["backbone.marionette"], loader: "imports?backbone.wreqr" },
        { test: scriptPaths["three.color"], loader: "imports?THREE=three!exports?THREE.ColorConverter" },
        { test: scriptPaths["three.trackball"], loader: "imports?THREE=three" },
        { test: scriptPaths["three"], loader: "exports?THREE" },
        { test: scriptPaths["backbone-deep-model"], loader: "imports?_=underscore" },
        //{ test: scriptPaths["stats"], loader: "exports?Stats" },
        { test: scriptPaths["gzip"], loader: "exports?this.Zlib" },
        // {
        //   test: /\.jsx?$/,
        //   exclude: /(node_modules|bower_components)/,
        //   loader: 'babel'
        // }
      ]
    },
    resolve: {
      root: paths.src.js,
      alias: scriptPaths,
      extensions: ['', '.js', '.json', '.coffee']
    },
    externals: [
      { "routes": "var jsRoutes" }
    ],
    devtool: "source-map",
    debug: true,
    plugins: [
      new webpack.ProvidePlugin({
        $ : "jquery",
        jQuery : "jquery",
        "window.jQuery" : "jquery",
        _ : "lodash"
      }),

      // // Use lodash in place of underscore
      // new webpack.NormalModuleReplacementPlugin(/underscore/, 'lodash'),
    ]
  })
}

gulp.task("scripts", function (done) {
  makeScripts().run(function (err, stats) {
    if (err) {
      done(err);
    } else {
      if (stats.compilation.errors && stats.compilation.errors.length) {
        done(stats.compilation.errors);
      } else if (stats.compilation.assets) {
        Object.keys(stats.compilation.assets).forEach(function (asset) {
          logFile(path.join(paths.dest.js, asset));
        });
      }
    }
  });
});

gulp.task("watch:scripts", function (done) {
  makeScripts().watch(200, function (err, stats) {
    if (err) {
      console.error(err.toString());
    } else {
      if (stats.compilation.errors && stats.compilation.errors.length) {
        stats.compilation.errors.forEach(function (err) {
          console.error(err.toString());
        });
      } else if (stats.compilation.assets) {
        Object.keys(stats.compilation.assets).forEach(function (asset) {
          logFile(path.join(paths.dest.js, asset));
        });
      }
    }
  });
});


// STYLES
gulp.task("styles", function () {
  return gulp.src(paths.src.css)
    .pipe(less({ paths : [] }).on("error", handleError))
    .pipe(gulp.dest(paths.dest.css))
    .pipe(logger());
});

// FONT AWESOME
gulp.task("fontawesome", function () {
  return gulp.src(paths.src.fontawesome)
    .pipe(gulp.dest(paths.dest.fontawesome))
    .pipe(logger());
});


<<<<<<< HEAD
gulp.task("watch:styles", ["styles", "fontawesome"], function (done) {
  gulp.watch(paths.src.dir + "/**/*", ["styles", "fontawesome"]);
=======
gulp.task("watch:styles", ["styles"], function (done) {
  chokidar.watch(paths.src.dir, { ignoreInitial: true }).on('all', function () {
    gulp.start("styles");
  });
>>>>>>> 321c3efb
});


// ENTRY
gulp.task("debug", ["watch:styles", "watch:scripts"]);
gulp.task("build", ["styles", "scripts", "fontawesome"]);
gulp.task("default", ["build"]);

fs.writeFileSync("target/gulp.pid", process.pid, "utf8");<|MERGE_RESOLUTION|>--- conflicted
+++ resolved
@@ -12,14 +12,9 @@
 paths = {
   src : {
     css : __dirname + "/app/assets/stylesheets/main.less",
-<<<<<<< HEAD
-    dir : __dirname + "/app/assets/**/*",
+    dir : __dirname + "/app/assets",
     js : __dirname + "/app/assets/javascripts",
-    fontawesome : __dirname + "/node_modules/font-awesome/fonts/*",
-=======
-    dir : __dirname + "/app/assets",
-    js : __dirname + "/app/assets/javascripts"
->>>>>>> 321c3efb
+    fontawesome : __dirname + "/node_modules/font-awesome/fonts",
   },
   dest : {
     js : __dirname + "/public/javascripts",
@@ -166,15 +161,10 @@
 });
 
 
-<<<<<<< HEAD
-gulp.task("watch:styles", ["styles", "fontawesome"], function (done) {
-  gulp.watch(paths.src.dir + "/**/*", ["styles", "fontawesome"]);
-=======
 gulp.task("watch:styles", ["styles"], function (done) {
   chokidar.watch(paths.src.dir, { ignoreInitial: true }).on('all', function () {
     gulp.start("styles");
   });
->>>>>>> 321c3efb
 });
 
 
