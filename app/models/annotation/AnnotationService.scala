--- conflicted
+++ resolved
@@ -17,17 +17,10 @@
 import models.annotation.AnnotationTypeSQL.AnnotationTypeSQL
 import models.annotation.handler.SavedTracingInformationHandler
 import models.annotation.nml.NmlWriter
-<<<<<<< HEAD
-import models.binary.{DataSet, DataSetDAO, DataSetSQLDAO, DataStoreHandlingStrategy}
-import models.task.TaskSQL
-import models.team.OrganizationSQLDAO
-import models.user.{User, UserDAO}
-=======
 import models.binary._
 import models.task.Task
 import models.team.OrganizationDAO
-import models.user.User
->>>>>>> 3b71b129
+import models.user.{User, UserDAO}
 import utils.ObjectId
 import play.api.i18n.Messages
 import play.api.Play.current
@@ -38,11 +31,7 @@
 import play.api.libs.Files.TemporaryFile
 import play.api.libs.concurrent.Execution.Implicits._
 import play.api.libs.iteratee.Enumerator
-<<<<<<< HEAD
-import reactivemongo.bson.BSONObjectID
 import oxalis.security.WebknossosSilhouette.UserAwareRequest
-=======
->>>>>>> 3b71b129
 
 object AnnotationService
   extends BoxImplicits
@@ -327,10 +316,10 @@
     }
   }
 
-  def transferAnnotationToUser(typ: String, id: String, userId: String)(implicit request: UserAwareRequest[_]) = {
+  def transferAnnotationToUser(typ: String, id: String, userId: ObjectId)(implicit request: UserAwareRequest[_]) = {
     for {
       annotation <- provideAnnotation(typ, id)
-      newUser <- UserDAO.findOneById(userId) ?~> Messages("user.notFound")
+      newUser <- UserDAO.findOne(userId) ?~> Messages("user.notFound")
       _ <- annotation.muta.transferToUser(newUser)
       updated <- provideAnnotation(typ, id)
     } yield updated
