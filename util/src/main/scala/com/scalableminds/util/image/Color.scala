--- conflicted
+++ resolved
@@ -23,15 +23,6 @@
     )
   }
 
-<<<<<<< HEAD
-  def fromHTML(htmlCode: String): Color = {
-    val code = if (!htmlCode.startsWith("#")) s"#$htmlCode" else htmlCode
-    val r = Integer.valueOf(code.substring(1, 3), 16) / 255d
-    val g = Integer.valueOf(code.substring(3, 5), 16) / 255d
-    val b = Integer.valueOf(code.substring(5, 7), 16) / 255d
-    Color(r, g, b, 0)
-  }
-=======
   def fromHTML(htmlCode: String): Option[Color] =
     tryo({
       val code = if (!htmlCode.startsWith("#")) s"#$htmlCode" else htmlCode
@@ -40,7 +31,6 @@
       val b = Integer.valueOf(code.substring(5, 7), 16) / 255d
       Color(r, g, b, 0)
     }).toOption
->>>>>>> 587fde0d
 
   implicit object ColorFormat extends Format[Color] {
 
