package controllers

import com.scalableminds.util.accesscontext.{AuthorizedAccessContext, GlobalAccessContext}
import com.scalableminds.util.objectid.ObjectId
import com.scalableminds.util.time.Instant
import com.scalableminds.util.tools.Fox
import com.scalableminds.webknossos.datastore.controllers.JobExportProperties
import com.scalableminds.webknossos.datastore.helpers.{LayerMagLinkInfo, MagLinkInfo}
import com.scalableminds.webknossos.datastore.models.UnfinishedUpload
import com.scalableminds.webknossos.datastore.models.datasource.DataSourceId
import com.scalableminds.webknossos.datastore.models.datasource.inbox.{InboxDataSourceLike => InboxDataSource}
import com.scalableminds.webknossos.datastore.services.{DataSourcePathInfo, DataStoreStatus}
import com.scalableminds.webknossos.datastore.services.uploading.{
  LinkedLayerIdentifier,
  ReserveAdditionalInformation,
  ReserveUploadInformation
}
import com.typesafe.scalalogging.LazyLogging
import mail.{MailchimpClient, MailchimpTag}
import models.analytics.{AnalyticsService, UploadDatasetEvent}
import models.annotation.AnnotationDAO
import models.dataset._
import models.dataset.credential.CredentialDAO
import models.folder.FolderDAO
import models.job.JobDAO
import models.organization.OrganizationDAO
import models.storage.UsedStorageService
import models.team.TeamDAO
import models.user.{MultiUserDAO, User, UserDAO, UserService}
import net.liftweb.common.Full
import play.api.i18n.{Messages, MessagesProvider}
import play.api.libs.json.Json
import play.api.mvc.{Action, AnyContent, PlayBodyParsers}
import security.{WebknossosBearerTokenAuthenticatorService, WkSilhouetteEnvironment}
import telemetry.SlackNotificationService
import utils.WkConf

import scala.concurrent.duration.DurationInt
import javax.inject.Inject
import scala.concurrent.ExecutionContext

class WKRemoteDataStoreController @Inject()(
    datasetService: DatasetService,
    dataStoreService: DataStoreService,
    dataStoreDAO: DataStoreDAO,
    analyticsService: AnalyticsService,
    userService: UserService,
    organizationDAO: OrganizationDAO,
    usedStorageService: UsedStorageService,
    datasetDAO: DatasetDAO,
    datasetLayerDAO: DatasetLayerDAO,
    userDAO: UserDAO,
    folderDAO: FolderDAO,
    teamDAO: TeamDAO,
    jobDAO: JobDAO,
    multiUserDAO: MultiUserDAO,
    credentialDAO: CredentialDAO,
    annotationDAO: AnnotationDAO,
    mailchimpClient: MailchimpClient,
    slackNotificationService: SlackNotificationService,
    conf: WkConf,
    wkSilhouetteEnvironment: WkSilhouetteEnvironment)(implicit ec: ExecutionContext, bodyParsers: PlayBodyParsers)
    extends Controller
    with LazyLogging {

  val bearerTokenService: WebknossosBearerTokenAuthenticatorService =
    wkSilhouetteEnvironment.combinedAuthenticatorService.tokenAuthenticatorService

  def reserveDatasetUpload(name: String, key: String, token: String): Action[ReserveUploadInformation] =
    Action.async(validateJson[ReserveUploadInformation]) { implicit request =>
      dataStoreService.validateAccess(name, key) { dataStore =>
        val uploadInfo = request.body
        for {
          user <- bearerTokenService.userForToken(token)
          organization <- organizationDAO.findOne(uploadInfo.organization)(GlobalAccessContext) ?~> Messages(
            "organization.notFound",
            uploadInfo.organization) ~> NOT_FOUND
          usedStorageBytes <- organizationDAO.getUsedStorage(organization._id)
          _ <- Fox.runOptional(organization.includedStorageBytes)(includedStorage =>
            Fox.fromBool(usedStorageBytes + uploadInfo.totalFileSizeInBytes.getOrElse(0L) <= includedStorage)) ?~> "dataset.upload.storageExceeded" ~> FORBIDDEN
          _ <- Fox.fromBool(organization._id == user._organization) ?~> "notAllowed" ~> FORBIDDEN
          _ <- datasetService.assertValidDatasetName(uploadInfo.name)
          _ <- Fox.fromBool(dataStore.onlyAllowedOrganization.forall(_ == organization._id)) ?~> "dataset.upload.Datastore.restricted"
          folderId <- ObjectId.fromString(uploadInfo.folderId.getOrElse(organization._rootFolder.toString)) ?~> "dataset.upload.folderId.invalid"
          _ <- folderDAO.assertUpdateAccess(folderId)(AuthorizedAccessContext(user)) ?~> "folder.noWriteAccess"
          layersToLinkWithDatasetId <- Fox.serialCombined(uploadInfo.layersToLink.getOrElse(List.empty))(l =>
            validateLayerToLink(l, user)) ?~> "dataset.upload.invalidLinkedLayers"
          dataset <- datasetService.createPreliminaryDataset(
            uploadInfo.name,
            uploadInfo.organization,
            dataStore,
            uploadInfo.requireUniqueName.getOrElse(false)) ?~> "dataset.upload.creation.failed"
          _ <- datasetDAO.updateFolder(dataset._id, folderId)(GlobalAccessContext)
          _ <- datasetService.addInitialTeams(dataset, uploadInfo.initialTeams, user)(AuthorizedAccessContext(user))
          _ <- datasetService.addUploader(dataset, user._id)(AuthorizedAccessContext(user))
          additionalInfo = ReserveAdditionalInformation(dataset._id,
                                                        dataset.directoryName,
                                                        if (layersToLinkWithDatasetId.isEmpty) None
                                                        else Some(layersToLinkWithDatasetId))
        } yield Ok(Json.toJson(additionalInfo))
      }
    }

  def getUnfinishedUploadsForUser(name: String,
                                  key: String,
                                  token: String,
                                  organizationId: String): Action[AnyContent] =
    Action.async { implicit request =>
      dataStoreService.validateAccess(name, key) { _ =>
        for {
          user <- bearerTokenService.userForToken(token)
          organization <- organizationDAO.findOne(organizationId)(GlobalAccessContext) ?~> Messages(
            "organization.notFound",
            user._organization) ~> NOT_FOUND
          _ <- Fox.fromBool(organization._id == user._organization) ?~> "notAllowed" ~> FORBIDDEN
          datasets <- datasetService.getAllUnfinishedDatasetUploadsOfUser(user._id, user._organization)(
            GlobalAccessContext) ?~> "dataset.upload.couldNotLoadUnfinishedUploads"
          teamIdsPerDataset <- Fox.combined(datasets.map(dataset => teamDAO.findAllowedTeamIdsForDataset(dataset.id)))
          unfinishedUploads = datasets.zip(teamIdsPerDataset).map {
            case (d, teamIds) =>
              new UnfinishedUpload("<filled-in by datastore>",
                                   d.dataSourceId,
                                   d.name,
                                   d.folderId.toString,
                                   d.created,
                                   None, // Filled by datastore.
                                   teamIds.map(_.toString))
          }
        } yield Ok(Json.toJson(unfinishedUploads))
      }
    }

  private def validateLayerToLink(layerIdentifier: LinkedLayerIdentifier, requestingUser: User)(
      implicit ec: ExecutionContext,
      m: MessagesProvider): Fox[LinkedLayerIdentifier] =
    for {
      organization <- organizationDAO.findOne(layerIdentifier.getOrganizationId)(GlobalAccessContext) ?~> Messages(
        "organization.notFound",
        layerIdentifier.getOrganizationId) ~> NOT_FOUND
      dataset <- datasetDAO.findOneByNameAndOrganization(layerIdentifier.dataSetName, organization._id)(
        AuthorizedAccessContext(requestingUser)) ?~> Messages("dataset.notFound", layerIdentifier.dataSetName)
      isTeamManagerOrAdmin <- userService.isTeamManagerOrAdminOfOrg(requestingUser, dataset._organization)
      _ <- Fox.fromBool(isTeamManagerOrAdmin || requestingUser.isDatasetManager || dataset.isPublic) ?~> "dataset.upload.linkRestricted"
    } yield layerIdentifier.copy(datasetDirectoryName = Some(dataset.directoryName))

  def reportDatasetUpload(name: String,
                          key: String,
                          token: String,
                          datasetDirectoryName: String,
                          datasetSizeBytes: Long,
                          needsConversion: Boolean,
                          viaAddRoute: Boolean): Action[AnyContent] =
    Action.async { implicit request =>
      dataStoreService.validateAccess(name, key) { dataStore =>
        for {
          user <- bearerTokenService.userForToken(token)
          dataset <- datasetDAO.findOneByDirectoryNameAndOrganization(datasetDirectoryName, user._organization)(
            GlobalAccessContext) ?~> Messages("dataset.notFound", datasetDirectoryName) ~> NOT_FOUND
          _ <- Fox.runIf(!needsConversion && !viaAddRoute)(usedStorageService.refreshStorageReportForDataset(dataset))
          _ <- Fox.runIf(!needsConversion)(logUploadToSlack(user, dataset._id, viaAddRoute))
          _ = analyticsService.track(UploadDatasetEvent(user, dataset, dataStore, datasetSizeBytes))
          _ = if (!needsConversion) mailchimpClient.tagUser(user, MailchimpTag.HasUploadedOwnDataset)
        } yield Ok(Json.obj("id" -> dataset._id))
      }
    }

  private def logUploadToSlack(user: User, datasetId: ObjectId, viaAddRoute: Boolean): Fox[Unit] =
    for {
      organization <- organizationDAO.findOne(user._organization)(GlobalAccessContext)
      multiUser <- multiUserDAO.findOne(user._multiUser)(GlobalAccessContext)
      resultLink = s"${conf.Http.uri}/datasets/$datasetId"
      addLabel = if (viaAddRoute) "(via explore+add)" else "(upload without conversion)"
      superUserLabel = if (multiUser.isSuperUser) " (for superuser)" else ""
      _ = slackNotificationService.info(s"Dataset added $addLabel$superUserLabel",
                                        s"For organization: ${organization.name}. <$resultLink|Result>")
    } yield ()

  def statusUpdate(name: String, key: String): Action[DataStoreStatus] = Action.async(validateJson[DataStoreStatus]) {
    implicit request =>
      dataStoreService.validateAccess(name, key) { _ =>
        val okLabel = if (request.body.ok) "ok" else "not ok"
        logger.debug(s"Status update from data store '$name'. Status $okLabel")
        for {
          _ <- dataStoreDAO.updateUrlByName(name, request.body.url)
          _ <- dataStoreDAO.updateReportUsedStorageEnabledByName(name,
                                                                 request.body.reportUsedStorageEnabled.getOrElse(false))
        } yield Ok
      }
  }

  def updateAll(name: String, key: String): Action[List[InboxDataSource]] =
    Action.async(validateJson[List[InboxDataSource]]) { implicit request =>
      dataStoreService.validateAccess(name, key) { dataStore =>
        val dataSources = request.body
        for {
          before <- Instant.nowFox
          _ = logger.info(
            s"Received dataset list from datastore '${dataStore.name}': " +
              s"${dataSources.count(_.isUsable)} active, ${dataSources.count(!_.isUsable)} inactive")
          existingIds <- datasetService.updateDataSources(dataStore, dataSources)(GlobalAccessContext)
          _ <- datasetService.deactivateUnreportedDataSources(existingIds, dataStore)
          _ = if (Instant.since(before) > (30 seconds))
            Instant.logSince(before, s"Updating datasources from datastore '${dataStore.name}'", logger)
        } yield Ok
      }
    }

  def updateOne(name: String, key: String): Action[InboxDataSource] =
    Action.async(validateJson[InboxDataSource]) { implicit request =>
      dataStoreService.validateAccess(name, key) { dataStore =>
        for {
          _ <- datasetService.updateDataSources(dataStore, List(request.body))(GlobalAccessContext)
        } yield Ok
      }
    }

  def updatePaths(name: String, key: String): Action[List[DataSourcePathInfo]] =
    Action.async(validateJson[List[DataSourcePathInfo]]) { implicit request =>
      dataStoreService.validateAccess(name, key) { _ =>
        for {
          _ <- datasetService.updateRealPaths(request.body)(GlobalAccessContext)
        } yield Ok
      }
    }

  def deleteDataset(name: String, key: String): Action[DataSourceId] = Action.async(validateJson[DataSourceId]) {
    implicit request =>
      dataStoreService.validateAccess(name, key) { _ =>
        for {
          existingDatasetBox <- datasetDAO.findOneByDataSourceId(request.body)(GlobalAccessContext).shiftBox
          _ <- existingDatasetBox match {
            case Full(dataset) =>
              for {
                annotationCount <- annotationDAO.countAllByDataset(dataset._id)(GlobalAccessContext)
                _ = datasetDAO
                  .deleteDataset(dataset._id, onlyMarkAsDeleted = annotationCount > 0)
                  .flatMap(_ => usedStorageService.refreshStorageReportForDataset(dataset))
              } yield ()
            case _ => Fox.successful(())
          }
        } yield Ok
      }
  }

  def getPaths(name: String, key: String, organizationId: String, directoryName: String): Action[AnyContent] =
    Action.async { implicit request =>
      dataStoreService.validateAccess(name, key) { _ =>
        for {
          organization <- organizationDAO.findOne(organizationId)(GlobalAccessContext)
          dataset <- datasetDAO.findOneByDirectoryNameAndOrganization(directoryName, organization._id)(
            GlobalAccessContext)
          layers <- datasetLayerDAO.findAllForDataset(dataset._id)
          magsAndLinkedMags <- Fox.serialCombined(layers)(l => datasetService.getPathsForDataLayer(dataset._id, l.name))
          magLinkInfos = magsAndLinkedMags.map(_.map { case (mag, linkedMags) => MagLinkInfo(mag, linkedMags) })
          layersAndMagLinkInfos = layers.zip(magLinkInfos).map {
            case (layer, magLinkInfo) => LayerMagLinkInfo(layer.name, magLinkInfo)
          }
        } yield Ok(Json.toJson(layersAndMagLinkInfos))
      }
    }

<<<<<<< HEAD
  def deleteDataset(name: String, key: String): Action[DataSourceId] = Action.async(validateJson[DataSourceId]) {
    implicit request =>
      dataStoreService.validateAccess(name, key) { _ =>
        for {
          existingDataset <- datasetDAO.findOneByDataSourceId(request.body)(GlobalAccessContext).futureBox
          _ <- existingDataset match {
            case Full(dataset) =>
              for {
                annotationCount <- annotationDAO.countAllByDataset(dataset._id)(GlobalAccessContext)
                _ = datasetDAO
                  .deleteDataset(dataset._id, onlyMarkAsDeleted = annotationCount > 0)
                  .flatMap(_ => usedStorageService.refreshStorageReportForDataset(dataset))
              } yield ()
            case _ => Fox.successful(())
          }
        } yield Ok
      }
  }

=======
>>>>>>> 2ce8551e
  def jobExportProperties(name: String, key: String, jobId: ObjectId): Action[AnyContent] = Action.async {
    implicit request =>
      dataStoreService.validateAccess(name, key) { _ =>
        for {
          job <- jobDAO.findOne(jobId)(GlobalAccessContext)
          jobOwner <- userDAO.findOne(job._owner)(GlobalAccessContext)
          organization <- organizationDAO.findOne(jobOwner._organization)(GlobalAccessContext)
          latestRunId <- job.latestRunId.toFox ?~> "job.notRun"
          exportFileName <- job.exportFileName.toFox ?~> "job.noExportFileName"
          jobExportProperties = JobExportProperties(jobId.toString, latestRunId, organization._id, exportFileName)
        } yield Ok(Json.toJson(jobExportProperties))
      }
  }

  def findCredential(name: String, key: String, credentialId: ObjectId): Action[AnyContent] = Action.async {
    implicit request =>
      dataStoreService.validateAccess(name, key) { _ =>
        for {
          credential <- credentialDAO.findOne(credentialId)
        } yield Ok(Json.toJson(credential))
      }
  }

}<|MERGE_RESOLUTION|>--- conflicted
+++ resolved
@@ -259,28 +259,6 @@
       }
     }
 
-<<<<<<< HEAD
-  def deleteDataset(name: String, key: String): Action[DataSourceId] = Action.async(validateJson[DataSourceId]) {
-    implicit request =>
-      dataStoreService.validateAccess(name, key) { _ =>
-        for {
-          existingDataset <- datasetDAO.findOneByDataSourceId(request.body)(GlobalAccessContext).futureBox
-          _ <- existingDataset match {
-            case Full(dataset) =>
-              for {
-                annotationCount <- annotationDAO.countAllByDataset(dataset._id)(GlobalAccessContext)
-                _ = datasetDAO
-                  .deleteDataset(dataset._id, onlyMarkAsDeleted = annotationCount > 0)
-                  .flatMap(_ => usedStorageService.refreshStorageReportForDataset(dataset))
-              } yield ()
-            case _ => Fox.successful(())
-          }
-        } yield Ok
-      }
-  }
-
-=======
->>>>>>> 2ce8551e
   def jobExportProperties(name: String, key: String, jobId: ObjectId): Action[AnyContent] = Action.async {
     implicit request =>
       dataStoreService.validateAccess(name, key) { _ =>
