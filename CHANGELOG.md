# Changelog

All notable user-facing changes to webknossos are documented in this file.

The format is based on [Keep a Changelog](http://keepachangelog.com/en/1.0.0/)
and this project adheres to [Calendar Versioning](http://calver.org/) `0Y.0M.MICRO`.
For upgrade instructions, please check the [migration guide](MIGRATIONS.md).

## Unreleased
[Commits](https://github.com/scalableminds/webknossos/compare/20.04.0...HEAD)

### Added
- Users can undo finishing a task when the task was finished via the API, e.g. by a user script. [#4495](https://github.com/scalableminds/webknossos/pull/4495)
- Added the magnification used for determining the segment ids in the segmentation tab to the table of the tab. [#4480](https://github.com/scalableminds/webknossos/pull/4480)
- Added support for ID mapping of segmentation layer based on HDF5 agglomerate files. [#4469](https://github.com/scalableminds/webknossos/pull/4469)
- Added option to hide all unmapped segments to segmentation tab. [#4510](https://github.com/scalableminds/webknossos/pull/4510)
- When wK changes datasource-properties.json files of datasets, now it creates a backup log of previous versions. [#4534](https://github.com/scalableminds/webknossos/pull/4534)
- Isosurface generation now also supports hdf5-style mappings. [#4531](https://github.com/scalableminds/webknossos/pull/4531)

### Changed
- Reported datasets can now overwrite existing ones that are reported as missing, this ignores the isScratch precedence. [#4465](https://github.com/scalableminds/webknossos/pull/4465)
- Improved the performance for large skeleton tracings with lots of comments. [#4473](https://github.com/scalableminds/webknossos/pull/4473)
- Users can now input floating point numbers into the rotation field in flight and oblique mode. These values will get rounded internally. [#4507](https://github.com/scalableminds/webknossos/pull/4507)
- Deleting an empty tree group in the `Trees` tab no longer prompts for user confirmation. [#4506](https://github.com/scalableminds/webknossos/pull/4506)
- Toggling the "Render missing data black" option now automatically reloads all layers making it unnecessary to reload the whole page. [#4516](https://github.com/scalableminds/webknossos/pull/4516)
- The "mappings" attribute of segmentation layers in datasource jsons can now be omitted. [#4532](https://github.com/scalableminds/webknossos/pull/4532)
<<<<<<< HEAD
- Unconnected trees no longer cause an error during NML import in the tracing view. Instead, unconnected trees are split into their components. The split components are wrapped in a tree group with the original tree's name. [#4541](https://github.com/scalableminds/webknossos/pull/4541)
- Made the NML importer in the tracing view less strict. Incorrect timestamps, missing tree names or missing node radii no longer cause an error. [#4541](https://github.com/scalableminds/webknossos/pull/4541)
=======
- Uploading a single nml, allows to wrap the tracing in a new tree group. [#4563](https://github.com/scalableminds/webknossos/pull/4563)
>>>>>>> be88e7d0

### Fixed
- Users only get tasks of datasets that they can access. [#4488](https://github.com/scalableminds/webknossos/pull/4488)
- Fixed the import of datasets which was temporarily broken. [#4497](https://github.com/scalableminds/webknossos/pull/4497)
- Fixed the displayed segment ids in segmentation tab when "Render Missing Data Black" is turned off. [#4480](https://github.com/scalableminds/webknossos/pull/4480)
- The datastore checks if a organization folder can be created before creating a new organization. [#4501](https://github.com/scalableminds/webknossos/pull/4501)
- Fixed a bug where under certain circumstances groups in the tree tab were not sorted by name. [#4542](https://github.com/scalableminds/webknossos/pull/4542)
- Fixed that `segmentationOpacity` could not be set anymore as part of the recommended settings for a task type. [#4545](https://github.com/scalableminds/webknossos/pull/4545)
- Fixed registration for setups with one organization and not configured defaultOrganization. [#4559](https://github.com/scalableminds/webknossos/pull/4559)
- Fixed a rendering error which could make some layers disappear in certain circumstances. [#4556](https://github.com/scalableminds/webknossos/pull/4556)

### Removed

-


## [20.04.0](https://github.com/scalableminds/webknossos/releases/tag/20.04.0) - 2020-03-23
[Commits](https://github.com/scalableminds/webknossos/compare/20.03.0...20.04.0)

### Highlights
- Added the possibility to reopen finished tasks as non-admin for a configurable time. [#4415](https://github.com/scalableminds/webknossos/pull/4415)
- Added support for drag-and-drop import of NML files even if the current view is read-only (e.g., because a dataset was opened in "view" mode). In this case, a new tracing is directly created into which the NML file is imported. [#4459](https://github.com/scalableminds/webknossos/pull/4459)
- Added support for setting view configuration defaults in the `datasource-properties.json`. Use the `defaultViewConfiguration` field for Dataset settings and the `defaultViewConfiguration` field inside a layer for layer-specific settings. [#4357](https://github.com/scalableminds/webknossos/pull/4357)


### Added
- Added support for setting view configuration defaults in the `datasource-properties.json`. Use the `defaultViewConfiguration` field for Dataset settings and the `defaultViewConfiguration` field inside a layer for layer-specific settings. [#4357](https://github.com/scalableminds/webknossos/pull/4357)
- Added a notification when downloading nml including volume that informs that the fallback data is excluded in the download. [#4413](https://github.com/scalableminds/webknossos/pull/4413)
- Added the possibility to reopen finished tasks as non-admin for a configurable time. [#4415](https://github.com/scalableminds/webknossos/pull/4415)
- Added support for drag-and-drop import of NML files even if the current view is read-only (e.g., because a dataset was opened in "view" mode). In this case, a new tracing is directly created into which the NML file is imported. [#4459](https://github.com/scalableminds/webknossos/pull/4459)
- Added download of task configurations as CSV after task creation and in the task list view. [#4491](https://github.com/scalableminds/webknossos/pull/4491)
- Added indication for reloading a dataset in the dataset actions in the dashboard. [#4421](https://github.com/scalableminds/webknossos/pull/4421)
- Added support for creating a tree group when importing a single NML into an existing annotation. [#4489](https://github.com/scalableminds/webknossos/pull/4489)
- Added login prompt to the tracing page when fetching the dataset fails. Upon successful login, the dataset gets fetched with the rights of the newly logged-in user. [#4467](https://github.com/scalableminds/webknossos/pull/4467)

### Changed
- Changed NML import in tracings to try parsing files as NMLs and protobuf regardless of the file extension. [#4421](https://github.com/scalableminds/webknossos/pull/4421)
- Using the "Best Quality First" strategy in combination with having the "Render Black Data" setting disabled works better now. [#4470](https://github.com/scalableminds/webknossos/pull/4470)
- Default interval for detecting new/deleted datasets on disk has been reduced from 10 to 1 minute. [#4464](https://github.com/scalableminds/webknossos/pull/4464)
- The config values datastore.publicUri, tracingstore.publicUri and http.uri are now reapplied from the config at every startup if your instance has localhost-stores [#4482](https://github.com/scalableminds/webknossos/pull/4482)

### Fixed
- Fixed that a node was created when using right click while brushing mode is active in hybrid tracings. [#4433](https://github.com/scalableminds/webknossos/pull/4433)
- Fixed opening view only dataset links with arbitrary modes being initially displayed in plane mode. [#4421](https://github.com/scalableminds/webknossos/pull/4421)
- Fixed that converting a volume tracing into a hybrid tracing opens the hybrid tracing in "volume" mode. [#4467](https://github.com/scalableminds/webknossos/pull/4467)
- Fixed a bug where users were wrongly allowed to edit the description of an annotation they were allowed to see but not update [#4466](https://github.com/scalableminds/webknossos/pull/4466)
- Fixed the creation of histograms for float datasets that only have one value besides 0. [#4468](https://github.com/scalableminds/webknossos/pull/4468)
- Fixed the creation of histograms for float datasets that have values close to the minimum. [#4475](https://github.com/scalableminds/webknossos/pull/4475)
- Fixed the import of datasets which was temporarily broken. [#4497](https://github.com/scalableminds/webknossos/pull/4497)

### Removed
-

## [20.03.0](https://github.com/scalableminds/webknossos/releases/tag/20.03.0) - 2020-02-27
[Commits](https://github.com/scalableminds/webknossos/compare/20.02.0...20.03.0)

### Highlights
- Added support for datasets with more layers than the hardware can render simultaneously. The user can disable layers temporarily to control for which layers the GPU resources should be used. [#4424](https://github.com/scalableminds/webknossos/pull/4424)
- Time tracking precision is improved. [#4445](https://github.com/scalableminds/webknossos/pull/4445)

### Added
- Added support for datasets with more layers than the hardware can render simultaneously. The user can disable layers temporarily to control for which layers the GPU resources should be used. [#4424](https://github.com/scalableminds/webknossos/pull/4424)
- Added a notification when downloading nml including volume that informs that the fallback data is excluded in the download. [#4413](https://github.com/scalableminds/webknossos/pull/4413)
- Added a simpler method to install webKnossos on an own server. [#4446](https://github.com/scalableminds/webknossos/pull/4446)

### Changed
- Made the navbar scrollable on small screens. [#4413](https://github.com/scalableminds/webknossos/pull/4413)
- Opening the settings sidebar when viewing a dataset or tracing defaults to the dataset settings now. [#4425](https://github.com/scalableminds/webknossos/pull/4425)
- Better onboarding experience for new users on webknossos.org. [#4439](https://github.com/scalableminds/webknossos/pull/4439)

### Fixed
- Fixed that for uint16 data layer the default value range of [0, 255] was used, causing most of the data to look white without manual adjustments. Now the correct range of [0, 65535] is used as default. [#4381](https://github.com/scalableminds/webknossos/pull/4381)
- Time tracking precision is improved. [#4445](https://github.com/scalableminds/webknossos/pull/4445)

### Removed
-


## [20.02.0](https://github.com/scalableminds/webknossos/releases/tag/20.02.0) - 2020-01-27
[Commits](https://github.com/scalableminds/webknossos/compare/20.01.0...20.02.0)

### Added
- Added new viewing permission for annotations: public (everyone with the link has access, logged in or not), internal (everyone from your organization has access), private (only you and your team managers and admins have access). The new default is internal as it is the old default non-public.
- Added support for using task ids as base for a new task, if the corresponding task only has one (finished) instance. [#4404](https://github.com/scalableminds/webknossos/pull/4404)

### Changed
- Changed the error message when importing a dataset without resolution directories. [#4389](https://github.com/scalableminds/webknossos/pull/4389)

### Fixed
- Fixed the deactivation of datasets if no datasets are present. [#4388](https://github.com/scalableminds/webknossos/pull/4388)
- Fixed the team sharing settings for private annotations. [#4409](https://github.com/scalableminds/webknossos/pull/4409)
- Fixed the team sharing loading for read only tracings. [#4411](https://github.com/scalableminds/webknossos/pull/4411)
- Fixed the renaming of annotations in the tracing view. [#4416](https://github.com/scalableminds/webknossos/pull/4416)


## [20.01.0](https://github.com/scalableminds/webknossos/releases/tag/20.01.0) - 2020-01-08
[Commits](https://github.com/scalableminds/webknossos/compare/19.12.0...20.01.0)

### Highlights
- Added a scale to the y-axis of histograms to indicate the logarithmic representation. Additionally, small histogram values are smoothed out. [#4349](https://github.com/scalableminds/webknossos/pull/4349)
- You can now share your annotations with selected teams. These annotations appear in the Shared Annotations Tab in the dashboard. [#4304](https://github.com/scalableminds/webknossos/pull/4304)

### Added
- Added `publicUri` configs for datastore and tracingstore for initial setup. [#4368](https://github.com/scalableminds/webknossos/pull/4368)
- Added a button to delete all cached data buckets of color layer and the reload them. [#4383](https://github.com/scalableminds/webknossos/pull/4383)
- Added a scale to the y-axis of histograms to indicate the logarithmic representation. Additionally, small histogram values are smoothed out. [#4349](https://github.com/scalableminds/webknossos/pull/4349)
- Added a new way of sharing annotations. You can share your annotations with selected teams. These annotations appear in the Shared Annotations Tab in the dashboard. [#4304](https://github.com/scalableminds/webknossos/pull/4304)
- Added an option to invert the color values of color layers. [#4382](https://github.com/scalableminds/webknossos/pull/4382)

### Changed
- Changed the way the new active tree is selected after deleting a tree. Now the tree with the next highest id, compared to the id of the deleted tree, is selected. [#4370](https://github.com/scalableminds/webknossos/pull/4370)
- Consolidates URI handling in the config. Pairs of `uri` and `secured` entries are now specified as just `uri` and require either `http://` or `https://` prefix. [#4368](https://github.com/scalableminds/webknossos/pull/4368)
- Renamed initial organization for the dev deployment to `sample_organization`. [#4368](https://github.com/scalableminds/webknossos/pull/4368)

### Fixed
- Fixed an issue where webKnossos would complain in certain scenarios when resolutions of datasets were not complete. [#4344](https://github.com/scalableminds/webknossos/pull/4344)
- Fixed permissions to all task lists, so only administrable tasks can get accessed. [#4331](https://github.com/scalableminds/webknossos/pull/4331)


## [19.12.0](https://github.com/scalableminds/webknossos/releases/tag/19.12.0) - 2019-11-25
[Commits](https://github.com/scalableminds/webknossos/compare/19.11.0...19.12.0)

### Highlights
- Added possibility to disable saving in an explorative annotation. This feature can save a lot of resources when dealing with very large NMLs which don't need to be persisted. [#4321](https://github.com/scalableminds/webknossos/pull/4321)
- Added support for importing tracings in a binary protobuf format via drag and drop. [#4320](https://github.com/scalableminds/webknossos/pull/4320)
- Fixed broken sorting in the dataset table of the dashboard. [#4318](https://github.com/scalableminds/webknossos/pull/4318)

### Added
- Added support for importing tracings in a binary protobuf format via drag and drop. [#4320](https://github.com/scalableminds/webknossos/pull/4320)
- Added an API to set a tree active by name. [#4317](https://github.com/scalableminds/webknossos/pull/4317)
- Added possibility to disable saving in an explorative annotation. This feature can save a lot of resources when dealing with very large NMLs which don't need to be persisted. [#4321](https://github.com/scalableminds/webknossos/pull/4321)

### Changed
- Some user actions, like deleting a group with all subtrees, resulted in lots of entries in the undo stack (one for each deleted tree). Those actions are now handled as a single atomic change and can be undone with a single undo invocation. [#4312](https://github.com/scalableminds/webknossos/pull/4312)
- The "Find Data" feature will jump to the center of the layer's bounding box, if no data could be found. The "Find Data" feature can be found next to each layer's name in the dataset settings tab. [#4346](https://github.com/scalableminds/webknossos/pull/4346)

### Fixed
- Fixed broken sorting in the dataset table of the dashboard. [#4318](https://github.com/scalableminds/webknossos/pull/4318)
- Fixed annotation access to match the text in the modal. [#4314](https://github.com/scalableminds/webknossos/pull/4314)
- Fixed that the brush tool could be selected in an read-only tracing. [#4345](https://github.com/scalableminds/webknossos/pull/4345)
- Fixed the name of downloaded annotation zips. [#4330](https://github.com/scalableminds/webknossos/pull/4330)

## [19.11.0](https://github.com/scalableminds/webknossos/releases/tag/19.11.0) - 2019-10-28
[Commits](https://github.com/scalableminds/webknossos/compare/19.10.0...19.11.0)

### Added
- Added an API to manage DataStores and TracingStores as admin. [#4286](https://github.com/scalableminds/webknossos/pull/4286)

### Fixed
- Cleaned up error reporting wording in case of dataset access failures (e.g. due to not being logged in). [#4301](https://github.com/scalableminds/webknossos/pull/4301)
- Fixed handling of uint64 data layers in sql evolution. [#4303](https://github.com/scalableminds/webknossos/pull/4303)


## [19.10.0](https://github.com/scalableminds/webknossos/releases/tag/19.10.0) - 2019-09-30
[Commits](https://github.com/scalableminds/webknossos/compare/19.09.0...19.10.0)

### Highlights
- Clicking on an experience domain of a user, while multiple users are selected will edit the domain of all selected users (instead of only the domain of the clicked row). [#4280](https://github.com/scalableminds/webknossos/pull/4280)
- Creating a new skeleton tree group will always activate that group. [#4282](https://github.com/scalableminds/webknossos/pull/4282)
- Resetting a task to the initials state is now also allowed for volume tasks. [#4276](https://github.com/scalableminds/webknossos/pull/4276)

### Added
- Reset to base is now also allowed for volume tasks. [#4276](https://github.com/scalableminds/webknossos/pull/4276)

### Changed

- Renamed "Expected Time" to "Time Limit" in the project table. [#4278](https://github.com/scalableminds/webknossos/pull/4278)
- Clicking on an experience domain of a user, while multiple users are selected will edit the domain of all selected users (instead of only the domain of the clicked row). [#4280](https://github.com/scalableminds/webknossos/pull/4280)
- Creating a new skeleton tree group will always activate that group. [#4282](https://github.com/scalableminds/webknossos/pull/4282)

### Fixed
- When creating tasks from zip, the individual nml names are used again, rather than the zip name. [#4277](https://github.com/scalableminds/webknossos/pull/4277)

### Removed
- Removed the Search shortcut (Ctrl+Shift+F) for comments in the tracing view, since that shortcut collides with the tree search. [#4291](https://github.com/scalableminds/webknossos/pull/4291)

## [19.09.0](https://github.com/scalableminds/webknossos/releases/tag/19.09.0) - 2019-08-28
[Commits](https://github.com/scalableminds/webknossos/compare/19.08.0...19.09.0)

### Highlights
- Users can see their own time statistics now. [#4220](https://github.com/scalableminds/webknossos/pull/4220)
- Added limited support for `uint64` segmentation layer by using the lower 4 bytes. [#4233](https://github.com/scalableminds/webknossos/pull/4233)
- Added a scale bar to the 3D viewport. [#4258](https://github.com/scalableminds/webknossos/pull/4258)
- Added currently spent hours on a project to the project progress view. [#4236](https://github.com/scalableminds/webknossos/pull/4236)


### Added
- Added the possibility to have an existing annotation as a base for a new task, thus making it also possible to have a base tracing for volume tasks. [#4198](https://github.com/scalableminds/webknossos/pull/4198)
- Indicating active nml downloads with a loading icon. [#4228](https://github.com/scalableminds/webknossos/pull/4228)
- Added possibility for users to see their own time statistics. [#4220](https://github.com/scalableminds/webknossos/pull/4220)
- Added merger mode as a setting for task types. Enabling this setting will automatically activate merger mode in tasks. [#4269](https://github.com/scalableminds/webknossos/pull/4269)
- The segmentation layer can now be turned invisible and also supports the find data feature. [#4232](https://github.com/scalableminds/webknossos/pull/4232)
- Enabled the advanced search for the comment tab. [#4238](https://github.com/scalableminds/webknossos/pull/4238)
- Added limited support for `uint64` segmentation layer by using the lower 4 bytes. [#4233](https://github.com/scalableminds/webknossos/pull/4233)
- Added an API route to add and delete dataStores. [#4242](https://github.com/scalableminds/webknossos/pull/4242)
- Added a scale bar to the 3D viewport. [#4258](https://github.com/scalableminds/webknossos/pull/4258)
- Added the possibility to import an nml file as a string and to reset the active skeleton tracing to the API. [#4252](https://github.com/scalableminds/webknossos/pull/4252)
- Added currently spent hours on a project to the project progress view. [#4236](https://github.com/scalableminds/webknossos/pull/4236)

### Changed
- Each of the  columns of the dataset table and explorative annotations table in the dashboard now have an individual fixed width, so the tables become scrollable on smaller screens. [#4207](https://github.com/scalableminds/webknossos/pull/4207)
- When uploading a zipped annotation (such as volume / hybrid / collection), the zip name is used for the resulting explorative annotation, rather than the name of the contained NML file. [#4222](https://github.com/scalableminds/webknossos/pull/4222)
- Color and segmentation layer are not longer treated separately in the dataset settings in tracing/view mode.  [#4232](https://github.com/scalableminds/webknossos/pull/4232)

### Fixed
- Data for disabled or invisible layers will no longer be downloaded, saving bandwidth and speeding up webKnossos in general. [#4202](https://github.com/scalableminds/webknossos/pull/4202)
- Fixed tooltip not disappearing in the statistics view in certain circumstances. [#4219](https://github.com/scalableminds/webknossos/pull/4219)
- Fixed the error messages when trying to access a dataset with insufficient permissions. [#4244](https://github.com/scalableminds/webknossos/pull/4244)
- Fixed the upload of volume tracings by recognizing the correct format of the fallback layer. [#4248](https://github.com/scalableminds/webknossos/pull/4248)
- Fixed an imprecision when exporting an NML via the front-end. [#4262](https://github.com/scalableminds/webknossos/pull/4262)
- Fixed viewing and tracing of datasets which only contain a segmentation layer. [#4265](https://github.com/scalableminds/webknossos/pull/4265)


## [19.08.0](https://github.com/scalableminds/webknossos/releases/tag/19.08.0) - 2019-07-29
[Commits](https://github.com/scalableminds/webknossos/compare/19.07.0...19.08.0)

### Highlights
- Added the possibility to remove isosurfaces from the 3D viewport by CTRL+Clicking it. [#4185](https://github.com/scalableminds/webknossos/pull/4185)
- Added support for int16 and uint16 color layers. [#4152](https://github.com/scalableminds/webknossos/pull/4152)
- Team managers and admins can now get tasks that they had previously cancelled. [#4088](https://github.com/scalableminds/webknossos/pull/4088)
- Increased performance for time logging. [#4196](https://github.com/scalableminds/webknossos/pull/4196)

### Added
- Volume tasks with only one finished instance can now be viewed as CompoundTask. [#4167](https://github.com/scalableminds/webknossos/pull/4167)
- Added the possibility to remove isosurfaces from the 3D viewport by CTRL+Clicking it. [#4185](https://github.com/scalableminds/webknossos/pull/4185)
- Added support for `int16` and `uint16` color layers. [#4152](https://github.com/scalableminds/webknossos/pull/4152)
- Added histogram support for `int16` and `uint16` color layers. Additionally refined support for `float` color layers. [#4195](https://github.com/scalableminds/webknossos/pull/4195)

### Changed
- Volume project download zips are reorganized to contain a zipfile for each annotation (that in turn contains a data.zip and an nml file). [#4167](https://github.com/scalableminds/webknossos/pull/4167)
- Team managers and admins can now get tasks that they had previously cancelled. [#4088](https://github.com/scalableminds/webknossos/pull/4088)
- Recording is now automatically turned off when switching from flight/oblique to orthogonal mode to prevent accidental node creation when switching back later. [#4211](https://github.com/scalableminds/webknossos/pull/4211)

### Fixed
- Fixed a bug where volume tracings could not be converted to hybrid. [#4159](https://github.com/scalableminds/webknossos/pull/4159)
- Fixed a bug where for uint24 color layers, scrambled data was shown for missing magnifications. [#4188](https://github.com/scalableminds/webknossos/pull/4188)
- Fixed a bug where collapsing/expanding all tree groups would trigger when toggling a single tree [#4178](https://github.com/scalableminds/webknossos/pull/4178)
- Fixed performance for time logging. [#4196](https://github.com/scalableminds/webknossos/pull/4196)
- Personal tracing layouts are saved per user now. [#4217](https://github.com/scalableminds/webknossos/pull/4217)
- Fixed an error message when quickly resizing the browser window. [#4205](https://github.com/scalableminds/webknossos/pull/4205)

### Removed
-


## [19.07.0](https://github.com/scalableminds/webknossos/releases/tag/19.07.0) - 2019-07-01
[Commits](https://github.com/scalableminds/webknossos/compare/19.06.0...19.07.0)

### Highlights
- Added a histogram and min- / max-sliders to the dataset settings for each layer. This replaces the brightness and contrast settings. [#4105](https://github.com/scalableminds/webknossos/pull/4105)
- Added the possibility to enforce a certain magnification range for tasks (can be configured in the corresponding task type). [#4101](https://github.com/scalableminds/webknossos/pull/4101)
- Added the possibility for admins to add experience domains while creating new tasks. [#4119](https://github.com/scalableminds/webknossos/pull/4119)

### Added
- Added the possibility to enforce a certain magnification range for tasks (can be configured in the corresponding task type). [#4101](https://github.com/scalableminds/webknossos/pull/4101)
- Added the possibility for admins to add experience domains while creating new tasks. [#4119](https://github.com/scalableminds/webknossos/pull/4119)
- Added a histogram to the dataset settings for each layer. It simplifies adjusting the brightness and contrast of a layer and replaces the brightness and contrast slider. [#4105](https://github.com/scalableminds/webknossos/pull/4105)
- The dataset and the explorative annotations table in the dashboard are now horizontally scrollable if the window is not wide enough. Additionally, clicking on the name of a dataset in the dataset table opens the dataset in view mode. [#4136](https://github.com/scalableminds/webknossos/pull/4136)
- Added an two additional buttons to the dropdown menu of the tree hierarchy view. On Click, one collapses the other expands all subgroups. [#4143](https://github.com/scalableminds/webknossos/pull/4143)
### Changed
- The tooltip of the timeline chart in the Time Tracking view now displays the duration in minutes:seconds. [#4121](https://github.com/scalableminds/webknossos/pull/4121)
- Reactivated and renamed the "Quality" setting to "Hardware Utilization". Using a higher value will render data in higher quality, but puts more stress on the user's hardware and bandwidth. [#4142](https://github.com/scalableminds/webknossos/pull/4142)


### Fixed
- Fixed that team managers couldn't view time tracking details of other users anymore. [#4125](https://github.com/scalableminds/webknossos/pull/4125)
- Fixed the positioning of the tooltip of the timeline chart in the Time Tracking view. [#4121](https://github.com/scalableminds/webknossos/pull/4121)
- Fixed a rendering problem which caused a red viewport on some Windows machines. [#4133](https://github.com/scalableminds/webknossos/pull/4133)

### Removed
- The brightness and contrast slider in the dataset got removed in favour of the new histogram feature. [#4105](https://github.com/scalableminds/webknossos/pull/4105)


## [19.06.0](https://github.com/scalableminds/webknossos/releases/tag/19.06.0) - 2019-05-27
[Commits](https://github.com/scalableminds/webknossos/compare/19.05.0...19.06.0)

### Highlights
- The time tracking view now displays dates instead of hours when having more than one day selected. [#4028](https://github.com/scalableminds/webknossos/pull/4028)
- BossDB datasets can now be added to webKnossos using the webknossos-connect service. [#4036](https://github.com/scalableminds/webknossos/pull/4036)
- When holding CTRL while toggling the visibility of a layer, that layer will be made exclusively visible. [#4061](https://github.com/scalableminds/webknossos/pull/4061)

### Added
- Non-admin users now can see their own tracing time statistics. [#4028](https://github.com/scalableminds/webknossos/pull/4028)
- The extent of a dataset is now displayed next to the scale in the dataset list in the dashboard. [#4058](https://github.com/scalableminds/webknossos/pull/4058)
- BossDB datasets can now be added to webKnossos using the webknossos-connect service. [#4036](https://github.com/scalableminds/webknossos/pull/4036)
- Added an auto-brush feature for selected datasets. [#4053](https://github.com/scalableminds/webknossos/pull/4053)
- When holding CTRL while toggling the visibility of a layer, that layer will be made exclusively visible. This change makes it easier to quickly compare different data layers against each other. [#4061](https://github.com/scalableminds/webknossos/pull/4061)

### Changed
- Heavily improved mapping creation/activation performance. [#4103](https://github.com/scalableminds/webknossos/pull/4103)
- The NML parser now rounds floating point values in node coordinates. [#4045](https://github.com/scalableminds/webknossos/pull/4045)
- The time tracking view now displays dates instead of hours when having more then one day selected. The display id's in the timeline diagram are not the task ids. The tooltip of the timeline diagram also got a rework. [#4028](https://github.com/scalableminds/webknossos/pull/4028)
- Improved the editing of datasets. Changes suggested by webKnossos will be easier to recognize as suggestions. [4104](https://github.com/scalableminds/webknossos/pull/4104)
- The time tracking view now displays dates instead of hours when having more than one day selected. The display id's in the timeline diagram are not the task ids. The tooltip of the timeline diagram also got a rework. [#4028](https://github.com/scalableminds/webknossos/pull/4028)

### Fixed
- Fixed an issue where the 3D view was not rendered correctly after maximizing another pane. [#4098](https://github.com/scalableminds/webknossos/pull/4098)
- The admin task list now only shows tasks belonging to a project one can administrate. [#4087](https://github.com/scalableminds/webknossos/pull/4087)
- When making a hybrid tracing from a volume tracing, the user bounding box is no longer lost. [#4062](https://github.com/scalableminds/webknossos/pull/4062)

### Removed
- It is no longer possible to scroll through planes while dragging one. [#4085](https://github.com/scalableminds/webknossos/pull/4085)


## [19.05.0](https://github.com/scalableminds/webknossos/releases/tag/19.05.0) - 2019-04-29
[Commits](https://github.com/scalableminds/webknossos/compare/19.04.0...19.05.0)

### Changed
- Improved performance for large tracings. [#3995](https://github.com/scalableminds/webknossos/pull/3995)
- Improved how the rendering quality can be adapted in the settings. The setting can now be used to tune the quality to your hardware specification. [#4015](https://github.com/scalableminds/webknossos/pull/4015)
- Empty trees in skeleton tracings are now allowed. [#4010](https://github.com/scalableminds/webknossos/pull/4010)
- Creating a hybrid tracing now asks whether to use the existing segmentation layer or use a new one. [#4033](https://github.com/scalableminds/webknossos/pull/4033)

### Fixed
- Fixed a missing redirect after registering for an existing organization (with autoVerify=true) via the onboarding flow. [#3984](https://github.com/scalableminds/webknossos/pull/3984)
- Fixed rendering artifacts which could occur under certain conditions. [#4015](https://github.com/scalableminds/webknossos/pull/4015)
- Fixed that the zoom step was reset after switching to a new task. [#4049](https://github.com/scalableminds/webknossos/pull/4049)


## [19.04.0](https://github.com/scalableminds/webknossos/releases/tag/19.04.0) - 2019-04-01
[Commits](https://github.com/scalableminds/webknossos/compare/19.03.0...19.04.0)

### Highlights
This release multiple new interactions are expanding webKnossos:
- Added merger mode for skeleton and hybrid tracings. It allows to merge segments from e.g. generated oversegmentations. [#3619](https://github.com/scalableminds/webknossos/pull/3619)
- Added a shortcut (Q) and button to screenshot the tracing views. [#3834](https://github.com/scalableminds/webknossos/pull/3834)
- Rendered isosurfaces in the 3D viewport can now be interacted with. Shift+Click on an isosurface will jump exactly to where you clicked. Also, hovering over an isosurface will highlight that cell in all viewports. [#3858](https://github.com/scalableminds/webknossos/pull/3858)
- Neuroglancer precomputed datasets can now be added to webKnossos using the webknossos-connect service. [#3843](https://github.com/scalableminds/webknossos/pull/3843)

Also the data viewing and tracing workflow is smoothed further:
- Different loading strategies are now supported ("best quality first" and "progressive quality"). Additionally, the rendering can use different magnifications as a fallback. [#3801](https://github.com/scalableminds/webknossos/pull/3801)
- Performance improvements :racing_car: [#3880](https://github.com/scalableminds/webknossos/pull/3880) & [#3902](https://github.com/scalableminds/webknossos/pull/3902)

### Added
- Rendered isosurfaces in the 3D viewport can now be interacted with. Shift+Click on an isosurface will jump exactly to where you clicked. Also, hovering over an isosurface will highlight that cell in all viewports. [#3858](https://github.com/scalableminds/webknossos/pull/3858)
- webKnossos now comes with a list of sample datasets that can be automatically downloaded and imported from the menu. [#3725](https://github.com/scalableminds/webknossos/pull/3725)
- Added a shortcut (Q) and button in the actions dropdown to screenshot the tracing views. The screenshots will contain everything that is visible in the tracing views, so feel free to disable the crosshairs in the settings or toggle the tree visibility using the (1) and (2) shortcuts before triggering the screenshot. [#3834](https://github.com/scalableminds/webknossos/pull/3834)
- Neuroglancer precomputed datasets can now be added to webKnossos using the webknossos-connect (wk-connect) service. To setup a wk-connect datastore follow the instructions in the [Readme](https://github.com/scalableminds/webknossos-connect). Afterwards, datasets can be added through "Add Dataset" - "Add Dataset via wk-connect". [#3843](https://github.com/scalableminds/webknossos/pull/3843)
- Added support for mappings for 8-bit and 16-bit segmentation layers. [#3953](https://github.com/scalableminds/webknossos/pull/3953)
- The dataset settings within the tracing view allow to select between different loading strategies now ("best quality first" and "progressive quality"). Additionally, the rendering can use different magnifications as a fallback (instead of only one magnification). [#3801](https://github.com/scalableminds/webknossos/pull/3801)
- The mapping selection dropdown is now sorted alphabetically. [#3864](https://github.com/scalableminds/webknossos/pull/3864)
- Added the possibility to filter datasets in the dashboard according to their availability. By default, datasets which are missing on disk (e.g., when the datastore was deleted) are not shown anymore. This behavior can be configured via the settings icon next to the search box in the dashboard. [#3883](https://github.com/scalableminds/webknossos/pull/3883)
- Added merger mode for skeleton and hybrid tracings. It allows to merge segments from e.g. generated segmentations. [#3619](https://github.com/scalableminds/webknossos/pull/3619)
- The HTML template now includes SEO tags for demo instances and hides internal instances from search engines.
- Segmentation ID mappings can now be used in volume and hybrid tracings. [#3949](https://github.com/scalableminds/webknossos/pull/3949)
- A maximize-button was added to the viewports in the annotation view. Maximization can also be toggled with the `.` shortcut. [#3876](https://github.com/scalableminds/webknossos/pull/3876)
- [webknossos-connect](https://github.com/scalableminds/webknossos-connect) now starts with webKnossos on local and development instances by default. [#3913](https://github.com/scalableminds/webknossos/pull/3913)
- The visibilities of trees in a skeleton tracing is now persisted across page loads. [#3942](https://github.com/scalableminds/webknossos/pull/3942)
- Added a button for each color layer to enable/disable the layer. [#3943](https://github.com/scalableminds/webknossos/pull/3943)
- Paginated routes now send a `X-Total-Count` HTTP header which shows how many entries were found in total. [#3899](https://github.com/scalableminds/webknossos/pull/3899)

### Changed
- Improved the flight mode performance for tracings with very large trees (>80.000 nodes). [#3880](https://github.com/scalableminds/webknossos/pull/3880)
- Tweaked the highlighting of the active node. The inner node looks exactly as a non-active node and is not round, anymore. An active node is circled by a "halo". In arbitrary mode, the halo is hidden and the active node is round. [#3868](https://github.com/scalableminds/webknossos/pull/3868)
- Improved the performance of moving through a dataset which should make the overall interaction smoother. [#3902](https://github.com/scalableminds/webknossos/pull/3902)
- Brush size is independent of zoom value, now. This change simplifies volume annotations, as brush sizes can be adapted to certain structures (e.g., vesicles) and don't need to be changed when zooming. [#3868](https://github.com/scalableminds/webknossos/pull/3889)
- Reworked the search in the trees tab. [#3878](https://github.com/scalableminds/webknossos/pull/3878)

### Fixed
- Fixed a bug where failed large save requests lead to inconsistent tracings on the server. [#3829](https://github.com/scalableminds/webknossos/pull/3829)
- Fixed the setting which enables to hide the planes within the 3D viewport. [#3857](https://github.com/scalableminds/webknossos/pull/3857)
- Fixed a bug which allowed the brush size to become negative when using shortcuts. [#3861](https://github.com/scalableminds/webknossos/pull/3861)
- Fixed interpolation along z-axis. [#3888](https://github.com/scalableminds/webknossos/pull/3888)
- Fixed that the halo of the active node could cover other nodes. [#3919](https://github.com/scalableminds/webknossos/pull/3919)
- Fixed that the 3D viewport was partially occluded due to clipping distance issues. [#3919](https://github.com/scalableminds/webknossos/pull/3919)
- Fixed that scrolling with the mouse wheel over a data viewport also scrolled the page. This bug appeared with the new Chrome version 73. [#3939](https://github.com/scalableminds/webknossos/pull/3939)

### Removed
- Removed FPS meter in Annotation View. [#3916](https://github.com/scalableminds/webknossos/pull/3916)


## [19.03.0](https://github.com/scalableminds/webknossos/releases/tag/19.03.0) - 2019-03-04
[Commits](https://github.com/scalableminds/webknossos/compare/19.02.0...19.03.0)

### Highlights
- The tracing view got two major improvements:
   - Data rendering is now fully using the available space and doesn't have to be quadratic anymore. Increasing the size of a viewport will result in more data being rendered (as opposed to the same data will be upscaled). [#3634](https://github.com/scalableminds/webknossos/pull/3634)
   - The active node is highlighted with a "halo ring". Additionally, the node is also rendered as a circle. In flight and oblique modes the halo is hidden. [#3731](https://github.com/scalableminds/webknossos/pull/3731)
- Added the possibility to create volume annotation tasks. When creating a task type, select whether to create `volume` or `skeleton` tasks. Compound viewing and file upload for volume tasks is not yet supported. [#3712](https://github.com/scalableminds/webknossos/pull/3712)
- Mappings for segmentations will be read automatically from the file system. It's not necessary to define the mappings within the `datasource-properties.json` anymore. [#3720](https://github.com/scalableminds/webknossos/pull/3720)

### Added
- Added the possibility to create volume annotation tasks. When creating a task type, select whether to create `volume` or `skeleton` tasks. Note that compound viewing for volume tasks is not supported yet. Same for creating volume tasks from uploaded nml/data files. [#3712](https://github.com/scalableminds/webknossos/pull/3712)
- Added an UI to select a mapping for a segmentation layer. The UI is placed in the segmentation tab within the tracing view. [#3720](https://github.com/scalableminds/webknossos/pull/3720)
- Added a button to jump to actual data if the bounding box of a dataset contains a lot of black data. [#3682](https://github.com/scalableminds/webknossos/pull/3682)

### Changed
- Data rendering is not tied to square viewports, anymore. As a result the screen space is used more efficiently to show data. Also, increasing the size of a viewport will result in more data being rendered (as opposed to the same data will be upscaled). [#3634](https://github.com/scalableminds/webknossos/pull/3634)
- Mappings for segmentations will be read automatically from the file system. It's not necessary to define the mappings within the `datasource-properties.json`, anymore. [#3720](https://github.com/scalableminds/webknossos/pull/3720)
- The active node is highlighted with a "halo ring". Additionally, the node is also rendered as a circle. In flight and oblique modes the halo is hidden. [#3731](https://github.com/scalableminds/webknossos/pull/3731)
- In the dashboard list of active tasks, the project name is now featured more prominently, as it switched places with the task type summary. [#3792](https://github.com/scalableminds/webknossos/pull/3792)
- Isosurfaces are now loaded from the middle outwards. [#3818](https://github.com/scalableminds/webknossos/pull/3818)
- The brush size will now be remembered across page reloads. [#3827](https://github.com/scalableminds/webknossos/pull/3827)
- Do not show publication view if no publications are specified. [#3778](https://github.com/scalableminds/webknossos/pull/3778)

### Fixed
- Fixed an error that occured when changing the URL hash. [#3746](https://github.com/scalableminds/webknossos/pull/3746)
- Fixed a bug in the timeline chart rendering. The start and end time of the timeline chart now match the selected time range. [#3772](https://github.com/scalableminds/webknossos/pull/3772)
- The modals for a new task description and recommended task settings are no longer shown in read-only tracings. [#3724](https://github.com/scalableminds/webknossos/pull/3724)
- Fixed a rendering bug when opening a task that only allowed flight/oblique mode tracing. [#3783](https://github.com/scalableminds/webknossos/pull/3783)
- Fixed a bug where some NMLs caused the webKnossos tab to freeze during NML upload. [#3758](https://github.com/scalableminds/webknossos/pull/3758)
- Fixed a bug where some skeleton save requests were wrongly rejected if they were sent more than once. [#3767](https://github.com/scalableminds/webknossos/pull/3767)
- Fixed a bug which caused a wrong aspect ratio in the 3D viewport when changing the layout. [#3817](https://github.com/scalableminds/webknossos/pull/3817)


## [19.02.0](https://github.com/scalableminds/webknossos/releases/tag/19.02.0) - 2019-02-04
[Commits](https://github.com/scalableminds/webknossos/compare/19.01.0...19.02.0)

### Highlights

- The Dataset Gallery was redesigned to be a Publication Gallery instead. It will feature scientific publications together with their published datasets and information such as the species, brain region or acquisition method of such datasets. [#3653](https://github.com/scalableminds/webknossos/pull/3653)
  Please see the [migration guide](MIGRATIONS.md#19020---2019-02-04) on how to add publications.
- Also, this release includes new features that enrich the view of your data:
   - Isosurface computation can now be triggered for whole segments (shift + click on a segment in view mode). [#3655](https://github.com/scalableminds/webknossos/pull/3655)
   - Added the possibility to fade the alpha value of data layers. Also, a dataset can now contain both RGB and grayscale layers. [#3670](https://github.com/scalableminds/webknossos/pull/3670)
- The volume annotation brush tool will now automatically fill any enclosed areas if the brushed outline is closed in one stroke. [#3698](https://github.com/scalableminds/webknossos/pull/3698)
  <img src="https://user-images.githubusercontent.com/1702075/51846983-02d34480-231b-11e9-86f2-2d8c4b0c9bd0.gif" width="200" />


### Added

- Added the possibility to fade the alpha value of data layers. Also, a dataset can now contain both RGB and grayscale layers. [#3670](https://github.com/scalableminds/webknossos/pull/3670)
- Added the possibility to disable that the current layout is saved automatically when changing it. Instead, the layout can be saved explicitly. [#3620](https://github.com/scalableminds/webknossos/pull/3620)
- Added the possibility to use flight and oblique mode when viewing a dataset. [#3644](https://github.com/scalableminds/webknossos/pull/3644)
- Added pagination to the REST API route `GET /projects/:name/tasks` (new optional parameters `limit` and `pageNumber`). [#3659](https://github.com/scalableminds/webknossos/pull/3659)
- Added the possibility to open the version restore view for read-only tracings. Older versions can be previewed and be downloaded as NML. [#3660](https://github.com/scalableminds/webknossos/pull/3660)

### Changed

- Team managers are now also allowed to create and own scripts. [#3676](https://github.com/scalableminds/webknossos/pull/3676)
- The Dataset Gallery was redesigned to be a Publication Gallery instead. It will feature scientific publications together with their published datasets and information such as the species, brain region or acquisition method of such datasets. [#3653](https://github.com/scalableminds/webknossos/pull/3653)
- Annotations for non-public datasets can now be shared using the "Share" functionality without making the dataset public. [#3664](https://github.com/scalableminds/webknossos/pull/3664)
- The volume annotation brush tool will now automatically fill any enclosed areas if the brushed outline is closed in one stroke. [#3698](https://github.com/scalableminds/webknossos/pull/3698)
  <img src="https://user-images.githubusercontent.com/1702075/51846983-02d34480-231b-11e9-86f2-2d8c4b0c9bd0.gif" width="200" />
- Statistics are now separated by organization, rather than showing the webKnossos instance’s totals. [#3663](https://github.com/scalableminds/webknossos/pull/3663)
- NML files can be imported into arbitrary datasets. Users will be asked to confirm the import process if the dataset of the NML differs from the currently active dataset. [#3716](https://github.com/scalableminds/webknossos/pull/3716)

### Fixed

- Fixed a rendering bug which caused data to be clipped in certain scenarios for datasets with anisotropic resolutions. [#3609](https://github.com/scalableminds/webknossos/pull/3609)
- Fixed a bug where saving tracings failed after they were open for >24h. [#3633](https://github.com/scalableminds/webknossos/pull/3633)
- Fixed a bug that resulted in slow data loading when moving quickly through a dataset. [#3656](https://github.com/scalableminds/webknossos/pull/3656)
- Fixed a bug which caused the wrong magnification to be rendered when zooming out very far. [#3641](https://github.com/scalableminds/webknossos/pull/3641)
- Fixed a bug which broke the functionality to toggle the visibility of a tree in a skeleton tracing. [#3719](https://github.com/scalableminds/webknossos/pull/3719)

## [19.01.0](https://github.com/scalableminds/webknossos/releases/tag/19.01.0) - 2019-01-14
[Commits](https://github.com/scalableminds/webknossos/compare/18.12.0...19.01.0)

### Highlights

- You can now create tracings on datasets of other organizations, provided you have access rights to the dataset (i.e. it is public). [#3533](https://github.com/scalableminds/webknossos/pull/3533)
- Added the experimental feature to dynamically render isosurfaces for segmentation layers (can be enabled in the dataset settings when viewing a dataset). [#3495](https://github.com/scalableminds/webknossos/pull/3495)
- Added the possibility to specify a recommended user configuration in a task type. The recommended configuration will be shown to users when they trace a task with a different task type and the configuration can be accepted or declined. [#3466](https://github.com/scalableminds/webknossos/pull/3466)
- Added the possibility to select multiple trees in skeleton tracings in the tree tab by using ctrl + left mouse. Deleting and moving trees will affect all selected trees. [#3457](https://github.com/scalableminds/webknossos/pull/3457)

### Added

- Added the possibility to select multiple trees in skeleton tracings in the tree tab by using ctrl + left mouse. Deleting and moving trees will affect all selected trees. [#3457](https://github.com/scalableminds/webknossos/pull/3457)
- Added the possibility to specify a recommended user configuration in a task type. The recommended configuration will be shown to users when they trace a task with a different task type and the configuration can be accepted or declined. [#3466](https://github.com/scalableminds/webknossos/pull/3466)
- You can now create tracings on datasets of other organizations, provided you have access rights to the dataset (i.e. it is public). [#3533](https://github.com/scalableminds/webknossos/pull/3533)
- Datasets imported through a datastore that is marked as 'scratch' will now show a construction-like header and error message to encourage moving the datasets to a permanent storage location. [#3500](https://github.com/scalableminds/webknossos/pull/3500)
- Added the experimental feature to dynamically render isosurfaces for segmentation layers (can be enabled in the dataset settings when viewing a dataset). [#3495](https://github.com/scalableminds/webknossos/pull/3495)
- Adds healthchecks to all Dockerfiles for automatic service healing [#3606](https://github.com/scalableminds/webknossos/pull/3606)
- Added possibility to load more tasks or explorative annotations in the dashboard. [#3505](https://github.com/scalableminds/webknossos/pull/3505)
- Adds a second colorful thumbnail for the datasets which have a segmentation layer and this segmentation thumbnail will be shown on hover over the other thumbnail. [#3507](https://github.com/scalableminds/webknossos/pull/3507)

### Fixed

- Fixed a performance issue for large tracings with many branch points. [#3519](https://github.com/scalableminds/webknossos/pull/3519)
- Fixed bug which caused buckets to disappear randomly. [#3531](https://github.com/scalableminds/webknossos/pull/3531)
- Fixed a bug which broke the redirect after dataset upload via GUI. [#3571](https://github.com/scalableminds/webknossos/pull/3571)

## [18.12.0](https://github.com/scalableminds/webknossos/releases/tag/18.12.0) - 2018-11-26
[Commits](https://github.com/scalableminds/webknossos/compare/18.11.0...18.12.0)

### Highlights

- Added the possibility to add STL mesh files to tracings. [#3367](https://github.com/scalableminds/webknossos/pull/3367)
- Improved support for datasets with a large skew in scale. [#3398](https://github.com/scalableminds/webknossos/pull/3398)
- Improved performance for flight mode. [#3392](https://github.com/scalableminds/webknossos/pull/3392)
- Fixed the guessed bounding box for datasets that do not start at (0,0,0). [#3437](https://github.com/scalableminds/webknossos/pull/3437)

### Added

- Added the possibility to add STL mesh files to tracings. [#3367](https://github.com/scalableminds/webknossos/pull/3367)

### Changed

- Improved support for datasets with a large skew in scale (e.g., [600, 600, 35]). [#3398](https://github.com/scalableminds/webknossos/pull/3398)
- Improved performance for flight mode. [#3392](https://github.com/scalableminds/webknossos/pull/3392)

### Fixed

- Fixed a bug where the initial onboarding setup failed if automatic initial data was disabled. [#3421](https://github.com/scalableminds/webknossos/pull/3421)
- Fixed a permission issue in the try setup.
- Fixed a bug where the guessed bounding box for datasets that do not start at (0,0,0) was too large. [#3437](https://github.com/scalableminds/webknossos/pull/3437)
- Fixed a bug where dataset list refresh failed when datasets for non-existing organizations were reported. [#3438](https://github.com/scalableminds/webknossos/pull/3438)
- Editing team access rights for datasets now works even if the datastore has no disk write access. [#3411](https://github.com/scalableminds/webknossos/pull/3411)
- Fixed a bug where the form values when editing TaskTypes were missing. [#3451](https://github.com/scalableminds/webknossos/pull/3451)
- Fixed a bug which caused RGB data to not render correctly. [#3455](https://github.com/scalableminds/webknossos/pull/3455)

### Removed

- Removed support to watch additional dataset directories, no longer automatically creating symbolic links to the main directory. [#3416](https://github.com/scalableminds/webknossos/pull/3416)

## [18.11.0](https://github.com/scalableminds/webknossos/releases/tag/18.11.0) - 2018-10-29

[Commits](https://github.com/scalableminds/webknossos/compare/18.10.0...18.11.0)

### Highlights

- Skeleton and volume tracings will be more unified, resulting in hybrid tracings that can contain both structures:
  - Hybrid tracings are now enabled by default. They allow to combine the functionality of skeleton and volume annotations in one tracing. [#3399](https://github.com/scalableminds/webknossos/pull/3399)
  - Old volume tracing versions now also can be restored. Access it through the dropdown next to the Save button. [#3349](https://github.com/scalableminds/webknossos/pull/3349)
- The tracing view was improved:
  - The info tab in tracing views now displays the extent of the current dataset. [#3371](https://github.com/scalableminds/webknossos/pull/3371).
  - A User can now have multiple layouts for tracing views. [#3299](https://github.com/scalableminds/webknossos/pull/3299)
  - More layouting improvements: [#3256](https://github.com/scalableminds/webknossos/pull/3256) [#3256](https://github.com/scalableminds/webknossos/pull/3256) [#3272](https://github.com/scalableminds/webknossos/pull/3272)

### Added

- Added support for duplicate dataset names for different organizations. [#3137](https://github.com/scalableminds/webknossos/pull/3137)
- Extended the version restore view and added a view to restore older versions of a volume tracing. Access it through the dropdown next to the Save button. [#3349](https://github.com/scalableminds/webknossos/pull/3349)
- Added support to watch additional dataset directories, automatically creating symbolic links to the main directory. [#3330](https://github.com/scalableminds/webknossos/pull/3330)
- Added a button to the users list view that revokes admin rights from all selected users. [#3378](https://github.com/scalableminds/webknossos/pull/3378)
- Hybrid tracings are now enabled by default. They allow to combine the functionality of skeleton and volume annotations in one tracing. [#3399](https://github.com/scalableminds/webknossos/pull/3399)
- A User can now have multiple layouts for tracing views. [#3299](https://github.com/scalableminds/webknossos/pull/3299)
- Added support for datasets with sparse resolutions (e.g., [[1, 1, 1], [16, 16, 16]]). [#3406](https://github.com/scalableminds/webknossos/pull/3406)
- The info tab in tracing views now displays the extent of the current dataset. [#3371](https://github.com/scalableminds/webknossos/pull/3371).

### Changed

- The UI for editing experience domains of users was improved. [#3254](https://github.com/scalableminds/webknossos/pull/3254)
- The tracing layout was changed to be more compact. [#3256](https://github.com/scalableminds/webknossos/pull/3256)
- It is no longer possible to draw outside of a viewport with the brush tool in volume tracing. [#3283](https://github.com/scalableminds/webknossos/pull/3283)
- There is now a separate tracingstore module, the datastore is no longer responsible for saving tracings. [#3281](https://github.com/scalableminds/webknossos/pull/3281)
- The version history view shows versions grouped by day and time now. [#3365](https://github.com/scalableminds/webknossos/pull/3365)
- Users can now access the annotations of other users (of the same organization) given the link, even if they are non-public. [#3348](https://github.com/scalableminds/webknossos/pull/3348)

### Fixed

- Fixed a layouting issue which occurred on a fresh page load when the layout was scaled to be bigger than the available space. [#3256](https://github.com/scalableminds/webknossos/pull/3256)
- Fixed overlap in comment tab for long tree names or comments. [#3272](https://github.com/scalableminds/webknossos/pull/3272)
- Fixed that CTRL + Shift + F opens two search popovers in the tracing view. Instead, the shortcut will only open the tree search now. [#3407](https://github.com/scalableminds/webknossos/pull/3407)
- Fixed a bug which caused data to not be displayed correctly if adjacent data does not exist.[#3270](https://github.com/scalableminds/webknossos/pull/3270)
- Fixed a bug which caused data to not be displayed correctly if adjacent data does not exist. [#3270](https://github.com/scalableminds/webknossos/pull/3270)
- Fixed a bug which caused initial rendering to sometimes miss some buckets. [#3262](https://github.com/scalableminds/webknossos/pull/3262)
- Fixed a bug which caused the save-button to never show success for volume tracings. [#3267](https://github.com/scalableminds/webknossos/pull/3267)
- Fixed a rendering bug which caused data to turn black sometimes when moving around. [#3409](https://github.com/scalableminds/webknossos/pull/3409)

## [18.10.0](https://github.com/scalableminds/webknossos/releases/tag/18.10.0) - 2018-09-22

[Commits](https://github.com/scalableminds/webknossos/compare/18.09.0...18.10.0)

### Highlights

- WebKnossos is documented now! Check it out: https://docs.webknossos.org [#3011](https://github.com/scalableminds/webknossos/pull/3011)
- There are multiple improvements of the tracing view:
  - Added customizable layouting to the tracing view. [#3070](https://github.com/scalableminds/webknossos/pull/3070)
  - Improved general performance of the tracing view by leveraging web workers. [#3162](https://github.com/scalableminds/webknossos/pull/3162)
  - Added a view to restore any older version of a skeleton tracing. Access it through the dropdown next to the Save button. [#3194](https://github.com/scalableminds/webknossos/pull/3194)
  - And more usability improvements: [#3126](https://github.com/scalableminds/webknossos/pull/3126), [#3066](https://github.com/scalableminds/webknossos/pull/3066)
- Project administration got some UI improvements: [#3077](https://github.com/scalableminds/webknossos/pull/3077), [#3224](https://github.com/scalableminds/webknossos/pull/3224), [#3233](https://github.com/scalableminds/webknossos/pull/3233)
- Improved security by enabling http security headers. [#3084](https://github.com/scalableminds/webknossos/pull/3084)

### Added

- Added URLs to the tabs in the dashboard. [#3183](https://github.com/scalableminds/webknossos/pull/3183)
- Improved security by enabling http security headers. [#3084](https://github.com/scalableminds/webknossos/pull/3084)
- Added the possibility to write markdown in the annotation description. [#3081](https://github.com/scalableminds/webknossos/pull/3081)
- Added a view to restore any older version of a skeleton tracing. Access it through the dropdown next to the Save button. [#3194](https://github.com/scalableminds/webknossos/pull/3194)
  ![version-restore-highlight](https://user-images.githubusercontent.com/1702075/45428378-6842d380-b6a1-11e8-88c2-e4ffcd762cd5.png)
- Added customizable layouting to the tracing view. [#3070](https://github.com/scalableminds/webknossos/pull/3070)
- Added the brush size to the settings on the left in volume tracing. The size can now also be adjusted by using only the keyboard. [#3126](https://github.com/scalableminds/webknossos/pull/3126)
- Added a user documentation for webKnossos [#3011](https://github.com/scalableminds/webknossos/pull/3011)
- Tree groups can now be activated. This allows to rename a tree group analogous to renaming a tree. Also, toggling the visibility of a tree group can now be done by using the shortcuts "1" and "2". [#3066](https://github.com/scalableminds/webknossos/pull/3066)
- Added the possibility to upload multiple NML files during task creation, even if they are not in a zip archive
- Added the possibility to supply a dedicated "sorting date" for datasets to change the sorting order in the gallery view, by default the creation date is used [#3124](https://github.com/scalableminds/webknossos/pull/3124)
- Added bar-chart visualization to project progress report. [#3224](https://github.com/scalableminds/webknossos/pull/3224)
- Added a button to collapse all comments. [#3215](https://github.com/scalableminds/webknossos/pull/3215)
- The datasets in the dashboard are now sorted according to their user-specific usage. As a result, relevant datasets should appear at the top of the list. [#3206](https://github.com/scalableminds/webknossos/pull/3206)
- 3D Meshes can now be imported into the tracing view by uploading corresponding STL files. [#3242](https://github.com/scalableminds/webknossos/pull/3242)

### Changed

- The modal used to change the experience of users by admins got a rework. [#3077](https://github.com/scalableminds/webknossos/pull/3077)
- During task creation, specifying an experience domain is now possible by choosing from existing domains. [#3233](https://github.com/scalableminds/webknossos/pull/3233)
- Unified the search functionality within webKnossos to implement an AND logic everyhwere. [#3228](https://github.com/scalableminds/webknossos/pull/3228)
- Renamed "Soma Clicking" to "Single-Node-Tree Mode". [#3141](https://github.com/scalableminds/webknossos/pull/3141/files)
- The fallback segmentation layer attribute of volume tracings is now persisted to NML/ZIP files. Upon re-upload, only volume tracings with this attribute will show a fallback layer. Use `tools/volumeAddFallbackLayer.py` to add this attribute to existing volume tracings. [#3088](https://github.com/scalableminds/webknossos/pull/3088)
- When splitting a tree, the split part that contains the initial node will now keep the original tree name and id. [#3145](https://github.com/scalableminds/webknossos/pull/3145)
- Improve error messages for parsing faulty NMLs. [#3227](https://github.com/scalableminds/webknossos/pull/3227)
- Finished tasks will be displayed with less details and sorted by their finishing date in the dashboard. [#3202](https://github.com/scalableminds/webknossos/pull/3202)
- Improved layouting for narrow screens. [#3226](https://github.com/scalableminds/webknossos/pull/3226)
- The welcome header will now also show on the default page if there are no existing organisations. [#3133](https://github.com/scalableminds/webknossos/pull/3133)
- Simplified the sharing of tracings. Users can simply copy the active URL from the browser's URL bar to share a tracing (assuming the tracing is public). [#3176](https://github.com/scalableminds/webknossos/pull/3176)
- Improved general performance of the tracing view by leveraging web workers. [#3162](https://github.com/scalableminds/webknossos/pull/3162)
- Improved overall drag-and-drop behavior by preventing the browser from opening the dragged file when the actual drag target was missed. [#3222](https://github.com/scalableminds/webknossos/pull/3222)
- The checkboxes in the user list view will clear now after the experience domains of users have been changed. [#3178](https://github.com/scalableminds/webknossos/pull/3178)
- Resetting a user's task requires a confirmation now. [#3181](https://github.com/scalableminds/webknossos/pull/3181)

### Fixed

- Fixed a bug where large volume downloads contained invalid data.zip archives. [#3086](https://github.com/scalableminds/webknossos/pull/3086)
- Fixed the sorting of the dashboard task list and explorative annotation list. [#3153](https://github.com/scalableminds/webknossos/pull/3153)
- Fixed a missing notification when a task annotation was reset. [#3207](https://github.com/scalableminds/webknossos/pull/3207)
- Fixed a bug where non-privileged users were wrongly allowed to pause/unpause projects. [#3097](https://github.com/scalableminds/webknossos/pull/3097)
- Fixed a bug in copy-segmentation-slice feature. [#3245](https://github.com/scalableminds/webknossos/pull/3245)
- Fixed a regression bug which caused the initial data loading to fail sometimes. [#3149](https://github.com/scalableminds/webknossos/pull/3149)
- Fixed a bug which caused a blank screen sometimes when the user is not logged in. [#3167](https://github.com/scalableminds/webknossos/pull/3167)
- Fixed a bug where NML downloads of Task Annotations failed. [#3166](https://github.com/scalableminds/webknossos/pull/3166)
- Fixed a bug where viewing Compound Annotations (such as all tasks for a project in one view) failed. [#3174](https://github.com/scalableminds/webknossos/pull/3174)

### Removed

- Removed the automatic redirect to the onboarding page from the default page if there are no existing organisations. [#3133](https://github.com/scalableminds/webknossos/pull/3133)

## [18.09.0](https://github.com/scalableminds/webknossos/releases/tag/18.09.0) - 2018-08-20

[Commits](https://github.com/scalableminds/webknossos/compare/18.08.0...18.09.0)

### Highlights

- The dashboard gallery loads faster [#3036](https://github.com/scalableminds/webknossos/pull/3036) and tracings in the dashboard can show their descriptions [#3035](https://github.com/scalableminds/webknossos/pull/3035).
- Managing new users got easier through "new inactive users" notifications [#2994](https://github.com/scalableminds/webknossos/pull/2994), and also team managers can activate them now [#3050](https://github.com/scalableminds/webknossos/pull/3050).
- Improved the UI for sharing datasets and tracings [#3029](https://github.com/scalableminds/webknossos/pull/3029).
- The tracing view got a progress-indicator [#2935](https://github.com/scalableminds/webknossos/pull/2935) and scale-bars [#3049](https://github.com/scalableminds/webknossos/pull/3049).
- When merging datasets within a tracing via the merge-modal, the user can choose whether the merge should be executed directly in the currently opened tracing. Alternatively, a new annotation can be created which is accessible via the dashboard, as before [#2935](https://github.com/scalableminds/webknossos/pull/2935).

### Added

- Added two new properties to mapping json files. The `colors: [<hsvHueValue1>, <hsvHueValue2>, ...]` property can be used to specify up to 256 custom colors for the first 256 equivalence classes of the mapping. The `hideUnmappedIds: <true|false>` property indicates whether segments that were not mapped should be rendered transparently or not. [#2965](https://github.com/scalableminds/webknossos/pull/2965)
- Added a button for refreshing the dataset in the backend cache. [#2975](https://github.com/scalableminds/webknossos/pull/2975)
- Added the possibility to see the description of a tracing within the dashboard. [#3035](https://github.com/scalableminds/webknossos/pull/3035)
- Comments of tracing trees can now be cycled through by keeping n and p pressed. [#3041](https://github.com/scalableminds/webknossos/pull/3041)
- All dates in webknossos will be shown in the browser's timezone. On hover, a tooltip will show the date in UTC. [#2916](https://github.com/scalableminds/webknossos/pull/2916) ![image](https://user-images.githubusercontent.com/2486553/42888385-74c82bc0-8aa8-11e8-9c3e-7cfc90ce93bc.png)
- When merging datasets within a tracing via the merge-modal, the user can choose whether the merge should be executed directly in the currently opened tracing. Alternatively, a new annotation can be created which is accessible via the dashboard (as it has been before).
- Added shortcuts for moving along the current tracing direction in orthogonal mode. Pressing 'e' (and 'r' for the reverse direction) will move along the "current direction", which is defined by the vector between the last two created nodes.
- Added a banner to the user list to notify admins of new inactive users that need to be activated. [#2994](https://github.com/scalableminds/webknossos/pull/2994)
- When a lot of changes need to be persisted to the server (e.g., after importing a large NML), the save button will show a percentage-based progress indicator.
- Changing tabs in a tracing view will not disable the keyboard shortcuts anymore. [#3042](https://github.com/scalableminds/webknossos/pull/3042)
- Added the possibility for admins to see and transfer all active tasks of a project to a single user in the project tab[#2863](https://github.com/scalableminds/webknossos/pull/2863)
- Added the possibility to import multiple NML files into the active tracing. This can be done by dragging and dropping the files directly into the tracing view. [#2908](https://github.com/scalableminds/webknossos/pull/2908)
- Added placeholders and functionality hints to (nearly) empty lists and tables in the admin views. [#2969](https://github.com/scalableminds/webknossos/pull/2969)
- Added the possibility to copy volume tracings to own account
- During the import of multiple NML files, the user can select an option to automatically create a group per file so that the imported trees are organized in a hierarchy. [#2908](https://github.com/scalableminds/webknossos/pull/2908)
- Added the option to display scale bars in the viewports for orthogonal mode. [#3049](https://github.com/scalableminds/webknossos/pull/3049)
- Added functions to the front-end API to activate a tree and to change the color of a tree. [#2997](https://github.com/scalableminds/webknossos/pull/2997)
- When a new team or project is created, invalid names will be directly marked in red. [#3034](https://github.com/scalableminds/webknossos/pull/3034)
- Added an error message to the NML upload if the needed permissions are missing for the upload. [#3051](https://github.com/scalableminds/webknossos/pull/3051)
- Comments can now contain references to nodes (`#<nodeid>`) or positions (`#(<x,y,z>)`). Clicking on such a reference activates the respective node or position and centers it. [#2950](https://github.com/scalableminds/webknossos/pull/2950)
- Added a default text to the task view to indicate, that no users are assigned to a task. [#3030](https://github.com/scalableminds/webknossos/issues/3030)

### Changed

- Added a checkbox to disable the warning when deleting a tree. An accidentally deleted tree can easily be restored using the Undo functionality. [#2995](https://github.com/scalableminds/webknossos/pull/2995)
- Improved the UI for sharing datasets and tracings. [#3029](https://github.com/scalableminds/webknossos/pull/3029)
- Team managers are now allowed to activate users (previously admin-only) [#3050](https://github.com/scalableminds/webknossos/pull/3050)
- Improved the loading time of datasets in the dashboard. [#3036](https://github.com/scalableminds/webknossos/pull/3036)

### Fixed

- Fixed a bug where unloaded data was sometimes shown as black instead of gray. [#2963](https://github.com/scalableminds/webknossos/pull/2963)
- Fixed that URLs linking to a certain position in a dataset or tracing always led to the position of the active node. [#2960](https://github.com/scalableminds/webknossos/pull/2960)
- Fixed that setting a bounding box in view mode did not work. [#3015](https://github.com/scalableminds/webknossos/pull/3015)
- Fixed a bug where viewing Compound Annotations (such as viewing all instances of a task at once) failed with a permission issue. [#3023](https://github.com/scalableminds/webknossos/pull/3023)
- Fixed that the segmentation layer is loaded from the server even when the segmentation opacity is set to 0. [#3067](https://github.com/scalableminds/webknossos/pull/3067)
- Fixed a bug where the team name was not displayed in the task types view of admins. [#3053](https://github.com/scalableminds/webknossos/pull/3053)

## [18.08.0](https://github.com/scalableminds/webknossos/releases/tag/18.08.0) - 2018-07-23

[Commits](https://github.com/scalableminds/webknossos/compare/18.07.0...18.08.0)

### Highlights

- Performance improvements for the tracing views. #2709 #2724 #2821
- Added onboarding flow for initial setup of WebKnossos. #2859
- The dataset gallery got a redesign with mobile support. #2761
- Improved the import dialog for datasets. Important fields can now be edited via form inputs instead of having to change the JSON. The JSON is still changeable when enabling an "Advanced" mode. #2881
- Added possibility to share a special link to invite users to join your organization. Following that link, the sign-up form will automatically register the user for the correct organization. #2898

### Added

- Added release version to navbar [#2888](https://github.com/scalableminds/webknossos/pull/2888)
- Users can view datasets in a table from the dashboard. That view also allows to create explorational tracings (which had to be done via the gallery view for non-admins before). [#2866](https://github.com/scalableminds/webknossos/pull/2866)
- Added the task bounding box of a skeleton tracing to NML files. [#2827](https://github.com/scalableminds/webknossos/pull/2827) \
   Example: `<taskBoundingBox topLeftX="0" topLeftY="0" topLeftZ="0" width="512" height="512" depth="512" />`
- Added the possibility to kick a user out of the organization team. [#2801](https://github.com/scalableminds/webknossos/pull/2801)
- Added a mandatory waiting interval of 10 seconds when getting a task with a new task type. The modal containing the task description cannot be closed earlier. These ten seconds should be used to fully understand the new task type. [#2793](https://github.com/scalableminds/webknossos/pull/2793)
- Added possibility to share a special link to invite users to join your organization. Following that link, the sign-up form will automatically register the user for the correct organization. [#2898](https://github.com/scalableminds/webknossos/pull/2898)
- Added more debugging related information in case of unexpected errors. The additional information can be used when reporting the error. [#2766](https://github.com/scalableminds/webknossos/pull/2766)
- Added permission for team managers to create explorational tracings on datasets without allowed teams. [#2758](https://github.com/scalableminds/webknossos/pull/2758)
- Added higher-resolution images for dataset gallery thumbnails. [#2745](https://github.com/scalableminds/webknossos/pull/2745)
- Added permission for admins to get tasks from all projects in their organization. [#2728](https://github.com/scalableminds/webknossos/pull/2728)
- Added the shortcut to copy the currently hovered cell id (CTRL + I) to non-volume-tracings, too. [#2726](https://github.com/scalableminds/webknossos/pull/2726)
- Added permission for team managers to refresh datasets. [#2688](https://github.com/scalableminds/webknossos/pull/2688)
- Added backend-unit-test setup and a first test for NML validation. [#2829](https://github.com/scalableminds/webknossos/pull/2829)
- Added progress indicators to the save button for cases where the saving takes some time (e.g., when importing a large NML). [#2947](https://github.com/scalableminds/webknossos/pull/2947)
- Added the possibility to not sort comments by name. When clicking the sort button multiple times, sorting is switched to sort by IDs. [#2915](https://github.com/scalableminds/webknossos/pull/2915)
- Added displayName for organizations. [#2869](https://github.com/scalableminds/webknossos/pull/2869)
- Added onboarding flow for initial setup of WebKnossos. [#2859](https://github.com/scalableminds/webknossos/pull/2859)
- Added the possibility to show the task in a random order. [#2860](https://github.com/scalableminds/webknossos/pull/2860)

### Changed

- Improved the search functionality in the datasets view. The datasets will be sorted so that the best match is shown first. If a different sorting is desired, the sorting-arrows in the columns can still be used to change the sorting criteria. [#2834](https://github.com/scalableminds/webknossos/pull/2834)
- Improved performance in orthogonal mode. [#2821](https://github.com/scalableminds/webknossos/pull/2821)
- When deleting the last node of a tree, that tree will not be removed automatically anymore. Instead, the tree will just be empty. To remove that active tree, the "delete" shortcut can be used again. [#2806](https://github.com/scalableminds/webknossos/pull/2806)
- Renamed "Cancel" to "Reset and Cancel" for tasks. [#2910](https://github.com/scalableminds/webknossos/pull/2910)
- Changed the type of the initial node of new tasks to be a branchpoint (if not created via NML). [#2799](https://github.com/scalableminds/webknossos/pull/2799)
- The dataset gallery got a redesign with mobile support. [#2761](https://github.com/scalableminds/webknossos/pull/2761)
- Improved the performance of saving large changes to a tracing (e.g., when importing a large NML). [#2947](https://github.com/scalableminds/webknossos/pull/2947)
- Improved loading speed of buckets. [#2724](https://github.com/scalableminds/webknossos/pull/2724)
- Changed the task search, when filtered by user, to show all instead of just active tasks (except for canceled tasks). [#2774](https://github.com/scalableminds/webknossos/pull/2774)
- Improved the import dialog for datasets. Important fields can now be edited via form inputs instead of having to change the JSON. The JSON is still changeable when enabling an "Advanced" mode. [#2881](https://github.com/scalableminds/webknossos/pull/2881)
- Hid old paused projects in the project progress report even if they have open instances. [#2768](https://github.com/scalableminds/webknossos/pull/2768)
- Excluded canceled tasks and base tracings from the list at `api/projects/:name/usersWithOpenTasks`. [#2765](https://github.com/scalableminds/webknossos/pull/2765)
- Streamlined the order in which initial buckets are loaded when viewing a dataset. [#2749](https://github.com/scalableminds/webknossos/pull/2749)
- Reduced the number of scenarios in which segmentation-related warnings are shown (e.g, not for skeleton tracings when there are multiple resolutions for segmentations anyway). [#2715](https://github.com/scalableminds/webknossos/pull/2715)
- Email addresses for notifications about new users and about task overtime are no longer specified instance-wide but once per organization. [#2939](https://github.com/scalableminds/webknossos/pull/2939)
- Improved tracing view page load performance by decreasing WebGL shader compilation time. [#2709](https://github.com/scalableminds/webknossos/pull/2709)
- Improved error reporting for project progress page. [#2955](https://github.com/scalableminds/webknossos/pull/2955)
- Redesigned the user task list to make it easier to read the whole task description. [#2861](https://github.com/scalableminds/webknossos/pull/2861)

### Fixed

- Fixed a bug which caused segmentation data to be requested as four-bit when four-bit-mode was enabled. [#2828](https://github.com/scalableminds/webknossos/pull/2828)
- Fixed a bug where possible comments or branchpoints sometimes were not properly deleted when deleting a node. [2897](https://github.com/scalableminds/webknossos/pull/2897)
- Fixed a bug which caused projects to be unpaused when the project priority was changed. [#2795](https://github.com/scalableminds/webknossos/pull/2795)
- Fixed an unnecessary warning when deleting a tree in a task, that warned about deleting the initial node although the initial node was not contained in the deleted tree. [#2812](https://github.com/scalableminds/webknossos/pull/2812)
- Fixed a bug where the comment tab was scrolled into view horizontally if a node with a comment was activated. [#2805](https://github.com/scalableminds/webknossos/pull/2805)
- Fixed a bug in for Firefox users where a long tree list created an unnecessary scroll region. [#2787](https://github.com/scalableminds/webknossos/pull/2787)
- Fixed clicking on a task type within the task list page, so that the task type page will actually only show the linked task type. [#2769](https://github.com/scalableminds/webknossos/pull/2769)
- Fixed clicking on a project within the task list page, so that the project page will actually only show the linked project. [#2759](https://github.com/scalableminds/webknossos/pull/2759)
- Fixed a bug in the front-end API's `setMapping` call which caused ignored calls if the provided object was mutated. [#2921](https://github.com/scalableminds/webknossos/pull/2921)
- Fixed a bug where cell IDs in the segmentation tab were not shown for all zoomsteps. [#2726](https://github.com/scalableminds/webknossos/pull/2726)
- Fixed the naming of the initial tree in tasks. [#2689](https://github.com/scalableminds/webknossos/pull/2689)
- Fixed a regression affecting node selection, shortcuts and 3d viewport navigation. [#2673](https://github.com/scalableminds/webknossos/pull/2673)
- Fixed the dataset zip upload for datasets, which only have one data layer and no config file. [#2840](https://github.com/scalableminds/webknossos/pull/2840)
- Fixed a bug where task deletion broke the task listing for users who had active annotations for the task [#2884](https://github.com/scalableminds/webknossos/pull/2884)
- Fixed that decimal scales (e.g., 11.24, 11.24, 30) couldn't be defined for datasets in "simple" mode. [#2912](https://github.com/scalableminds/webknossos/pull/2912)

## [18.07.0](https://github.com/scalableminds/webknossos/releases/tag/18.07.0) - 2018-07-05

First release<|MERGE_RESOLUTION|>--- conflicted
+++ resolved
@@ -24,12 +24,9 @@
 - Deleting an empty tree group in the `Trees` tab no longer prompts for user confirmation. [#4506](https://github.com/scalableminds/webknossos/pull/4506)
 - Toggling the "Render missing data black" option now automatically reloads all layers making it unnecessary to reload the whole page. [#4516](https://github.com/scalableminds/webknossos/pull/4516)
 - The "mappings" attribute of segmentation layers in datasource jsons can now be omitted. [#4532](https://github.com/scalableminds/webknossos/pull/4532)
-<<<<<<< HEAD
 - Unconnected trees no longer cause an error during NML import in the tracing view. Instead, unconnected trees are split into their components. The split components are wrapped in a tree group with the original tree's name. [#4541](https://github.com/scalableminds/webknossos/pull/4541)
 - Made the NML importer in the tracing view less strict. Incorrect timestamps, missing tree names or missing node radii no longer cause an error. [#4541](https://github.com/scalableminds/webknossos/pull/4541)
-=======
 - Uploading a single nml, allows to wrap the tracing in a new tree group. [#4563](https://github.com/scalableminds/webknossos/pull/4563)
->>>>>>> be88e7d0
 
 ### Fixed
 - Users only get tasks of datasets that they can access. [#4488](https://github.com/scalableminds/webknossos/pull/4488)
