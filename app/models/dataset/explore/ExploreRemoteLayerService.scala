--- conflicted
+++ resolved
@@ -8,6 +8,7 @@
   ExploreLayerService,
   N5ArrayExplorer,
   N5MultiscalesExplorer,
+  NeuroglancerUriExplorer,
   NgffExplorer,
   PrecomputedExplorer,
   RemoteLayerExplorer,
@@ -101,161 +102,6 @@
       _ <- client.addDataSource(organization.name, datasetName, dataSource, folderId, userToken)
     } yield ()
 
-<<<<<<< HEAD
-  def makeLayerNamesUnique(layers: List[DataLayer]): List[DataLayer] = {
-    val namesSetMutable = scala.collection.mutable.Set[String]()
-    layers.map { layer: DataLayer =>
-      var nameCandidate = layer.name
-      var index = 1
-      while (namesSetMutable.contains(nameCandidate)) {
-        index += 1
-        nameCandidate = f"${layer.name}_$index"
-      }
-      namesSetMutable.add(nameCandidate)
-      if (nameCandidate == layer.name) {
-        layer
-      } else
-        layer match {
-          case l: ZarrDataLayer         => l.copy(name = nameCandidate)
-          case l: ZarrSegmentationLayer => l.copy(name = nameCandidate)
-          case l: N5DataLayer           => l.copy(name = nameCandidate)
-          case l: N5SegmentationLayer   => l.copy(name = nameCandidate)
-          case _                        => throw new Exception("Encountered unsupported layer format during explore remote")
-        }
-    }
-  }
-
-  private def addCoordinateTransformationsToLayers(layers: List[DataLayer],
-                                                   preferredVoxelSize: Option[Vec3Double],
-                                                   voxelSize: Vec3Double): List[DataLayer] =
-    layers.map(l => {
-      val coordinateTransformations = coordinateTransformationForVoxelSize(voxelSize, preferredVoxelSize)
-      l match {
-        case l: ZarrDataLayer                => l.copy(coordinateTransformations = coordinateTransformations)
-        case l: ZarrSegmentationLayer        => l.copy(coordinateTransformations = coordinateTransformations)
-        case l: N5DataLayer                  => l.copy(coordinateTransformations = coordinateTransformations)
-        case l: N5SegmentationLayer          => l.copy(coordinateTransformations = coordinateTransformations)
-        case l: PrecomputedDataLayer         => l.copy(coordinateTransformations = coordinateTransformations)
-        case l: PrecomputedSegmentationLayer => l.copy(coordinateTransformations = coordinateTransformations)
-        case l: Zarr3DataLayer               => l.copy(coordinateTransformations = coordinateTransformations)
-        case l: Zarr3SegmentationLayer       => l.copy(coordinateTransformations = coordinateTransformations)
-        case _                               => throw new Exception("Encountered unsupported layer format during explore remote")
-      }
-    })
-
-  private def isPowerOfTwo(x: Int): Boolean =
-    x != 0 && (x & (x - 1)) == 0
-
-  private def isPowerOfTwo(x: Double): Boolean = {
-    val epsilon = 0.0001
-    val l = math.log(x) / math.log(2)
-    math.abs(l - l.round.toDouble) < epsilon
-  }
-
-  private def magFromVoxelSize(minVoxelSize: Vec3Double, voxelSize: Vec3Double)(
-      implicit ec: ExecutionContext): Fox[Vec3Int] = {
-
-    val mag = (voxelSize / minVoxelSize).round.toVec3Int
-    for {
-      _ <- bool2Fox(isPowerOfTwo(mag.x) && isPowerOfTwo(mag.x) && isPowerOfTwo(mag.x)) ?~> s"invalid mag: $mag. Must all be powers of two"
-    } yield mag
-  }
-
-  private def checkForDuplicateMags(magGroup: List[Vec3Int])(implicit ec: ExecutionContext): Fox[Unit] =
-    for {
-      _ <- bool2Fox(magGroup.length == 1) ?~> s"detected mags are not unique, found $magGroup"
-    } yield ()
-
-  private def findBaseVoxelSize(minVoxelSize: Vec3Double, preferredVoxelSizeOpt: Option[Vec3Double]): Vec3Double =
-    preferredVoxelSizeOpt match {
-      case Some(preferredVoxelSize) =>
-        val baseMag = minVoxelSize / preferredVoxelSize
-        if (isPowerOfTwo(baseMag.x) && isPowerOfTwo(baseMag.y) && isPowerOfTwo(baseMag.z)) {
-          preferredVoxelSize
-        } else {
-          minVoxelSize
-        }
-      case None => minVoxelSize
-    }
-
-  private def coordinateTransformationForVoxelSize(
-      foundVoxelSize: Vec3Double,
-      preferredVoxelSize: Option[Vec3Double]): Option[List[CoordinateTransformation]] =
-    preferredVoxelSize match {
-      case None => None
-      case Some(voxelSize) =>
-        if (voxelSize == foundVoxelSize) { None } else {
-          val scale = foundVoxelSize / voxelSize
-          Some(
-            List(
-              CoordinateTransformation(CoordinateTransformationType.affine,
-                                       matrix = Some(
-                                         List(
-                                           List(scale.x, 0, 0, 0),
-                                           List(0, scale.y, 0, 0),
-                                           List(0, 0, scale.z, 0),
-                                           List(0, 0, 0, 1)
-                                         )))))
-        }
-    }
-
-  private def rescaleLayersByCommonVoxelSize(
-      layersWithVoxelSizes: List[(DataLayer, Vec3Double)],
-      preferredVoxelSize: Option[Vec3Double])(implicit ec: ExecutionContext): Fox[(List[DataLayer], Vec3Double)] = {
-    val allVoxelSizes = layersWithVoxelSizes
-      .flatMap(layerWithVoxelSize => {
-        val layer = layerWithVoxelSize._1
-        val voxelSize = layerWithVoxelSize._2
-
-        layer.resolutions.map(resolution => voxelSize * resolution.toVec3Double)
-      })
-      .toSet
-    val minVoxelSizeOpt = Try(allVoxelSizes.minBy(_.toTuple)).toOption
-
-    for {
-      minVoxelSize <- option2Fox(minVoxelSizeOpt)
-      baseVoxelSize = findBaseVoxelSize(minVoxelSize, preferredVoxelSize)
-      allMags <- Fox.combined(allVoxelSizes.map(magFromVoxelSize(baseVoxelSize, _)).toList) ?~> s"voxel sizes for layers are not uniform, got ${layersWithVoxelSizes
-        .map(_._2)}"
-      groupedMags = allMags.groupBy(_.maxDim)
-      _ <- Fox.combined(groupedMags.values.map(checkForDuplicateMags).toList)
-      rescaledLayers = layersWithVoxelSizes.map(layerWithVoxelSize => {
-        val layer = layerWithVoxelSize._1
-        val layerVoxelSize = layerWithVoxelSize._2
-        val magFactors = (layerVoxelSize / baseVoxelSize).toVec3Int
-        layer match {
-          case l: ZarrDataLayer =>
-            l.copy(mags = l.mags.map(mag => mag.copy(mag = mag.mag * magFactors)),
-                   boundingBox = l.boundingBox * magFactors)
-          case l: ZarrSegmentationLayer =>
-            l.copy(mags = l.mags.map(mag => mag.copy(mag = mag.mag * magFactors)),
-                   boundingBox = l.boundingBox * magFactors)
-          case l: N5DataLayer =>
-            l.copy(mags = l.mags.map(mag => mag.copy(mag = mag.mag * magFactors)),
-                   boundingBox = l.boundingBox * magFactors)
-          case l: N5SegmentationLayer =>
-            l.copy(mags = l.mags.map(mag => mag.copy(mag = mag.mag * magFactors)),
-                   boundingBox = l.boundingBox * magFactors)
-          case l: PrecomputedDataLayer =>
-            l.copy(mags = l.mags.map(mag => mag.copy(mag = mag.mag * magFactors)),
-                   boundingBox = l.boundingBox * magFactors)
-          case l: PrecomputedSegmentationLayer =>
-            l.copy(mags = l.mags.map(mag => mag.copy(mag = mag.mag * magFactors)),
-                   boundingBox = l.boundingBox * magFactors)
-          case l: Zarr3DataLayer =>
-            l.copy(mags = l.mags.map(mag => mag.copy(mag = mag.mag * magFactors)),
-                   boundingBox = l.boundingBox * magFactors)
-          case l: Zarr3SegmentationLayer =>
-            l.copy(mags = l.mags.map(mag => mag.copy(mag = mag.mag * magFactors)),
-                   boundingBox = l.boundingBox * magFactors)
-          case _ => throw new Exception("Encountered unsupported layer format during explore remote")
-        }
-      })
-    } yield (rescaledLayers, baseVoxelSize)
-  }
-
-=======
->>>>>>> 00901c0c
   private def exploreRemoteLayersForUri(
       layerUri: String,
       credentialIdentifier: Option[String],
@@ -286,7 +132,7 @@
           new N5MultiscalesExplorer,
           new PrecomputedExplorer,
           new Zarr3ArrayExplorer,
-          new NeuroglancerUriExplorer(dataVaultService, this, ec)
+          new NeuroglancerUriExplorer(dataVaultService, exploreLayerService, ec)
         )
       )
     } yield layersWithVoxelSizes
