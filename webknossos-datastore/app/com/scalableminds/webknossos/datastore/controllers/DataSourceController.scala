package com.scalableminds.webknossos.datastore.controllers

import com.google.inject.Inject
import com.scalableminds.util.geometry.Vec3Int
import com.scalableminds.util.objectid.ObjectId
import com.scalableminds.util.time.Instant
import com.scalableminds.util.tools.Fox
import com.scalableminds.webknossos.datastore.ListOfLong.ListOfLong
import com.scalableminds.webknossos.datastore.explore.{
  ExploreRemoteDatasetRequest,
  ExploreRemoteDatasetResponse,
  ExploreRemoteLayerService
}
import com.scalableminds.webknossos.datastore.helpers.{
  GetMultipleSegmentIndexParameters,
  GetSegmentIndexParameters,
  SegmentIndexData,
  SegmentStatisticsParameters
}
import com.scalableminds.webknossos.datastore.models.datasource.{DataLayer, DataSource, DataSourceId, GenericDataSource}
import com.scalableminds.webknossos.datastore.services._
import com.scalableminds.webknossos.datastore.services.mesh.{MeshFileService, MeshMappingHelper}
import com.scalableminds.webknossos.datastore.services.segmentindex.SegmentIndexFileService
import com.scalableminds.webknossos.datastore.services.uploading._
import com.scalableminds.webknossos.datastore.storage.DataVaultService
import com.scalableminds.util.tools.{Box, Empty, Failure, Full}
import com.scalableminds.webknossos.datastore.services.connectome.{
  ByAgglomerateIdsRequest,
  BySynapseIdsRequest,
  ConnectomeFileService,
  SynapticPartnerDirection
}
import com.scalableminds.webknossos.datastore.services.mapping.AgglomerateService
import play.api.data.Form
import play.api.data.Forms.{longNumber, nonEmptyText, number, tuple}
import play.api.libs.Files
import play.api.libs.json.Json
import play.api.mvc.{Action, AnyContent, MultipartFormData, PlayBodyParsers}

import java.io.File
import java.net.URI
import scala.collection.mutable.ListBuffer
import scala.concurrent.duration._
import scala.concurrent.{ExecutionContext, Future}

class DataSourceController @Inject()(
    dataSourceRepository: DataSourceRepository,
    dataSourceService: DataSourceService,
    datasetCache: DatasetCache,
    accessTokenService: DataStoreAccessTokenService,
    val binaryDataServiceHolder: BinaryDataServiceHolder,
    connectomeFileService: ConnectomeFileService,
    segmentIndexFileService: SegmentIndexFileService,
    agglomerateService: AgglomerateService,
    storageUsageService: DSUsedStorageService,
    datasetErrorLoggingService: DSDatasetErrorLoggingService,
    exploreRemoteLayerService: ExploreRemoteLayerService,
    uploadService: UploadService,
    composeService: ComposeService,
    meshFileService: MeshFileService,
    val dsRemoteWebknossosClient: DSRemoteWebknossosClient,
    val dsRemoteTracingstoreClient: DSRemoteTracingstoreClient,
)(implicit bodyParsers: PlayBodyParsers, ec: ExecutionContext)
    extends Controller
    with MeshMappingHelper {

  override def allowRemoteOrigin: Boolean = true

  def readInboxDataSource(datasetId: ObjectId): Action[AnyContent] = Action.async { implicit request =>
    accessTokenService.validateAccessFromTokenContext(UserAccessRequest.readDataset(datasetId)) {
      for {
        dataSource <- datasetCache.getById(datasetId) ~> NOT_FOUND
      } yield Ok(Json.toJson(dataSource))
    }
  }

  def triggerInboxCheckBlocking(): Action[AnyContent] = Action.async { implicit request =>
    accessTokenService.validateAccessFromTokenContext(UserAccessRequest.administrateDataSources) {
      for {
        _ <- dataSourceService.checkInbox(verbose = true)
      } yield Ok
    }
  }

  def reserveUpload(): Action[ReserveUploadInformation] =
    Action.async(validateJson[ReserveUploadInformation]) { implicit request =>
      accessTokenService.validateAccessFromTokenContext(
        UserAccessRequest.administrateDataSources(request.body.organization)) {
        for {
          isKnownUpload <- uploadService.isKnownUpload(request.body.uploadId)
          _ <- if (!isKnownUpload) {
            (dsRemoteWebknossosClient.reserveDataSourceUpload(request.body) ?~> "dataset.upload.validation.failed")
              .flatMap(reserveUploadAdditionalInfo =>
                uploadService.reserveUpload(request.body, reserveUploadAdditionalInfo))
          } else Fox.successful(())
        } yield Ok
      }
    }

  def getUnfinishedUploads(organizationName: String): Action[AnyContent] =
    Action.async { implicit request =>
      accessTokenService.validateAccessFromTokenContext(UserAccessRequest.administrateDataSources(organizationName)) {
        for {
          unfinishedUploads <- dsRemoteWebknossosClient.getUnfinishedUploadsForUser(organizationName)
          unfinishedUploadsWithUploadIds <- Fox.fromFuture(
            uploadService.addUploadIdsToUnfinishedUploads(unfinishedUploads))
          unfinishedUploadsWithUploadIdsWithoutDataSourceId = unfinishedUploadsWithUploadIds.map(_.withoutDataSourceId)
        } yield Ok(Json.toJson(unfinishedUploadsWithUploadIdsWithoutDataSourceId))
      }
    }

  // To be called by people with disk access but not DatasetManager role. This way, they can upload a dataset manually on disk,
  // and it can be put in a webknossos folder where they have access
  def reserveManualUpload(): Action[ReserveManualUploadInformation] =
    Action.async(validateJson[ReserveManualUploadInformation]) { implicit request =>
      accessTokenService.validateAccessFromTokenContext(
        UserAccessRequest.administrateDataSources(request.body.organization)) {
        for {
          reservedDatasetInfo <- dsRemoteWebknossosClient.reserveDataSourceUpload(
            ReserveUploadInformation(
              "aManualUpload",
              request.body.datasetName,
              request.body.organization,
              0,
              Some(List.empty),
              None,
              None,
              request.body.initialTeamIds,
              request.body.folderId,
              Some(request.body.requireUniqueName)
            )
          ) ?~> "dataset.upload.validation.failed"
        } yield
          Ok(
            Json.obj("newDatasetId" -> reservedDatasetInfo.newDatasetId,
                     "directoryName" -> reservedDatasetInfo.directoryName))
      }
    }

  /* Upload a byte chunk for a new dataset
  Expects:
    - As file attachment: A raw byte chunk of the dataset
    - As form parameter:
    - name (string): dataset name
    - owningOrganization (string): owning organization name
    - resumableChunkNumber (int): chunk index
    - resumableChunkSize (int): chunk size in bytes
    - resumableTotalChunks (string): total chunk count of the upload
    - totalFileCount (string): total file count of the upload
    - resumableIdentifier (string): identifier of the resumable upload and file ("{uploadId}/{filepath}")
    - As GET parameter:
    - token (string): datastore token identifying the uploading user
   */
  def uploadChunk(): Action[MultipartFormData[Files.TemporaryFile]] =
    Action.async(parse.multipartFormData) { implicit request =>
      val uploadForm = Form(
        tuple(
          "resumableChunkNumber" -> number,
          "resumableChunkSize" -> number,
          "resumableCurrentChunkSize" -> number,
          "resumableTotalChunks" -> longNumber,
          "resumableIdentifier" -> nonEmptyText
        )).fill((-1, -1, -1, -1, ""))

      uploadForm
        .bindFromRequest(request.body.dataParts)
        .fold(
          hasErrors = formWithErrors => Fox.successful(JsonBadRequest(formWithErrors.errors.head.message)),
          success = {
            case (chunkNumber, chunkSize, currentChunkSize, totalChunkCount, uploadFileId) =>
              for {
                dataSourceId <- uploadService.getDataSourceIdByUploadId(
                  uploadService.extractDatasetUploadId(uploadFileId)) ?~> "dataset.upload.validation.failed"
                result <- accessTokenService.validateAccessFromTokenContext(
                  UserAccessRequest.writeDataSource(dataSourceId)) {
                  for {
                    isKnownUpload <- uploadService.isKnownUploadByFileId(uploadFileId)
                    _ <- Fox.fromBool(isKnownUpload) ?~> "dataset.upload.validation.failed"
                    chunkFile <- request.body.file("file").toFox ?~> "zip.file.notFound"
                    _ <- uploadService.handleUploadChunk(uploadFileId,
                                                         chunkSize,
                                                         currentChunkSize,
                                                         totalChunkCount,
                                                         chunkNumber,
                                                         new File(chunkFile.ref.path.toString))
                  } yield Ok
                }
              } yield result
          }
        )
    }

  def testChunk(resumableChunkNumber: Int, resumableIdentifier: String): Action[AnyContent] =
    Action.async { implicit request =>
      for {
        dataSourceId <- uploadService.getDataSourceIdByUploadId(
          uploadService.extractDatasetUploadId(resumableIdentifier)) ?~> "dataset.upload.validation.failed"
        result <- accessTokenService.validateAccessFromTokenContext(UserAccessRequest.writeDataSource(dataSourceId)) {
          for {
            isKnownUpload <- uploadService.isKnownUploadByFileId(resumableIdentifier)
            _ <- Fox.fromBool(isKnownUpload) ?~> "dataset.upload.validation.failed"
            isPresent <- uploadService.isChunkPresent(resumableIdentifier, resumableChunkNumber)
          } yield if (isPresent) Ok else NoContent
        }
      } yield result
    }

  def finishUpload(): Action[UploadInformation] = Action.async(validateJson[UploadInformation]) { implicit request =>
    log() {
      for {
        dataSourceId <- uploadService
          .getDataSourceIdByUploadId(request.body.uploadId) ?~> "dataset.upload.validation.failed"
        response <- accessTokenService.validateAccessFromTokenContext(UserAccessRequest.writeDataSource(dataSourceId)) {
          for {
            (dataSourceId, datasetSizeBytes) <- uploadService
              .finishUpload(request.body) ?~> "dataset.upload.finishFailed"
            uploadedDatasetIdJson <- dsRemoteWebknossosClient.reportUpload(
              dataSourceId,
              datasetSizeBytes,
              request.body.needsConversion.getOrElse(false),
              viaAddRoute = false
            ) ?~> "reportUpload.failed"
          } yield Ok(Json.obj("newDatasetId" -> uploadedDatasetIdJson))
        }
      } yield response
    }
  }

  def cancelUpload(): Action[CancelUploadInformation] =
    Action.async(validateJson[CancelUploadInformation]) { implicit request =>
      val dataSourceIdFox = uploadService.isKnownUpload(request.body.uploadId).flatMap {
        case false => Fox.failure("dataset.upload.validation.failed")
        case true  => uploadService.getDataSourceIdByUploadId(request.body.uploadId)
      }
      dataSourceIdFox.flatMap { dataSourceId =>
        accessTokenService.validateAccessFromTokenContext(UserAccessRequest.deleteDataSource(dataSourceId)) {
          for {
            _ <- dsRemoteWebknossosClient.deleteDataSource(dataSourceId) ?~> "dataset.delete.webknossos.failed"
            _ <- uploadService.cancelUpload(request.body) ?~> "Could not cancel the upload."
          } yield Ok
        }
      }
    }

  def listMappings(
      datasetId: ObjectId,
      dataLayerName: String
  ): Action[AnyContent] = Action.async { implicit request =>
    accessTokenService.validateAccessFromTokenContextForSyncBlock(UserAccessRequest.readDataset(datasetId)) {
      addNoCacheHeaderFallback( // TODO
        Ok(Json.toJson(dataSourceService.exploreMappings(???, ???, dataLayerName))))
    }
  }

  def listAgglomerates(
      datasetId: ObjectId,
      dataLayerName: String
  ): Action[AnyContent] = Action.async { implicit request =>
    accessTokenService.validateAccessFromTokenContext(UserAccessRequest.readDataset(datasetId)) {
      for {
        (dataSource, dataLayer) <- datasetCache.getWithLayer(datasetId, dataLayerName) ~> NOT_FOUND
        agglomerateList = agglomerateService.listAgglomeratesFiles(dataSource.id, dataLayer)
      } yield Ok(Json.toJson(agglomerateList))
    }
  }

  def generateAgglomerateSkeleton(
      datasetId: ObjectId,
      dataLayerName: String,
      mappingName: String,
      agglomerateId: Long
  ): Action[AnyContent] = Action.async { implicit request =>
    accessTokenService.validateAccessFromTokenContext(UserAccessRequest.readDataset(datasetId)) {
      for {
        (dataSource, dataLayer) <- datasetCache.getWithLayer(datasetId, dataLayerName) ~> NOT_FOUND
        agglomerateFileKey <- agglomerateService.lookUpAgglomerateFileKey(dataSource.id, dataLayer, mappingName)
        skeleton <- agglomerateService
          .generateSkeleton(agglomerateFileKey, agglomerateId) ?~> "agglomerateSkeleton.failed"
      } yield Ok(skeleton.toByteArray).as(protobufMimeType)
    }
  }

  def agglomerateGraph(
      datasetId: ObjectId,
      dataLayerName: String,
      mappingName: String,
      agglomerateId: Long
  ): Action[AnyContent] = Action.async { implicit request =>
    accessTokenService.validateAccessFromTokenContext(UserAccessRequest.readDataset(datasetId)) {
      for {
        (dataSource, dataLayer) <- datasetCache.getWithLayer(datasetId, dataLayerName) ~> NOT_FOUND
        agglomerateFileKey <- agglomerateService.lookUpAgglomerateFileKey(dataSource.id, dataLayer, mappingName)
        agglomerateGraph <- agglomerateService
          .generateAgglomerateGraph(agglomerateFileKey, agglomerateId) ?~> "agglomerateGraph.failed"
      } yield Ok(agglomerateGraph.toByteArray).as(protobufMimeType)
    }
  }

  def positionForSegmentViaAgglomerateFile(
      datasetId: ObjectId,
      dataLayerName: String,
      mappingName: String,
      segmentId: Long
  ): Action[AnyContent] = Action.async { implicit request =>
    accessTokenService.validateAccessFromTokenContext(UserAccessRequest.readDataset(datasetId)) {
      for {
        (dataSource, dataLayer) <- datasetCache.getWithLayer(datasetId, dataLayerName) ~> NOT_FOUND
        agglomerateFileKey <- agglomerateService.lookUpAgglomerateFileKey(dataSource.id, dataLayer, mappingName)
        position <- agglomerateService
          .positionForSegmentId(agglomerateFileKey, segmentId) ?~> "getSegmentPositionFromAgglomerateFile.failed"
      } yield Ok(Json.toJson(position))
    }
  }

  def largestAgglomerateId(
      datasetId: ObjectId,
      dataLayerName: String,
      mappingName: String
  ): Action[AnyContent] = Action.async { implicit request =>
    accessTokenService.validateAccessFromTokenContext(UserAccessRequest.readDataset(datasetId)) {
      for {
        (dataSource, dataLayer) <- datasetCache.getWithLayer(datasetId, dataLayerName) ~> NOT_FOUND
        agglomerateFileKey <- agglomerateService.lookUpAgglomerateFileKey(dataSource.id, dataLayer, mappingName)
        largestAgglomerateId: Long <- agglomerateService.largestAgglomerateId(agglomerateFileKey)
      } yield Ok(Json.toJson(largestAgglomerateId))
    }
  }

  def agglomerateIdsForSegmentIds(
      datasetId: ObjectId,
      dataLayerName: String,
      mappingName: String
  ): Action[ListOfLong] = Action.async(validateProto[ListOfLong]) { implicit request =>
    accessTokenService.validateAccessFromTokenContext(UserAccessRequest.readDataset(datasetId)) {
      for {
        (dataSource, dataLayer) <- datasetCache.getWithLayer(datasetId, dataLayerName) ~> NOT_FOUND
        agglomerateFileKey <- agglomerateService.lookUpAgglomerateFileKey(dataSource.id, dataLayer, mappingName)
        agglomerateIds: Seq[Long] <- agglomerateService.agglomerateIdsForSegmentIds(
          agglomerateFileKey,
          request.body.items
        )
      } yield Ok(ListOfLong(agglomerateIds).toByteArray)
    }
  }

  def update(datasetId: ObjectId): Action[DataSource] =
    Action.async(validateJson[DataSource]) { implicit request =>
      accessTokenService.validateAccessFromTokenContext(UserAccessRequest.writeDataset(datasetId)) {
        for {
          dataSource <- datasetCache.getById(datasetId) ~> NOT_FOUND
          // TODO: This route does not make sense right now.
          _ <- dataSourceService.updateDataSource(request.body.copy(id = dataSource.id), expectExisting = true)
        } yield Ok
      }
    }

  // Called by the frontend after the user has set datasetName / FolderId of an explored dataSource
  // Add this data source to the WK database
  def add(organizationId: String, datasetName: String, folderId: Option[String]): Action[DataSource] =
    Action.async(validateJson[DataSource]) { implicit request =>
      accessTokenService.validateAccessFromTokenContext(UserAccessRequest.administrateDataSources) {
        for {
          _ <- Fox.successful(())
          dataSourceId = DataSourceId(datasetName, organizationId)
          dataSource = request.body.copy(id = dataSourceId)
          datasetId <- dsRemoteWebknossosClient.registerDataSource(dataSource, dataSourceId, folderId) ?~> "dataset.add.failed"
        } yield Ok(Json.obj("newDatasetId" -> datasetId))
      }
    }

  def createOrganizationDirectory(organizationId: String): Action[AnyContent] = Action.async { implicit request =>
    accessTokenService.validateAccessFromTokenContextForSyncBlock(
      UserAccessRequest.administrateDataSources(organizationId)) {
      val newOrganizationDirectory = new File(f"${dataSourceService.dataBaseDir}/$organizationId")
      newOrganizationDirectory.mkdirs()
      if (newOrganizationDirectory.isDirectory)
        Ok
      else
        BadRequest
    }
  }

  def measureUsedStorage(organizationId: String, datasetDirectoryName: Option[String] = None): Action[AnyContent] =
    Action.async { implicit request =>
      log() {
        accessTokenService.validateAccessFromTokenContext(UserAccessRequest.administrateDataSources(organizationId)) {
          for {
            before <- Instant.nowFox
            usedStorageInBytes: List[DirectoryStorageReport] <- storageUsageService.measureStorage(organizationId,
                                                                                                   datasetDirectoryName)
            _ = if (Instant.since(before) > (10 seconds)) {
              val datasetLabel = datasetDirectoryName.map(n => s" dataset $n of").getOrElse("")
              Instant.logSince(before, s"Measuring storage for$datasetLabel orga $organizationId", logger)
            }
          } yield Ok(Json.toJson(usedStorageInBytes))
        }
      }
    }

  private def clearCachesOfDataSource(datasetId: ObjectId, dataSource: DataSource, layerName: Option[String]): Unit = {
    val dataSourceId = dataSource.id
    val organizationId = dataSourceId.organizationId
    val datasetDirectoryName = dataSourceId.directoryName
    val (closedAgglomerateFileHandleCount, clearedBucketProviderCount, removedChunksCount) =
      binaryDataServiceHolder.binaryDataService.clearCache(organizationId, datasetDirectoryName, layerName)
    val closedMeshFileHandleCount =
      meshFileService.clearCache(dataSourceId, layerName)
    val closedSegmentIndexFileHandleCount =
      segmentIndexFileService.clearCache(dataSourceId, layerName)
<<<<<<< HEAD
=======
    val closedConnectomeFileHandleCount =
      connectomeFileService.clearCache(dataSourceId, layerName)
    val reloadedDataSource: InboxDataSource = dataSourceService.dataSourceFromDir(
      dataSourceService.dataBaseDir.resolve(organizationId).resolve(datasetDirectoryName),
      organizationId)
>>>>>>> c6bed410
    datasetErrorLoggingService.clearForDataset(organizationId, datasetDirectoryName)
    val clearedVaultCacheEntriesOpt = dataSourceService.invalidateVaultCache(dataSource, layerName)
    clearedVaultCacheEntriesOpt.foreach { clearedVaultCacheEntries =>
      logger.info(
        s"Cleared caches for ${layerName.map(l => s"layer '$l' of ").getOrElse("")}dataset $organizationId/$datasetDirectoryName: closed $closedAgglomerateFileHandleCount agglomerate file handles, $closedMeshFileHandleCount mesh file handles, $closedSegmentIndexFileHandleCount segment index file handles, $closedConnectomeFileHandleCount connectome file handles, removed $clearedBucketProviderCount bucketProviders, $clearedVaultCacheEntries vault cache entries and $removedChunksCount image chunk cache entries.")
    }
  }

  def reload(organizationId: String, datasetId: ObjectId, layerName: Option[String] = None): Action[AnyContent] =
    Action.async { implicit request =>
      accessTokenService.validateAccessFromTokenContext(UserAccessRequest.administrateDataSources(organizationId)) {
        for {
          dataSource <- datasetCache.getById(datasetId) ~> NOT_FOUND
          _ = clearCachesOfDataSource(datasetId, dataSource, layerName)
          _ = datasetCache.invalidateCache(datasetId)
          reloadedDataSource <- datasetCache.getById(datasetId)
        } yield Ok(Json.toJson(reloadedDataSource))
      }
    }

  def deleteOnDisk(organizationId: String, datasetDirectoryName: String): Action[AnyContent] =
    Action.async { implicit request =>
      val dataSourceId = DataSourceId(datasetDirectoryName, organizationId)
      accessTokenService.validateAccessFromTokenContext(UserAccessRequest.deleteDataSource(dataSourceId)) {
        for {
          _ <- Fox.fromBool(dataSourceService.existsOnDisk(organizationId, datasetDirectoryName)) ?~> "The dataset does not exist on disk"
          _ <- dataSourceService.deleteOnDisk(
            organizationId,
            datasetDirectoryName,
            reason = Some("the user wants to delete the dataset")) ?~> "dataset.delete.failed"
          _ <- dataSourceRepository.removeDataSource(dataSourceId) // also frees the name in the wk-side database
        } yield Ok
      }
    }

  def compose(): Action[ComposeRequest] =
    Action.async(validateJson[ComposeRequest]) { implicit request =>
      accessTokenService.validateAccessFromTokenContext(
        UserAccessRequest.administrateDataSources(request.body.organizationId)) {
        for {
          _ <- Fox.serialCombined(request.body.layers.map(_.dataSourceId).toList)(id =>
            accessTokenService.assertUserAccess(UserAccessRequest.readDataSources(id)))
          (dataSource, newDatasetId) <- composeService.composeDataset(request.body)
          _ <- dataSourceRepository.updateDataSource(dataSource)
        } yield Ok(Json.obj("newDatasetId" -> newDatasetId))
      }
    }

  def listConnectomeFiles(organizationId: String,
                          datasetDirectoryName: String,
                          dataLayerName: String): Action[AnyContent] =
    Action.async { implicit request =>
      accessTokenService.validateAccessFromTokenContext(
        UserAccessRequest.readDataSources(DataSourceId(datasetDirectoryName, organizationId))) {
        for {
          (dataSource, dataLayer) <- dataSourceRepository.getDataSourceAndDataLayer(organizationId,
                                                                                    datasetDirectoryName,
                                                                                    dataLayerName)
          connectomeFileInfos <- connectomeFileService.listConnectomeFiles(dataSource.id, dataLayer)
        } yield Ok(Json.toJson(connectomeFileInfos))
      }
    }

  def getSynapsesForAgglomerates(organizationId: String,
                                 datasetDirectoryName: String,
                                 dataLayerName: String): Action[ByAgglomerateIdsRequest] =
    Action.async(validateJson[ByAgglomerateIdsRequest]) { implicit request =>
      accessTokenService.validateAccessFromTokenContext(
        UserAccessRequest.readDataSources(DataSourceId(datasetDirectoryName, organizationId))) {
        for {
          (dataSource, dataLayer) <- dataSourceRepository.getDataSourceAndDataLayer(organizationId,
                                                                                    datasetDirectoryName,
                                                                                    dataLayerName)
          meshFileKey <- connectomeFileService.lookUpConnectomeFileKey(dataSource.id,
                                                                       dataLayer,
                                                                       request.body.connectomeFile)
          synapses <- connectomeFileService.synapsesForAgglomerates(meshFileKey, request.body.agglomerateIds)
        } yield Ok(Json.toJson(synapses))
      }
    }

  def getSynapticPartnerForSynapses(organizationId: String,
                                    datasetDirectoryName: String,
                                    dataLayerName: String,
                                    direction: String): Action[BySynapseIdsRequest] =
    Action.async(validateJson[BySynapseIdsRequest]) { implicit request =>
      accessTokenService.validateAccessFromTokenContext(
        UserAccessRequest.readDataSources(DataSourceId(datasetDirectoryName, organizationId))) {
        for {
          directionValidated <- SynapticPartnerDirection
            .fromString(direction)
            .toFox ?~> "could not parse synaptic partner direction"
          (dataSource, dataLayer) <- dataSourceRepository.getDataSourceAndDataLayer(organizationId,
                                                                                    datasetDirectoryName,
                                                                                    dataLayerName)
          meshFileKey <- connectomeFileService.lookUpConnectomeFileKey(dataSource.id,
                                                                       dataLayer,
                                                                       request.body.connectomeFile)
          agglomerateIds <- connectomeFileService.synapticPartnerForSynapses(meshFileKey,
                                                                             request.body.synapseIds,
                                                                             directionValidated)
        } yield Ok(Json.toJson(agglomerateIds))
      }
    }

  def getSynapsePositions(organizationId: String,
                          datasetDirectoryName: String,
                          dataLayerName: String): Action[BySynapseIdsRequest] =
    Action.async(validateJson[BySynapseIdsRequest]) { implicit request =>
      accessTokenService.validateAccessFromTokenContext(
        UserAccessRequest.readDataSources(DataSourceId(datasetDirectoryName, organizationId))) {
        for {
          (dataSource, dataLayer) <- dataSourceRepository.getDataSourceAndDataLayer(organizationId,
                                                                                    datasetDirectoryName,
                                                                                    dataLayerName)
          meshFileKey <- connectomeFileService.lookUpConnectomeFileKey(dataSource.id,
                                                                       dataLayer,
                                                                       request.body.connectomeFile)
          synapsePositions <- connectomeFileService.positionsForSynapses(meshFileKey, request.body.synapseIds)
        } yield Ok(Json.toJson(synapsePositions))
      }
    }

  def getSynapseTypes(organizationId: String,
                      datasetDirectoryName: String,
                      dataLayerName: String): Action[BySynapseIdsRequest] =
    Action.async(validateJson[BySynapseIdsRequest]) { implicit request =>
      accessTokenService.validateAccessFromTokenContext(
        UserAccessRequest.readDataSources(DataSourceId(datasetDirectoryName, organizationId))) {
        for {
          (dataSource, dataLayer) <- dataSourceRepository.getDataSourceAndDataLayer(organizationId,
                                                                                    datasetDirectoryName,
                                                                                    dataLayerName)
          meshFileKey <- connectomeFileService.lookUpConnectomeFileKey(dataSource.id,
                                                                       dataLayer,
                                                                       request.body.connectomeFile)
          synapseTypes <- connectomeFileService.typesForSynapses(meshFileKey, request.body.synapseIds)
        } yield Ok(Json.toJson(synapseTypes))
      }
    }

  def checkSegmentIndexFile(datasetId: ObjectId, dataLayerName: String): Action[AnyContent] =
    Action.async { implicit request =>
      accessTokenService.validateAccessFromTokenContext(UserAccessRequest.readDataset(datasetId)) {
        for {
          (dataSource, dataLayer) <- datasetCache.getWithLayer(datasetId, dataLayerName) ~> NOT_FOUND
          segmentIndexFileKeyBox <- segmentIndexFileService.lookUpSegmentIndexFileKey(dataSource.id, dataLayer).shiftBox
        } yield Ok(Json.toJson(segmentIndexFileKeyBox.isDefined))
      }
    }

  /**
    * Query the segment index file for a single segment
    *
    * @return List of bucketPositions as positions (not indices) of 32³ buckets in mag
    */
  def getSegmentIndex(datasetId: ObjectId,
                      dataLayerName: String,
                      segmentId: String): Action[GetSegmentIndexParameters] =
    Action.async(validateJson[GetSegmentIndexParameters]) { implicit request =>
      accessTokenService.validateAccessFromTokenContext(UserAccessRequest.readDataset(datasetId)) {
        for {
          (dataSource, dataLayer) <- datasetCache.getWithLayer(datasetId, dataLayerName) ~> NOT_FOUND
          segmentIndexFileKey <- segmentIndexFileService.lookUpSegmentIndexFileKey(dataSource.id, dataLayer)
          segmentIds <- segmentIdsForAgglomerateIdIfNeeded(
            dataSource.id,
            dataLayer,
            request.body.mappingName,
            request.body.editableMappingTracingId,
            segmentId.toLong,
            mappingNameForMeshFile = None,
            omitMissing = false
          )
          topLeftsNested: Seq[Array[Vec3Int]] <- Fox.serialCombined(segmentIds)(sId =>
            segmentIndexFileService.readSegmentIndex(segmentIndexFileKey, sId))
          topLefts: Array[Vec3Int] = topLeftsNested.toArray.flatten
          bucketPositions = segmentIndexFileService.topLeftsToDistinctTargetMagBucketPositions(topLefts,
                                                                                               request.body.mag)
          bucketPositionsForCubeSize = bucketPositions
            .map(_.scale(DataLayer.bucketLength)) // bucket positions raw are indices of 32³ buckets
            .map(_ / request.body.cubeSize)
            .distinct // divide by requested cube size to map them to larger buckets, select unique
            .map(_ * request.body.cubeSize) // return positions, not indices
        } yield Ok(Json.toJson(bucketPositionsForCubeSize))
      }
    }

  /**
    * Query the segment index file for multiple segments
    *
    * @return List of bucketPositions as indices of 32³ buckets (in target mag)
    */
  def querySegmentIndex(datasetId: ObjectId, dataLayerName: String): Action[GetMultipleSegmentIndexParameters] =
    Action.async(validateJson[GetMultipleSegmentIndexParameters]) { implicit request =>
      accessTokenService.validateAccessFromTokenContext(UserAccessRequest.readDataset(datasetId)) {
        for {
          (dataSource, dataLayer) <- datasetCache.getWithLayer(datasetId, dataLayerName) ~> NOT_FOUND
          segmentIndexFileKey <- segmentIndexFileService.lookUpSegmentIndexFileKey(dataSource.id, dataLayer)
          segmentIdsAndBucketPositions <- Fox.serialCombined(request.body.segmentIds) { segmentOrAgglomerateId =>
            for {
              segmentIds <- segmentIdsForAgglomerateIdIfNeeded(
                dataSource.id,
                dataLayer,
                request.body.mappingName,
                request.body.editableMappingTracingId,
                segmentOrAgglomerateId,
                mappingNameForMeshFile = None,
                omitMissing = true // assume agglomerate ids not present in the mapping belong to user-brushed segments
              )
              topLeftsNested: Seq[Array[Vec3Int]] <- Fox.serialCombined(segmentIds)(sId =>
                segmentIndexFileService.readSegmentIndex(segmentIndexFileKey, sId))
              topLefts: Array[Vec3Int] = topLeftsNested.toArray.flatten
              bucketPositions = segmentIndexFileService.topLeftsToDistinctTargetMagBucketPositions(topLefts,
                                                                                                   request.body.mag)
            } yield SegmentIndexData(segmentOrAgglomerateId, bucketPositions.toSeq)
          }
        } yield Ok(Json.toJson(segmentIdsAndBucketPositions))
      }
    }

  def getSegmentVolume(datasetId: ObjectId, dataLayerName: String): Action[SegmentStatisticsParameters] =
    Action.async(validateJson[SegmentStatisticsParameters]) { implicit request =>
      accessTokenService.validateAccessFromTokenContext(UserAccessRequest.readDataset(datasetId)) {
        for {
          (dataSource, dataLayer) <- datasetCache.getWithLayer(datasetId, dataLayerName) ~> NOT_FOUND
          segmentIndexFileKey <- segmentIndexFileService.lookUpSegmentIndexFileKey(dataSource.id, dataLayer)
          agglomerateFileKeyOpt <- Fox.runOptional(request.body.mappingName)(
            agglomerateService.lookUpAgglomerateFileKey(dataSource.id, dataLayer, _))
          volumes <- Fox.serialCombined(request.body.segmentIds) { segmentId =>
            segmentIndexFileService.getSegmentVolume(
              dataSource.id,
              dataLayer,
              segmentIndexFileKey,
              agglomerateFileKeyOpt,
              segmentId,
              request.body.mag
            )
          }
        } yield Ok(Json.toJson(volumes))
      }
    }

  def getSegmentBoundingBox(datasetId: ObjectId, dataLayerName: String): Action[SegmentStatisticsParameters] =
    Action.async(validateJson[SegmentStatisticsParameters]) { implicit request =>
      accessTokenService.validateAccessFromTokenContext(UserAccessRequest.readDataset(datasetId)) {
        for {
          (dataSource, dataLayer) <- datasetCache.getWithLayer(datasetId, dataLayerName) ~> NOT_FOUND
          segmentIndexFileKey <- segmentIndexFileService.lookUpSegmentIndexFileKey(dataSource.id, dataLayer)
          agglomerateFileKeyOpt <- Fox.runOptional(request.body.mappingName)(
            agglomerateService.lookUpAgglomerateFileKey(dataSource.id, dataLayer, _))
          boxes <- Fox.serialCombined(request.body.segmentIds) { segmentId =>
            segmentIndexFileService.getSegmentBoundingBox(dataSource.id,
                                                          dataLayer,
                                                          segmentIndexFileKey,
                                                          agglomerateFileKeyOpt,
                                                          segmentId,
                                                          request.body.mag)
          }
        } yield Ok(Json.toJson(boxes))
      }
    }

  // Called directly by wk side
  def exploreRemoteDataset(): Action[ExploreRemoteDatasetRequest] =
    Action.async(validateJson[ExploreRemoteDatasetRequest]) { implicit request =>
      accessTokenService.validateAccessFromTokenContext(
        UserAccessRequest.administrateDataSources(request.body.organizationId)) {
        val reportMutable = ListBuffer[String]()
        val hasLocalFilesystemRequest = request.body.layerParameters.exists(param =>
          new URI(param.remoteUri).getScheme == DataVaultService.schemeFile)
        for {
          dataSourceBox: Box[GenericDataSource[DataLayer]] <- exploreRemoteLayerService
            .exploreRemoteDatasource(request.body.layerParameters, reportMutable)
            .futureBox
          // Remove report of recursive exploration in case of exploring the local file system to avoid information exposure.
          _ <- Fox.runIf(hasLocalFilesystemRequest)(Fox.successful(reportMutable.clear()))
          dataSourceOpt = dataSourceBox match {
            case Full(dataSource) if dataSource.dataLayers.nonEmpty =>
              reportMutable += s"Resulted in dataSource with ${dataSource.dataLayers.length} layers."
              Some(dataSource)
            case Full(_) =>
              reportMutable += "Error when exploring as layer set: Resulted in zero layers."
              None
            case f: Failure =>
              reportMutable += s"Error when exploring as layer set: ${formatFailureChain(f, includeStackTraces = true, messagesProviderOpt = Some(request.messages))}"
              None
            case Empty =>
              reportMutable += "Error when exploring as layer set: Empty"
              None
          }
        } yield Ok(Json.toJson(ExploreRemoteDatasetResponse(dataSourceOpt, reportMutable.mkString("\n"))))
      }
    }

  def invalidateCache(datasetId: ObjectId): Action[AnyContent] = Action.async { implicit request =>
    accessTokenService.validateAccessFromTokenContext(UserAccessRequest.writeDataset(datasetId)) {
      datasetCache.invalidateCache(datasetId)
      Future.successful(Ok)
    }
  }

}<|MERGE_RESOLUTION|>--- conflicted
+++ resolved
@@ -407,14 +407,8 @@
       meshFileService.clearCache(dataSourceId, layerName)
     val closedSegmentIndexFileHandleCount =
       segmentIndexFileService.clearCache(dataSourceId, layerName)
-<<<<<<< HEAD
-=======
     val closedConnectomeFileHandleCount =
       connectomeFileService.clearCache(dataSourceId, layerName)
-    val reloadedDataSource: InboxDataSource = dataSourceService.dataSourceFromDir(
-      dataSourceService.dataBaseDir.resolve(organizationId).resolve(datasetDirectoryName),
-      organizationId)
->>>>>>> c6bed410
     datasetErrorLoggingService.clearForDataset(organizationId, datasetDirectoryName)
     val clearedVaultCacheEntriesOpt = dataSourceService.invalidateVaultCache(dataSource, layerName)
     clearedVaultCacheEntriesOpt.foreach { clearedVaultCacheEntries =>
