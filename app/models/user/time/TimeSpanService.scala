package models.user.time

import com.scalableminds.util.accesscontext.{DBAccessContext, GlobalAccessContext}
import com.scalableminds.util.time.Instant
import com.scalableminds.util.tools.{Fox, FoxImplicits}
import com.typesafe.scalalogging.LazyLogging
import mail.{DefaultMails, Send}

import javax.inject.Inject
import models.annotation._
import models.organization.{OrganizationDAO, OrganizationService}
import models.project.ProjectDAO
import models.task.TaskDAO
import models.user.{User, UserService}
import net.liftweb.common.{Box, Full}
import org.apache.pekko.actor.{ActorSelection, ActorSystem}
import utils.{ObjectId, WkConf}

import scala.collection.mutable
import scala.concurrent.ExecutionContext
import scala.concurrent.duration._

class TimeSpanService @Inject()(annotationDAO: AnnotationDAO,
                                userService: UserService,
                                taskDAO: TaskDAO,
                                annotationService: AnnotationService,
                                organizationService: OrganizationService,
                                projectDAO: ProjectDAO,
                                organizationDAO: OrganizationDAO,
                                timeSpanDAO: TimeSpanDAO,
                                defaultMails: DefaultMails,
                                conf: WkConf,
                                actorSystem: ActorSystem)(implicit ec: ExecutionContext)
    extends FoxImplicits
    with LazyLogging {

  private lazy val Mailer: ActorSelection =
    actorSystem.actorSelection("/user/mailActor")

  def logUserInteractionIfTheyArePotentialContributor(timestamp: Instant, user: User, annotation: Annotation)(
      implicit ctx: DBAccessContext): Fox[Unit] =
    if (user._id == annotation._user || annotation.othersMayEdit) {
      logUserInteraction(Seq(timestamp), user, annotation)
    } else Fox.successful(())

  def logUserInteraction(timestamps: Seq[Instant], user: User, annotation: Annotation)(
      implicit ctx: DBAccessContext): Fox[Unit] =
    trackTime(timestamps, user._id, annotation)

<<<<<<< HEAD
  def loggedTimeOfUser[T](user: User,
                          groupingF: TimeSpan => T,
                          start: Option[Instant] = None,
                          end: Option[Instant] = None): Fox[Map[T, Duration]] =
    for {
      timeTrackingOpt <- timeSpanDAO.findAllByUser(user._id, start, end).futureBox
    } yield {
      timeTrackingOpt match {
        case Full(timeSpans) =>
          timeSpans.groupBy(groupingF).view.mapValues(_.foldLeft(0L)(_ + _.time).millis).toMap
        case _ =>
          Map.empty[T, Duration]
      }
    }

  def loggedTimeOfAnnotation[T](annotationId: ObjectId,
                                groupingF: TimeSpan => T,
                                start: Option[Instant] = None,
                                end: Option[Instant] = None): Fox[Map[T, Duration]] =
    for {
      timeTrackingOpt <- timeSpanDAO.findAllByAnnotation(annotationId, start, end).futureBox
    } yield {
      timeTrackingOpt match {
        case Full(timeSpans) =>
          timeSpans.groupBy(groupingF).view.mapValues(_.foldLeft(0L)(_ + _.time).millis).toMap
        case _ =>
          Map.empty[T, Duration]
      }
    }

  def loggedTimePerInterval[T](groupingF: TimeSpan => T,
                               start: Option[Instant] = None,
                               end: Option[Instant] = None,
                               organizationId: String): Fox[Map[T, Duration]] =
    for {
      timeTrackingOpt <- timeSpanDAO.findAll(start, end, organizationId).futureBox
    } yield {
      timeTrackingOpt match {
        case Full(timeSpans) =>
          timeSpans.groupBy(groupingF).view.mapValues(_.foldLeft(0L)(_ + _.time).millis).toMap
        case _ =>
          Map.empty[T, Duration]
      }
=======
  def sumTimespansPerInterval[T](groupingF: TimeSpan => T, timeSpansBox: Box[List[TimeSpan]]): Map[T, Duration] =
    timeSpansBox match {
      case Full(timeSpans) =>
        timeSpans.groupBy(groupingF).view.mapValues(_.foldLeft(0L)(_ + _.time).millis).toMap
      case _ =>
        Map.empty[T, Duration]
>>>>>>> 3b8e545f
    }

  private val lastUserActivities = mutable.HashMap.empty[ObjectId, TimeSpan]

  @SuppressWarnings(Array("TraversableHead", "TraversableLast")) // Only functions call this which put at least one timestamp in the seq
  private def trackTime(timestamps: Seq[Instant], userId: ObjectId, annotation: Annotation)(
      implicit ctx: DBAccessContext): Fox[Unit] =
    if (timestamps.isEmpty) {
      logger.warn("Timetracking called with empty timestamps list.")
      Fox.successful(())
    } else {
      val start = timestamps.head

      var timeSpansToInsert: List[TimeSpan] = List()
      var timeSpansToUpdate: List[(TimeSpan, Instant)] = List()

      def createNewTimeSpan(timestamp: Instant, _user: ObjectId, annotation: Annotation) = {
        val timeSpan = TimeSpan.fromInstant(timestamp, _user, annotation._id)
        timeSpansToInsert = timeSpan :: timeSpansToInsert
        timeSpan
      }

      def updateTimeSpan(timeSpan: TimeSpan, timestamp: Instant) = {
        val duration: FiniteDuration = timestamp - timeSpan.lastUpdate
        if (duration.toMillis >= 0) {
          timeSpansToUpdate = (timeSpan, timestamp) :: timeSpansToUpdate
          timeSpan.addTime(duration, timestamp)
        } else {
          // Negative duration. This is expected when updating an annotation with multiple layers.
          // Each layer reports updates that can overlap time-wise. We do not update the timespan with the negative duration.
          timeSpan
        }
      }

      var current = lastUserActivities
        .get(userId)
        .flatMap(lastActivity => {
          if (isNotInterrupted(start, lastActivity)) {
            if (belongsToSameAnnotation(lastActivity, annotation)) {
              Some(lastActivity)
            } else {
              updateTimeSpan(lastActivity, start)
              None
            }
          } else None
        })
        .getOrElse(createNewTimeSpan(start, userId, annotation))

      timestamps.sliding(2).foreach { pair =>
        val start = pair.head
        val end = pair.last
        val duration = end - start
        if (duration >= conf.WebKnossos.User.timeTrackingPause) {
          updateTimeSpan(current, start)
          current = createNewTimeSpan(end, userId, annotation)
        }
      }
      current = updateTimeSpan(current, timestamps.last)
      lastUserActivities.update(userId, current)

      flushToDb(timeSpansToInsert, timeSpansToUpdate)(ctx)
    }

  private def isNotInterrupted(current: Instant, last: TimeSpan) =
    current - last.lastUpdate < conf.WebKnossos.User.timeTrackingPause

  private def belongsToSameAnnotation(last: TimeSpan, annotation: Annotation) =
    last._annotation.contains(annotation._id)

  private def logTimeToAnnotation(duration: FiniteDuration, annotation: Option[ObjectId]): Fox[Unit] =
    // Log time to annotation
    annotation match {
      case Some(a: ObjectId) =>
        annotationDAO.logTime(a, duration)(GlobalAccessContext) ?~> "FAILED: AnnotationService.logTime"
      case _ =>
        Fox.successful(())
      // do nothing, this is not a stored annotation
    }

  private def signalOverTime(time: FiniteDuration, annotationOpt: Option[Annotation])(
      implicit ctx: DBAccessContext): Fox[_] =
    for {
      annotation <- annotationOpt.toFox
      user <- userService.findOneCached(annotation._user)(GlobalAccessContext)
      task <- annotationService.taskFor(annotation)(GlobalAccessContext)
      project <- projectDAO.findOne(task._project)
      annotationTime <- annotation.tracingTime ?~> "no annotation.tracingTime"
      timeLimit <- project.expectedTime ?~> "no project.expectedTime"
      projectOwner <- userService.findOneCached(project._owner)(GlobalAccessContext)
      projectOwnerEmail <- userService.emailFor(projectOwner)(GlobalAccessContext)
    } yield {
      if (annotationTime >= timeLimit && annotationTime - time.toMillis < timeLimit) {
        Mailer ! Send(
          defaultMails.overLimitMail(user, project.name, task._id.toString, annotation.id, projectOwnerEmail))
      }
    }

  private def logTimeToTask(duration: FiniteDuration, annotation: Option[Annotation]) =
    annotation.flatMap(_._task) match {
      case Some(taskId) =>
        for {
          _ <- taskDAO.logTime(taskId, duration)(GlobalAccessContext) ?~> "FAILED: TaskSQLDAO.logTime"
          _ <- signalOverTime(duration, annotation)(GlobalAccessContext).futureBox //signalOverTime is expected to fail in some cases, hence the .futureBox
        } yield {}
      case _ =>
        Fox.successful(())
    }

  // We intentionally return a Fox[Option] here, since the calling for-comprehension expects an Option[Annotation]. In case
  // None is passed in as "annotation", we want to pass this None on as Fox.successful(None) and not break the for-comprehension
  // by returning Fox.empty.
  private def getAnnotation(annotation: Option[ObjectId])(implicit ctx: DBAccessContext): Fox[Option[Annotation]] =
    annotation match {
      case Some(annotationId) =>
        annotationDAO.findOne(annotationId).map(Some(_))
      case _ =>
        Fox.successful(None)
    }

  @SuppressWarnings(Array("TryGet")) // This is okay because we check the failure case before using the try
  private def flushToDb(timespansToInsert: List[TimeSpan], timespansToUpdate: List[(TimeSpan, Instant)])(
      implicit ctx: DBAccessContext) = {
    val updateResult = for {
      _ <- Fox.serialCombined(timespansToInsert)(t => timeSpanDAO.insertOne(t))
      _ <- Fox.serialCombined(timespansToUpdate)(t => updateTimeSpanInDb(t._1, t._2))
    } yield ()

    updateResult.onComplete { x =>
      if (x.isFailure || x.get.isEmpty)
        logger.warn(s"Failed to save all time updates: $x")
    }

    updateResult
  }

  private def updateTimeSpanInDb(timeSpan: TimeSpan, timestamp: Instant)(implicit ctx: DBAccessContext) = {
    val duration = timestamp - timeSpan.lastUpdate
    val updated = timeSpan.addTime(duration, timestamp)

    for {
      _ <- timeSpanDAO.updateOne(updated) ?~> "FAILED: TimeSpanDAO.updateOne"
      _ <- logTimeToAnnotation(duration, updated._annotation) ?~> "FAILED: TimeSpanService.logTimeToAnnotation"
      annotation <- getAnnotation(updated._annotation)
      _ <- logTimeToTask(duration, annotation) ?~> "FAILED: TimeSpanService.logTimeToTask"
    } yield {}
  }

}<|MERGE_RESOLUTION|>--- conflicted
+++ resolved
@@ -8,7 +8,6 @@
 
 import javax.inject.Inject
 import models.annotation._
-import models.organization.{OrganizationDAO, OrganizationService}
 import models.project.ProjectDAO
 import models.task.TaskDAO
 import models.user.{User, UserService}
@@ -24,9 +23,7 @@
                                 userService: UserService,
                                 taskDAO: TaskDAO,
                                 annotationService: AnnotationService,
-                                organizationService: OrganizationService,
                                 projectDAO: ProjectDAO,
-                                organizationDAO: OrganizationDAO,
                                 timeSpanDAO: TimeSpanDAO,
                                 defaultMails: DefaultMails,
                                 conf: WkConf,
@@ -47,58 +44,12 @@
       implicit ctx: DBAccessContext): Fox[Unit] =
     trackTime(timestamps, user._id, annotation)
 
-<<<<<<< HEAD
-  def loggedTimeOfUser[T](user: User,
-                          groupingF: TimeSpan => T,
-                          start: Option[Instant] = None,
-                          end: Option[Instant] = None): Fox[Map[T, Duration]] =
-    for {
-      timeTrackingOpt <- timeSpanDAO.findAllByUser(user._id, start, end).futureBox
-    } yield {
-      timeTrackingOpt match {
-        case Full(timeSpans) =>
-          timeSpans.groupBy(groupingF).view.mapValues(_.foldLeft(0L)(_ + _.time).millis).toMap
-        case _ =>
-          Map.empty[T, Duration]
-      }
-    }
-
-  def loggedTimeOfAnnotation[T](annotationId: ObjectId,
-                                groupingF: TimeSpan => T,
-                                start: Option[Instant] = None,
-                                end: Option[Instant] = None): Fox[Map[T, Duration]] =
-    for {
-      timeTrackingOpt <- timeSpanDAO.findAllByAnnotation(annotationId, start, end).futureBox
-    } yield {
-      timeTrackingOpt match {
-        case Full(timeSpans) =>
-          timeSpans.groupBy(groupingF).view.mapValues(_.foldLeft(0L)(_ + _.time).millis).toMap
-        case _ =>
-          Map.empty[T, Duration]
-      }
-    }
-
-  def loggedTimePerInterval[T](groupingF: TimeSpan => T,
-                               start: Option[Instant] = None,
-                               end: Option[Instant] = None,
-                               organizationId: String): Fox[Map[T, Duration]] =
-    for {
-      timeTrackingOpt <- timeSpanDAO.findAll(start, end, organizationId).futureBox
-    } yield {
-      timeTrackingOpt match {
-        case Full(timeSpans) =>
-          timeSpans.groupBy(groupingF).view.mapValues(_.foldLeft(0L)(_ + _.time).millis).toMap
-        case _ =>
-          Map.empty[T, Duration]
-      }
-=======
   def sumTimespansPerInterval[T](groupingF: TimeSpan => T, timeSpansBox: Box[List[TimeSpan]]): Map[T, Duration] =
     timeSpansBox match {
       case Full(timeSpans) =>
         timeSpans.groupBy(groupingF).view.mapValues(_.foldLeft(0L)(_ + _.time).millis).toMap
       case _ =>
         Map.empty[T, Duration]
->>>>>>> 3b8e545f
     }
 
   private val lastUserActivities = mutable.HashMap.empty[ObjectId, TimeSpan]
