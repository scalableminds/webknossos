--- conflicted
+++ resolved
@@ -17,12 +17,8 @@
 - Added route for triggering the compute segment index worker job. [#7471](https://github.com/scalableminds/webknossos/pull/7471)
 - Added thumbnails to the dashboard dataset list. [#7479](https://github.com/scalableminds/webknossos/pull/7479)
 - Adhoc mesh rendering is now available for ND datasets.[#7394](https://github.com/scalableminds/webknossos/pull/7394)
-<<<<<<< HEAD
 - Added the ability to compose a new dataset from existing dataset layers. This can be done with or without transforms (transforms will be derived from landmarks given via BigWarp CSV or WK NMLs). [#7395](https://github.com/scalableminds/webknossos/pull/7395)
-=======
 - When setting up WEBKNOSSOS from the git repository for development, the organization directory for storing datasets is now automatically created on startup. [#7517](https://github.com/scalableminds/webknossos/pull/7517)
-
->>>>>>> d8a1acb9
 
 ### Changed
 - Improved loading speed of the annotation list. [#7410](https://github.com/scalableminds/webknossos/pull/7410)
