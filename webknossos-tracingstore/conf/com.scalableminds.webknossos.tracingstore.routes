# Routes
# This file defines all application routes (Higher priority routes first)
# ~~~~

# Health endpoint
GET         /health                                              @com.scalableminds.webknossos.tracingstore.controllers.Application.health

# Volume tracings
POST        /volume/save                                        @com.scalableminds.webknossos.tracingstore.controllers.VolumeTracingController.save
POST        /volume/saveMultiple                                @com.scalableminds.webknossos.tracingstore.controllers.VolumeTracingController.saveMultiple
POST        /volume/:tracingId/initialData                      @com.scalableminds.webknossos.tracingstore.controllers.VolumeTracingController.initialData(tracingId: String)
POST        /volume/:tracingId/initialDataMultiple              @com.scalableminds.webknossos.tracingstore.controllers.VolumeTracingController.initialDataMultiple(tracingId: String)
GET         /volume/:tracingId                                  @com.scalableminds.webknossos.tracingstore.controllers.VolumeTracingController.get(tracingId: String, version: Option[Long])
POST        /volume/:tracingId/update                           @com.scalableminds.webknossos.tracingstore.controllers.VolumeTracingController.update(tracingId: String)
GET         /volume/:tracingId/allData                          @com.scalableminds.webknossos.tracingstore.controllers.VolumeTracingController.allData(tracingId: String, version: Option[Long])
GET         /volume/:tracingId/allDataBlocking                  @com.scalableminds.webknossos.tracingstore.controllers.VolumeTracingController.allDataBlocking(tracingId: String, version: Option[Long])
POST        /volume/:tracingId/data                             @com.scalableminds.webknossos.tracingstore.controllers.VolumeTracingController.data(tracingId: String)
POST        /volume/:tracingId/duplicate                        @com.scalableminds.webknossos.tracingstore.controllers.VolumeTracingController.duplicate(tracingId: String, fromTask: Option[Boolean])
GET         /volume/:tracingId/updateActionLog                  @com.scalableminds.webknossos.tracingstore.controllers.VolumeTracingController.updateActionLog(tracingId: String)
POST        /volume/getMultiple                                 @com.scalableminds.webknossos.tracingstore.controllers.VolumeTracingController.getMultiple
<<<<<<< HEAD
POST        /volume/:tracingId/isosurface                       @com.scalableminds.webknossos.tracingstore.controllers.VolumeTracingController.requestIsosurface(tracingId: String)
=======
POST        /volume/mergedFromIds                               @com.scalableminds.webknossos.tracingstore.controllers.VolumeTracingController.mergedFromIds(persist: Boolean)
POST        /volume/mergedFromContents                          @com.scalableminds.webknossos.tracingstore.controllers.VolumeTracingController.mergedFromContents(persist: Boolean)
>>>>>>> 1046929e


# Skeleton tracings
POST        /skeleton/save                                      @com.scalableminds.webknossos.tracingstore.controllers.SkeletonTracingController.save
POST        /skeleton/saveMultiple                              @com.scalableminds.webknossos.tracingstore.controllers.SkeletonTracingController.saveMultiple

POST        /skeleton/mergedFromContents                        @com.scalableminds.webknossos.tracingstore.controllers.SkeletonTracingController.mergedFromContents(persist: Boolean)
POST        /skeleton/mergedFromIds                             @com.scalableminds.webknossos.tracingstore.controllers.SkeletonTracingController.mergedFromIds(persist: Boolean)

GET         /skeleton/:tracingId                                @com.scalableminds.webknossos.tracingstore.controllers.SkeletonTracingController.get(tracingId: String, version: Option[Long])
GET         /skeleton/:tracingId/updateActionStatistics         @com.scalableminds.webknossos.tracingstore.controllers.SkeletonTracingController.updateActionStatistics(tracingId: String)
GET         /skeleton/:tracingId/updateActionLog                @com.scalableminds.webknossos.tracingstore.controllers.SkeletonTracingController.updateActionLog(tracingId: String)
POST        /skeleton/getMultiple                               @com.scalableminds.webknossos.tracingstore.controllers.SkeletonTracingController.getMultiple

POST        /skeleton/:tracingId/update                         @com.scalableminds.webknossos.tracingstore.controllers.SkeletonTracingController.update(tracingId: String)
GET         /skeleton/:tracingId/duplicate                      @com.scalableminds.webknossos.tracingstore.controllers.SkeletonTracingController.duplicate(tracingId: String, version: Option[Long], fromTask: Option[Boolean])<|MERGE_RESOLUTION|>--- conflicted
+++ resolved
@@ -17,14 +17,10 @@
 POST        /volume/:tracingId/data                             @com.scalableminds.webknossos.tracingstore.controllers.VolumeTracingController.data(tracingId: String)
 POST        /volume/:tracingId/duplicate                        @com.scalableminds.webknossos.tracingstore.controllers.VolumeTracingController.duplicate(tracingId: String, fromTask: Option[Boolean])
 GET         /volume/:tracingId/updateActionLog                  @com.scalableminds.webknossos.tracingstore.controllers.VolumeTracingController.updateActionLog(tracingId: String)
+POST        /volume/:tracingId/isosurface                       @com.scalableminds.webknossos.tracingstore.controllers.VolumeTracingController.requestIsosurface(tracingId: String)
 POST        /volume/getMultiple                                 @com.scalableminds.webknossos.tracingstore.controllers.VolumeTracingController.getMultiple
-<<<<<<< HEAD
-POST        /volume/:tracingId/isosurface                       @com.scalableminds.webknossos.tracingstore.controllers.VolumeTracingController.requestIsosurface(tracingId: String)
-=======
 POST        /volume/mergedFromIds                               @com.scalableminds.webknossos.tracingstore.controllers.VolumeTracingController.mergedFromIds(persist: Boolean)
 POST        /volume/mergedFromContents                          @com.scalableminds.webknossos.tracingstore.controllers.VolumeTracingController.mergedFromContents(persist: Boolean)
->>>>>>> 1046929e
-
 
 # Skeleton tracings
 POST        /skeleton/save                                      @com.scalableminds.webknossos.tracingstore.controllers.SkeletonTracingController.save
