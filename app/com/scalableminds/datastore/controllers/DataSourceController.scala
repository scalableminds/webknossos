/*
 * Copyright (C) 20011-2014 Scalable minds UG (haftungsbeschränkt) & Co. KG. <http://scm.io>
 */
package com.scalableminds.datastore.controllers

import java.nio.file.Path
import javax.inject.Inject

import net.liftweb.common.Failure
import play.api.Logger
import com.scalableminds.util.tools._
import com.scalableminds.util.mvc.ExtendedController
import com.scalableminds.util.tools.{NotStarted, Finished, InProgress, ProgressState}
import play.api.libs.json.{JsError, JsSuccess, Json, JsValue, JsString}
import com.scalableminds.datastore.services.{DataSourceRepository, BinaryDataService}
import play.api.libs.concurrent.Execution.Implicits._
import play.api.mvc.Action
import scala.concurrent.Future
import play.api.i18n.{MessagesApi, Messages}
import com.scalableminds.datastore.DataStorePlugin
import com.scalableminds.datastore.models.DataSourceDAO
import com.scalableminds.braingames.binary.models.DataSourceUpload
import java.io.{File, ByteArrayInputStream, FileOutputStream}
import java.nio.file.Paths
import org.apache.commons.io.{FileUtils, IOUtils}
import com.scalableminds.util.io.ZipIO
import play.api.Play
import com.scalableminds.util.io.PathUtils
import com.scalableminds.braingames.binary.models._
import net.liftweb.common.{Box, Empty, Full, Failure}
import java.io._
import play.api.Logger

class DataSourceController @Inject() (val messagesApi: MessagesApi) extends Controller {

  lazy val config = Play.current.configuration.underlying

  def progressToResult(progress: ProgressState) = progress match {
    case InProgress(p) =>
      JsonOk(Json.obj(
        "operation" -> "import",
        "status" -> "inProgress",
        "progress" -> p))
    case Finished(success) =>
      JsonOk(Json.obj(
        "operation" -> "import",
        "status" -> (if (success) "finished" else "failed"),
        "progress" -> 1))
    case NotStarted =>
      JsonOk(Json.obj(
        "operation" -> "import",
        "status" -> "notStarted",
        "progress" -> 0))
  }

  def importProgress(dataSourceName: String) = Action.async {
    implicit request =>
      for {
        dataSource <- DataStorePlugin.dataSourceRepository.findDataSource(dataSourceName) ?~> Messages("dataSource.notFound")
      } yield {
        progressToResult(DataStorePlugin.binaryDataService.progressForImport(dataSourceName))
      }
  }

  def startImport(dataSourceName: String) = Action.async {
    implicit request =>
      for {
        dataSource <- DataStorePlugin.dataSourceRepository.findDataSource(dataSourceName) ?~> Messages("dataSource.notFound")
        startedImport <- DataStorePlugin.binaryDataService.importDataSource(dataSourceName)
      } yield {
        startedImport.map{ usableDataSource =>
          DataSourceDAO.updateDataSource(usableDataSource)
          DataStorePlugin.binaryDataService.oxalisServer.reportDataSouce(usableDataSource)
        }.futureBox.map{
          case f: Failure =>
            Logger.error("An error occoured: " + f)
        }
        progressToResult(InProgress(0))
      }
  } 

  private def unzipDataSource(baseDir: Path, filePath: String): Box[Unit] = {
    try {
      Logger.warn(s"Unzipping uploaded dataset: $filePath")
      ZipIO.unzipWithFilenames(new File(filePath)).map{
        case (name, in) =>
          val path = baseDir.resolve(Paths.get(name))
          if (path.getParent() != null)
            PathUtils.ensureDirectory(path.getParent())
          val out = new FileOutputStream(new File(path.toString))
          IOUtils.copy(in, out)
          in.close()
          out.close()
        case _ =>
      }
<<<<<<< HEAD
      Full()
    } catch {
      case e: Exception =>
        Logger.warn(s"Error unzipping uploaded dataset at $filePath: ${e.toString}")
        Failure(Messages("zip.file.invalid"))
    }
=======

      zip.closeEntry()
      entry = zip.getNextEntry()
    }

    zip.close()
    Full(Unit)
>>>>>>> b059ab34
  }

  def upload() = Action.async(parse.json) {
    implicit request =>
      Logger.warn("Dataset upload to store called.")
      request.body.validate[DataSourceUpload] match {
        case JsSuccess(upload, _) =>
          val baseDir = Paths.get(config.getString("braingames.binary.baseFolder")).resolve(upload.team).resolve(upload.name)
          Logger.warn(s"Uploading dataset into '$baseDir'")
          PathUtils.ensureDirectory(baseDir)
          upload.settings.map(DataSourceSettings.writeSettingsToFile(_,
            DataSourceSettings.settingsFileInFolder(baseDir)))
          
          (for {
            _ <- unzipDataSource(baseDir, upload.filePath).toFox
            dataSource = DataStorePlugin.binaryDataService.dataSourceInbox.handler.dataSourceFromFolder(baseDir, upload.team)
            importingDataSource <- DataStorePlugin.binaryDataService.dataSourceInbox.importDataSource(dataSource)
            usableDataSource <- importingDataSource
          } yield {
            DataSourceDAO.updateDataSource(usableDataSource)
            DataStorePlugin.binaryDataService.oxalisServer.reportDataSouce(usableDataSource)
            Ok(Json.obj())
          }).futureBox.map {
            case Full(r) => r
            case Empty =>
              BadRequest(Json.obj("error" -> JsString(Messages("error.unknown"))))
            case Failure(error,_,_) =>
              BadRequest(Json.obj("error" -> JsString(error)))
          }

        case e: JsError =>
          Future.successful(BadRequest(Json.obj("error" -> JsString("Json could not be parsed: " + e.toString))))
      }
  }
}<|MERGE_RESOLUTION|>--- conflicted
+++ resolved
@@ -93,22 +93,12 @@
           out.close()
         case _ =>
       }
-<<<<<<< HEAD
       Full()
     } catch {
       case e: Exception =>
         Logger.warn(s"Error unzipping uploaded dataset at $filePath: ${e.toString}")
         Failure(Messages("zip.file.invalid"))
     }
-=======
-
-      zip.closeEntry()
-      entry = zip.getNextEntry()
-    }
-
-    zip.close()
-    Full(Unit)
->>>>>>> b059ab34
   }
 
   def upload() = Action.async(parse.json) {
