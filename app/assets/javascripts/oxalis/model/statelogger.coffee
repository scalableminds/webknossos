### define
underscore : _
jquery : $
../../libs/request : Request
../../libs/event_mixin : EventMixin
###

class StateLogger

  PUSH_THROTTLE_TIME : 30000 #30s

  constructor : (@cellTracing, @flycam, @version, @tracingId, @tracingType, @allowUpdate) ->

    _.extend(this, new EventMixin())

    @committedDiffs = []
    @newDiffs = []
    @committedCurrentState = true

    @failedPushCount = 0


  pushDiff : (action, value, push = true) ->

    @newDiffs.push({
      action : action
      value : value
    })
    # In order to assure that certain actions are atomic,
    # it is sometimes necessary not to push.
    if push
      @push()


  #### TREES

  treeObject : (tree, oldId) ->
<<<<<<< HEAD
=======

>>>>>>> e528bc99
    treeColor = new THREE.Color(tree.color)
    return {
      id: if oldId then oldId else tree.treeId
      updatedId: if oldId then tree.treeId
      color: [treeColor.r, treeColor.g, treeColor.b, 1]
      name: tree.name
      timestamp: tree.timestamp
      }


  createTree : (tree) ->

    @pushDiff("createTree", @treeObject(tree))

<<<<<<< HEAD
  updateTree : (tree, oldId = false) ->
    @pushDiff("updateTree", @treeObject(tree, oldId))
=======

  updateTree : (tree, oldId = false) ->

    @pushDiff("updateTree", @treeObject(tree, oldId))

>>>>>>> e528bc99

  deleteTree : (tree) ->

    @pushDiff("deleteTree", {
      id: tree.treeId
      })


  mergeTree : (sourceTree, targetTree, lastNodeId, activeNodeId) ->

    # Make sure that those nodes exist
    found = false; treeIds = []
    for node in sourceTree.nodes
      found |= (node.id == lastNodeId)
      treeIds.push(node.id)
    $.assert(found, "lastNodeId not in sourceTree",
      {sourceTreeNodeIds : treeIds, lastNodeId : lastNodeId})

    found = false; treeIds = []
    for node in targetTree.nodes
      found |= (node.id == activeNodeId)
      treeIds.push(node.id)
    $.assert(found, "activeNodeId not in targetTree",
      {targetTreeNodeIds : treeIds, activeNodeId : activeNodeId})

    # Copy all edges and nodes from sourceTree to
    # targetTree, while leaving targetTree's properties
    # unchanged. Then, delete sourceTree.
    @pushDiff("mergeTree", {
        sourceId : sourceTree.treeId
        targetId : targetTree.treeId
      }, false)
    @createEdge(lastNodeId, activeNodeId, targetTree.treeId)


  #### NODES and EDGED

  nodeObject : (node, treeId) ->

    return {
      treeId : treeId,
      id: node.id,
      radius: node.radius,
      position : node.pos
      timestamp: node.time
      # DUMMY VALUES
      viewport : 0		
      resolution: 0
      }


  edgeObject : (node, treeId) ->

    $.assert(node.neighbors.length == 1,
      "Node has to have exactly one neighbor", node.neighbors.length)

    return {
      treeId : treeId
      source : node.neighbors[0].id
      target : node.id
    }


  createNode : (node, treeId) ->

    $.assert(node.neighbors.length <= 1,
      "New node can't have more than one neighbor", node.neighbors.length)
    if node.neighbors[0]
      $.assert(node.treeId == node.neighbors[0].treeId,
        "Neighbot has different treeId",
        {treeId1 : node.treeId, treeId2 : node.neighbors[0].treeId})

    needsEdge = node.neighbors.length == 1
    @pushDiff("createNode", @nodeObject(node, treeId), !needsEdge)
    if needsEdge
      @pushDiff("createEdge", @edgeObject(node, treeId))


  updateNode : (node, treeId) ->

    @pushDiff("updateNode", @nodeObject(node, treeId))


  deleteNode : (node, treeId) ->

    # Edges will be deleted implicitly
    @pushDiff("deleteNode", {
      treeId : treeId
      id: node.id
      })


  moveTreeComponent : (sourceId, targetId, nodeIds) ->

    @pushDiff("moveTreeComponent", {
      sourceId : sourceId
      targetId : targetId
      nodeIds : nodeIds
      })


  createEdge : (source, target, treeId) ->

    # used when edges are set manually, e.g. for merging trees
    @pushDiff("createEdge", {
      treeId : treeId
      source : source
      target : target
      })


  concatUpdateTracing : (array) ->

    branchPoints = []
    for branchPoint in @cellTracing.branchStack
      branchPoints.push({id : branchPoint.id})
    return array.concat( {
      action : "updateTracing"
      value : {
        branchPoints : branchPoints
        comments : @cellTracing.getPlainComments()
        activeNodeId : @cellTracing.getActiveNodeId()
        editPosition : @flycam.getPosition()
      }
    })


  #### SERVER COMMUNICATION

  stateSaved : ->

    return @committedCurrentState and @committedDiffs.length == 0


  push : ->

    if @allowUpdate
      @committedCurrentState = false
      @pushDebounced()


  pushDebounced : ->
    # Pushes the buffered cellTracing to the server. Pushing happens at most 
    # every 30 seconds.

    saveFkt = => @pushImpl(true)
    @pushDebounced = _.throttle(_.mutexDeferred( saveFkt, -1), @PUSH_THROTTLE_TIME)
    @pushDebounced()


  pushNow : ->   # Interface for view & controller 

    return @pushImpl(false)


  pushImpl : (notifyOnFailure) ->
    
    # do not allow multiple pushes, before result is there (breaks versioning)
    # still, return the deferred of the pending push, so that it will be informed about success
    if @pushDeferred?
      return @pushDeferred

    @pushDeferred = new $.Deferred()
    # reject and null pushDeferred if the server didn't answer after 10 seconds
    setTimeout(((version) =>
      if @pushDeferred and version == @version
        @pushDeferred.reject()
        @pushDeferred = null
        console.error "Server did take too long to answer"),
      10000, @version)

    @committedDiffs = @committedDiffs.concat(@newDiffs)
    @newDiffs = []
    @committedCurrentState = true
    data = @concatUpdateTracing(@committedDiffs)
    console.log "Sending data: ", data

    Request.send(
      url : "/annotations/#{@tracingType}/#{@tracingId}?version=#{(@version + 1)}"
      method : "PUT"
      data : data
      contentType : "application/json"
    )
    .fail (responseObject) =>
      
      @failedPushCount++

      if responseObject.responseText? && responseObject.responseText != ""
        # restore whatever is send as the response
        try
          response = JSON.parse(responseObject.responseText)
        catch error
          console.error "parsing failed."
        if response?.messages?[0]?.error?
          if response.messages[0].error == "tracing.dirtyState"
            $(window).on(
              "beforeunload"
              =>return null)
            alert("Sorry, but the current state is inconsistent. A reload is necessary.")
            window.location.reload()
      
      @push()
      if (notifyOnFailure)
        @trigger("pushFailed", @failedPushCount >= 3 );
      if @pushDeferred
        @pushDeferred.reject()
        @pushDeferred = null

    .done (response) =>
      
      @failedPushCount = 0
      
      @version = response.version
      @committedDiffs = []
      if @pushDeferred
        @pushDeferred.resolve()
        @pushDeferred = null<|MERGE_RESOLUTION|>--- conflicted
+++ resolved
@@ -35,10 +35,7 @@
   #### TREES
 
   treeObject : (tree, oldId) ->
-<<<<<<< HEAD
-=======
-
->>>>>>> e528bc99
+
     treeColor = new THREE.Color(tree.color)
     return {
       id: if oldId then oldId else tree.treeId
@@ -53,16 +50,11 @@
 
     @pushDiff("createTree", @treeObject(tree))
 
-<<<<<<< HEAD
+
   updateTree : (tree, oldId = false) ->
+
     @pushDiff("updateTree", @treeObject(tree, oldId))
-=======
-
-  updateTree : (tree, oldId = false) ->
-
-    @pushDiff("updateTree", @treeObject(tree, oldId))
-
->>>>>>> e528bc99
+
 
   deleteTree : (tree) ->
 
