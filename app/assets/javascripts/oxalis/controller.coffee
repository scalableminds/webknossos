### define
jquery : $
underscore : _
./controller/controller2d : Controller2d
./controller/controller3d : Controller3d
./model : Model
../libs/event_mixin : EventMixin
../libs/input : Input
###

TYPE_USUAL       = 0
TYPE_BRANCH      = 1
VIEWPORT_WIDTH   = 380
WIDTH            = 384
TEXTURE_SIZE     = 512
TEXTURE_SIZE_P   = 9
DISTANCE_3D      = 140



class Controller

  mode : 0

  constructor : ->

    _.extend(@, new EventMixin())
    @fullScreen = false

    @model = new Model()

    @model.initialize(TEXTURE_SIZE_P, VIEWPORT_WIDTH, DISTANCE_3D).done =>

      # FPS stats
      stats = new Stats()
      stats.getDomElement().id = "stats"
      $("body").append stats.getDomElement() 

      @controller2d = new Controller2d(@model, stats)
      @controller2d.bind()
      @controller2d.start()
      @controller3d = new Controller3d(@model, stats)

<<<<<<< HEAD
=======
      @prevControls = $('#prevControls')
      @prevControls.addClass("btn-group")
      values        = ["XY Plane", "YZ Plane", "XZ Plane", "3D View"]
      callbacks     = [@cameraController.changePrevXY, @cameraController.changePrevYZ,
                        @cameraController.changePrevXZ, @cameraController.changePrevSV]
      buttons       = new Array(4)
    
      for i in [VIEW_3D, PLANE_XY, PLANE_YZ, PLANE_XZ]

        buttons[i] = $("<input>", type : "button", class : "btn btn-small", value : values[i])
        buttons[i].on("click", callbacks[i])
        @prevControls.append(buttons[i])

      @view.createKeyboardCommandOverlay()
      @view.createDoubleJumpModal()
      @view.createFirstVisToggle()

      @sceneController = new SceneController(@model.binary.cube.upperBoundary, @flycam, @model)

      meshes = @sceneController.getMeshes()
      
      for mesh in meshes
        @view.addGeometry(mesh)

      @view.on
        render : => @render()
        renderCam : (id, event) => @sceneController.updateSceneForCam(id)
        abstractTreeClick : (id) => @setActiveNode(id, true, false)

      @sceneController.skeleton.on
        newGeometries : (list, event) =>
          for geometry in list
            @view.addGeometry(geometry)
        removeGeometries : (list, event) =>
          for geometry in list
            @view.removeGeometry(geometry)

      @gui = new Gui($("#optionswindow"), @model, @sceneController, @cameraController, @flycam)
      @gui.on
        deleteActiveNode : @deleteActiveNode
        createNewTree : @createNewTree
        setActiveTree : (id) => @setActiveTree(id)
        setActiveNode : (id) => @setActiveNode(id, false) # not centered
        deleteActiveTree : @deleteActiveTree
      @gui.update()

      @flycam.setGlobalPos(@model.route.data.editPosition)
      @flycam.setZoomSteps(@model.user.zoomXY, @model.user.zoomYZ, @model.user.zoomXZ)
      @flycam.setQuality(@model.user.quality)

      @model.binary.queue.set4Bit(@model.user.fourBit)
      @model.binary.updateLookupTable(@gui.settings.brightness, @gui.settings.contrast)
>>>>>>> ece98d89

      @initMouse()
      @initKeyboard()


  initMouse : ->

    # hide contextmenu, while rightclicking a canvas
    $("#render").bind "contextmenu", (event) ->
      event.preventDefault()
      return


  initKeyboard : ->
    
    # avoid scrolling while pressing space
    $(document).keydown (event) ->
      event.preventDefault() if (event.which == 32 or event.which == 18 or 37 <= event.which <= 40) and !$(":focus").length
      return

    new Input.KeyboardNoLoop(

<<<<<<< HEAD
      #ScaleTrianglesPlane
      "m" : => @switch()
      "esc" : => @leave3d()
=======
      #View
      "q" : => @toggleFullScreen()
      "t" : => @view.toggleTheme()
      "1" : =>
        if @sceneController.toggleSkeletonVisibility()
          @view.showFirstVisToggle()
      "enter" : =>
        @view.hideFirstVisToggle()

      #Branches
      "b" : => @pushBranch()
      "j" : => @popBranch() 

      "s" : @centerActiveNode

      #Zoom in/out
      "i" : => @zoomIn()
      "o" : => @zoomOut()

      #Delete active node
      "delete" : => @deleteActiveNode()

      "c" : => @createNewTree()

      #Comments
      "n" : => @setActiveNode(@model.route.nextCommentNodeID(false), false)
      "p" : => @setActiveNode(@model.route.nextCommentNodeID(true), false)

      #Move
      "space" : (first) => @moveZ( @model.user.moveValue, first)
      "f" : (first) => @moveZ( @model.user.moveValue, first)
      "d" : (first) => @moveZ( - @model.user.moveValue, first)
      "shift + f" : (first) => @moveZ( @model.user.moveValue * 5, first)
      "shift + d" : (first) => @moveZ( - @model.user.moveValue * 5, first)

      "shift + space" : (first) => @moveZ(-@model.user.moveValue, first)
      "ctrl + space" : (first) => @moveZ(-@model.user.moveValue, first)
>>>>>>> ece98d89
    )


  switch : ->
    
    if @mode is 0
      @controller2d.unbind()
      @controller2d.stop() 
      @initKeyboard()     

      @controller3d.bind()
      @controller3d.cam.setPos(@controller2d.flycam.getGlobalPos())
      @controller3d.show()
      @mode = 1
    else
      @controller3d.unbind()
      @controller3d.hide()      
      @initKeyboard()


      @controller2d.bind()
      @controller2d.flycam.setGlobalPos(@controller3d.cam.getPosition())
      @controller2d.start()
      @mode = 0


<<<<<<< HEAD
  leave3d : ->
=======
  deleteActiveTree : =>
    @model.route.deleteTree(true)
>>>>>>> ece98d89

    if @mode isnt 0
      @switch()




 <|MERGE_RESOLUTION|>--- conflicted
+++ resolved
@@ -1,203 +1,99 @@
-### define
-jquery : $
-underscore : _
-./controller/controller2d : Controller2d
-./controller/controller3d : Controller3d
-./model : Model
-../libs/event_mixin : EventMixin
-../libs/input : Input
-###
-
-TYPE_USUAL       = 0
-TYPE_BRANCH      = 1
-VIEWPORT_WIDTH   = 380
-WIDTH            = 384
-TEXTURE_SIZE     = 512
-TEXTURE_SIZE_P   = 9
-DISTANCE_3D      = 140
-
-
-
-class Controller
-
-  mode : 0
-
-  constructor : ->
-
-    _.extend(@, new EventMixin())
-    @fullScreen = false
-
-    @model = new Model()
-
-    @model.initialize(TEXTURE_SIZE_P, VIEWPORT_WIDTH, DISTANCE_3D).done =>
-
-      # FPS stats
-      stats = new Stats()
-      stats.getDomElement().id = "stats"
-      $("body").append stats.getDomElement() 
-
-      @controller2d = new Controller2d(@model, stats)
-      @controller2d.bind()
-      @controller2d.start()
-      @controller3d = new Controller3d(@model, stats)
-
-<<<<<<< HEAD
-=======
-      @prevControls = $('#prevControls')
-      @prevControls.addClass("btn-group")
-      values        = ["XY Plane", "YZ Plane", "XZ Plane", "3D View"]
-      callbacks     = [@cameraController.changePrevXY, @cameraController.changePrevYZ,
-                        @cameraController.changePrevXZ, @cameraController.changePrevSV]
-      buttons       = new Array(4)
-    
-      for i in [VIEW_3D, PLANE_XY, PLANE_YZ, PLANE_XZ]
-
-        buttons[i] = $("<input>", type : "button", class : "btn btn-small", value : values[i])
-        buttons[i].on("click", callbacks[i])
-        @prevControls.append(buttons[i])
-
-      @view.createKeyboardCommandOverlay()
-      @view.createDoubleJumpModal()
-      @view.createFirstVisToggle()
-
-      @sceneController = new SceneController(@model.binary.cube.upperBoundary, @flycam, @model)
-
-      meshes = @sceneController.getMeshes()
-      
-      for mesh in meshes
-        @view.addGeometry(mesh)
-
-      @view.on
-        render : => @render()
-        renderCam : (id, event) => @sceneController.updateSceneForCam(id)
-        abstractTreeClick : (id) => @setActiveNode(id, true, false)
-
-      @sceneController.skeleton.on
-        newGeometries : (list, event) =>
-          for geometry in list
-            @view.addGeometry(geometry)
-        removeGeometries : (list, event) =>
-          for geometry in list
-            @view.removeGeometry(geometry)
-
-      @gui = new Gui($("#optionswindow"), @model, @sceneController, @cameraController, @flycam)
-      @gui.on
-        deleteActiveNode : @deleteActiveNode
-        createNewTree : @createNewTree
-        setActiveTree : (id) => @setActiveTree(id)
-        setActiveNode : (id) => @setActiveNode(id, false) # not centered
-        deleteActiveTree : @deleteActiveTree
-      @gui.update()
-
-      @flycam.setGlobalPos(@model.route.data.editPosition)
-      @flycam.setZoomSteps(@model.user.zoomXY, @model.user.zoomYZ, @model.user.zoomXZ)
-      @flycam.setQuality(@model.user.quality)
-
-      @model.binary.queue.set4Bit(@model.user.fourBit)
-      @model.binary.updateLookupTable(@gui.settings.brightness, @gui.settings.contrast)
->>>>>>> ece98d89
-
-      @initMouse()
-      @initKeyboard()
-
-
-  initMouse : ->
-
-    # hide contextmenu, while rightclicking a canvas
-    $("#render").bind "contextmenu", (event) ->
-      event.preventDefault()
-      return
-
-
-  initKeyboard : ->
-    
-    # avoid scrolling while pressing space
-    $(document).keydown (event) ->
-      event.preventDefault() if (event.which == 32 or event.which == 18 or 37 <= event.which <= 40) and !$(":focus").length
-      return
-
-    new Input.KeyboardNoLoop(
-
-<<<<<<< HEAD
-      #ScaleTrianglesPlane
-      "m" : => @switch()
-      "esc" : => @leave3d()
-=======
-      #View
-      "q" : => @toggleFullScreen()
-      "t" : => @view.toggleTheme()
-      "1" : =>
-        if @sceneController.toggleSkeletonVisibility()
-          @view.showFirstVisToggle()
-      "enter" : =>
-        @view.hideFirstVisToggle()
-
-      #Branches
-      "b" : => @pushBranch()
-      "j" : => @popBranch() 
-
-      "s" : @centerActiveNode
-
-      #Zoom in/out
-      "i" : => @zoomIn()
-      "o" : => @zoomOut()
-
-      #Delete active node
-      "delete" : => @deleteActiveNode()
-
-      "c" : => @createNewTree()
-
-      #Comments
-      "n" : => @setActiveNode(@model.route.nextCommentNodeID(false), false)
-      "p" : => @setActiveNode(@model.route.nextCommentNodeID(true), false)
-
-      #Move
-      "space" : (first) => @moveZ( @model.user.moveValue, first)
-      "f" : (first) => @moveZ( @model.user.moveValue, first)
-      "d" : (first) => @moveZ( - @model.user.moveValue, first)
-      "shift + f" : (first) => @moveZ( @model.user.moveValue * 5, first)
-      "shift + d" : (first) => @moveZ( - @model.user.moveValue * 5, first)
-
-      "shift + space" : (first) => @moveZ(-@model.user.moveValue, first)
-      "ctrl + space" : (first) => @moveZ(-@model.user.moveValue, first)
->>>>>>> ece98d89
-    )
-
-
-  switch : ->
-    
-    if @mode is 0
-      @controller2d.unbind()
-      @controller2d.stop() 
-      @initKeyboard()     
-
-      @controller3d.bind()
-      @controller3d.cam.setPos(@controller2d.flycam.getGlobalPos())
-      @controller3d.show()
-      @mode = 1
-    else
-      @controller3d.unbind()
-      @controller3d.hide()      
-      @initKeyboard()
-
-
-      @controller2d.bind()
-      @controller2d.flycam.setGlobalPos(@controller3d.cam.getPosition())
-      @controller2d.start()
-      @mode = 0
-
-
-<<<<<<< HEAD
-  leave3d : ->
-=======
-  deleteActiveTree : =>
-    @model.route.deleteTree(true)
->>>>>>> ece98d89
-
-    if @mode isnt 0
-      @switch()
-
-
-
-
- +### define
+jquery : $
+underscore : _
+./controller/controller2d : Controller2d
+./controller/controller3d : Controller3d
+./model : Model
+../libs/event_mixin : EventMixin
+../libs/input : Input
+###
+
+TYPE_USUAL       = 0
+TYPE_BRANCH      = 1
+VIEWPORT_WIDTH   = 380
+WIDTH            = 384
+TEXTURE_SIZE     = 512
+TEXTURE_SIZE_P   = 9
+DISTANCE_3D      = 140
+
+
+
+class Controller
+
+  mode : 0
+  
+
+  constructor : ->
+
+    _.extend(@, new EventMixin())
+    @fullScreen = false
+
+    @model = new Model()
+
+    @model.initialize(TEXTURE_SIZE_P, VIEWPORT_WIDTH, DISTANCE_3D).done =>
+
+      # FPS stats
+      stats = new Stats()
+      stats.getDomElement().id = "stats"
+      $("body").append stats.getDomElement() 
+
+      @controller2d = new Controller2d(@model, stats)
+      @controller2d.bind()
+      @controller2d.start()
+      @controller3d = new Controller3d(@model, stats)
+
+
+      @initMouse()
+      @initKeyboard()
+
+
+  initMouse : ->
+
+    # hide contextmenu, while rightclicking a canvas
+    $("#render").bind "contextmenu", (event) ->
+      event.preventDefault()
+      return
+
+
+  initKeyboard : ->
+    
+    # avoid scrolling while pressing space
+    $(document).keydown (event) ->
+      event.preventDefault() if (event.which == 32 or event.which == 18 or 37 <= event.which <= 40) and !$(":focus").length
+      return
+
+    new Input.KeyboardNoLoop(
+
+      #ScaleTrianglesPlane
+      "m" : => @switch()
+      "esc" : => @leave3d()
+    )
+
+
+  switch : ->
+    
+    if @mode is 0
+      @controller2d.unbind()
+      @controller2d.stop() 
+      @initKeyboard()     
+
+      @controller3d.bind()
+      @controller3d.cam.setPos(@controller2d.flycam.getGlobalPos())
+      @controller3d.show()
+      @mode = 1
+    else
+      @controller3d.unbind()
+      @controller3d.hide()      
+      @initKeyboard()
+
+
+      @controller2d.bind()
+      @controller2d.flycam.setGlobalPos(@controller3d.cam.getPosition())
+      @controller2d.start()
+      @mode = 0
+
+
+  leave3d : ->
+
+    if @mode isnt 0
+      @switch()