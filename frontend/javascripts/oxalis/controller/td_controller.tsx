--- conflicted
+++ resolved
@@ -2,21 +2,13 @@
 import * as React from "react";
 import * as THREE from "three";
 import { InputMouse } from "libs/input";
-<<<<<<< HEAD
 import type { OrthoView, Point2, Vector3, OrthoViewCameraMap } from "oxalis/constants";
-import { OrthoViews } from "oxalis/constants";
-=======
 import {
   AnnotationTool,
   AnnotationToolEnum,
-  OrthoView,
   OrthoViews,
-  OrthoViewMap,
-  Point2,
   ShowContextMenuFunction,
-  Vector3,
 } from "oxalis/constants";
->>>>>>> 28806a79
 import { V3 } from "libs/mjs";
 import { getPosition } from "oxalis/model/accessors/flycam_accessor";
 import { getViewportScale, getInputCatcherRect } from "oxalis/model/accessors/view_mode_accessor";
@@ -40,13 +32,9 @@
 import TrackballControls from "libs/trackball_controls";
 import * as Utils from "libs/utils";
 import { removeIsosurfaceAction } from "oxalis/model/actions/annotation_actions";
-<<<<<<< HEAD
-import { SkeletonTool } from "oxalis/controller/combinations/tool_controls";
 import { Euler } from "three";
-=======
 import { ProofreadTool, SkeletonTool } from "oxalis/controller/combinations/tool_controls";
 import { handleOpenContextMenu } from "oxalis/controller/combinations/skeleton_handlers";
->>>>>>> 28806a79
 
 export function threeCameraToCameraData(camera: THREE.OrthographicCamera): CameraData {
   const { position, up, near, far, lookAt, left, right, top, bottom } = camera;
