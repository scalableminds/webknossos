--- conflicted
+++ resolved
@@ -11,19 +11,16 @@
 [Commits](https://github.com/scalableminds/webknossos/compare/21.09.0...HEAD)
 
 ### Added
--
+- Enhanced the volume fill tool to so that it operates beyond the dimensions of the current viewport. Additionally, the fill tool can also be changed to perform in 3D instead of 2D. [#5733](https://github.com/scalableminds/webknossos/pull/5733)
 
 ### Changed
 -
 
 ### Fixed
-<<<<<<< HEAD
 - Fixed two volume tracing related bugs which could occur when using undo with a slow internet connection or when volume-annotating more than 5000 buckets (32**3 vx) in one session. [#5728](https://github.com/scalableminds/webknossos/pull/5728)
-=======
 - Jobs status is no longer polled if jobs are not enabled, avoiding backend logging spam [#5761](https://github.com/scalableminds/webknossos/pull/5761)
 - Fixed a bug that windows user could not open the context menu as it instantly closed after opening. [#5756](https://github.com/scalableminds/webknossos/pull/5756).
 - Fixed a bug where the health check of public datasets failed if no cookie/token was supplied. [#5768](https://github.com/scalableminds/webknossos/pull/5768).
->>>>>>> fa3422ef
 
 ### Removed
 -
