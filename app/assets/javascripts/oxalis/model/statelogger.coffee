### define
backbone : Backbone
underscore : _
jquery : $
app : app
libs/request : Request
libs/toast : Toast
###

class StateLogger

  PUSH_THROTTLE_TIME : 30000 #30s
  SAVE_RETRY_WAITING_TIME : 5000

  constructor : (@flycam, @version, @tracingId, @tracingType, @allowUpdate, @pipeline) ->

    _.extend(this, Backbone.Events)

    @committedDiffs = []
    @newDiffs = []
    @committedCurrentState = true

<<<<<<< HEAD
    @failedPushCount = 0

    @listenTo(app.vent, "saveEverything", @pushNow)

=======
>>>>>>> 249fa4ec

  pushDiff : (action, value, push = true) ->

    @newDiffs.push({
      action : action
      value : value
    })
    # In order to assure that certain actions are atomic,
    # it is sometimes necessary not to push.
    if push
      @push()


  concatUpdateTracing : ->

    throw new Error("concatUpdateTracing has to be overwritten by subclass!")


  #### SERVER COMMUNICATION

  stateSaved : ->

    return @committedCurrentState and @committedDiffs.length == 0


  push : ->

    if @allowUpdate
      @committedCurrentState = false
      @pushThrottled()


  pushThrottled : ->
    # Pushes the buffered tracing to the server. Pushing happens at most
    # every 30 seconds.

    saveFkt = => @pushImpl(true)
    @pushThrottled = _.throttle(_.mutexDeferred( saveFkt, -1), @PUSH_THROTTLE_TIME)
    @pushThrottled()


  pushNow : ->   # Interface for view & controller

    return @pushImpl(false)
      .then(
        -> Toast.success("Saved!")
        -> Toast.error("Couldn't save. Please try again.")
      )


  pushImpl : (notifyOnFailure) ->

    @concatUpdateTracing()
    @committedDiffs = @committedDiffs.concat(@newDiffs)
    @newDiffs = []
    @committedCurrentState = true
    console.log "Sending data: ", @committedDiffs

    @pipeline.executeAction( (prevVersion) =>
      Request.send(
        url : "/annotations/#{@tracingType}/#{@tracingId}?version=#{(prevVersion + 1)}"
        method : "PUT"
        data : @committedDiffs
        contentType : "application/json"
      ).pipe (response) ->
        return response.version
<<<<<<< HEAD
    ).fail( (responseObject) =>

      if responseObject.responseText? && responseObject.responseText != ""
        # restore whatever is send as the response
        try
          response = JSON.parse(responseObject.responseText)
        catch error
          console.error "parsing failed."
        if response?.messages?[0]?.error?
          if response.messages[0].error == "tracing.dirtyState"
            $(window).on(
              "beforeunload"
              =>return null)
            alert("Sorry, but the current state is inconsistent. A reload is necessary.")
            window.location.reload()

      @push()
      if notifyOnFailure
        @trigger("pushFailed")
    )
    .done =>
=======
    ).fail((responseObject) => @pushFailCallback(responseObject, notifyOnFailure))
    .done(=> @pushDoneCallback())


  pushFailCallback : (responseObject, notifyOnFailure) ->

    $('body').addClass('save-error')

    if responseObject.responseText? && responseObject.responseText != ""
      # restore whatever is send as the response
      try
        response = JSON.parse(responseObject.responseText)
      catch error
        console.error "parsing failed."
      if response?.messages?[0]?.error?
        if response.messages[0].error == "tracing.dirtyState"
          $(window).on(
            "beforeunload"
            =>return null)
          alert("Sorry, but the current state is inconsistent. A reload is necessary.")
          window.location.reload()

    @push()
    if notifyOnFailure
      @trigger("pushFailed")

    restart = =>
      @pipeline.restart()
          .fail((responseObject) => @pushFailCallback(responseObject, notifyOnFailure))
          .done(=> @pushDoneCallback())

    setTimeout(restart, @SAVE_RETRY_WAITING_TIME)


  pushDoneCallback : ->
>>>>>>> 249fa4ec

    $('body').removeClass('save-error')
    @committedDiffs = []<|MERGE_RESOLUTION|>--- conflicted
+++ resolved
@@ -20,13 +20,8 @@
     @newDiffs = []
     @committedCurrentState = true
 
-<<<<<<< HEAD
-    @failedPushCount = 0
-
     @listenTo(app.vent, "saveEverything", @pushNow)
 
-=======
->>>>>>> 249fa4ec
 
   pushDiff : (action, value, push = true) ->
 
@@ -93,29 +88,6 @@
         contentType : "application/json"
       ).pipe (response) ->
         return response.version
-<<<<<<< HEAD
-    ).fail( (responseObject) =>
-
-      if responseObject.responseText? && responseObject.responseText != ""
-        # restore whatever is send as the response
-        try
-          response = JSON.parse(responseObject.responseText)
-        catch error
-          console.error "parsing failed."
-        if response?.messages?[0]?.error?
-          if response.messages[0].error == "tracing.dirtyState"
-            $(window).on(
-              "beforeunload"
-              =>return null)
-            alert("Sorry, but the current state is inconsistent. A reload is necessary.")
-            window.location.reload()
-
-      @push()
-      if notifyOnFailure
-        @trigger("pushFailed")
-    )
-    .done =>
-=======
     ).fail((responseObject) => @pushFailCallback(responseObject, notifyOnFailure))
     .done(=> @pushDoneCallback())
 
@@ -151,7 +123,6 @@
 
 
   pushDoneCallback : ->
->>>>>>> 249fa4ec
 
     $('body').removeClass('save-error')
     @committedDiffs = []