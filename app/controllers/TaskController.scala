--- conflicted
+++ resolved
@@ -13,11 +13,7 @@
 import models.binary.{DataSetDAO, DataSetService}
 import models.project.ProjectDAO
 import models.task._
-<<<<<<< HEAD
-import models.team.{OrganizationDAO, TeamDAO}
-=======
 import models.team.TeamDAO
->>>>>>> 3f35de88
 import models.user._
 import net.liftweb.common.Box
 import oxalis.security.WebknossosSilhouette
@@ -160,15 +156,10 @@
 
     for {
       dataSetName <- assertAllOnSameDataset
-<<<<<<< HEAD
-      taskType <- TaskTypeDAO.findOne(ObjectId(requestedTasks.head._1.taskTypeId))
-      team <- TeamDAO.findOne(taskType._team)
-      dataSet <- DataSetDAO.findOneByNameAndOrganization(requestedTasks.head._1.dataSet, team._organization) ?~> Messages("dataSet.notFound", dataSetName)
-      dataStoreHandler <- dataSet.dataStoreHandler
-=======
-      dataSet <- dataSetDAO.findOneByName(requestedTasks.head._1.dataSet) ?~> Messages("dataSet.notFound", dataSetName)
+      taskType <- taskTypeDAO.findOne(ObjectId(requestedTasks.head._1.taskTypeId))
+      team <- teamDAO.findOne(taskType._team)
+      dataSet <- dataSetDAO.findOneByNameAndOrganization(requestedTasks.head._1.dataSet, team._organization) ?~> Messages("dataSet.notFound", dataSetName)
       dataStoreHandler <- dataSetService.handlerFor(dataSet)
->>>>>>> 3f35de88
       skeletonTracingIds: List[Box[String]] <- dataStoreHandler.saveSkeletonTracings(SkeletonTracings(requestedTasks.map(_._2)))
       requestedTasksWithTracingIds = requestedTasks zip skeletonTracingIds
       taskObjects: List[Fox[Task]] = requestedTasksWithTracingIds.map(r => createTaskWithoutAnnotationBase(r._1._1, r._2))
