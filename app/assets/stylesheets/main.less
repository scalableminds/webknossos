// -----------------------------------
// MAIN
// -----------------------------------
// author: mda@zenexity.com - 2011
// -----------------------------------

// @import 'libs/_reset.less';
// @import 'libs/_mate.less';
@import 'libs/_theme.less';

// ----------------------- MAIN STYLES
body {
    // background: @mainBackground;
    color: @mainColor;
    // font: @defaultFont;
    -webkit-font-smoothing: antialised;
}

.navbar .brand {
    background: url(/assets/images/oxalis-white.png) 15px center no-repeat;
    padding-left: 43px;
}
.navbar span.brand:hover {
    color: #999;
}

.well form {
    margin-bottom: 0;
}
.well form .form-actions {
    padding-bottom: 0;
    margin-bottom: 0;
}

.input-fullwidth {
    width: 100%;
    -webkit-box-sizing: border-box;
    -moz-box-sizing: border-box;
    box-sizing: border-box;
}
.input-monospace {
    font-family: Monaco, Consolas, "Lucida Console", "Courier New", monospace;
}
.divider-vertical {
    display: inline-block;
    vertical-align: middle;
    height: 25px;
    margin: 0 9px;
    border-right: 1px solid #e5e5e5;
}

.popover {
    width: 400px;
}

.table-double-striped > tbody {
    & > tr:nth-child(4n+1) > td,
    & > tr:nth-child(4n+2) > td {
        background-color: #f9f9f9
    }
}

.table-nohead {
    tbody tr:nth-child(1) {
        td, th {
            border-top: none;
        }
    }
}

.table .table {
    margin-bottom: 0;
}

.table-details {

    .details-row > td {
        box-shadow: inset 0 0 10px rgba(180, 180, 180, .2);
    }
    .details-toggle,
    .details-toggle-all {

        cursor: pointer;

        .caret-down {
            display: none;
        }

        &.open {
            .caret-right {
                display: none;
            }
            .caret-down {
                display: inline-block;
            }
        }
    }
}

.light-caret {
    display: inline-block;
    width: 0;
    height: 0;
    vertical-align: middle;
    content: "";
}
.caret-right {
    .light-caret;
    border-left: 4px solid #888;
    border-top: 4px solid transparent;
    border-bottom: 4px solid transparent;
}
.caret-down {
    .light-caret;
    border-top: 4px solid #888;
    border-right: 4px solid transparent;
    border-left: 4px solid transparent;
}

@-webkit-keyframes rotation {
    from {
        -webkit-transform: rotate(0);
    }
    to {
        -webkit-transform: rotate(360deg);
    }
}
.rotating {
    -webkit-animation: rotation 1s linear infinite;
}

svg a:hover {
    text-decoration: none;
    &[href] {
        cursor: pointer;
    }
}

#alert-container {
    position: absolute;
    right: 20px;
    top: 60px;
    z-index: 100;

    .alert {
        cursor: default;
    }
    .alert:hover {
        box-shadow: 0 0 10px rgba(100, 100, 100, .2);
    }
}

#stats {
    position: fixed;
    bottom: 0;
    left: 0;
}
#render {
    width: 2*@standardViewportWidth+20px;
    height: 2*@standardViewportWidth+20px;
    position: absolute;
    top: 20px;
    left: 300px;
}
#render canvas {
    position: absolute;
    top: 0;
    left: 0;
    z-index: 10;
}
#main-container {
    position: absolute;
    top: @headerHeight;
    left: 0;
    right: 0;
    bottom: 0;
}
.inputcatcher {
    width: @standardViewportWidth - 2px;
    height: @standardViewportWidth - 2px;
    border-width: 1px;
    border-style:solid;
    border-color: #ffff00;
    position: absolute;
    z-index: 20;
}
#planexy {
    top: 0px;
    left: 0px;
}
#planeyz {
    top: 0px;
    left: @standardViewportWidth + 20px;
}
#planexz {
    top: @standardViewportWidth + 20px;
    left: 0px;
}
#skeletonview {
    top: @standardViewportWidth + 20px;
    left: @standardViewportWidth + 20px;
    border-width: 0px;
}
//canvas {
//    margin-right: 20px;
//    margin-bottom: 20px;
//    border-width: 2px;
//    border-style:solid;
//    border-color: @mainBackground;
//}
#prevControls {
    float: left;
    height: 20px;
    position: relative;
    top: 420px;
    left: 420px;
    z-index: 30;
}
#overlay {
    position: absolute;
    width: 280px;
    top: 0;
    left: 0;
    padding: 10px;
}
#overlay > * {
    margin-bottom: 10px;
}




#issue-submit {

    form {

        margin: 0;

        input[type=text],
        textarea {
            width: 600px;
        }
        textarea {
            height: 9em;
        }
    }
}

#task-selection-algoritm {

    position: relative;
    height: 100%;

    .editor-wrapper {

        position: absolute;
        background: #141414;
        top: 50px;
        bottom: 10px;
        width: 100%;
        box-shadow: 0 0 10px #aaa;

        #editor {
            width: 100%;
            top: 0;
            bottom: 0;
        }
    }
    input[type=submit] {
        margin: 10px 0;
    }
}

<<<<<<< HEAD
.key-arrow {
    left: 170px !important;
}

.key-overlay {
    width: 700px;
    margin-left: 180px;
=======
.graph.well svg {
    max-width: 900px;
}

.overlay {
    width: 450px;
>>>>>>> c4c4d165
}

@media screen and (max-width: 960px) {
    .container {
        width: auto;
        margin: 0 10px;
    }
}

.space-top {
    margin-top: 30px;
}

// Fixing datGUI from Bootstrap
.dg {

    font: 11px 'Lucida Grande', sans-serif;

    input, select, textarea {
        height: auto;
        font-size: 11px;
        line-height: normal;
        border-radius: 0;
    }
    select {
        width: auto;
        max-width: 100%;
    }
    .cr div div {
        line-height: normal;
    }
}<|MERGE_RESOLUTION|>--- conflicted
+++ resolved
@@ -271,7 +271,6 @@
     }
 }
 
-<<<<<<< HEAD
 .key-arrow {
     left: 170px !important;
 }
@@ -279,14 +278,13 @@
 .key-overlay {
     width: 700px;
     margin-left: 180px;
-=======
+
 .graph.well svg {
     max-width: 900px;
 }
 
 .overlay {
     width: 450px;
->>>>>>> c4c4d165
 }
 
 @media screen and (max-width: 960px) {
