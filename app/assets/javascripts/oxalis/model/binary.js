/**
 * binary.js
 * @flow
 */

import _ from "lodash";
import * as THREE from "three";
import BackboneEvents from "backbone-events-standalone";
import Store from "oxalis/store";
import type { CategoryType } from "oxalis/store";
import AsyncTaskQueue from "libs/async_task_queue";
import InterpolationCollector from "oxalis/model/binary/interpolation_collector";
import DataCube from "oxalis/model/binary/data_cube";
import PullQueue, { PullQueueConstants } from "oxalis/model/binary/pullqueue";
import PushQueue from "oxalis/model/binary/pushqueue";
import {
  PingStrategy,
  SkeletonPingStrategy,
  VolumePingStrategy,
} from "oxalis/model/binary/ping_strategy";
import { PingStrategy3d, DslSlowPingStrategy3d } from "oxalis/model/binary/ping_strategy_3d";
import Mappings from "oxalis/model/binary/mappings";
import constants, { OrthoViewValuesWithoutTDView } from "oxalis/constants";
import ConnectionInfo from "oxalis/model/binarydata_connection_info";
import { listenToStoreProperty } from "oxalis/model/helpers/listener_helpers";
import TextureBucketManager from "oxalis/model/binary/texture_bucket_manager";
import Dimensions from "oxalis/model/dimensions";
import shaderEditor from "oxalis/model/helpers/shader_editor";
import { createUpdatableTexture } from "oxalis/geometries/materials/abstract_plane_material_factory";
import { getRenderer } from "oxalis/controller/renderer";
import UpdatableTexture from "libs/UpdatableTexture";
import {
  setMappingEnabledAction,
  setMappingSizeAction,
} from "oxalis/model/actions/settings_actions";
import { getAreas } from "oxalis/model/accessors/flycam_accessor";
import { zoomedAddressToAnotherZoomStep } from "oxalis/model/helpers/position_converter";
import PriorityQueue from "js-priority-queue";
import messages from "messages";

import type { Vector3, Vector4, OrthoViewType, OrthoViewMapType } from "oxalis/constants";
import type { Matrix4x4 } from "libs/mjs";
import type Layer from "oxalis/model/binary/layers/layer";
import type { AreaType } from "oxalis/model/accessors/flycam_accessor";

const PING_THROTTLE_TIME = 50;
const DIRECTION_VECTOR_SMOOTHER = 0.125;
export const MAPPING_TEXTURE_WIDTH = 4096;

type PingOptions = {
  zoomStep: number,
  activePlane: OrthoViewType,
};

// each index of the returned Vector3 is either -1 or +1.
function getSubBucketLocality(position: Vector3, resolution: Vector3): Vector3 {
  // E.g., modAndDivide(63, 32) === 31 / 32 === ~0.97
  const modAndDivide = (a, b) => (a % b) / b;
  const roundToNearestBucketBoundary = (pos, dimension) => {
    const bucketExtentInVoxel = constants.BUCKET_WIDTH * resolution[dimension];
    // Math.round returns 0 or 1 which will be mapped to -1 or 1
    return Math.round(modAndDivide(pos[dimension], bucketExtentInVoxel)) * 2 - 1;
  };

  // $FlowFixMe
  return position.map((pos, idx) => roundToNearestBucketBoundary(position, idx));
}

function consumeBucketsFromPriorityQueue(queue, capacity) {
  const buckets = new Set();
  // Consume priority queue until we maxed out the capacity
  while (buckets.size < capacity) {
    if (queue.length === 0) {
      break;
    }
    const bucketWithPriority = queue.dequeue();
    buckets.add(bucketWithPriority.bucket);
  }
  return Array.from(buckets);
}

// TODO: Non-reactive
class Binary {
  cube: DataCube;
  tracingType: string;
  layer: Layer;
  category: CategoryType;
  name: string;
  targetBitDepth: number;
  lowerBoundary: Vector3;
  upperBoundary: Vector3;
  connectionInfo: ConnectionInfo;
  pullQueue: PullQueue;
  pushQueue: PushQueue;
  mappings: Mappings;
  pingStrategies: Array<PingStrategy>;
  pingStrategies3d: Array<PingStrategy3d>;
  direction: Vector3;
  activeMapping: ?string;
  lastPosition: ?Vector3;
  // Indicates whether the current position is closer to the previous or next bucket for each dimension
  // For example, if the current position is [31, 10, 25] the value would be [1, -1, 1]
  lastSubBucketLocality: Vector3 = [-1, -1, -1];
  lastZoomStep: ?number;
  lastAreas: OrthoViewMapType<AreaType>;
  lastAreasPinged: OrthoViewMapType<AreaType>;
  textureBucketManager: TextureBucketManager;
  textureWidth: number;
  dataTextureCount: number;
  mappingTexture: UpdatableTexture;
  mappingLookupTexture: UpdatableTexture;

  anchorPointCache: {
    anchorPoint: Vector4,
    fallbackAnchorPoint: Vector4,
  } = {
    anchorPoint: [0, 0, 0, 0],
    fallbackAnchorPoint: [0, 0, 0, 0],
  };

  // Copied from backbone events (TODO: handle this better)
  listenTo: Function;

  constructor(
    layer: Layer,
<<<<<<< HEAD
    maxZoomStep: number,
=======
>>>>>>> 3338c949
    connectionInfo: ConnectionInfo,
    textureWidth: number,
    dataTextureCount: number,
  ) {
    this.tracingType = Store.getState().tracing.type;
    this.layer = layer;
    this.connectionInfo = connectionInfo;
    _.extend(this, BackboneEvents);

    this.textureWidth = textureWidth;
    this.dataTextureCount = dataTextureCount;

    this.category = this.layer.category;
    this.name = this.layer.name;

    this.targetBitDepth = this.category === "color" ? this.layer.bitDepth : 8;

    const { topLeft, width, height, depth } = this.layer.boundingBox;
    this.lowerBoundary = topLeft;
    this.layer.lowerBoundary = topLeft;
    this.upperBoundary = [topLeft[0] + width, topLeft[1] + height, topLeft[2] + depth];
    this.layer.upperBoundary = this.upperBoundary;

<<<<<<< HEAD
    this.cube = new DataCube(this.upperBoundary, maxZoomStep + 1, this.layer.bitDepth, this.layer);
=======
    this.cube = new DataCube(
      this.upperBoundary,
      layer.maxZoomStep + 1,
      this.layer.bitDepth,
      this.layer,
    );
>>>>>>> 3338c949

    const taskQueue = new AsyncTaskQueue(Infinity);

    const dataset = Store.getState().dataset;
    if (dataset == null) {
      throw new Error("Dataset needs to be available before constructing the Binary.");
    }
    const datastoreInfo = dataset.dataStore;
    this.pullQueue = new PullQueue(this.cube, this.layer, this.connectionInfo, datastoreInfo);
    this.pushQueue = new PushQueue(this.cube, this.layer, taskQueue);
    this.cube.initializeWithQueues(this.pullQueue, this.pushQueue);
    this.mappings = new Mappings(datastoreInfo, this.layer);
    this.activeMapping = null;
    this.direction = [0, 0, 0];

    this.pingStrategies = [new SkeletonPingStrategy(this.cube), new VolumePingStrategy(this.cube)];
    this.pingStrategies3d = [new DslSlowPingStrategy3d(this.cube)];

    if (this.layer.dataStoreInfo.typ === "webknossos-store") {
      listenToStoreProperty(
        state => state.datasetConfiguration.fourBit,
        fourBit => this.layer.setFourBit(fourBit),
        true,
      );
    }
  }

  setupMappingTextures() {
    this.mappingTexture = createUpdatableTexture(
      MAPPING_TEXTURE_WIDTH,
      4,
      THREE.UnsignedByteType,
      getRenderer(),
    );
    this.mappingLookupTexture = createUpdatableTexture(
      MAPPING_TEXTURE_WIDTH,
      4,
      THREE.UnsignedByteType,
      getRenderer(),
    );

    this.cube.on({
      newMapping: () => this.updateMappingTextures(),
    });
  }

  updateMappingTextures(): void {
    const { currentMapping } = this.cube;
    if (currentMapping == null) return;

    console.log("Create mapping texture");
    console.time("Time to create mapping texture");
    // $FlowFixMe Flow chooses the wrong library definition, because it doesn't seem to know that Object.keys always returns strings and throws an error
    const keys = Uint32Array.from(Object.keys(currentMapping), x => parseInt(x, 10));
    keys.sort();
    const values = Uint32Array.from(keys, key => currentMapping[key]);
    // Instantiate the Uint8Arrays with the array buffer from the Uint32Arrays, so that each 32-bit value is converted
    // to four 8-bit values correctly
    const uint8Keys = new Uint8Array(keys.buffer);
    const uint8Values = new Uint8Array(values.buffer);
    // The typed arrays need to be padded with 0s so that their length is a multiple of MAPPING_TEXTURE_WIDTH
    const paddedLength = keys.length + MAPPING_TEXTURE_WIDTH - keys.length % MAPPING_TEXTURE_WIDTH;
    // The length of typed arrays cannot be changed, so we need to create new ones with the correct length
    const uint8KeysPadded = new Uint8Array(paddedLength * 4);
    uint8KeysPadded.set(uint8Keys);
    const uint8ValuesPadded = new Uint8Array(paddedLength * 4);
    uint8ValuesPadded.set(uint8Values);
    console.timeEnd("Time to create mapping texture");

    const mappingSize = keys.length;
    if (mappingSize > MAPPING_TEXTURE_WIDTH ** 2) {
      throw new Error(messages["mapping.too_big"]);
    }

    this.mappingLookupTexture.update(
      uint8KeysPadded,
      0,
      0,
      MAPPING_TEXTURE_WIDTH,
      uint8KeysPadded.length / MAPPING_TEXTURE_WIDTH / 4,
    );
    this.mappingTexture.update(
      uint8ValuesPadded,
      0,
      0,
      MAPPING_TEXTURE_WIDTH,
      uint8ValuesPadded.length / MAPPING_TEXTURE_WIDTH / 4,
    );

    Store.dispatch(setMappingEnabledAction(true));
    Store.dispatch(setMappingSizeAction(mappingSize));
  }

  getMappingTextures() {
    if (this.mappingTexture == null) {
      this.setupMappingTextures();
    }
    return [this.mappingTexture, this.mappingLookupTexture];
  }

  getByteCount(): number {
    return this.layer.bitDepth >> 3;
  }

  setupDataTextures(): void {
    const bytes = this.getByteCount();

    this.textureBucketManager = new TextureBucketManager(
      constants.MAXIMUM_NEEDED_BUCKETS_PER_DIMENSION,
      this.textureWidth,
      this.dataTextureCount,
      bytes,
    );
    this.textureBucketManager.setupDataTextures(bytes, this.category);

    shaderEditor.addBucketManagers(this.textureBucketManager);
  }

  getDataTextures(): Array<*> {
    if (!this.textureBucketManager) {
      // Initialize lazily since SceneController.renderer is not available earlier
      this.setupDataTextures();
    }
    return this.textureBucketManager.getTextures();
  }

  // Returns the new anchorPoints if they are new
  updateDataTextures(position: Vector3, logZoomStep: number): [?Vector4, ?Vector4] {
    const unzoomedAnchorPoint = this.calculateUnzoomedAnchorPoint(position, logZoomStep);

    const isAnchorPointNew = this.yieldsNewZoomedAnchorPoint(
      unzoomedAnchorPoint,
      logZoomStep,
      "anchorPoint",
    );
    const fallbackZoomStep = logZoomStep + 1;
    const isFallbackAvailable = fallbackZoomStep <= this.cube.MAX_ZOOM_STEP;
    const isFallbackAnchorPointNew =
      isFallbackAvailable &&
      this.yieldsNewZoomedAnchorPoint(unzoomedAnchorPoint, fallbackZoomStep, "fallbackAnchorPoint");

<<<<<<< HEAD
=======
    if (logZoomStep > this.cube.MAX_ZOOM_STEP) {
      // Don't render anything if the zoomStep is too high
      this.textureBucketManager.setActiveBuckets(
        [],
        this.anchorPointCache.anchorPoint,
        this.anchorPointCache.fallbackAnchorPoint,
      );
      return [this.anchorPointCache.anchorPoint, this.anchorPointCache.fallbackAnchorPoint];
    }

>>>>>>> 3338c949
    const subBucketLocality = getSubBucketLocality(position, this.layer.resolutions[logZoomStep]);
    const areas = getAreas(Store.getState());

    if (
      isAnchorPointNew ||
      isFallbackAnchorPointNew ||
      !_.isEqual(areas, this.lastAreas) ||
      !_.isEqual(subBucketLocality, this.lastSubBucketLocality)
    ) {
      this.lastSubBucketLocality = subBucketLocality;
      this.lastAreas = areas;

      const bucketQueue = new PriorityQueue({
        // small priorities take precedence
        comparator: (b, a) => b.priority - a.priority,
      });

      this.addNecessaryBucketsToPriorityQueue(
        bucketQueue,
        logZoomStep,
        this.anchorPointCache.anchorPoint,
        false,
        areas,
        subBucketLocality,
      );

      if (isFallbackAvailable) {
        this.addNecessaryBucketsToPriorityQueue(
          bucketQueue,
          logZoomStep + 1,
          this.anchorPointCache.fallbackAnchorPoint,
          true,
          areas,
          subBucketLocality,
        );
      }

      const buckets = consumeBucketsFromPriorityQueue(
        bucketQueue,
        this.textureBucketManager.maximumCapacity,
      );

      this.textureBucketManager.setActiveBuckets(
        buckets,
        this.anchorPointCache.anchorPoint,
        this.anchorPointCache.fallbackAnchorPoint,
      );
    }

    return [
      isAnchorPointNew ? this.anchorPointCache.anchorPoint : null,
      isFallbackAnchorPointNew ? this.anchorPointCache.fallbackAnchorPoint : null,
    ];
  }

  yieldsNewZoomedAnchorPoint(
    unzoomedAnchorPoint: Vector3,
    logZoomStep: number,
    key: "fallbackAnchorPoint" | "anchorPoint",
  ): boolean {
    const zoomedAnchorPoint = this.cube.positionToZoomedAddress(unzoomedAnchorPoint, logZoomStep);
    if (_.isEqual(zoomedAnchorPoint, this.anchorPointCache[key])) {
      return false;
    }
    this.anchorPointCache[key] = zoomedAnchorPoint;
    return true;
  }

  calculateUnzoomedAnchorPoint(position: Vector3, logZoomStep: number): Vector3 {
    const resolution = this.layer.resolutions[logZoomStep];
    const maximumRenderedBucketsHalf =
      (constants.MAXIMUM_NEEDED_BUCKETS_PER_DIMENSION - 1) * constants.BUCKET_WIDTH / 2;

    // Hit texture top-left coordinate
    const anchorPoint = [
      Math.floor(position[0] - maximumRenderedBucketsHalf * resolution[0]),
      Math.floor(position[1] - maximumRenderedBucketsHalf * resolution[1]),
      Math.floor(position[2] - maximumRenderedBucketsHalf * resolution[2]),
    ];
    return anchorPoint;
  }

  addNecessaryBucketsToPriorityQueue(
    bucketQueue: PriorityQueue,
    logZoomStep: number,
    zoomedAnchorPoint: Vector4,
    isFallback: boolean,
    areas: OrthoViewMapType<AreaType>,
    subBucketLocality: Vector3,
  ): void {
    const resolution = this.layer.resolutions[logZoomStep];

    let resolutionChangeRatio = [1, 1, 1];
    if (isFallback) {
      const previousResolution = this.layer.resolutions[logZoomStep - 1];
      resolutionChangeRatio = [
        resolution[0] / previousResolution[0],
        resolution[1] / previousResolution[1],
        resolution[2] / previousResolution[2],
      ];
    }

    for (const planeId of OrthoViewValuesWithoutTDView) {
      const [u, v, w] = Dimensions.getIndices(planeId);

      const topLeftVector = [0, 0, 0, 0];
      topLeftVector[v] = areas[planeId].top;
      topLeftVector[u] = areas[planeId].left;

      const bottomRightVector = [0, 0, 0, 0];
      bottomRightVector[v] = areas[planeId].bottom;
      bottomRightVector[u] = areas[planeId].right;

      const scaledTopLeftVector = zoomedAddressToAnotherZoomStep(
        topLeftVector,
        this.layer.resolutions,
        logZoomStep,
      );
      const scaledBottomRightVector = zoomedAddressToAnotherZoomStep(
        bottomRightVector,
        this.layer.resolutions,
        logZoomStep,
      );

      const renderedBucketsPerDimension = Math.ceil(
        constants.MAXIMUM_NEEDED_BUCKETS_PER_DIMENSION / resolutionChangeRatio[w],
      );
      const topLeftBucket = zoomedAnchorPoint.slice();
      topLeftBucket[w] += Math.floor((renderedBucketsPerDimension - 1) / 2);

      const centerBucketUV = [
        scaledTopLeftVector[u] + (scaledBottomRightVector[u] - scaledTopLeftVector[u]) / 2,
        scaledTopLeftVector[v] + (scaledBottomRightVector[v] - scaledTopLeftVector[v]) / 2,
      ];

      // By subtracting and adding 1 (extraBucket) to the bounds of y and x, we move
      // one additional bucket on each edge of the viewport to the GPU. This decreases the
      // chance of showing gray data, when moving the viewport. However, it might happen that
      // we do not have enough capacity to move these additional buckets to the GPU.
      // That's why, we are using a priority queue which orders buckets by manhattan distance to
      // the center bucket. We only consume that many items from the PQ, which we can handle on the
      // GPU.
      const extraBucket = 1;

      // Always use buckets in the current w slice, but also load either the previous or the next
      // slice (depending on locality within the current bucket).
      // Similar to `extraBucket`, the PQ takes care of cases in which the additional slice can't be
      // loaded.
      const wSliceOffsets = isFallback ? [0] : [0, subBucketLocality[w]];
      // fallback buckets should have lower priority
      const additionalPriorityWeight = isFallback ? 1000 : 0;

      // Build up priority queue
      wSliceOffsets.forEach(wSliceOffset => {
        for (
          let y = scaledTopLeftVector[v] - extraBucket;
          y <= scaledBottomRightVector[v] + extraBucket;
          y++
        ) {
          for (
            let x = scaledTopLeftVector[u] - extraBucket;
            x <= scaledBottomRightVector[u] + extraBucket;
            x++
          ) {
            const bucketAddress = ((topLeftBucket.slice(): any): Vector4);
            bucketAddress[u] = x;
            bucketAddress[v] = y;
            bucketAddress[w] += wSliceOffset;

            const bucket = this.cube.getOrCreateBucket(bucketAddress);

            if (bucket.type !== "null") {
              const priority =
                Math.abs(x - centerBucketUV[0]) +
                Math.abs(y - centerBucketUV[1]) +
                Math.abs(100 * wSliceOffset) +
                additionalPriorityWeight;
              bucketQueue.queue({
                priority,
                bucket,
              });
            }
          }
        }
      });
    }
  }

  setActiveMapping(mappingName: string): void {
    this.activeMapping = mappingName;

    const setMapping = mapping => {
      this.cube.setMapping(mapping);
    };

    if (mappingName != null) {
      this.mappings.getMappingAsync(mappingName).then(setMapping);
    } else {
      setMapping({});
    }
  }

  pingStop(): void {
    this.pullQueue.clearNormalPriorities();
  }

  ping = _.throttle(this.pingImpl, PING_THROTTLE_TIME);

  pingImpl(position: Vector3, { zoomStep, activePlane }: PingOptions): void {
    if (this.lastPosition != null) {
      this.direction = [
        (1 - DIRECTION_VECTOR_SMOOTHER) * this.direction[0] +
          DIRECTION_VECTOR_SMOOTHER * (position[0] - this.lastPosition[0]),
        (1 - DIRECTION_VECTOR_SMOOTHER) * this.direction[1] +
          DIRECTION_VECTOR_SMOOTHER * (position[1] - this.lastPosition[1]),
        (1 - DIRECTION_VECTOR_SMOOTHER) * this.direction[2] +
          DIRECTION_VECTOR_SMOOTHER * (position[2] - this.lastPosition[2]),
      ];
    }

    const areas = getAreas(Store.getState());

    if (
      !_.isEqual(position, this.lastPosition) ||
      zoomStep !== this.lastZoomStep ||
      !_.isEqual(areas, this.lastAreasPinged)
    ) {
      this.lastPosition = _.clone(position);
      this.lastZoomStep = zoomStep;
      this.lastAreasPinged = areas;

      for (const strategy of this.pingStrategies) {
        if (
          strategy.forContentType(this.tracingType) &&
          strategy.inVelocityRange(this.connectionInfo.bandwidth) &&
          strategy.inRoundTripTimeRange(this.connectionInfo.roundTripTime)
        ) {
          if (zoomStep != null && activePlane != null) {
            this.pullQueue.clearNormalPriorities();
            this.pullQueue.addAll(
              strategy.ping(position, this.direction, zoomStep, activePlane, areas),
            );
          }
          break;
        }
      }

      this.pullQueue.pull();
    }
  }

  arbitraryPingImpl(matrix: Matrix4x4, zoomStep: number): void {
    for (const strategy of this.pingStrategies3d) {
      if (
        strategy.forContentType(this.tracingType) &&
        strategy.inVelocityRange(1) &&
        strategy.inRoundTripTimeRange(this.pullQueue.roundTripTime)
      ) {
        this.pullQueue.clearNormalPriorities();
        this.pullQueue.addAll(strategy.ping(matrix, zoomStep));
        break;
      }
    }

    this.pullQueue.pull();
  }

  arbitraryPing = _.once(function(matrix: Matrix4x4, zoomStep: number) {
    this.arbitraryPing = _.throttle(this.arbitraryPingImpl, PING_THROTTLE_TIME);
    this.arbitraryPing(matrix, zoomStep);
  });

  getByVerticesSync(vertices: Array<number>): Uint8Array {
    // A synchronized implementation of `get`. Cuz its faster.

    const { buffer, missingBuckets } = InterpolationCollector.bulkCollect(
      vertices,
      this.cube.getArbitraryCube(),
    );

    this.pullQueue.addAll(
      missingBuckets.map(bucket => ({
        bucket,
        priority: PullQueueConstants.PRIORITY_HIGHEST,
      })),
    );
    this.pullQueue.pull();

    return buffer;
  }
}

export default Binary;<|MERGE_RESOLUTION|>--- conflicted
+++ resolved
@@ -123,10 +123,6 @@
 
   constructor(
     layer: Layer,
-<<<<<<< HEAD
-    maxZoomStep: number,
-=======
->>>>>>> 3338c949
     connectionInfo: ConnectionInfo,
     textureWidth: number,
     dataTextureCount: number,
@@ -150,16 +146,12 @@
     this.upperBoundary = [topLeft[0] + width, topLeft[1] + height, topLeft[2] + depth];
     this.layer.upperBoundary = this.upperBoundary;
 
-<<<<<<< HEAD
-    this.cube = new DataCube(this.upperBoundary, maxZoomStep + 1, this.layer.bitDepth, this.layer);
-=======
     this.cube = new DataCube(
       this.upperBoundary,
       layer.maxZoomStep + 1,
       this.layer.bitDepth,
       this.layer,
     );
->>>>>>> 3338c949
 
     const taskQueue = new AsyncTaskQueue(Infinity);
 
@@ -301,8 +293,6 @@
       isFallbackAvailable &&
       this.yieldsNewZoomedAnchorPoint(unzoomedAnchorPoint, fallbackZoomStep, "fallbackAnchorPoint");
 
-<<<<<<< HEAD
-=======
     if (logZoomStep > this.cube.MAX_ZOOM_STEP) {
       // Don't render anything if the zoomStep is too high
       this.textureBucketManager.setActiveBuckets(
@@ -313,7 +303,6 @@
       return [this.anchorPointCache.anchorPoint, this.anchorPointCache.fallbackAnchorPoint];
     }
 
->>>>>>> 3338c949
     const subBucketLocality = getSubBucketLocality(position, this.layer.resolutions[logZoomStep]);
     const areas = getAreas(Store.getState());
 
