--- conflicted
+++ resolved
@@ -124,25 +124,6 @@
 
 #### Sharing Link Format
 
-<<<<<<< HEAD
-As already indicated, the sharing link encodes certain properties, like the current position, rotation, zoom, and active mapping to ensure that users you share the link with see the same things you saw when you copied the link. Alternatively, the link can be crafted manually or programmatically to direct users to specific locations in a dataset. The information is json encoded in the URL fragment and has the following format (flow type definition):
-
-```javascript
-type MappingType = "JSON" | "HDF5";
-type ViewMode = "orthogonal" | "oblique" | "flight" | "volume";
-type Vector3 = [number, number, number];
-
-type UrlStateByLayer = {
-  [layerName: string]: {
-    mappingInfo?: {
-      mappingName: string,
-      mappingType: MappingType,
-      agglomerateIdsToImport?: Array<number>,
-    },
-    connectomeInfo?: {
-      connectomeName: string,
-      agglomerateIdsToImport?: Array<number>,
-=======
 As already indicated, the sharing link encodes certain properties, like the current position, rotation, zoom, active mapping, and visible meshes to ensure that users you share the link with see the same things you saw when you copied the link. Alternatively, the link can be crafted manually or programmatically to direct users to specific locations in a dataset. The information is json encoded in the URL fragment and has the following format (flow type definition):
 
 <details>
@@ -180,7 +161,10 @@
         mappingType: MappingType,
         agglomerateIdsToImport?: Array<number>,
       },
->>>>>>> 0fd9157b
+      connectomeInfo?: {
+        connectomeName: string,
+        agglomerateIdsToImport?: Array<number>,
+      }
     },
   };
 
