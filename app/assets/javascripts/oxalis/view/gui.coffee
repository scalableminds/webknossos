--- conflicted
+++ resolved
@@ -24,13 +24,8 @@
     @datasetPosition = @initDatasetPosition(@user.get("briConNames"))
 
     somaClickingAllowed = @tracingSettings.somaClickingAllowed
-<<<<<<< HEAD
     
     @settingsGeneral = 
-=======
-
-    @settings =
->>>>>>> 15de96ec
 
       boundingBox : "0, 0, 0, 0, 0, 0"
       fourBit : @user.get("fourBit")
@@ -39,12 +34,11 @@
       resetBrightnessAndContrast : => @resetBrightnessAndContrast()
       quality : @qualityArray[@user.get("quality")]
 
-<<<<<<< HEAD
     if @model.skeletonTracing?
       @settingsSkeleton =
         activeTreeID : @model.skeletonTracing.getActiveTreeId()
         activeNodeID : @model.skeletonTracing.getActiveNodeId() or -1
-        newNodeNewTree : if somaClickingAllowed then @user.newNodeNewTree else false
+        newNodeNewTree : if somaClickingAllowed then @user.get("newNodeNewTree") else false
         deleteActiveNode : => @trigger "deleteActiveNode"
 
     if @model.volumeTracing
@@ -52,20 +46,6 @@
         activeCellID : @model.volumeTracing.getActiveCellId()
         createNewCell : => @trigger "createNewCell"
 
-    if @datasetPosition == 0
-      # add new dataset to settings
-      @user.briConNames.push(@datasetPostfix)
-      @user.brightness.push(@settingsGeneral.brightness)
-      @user.contrast.push(@settingsGeneral.contrast)
-      @datasetPosition = @user.briConNames.length - 1
-=======
-      activeTreeID : @model.cellTracing.getActiveTreeId()
-      activeNodeID : @model.cellTracing.getActiveNodeId() or -1
-      activeCellID : @model.volumeTracing.getActiveCellId()
-      newNodeNewTree : if somaClickingAllowed then @user.get("newNodeNewTree") else false
-      radius : @model.cellTracing.getActiveNodeRadius()
-      deleteActiveNode : => @trigger "deleteActiveNode"
-      createNewCell : => @trigger "createNewCell"
 
     if @datasetPosition == 0
       # add new dataset to settings
@@ -73,7 +53,6 @@
       @user.get("brightness").push(@settings.brightness)
       @user.get("contrast").push(@settings.contrast)
       @datasetPosition = @user.get("briConNames").length - 1
->>>>>>> 15de96ec
 
 
     @gui = new dat.GUI(autoPlace: false, width : 280, hideable : false, closed : true)
@@ -110,13 +89,8 @@
     @folders.push( @fView = @gui.addFolder("View") )
     bbController = @fView.add(@settingsGeneral, "boundingBox").name("Bounding Box").onChange(@setBoundingBox)
     @addTooltip(bbController, "Format: minX, minY, minZ, maxX, maxY, maxZ")
-<<<<<<< HEAD
     @addCheckbox(@fView, @settingsGeneral, "fourBit", "4 Bit")
-    @addCheckbox(@fView, @user, "interpolation", "Interpolation")
-=======
-    @addCheckbox(@fView, @settings, "fourBit", "4 Bit")
     @addCheckbox(@fView, @user.getSettings(), "interpolation", "Interpolation")
->>>>>>> 15de96ec
     @brightnessController =
       @addSlider(@fView, @settingsGeneral, "brightness",
         -256, 256, 5, "Brightness", @setBrightnessAndContrast)
@@ -129,13 +103,8 @@
       1, 1000 * @model.scaleInfo.baseVoxel, 1, "Clipping Distance")
     @clippingControllerArbitrary = @addSlider(@fView, @user.getSettings(), "clippingDistanceArbitrary",
       1, 127, 1, "Clipping Distance")
-<<<<<<< HEAD
-    @addCheckbox(@fView, @user, "displayCrosshair", "Show Crosshairs")
+    @addCheckbox(@fView, @user.getSettings(), "displayCrosshair", "Show Crosshairs")
     (@fView.add @settingsGeneral, "quality", @qualityArray)
-=======
-    @addCheckbox(@fView, @user.getSettings(), "displayCrosshair", "Show Crosshairs")
-    (@fView.add @settings, "quality", @qualityArray)
->>>>>>> 15de96ec
                           .name("Quality")
                           .onChange((v) => @setQuality(v))
 
@@ -157,23 +126,11 @@
       @folders.push( @fNodes = @gui.addFolder("Nodes") )
       @activeNodeIdController = @addNumber(@fNodes, @settingsSkeleton, "activeNodeID",
         1, 1, "Active Node ID", (value) => @trigger( "setActiveNode", value))
-      @particleSizeController = @addSlider(@fNodes, @user, "particleSize",
-        constants.MIN_PARTICLE_SIZE, constants.MAX_PARTICLE_SIZE, 1, "Node size")
+      @particleSizeController = @addSlider(@fNodes, @user.getSettings(), "particleSize",
+        constants.MIN_PARTICLE_SIZE, constants.MAX_PARTICLE_SIZE, 1, "Min. Node size")
       @addFunction(@fNodes, @settingsSkeleton, "deleteActiveNode", "Delete Active Node")
 
-<<<<<<< HEAD
     if @settingsVolume?
-=======
-    @folders.push( @fNodes = @gui.addFolder("Nodes") )
-    @activeNodeIdController = @addNumber(@fNodes, @settings, "activeNodeID",
-      1, 1, "Active Node ID", (value) => @trigger( "setActiveNode", value))
-    @radiusController = @addSlider(@fNodes, @settings, "radius",
-      @model.cellTracing.MIN_RADIUS, @model.cellTracing.MAX_RADIUS, 1, "Radius", (radius) =>
-        @model.cellTracing.setActiveNodeRadius( radius ))
-    @particleSizeController = @addSlider(@fNodes, @user.getSettings(), "particleSize",
-      constants.MIN_PARTICLE_SIZE, constants.MAX_PARTICLE_SIZE, 1, "Min. node size")
-    @addFunction(@fNodes, @settings, "deleteActiveNode", "Delete Active Node")
->>>>>>> 15de96ec
 
       @folders.push( @fCells = @gui.addFolder("Cells") )
       @activeCellIdController = @addNumber(@fCells, @settingsVolume, "activeCellID",
@@ -224,17 +181,7 @@
         else
           $("#zoomFactor").html("<p>Viewport width: " + (nm / 1000000).toFixed(1) + " mm</p>")
 
-<<<<<<< HEAD
     @model.skeletonTracing?.on
-      newActiveNode    : => @update()
-      newActiveTree    : => @update()
-      deleteActiveTree : => @update()
-      deleteActiveNode : => @update()
-      deleteLastNode   : => @update()
-      newNode          : => @update()
-      newTree          : => @update()
-=======
-    @model.cellTracing.on
       newActiveNode       : => @update()
       newActiveTree       : => @update()
       newActiveNodeRadius : => @update()
@@ -243,7 +190,6 @@
       deleteLastNode      : => @update()
       newNode             : => @update()
       newTree             : => @update()
->>>>>>> 15de96ec
 
     @model.volumeTracing?.on
       newActiveCell    : =>
@@ -300,17 +246,11 @@
   saveNow : =>
 
     @user.pushImpl()
-<<<<<<< HEAD
     model = @model.skeletonTracing || @model.volumeTracing
 
     if @restrictions.allowUpdate and model?
       model.stateLogger.pushNow()
-        .then( 
-=======
-    if @restrictions.allowUpdate
-      @model.cellTracing.pushNow()
         .then(
->>>>>>> 15de96ec
           -> Toast.success("Saved!")
           -> Toast.error("Couldn't save. Please try again.")
         )
@@ -411,18 +351,11 @@
 
 
   setBrightnessAndContrast : =>
-<<<<<<< HEAD
     @model.binary["color"].updateContrastCurve(@settingsGeneral.brightness, @settingsGeneral.contrast)
     
-    @user.brightness[@datasetPosition] = (Number) @settingsGeneral.brightness
-    @user.contrast[@datasetPosition] = (Number) @settingsGeneral.contrast
-=======
-    @model.binary["color"].updateContrastCurve(@settings.brightness, @settings.contrast)
-
-    @user.get("brightness")[@datasetPosition] = (Number) @settings.brightness
-    @user.get("contrast")[@datasetPosition] = (Number) @settings.contrast
-
->>>>>>> 15de96ec
+    @user.get("brightness")[@datasetPosition] = (Number) @settingsGeneral.brightness
+    @user.get("contrast")[@datasetPosition] = (Number) @settingsGeneral.contrast
+
     @user.push()
 
 
@@ -478,25 +411,15 @@
 
     # Helper method to combine common update methods
     # called when value user switch to different active node
-<<<<<<< HEAD
     if @settingsSkeleton?
       @settingsSkeleton.activeNodeID = @model.skeletonTracing.getActiveNodeId() or -1
       @settingsSkeleton.activeTreeID = @model.skeletonTracing.getActiveTreeId()
+      @settingsSkeleton.radius       = @model.skeletonTracing.getActiveNodeRadius()
       @activeNodeIdController.updateDisplay()
       @activeTreeIdController.updateDisplay()
     if @settingsVolume?
       @settingsVolume.activeCellID = @model.volumeTracing.getActiveCellId()
       @activeCellIdController.updateDisplay()
-=======
-    @settings.activeNodeID = @model.cellTracing.getActiveNodeId() or -1
-    @settings.activeTreeID = @model.cellTracing.getActiveTreeId()
-    @settings.activeCellID = @model.volumeTracing.getActiveCellId()
-    @settings.radius = @model.cellTracing.getActiveNodeRadius()
-    @activeNodeIdController.updateDisplay()
-    @activeTreeIdController.updateDisplay()
-    @activeCellIdController.updateDisplay()
-    @radiusController.updateDisplay()
->>>>>>> 15de96ec
 
 
   setFolderVisibility : (folder, visible) ->
