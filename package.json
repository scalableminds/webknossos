--- conflicted
+++ resolved
@@ -1,10 +1,6 @@
 {
   "name": "oxalis",
-<<<<<<< HEAD
-  "version": "0.17.17",
-=======
   "version": "0.17.67",
->>>>>>> 686df3fa
   "repository": {
     "type": "git",
     "url": "git://github.com/scalableminds/oxalis.git"
