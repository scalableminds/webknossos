--- conflicted
+++ resolved
@@ -147,8 +147,6 @@
   });
 }
 
-<<<<<<< HEAD
-=======
 export function setOverwriteModeModeReducer(state: OxalisState, mode: OverwriteMode) {
   return update(state, {
     tracing: {
@@ -159,17 +157,6 @@
   });
 }
 
-export function removeFallbackLayerReducer(state: OxalisState) {
-  return update(state, {
-    tracing: {
-      volume: {
-        $unset: ["fallbackLayer"],
-      },
-    },
-  });
-}
-
->>>>>>> aa959cd6
 export function setMaxCellReducer(state: OxalisState, volumeTracing: VolumeTracing, id: number) {
   return update(state, {
     tracing: {
