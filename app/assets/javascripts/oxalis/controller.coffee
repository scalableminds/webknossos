### define
jquery : $
underscore : _
app : app
backbone : Backbone
./controller/viewmodes/plane_controller : PlaneController
./controller/annotations/skeletontracing_controller : SkeletonTracingController
./controller/annotations/volumetracing_controller : VolumeTracingController
./controller/combinations/skeletontracing_arbitrary_controller : SkeletonTracingArbitraryController
./controller/combinations/skeletontracing_plane_controller : SkeletonTracingPlaneController
./controller/combinations/volumetracing_plane_controller : VolumeTracingPlaneController
./controller/scene_controller : SceneController
./controller/url_manager : UrlManager
./model : Model
./view : View
./view/skeletontracing/skeletontracing_view : SkeletonTracingView
./view/volumetracing/volumetracing_view : VolumeTracingView
../libs/input : Input
../libs/toast : Toast
./constants : constants
stats : Stats
###

class Controller

  # Main controller, responsible for setting modes and everything
  # that has to be controlled in any mode.
  #
  # We have a matrix of modes like this:
  #
  #   Annotation Mode \ View mode    Plane       Arbitrary
  #              Skeleton Tracing      X             X
  #                Volume Tracing      X             /
  #
  # In order to maximize code reuse, there is - besides the main
  # controller - a controller for each row, each column and each
  # cross in this matrix.

  constructor : (options) ->

    { @model } = options

    _.extend(@,
      view : null
      planeController : null
      arbitraryController : null
      allowedModes : []
    )

    _.extend(@, Backbone.Events)

    unless @browserSupported()
      unless window.confirm("You are using an unsupported browser, please use the newest version of Chrome, Opera or Safari.\n\nTry anyways?")
        window.history.back()

    @fullScreen = false

    @urlManager = new UrlManager(@model)
    @model.set("state", @urlManager.initialState)

    @model.fetch()
      .done( (error) => @modelFetchDone(error) )
      .fail( (response) => @modelFetchFail(response) )

  modelFetchDone : (error) ->

    # Do not continue, when there was an error and we got no settings from the server
    if error
      return

    unless @model.tracing.restrictions.allowAccess
      Toast.Error "You are not allowed to access this tracing"
      return

    @urlManager.startUrlUpdater()

    for allowedMode in @model.settings.allowedModes

      @allowedModes.push switch allowedMode
        when "oxalis" then constants.MODE_PLANE_TRACING
        when "arbitrary" then constants.MODE_ARBITRARY
        when "volume" then constants.MODE_VOLUME

    if constants.MODE_ARBITRARY in @allowedModes
      @allowedModes.push(constants.MODE_ARBITRARY_PLANE)

    # FPS stats
    stats = new Stats()
    $("body").append stats.domElement

    @sceneController = new SceneController(
      @model.upperBoundary, @model.flycam, @model)


    if @model.skeletonTracing?

      @view = new SkeletonTracingView(@model)
      @annotationController = new SkeletonTracingController(
        @model, @sceneController, @view )
      @planeController = new SkeletonTracingPlaneController(
        @model, stats, @view, @sceneController, @annotationController)
      @arbitraryController = new SkeletonTracingArbitraryController(
        @model, stats, @view, @sceneController, @annotationController)

    else if @model.volumeTracing?

      @view = new VolumeTracingView(@model)
      @annotationController = new VolumeTracingController(
        @model, @sceneController, @view )
      @planeController = new VolumeTracingPlaneController(
        @model, stats, @view, @sceneController, @annotationController)

    else # View mode

      @view = new View(@model)
      @planeController = new PlaneController(
        @model, stats, @view, @sceneController)

    @initKeyboard()

<<<<<<< HEAD
    for binaryName of @model.binary
      @listenTo(@model.binary[binaryName].cube, "bucketLoaded", -> app.vent.trigger("rerender"))

    @listenTo(app.vent, "changeViewMode", @setMode)
=======
      @listenTo(@model, "change:mode", @setMode)

      @allowedModes.sort()
      if @allowedModes.length == 0
        Toast.error("There was no valid allowed tracing mode specified.")
      else
        @model.setMode(@allowedModes[0])
      if @urlManager.initialState.mode? and @urlManager.initialState.mode != @model.mode
        @model.setMode(@urlManager.initialState.mode)
>>>>>>> 2b8964b5

    @allowedModes.sort()
    if @allowedModes.length == 0
      Toast.error("There was no valid allowed tracing mode specified.")
    else
      app.vent.trigger("changeViewMode", @allowedModes[0])
    if @urlManager.initialState.mode? and @urlManager.initialState.mode != @model.mode
      app.vent.trigger("changeViewMode", @urlManager.initialState.mode)

    # Zoom step warning
    @zoomStepWarningToast = null
    @model.flycam.on
      zoomStepChanged : =>
        shouldWarn = not @model.canDisplaySegmentationData()
        if shouldWarn and not @zoomStepWarningToast?
          toastType = if @model.volumeTracing? then "danger" else "info"
          @zoomStepWarningToast = Toast.message(toastType,
            "Segmentation data is only fully supported at a smaller zoom level.", true)
        else if not shouldWarn and @zoomStepWarningToast?
          @zoomStepWarningToast.remove()
          @zoomStepWarningToast = null


  modelFetchFail : (response) ->

    Toast.error(response.responseJSON.messages)


  initKeyboard : ->

    $(document).keypress (event) ->

      if $(event.target).is("input")
        # don't summon help modal when the user types into an input field
        return

      if event.shiftKey && event.which == 63
        $("#help-modal").modal('toggle')



    # avoid scrolling while pressing space
    $(document).keydown (event) ->
      event.preventDefault() if (event.which == 32 or event.which == 18 or 37 <= event.which <= 40) and !$(":focus").length
      return

    keyboardControls = {
      "q" : => @toggleFullScreen()
    }

    if @model.get("controlMode") == constants.CONTROL_MODE_TRACE
      _.extend( keyboardControls, {
        #Set Mode, outcomment for release
        "shift + 1" : =>
          @model.setMode(constants.MODE_PLANE_TRACING)
        "shift + 2" : =>
          @model.setMode(constants.MODE_ARBITRARY)
        "shift + 3" : =>
          @model.setMode(constants.MODE_ARBITRARY_PLANE)

        "t" : =>
          @view.toggleTheme()

        "m" : => # rotate allowed modes

          index = (@allowedModes.indexOf(@model.mode) + 1) % @allowedModes.length
          @model.setMode(@allowedModes[index])

        "super + s, ctrl + s" : (event) =>

          event.preventDefault()
          event.stopPropagation()
          @model.save()
      } )

    new Input.KeyboardNoLoop( keyboardControls )

  setMode : (newMode, force = false) ->

    if (newMode == constants.MODE_ARBITRARY or newMode == constants.MODE_ARBITRARY_PLANE) and (newMode in @allowedModes or force)
      @planeController?.stop()
      @arbitraryController.start(newMode)

    else if (newMode == constants.MODE_PLANE_TRACING or newMode == constants.MODE_VOLUME) and (newMode in @allowedModes or force)
      @arbitraryController?.stop()
      @planeController.start(newMode)

    else # newMode not allowed or invalid
      return

    @model.mode = newMode


  toggleFullScreen : ->

    if @fullScreen
      cancelFullscreen = document.webkitCancelFullScreen or document.mozCancelFullScreen or document.cancelFullScreen
      @fullScreen = false
      if cancelFullscreen
        cancelFullscreen.call(document)
    else
      body = $("body")[0]
      requestFullscreen = body.webkitRequestFullScreen or body.mozRequestFullScreen or body.requestFullScreen
      @fullScreen = true
      if requestFullscreen
        requestFullscreen.call(body, body.ALLOW_KEYBOARD_INPUT)


  browserSupported : ->

    # right now only webkit-based browsers are supported
    return window.webkitURL<|MERGE_RESOLUTION|>--- conflicted
+++ resolved
@@ -118,13 +118,10 @@
 
     @initKeyboard()
 
-<<<<<<< HEAD
     for binaryName of @model.binary
       @listenTo(@model.binary[binaryName].cube, "bucketLoaded", -> app.vent.trigger("rerender"))
 
-    @listenTo(app.vent, "changeViewMode", @setMode)
-=======
-      @listenTo(@model, "change:mode", @setMode)
+    @listenTo(@model, "change:mode", @setMode)
 
       @allowedModes.sort()
       if @allowedModes.length == 0
@@ -133,15 +130,7 @@
         @model.setMode(@allowedModes[0])
       if @urlManager.initialState.mode? and @urlManager.initialState.mode != @model.mode
         @model.setMode(@urlManager.initialState.mode)
->>>>>>> 2b8964b5
-
-    @allowedModes.sort()
-    if @allowedModes.length == 0
-      Toast.error("There was no valid allowed tracing mode specified.")
-    else
-      app.vent.trigger("changeViewMode", @allowedModes[0])
-    if @urlManager.initialState.mode? and @urlManager.initialState.mode != @model.mode
-      app.vent.trigger("changeViewMode", @urlManager.initialState.mode)
+
 
     # Zoom step warning
     @zoomStepWarningToast = null
