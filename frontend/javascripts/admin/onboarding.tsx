--- conflicted
+++ resolved
@@ -457,91 +457,6 @@
     ),
     [onCreateOrganizationComplete],
   );
-<<<<<<< HEAD
-  renderUploadDatasets = () => (
-    <StepHeader
-      header="Add the first dataset to your organization."
-      subheader="Upload your dataset via drag and drop"
-      icon={<FileAddOutlined className="icon-big" />}
-    >
-      {this.state.isDatasetUploadModalVisible && (
-        <Modal
-          open
-          width="85%"
-          footer={null}
-          maskClosable={false}
-          onCancel={() =>
-            this.setState({
-              isDatasetUploadModalVisible: false,
-            })
-          }
-        >
-          <DatasetUploadView
-            datastores={this.state.datastores}
-            onUploaded={async (
-              uploadedDatasetId: string,
-              _uploadedDatasetName: string,
-              needsConversion: boolean,
-            ) => {
-              this.setState({
-                datasetIdToImport: uploadedDatasetId,
-                isDatasetUploadModalVisible: false,
-              });
-
-              if (needsConversion) {
-                // If the dataset needs a conversion, the settings cannot be shown. Thus we skip the settings step.
-                this.advanceStep();
-              }
-            }}
-            withoutCard
-          />
-        </Modal>
-      )}
-      {this.state.datasetIdToImport != null && (
-        <Modal open width="85%" footer={null} maskClosable={false} onCancel={this.advanceStep}>
-          <DatasetSettingsProvider
-            isEditingMode={false}
-            datasetId={this.state.datasetIdToImport}
-            onComplete={this.advanceStep}
-            onCancel={this.advanceStep}
-          >
-            <DatasetSettingsView />
-          </DatasetSettingsProvider>
-        </Modal>
-      )}
-      <Row gutter={16} justify="center" align="bottom">
-        <OptionCard
-          header="Upload Dataset"
-          icon={<CloudUploadOutlined />}
-          action={
-            <Button
-              onClick={() =>
-                this.setState({
-                  isDatasetUploadModalVisible: true,
-                })
-              }
-            >
-              Upload your dataset
-            </Button>
-          }
-          height={250}
-        >
-          You can also copy it directly onto the hosting server.{" "}
-          <a href="https://docs.webknossos.org/webknossos/data/index.html">
-            Learn more about supported data formats.
-          </a>
-        </OptionCard>
-        <OptionCard
-          header="Skip"
-          icon={<ClockCircleOutlined />}
-          action={<LinkButton onClick={this.advanceStep}>Skip this step</LinkButton>}
-          height={250}
-        >
-          You can always do this later!
-        </OptionCard>
-      </Row>
-    </StepHeader>
-=======
 
   const onRegistrationComplete = useCallback(() => {
     const { activeUser } = Store.getState();
@@ -576,7 +491,6 @@
       </StepHeader>
     ),
     [onRegistrationComplete, organizationId],
->>>>>>> 0b927e2a
   );
 
   const hideDatasetUploadModal = useCallback(() => setIsDatasetUploadModalVisible(false), []);
@@ -614,12 +528,14 @@
         )}
         {datasetIdToImport != null && (
           <Modal open width="85%" footer={null} maskClosable={false} onCancel={advanceStep}>
-            <DatasetSettingsView
+            <DatasetSettingsProvider
               isEditingMode={false}
               datasetId={datasetIdToImport}
               onComplete={advanceStep}
               onCancel={advanceStep}
-            />
+            >
+              <DatasetSettingsView />
+            </DatasetSettingsProvider>
           </Modal>
         )}
         <Row gutter={16} justify="center" align="bottom">
