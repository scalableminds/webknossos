--- conflicted
+++ resolved
@@ -29,6 +29,7 @@
 import braingames.image.ImageCreatorParameters
 import braingames.reactivemongo.DBAccessContext
 import braingames.util.Fox
+import reactivemongo.bson.BSONObjectID
 
 object BinaryData extends Controller with Secured {
 
@@ -37,28 +38,19 @@
   implicit val dispatcher = Akka.system.dispatcher
   val scaleFactors = Array(1, 1, 1)
 
-<<<<<<< HEAD
   def createDataRequestCollection(dataSet: DataSet, dataLayer: DataLayer, cubeSize: Int, parsedRequest: ParsedRequestCollection[ParsedDataReadRequest]) = {
-    val dataRequests = parsedRequest.requests.map(r =>
-      BinaryDataService.createDataReadRequest(dataSet.dataSource, dataLayer, None, cubeSize, r))
-    DataRequestCollection(dataRequests)
-=======
-  def createDataRequestCollection(dataSet: DataSet, dataLayerName: String, cubeSize: Int, parsedRequest: ParsedRequestCollection) = {
     dataSet.dataSource.map {
       source =>
-        val dataLayerId = DataLayerId(dataLayerName)
         val dataRequests = parsedRequest.requests.map(r =>
-          BinaryDataService.createDataRequest(source, dataLayerId, cubeSize, r))
+          BinaryDataService.createDataReadRequest(source, dataLayer, None, cubeSize, r))
         DataRequestCollection(dataRequests)
-    }
->>>>>>> b723c17f
+      }
   }
 
   def requestData(
                    dataSetName: String,
                    dataLayerTyp: String,
                    cubeSize: Int,
-<<<<<<< HEAD
                    parsedRequest: ParsedRequestCollection[ParsedDataReadRequest],
                    annotationId: Option[String],
                    userOpt: Option[User]
@@ -66,14 +58,7 @@
     for {
       dataSet <- DataSetDAO.findOneBySourceName(dataSetName) ?~> Messages("dataSet.notFound")
       dataLayer <- getDataLayer(dataSet, dataLayerTyp, annotationId, userOpt) ?~> Messages("dataLayer.notFound")
-      dataRequestCollection = createDataRequestCollection(dataSet, dataLayer, cubeSize, parsedRequest)
-=======
-                   parsedRequest: ParsedRequestCollection
-                   )(implicit ctx: DBAccessContext): Fox[Array[Byte]] = {
-    for {
-      dataSet <- DataSetDAO.findOneBySourceName(dataSetName) ?~> Messages("dataSet.notFound")
-      dataRequestCollection <- createDataRequestCollection(dataSet, dataLayerName, cubeSize, parsedRequest) ?~> Messages("dataSet.source.notFound")
->>>>>>> b723c17f
+      dataRequestCollection <- createDataRequestCollection(dataSet, dataLayer, cubeSize, parsedRequest) ?~> Messages("dataSet.source.notFound")
       data <- BinaryDataService.handleDataRequest(dataRequestCollection) ?~> "Data request couldn't get handled"
     } yield {
       data
@@ -88,29 +73,19 @@
                    height: Int,
                    depth: Int,
                    resolutionExponent: Int,
-<<<<<<< HEAD
                    settings: DataRequestSettings,
                    annotationId: Option[String] = None,
                    userOpt: Option[User] = None
                  )(implicit ctx: DBAccessContext): Fox[Array[Byte]] = {
     for {
       dataSet <- DataSetDAO.findOneBySourceName(dataSetName) ?~> Messages("dataSet.notFound")
+      dataSource <- dataSet.dataSource ?~> Messages("dataSet.source.notFound")
       dataLayer <- getDataLayer(dataSet, dataLayerTyp, annotationId, userOpt) ?~> Messages("dataLayer.notFound")
 
       dataRequestCollection = BinaryDataService.createDataReadRequest(
-        dataSet.dataSource,
+        dataSource,
         dataLayer,
         None,
-=======
-                   settings: DataRequestSettings
-                   )(implicit ctx: DBAccessContext): Fox[Array[Byte]] = {
-    for {
-      dataSet <- DataSetDAO.findOneBySourceName(dataSetName) ?~> Messages("dataSet.notFound")
-      dataSource <- dataSet.dataSource ?~> Messages("dataSet.source.notFound")
-      dataRequestCollection = BinaryDataService.createDataRequest(
-        dataSource,
-        DataLayerId(dataLayerName),
->>>>>>> b723c17f
         width,
         height,
         depth,
@@ -124,9 +99,13 @@
   }
 
   def createDataWriteRequestCollection(dataSet: DataSet, dataLayer: DataLayer, cubeSize: Int, parsedRequest: ParsedRequestCollection[ParsedDataWriteRequest]) = {
-    val dataRequests = parsedRequest.requests.map(r =>
-      BinaryDataService.createDataWriteRequest(dataSet.dataSource, dataLayer, None, cubeSize, r))
-    DataRequestCollection(dataRequests)
+    for{
+      dataSource <- dataSet.dataSource
+    } yield {
+      val dataRequests = parsedRequest.requests.map(r =>
+        BinaryDataService.createDataWriteRequest(dataSource, dataLayer, None, cubeSize, r))
+      DataRequestCollection(dataRequests)
+    }
   }
 
   def writeData(
@@ -137,9 +116,10 @@
                annotationId: String,
                userOpt: Option[User]
               )(implicit ctx: DBAccessContext) = {
-    val dataWriteRequestCollection = createDataWriteRequestCollection(dataSet, dataLayer, cubeSize, parsedRequest)
-    BinaryDataService.handleDataRequest(dataWriteRequestCollection)
-    Ok
+    for{
+      dataWriteRequestCollection <- createDataWriteRequestCollection(dataSet, dataLayer, cubeSize, parsedRequest).toFox
+      r <- BinaryDataService.handleDataRequest(dataWriteRequestCollection).map(_ => true).toFox
+    } yield r
   }
 
   def requestViaAjaxDebug(dataSetName: String, dataLayerTyp: String, cubeSize: Int, x: Int, y: Int, z: Int, resolution: Int, annotationId: Option[String]) = Authenticated.async {
@@ -153,13 +133,14 @@
   }
 
   def tryGetUserDataLayer(dataSet: DataSet, dataLayerTyp: String, annotationId: Option[String], userOpt: Option[User])(implicit ctx: DBAccessContext): Fox[DataLayer] = {
-    for {
-      id <- annotationId.toFox
+    // TODO: FIXME - this doesn't always work, sometimes the 'annotationId' sent is actualy the dataset name
+    for {
+      id <- annotationId.flatMap(BSONObjectID.parse(_).toOption).toFox
       annotation <- AnnotationDAO.findOneById(id).toFox
       if annotation.restrictions.allowAccess(userOpt)
       VolumeTracing(_, userDataLayerName, _, _, _, _) <- annotation.content
       userDataLayer <- UserDataLayerDAO.findOneByName(userDataLayerName).toFox
-      if userDataLayer.dataSourceName == dataSet.dataSource.name && userDataLayer.dataLayer.typ == dataLayerTyp
+      if userDataLayer.dataSourceName == dataSet.name && userDataLayer.dataLayer.typ == dataLayerTyp
     } yield {
       userDataLayer.dataLayer
     }
@@ -168,7 +149,8 @@
   def getDataLayer(dataSet: DataSet, dataLayerTyp: String, annotationId: Option[String], userOpt: Option[User])(implicit ctx: DBAccessContext): Fox[DataLayer] = {
     tryGetUserDataLayer(dataSet, dataLayerTyp, annotationId, userOpt).orElse(
       for {
-        dataLayer <- dataSet.dataSource.dataLayer(dataLayerTyp)
+        dataSource <- dataSet.dataSource
+        dataLayer <- dataSource.dataLayer(dataLayerTyp)
       } yield {
         dataLayer
       }
@@ -195,12 +177,8 @@
     val settings = DataRequestSettings(useHalfByte = false, skipInterpolation = false)
     for {
       dataSet <- DataSetDAO.findOneBySourceName(dataSetName) ?~> Messages("dataSet.notFound")
-<<<<<<< HEAD
-      dataLayer <- dataSet.dataSource.dataLayer(dataLayerTyp) ?~> Messages("dataLayer.notFound")
-=======
       dataSource <- dataSet.dataSource ?~> Messages("dataSet.source.notFound")
-      dataLayer <- dataSource.dataLayer(dataLayerName) ?~> Messages("dataLayer.notFound")
->>>>>>> b723c17f
+      dataLayer <- dataSource.dataLayer(dataLayerTyp) ?~> Messages("dataLayer.notFound")
       params = ImageCreatorParameters(dataLayer.bytesPerElement, width, height, imagesPerRow)
       data <- requestData(dataSetName, dataLayerTyp, Point3D(x, y, z), width, height, depth, resolution, settings) ?~> Messages("binary.data.notFound")
       spriteSheet <- ImageCreator.spriteSheetFor(data, params) ?~> Messages("image.create.failed")
@@ -235,9 +213,8 @@
         payloadBodySize = cubeSize * cubeSize * cubeSize * dataLayer.bytesPerElement
         payload <- request.body.asBytes() ?~> Messages("binary.payload.notSupplied")
         requests <- BinaryProtocol.parseDataWriteRequests(payload, payloadBodySize, containsHandle = false) ?~> Messages("binary.payload.invalid")
-      } yield {
-        writeData(dataSet, dataLayer, cubeSize, requests, annotationId, request.userOpt)
-      }
+        _ <- writeData(dataSet, dataLayer, cubeSize, requests, annotationId, request.userOpt)
+      } yield Ok
   }
 }
 
