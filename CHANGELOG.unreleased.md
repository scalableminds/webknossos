--- conflicted
+++ resolved
@@ -13,11 +13,8 @@
 ### Added
 - Added the possibility to move nodes in skeleton tracings. This can be done either by pressing CTRL + arrow key or by dragging while holding CTRL. [#4743](https://github.com/scalableminds/webknossos/pull/4743)
 - Added the possibility to delete datasets on disk from webKnossos. Use with care. [#4696](https://github.com/scalableminds/webknossos/pull/4696)
-<<<<<<< HEAD
+- Added error toasts for failing bucket requests. [#4740](https://github.com/scalableminds/webknossos/pull/4740)
 - Added a list of all projects containing tasks of a specific task type. It's accessible from the task types list view. [#4420](https://github.com/scalableminds/webknossos/pull/4745)
-=======
-- Added error toasts for failing bucket requests. [#4740](https://github.com/scalableminds/webknossos/pull/4740)
->>>>>>> 447f8bd7
 
 ### Changed
 - When d/f switching is turned off and a slice is copied with the shortcut `v`, the previous slice used as the source will always be slice - 1 and `shift + v` will always take slice + 1 as the slice to copy from. [#4728](https://github.com/scalableminds/webknossos/pull/4728)
