# Routes
# This file defines all application routes (Higher priority routes first)
# ~~~~

# The general pages
GET      /                                          controllers.TracingController.index
GET      /dashboard                                 controllers.UserController.dashboard


# Tasks
GET      /tasks/requestTask                         controllers.TaskController.request

# Jira integration
GET      /jira                                      controllers.Jira.index
POST     /jira                                      controllers.Jira.submit

# Authentication
GET      /login                                     controllers.Authentication.login
POST     /login                                     controllers.Authentication.authenticate
GET      /logout                                    controllers.Authentication.logout
GET      /register                                  controllers.Authentication.register
POST     /register                                  controllers.Authentication.registrate

GET      /login/fb                                  controllers.login.FacebookLogin.login
GET      /login/fb/code                             controllers.login.FacebookLogin.loginCode(code: String)
GET      /login/tw                                  controllers.login.TwitterLogin.login

# User settings
POST     /user/configuration                        controllers.UserController.saveSettings
GET      /user/configuration                        controllers.UserController.showSettings
GET      /user/configuration/default                controllers.UserController.defaultSettings

# Binary Data
GET      /binary/ws                                 controllers.BinaryData.requestViaWebsocket( dataSetId: String, dataLayerName: String ?= "color", cubeSize: Int )
POST     /binary/ajax                               controllers.BinaryData.requestViaAjax( dataSetId: String, dataLayerName: String ?= "color", cubeSize: Int )
GET      /binary/ajax                               controllers.BinaryData.requestViaAjaxDebug( dataSetId: String, dataLayerName: String, cubeSize: Int, x: Int, y: Int, z: Int, resolution: Int )

# Assertions
GET      /assert/:assertionId                       controllers.AssertionController.view(assertionId: String)
POST     /assert                                    controllers.AssertionController.log
GET      /assert                                    controllers.AssertionController.list

# Tracing Stuff
POST     /tracing                                   controllers.TracingController.createExplorational
GET      /tracing/:tracingId/trace                  controllers.TracingController.trace( tracingId: String)
GET      /tracing/:tracingId/view                   controllers.TracingController.view(tracingId: String)
PUT      /tracing/:tracingId                        controllers.TracingController.update( tracingId: String, version: Int )
POST     /tracing/:tracingId/name                   controllers.TracingController.nameExplorativeTracing( tracingId: String)
GET      /tracing/:tracingId/finishAndRedirect      controllers.TracingController.finishWithRedirect( tracingId: String )
GET      /tracing/:tracingId/finish                 controllers.TracingController.finish( tracingId: String, explorational: Boolean = false )
GET      /tracing/:tracingId/finishExperimental     controllers.TracingController.finish( tracingId: String, explorational: Boolean = true )
GET      /trace/:tracingType/:identifier            controllers.TracingController.info( tracingType: String, identifier: String )
GET      /trace/:tracingType/:identifier/download   controllers.TracingController.download( tracingType: String, identifier: String )

#Admin pages
GET      /admin/nml/upload                          controllers.admin.NMLIO.uploadForm
POST     /admin/nml/upload                          controllers.admin.NMLIO.upload


# Admin Tasks
GET      /admin/tasks/algorithm                     controllers.admin.TaskAlgorithm.index
POST     /admin/tasks/algorithm                     controllers.admin.TaskAlgorithm.submitAlgorithm
GET      /admin/tasks/algorithm/:id?use=true        controllers.admin.TaskAlgorithm.useAlgorithm(id: String)

GET      /admin/taskTypes                           controllers.admin.TaskTypeAdministration.list
POST     /admin/taskTypes/create                    controllers.admin.TaskTypeAdministration.create
GET      /admin/taskTypes/:id/delete                controllers.admin.TaskTypeAdministration.delete(id: String)
GET      /admin/taskTypes/:id/trace                 controllers.admin.TaskTypeAdministration.trace(id: String)
GET      /admin/taskTypes/:id/edit                  controllers.admin.TaskTypeAdministration.edit(id: String)
POST     /admin/taskTypes/:id                       controllers.admin.TaskTypeAdministration.editTaskTypeForm(id: String)

GET      /admin/projects                            controllers.admin.ProjectAdministration.list
POST     /admin/projects/create                     controllers.admin.ProjectAdministration.create
GET      /admin/projects/:name/delete               controllers.admin.ProjectAdministration.delete(name: String)
GET      /admin/projects/:name/download             controllers.admin.NMLIO.projectDownload(name: String)
GET      /admin/projects/:name/download             controllers.admin.NMLIO.projectDownload(name: String)
GET      /admin/projects/:name/trace                controllers.admin.ProjectAdministration.trace(name: String)

GET      /admin/tasks                               controllers.admin.TaskAdministration.list
GET      /admin/tasks/create                        controllers.admin.TaskAdministration.create
POST     /admin/tasks/createBulk                    controllers.admin.TaskAdministration.createBulk
POST     /admin/tasks/createFromNML                 controllers.admin.TaskAdministration.createFromNML
POST     /admin/tasks/createFromForm                controllers.admin.TaskAdministration.createFromForm
GET      /admin/tasks/overview                      controllers.admin.TaskAdministration.overview
GET      /admin/tracings/:tracingId/cancel          controllers.admin.TaskAdministration.cancelTracing( tracingId: String )
GET      /admin/tasks/:id/download                  controllers.admin.NMLIO.taskDownload(id: String)
GET      /admin/tasks/:id/delete                    controllers.admin.TaskAdministration.delete(id: String)
GET      /admin/tasks/:id/edit                      controllers.admin.TaskAdministration.edit(id: String)
GET      /admin/tasks/:id/trace                     controllers.admin.TaskAdministration.trace(id: String)
POST     /admin/tasks/:id                           controllers.admin.TaskAdministration.editTaskForm(id: String)

GET      /admin/trainingsTasks                      controllers.admin.TrainingsTaskAdministration.list
GET      /admin/trainingsTasks/create               controllers.admin.TrainingsTaskAdministration.create(taskId: String ?= "")
POST     /admin/trainingsTasks/createFromForm       controllers.admin.TrainingsTaskAdministration.createFromForm
GET      /admin/trainingsTasks/:id/delete           controllers.admin.TrainingsTaskAdministration.delete(id: String)

GET      /admin/training/:id/startReview            controllers.admin.TrainingsTracingAdministration.startReview(id: String)
GET      /admin/training/:id/abortReview            controllers.admin.TrainingsTracingAdministration.abortReview(id: String)
GET      /admin/training/:id/finishReview           controllers.admin.TrainingsTracingAdministration.finishReview(id: String)
POST     /admin/training/:id/finishReview           controllers.admin.TrainingsTracingAdministration.finishReviewForm(id: String, passed: Boolean ?= true)


# User Administration
<<<<<<< HEAD
GET      /admin/users                              controllers.admin.UserAdministration.index
POST     /admin/users/verify                       controllers.admin.UserAdministration.verifyBulk
POST     /admin/users/delete                       controllers.admin.UserAdministration.deleteBulk
GET      /admin/users/:id/verify                   controllers.admin.UserAdministration.verify(id: String)
GET      /admin/users/:id/delete                   controllers.admin.UserAdministration.delete(id: String)
GET      /admin/users/:id/loginAs                  controllers.admin.UserAdministration.loginAsUser(id: String)
GET      /admin/users/:id/details                  controllers.admin.UserDetailAdministration.show(id: String)
GET      /admin/users/:id/download                 controllers.admin.NMLIO.userDownload(id: String)
POST     /admin/users/role                         controllers.admin.UserAdministration.addRoleBulk
DELETE   /admin/users/role                         controllers.admin.UserAdministration.deleteRoleBulk
POST     /admin/users/experience                   controllers.admin.UserAdministration.setExperienceBulk
DELETE   /admin/users/experience                   controllers.admin.UserAdministration.deleteExperienceBulk
POST     /admin/users/experience/increase          controllers.admin.UserAdministration.increaseExperienceBulk

GET      /admin/tracings/:id/review                controllers.admin.TrainingsTracingAdministration.oxalisReview(id: String)
GET      /admin/tracings/:id/download              controllers.admin.NMLIO.download( id: String )
=======
GET      /admin/users                               controllers.admin.UserAdministration.index
POST     /admin/users/verify                        controllers.admin.UserAdministration.verifyBulk
POST     /admin/users/delete                        controllers.admin.UserAdministration.deleteBulk
GET      /admin/users/:id/verify                    controllers.admin.UserAdministration.verify(id: String)
GET      /admin/users/:id/delete                    controllers.admin.UserAdministration.delete(id: String)
GET      /admin/users/:id/loginAs                   controllers.admin.UserAdministration.loginAsUser(id: String)
GET      /admin/users/:id/download                  controllers.admin.NMLIO.userDownload(id: String)
POST     /admin/users/role                          controllers.admin.UserAdministration.addRoleBulk
DELETE   /admin/users/role                          controllers.admin.UserAdministration.deleteRoleBulk
POST     /admin/users/experience                    controllers.admin.UserAdministration.setExperienceBulk
DELETE   /admin/users/experience                    controllers.admin.UserAdministration.deleteExperienceBulk
POST     /admin/users/experience/increase           controllers.admin.UserAdministration.increaseExperienceBulk

GET      /admin/tracings/:id/review                 controllers.admin.TrainingsTracingAdministration.oxalisReview(id: String)
GET      /admin/tracings/:id/reopen                 controllers.admin.TaskAdministration.reopen( id: String )
>>>>>>> 33397177

# Binary Administration
GET      /admin/binaryDB                            controllers.admin.BinaryDataAdministration.list
GET      /admin/binaryDB/insert                     controllers.admin.BinaryDataAdministration.insertIntoDB(dataSetName: String)
GET      /admin/binaryDB/insertionState             controllers.admin.BinaryDataAdministration.insertionProgress

# Javascript routing
GET      /assets/javascripts/routes.js              controllers.Application.javascriptRoutes

# Map static resources from the /public folder to the /public path
GET      /assets/*file                              controllers.Assets.at(path="/public", file)
<|MERGE_RESOLUTION|>--- conflicted
+++ resolved
@@ -101,30 +101,13 @@
 
 
 # User Administration
-<<<<<<< HEAD
-GET      /admin/users                              controllers.admin.UserAdministration.index
-POST     /admin/users/verify                       controllers.admin.UserAdministration.verifyBulk
-POST     /admin/users/delete                       controllers.admin.UserAdministration.deleteBulk
-GET      /admin/users/:id/verify                   controllers.admin.UserAdministration.verify(id: String)
-GET      /admin/users/:id/delete                   controllers.admin.UserAdministration.delete(id: String)
-GET      /admin/users/:id/loginAs                  controllers.admin.UserAdministration.loginAsUser(id: String)
-GET      /admin/users/:id/details                  controllers.admin.UserDetailAdministration.show(id: String)
-GET      /admin/users/:id/download                 controllers.admin.NMLIO.userDownload(id: String)
-POST     /admin/users/role                         controllers.admin.UserAdministration.addRoleBulk
-DELETE   /admin/users/role                         controllers.admin.UserAdministration.deleteRoleBulk
-POST     /admin/users/experience                   controllers.admin.UserAdministration.setExperienceBulk
-DELETE   /admin/users/experience                   controllers.admin.UserAdministration.deleteExperienceBulk
-POST     /admin/users/experience/increase          controllers.admin.UserAdministration.increaseExperienceBulk
-
-GET      /admin/tracings/:id/review                controllers.admin.TrainingsTracingAdministration.oxalisReview(id: String)
-GET      /admin/tracings/:id/download              controllers.admin.NMLIO.download( id: String )
-=======
 GET      /admin/users                               controllers.admin.UserAdministration.index
 POST     /admin/users/verify                        controllers.admin.UserAdministration.verifyBulk
 POST     /admin/users/delete                        controllers.admin.UserAdministration.deleteBulk
 GET      /admin/users/:id/verify                    controllers.admin.UserAdministration.verify(id: String)
 GET      /admin/users/:id/delete                    controllers.admin.UserAdministration.delete(id: String)
 GET      /admin/users/:id/loginAs                   controllers.admin.UserAdministration.loginAsUser(id: String)
+GET      /admin/users/:id/details                  controllers.admin.UserDetailAdministration.show(id: String)
 GET      /admin/users/:id/download                  controllers.admin.NMLIO.userDownload(id: String)
 POST     /admin/users/role                          controllers.admin.UserAdministration.addRoleBulk
 DELETE   /admin/users/role                          controllers.admin.UserAdministration.deleteRoleBulk
@@ -134,7 +117,6 @@
 
 GET      /admin/tracings/:id/review                 controllers.admin.TrainingsTracingAdministration.oxalisReview(id: String)
 GET      /admin/tracings/:id/reopen                 controllers.admin.TaskAdministration.reopen( id: String )
->>>>>>> 33397177
 
 # Binary Administration
 GET      /admin/binaryDB                            controllers.admin.BinaryDataAdministration.list
