package braingames.stackrenderer

import akka.actor.Actor
import akka.agent.Agent
import akka.actor.Props
import play.api.Play
import akka.actor.actorRef2Scala
import play.api.libs.ws.WS
import play.api.Logger
import play.api.libs.concurrent.Execution.Implicits._
import akka.routing.SmallestMailboxRouter
import scala.concurrent.duration._
import braingames.util.StartableActor
import oxalis.util.ExtendedTypes.ExtendedWSRequestHolder
import oxalis.util.ExtendedTypes.Auth
import models.stackrenderer.TemporaryStores._
import java.util.UUID
import play.api.libs.ws.WS.WSRequestHolder
import com.ning.http.client.Realm.AuthScheme
import net.liftweb.common.{Empty, Failure, Full, Box}
import models.knowledge.Stack

case class RenderingFinished(stack: Stack)

case class RenderingFailed(stack: Stack, failure: Failure)

case class UploadFinished(stack: Stack, downloadUrls: List[String])

case class UploadFailed(stack: Stack, failure: Failure)

case class StartRendering()

case class StopRendering()

case class EnsureWork()

class StackRenderingSupervisor extends Actor {
  val rendererId = UUID.randomUUID().toString

  implicit val system = context.system

  val conf = Play.current.configuration

  val currentlyRequestingWork = Agent[Boolean](false)

  val stacksInRendering = Agent[Map[String, Stack]](Map.empty)

  val nrOfStackRenderers = conf.getInt("stackrenderer.nrOfRenderers").get

  val levelcreatorAuth = {
    if (conf.getBoolean("levelcreator.auth.enabled") getOrElse false)
      Auth(
        true,
        conf.getString("levelcreator.auth.username").get,
        conf.getString("levelcreator.auth.password").get)
    else
      Auth(false)
  }

  val levelcreatorBaseUrl =
    conf.getString("levelcreator.baseUrl") getOrElse ("localhost:9000")

  val server = "localhost"
  val port = Option(System.getProperty("http.port")).map(Integer.parseInt(_)).getOrElse(9000)
  val rendererUrl = s"http://$server:$port"

  val requestWorkUrl = s"http://$levelcreatorBaseUrl/renderer/requestWork"
  val finishedWorkUrl = s"http://$levelcreatorBaseUrl/renderer/finishedWork"
  val failedWorkUrl = s"http://$levelcreatorBaseUrl/renderer/failedWork"

  val urlAuth =
    if (levelcreatorAuth.isEnabled)
      s"${levelcreatorAuth.username}:${levelcreatorAuth.password}@"
    else
      ""
<<<<<<< HEAD

  val useLevelUrl = s"http://$urlAuth$levelcreatorBaseUrl/levels/%s/missions/%s"

  val binaryDataUrl =
    if (conf.getBoolean("levelcreator.useLevelcreatorAsDataSource").getOrElse(false))
      s"http://$levelcreatorBaseUrl/binary/ajax"
=======
  

  
  val useLevelUrl = s"http://$urlAuth$levelcreatorBaseUrl/levels/%s?missionId=%s"

  val binaryDataUrl =
    if(conf.getBoolean("levelcreator.useLevelcreatorAsDataSource").getOrElse(false))
      s"http://$levelcreatorBaseUrl"
>>>>>>> 396cd282
    else
      rendererUrl

  lazy val stackRenderer = context.system.actorOf(Props(new StackRenderer(useLevelUrl, binaryDataUrl)).withRouter(SmallestMailboxRouter(nrOfInstances = nrOfStackRenderers)),
    name = "stackRenderer")

  lazy val stackUploader = S3Uploader.start(conf, system)

  def receive = {
    case StopRendering() =>
    //TODO: Stop it
    case StartRendering() =>
      self ! EnsureWork()

    case RenderingFinished(stack) =>
      stacksInRendering.send(_ - stack.id)
      stackUploader ! UploadStack(stack)

    case RenderingFailed(stack: Stack, failure: Failure) =>
      stacksInRendering.send(_ - stack.id)
      reportFailedWork(stack.id, failure)

    case UploadFailed(stack, failure) =>
      reportFailedWork(stack.id, failure)

    case UploadFinished(stack, downloadUrls) =>
      reportFinishedWork(stack, downloadUrls)

    case EnsureWork() =>
      Logger.debug("Ensuring work")
      ensureEnoughWork
      context.system.scheduler.scheduleOnce(1 second) {
        self ! EnsureWork()
      }
  }

  def ensureEnoughWork = {
    if (stacksInRendering().size < nrOfStackRenderers)
      requestWork
  }

  def reportFailedWork(id: String, failure: Failure) = {
    WS
      .url(failedWorkUrl)
      .withQueryString(
      "key" -> id,
      "reason" -> failure.msg)
      .withAuth(levelcreatorAuth)
      .withTimeout(30000)
      .get()
      .map {
      response =>
        response.status match {
          case 200 =>
            Logger.debug(s"Reported FAILED work for $id")
          case s =>
            Logger.error(s"FAILED to report failed work for $id. Status: $s")
        }
    }
      .recover {
      case e: java.net.ConnectException if e.getMessage.startsWith("Connection refused") =>
        Logger.warn("Levelcreator is unavailable.")
      case e =>
        Logger.error("ReportFailedWork. An exception occoured: " + e)
    }
  }

  def reportFinishedWork(stack: Stack, downloadUrls: List[String]) = {
    WS
      .url(finishedWorkUrl)
      .withQueryString("key" -> stack.id)
      .withHeaders("Content-Type" -> "text/plain")
      .withAuth(levelcreatorAuth)
      .withTimeout(30000)
      .post(downloadUrls.mkString(" "))
      .map {
      response =>
        response.status match {
          case 200 =>
            Logger.debug(s"Successfully reported finished work for ${stack.id}")
          case s =>
            Logger.error(s"Failed to report finished work for ${stack.id}. Status: $s")
        }
    }
      .recover {
      case e: java.net.ConnectException if e.getMessage.startsWith("Connection refused") =>
        Logger.warn("Levelcreator is unavailable.")
      case e =>
        Logger.error("ReportFinishedWork. An exception occoured: " + e)
    }
  }

  /**
   * There is some kind of semaphore around this function using
   * currentlyRequestingWork. In general there is no problem when requesting
   * multiple challenges, but the semaphore ensures that there are not to many
   * requests issued if there are network delays.
   */
  def requestWork = {
    if (!currentlyRequestingWork()) {
      Logger.debug("About to request new work")
      currentlyRequestingWork.send(true)
      WS
        .url(requestWorkUrl)
        .withQueryString("rendererId" -> rendererId)
        .withTimeout(30000)
        .withAuth(levelcreatorAuth)
        .get()
        .map {
        response =>
          response.status match {
            case 200 =>
              response.json.asOpt[Stack].map {
                stack =>
                  Logger.debug(s"Successfully requested work ${stack.id}. Level: ${stack.level.levelId} Mission: ${stack.mission.stringify}")
                  levelStore.insert(stack.level.id, stack.level)
                  missionStore.insert(stack.mission.id, stack.mission)
                  stacksInRendering.send(_ + (stack.id -> stack))
                  stackRenderer ! RenderStack(stack)
              }
            case 204 =>
              Logger.debug("Levelcreator reported no work!")
            case s =>
              Logger.error("Levelcreator work request returned unknown status code: " + s)
          }
          currentlyRequestingWork.send(false)
      }
        .recover {
        case e: java.net.ConnectException if e.getMessage.startsWith("Connection refused") =>
          Logger.warn("Levelcreator is unavailable.")
          currentlyRequestingWork.send(false)
        case e =>
          Logger.error("RequestWork. An exception occoured: " + e)
          currentlyRequestingWork.send(false)
      }
    }
  }
}

object StackRenderingSupervisor extends StartableActor[StackRenderingSupervisor] {
  val name = "stackRenderingSupervisor"
}<|MERGE_RESOLUTION|>--- conflicted
+++ resolved
@@ -73,23 +73,12 @@
       s"${levelcreatorAuth.username}:${levelcreatorAuth.password}@"
     else
       ""
-<<<<<<< HEAD
 
   val useLevelUrl = s"http://$urlAuth$levelcreatorBaseUrl/levels/%s/missions/%s"
-
-  val binaryDataUrl =
-    if (conf.getBoolean("levelcreator.useLevelcreatorAsDataSource").getOrElse(false))
-      s"http://$levelcreatorBaseUrl/binary/ajax"
-=======
-  
-
-  
-  val useLevelUrl = s"http://$urlAuth$levelcreatorBaseUrl/levels/%s?missionId=%s"
 
   val binaryDataUrl =
     if(conf.getBoolean("levelcreator.useLevelcreatorAsDataSource").getOrElse(false))
       s"http://$levelcreatorBaseUrl"
->>>>>>> 396cd282
     else
       rendererUrl
 
