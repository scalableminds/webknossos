--- conflicted
+++ resolved
@@ -73,17 +73,7 @@
       case None => userDAO.findFirstByMultiUser(multiUser._id)
     }
 
-<<<<<<< HEAD
-  def findOneByEmailAndOrganization(email: String, organizationId: String)(implicit ctx: DBAccessContext): Fox[User] =
-    for {
-      multiUser <- multiUserDAO.findOneByEmail(email)
-      user <- userDAO.findOneByOrgaAndMultiUser(organizationId, multiUser._id)
-    } yield user
-
   def assertNotInOrgaYet(multiUserId: ObjectId, organizationId: String): Fox[Unit] =
-=======
-  def assertNotInOrgaYet(multiUserId: ObjectId, organizationId: ObjectId): Fox[Unit] =
->>>>>>> 3b8e545f
     for {
       userBox <- userDAO.findOneByOrgaAndMultiUser(organizationId, multiUserId)(GlobalAccessContext).futureBox
       _ <- bool2Fox(userBox.isEmpty) ?~> "organization.alreadyJoined"
@@ -248,11 +238,11 @@
   def updateDatasetViewConfiguration(
       user: User,
       datasetName: String,
-      organizationName: String,
+      organizationId: String,
       datasetConfiguration: DatasetViewConfiguration,
       layerConfiguration: Option[JsValue])(implicit ctx: DBAccessContext, m: MessagesProvider): Fox[Unit] =
     for {
-      dataset <- datasetDAO.findOneByNameAndOrganizationName(datasetName, organizationName)(GlobalAccessContext) ?~> Messages(
+      dataset <- datasetDAO.findOneByNameAndOrganization(datasetName, organizationId)(GlobalAccessContext) ?~> Messages(
         "dataset.notFound",
         datasetName)
       layerMap = layerConfiguration.flatMap(_.asOpt[Map[String, JsValue]]).getOrElse(Map.empty)
