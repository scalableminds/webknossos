### define
../../libs/resizable_buffer : ResizableBuffer
three.color : ColorConverter
./materials/particle_material_factory : ParticleMaterialFactory
three : THREE
###

class Tree

  constructor : (treeId, treeColor, @model) ->
    # create cellTracing to show in TDView and pre-allocate buffers

    edgeGeometry = new THREE.BufferGeometry()
    nodeGeometry = new THREE.BufferGeometry()

    edgeGeometry.addAttribute( 'position', Float32Array, 0, 3 )
    nodeGeometry.addAttribute( 'position', Float32Array, 0, 3 )
    nodeGeometry.addAttribute( 'size', Float32Array, 0, 1 )
    nodeGeometry.addAttribute( 'color', Float32Array, 0, 3 )

    @nodeIDs = nodeGeometry.nodeIDs = new ResizableBuffer(1, 100, Int32Array)
    edgeGeometry.dynamic = true
    nodeGeometry.dynamic = true

    @edgesBuffer = edgeGeometry.attributes.position._rBuffer = new ResizableBuffer(6)
    @nodesBuffer = nodeGeometry.attributes.position._rBuffer = new ResizableBuffer(3)
    @sizesBuffer = nodeGeometry.attributes.size._rBuffer = new ResizableBuffer(1)
    @nodesColorBuffer = nodeGeometry.attributes.color._rBuffer = new ResizableBuffer(3)

    @edges = new THREE.Line(
      edgeGeometry,
      new THREE.LineBasicMaterial({
        color: @darkenHex( treeColor ),
        linewidth: @model.user.get("particleSize") / 4}),
      THREE.LinePieces
    )

    @particleMaterial = new ParticleMaterialFactory(@model).getMaterial()
    @nodes = new THREE.ParticleSystem(
      nodeGeometry, @particleMaterial
    )

    @id = treeId


  clear : ->

    @nodesBuffer.clear()
    @edgesBuffer.clear()
    @sizesBuffer.clear()
    @nodeIDs.clear()


  isEmpty : ->

    return @nodesBuffer.getLength() == 0


  addNode : (node) ->

    @nodesBuffer.push(node.pos)
    @sizesBuffer.push([node.radius * 2])
    @nodeIDs.push([node.id])
    @nodesColorBuffer.push( @getColor(node.id) )

    # Add any edge from smaller IDs to the node
    # ASSUMPTION: if this node is new, it should have a
    #             greater id as its neighbor
    for neighbor in node.neighbors
      if neighbor.id < node.id
        @edgesBuffer.push(neighbor.pos.concat(node.pos))

    @updateGeometries()


  addNodes : (nodeList) ->

    for node in nodeList
      @addNode( node )


  deleteNode : (node) ->

    swapLast = (array, index) =>
      lastElement = array.pop()
      for i in [0...array.elementLength]
        array.getAllElements()[index * array.elementLength + i] = lastElement[i]

    # Find index
    for i in [0...@nodeIDs.getLength()]
      if @nodeIDs.get(i) == node.id
        nodesIndex = i
        break

    $.assert(nodesIndex?, "No node found.", { id: node.id, @nodeIDs })

    # swap IDs and nodes
    swapLast( @nodeIDs, nodesIndex )
    swapLast( @nodesBuffer, nodesIndex )
    swapLast( @sizesBuffer, nodesIndex )
    swapLast( @nodesColorBuffer, nodesIndex )

    # Delete Edge by finding it in the array
    edgeArray = @getEdgeArray( node, node.neighbors[0] )

    for i in [0...@edgesBuffer.getLength()]
      found = true
      for j in [0..5]
        found &= Math.abs(@edges.geometry.attributes.position.array[6 * i + j] - edgeArray[j]) < 0.5
      if found
        edgesIndex = i
        break

    $.assert(found, "No edge found.", { found, edgeArray, nodesIndex })

    swapLast( @edgesBuffer, edgesIndex )

    @updateGeometries()

  mergeTree : (otherTree, lastNode, activeNode) ->

    merge = (property) =>
      @[property].pushSubarray(otherTree[property].getAllElements())

    # merge IDs, nodes and edges
    merge("nodeIDs")
    merge("nodesBuffer")
    merge("edgesBuffer")
    merge("sizesBuffer")
    @edgesBuffer.push( @getEdgeArray(lastNode, activeNode) )

    @updateNodesColors()
    @updateGeometries()


  getEdgeArray : (node1, node2) ->
    # ASSUMPTION: edges always go from smaller ID to bigger ID

    if node1.id < node2.id
      return node1.pos.concat(node2.pos)
    else
      return node2.pos.concat(node1.pos)


  setSize : (size) ->

    @nodes.material.size = size
    @edges.material.linewidth = size / 4


  setSizeAttenuation : (sizeAttenuation) ->

    @nodes.material.sizeAttenuation = sizeAttenuation
    @updateGeometries()


  updateTreeColor : ( newTreeId ) ->

    @id = newTreeId

    newColor = @model.cellTracing.getTree().color
    @edges.material.color = new THREE.Color( @darkenHex( newColor ) )

    @updateNodesColors()
    @updateGeometries()


  getMeshes : ->

    return [ @edges, @nodes ]


  dispose : ->

    for geometry in @getMeshes()

      geometry.geometry.dispose()
      geometry.material.dispose()


  updateNodesColors : ->

    @nodesColorBuffer.clear()
    for i in [0..@nodeIDs.length]
      @nodesColorBuffer.push( @getColor( @nodeIDs.get(i) ))

    @updateGeometries()


  updateNodeColor : (id, isActiveNode, isBranchPoint) ->

    for i in [0..@nodeIDs.length]
      if @nodeIDs.get(i) == id
        @nodesColorBuffer.set( @getColor( id, isActiveNode, isBranchPoint ), i )

    @updateGeometries()


  updateNodeRadius : (id, radius) ->

    for i in [0..@nodeIDs.length]
      if @nodeIDs.get(i) == id
        @sizesBuffer.set( [radius * 2], i )

    @updateGeometries()


  getColor : (id, isActiveNode, isBranchPoint) ->

    color = @model.cellTracing.getTree(@id).color
    if id?

      isActiveNode  = isActiveNode  || @model.cellTracing.getActiveNodeId() == id
      isBranchPoint = isBranchPoint || @model.cellTracing.isBranchPoint(id)

      if not isActiveNode
        color = @darkenHex(color)
      if isBranchPoint
        color = @invertHex(color)

    return @hexToRGB( color )


  showRadius : (show) ->

    @particleMaterial.setShowRadius( show )


  updateGeometries : ->

    for mesh in [ @edges, @nodes ]
      for attr of mesh.geometry.attributes
        a = mesh.geometry.attributes[attr]
        a.array       = a._rBuffer.getBuffer()
        a.numItems    = a._rBuffer.getBufferLength()
        a.needsUpdate = true


<<<<<<< HEAD
=======

  logState : (title) ->

    console.log " +++ " + title + " +++ "
    console.log "nodeIDs", @nodeIDs.toString()
    console.log "nodesBuffer", @nodesBuffer.toString()
    console.log "edgesBuffer", @edgesBuffer.toString()
    #console.log "sizesBuffer", @sizesBuffer.toString()


>>>>>>> 1b47d451
  #### Color utility methods

  hexToRGB : (hexColor) ->

    rgbColor = new THREE.Color().setHex(hexColor)
    [rgbColor.r, rgbColor.g, rgbColor.b]


  darkenHex : (hexColor) ->

    hsvColor = ColorConverter.getHSV(new THREE.Color().setHex(hexColor))
    hsvColor.v = 0.6
    ColorConverter.setHSV(new THREE.Color(), hsvColor.h, hsvColor.s, hsvColor.v).getHex()


  invertHex : (hexColor) ->

    hsvColor = ColorConverter.getHSV(new THREE.Color().setHex(hexColor))
    hsvColor.h = (hsvColor.h + 0.5) % 1
    ColorConverter.setHSV(new THREE.Color(), hsvColor.h, hsvColor.s, hsvColor.v).getHex()<|MERGE_RESOLUTION|>--- conflicted
+++ resolved
@@ -236,19 +236,15 @@
         a.needsUpdate = true
 
 
-<<<<<<< HEAD
-=======
-
   logState : (title) ->
 
     console.log " +++ " + title + " +++ "
     console.log "nodeIDs", @nodeIDs.toString()
     console.log "nodesBuffer", @nodesBuffer.toString()
     console.log "edgesBuffer", @edgesBuffer.toString()
-    #console.log "sizesBuffer", @sizesBuffer.toString()
-
-
->>>>>>> 1b47d451
+    console.log "sizesBuffer", @sizesBuffer.toString()
+
+
   #### Color utility methods
 
   hexToRGB : (hexColor) ->
