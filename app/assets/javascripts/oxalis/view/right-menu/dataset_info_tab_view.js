/**
 * dataset_info_view.js
 * @flow
 */
import React, { Component } from "react";
import { connect } from "react-redux";
import _ from "lodash";
import { getBaseVoxel } from "oxalis/model/scaleinfo";
import constants from "oxalis/constants";
import ArbitraryController from "oxalis/controller/viewmodes/arbitrary_controller";
import { getPlaneScalingFactor } from "oxalis/model/accessors/flycam_accessor";
import Store from "oxalis/store";
<<<<<<< HEAD
import Model from "oxalis/model";
=======
import type { OxalisState, SkeletonTracingType, DatasetType, FlycamType } from "oxalis/store";
import type { OxalisModel } from "oxalis/model";
>>>>>>> ee436794
import TemplateHelpers from "libs/template_helpers";
import type { OxalisState, SkeletonTracingType, DatasetType, FlycamType } from "oxalis/store";

type DatasetInfoTabProps = {
<<<<<<< HEAD
=======
  oldModel: OxalisModel,
>>>>>>> ee436794
  skeletonTracing: SkeletonTracingType,
  dataset: DatasetType,
  flycam: FlycamType,
};

class DatasetInfoTabView extends Component {
  props: DatasetInfoTabProps;

  calculateZoomLevel(): number {
    let width;
    let zoom;
    const viewMode = Store.getState().temporaryConfiguration.viewMode;
    if (constants.MODES_PLANE.includes(viewMode)) {
      zoom = getPlaneScalingFactor(this.props.flycam);
      width = constants.PLANE_WIDTH;
    } else if (constants.MODES_ARBITRARY.includes(viewMode)) {
      zoom = this.props.flycam.zoomStep;
      width = ArbitraryController.prototype.WIDTH;
    } else {
      throw Error("Model mode not recognized:", viewMode);
    }
    // unit is nm
    const baseVoxel = getBaseVoxel(this.props.dataset.scale);
    return zoom * width * baseVoxel;
  }

  chooseUnit(zoomLevel: number): string {
    if (zoomLevel < 1000) {
      return `${zoomLevel.toFixed(0)} nm`;
    } else if (zoomLevel < 1000000) {
      return `${(zoomLevel / 1000).toFixed(1)} μm`;
    } else {
      return `${(zoomLevel / 1000000).toFixed(1)} mm`;
    }
  }

  render() {
    const { tracingType, name } = this.props.skeletonTracing;
    let annotationType = tracingType;

    // In case we have a task display its id as well
    if (this.props.task) { annotationType += `: ${this.props.task.id}`; }
    // Or display an explorative tracings name if there is one
    if (name) { annotationType += `: ${name}`; }

    const zoomLevel = this.calculateZoomLevel();
    const dataSetName = this.props.dataset.name;
    const treeCount = _.size(this.props.skeletonTracing.trees);
    const isPublicViewMode = Model.controlMode === constants.CONTROL_MODE_VIEW;

    return (
      <div>
        <p>{annotationType}</p>
        <p>DataSet: {dataSetName}</p>
        <p>Viewport width: {this.chooseUnit(zoomLevel)}</p>
        <p>Dataset resolution: {TemplateHelpers.formatScale(this.props.dataset.scale)}</p>
        {
          (treeCount != null) ?
            <p>Total number of trees: {treeCount}</p> :
            null
        }
        {
          isPublicViewMode ?
            <div>
              <table className="table table-condensed table-nohead table-bordered">
                <tbody>
                  <tr><th colSpan="2">Controls</th></tr>
                  <tr><td>I,O or Alt + Mousewheel</td><td>Zoom in/out</td></tr>
                  <tr><td>Mousewheel or D and F</td><td>Move along 3rd axis</td></tr>
                  <tr><td>Left Mouse drag or Arrow keys</td><td>Move</td></tr>
                  <tr><td>Right click drag in 3D View</td><td>Rotate 3D View</td></tr>
                  <tr><td>K,L</td><td>Scale up/down viewports</td></tr>
                </tbody>
              </table>
              <div>
                <img className="img-50" src="/assets/images/Max-Planck-Gesellschaft.svg" alt="Max Plank Geselleschaft Logo" />
                <img className="img-50" src="/assets/images/MPI-brain-research.svg" alt="Max Plank Institute of Brain Research Logo" />
              </div>
            </div> :
            null
        }
      </div>
    );
  }
}

function mapStateToProps(state: OxalisState) {
  return {
    skeletonTracing: state.tracing,
    dataset: state.dataset,
    flycam: state.flycam,
    task: state.task,
  };
}

export default connect(mapStateToProps)(DatasetInfoTabView);<|MERGE_RESOLUTION|>--- conflicted
+++ resolved
@@ -10,20 +10,11 @@
 import ArbitraryController from "oxalis/controller/viewmodes/arbitrary_controller";
 import { getPlaneScalingFactor } from "oxalis/model/accessors/flycam_accessor";
 import Store from "oxalis/store";
-<<<<<<< HEAD
 import Model from "oxalis/model";
-=======
-import type { OxalisState, SkeletonTracingType, DatasetType, FlycamType } from "oxalis/store";
-import type { OxalisModel } from "oxalis/model";
->>>>>>> ee436794
 import TemplateHelpers from "libs/template_helpers";
 import type { OxalisState, SkeletonTracingType, DatasetType, FlycamType } from "oxalis/store";
 
 type DatasetInfoTabProps = {
-<<<<<<< HEAD
-=======
-  oldModel: OxalisModel,
->>>>>>> ee436794
   skeletonTracing: SkeletonTracingType,
   dataset: DatasetType,
   flycam: FlycamType,
