--- conflicted
+++ resolved
@@ -1,458 +1,450 @@
-### define
-jquery : $
-underscore : _
-model : Model
-view : View
-input : Input
-helper : Helper
-geometries/plane : Plane
-controller/cameracontroller : CameraController
-controller/scenecontroller : SceneController
-view/gui : Gui
-libs/request : Request
-libs/event_mixin : EventMixin
-libs/flycam2 : Flycam
-###
-
-PLANE_XY         = 0
-PLANE_YZ         = 1
-PLANE_XZ         = 2
-VIEW_3D          = 3
-VIEWPORT_SIZE    = 380
-WIDTH            = 384
-TEXTURE_SIZE     = 512
-
-
-class Controller
-
-  constructor : ->
-
-#    _.extend(this, new EventMixin())
-
-    @initModel().done (options) =>
-
-      # create Model
-      @model = new Model(options)
-      
-      return
-
-  foo : ->
-
-    @flycam = new Flycam(VIEWPORT_SIZE, @model)
-    @view  = new View(@model, @flycam)
-
-    # initialize Camera Controller
-    @cameraController = new CameraController(@view.getCameras(), @view.getLights(), @flycam, @model)
-
-    # TODO
-    # FIXME probably not the best place?!
-    # avoid scrolling while pressing space
-    $(document).keydown (event) ->
-      if event.which == 32 or 37 <= event.which <= 40 then event.preventDefault(); return
-
-    # TODO
-    # hide contextmenu, while rightclicking a canvas
-    $("#render").bind "contextmenu", (event) ->
-      event.preventDefault(); return
-
-    @canvasesAndNav = $("#main")[0]
-
-    @prevControls = $('#prevControls')
-    @prevControls.addClass("btn-group")
-    values        = ["XY Plane", "YZ Plane", "XZ Plane", "3D View"]
-    callbacks     = [@cameraController.changePrevXY, @cameraController.changePrevYZ,
-                      @cameraController.changePrevXZ, @cameraController.changePrevSV]
-    buttons       = new Array(4)
-    
-    for i in [VIEW_3D, PLANE_XY, PLANE_YZ, PLANE_XZ]
-<<<<<<< HEAD
-      buttons[i] = document.createElement "input"
-      buttons[i].setAttribute "type", "button"
-      buttons[i].setAttribute "value", values[i]
-      buttons[i].addEventListener "click", callbacks[i], true
-  
-    @prevControls.append buttons[i]
-=======
-      buttons[i] = $("<input>", type : "button", class : "btn btn-small", value : values[i])
-      buttons[i].on("click", callbacks[i])
-      @prevControls.append(buttons[i])
->>>>>>> 152f7e89
-
-    @model.Route.initialize().then(
-      (position) =>
-        # Game.initialize() is called within Model.Route.initialize(), so it is also finished at this time.
-
-        @sceneController = new SceneController(@model.Route.data.dataSet.upperBoundary, @flycam, @model)
-        meshes      = @sceneController.getMeshes()
-        for mesh in meshes
-          @view.addGeometry(mesh)
-    
-        @view.on "render", @render
-        @view.on "renderCam", (id, event) => @sceneController.updateSceneForCam(id)
-        @sceneController.skeleton.on "newGeometries", (list, event) =>
-          for geometry in list
-            @view.addGeometry(geometry)
-        @sceneController.skeleton.on "removeGeometries", (list, event) =>
-          for geometry in list
-            @view.removeGeometry(geometry)
-        
-        @flycam.setGlobalPos(position)
-        @cameraController.changePrevSV()
-
-        ########## TEST #############
-        #for i in [1..1000]
-        #  if Math.random() < 0.2
-        #    @model.Route.popBranch().done(
-        #      (position) => 
-        #        @flycam.setGlobalPos(position)
-        #        @sceneController.setActiveNodePosition(position)
-        #        #@gui.setActiveNodeId(@model.Route.getActiveNodeId())          #      )
-        #  pos = [Math.random() * 2000, Math.random() * 2000, Math.random() * 2000]
-        #  if Math.random() < 0.3
-        #    @model.Route.putBranch(pos)
-        #    @sceneController.setWaypoint()
-        #    #@gui.setActiveNodeId(@model.Route.getActiveNodeId())
-        #  else
-        #    @model.Route.putBranch(pos)
-        #    @sceneController.setWaypoint()
-        #    #@gui.setActiveNodeId(@model.Route.getActiveNodeId())
-
-  
-        @model.User.Configuration.initialize().then(
-          (data) =>
-            @flycam.setZoomSteps(data.zoomXY, data.zoomYZ, data.zoomXZ)
-            @flycam.setOverrideZoomStep(data.minZoomStep)
-
-            @initMouse() if data.mouseActive is true
-            @initKeyboard() if data.keyboardActive is true
-            @initGamepad() if data.gamepadActive is true
-            @initMotionsensor() if data.motionsensorActive is true
-
-            @gui = new Gui($("#optionswindow"), data, @model,
-                            @sceneController, @cameraController, @flycam)
-            @gui.on "deleteActiveNode", @deleteActiveNode
-            @gui.on "createNewTree", @createNewTree
-            @gui.on "setActiveTree", (id) => @setActiveTree(id)
-            @gui.on "setActiveNode", (id) => @setActiveNode(id, false) # not centered
-            @gui.on "deleteActiveTree", @deleteActiveTree
-
-            @cameraController.setRouteClippingDistance data.routeClippingDistance
-            @sceneController.setRouteClippingDistance data.routeClippingDistance
-            @sceneController.setDisplayCrosshair data.displayCrosshair
-            @sceneController.setDisplaySV PLANE_XY, data.displayPreviewXY
-            @sceneController.setDisplaySV PLANE_YZ, data.displayPreviewYZ
-            @sceneController.setDisplaySV PLANE_XZ, data.displayPreviewXZ
-            @sceneController.skeleton.setDisplaySpheres data.nodesAsSpheres
-        )
-      
-      ->
-        alert("Ooops. We couldn't communicate with our mother ship. Please try to reload this page.")
-    )
-
-  initModel : ->
-
-    Request.send(
-      url : "/game/initialize"
-      dataType : "json"
-    ).pipe (task) ->
-
-      Request.send(
-        url : "/experiment/#{task.task.id}"
-        dataType : "json"
-      ).pipe (options) ->
-
-        Request.send(
-          url : "/user/configuration"
-          dataType : "json"
-        ).pipe (user) ->
-
-          options.user = user
-          options
-
-  initMouse : ->
-    # initializes an Input.Mouse object with the three canvas
-    # elements and one pair of callbacks per canvas
-    @input.mouses = new Input.Mouse(
-      [$("#planexy"), $("#planeyz"), $("#planexz"), $("#skeletonview")]
-      [@view.setActivePlaneXY, @view.setActivePlaneYZ, @view.setActivePlaneXZ]
-      {"x" : @moveX, "y" : @moveY, "w" : @moveZ, "l" : @onPlaneClick, "r" : @setWaypoint}
-      {"x" : @cameraController.movePrevX, "y" : @cameraController.movePrevY, "w" : @cameraController.zoomPrev, "l" : @onPreviewClick}
-    )
-
-  initKeyboard : ->
-
-    # TODO: (from Georg) I do not get the difference between Keyboard
-    # and KeyboardNoLoop. KeyboardNoLoop implies that pressing the key
-    # longer will not trigger the callback several times, but this is
-    # false, apparently. I moved the space to KeyboardNoLoop, because
-    # it allows more accuracy.
-    
-    @input.keyboard = new Input.Keyboard(
-
-      #Fullscreen Mode
-      "f" : =>
-        canvasesAndNav = @canvasesAndNav
-        requestFullscreen = canvasesAndNav.webkitRequestFullScreen or canvasesAndNav.mozRequestFullScreen or canvasesAndNav.RequestFullScreen
-        if requestFullscreen
-          requestFullscreen.call(canvasesAndNav, canvasesAndNav.ALLOW_KEYBOARD_INPUT)
-
-    
-      #ScaleTrianglesPlane
-      "l" : => @view.scaleTrianglesPlane -@model.User.Configuration.scaleValue
-      "k" : => @view.scaleTrianglesPlane @model.User.Configuration.scaleValue
-
-      #Move
-      "w"             : => @moveY(-@model.User.Configuration.moveValue)
-      "s"             : => @moveY( @model.User.Configuration.moveValue)
-      "a"             : => @moveX(-@model.User.Configuration.moveValue)
-      "d"             : => @moveX( @model.User.Configuration.moveValue)
-      #"space"         : => @moveZ( @model.User.Configuration.moveValue)
-      #"shift + space" : => @moveZ(-@model.User.Configuration.moveValue)
-
-      #Rotate in distance
-      "left"          : => @moveX(-@model.User.Configuration.moveValue)
-      "right"         : => @moveX( @model.User.Configuration.moveValue)
-      "up"            : => @moveY(-@model.User.Configuration.moveValue)
-      "down"          : => @moveY( @model.User.Configuration.moveValue)
-
-      #misc keys
-      # TODO: what does this? I removed it, I need the key.
-      #"n" : => Helper.toggle()
-      #"ctr + s"       : => @model.Route.pushImpl()
-    )
-    
-    new Input.KeyboardNoLoop(
-      #Branches
-      "b" : => 
-        @model.Route.putBranch()
-        @sceneController.skeleton.setBranchPoint(true)
-      "j" : => @model.Route.popBranch().done(
-        (id) => 
-          @setActiveNode(id, true)
-          @sceneController.skeleton.setBranchPoint(false)
-        )
-      "h" : @centerActiveNode
-
-      #Zoom in/out
-      "i" : =>
-        @cameraController.zoomIn()
-        # Remember Zoom Steps
-        @model.User.Configuration.zoomXY = @flycam.getZoomStep(PLANE_XY)
-        @model.User.Configuration.zoomYZ = @flycam.getZoomStep(PLANE_YZ)
-        @model.User.Configuration.zoomXZ = @flycam.getZoomStep(PLANE_XZ)
-        @model.User.Configuration.push()
-      "o" : =>
-        @cameraController.zoomOut()
-        # Remember Zoom Steps
-        @model.User.Configuration.zoomXY = @flycam.getZoomStep(PLANE_XY)
-        @model.User.Configuration.zoomYZ = @flycam.getZoomStep(PLANE_YZ)
-        @model.User.Configuration.zoomXZ = @flycam.getZoomStep(PLANE_XZ)
-        @model.User.Configuration.push()
-
-      # delete active node
-      "delete" : =>
-        # just use the method implemented in gui
-        @deleteActiveNode()
-
-      "n" : =>
-        @createNewTree()
-
-      # Move
-      "space"         : => @moveZ( @model.User.Configuration.moveValue)
-      "shift + space" : => @moveZ(-@model.User.Configuration.moveValue)
-      # alternative key binding for Kevin
-      "ctrl + space"  : => @moveZ(-@model.User.Configuration.moveValue)
-    )
-
-  # for more buttons look at Input.Gamepad
-  #initGamepad : ->
-  #  @input.gamepad = new Input.Gamepad(
-  #      "ButtonA" : -> @view.move [0, 0, @model.User.Configuration.moveValue]
-  #      "ButtonB" : -> @view.move [0, 0, -@model.User.Configuration.moveValue]
-  #  )
-
-  #initMotionsensor : ->
-  #  @input.deviceorientation = new Input.Deviceorientation(
-    # TODO implement functionality
-    #  "x"  : View.yawDistance
-    #  "y" : View.pitchDistance
-   # )
-
-  #initDeviceOrientation : ->
-  #  @input.deviceorientation = new Input.Deviceorientation(
-    # TODO implement functionality
-    #  "x"  : View.yawDistance
-    #  "y" : View.pitchDistance
-  #  )
-
-  input :
-    mouses : null
-    mouseXY : null
-    mouseXZ : null
-    mouseYZ : null
-    keyboard : null
-    gamepad : null
-    deviceorientation : null
-
-  render : =>
-    @model.Binary.ping(@flycam.getGlobalPos(), @flycam.getIntegerZoomSteps())
-    if (@gui)
-      @gui.updateGlobalPosition()
-    @cameraController.update()
-    @sceneController.update()
-
-  move  : (v) =>                 # v: Vector represented as array of length 3
-    @flycam.moveActivePlane(v)
-
-  moveX : (x) => @move([x, 0, 0])
-  moveY : (y) => @move([0, y, 0])
-  moveZ : (z) => @move([0, 0, z])
-
-  ########### Click callbacks
-  
-  setWaypoint : (relativePosition, typeNumber) =>
-    curGlobalPos  = @flycam.getGlobalPos()
-    zoomFactor    = @flycam.getPlaneScalingFactor @flycam.getActivePlane()
-    activeNodePos = @model.Route.getActiveNodePos()
-    scaleFactor   = @view.scaleFactor
-    switch @flycam.getActivePlane()
-      when PLANE_XY then position = [curGlobalPos[0] - (WIDTH*scaleFactor/2 - relativePosition[0])/scaleFactor*zoomFactor, curGlobalPos[1] - (WIDTH*scaleFactor/2 - relativePosition[1])/scaleFactor*zoomFactor, curGlobalPos[2]]
-      when PLANE_YZ then position = [curGlobalPos[0], curGlobalPos[1] - (WIDTH*scaleFactor/2 - relativePosition[1])/scaleFactor*zoomFactor, curGlobalPos[2] - (WIDTH*scaleFactor/2 - relativePosition[0])/scaleFactor*zoomFactor]
-      when PLANE_XZ then position = [curGlobalPos[0] - (WIDTH*scaleFactor/2 - relativePosition[0])/scaleFactor*zoomFactor, curGlobalPos[1], curGlobalPos[2] - (WIDTH*scaleFactor/2 - relativePosition[1])/scaleFactor*zoomFactor]
-    # set the new trace direction
-    if activeNodePos
-      p = [position[0] - activeNodePos[0], position[1] - activeNodePos[1], position[2] - activeNodePos[2]]
-      @flycam.setDirection(p)
-    @addNode(position)
-
-  onPreviewClick : (position) =>
-    @onClick(position, VIEW_3D)
-
-  onPlaneClick : (position) =>
-    plane = @flycam.getActivePlane()
-    @onClick(position, plane)
-
-  onClick : (position, plane) =>
-    scaleFactor = @view.scaleFactor
-    camera      = @view.getCameras()[plane]
-    # vector with direction from camera position to click position
-    vector = new THREE.Vector3((position[0] / (384 * scaleFactor) ) * 2 - 1, - (position[1] / (384 * scaleFactor)) * 2 + 1, 0.5)
-    
-    # create a ray with the direction of this vector, set ray threshold depending on the zoom of the 3D-view
-    projector = new THREE.Projector()
-    ray = projector.pickingRay(vector, camera)
-    ray.setThreshold(@flycam.getRayThreshold(plane))
- 
-    # identify clicked object
-    intersects = ray.intersectObjects(@sceneController.skeleton.nodes)
-
-    if intersects.length > 0 and intersects[0].distance >= 0
-      intersectsCoord = [intersects[0].point.x, intersects[0].point.y, intersects[0].point.z]
-      globalPos = @flycam.getGlobalPos()
-
-      # make sure you can't click nodes, that are clipped away (one can't see)
-      ind = @flycam.getIndices(plane)
-      if plane == VIEW_3D or (Math.abs(globalPos[ind[2]] - intersectsCoord[ind[2]]) < @cameraController.getRouteClippingDistance()+1)
-      # intersects[0].object.material.color.setHex(Math.random() * 0xffffff)
-        vertex = intersects[0].object.geometry.vertices[intersects[0].vertex]
-      # set the active Node to the one that has the ID stored in the vertex
-      # center the node if click was in 3d-view
-        centered = plane == VIEW_3D
-        @setActiveNode(vertex.nodeId, centered)
-
-  ########### Model Interaction
-
-  addNode : (position) =>
-    if @model.User.Configuration.newNodeNewTree == true
-      @createNewTree()
-    @model.Route.put(position)
-    @gui.updateNodeAndTreeIds()
-    @gui.updateRadius()
-    @sceneController.setWaypoint()
-
-  setActiveNode : (nodeId, centered) =>
-    @model.Route.setActiveNode(nodeId)
-    if centered
-      @centerActiveNode()
-    @flycam.hasChanged = true
-    @gui.update()
-    @sceneController.skeleton.setActiveNode()
-
-  centerActiveNode : =>
-    @flycam.setGlobalPos(@model.Route.getActiveNodePos())
-
-  deleteActiveNode : =>
-    @model.Route.deleteActiveNode()
-    @gui.update()
-    @sceneController.updateRoute()
-
-  createNewTree : =>
-    id = @model.Route.createNewTree()
-    @gui.update()
-    @sceneController.skeleton.createNewTree(id)
-
-  setActiveTree : (treeId) =>
-    @model.Route.setActiveTree(treeId)
-    @gui.update()
-    @sceneController.updateRoute()
-
-  deleteActiveTree : =>
-    @model.Route.deleteActiveTree()
-    @gui.update()
-    @sceneController.updateRoute()
-
-  ########### Input Properties
-
-  #Customize Options
-  setMoveValue : (value) =>
-    @model.User.Configuration.moveValue = (Number) value
-
-    @model.User.Configuration.push()
-
-  setRotateValue : (value) =>
-    @model.User.Configuration.rotateValue = (Number) value 
-    @model.User.Configuration.push()   
-
-  setScaleValue : (value) =>
-    @model.User.Configuration.scaleValue = (Number) value  
-    @model.User.Configuration.push()         
-
-  setMouseRotateValue : (value) =>
-    @model.User.Configuration.mouseRotateValue = (Number) value
-    @model.User.Configuration.push()             
-
-  #setMouseActivity : (value) =>
-  #  @model.User.Configuration.mouseActive = value
-  #  @model.User.Configuration.push()
-  #  if value is false
-  #    @input.mouse.unbind()
-  #    @input.mouse = null
-  #  else
-  #    @initMouse()
-
-  #setKeyboardActivity : (value) =>
-  #  @model.User.Configuration.keyboardActive = value 
-  #  @model.User.Configuration.push()
-  #  if value is false
-  #    @input.keyboard.unbind()
-  #    @input.keyboard = null
-  #  else
-  #    @initKeyboard()
-
-  #setGamepadActivity : (value) =>
-  #  @model.User.Configuration.gamepadActive = value  
-  #  @model.User.Configuration.push()   
-  #  if value is false
-  #    @input.gamepad.unbind()
-  #    @input.gamepad = null
-  #  else
-  #    @initGamepad()    
-
-  #setMotionSensorActivity : (value) =>
-  #  @model.User.Configuration.motionsensorActive = value
-  #  @model.User.Configuration.push()   
-  #  if value is false
-  #    @input.deviceorientation.unbind()
-  #    @input.deviceorientation = null
-  #  else
-  #    @initMotionsensor()
+### define
+jquery : $
+underscore : _
+model : Model
+view : View
+input : Input
+helper : Helper
+geometries/plane : Plane
+controller/cameracontroller : CameraController
+controller/scenecontroller : SceneController
+view/gui : Gui
+libs/request : Request
+libs/event_mixin : EventMixin
+libs/flycam2 : Flycam
+###
+
+PLANE_XY         = 0
+PLANE_YZ         = 1
+PLANE_XZ         = 2
+VIEW_3D          = 3
+VIEWPORT_SIZE    = 380
+WIDTH            = 384
+TEXTURE_SIZE     = 512
+
+
+class Controller
+
+  constructor : ->
+
+#    _.extend(this, new EventMixin())
+
+    @initModel().done (options) =>
+
+      # create Model
+      @model = new Model(options)
+      
+      return
+
+  foo : ->
+
+    @flycam = new Flycam(VIEWPORT_SIZE, @model)
+    @view  = new View(@model, @flycam)
+
+    # initialize Camera Controller
+    @cameraController = new CameraController(@view.getCameras(), @view.getLights(), @flycam, @model)
+
+    # TODO
+    # FIXME probably not the best place?!
+    # avoid scrolling while pressing space
+    $(document).keydown (event) ->
+      if event.which == 32 or 37 <= event.which <= 40 then event.preventDefault(); return
+
+    # TODO
+    # hide contextmenu, while rightclicking a canvas
+    $("#render").bind "contextmenu", (event) ->
+      event.preventDefault(); return
+
+    @canvasesAndNav = $("#main")[0]
+
+    @prevControls = $('#prevControls')
+    @prevControls.addClass("btn-group")
+    values        = ["XY Plane", "YZ Plane", "XZ Plane", "3D View"]
+    callbacks     = [@cameraController.changePrevXY, @cameraController.changePrevYZ,
+                      @cameraController.changePrevXZ, @cameraController.changePrevSV]
+    buttons       = new Array(4)
+    
+    for i in [VIEW_3D, PLANE_XY, PLANE_YZ, PLANE_XZ]
+
+      buttons[i] = $("<input>", type : "button", class : "btn btn-small", value : values[i])
+      buttons[i].on("click", callbacks[i])
+      @prevControls.append(buttons[i])
+
+    @model.Route.initialize().then(
+      (position) =>
+        # Game.initialize() is called within Model.Route.initialize(), so it is also finished at this time.
+
+        @sceneController = new SceneController(@model.Route.data.dataSet.upperBoundary, @flycam, @model)
+        meshes      = @sceneController.getMeshes()
+        for mesh in meshes
+          @view.addGeometry(mesh)
+    
+        @view.on "render", @render
+        @view.on "renderCam", (id, event) => @sceneController.updateSceneForCam(id)
+        @sceneController.skeleton.on "newGeometries", (list, event) =>
+          for geometry in list
+            @view.addGeometry(geometry)
+        @sceneController.skeleton.on "removeGeometries", (list, event) =>
+          for geometry in list
+            @view.removeGeometry(geometry)
+        
+        @flycam.setGlobalPos(position)
+        @cameraController.changePrevSV()
+
+        ########## TEST #############
+        #for i in [1..1000]
+        #  if Math.random() < 0.2
+        #    @model.Route.popBranch().done(
+        #      (position) => 
+        #        @flycam.setGlobalPos(position)
+        #        @sceneController.setActiveNodePosition(position)
+        #        #@gui.setActiveNodeId(@model.Route.getActiveNodeId())          #      )
+        #  pos = [Math.random() * 2000, Math.random() * 2000, Math.random() * 2000]
+        #  if Math.random() < 0.3
+        #    @model.Route.putBranch(pos)
+        #    @sceneController.setWaypoint()
+        #    #@gui.setActiveNodeId(@model.Route.getActiveNodeId())
+        #  else
+        #    @model.Route.putBranch(pos)
+        #    @sceneController.setWaypoint()
+        #    #@gui.setActiveNodeId(@model.Route.getActiveNodeId())
+
+  
+        @model.User.Configuration.initialize().then(
+          (data) =>
+            @flycam.setZoomSteps(data.zoomXY, data.zoomYZ, data.zoomXZ)
+            @flycam.setOverrideZoomStep(data.minZoomStep)
+
+            @initMouse() if data.mouseActive is true
+            @initKeyboard() if data.keyboardActive is true
+            @initGamepad() if data.gamepadActive is true
+            @initMotionsensor() if data.motionsensorActive is true
+
+            @gui = new Gui($("#optionswindow"), data, @model,
+                            @sceneController, @cameraController, @flycam)
+            @gui.on "deleteActiveNode", @deleteActiveNode
+            @gui.on "createNewTree", @createNewTree
+            @gui.on "setActiveTree", (id) => @setActiveTree(id)
+            @gui.on "setActiveNode", (id) => @setActiveNode(id, false) # not centered
+            @gui.on "deleteActiveTree", @deleteActiveTree
+
+            @cameraController.setRouteClippingDistance data.routeClippingDistance
+            @sceneController.setRouteClippingDistance data.routeClippingDistance
+            @sceneController.setDisplayCrosshair data.displayCrosshair
+            @sceneController.setDisplaySV PLANE_XY, data.displayPreviewXY
+            @sceneController.setDisplaySV PLANE_YZ, data.displayPreviewYZ
+            @sceneController.setDisplaySV PLANE_XZ, data.displayPreviewXZ
+            @sceneController.skeleton.setDisplaySpheres data.nodesAsSpheres
+        )
+      
+      ->
+        alert("Ooops. We couldn't communicate with our mother ship. Please try to reload this page.")
+    )
+
+  initModel : ->
+
+    Request.send(
+      url : "/game/initialize"
+      dataType : "json"
+    ).pipe (task) ->
+
+      Request.send(
+        url : "/experiment/#{task.task.id}"
+        dataType : "json"
+      ).pipe (options) ->
+
+        Request.send(
+          url : "/user/configuration"
+          dataType : "json"
+        ).pipe (user) ->
+
+          options.user = user
+          options
+
+  initMouse : ->
+    # initializes an Input.Mouse object with the three canvas
+    # elements and one pair of callbacks per canvas
+    @input.mouses = new Input.Mouse(
+      [$("#planexy"), $("#planeyz"), $("#planexz"), $("#skeletonview")]
+      [@view.setActivePlaneXY, @view.setActivePlaneYZ, @view.setActivePlaneXZ]
+      {"x" : @moveX, "y" : @moveY, "w" : @moveZ, "l" : @onPlaneClick, "r" : @setWaypoint}
+      {"x" : @cameraController.movePrevX, "y" : @cameraController.movePrevY, "w" : @cameraController.zoomPrev, "l" : @onPreviewClick}
+    )
+
+  initKeyboard : ->
+
+    # TODO: (from Georg) I do not get the difference between Keyboard
+    # and KeyboardNoLoop. KeyboardNoLoop implies that pressing the key
+    # longer will not trigger the callback several times, but this is
+    # false, apparently. I moved the space to KeyboardNoLoop, because
+    # it allows more accuracy.
+    
+    @input.keyboard = new Input.Keyboard(
+
+      #Fullscreen Mode
+      "f" : =>
+        canvasesAndNav = @canvasesAndNav
+        requestFullscreen = canvasesAndNav.webkitRequestFullScreen or canvasesAndNav.mozRequestFullScreen or canvasesAndNav.RequestFullScreen
+        if requestFullscreen
+          requestFullscreen.call(canvasesAndNav, canvasesAndNav.ALLOW_KEYBOARD_INPUT)
+
+    
+      #ScaleTrianglesPlane
+      "l" : => @view.scaleTrianglesPlane -@model.User.Configuration.scaleValue
+      "k" : => @view.scaleTrianglesPlane @model.User.Configuration.scaleValue
+
+      #Move
+      "w"             : => @moveY(-@model.User.Configuration.moveValue)
+      "s"             : => @moveY( @model.User.Configuration.moveValue)
+      "a"             : => @moveX(-@model.User.Configuration.moveValue)
+      "d"             : => @moveX( @model.User.Configuration.moveValue)
+      #"space"         : => @moveZ( @model.User.Configuration.moveValue)
+      #"shift + space" : => @moveZ(-@model.User.Configuration.moveValue)
+
+      #Rotate in distance
+      "left"          : => @moveX(-@model.User.Configuration.moveValue)
+      "right"         : => @moveX( @model.User.Configuration.moveValue)
+      "up"            : => @moveY(-@model.User.Configuration.moveValue)
+      "down"          : => @moveY( @model.User.Configuration.moveValue)
+
+      #misc keys
+      # TODO: what does this? I removed it, I need the key.
+      #"n" : => Helper.toggle()
+      #"ctr + s"       : => @model.Route.pushImpl()
+    )
+    
+    new Input.KeyboardNoLoop(
+      #Branches
+      "b" : => 
+        @model.Route.putBranch()
+        @sceneController.skeleton.setBranchPoint(true)
+      "j" : => @model.Route.popBranch().done(
+        (id) => 
+          @setActiveNode(id, true)
+          @sceneController.skeleton.setBranchPoint(false)
+        )
+      "h" : @centerActiveNode
+
+      #Zoom in/out
+      "i" : =>
+        @cameraController.zoomIn()
+        # Remember Zoom Steps
+        @model.User.Configuration.zoomXY = @flycam.getZoomStep(PLANE_XY)
+        @model.User.Configuration.zoomYZ = @flycam.getZoomStep(PLANE_YZ)
+        @model.User.Configuration.zoomXZ = @flycam.getZoomStep(PLANE_XZ)
+        @model.User.Configuration.push()
+      "o" : =>
+        @cameraController.zoomOut()
+        # Remember Zoom Steps
+        @model.User.Configuration.zoomXY = @flycam.getZoomStep(PLANE_XY)
+        @model.User.Configuration.zoomYZ = @flycam.getZoomStep(PLANE_YZ)
+        @model.User.Configuration.zoomXZ = @flycam.getZoomStep(PLANE_XZ)
+        @model.User.Configuration.push()
+
+      # delete active node
+      "delete" : =>
+        # just use the method implemented in gui
+        @deleteActiveNode()
+
+      "n" : =>
+        @createNewTree()
+
+      # Move
+      "space"         : => @moveZ( @model.User.Configuration.moveValue)
+      "shift + space" : => @moveZ(-@model.User.Configuration.moveValue)
+      # alternative key binding for Kevin
+      "ctrl + space"  : => @moveZ(-@model.User.Configuration.moveValue)
+    )
+
+  # for more buttons look at Input.Gamepad
+  #initGamepad : ->
+  #  @input.gamepad = new Input.Gamepad(
+  #      "ButtonA" : -> @view.move [0, 0, @model.User.Configuration.moveValue]
+  #      "ButtonB" : -> @view.move [0, 0, -@model.User.Configuration.moveValue]
+  #  )
+
+  #initMotionsensor : ->
+  #  @input.deviceorientation = new Input.Deviceorientation(
+    # TODO implement functionality
+    #  "x"  : View.yawDistance
+    #  "y" : View.pitchDistance
+   # )
+
+  #initDeviceOrientation : ->
+  #  @input.deviceorientation = new Input.Deviceorientation(
+    # TODO implement functionality
+    #  "x"  : View.yawDistance
+    #  "y" : View.pitchDistance
+  #  )
+
+  input :
+    mouses : null
+    mouseXY : null
+    mouseXZ : null
+    mouseYZ : null
+    keyboard : null
+    gamepad : null
+    deviceorientation : null
+
+  render : =>
+    @model.Binary.ping(@flycam.getGlobalPos(), @flycam.getIntegerZoomSteps())
+    if (@gui)
+      @gui.updateGlobalPosition()
+    @cameraController.update()
+    @sceneController.update()
+
+  move  : (v) =>                 # v: Vector represented as array of length 3
+    @flycam.moveActivePlane(v)
+
+  moveX : (x) => @move([x, 0, 0])
+  moveY : (y) => @move([0, y, 0])
+  moveZ : (z) => @move([0, 0, z])
+
+  ########### Click callbacks
+  
+  setWaypoint : (relativePosition, typeNumber) =>
+    curGlobalPos  = @flycam.getGlobalPos()
+    zoomFactor    = @flycam.getPlaneScalingFactor @flycam.getActivePlane()
+    activeNodePos = @model.Route.getActiveNodePos()
+    scaleFactor   = @view.scaleFactor
+    switch @flycam.getActivePlane()
+      when PLANE_XY then position = [curGlobalPos[0] - (WIDTH*scaleFactor/2 - relativePosition[0])/scaleFactor*zoomFactor, curGlobalPos[1] - (WIDTH*scaleFactor/2 - relativePosition[1])/scaleFactor*zoomFactor, curGlobalPos[2]]
+      when PLANE_YZ then position = [curGlobalPos[0], curGlobalPos[1] - (WIDTH*scaleFactor/2 - relativePosition[1])/scaleFactor*zoomFactor, curGlobalPos[2] - (WIDTH*scaleFactor/2 - relativePosition[0])/scaleFactor*zoomFactor]
+      when PLANE_XZ then position = [curGlobalPos[0] - (WIDTH*scaleFactor/2 - relativePosition[0])/scaleFactor*zoomFactor, curGlobalPos[1], curGlobalPos[2] - (WIDTH*scaleFactor/2 - relativePosition[1])/scaleFactor*zoomFactor]
+    # set the new trace direction
+    if activeNodePos
+      p = [position[0] - activeNodePos[0], position[1] - activeNodePos[1], position[2] - activeNodePos[2]]
+      @flycam.setDirection(p)
+    @addNode(position)
+
+  onPreviewClick : (position) =>
+    @onClick(position, VIEW_3D)
+
+  onPlaneClick : (position) =>
+    plane = @flycam.getActivePlane()
+    @onClick(position, plane)
+
+  onClick : (position, plane) =>
+    scaleFactor = @view.scaleFactor
+    camera      = @view.getCameras()[plane]
+    # vector with direction from camera position to click position
+    vector = new THREE.Vector3((position[0] / (384 * scaleFactor) ) * 2 - 1, - (position[1] / (384 * scaleFactor)) * 2 + 1, 0.5)
+    
+    # create a ray with the direction of this vector, set ray threshold depending on the zoom of the 3D-view
+    projector = new THREE.Projector()
+    ray = projector.pickingRay(vector, camera)
+    ray.setThreshold(@flycam.getRayThreshold(plane))
+ 
+    # identify clicked object
+    intersects = ray.intersectObjects(@sceneController.skeleton.nodes)
+
+    if intersects.length > 0 and intersects[0].distance >= 0
+      intersectsCoord = [intersects[0].point.x, intersects[0].point.y, intersects[0].point.z]
+      globalPos = @flycam.getGlobalPos()
+
+      # make sure you can't click nodes, that are clipped away (one can't see)
+      ind = @flycam.getIndices(plane)
+      if plane == VIEW_3D or (Math.abs(globalPos[ind[2]] - intersectsCoord[ind[2]]) < @cameraController.getRouteClippingDistance()+1)
+      # intersects[0].object.material.color.setHex(Math.random() * 0xffffff)
+        vertex = intersects[0].object.geometry.vertices[intersects[0].vertex]
+      # set the active Node to the one that has the ID stored in the vertex
+      # center the node if click was in 3d-view
+        centered = plane == VIEW_3D
+        @setActiveNode(vertex.nodeId, centered)
+
+  ########### Model Interaction
+
+  addNode : (position) =>
+    if @model.User.Configuration.newNodeNewTree == true
+      @createNewTree()
+    @model.Route.put(position)
+    @gui.updateNodeAndTreeIds()
+    @gui.updateRadius()
+    @sceneController.setWaypoint()
+
+  setActiveNode : (nodeId, centered) =>
+    @model.Route.setActiveNode(nodeId)
+    if centered
+      @centerActiveNode()
+    @flycam.hasChanged = true
+    @gui.update()
+    @sceneController.skeleton.setActiveNode()
+
+  centerActiveNode : =>
+    @flycam.setGlobalPos(@model.Route.getActiveNodePos())
+
+  deleteActiveNode : =>
+    @model.Route.deleteActiveNode()
+    @gui.update()
+    @sceneController.updateRoute()
+
+  createNewTree : =>
+    id = @model.Route.createNewTree()
+    @gui.update()
+    @sceneController.skeleton.createNewTree(id)
+
+  setActiveTree : (treeId) =>
+    @model.Route.setActiveTree(treeId)
+    @gui.update()
+    @sceneController.updateRoute()
+
+  deleteActiveTree : =>
+    @model.Route.deleteActiveTree()
+    @gui.update()
+    @sceneController.updateRoute()
+
+  ########### Input Properties
+
+  #Customize Options
+  setMoveValue : (value) =>
+    @model.User.Configuration.moveValue = (Number) value
+
+    @model.User.Configuration.push()
+
+  setRotateValue : (value) =>
+    @model.User.Configuration.rotateValue = (Number) value 
+    @model.User.Configuration.push()   
+
+  setScaleValue : (value) =>
+    @model.User.Configuration.scaleValue = (Number) value  
+    @model.User.Configuration.push()         
+
+  setMouseRotateValue : (value) =>
+    @model.User.Configuration.mouseRotateValue = (Number) value
+    @model.User.Configuration.push()             
+
+  #setMouseActivity : (value) =>
+  #  @model.User.Configuration.mouseActive = value
+  #  @model.User.Configuration.push()
+  #  if value is false
+  #    @input.mouse.unbind()
+  #    @input.mouse = null
+  #  else
+  #    @initMouse()
+
+  #setKeyboardActivity : (value) =>
+  #  @model.User.Configuration.keyboardActive = value 
+  #  @model.User.Configuration.push()
+  #  if value is false
+  #    @input.keyboard.unbind()
+  #    @input.keyboard = null
+  #  else
+  #    @initKeyboard()
+
+  #setGamepadActivity : (value) =>
+  #  @model.User.Configuration.gamepadActive = value  
+  #  @model.User.Configuration.push()   
+  #  if value is false
+  #    @input.gamepad.unbind()
+  #    @input.gamepad = null
+  #  else
+  #    @initGamepad()    
+
+  #setMotionSensorActivity : (value) =>
+  #  @model.User.Configuration.motionsensorActive = value
+  #  @model.User.Configuration.push()   
+  #  if value is false
+  #    @input.deviceorientation.unbind()
+  #    @input.deviceorientation = null
+  #  else
+  #    @initMotionsensor()