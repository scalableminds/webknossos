--- conflicted
+++ resolved
@@ -1,13 +1,4 @@
-<<<<<<< HEAD
-_                    = require("lodash")
-Backbone             = require("backbone")
-UserModel            = require("./user_model")
 PaginationCollection = require("../pagination_collection")
-=======
-### define
-../pagination_collection : PaginationCollection
-###
->>>>>>> 37daf6c3
 
 class UserCollection extends PaginationCollection
 
