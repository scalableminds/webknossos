# Changelog (Unreleased)

All notable (yet unreleased) user-facing changes to webknossos are documented in this file.
See `CHANGELOG.released.md` for the changes which are part of official releases.

The format is based on [Keep a Changelog](http://keepachangelog.com/en/1.0.0/)
and this project adheres to [Calendar Versioning](http://calver.org/) `0Y.0M.MICRO`.
For upgrade instructions, please check the [migration guide](MIGRATIONS.released.md).

## Unreleased
[Commits](https://github.com/scalableminds/webknossos/compare/22.02.0...HEAD)

### Added

### Changed
<<<<<<< HEAD
- Improved the UI for automatic suggestions to the datasource properties when editing a dataset. [#5948](https://github.com/scalableminds/webknossos/pull/5948)
- Upgraded webpack build tool to v5 and all other webpack related dependencies to their latest version. Enabled persistent caching which speeds up server restarts during development as well as production builds. [#5969](https://github.com/scalableminds/webknossos/pull/5969)
=======
>>>>>>> e1bce9d7

### Fixed

### Removed

### Breaking Changes<|MERGE_RESOLUTION|>--- conflicted
+++ resolved
@@ -13,11 +13,7 @@
 ### Added
 
 ### Changed
-<<<<<<< HEAD
-- Improved the UI for automatic suggestions to the datasource properties when editing a dataset. [#5948](https://github.com/scalableminds/webknossos/pull/5948)
 - Upgraded webpack build tool to v5 and all other webpack related dependencies to their latest version. Enabled persistent caching which speeds up server restarts during development as well as production builds. [#5969](https://github.com/scalableminds/webknossos/pull/5969)
-=======
->>>>>>> e1bce9d7
 
 ### Fixed
 
