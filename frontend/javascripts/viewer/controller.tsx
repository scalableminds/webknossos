import app from "app";
import BrainSpinner, { BrainSpinnerWithError, CoverWithLogin } from "components/brain_spinner";
import { fetchGistContent } from "libs/gist";
import { InputKeyboardNoLoop } from "libs/input";
import Toast from "libs/toast";
import * as Utils from "libs/utils";
import window, { document } from "libs/window";
import { type WithBlockerProps, withBlocker } from "libs/with_blocker_hoc";
import { type RouteComponentProps, withRouter } from "libs/with_router_hoc";
import _ from "lodash";
import messages from "messages";
import * as React from "react";
import { connect } from "react-redux";
import type { BlockerFunction } from "react-router-dom";
import { APIAnnotationTypeEnum, type APICompoundType } from "types/api_types";
import type { APIOrganization, APIUser } from "types/api_types";
import ApiLoader from "viewer/api/api_loader";
import type { ViewMode } from "viewer/constants";
import constants, { ControlModeEnum } from "viewer/constants";
import { initializeSceneController } from "viewer/controller/scene_controller";
import UrlManager from "viewer/controller/url_manager";
import ArbitraryController from "viewer/controller/viewmodes/arbitrary_controller";
import PlaneController from "viewer/controller/viewmodes/plane_controller";
import { AnnotationTool } from "viewer/model/accessors/tool_accessor";
import { wkInitializedAction } from "viewer/model/actions/actions";
import { redoAction, saveNowAction, undoAction } from "viewer/model/actions/save_actions";
import { setViewModeAction, updateLayerSettingAction } from "viewer/model/actions/settings_actions";
import { setIsInAnnotationViewAction } from "viewer/model/actions/ui_actions";
import { HANDLED_ERROR } from "viewer/model_initialization";
import { Model } from "viewer/singletons";
import type { TraceOrViewCommand, WebknossosState } from "viewer/store";
import Store from "viewer/store";
import type DataLayer from "./model/data_layer";

export type ControllerStatus = "loading" | "loaded" | "failedLoading";
type OwnProps = {
  initialMaybeCompoundType: APICompoundType | null;
  initialCommandType: TraceOrViewCommand;
  controllerStatus: ControllerStatus;
  setControllerStatus: (arg0: ControllerStatus) => void;
};
type StateProps = {
  viewMode: ViewMode;
  user: APIUser | null | undefined;
  isUiReady: boolean;
  isWkInitialized: boolean;
};
type Props = OwnProps & StateProps;
type PropsWithRouter = Props & RouteComponentProps & WithBlockerProps;
type State = {
  gotUnhandledError: boolean;
  organizationToSwitchTo: APIOrganization | null | undefined;
};

class Controller extends React.PureComponent<PropsWithRouter, State> {
  // @ts-expect-error ts-migrate(2564) FIXME: Property 'keyboardNoLoop' has no initializer and i... Remove this comment to see the full error message
  keyboardNoLoop: InputKeyboardNoLoop;
  _isMounted: boolean = false;
  state: State = {
    gotUnhandledError: false,
    organizationToSwitchTo: null,
  };

  // Main controller, responsible for setting modes and everything
  // that has to be controlled in any mode.
  //
  // We have a matrix of modes like this:
  //
  //   Annotation Mode \ View mode       Plane       Arbitrary
  //              Skeleton annotation      X             X
  //                Volume annotation      X             /
  //
  // In order to maximize code reuse, there is - besides the main
  // controller - a controller for each row, each column and each
  // cross in this matrix.
  componentDidMount() {
    this._isMounted = true;
    Store.dispatch(setIsInAnnotationViewAction(true));
    UrlManager.initialize();

    if (!this.isWebGlSupported()) {
      Toast.error(messages["webgl.disabled"]);
    }

    this.tryFetchingModel();
  }

  componentWillUnmount() {
    this._isMounted = false;
    Store.dispatch(setIsInAnnotationViewAction(false));
    this.props.setBlocking({
      shouldBlock: false,
    });
  }

  tryFetchingModel() {
    this.props.setControllerStatus("loading");
    // Preview a working annotation version if the showVersionRestore URL parameter is supplied
    const version = Utils.hasUrlParam("showVersionRestore")
      ? Utils.hasUrlParam("version")
        ? Number.parseInt(Utils.getUrlParamValue("version"))
        : 1
      : undefined;
    Model.fetch(this.props.initialMaybeCompoundType, this.props.initialCommandType, true, version)
      .then(() => this.modelFetchDone())
      .catch((error) => {
        this.props.setControllerStatus("failedLoading");
        const isNotFoundError = error.status === 404;

        if (
          this.props.initialMaybeCompoundType === APIAnnotationTypeEnum.CompoundProject &&
          isNotFoundError
        ) {
          Toast.error(messages["tracing.compound_project_not_found"], {
            sticky: true,
          });
        }

        if (error.organizationToSwitchTo != null && this.props.user != null) {
          this.setState({
            organizationToSwitchTo: error.organizationToSwitchTo,
          });
        }

        if (error !== HANDLED_ERROR && !isNotFoundError) {
          // Don't throw errors for errors already handled by the model
          // or "Not Found" errors because they are already handled elsewhere.
          Toast.error(`${messages["tracing.unhandled_initialization_error"]} ${error.toString()}`, {
            sticky: true,
          });
          this.setState({
            gotUnhandledError: true,
          });
          throw error;
        }
      });
  }

  modelFetchDone() {
    const beforeUnload = (args: BeforeUnloadEvent | BlockerFunction): boolean | undefined => {
      // Navigation blocking can be triggered by two sources:
      // 1. The browser's native beforeunload event
      // 2. The React-Router block function (useBlocker or withBlocker HOC)

      if (!Model.stateSaved() && Store.getState().annotation.restrictions.allowUpdate) {
        window.onbeforeunload = null; // clear the event handler otherwise it would be called twice. Once from history.block once from the beforeunload event

        setTimeout(() => {
          if (!this._isMounted) {
            return false;
          }

          Store.dispatch(saveNowAction());
          // restore the event handler in case a user chose to stay on the page
          // @ts-ignore
          window.onbeforeunload = beforeUnload;
        }, 500);

        // The native event requires a truthy return value to show a generic message
        // The React Router blocker accepts a boolean
        return "preventDefault" in args ? true : !confirm(messages["save.leave_page_unfinished"]);
      }

      // The native event requires an empty return value to not show a message
      return;
    };

    window.onbeforeunload = beforeUnload;
    this.props.setBlocking({
      // @ts-ignore beforeUnload signature is overloaded
      shouldBlock: beforeUnload,
    });

    UrlManager.startUrlUpdater();
    initializeSceneController();
    this.initKeyboard();
    this.initTaskScript();
    window.webknossos = new ApiLoader(Model);
    app.vent.emit("webknossos:initialized");
    Store.dispatch(wkInitializedAction());
<<<<<<< HEAD
    setTimeout(() => {
      // Give wk (sagas and bucket loading) a bit time to catch air before
      // showing the UI as "ready". The goal here is to avoid that the
      // UI is still freezing after the loading indicator is gone.
      this.props.setControllerStatus("loaded");
    }, 200);
=======
    this.props.setControllerStatus("loaded");
>>>>>>> 7aef7bb7
  }

  async initTaskScript() {
    // Loads a Gist from GitHub with a user script if there is a
    // script assigned to the task
    const { task } = Store.getState();

    if (task?.script != null) {
      const { script } = task;
      const content = await fetchGistContent(script.gist, script.name);

      try {
        // biome-ignore lint/security/noGlobalEval: This loads a user provided frontend API script.
        eval(content);
      } catch (error) {
        Toast.error(
          `Error executing the task script "${script.name}". See console for more information.`,
        );
        console.error(error);
      }
    }
  }

  isWebGlSupported() {
    return (
      window.WebGLRenderingContext &&
      document.createElement("canvas").getContext("experimental-webgl")
    );
  }

  initKeyboard() {
    // avoid scrolling while pressing space
    document.addEventListener("keydown", (event: KeyboardEvent) => {
      if (
        (event.which === 32 || event.which === 18 || (event.which >= 37 && event.which <= 40)) &&
        Utils.isNoElementFocussed()
      ) {
        event.preventDefault();
      }
    });
    const { controlMode } = Store.getState().temporaryConfiguration;
    const keyboardControls = {};

    if (controlMode !== ControlModeEnum.VIEW) {
      _.extend(keyboardControls, {
        // Set Mode, outcomment for release
        "shift + 1": () => Store.dispatch(setViewModeAction(constants.MODE_PLANE_TRACING)),
        "shift + 2": () => Store.dispatch(setViewModeAction(constants.MODE_ARBITRARY)),
        "shift + 3": () => Store.dispatch(setViewModeAction(constants.MODE_ARBITRARY_PLANE)),
        m: () => {
          // rotate allowed modes
          const state = Store.getState();
          const isProofreadingActive = state.uiInformation.activeTool === AnnotationTool.PROOFREAD;
          const currentViewMode = state.temporaryConfiguration.viewMode;
          if (isProofreadingActive && currentViewMode === constants.MODE_PLANE_TRACING) {
            // Skipping cycling view mode as m in proofreading is used to toggle multi cut tool.
            return;
          }
          const { allowedModes } = state.annotation.restrictions;
          const index = (allowedModes.indexOf(currentViewMode) + 1) % allowedModes.length;
          Store.dispatch(setViewModeAction(allowedModes[index]));
        },
        "super + s": (event: KeyboardEvent) => {
          event.preventDefault();
          event.stopPropagation();
          Model.forceSave();
        },
        "ctrl + s": (event: KeyboardEvent) => {
          event.preventDefault();
          event.stopPropagation();
          Model.forceSave();
        },
        // Undo
        "super + z": (event: KeyboardEvent) => {
          event.preventDefault();
          event.stopPropagation();
          Store.dispatch(undoAction());
        },
        "ctrl + z": () => Store.dispatch(undoAction()),
        // Redo
        "super + y": (event: KeyboardEvent) => {
          event.preventDefault();
          event.stopPropagation();
          Store.dispatch(redoAction());
        },
        "ctrl + y": () => Store.dispatch(redoAction()),
      });
    }

    let leastRecentlyUsedSegmentationLayer: DataLayer | null = null;

    _.extend(keyboardControls, {
      // In the long run this should probably live in a user script
      "3": function toggleSegmentationOpacity() {
        let segmentationLayer = Model.getVisibleSegmentationLayer();

        if (segmentationLayer != null) {
          // If there is a visible segmentation layer, disable and remember it.
          leastRecentlyUsedSegmentationLayer = segmentationLayer;
        } else if (leastRecentlyUsedSegmentationLayer != null) {
          // If no segmentation layer is visible, use the least recently toggled
          // layer (note that toggling the layer via the switch-button won't update
          // the local variable here).
          segmentationLayer = leastRecentlyUsedSegmentationLayer;
        } else {
          // As a fallback, simply use some segmentation layer
          segmentationLayer = Model.getSomeSegmentationLayer();
        }

        if (segmentationLayer == null) {
          return;
        }

        const segmentationLayerName = segmentationLayer.name;
        const isSegmentationDisabled =
          Store.getState().datasetConfiguration.layers[segmentationLayerName].isDisabled;
        Store.dispatch(
          updateLayerSettingAction(segmentationLayerName, "isDisabled", !isSegmentationDisabled),
        );
      },
    });

    this.keyboardNoLoop = new InputKeyboardNoLoop(keyboardControls);
  }

  render() {
    const status = this.props.controllerStatus;
<<<<<<< HEAD
    const { user, viewMode, isWkInitialized } = this.props;
=======
    const { user, viewMode, isUiReady, isWkInitialized } = this.props;
>>>>>>> 7aef7bb7
    const { gotUnhandledError, organizationToSwitchTo } = this.state;

    let cover = null;
    // Show the brain spinner during loading and until the UI is ready
<<<<<<< HEAD
    if (status === "loading") {
      return <BrainSpinner />;
=======
    if (status === "loading" || (status === "loaded" && !isUiReady)) {
      cover = <BrainSpinner />;
>>>>>>> 7aef7bb7
    } else if (status === "failedLoading" && user != null) {
      cover = (
        <BrainSpinnerWithError
          gotUnhandledError={gotUnhandledError}
          organizationToSwitchTo={organizationToSwitchTo}
        />
      );
    } else if (status === "failedLoading") {
      cover = (
        <CoverWithLogin
          onLoggedIn={() => {
            // Close existing error toasts for "Not Found" errors before trying again.
            // If they get relevant again, they will be recreated anyway.
            Toast.close("404");
            this.tryFetchingModel();
          }}
        />
      );
    }

    // If wk is not initialized yet, only render the cover. If it is initialized, start rendering the controllers
    // in the background, hidden by the cover.
<<<<<<< HEAD
    if (!isWkInitialized) {
=======
    // The _isMounted check is important, because when switching pages without a reload, there is a short period of time
    // where the old tracing view instance still exists and isWkInitialized is true, although it has not been newly initialized yet.
    // In this scenario, this `render` method here is called before `componentWillUnmount` of the TracingLayoutView is called.
    if (!this._isMounted || !isWkInitialized) {
>>>>>>> 7aef7bb7
      return cover;
    }

    const { allowedModes } = Store.getState().annotation.restrictions;

    if (!allowedModes.includes(viewMode)) {
      // Since this mode is not allowed, render nothing. A warning about this will be
      // triggered in the model. Don't throw an error since the store might change so that
      // the render function can succeed.
      return null;
    }

    const isArbitrary = constants.MODES_ARBITRARY.includes(viewMode);
    const isPlane = constants.MODES_PLANE.includes(viewMode);

    if (isArbitrary) {
      return (
        <>
          {cover != null ? cover : null}
          <ArbitraryController viewMode={viewMode} />
        </>
      );
    } else if (isPlane) {
      return (
        <>
          {cover != null ? cover : null}
          <PlaneController />
        </>
      );
    } else {
      // At the moment, all possible view modes consist of the union of MODES_ARBITRARY and MODES_PLANE
      // In case we add new viewmodes, the following error will be thrown.
      throw new Error("The current mode is none of the four known mode types");
    }
  }
}

function mapStateToProps(state: WebknossosState): StateProps {
  return {
    isUiReady: state.uiInformation.isUiReady,
    isWkInitialized: state.uiInformation.isWkInitialized,
    viewMode: state.temporaryConfiguration.viewMode,
    user: state.activeUser,
  };
}

const connector = connect(mapStateToProps);
export default connector(withBlocker(withRouter<PropsWithRouter>(Controller)));<|MERGE_RESOLUTION|>--- conflicted
+++ resolved
@@ -178,16 +178,7 @@
     window.webknossos = new ApiLoader(Model);
     app.vent.emit("webknossos:initialized");
     Store.dispatch(wkInitializedAction());
-<<<<<<< HEAD
-    setTimeout(() => {
-      // Give wk (sagas and bucket loading) a bit time to catch air before
-      // showing the UI as "ready". The goal here is to avoid that the
-      // UI is still freezing after the loading indicator is gone.
-      this.props.setControllerStatus("loaded");
-    }, 200);
-=======
     this.props.setControllerStatus("loaded");
->>>>>>> 7aef7bb7
   }
 
   async initTaskScript() {
@@ -315,22 +306,13 @@
 
   render() {
     const status = this.props.controllerStatus;
-<<<<<<< HEAD
-    const { user, viewMode, isWkInitialized } = this.props;
-=======
     const { user, viewMode, isUiReady, isWkInitialized } = this.props;
->>>>>>> 7aef7bb7
     const { gotUnhandledError, organizationToSwitchTo } = this.state;
 
     let cover = null;
     // Show the brain spinner during loading and until the UI is ready
-<<<<<<< HEAD
-    if (status === "loading") {
-      return <BrainSpinner />;
-=======
     if (status === "loading" || (status === "loaded" && !isUiReady)) {
       cover = <BrainSpinner />;
->>>>>>> 7aef7bb7
     } else if (status === "failedLoading" && user != null) {
       cover = (
         <BrainSpinnerWithError
@@ -353,14 +335,10 @@
 
     // If wk is not initialized yet, only render the cover. If it is initialized, start rendering the controllers
     // in the background, hidden by the cover.
-<<<<<<< HEAD
-    if (!isWkInitialized) {
-=======
     // The _isMounted check is important, because when switching pages without a reload, there is a short period of time
     // where the old tracing view instance still exists and isWkInitialized is true, although it has not been newly initialized yet.
     // In this scenario, this `render` method here is called before `componentWillUnmount` of the TracingLayoutView is called.
     if (!this._isMounted || !isWkInitialized) {
->>>>>>> 7aef7bb7
       return cover;
     }
 
