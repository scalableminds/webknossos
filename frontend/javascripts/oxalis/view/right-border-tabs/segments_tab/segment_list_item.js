// @flow
import {
  DeleteOutlined,
  LoadingOutlined,
  ReloadOutlined,
  VerticalAlignBottomOutlined,
  EllipsisOutlined,
} from "@ant-design/icons";
import { List, Tooltip, Dropdown, Menu } from "antd";
import { useDispatch } from "react-redux";
import Checkbox from "antd/lib/checkbox/Checkbox";
import React from "react";
import classnames from "classnames";

import type { APISegmentationLayer, APIMeshFile } from "types/api_flow_types";
import type { Vector3 } from "oxalis/constants";
import { formatDateInLocalTimeZone } from "components/formatted_date";
import { jsConvertCellIdToHSLA } from "oxalis/shaders/segmentation.glsl";
import {
  triggerIsosurfaceDownloadAction,
  updateIsosurfaceVisibilityAction,
  removeIsosurfaceAction,
  refreshIsosurfaceAction,
} from "oxalis/model/actions/annotation_actions";
import EditableTextLabel from "oxalis/view/components/editable_text_label";
import { withMappingActivationConfirmation } from "oxalis/view/right-border-tabs/segments_tab/segments_view_helper";
import Store, {
  type ActiveMappingInfo,
  type IsosurfaceInformation,
  type Segment,
} from "oxalis/store";

const convertCellIdToCSS = (id: number, mappingColors) => {
  const [h, s, l, a] = jsConvertCellIdToHSLA(id, mappingColors);
  return `hsla(${360 * h}, ${100 * s}%, ${100 * l}%, ${a})`;
};

function getColoredDotIconForSegment(segmentId: number, mappingColors) {
  return (
    <span
      className="circle"
      style={{
        paddingLeft: "10px",
        backgroundColor: convertCellIdToCSS(segmentId, mappingColors),
      }}
    />
  );
}

const MenuItemWithMappingActivationConfirmation = withMappingActivationConfirmation(Menu.Item);

const getLoadPrecomputedMeshMenuItem = (
  segment: Segment,
  currentMeshFile,
  loadPrecomputedMesh,
  andCloseContextMenu,
  layerName,
  mappingInfo,
) => {
  const mappingName = currentMeshFile != null ? currentMeshFile.mappingName : undefined;
  return (
    <MenuItemWithMappingActivationConfirmation
<<<<<<< HEAD
      onClick={() => andCloseContextMenu(loadPrecomputedMeshForSegment(segment))}
      disabled={!currentMeshFile}
      mappingName={mappingName}
      descriptor="mesh file"
=======
      onClick={() =>
        andCloseContextMenu(
          // $FlowIgnore[incompatible-call] If currentMeshFile is null, the menu entry is disabled and cannot be clicked
          loadPrecomputedMesh(segment.id, segment.somePosition, currentMeshFile?.meshFileName),
        )
      }
      disabled={!hasCurrentMeshFile}
      currentMeshFile={currentMeshFile}
>>>>>>> 0fd9157b
      layerName={layerName}
      mappingInfo={mappingInfo}
    >
      <Tooltip
        key="tooltip"
        title={
          currentMeshFile != null
            ? `Load mesh for centered segment from file ${currentMeshFile.meshFileName}`
            : "There is no mesh file."
        }
      >
        Load Mesh (precomputed)
      </Tooltip>
    </MenuItemWithMappingActivationConfirmation>
  );
};

const getComputeMeshAdHocMenuItem = (
  segment,
  loadAdHocMesh,
  isSegmentationLayerVisible,
  andCloseContextMenu,
) => {
  const { disabled, title } = getComputeMeshAdHocTooltipInfo(false, isSegmentationLayerVisible);
  return (
    <Menu.Item
      onClick={() => andCloseContextMenu(loadAdHocMesh(segment.id, segment.somePosition))}
      disabled={disabled}
    >
      <Tooltip title={title}>Compute Mesh (ad hoc)</Tooltip>
    </Menu.Item>
  );
};

const getMakeSegmentActiveMenuItem = (
  segment,
  setActiveCell,
  activeCellId,
  andCloseContextMenu,
) => {
  const disabled = segment.id === activeCellId;
  const title = disabled
    ? "This segment ID is already active."
    : "Make this the active segment ID.";
  return (
    <Menu.Item
      onClick={() => andCloseContextMenu(setActiveCell(segment.id, segment.somePosition))}
      disabled={disabled}
    >
      <Tooltip title={title}>Activate Segment ID</Tooltip>
    </Menu.Item>
  );
};

type Props = {
  segment: Segment,
  mapId: number => number,
  isJSONMappingEnabled: boolean,
  mappingInfo: ActiveMappingInfo,
  hoveredSegmentId: ?number,
  centeredSegmentId: ?number,
  selectedSegmentId: ?number,
  activeCellId: ?number,
  setHoveredSegmentId: (?number) => void,
  handleSegmentDropdownMenuVisibility: (number, boolean) => void,
  activeDropdownSegmentId: ?number,
  allowUpdate: boolean,
  updateSegment: (number, $Shape<Segment>, string) => void,
  onSelectSegment: Segment => void,
  visibleSegmentationLayer: ?APISegmentationLayer,
  loadAdHocMesh: (number, Vector3) => void,
  loadPrecomputedMesh: (number, Vector3, string) => void,
  setActiveCell: (number, somePosition?: Vector3) => void,
  isosurface: ?IsosurfaceInformation,
  setPosition: Vector3 => void,
  currentMeshFile: ?APIMeshFile,
};

function getSegmentTooltip(segment: Segment) {
  if (segment.creationTime == null) {
    return `Segment ${segment.id}`;
  }
  return `Segment ${segment.id} was registered at ${formatDateInLocalTimeZone(
    segment.creationTime,
  )}`;
}

function _SegmentListItem({
  segment,
  mapId,
  isJSONMappingEnabled,
  mappingInfo,
  hoveredSegmentId,
  centeredSegmentId,
  selectedSegmentId,
  activeCellId,
  setHoveredSegmentId,
  handleSegmentDropdownMenuVisibility,
  activeDropdownSegmentId,
  allowUpdate,
  updateSegment,
  onSelectSegment,
  visibleSegmentationLayer,
  loadAdHocMesh,
  setActiveCell,
  isosurface,
  setPosition,
  loadPrecomputedMesh,
  currentMeshFile,
}: Props) {
  const mappedId = mapId(segment.id);
  if (mappingInfo.hideUnmappedIds && mappedId === 0) {
    return null;
  }
  const andCloseContextMenu = (_ignore: any) => handleSegmentDropdownMenuVisibility(0, false);
  const createSegmentContextMenu = () => (
    <Menu>
      {getLoadPrecomputedMeshMenuItem(
        segment,
        currentMeshFile,
        loadPrecomputedMesh,
        andCloseContextMenu,
        visibleSegmentationLayer != null ? visibleSegmentationLayer.name : null,
        mappingInfo,
      )}
      {getComputeMeshAdHocMenuItem(
        segment,
        loadAdHocMesh,
        visibleSegmentationLayer != null,
        andCloseContextMenu,
      )}
      {getMakeSegmentActiveMenuItem(segment, setActiveCell, activeCellId, andCloseContextMenu)}
    </Menu>
  );

  function getSegmentIdDetails() {
    if (isJSONMappingEnabled && segment.id !== mappedId)
      return (
        <Tooltip title="Segment ID (Unmapped ID → Mapped ID)">
          <span className="deemphasized-segment-name">
            {segment.id} → {mappedId}
          </span>
        </Tooltip>
      );

    // Only if segment.name is truthy, render additional info.
    return segment.name ? (
      <Tooltip title="Segment ID">
        <span className="deemphasized-segment-name">{segment.id}</span>
      </Tooltip>
    ) : null;
  }

  return (
    <List.Item
      style={{ padding: "2px 5px" }}
      className={classnames("segment-list-item", {
        "is-selected-cell": segment.id === selectedSegmentId,
        "is-hovered-cell": segment.id === hoveredSegmentId,
      })}
      onMouseEnter={() => {
        setHoveredSegmentId(segment.id);
      }}
      onMouseLeave={() => {
        setHoveredSegmentId(null);
      }}
    >
      <Dropdown
        overlay={createSegmentContextMenu}
        // The overlay is generated lazily. By default, this would make the overlay
        // re-render on each parent's render() after it was shown for the first time.
        // The reason for this is that it's not destroyed after closing.
        // Therefore, autoDestroy is passed.
        // destroyPopupOnHide should also be an option according to the docs, but
        // does not work properly. See https://github.com/react-component/trigger/issues/106#issuecomment-948532990
        autoDestroy
        placement="bottomCenter"
        visible={activeDropdownSegmentId === segment.id}
        onVisibleChange={isVisible => handleSegmentDropdownMenuVisibility(segment.id, isVisible)}
        trigger={["contextMenu"]}
      >
        <Tooltip title={getSegmentTooltip(segment)}>
          {getColoredDotIconForSegment(mappedId, mappingInfo.mappingColors)}
          <EditableTextLabel
            value={segment.name || `Segment ${segment.id}`}
            label="Segment Name"
            onClick={() => onSelectSegment(segment)}
            onChange={name => {
              if (visibleSegmentationLayer != null) {
                updateSegment(segment.id, { name }, visibleSegmentationLayer.name);
              }
            }}
            margin="0 5px"
            disableEditing={!allowUpdate}
          />
          <Tooltip title="Open context menu (also available via right-click)">
            <EllipsisOutlined
              onClick={() => handleSegmentDropdownMenuVisibility(segment.id, true)}
            />
          </Tooltip>
          {/* Show Default Segment Name if another one is already defined*/}
          {getSegmentIdDetails()}
          {segment.id === centeredSegmentId ? (
            <Tooltip title="This segment is currently centered in the data viewports.">
              <i
                className="fas fa-crosshairs deemphasized-segment-name"
                style={{ marginLeft: 4 }}
              />
            </Tooltip>
          ) : null}
          {segment.id === activeCellId ? (
            <Tooltip title="The currently active segment id belongs to this segment.">
              <i
                className="fas fa-paint-brush deemphasized-segment-name"
                style={{ marginLeft: 4 }}
              />
            </Tooltip>
          ) : null}
        </Tooltip>
      </Dropdown>

      <div style={{ marginLeft: 16 }}>
        <MeshInfoItem
          segment={segment}
          isSelectedInList={segment.id === selectedSegmentId}
          isHovered={segment.id === hoveredSegmentId}
          isosurface={isosurface}
          handleSegmentDropdownMenuVisibility={handleSegmentDropdownMenuVisibility}
          visibleSegmentationLayer={visibleSegmentationLayer}
          setPosition={setPosition}
        />
      </div>
    </List.Item>
  );
}
const SegmentListItem = React.memo<Props>(_SegmentListItem);

function _MeshInfoItem(props: {
  segment: Segment,
  isSelectedInList: boolean,
  isHovered: boolean,
  isosurface: ?IsosurfaceInformation,
  handleSegmentDropdownMenuVisibility: (number, boolean) => void,
  visibleSegmentationLayer: ?APISegmentationLayer,
  setPosition: Vector3 => void,
}) {
  const dispatch = useDispatch();
  const onChangeMeshVisibility = (layerName: string, id: number, isVisible: boolean) => {
    dispatch(updateIsosurfaceVisibilityAction(layerName, id, isVisible));
  };

  const { segment, isSelectedInList, isHovered, isosurface } = props;
  const deemphasizedStyle = { fontStyle: "italic", color: "#989898" };
  if (!isosurface) {
    if (isSelectedInList) {
      return (
        <div
          style={{ ...deemphasizedStyle, marginLeft: 8 }}
          onContextMenu={evt => {
            evt.preventDefault();
            props.handleSegmentDropdownMenuVisibility(segment.id, true);
          }}
        >
          No mesh loaded. Use right-click to add one.
        </div>
      );
    }
    return null;
  }
  const { seedPosition, isLoading, isPrecomputed, isVisible } = isosurface;
  const textStyle = isVisible ? {} : deemphasizedStyle;

  const downloadButton = (
    <Tooltip title="Download Mesh">
      <VerticalAlignBottomOutlined
        key="download-button"
        onClick={() =>
          Store.dispatch(
            triggerIsosurfaceDownloadAction(segment.name ? segment.name : "mesh", segment.id),
          )
        }
      />
    </Tooltip>
  );

  const deleteButton = (
    <Tooltip title="Remove Mesh">
      <DeleteOutlined
        key="delete-button"
        onClick={() => {
          if (!props.visibleSegmentationLayer) {
            return;
          }
          Store.dispatch(removeIsosurfaceAction(props.visibleSegmentationLayer.name, segment.id));
        }}
      />
    </Tooltip>
  );

  const toggleVisibilityCheckbox = (
    <Tooltip title="Change visibility">
      <Checkbox
        checked={isVisible}
        onChange={(event: SyntheticInputEvent<>) => {
          if (!props.visibleSegmentationLayer) {
            return;
          }
          onChangeMeshVisibility(
            props.visibleSegmentationLayer.name,
            segment.id,
            event.target.checked,
          );
        }}
      />
    </Tooltip>
  );

  const actionVisibility = isLoading || isHovered ? "visible" : "hidden";

  return (
    <div
      style={{
        padding: 0,
        cursor: "pointer",
      }}
      key={segment.id}
    >
      <div style={{ display: "flex" }}>
        <div
          className={classnames("segment-list-item", {
            "is-selected-cell": isSelectedInList,
          })}
        >
          {toggleVisibilityCheckbox}
          <span
            onClick={() => {
              props.setPosition(seedPosition);
            }}
            style={{ ...textStyle, marginLeft: 8 }}
          >
            {isPrecomputed ? "Mesh (precomputed)" : "Mesh (ad-hoc computed)"}
          </span>
        </div>
        <div style={{ visibility: actionVisibility, marginLeft: 6 }}>
          {getRefreshButton(segment, isPrecomputed, isLoading, props.visibleSegmentationLayer)}
          {downloadButton}
          {deleteButton}
        </div>
      </div>
    </div>
  );
}

const MeshInfoItem = React.memo(_MeshInfoItem);

function getRefreshButton(
  segment: Segment,
  isPrecomputed: boolean,
  isLoading: boolean,
  visibleSegmentationLayer: ?APISegmentationLayer,
) {
  if (isLoading) {
    return (
      <LoadingOutlined
        key="refresh-button"
        onClick={() => {
          if (!visibleSegmentationLayer) {
            return;
          }
          Store.dispatch(refreshIsosurfaceAction(visibleSegmentationLayer.name, segment.id));
        }}
      />
    );
  } else {
    return isPrecomputed ? null : (
      <Tooltip title="Refresh Mesh">
        <ReloadOutlined
          key="refresh-button"
          onClick={() => {
            if (!visibleSegmentationLayer) {
              return;
            }
            Store.dispatch(refreshIsosurfaceAction(visibleSegmentationLayer.name, segment.id));
          }}
        />
      </Tooltip>
    );
  }
}

function getComputeMeshAdHocTooltipInfo(
  isForCenteredSegment: boolean,
  isSegmentationLayerVisible: boolean,
) {
  let title = "";
  let disabled = true;
  if (!isSegmentationLayerVisible) {
    title = "There is no visible segmentation layer for which a mesh could be computed.";
  } else {
    title = `Compute mesh for ${isForCenteredSegment ? "the centered" : "this"} segment.`;
    disabled = false;
  }

  return {
    disabled,
    title,
  };
}

export default SegmentListItem;<|MERGE_RESOLUTION|>--- conflicted
+++ resolved
@@ -60,21 +60,15 @@
   const mappingName = currentMeshFile != null ? currentMeshFile.mappingName : undefined;
   return (
     <MenuItemWithMappingActivationConfirmation
-<<<<<<< HEAD
-      onClick={() => andCloseContextMenu(loadPrecomputedMeshForSegment(segment))}
-      disabled={!currentMeshFile}
-      mappingName={mappingName}
-      descriptor="mesh file"
-=======
       onClick={() =>
         andCloseContextMenu(
           // $FlowIgnore[incompatible-call] If currentMeshFile is null, the menu entry is disabled and cannot be clicked
           loadPrecomputedMesh(segment.id, segment.somePosition, currentMeshFile?.meshFileName),
         )
       }
-      disabled={!hasCurrentMeshFile}
-      currentMeshFile={currentMeshFile}
->>>>>>> 0fd9157b
+      disabled={!currentMeshFile}
+      mappingName={mappingName}
+      descriptor="mesh file"
       layerName={layerName}
       mappingInfo={mappingInfo}
     >
