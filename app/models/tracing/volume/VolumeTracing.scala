--- conflicted
+++ resolved
@@ -26,30 +26,17 @@
  * Time: 11:23
  */
 case class VolumeTracing(
-<<<<<<< HEAD
                           dataSetName: String,
                           userDataLayerName: String,
                           activeCellId: Option[Int] = None,
                           timestamp: Long = System.currentTimeMillis(),
                           editPosition: Point3D = Point3D(0, 0, 0),
+                          editRotation: Vector3D = Vector3D(0,0,0),
                           zoomLevel: Double,
                           boundingBox: Option[BoundingBox] = None,
                           settings: AnnotationSettings = AnnotationSettings.volumeDefault,
                           _id: BSONObjectID = BSONObjectID.generate)
   extends AnnotationContent with CommonTracing with FoxImplicits{
-=======
-  dataSetName: String,
-  userDataLayerName: String,
-  activeCellId: Option[Int] = None,
-  timestamp: Long = System.currentTimeMillis(),
-  editPosition: Point3D = Point3D(0,0,0),
-  editRotation: Vector3D = Vector3D(0,0,0),
-  zoomLevel: Double,
-  boundingBox: Option[BoundingBox] = None,
-  settings: AnnotationSettings = AnnotationSettings.volumeDefault,
-  _id: BSONObjectID = BSONObjectID.generate)
-  extends AnnotationContent {
->>>>>>> fc541039
 
   def id = _id.stringify
 
