--- conflicted
+++ resolved
@@ -18,6 +18,7 @@
 import org.apache.commons.codec.binary.Base64
 import play.api.Play.current
 import play.api.http.Status
+import play.api.libs.Files.TemporaryFile
 import play.api.libs.concurrent.Execution.Implicits._
 import play.api.libs.iteratee.Enumerator
 import play.api.libs.ws.{WS, WSResponse}
@@ -204,46 +205,4 @@
       image <- extractImage(response)
     } yield image
   }
-<<<<<<< HEAD
-=======
-}
-
-object WKStoreHandlingStrategy extends DataStoreHandlingStrategy with LazyLogging {
-
-  def createVolumeTracing(dataStoreInfo: DataStoreInfo, base: DataSource, withFallback: Boolean): Fox[VolumeTracingContent] = {
-    logger.debug("Called to create VolumeTracing. Base: " + base.id + " Datastore: " + dataStoreInfo)
-    RPC(s"${dataStoreInfo.url}/data/tracings/volumes")
-      .withQueryString("token" -> DataTokenService.webKnossosToken)
-      .withQueryString("dataSetName" -> base.id.name)
-      .withQueryString("withFallback" -> withFallback.toString)
-      .postWithJsonResponse[JsObject, VolumeTracingContent]()
-  }
-
-  def uploadVolumeTracing(
-    dataStoreInfo: DataStoreInfo,
-    base: DataSource,
-    file: TemporaryFile): Fox[VolumeTracingContent] = {
-    logger.debug("Called to upload VolumeTracing. Base: " + base.id + " Datastore: " + dataStoreInfo)
-    RPC(s"${dataStoreInfo.url}/data/tracings/volumes")
-      .withQueryString("token" -> DataTokenService.webKnossosToken)
-      .withQueryString("dataSetName" -> base.id.name)
-      .withQueryString("withFallback" -> "false")
-      .postWithJsonResponse[VolumeTracingContent](file.file)
-  }
-
-  def requestDataLayerThumbnail(dataSet: DataSet, dataLayerName: String, width: Int, height: Int): Fox[Array[Byte]] = {
-    logger.debug("Thumbnail called for: " + dataSet.name + " Layer: " + dataLayerName)
-    RPC(s"${dataSet.dataStoreInfo.url}/data/datasets/${dataSet.urlEncodedName}/layers/$dataLayerName/thumbnail.json")
-      .withQueryString("token" -> DataTokenService.webKnossosToken)
-      .withQueryString( "width" -> width.toString, "height" -> height.toString)
-      .getWithJsonResponse[ImageThumbnail].map(thumbnail => Base64.decodeBase64(thumbnail.value))
-  }
-
-  def importDataSource(dataSet: DataSet): Fox[WSResponse] = {
-    logger.debug("Import called for: " + dataSet.name)
-    RPC(s"${dataSet.dataStoreInfo.url}/data/datasets/${dataSet.urlEncodedName}/import")
-      .withQueryString("token" -> DataTokenService.webKnossosToken)
-      .post()
-  }
->>>>>>> 27d51779
 }