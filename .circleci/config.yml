--- conflicted
+++ resolved
@@ -79,31 +79,15 @@
       - run:
           name: Start webknossos
           background: true
-<<<<<<< HEAD
-          command: |
-            set -x
-            DOCKER_TAG=${CIRCLE_BRANCH}__${CIRCLE_BUILD_NUM} docker-compose up webknossos
-      - run:
-          name: Run webknossos smoke test
-          command: |
-            set -x
-=======
           command: DOCKER_TAG=${CIRCLE_BRANCH}__${CIRCLE_BUILD_NUM} docker-compose up webknossos
       - run:
           name: Run webknossos smoke test
           command: |
->>>>>>> a5717869
             sleep 10
             ./test/infrastructure/deployment.bash
       - run:
           name: Stop webknossos
-<<<<<<< HEAD
-          command: |
-            set -x
-            docker-compose down --volumes --remove-orphans
-=======
           command: docker-compose down --volumes --remove-orphans
->>>>>>> a5717869
 
       - run:
           name: Start webknossos-datastore
@@ -114,19 +98,11 @@
       - run:
           name: Run webknossos-datastore smoke test
           command: |
-<<<<<<< HEAD
-            set -x
-=======
->>>>>>> a5717869
             sleep 10
             curl --retry 3 --max-time 15 -v http://localhost:9090/data/health
       - run:
           name: Stop webknossos-datastore
           command: |
-<<<<<<< HEAD
-            set -x
-=======
->>>>>>> a5717869
             cd webknossos-datastore
             docker-compose down --volumes --remove-orphans
 
