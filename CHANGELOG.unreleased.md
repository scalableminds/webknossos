--- conflicted
+++ resolved
@@ -16,25 +16,7 @@
 - Limit paid team sharing features to respective organization plans. [6767](https://github.com/scalableminds/webknossos/pull/6776)
 
 ### Fixed
-<<<<<<< HEAD
-- Fixed node selection and context menu for node ids greater than 130813. [#6724](https://github.com/scalableminds/webknossos/pull/6724) and [#6731](https://github.com/scalableminds/webknossos/pull/6731)
-- Fixed the validation of some neuroglancer URLs during import. [#6722](https://github.com/scalableminds/webknossos/pull/6722)
-- Fixed a bug where deleting a dataset would fail if its representation on disk was already missing. [#6720](https://github.com/scalableminds/webknossos/pull/6720)
-- Fixed a bug where a user with multiple organizations could not log in anymore after one of their organization accounts got deactivated. [#6719](https://github.com/scalableminds/webknossos/pull/6719)
-- Fixed rare crash in new Datasets tab in dashboard. [#6750](https://github.com/scalableminds/webknossos/pull/6750) and [#6753](https://github.com/scalableminds/webknossos/pull/6753)
-- Fixed toggling "Render missing data black" when being logged out. [#6772](https://github.com/scalableminds/webknossos/pull/6772)
-- Fixed incorrect loading of precomputed meshes from mesh files that were computed for a specific mapping. [#6771](https://github.com/scalableminds/webknossos/pull/6771)
-- Fixed a bug where remote datasets without authentication could not be explored. [#6764](https://github.com/scalableminds/webknossos/pull/6764)
-- Fixed deprecation warnings for antd <Modal> props. [#6765](https://github.com/scalableminds/webknossos/pull/6765)
-- Fixed a bug where direct task assignment to a single user would fail. [#6777](https://github.com/scalableminds/webknossos/pull/6777)
-- Fixed a bug where the dataset folders view would not list public datasets if the requesting user could not also access the dataset for other reasons, like being admin. [#6759](https://github.com/scalableminds/webknossos/pull/6759)
-- Fixed a bug where zarr-streamed datasets would produce (very rare) rendering errors. [#6782](https://github.com/scalableminds/webknossos/pull/6782)
-- Fixed a bug where publicly shared annotations were not viewable by users without an account. [#6784](https://github.com/scalableminds/webknossos/pull/6784)
-- Fixed proofreading when mag 1 doesn't exist for segmentation layer [#6795](https://github.com/scalableminds/webknossos/pull/6795)
-- Fixed that the proofreading tool allowed to split/merge with segment 0 which led to an inconsistent state. [#6793](https://github.com/scalableminds/webknossos/pull/6793)
 - Fixed some layouting issues with line breaks in segment list/dataset info tab [#6799](https://github.com/scalableminds/webknossos/pull/6799)
-=======
->>>>>>> d80ba0a1
 
 ### Removed
 
