--- conflicted
+++ resolved
@@ -302,7 +302,6 @@
             style={{
               width: 200,
             }}
-            onPressEnter={this.handleSearch}
             onChange={this.handleSearch}
             value={this.state.searchQuery}
           />
@@ -313,7 +312,6 @@
           style={{
             margin: "20px 0px",
           }}
-<<<<<<< HEAD
         />
 
         <Spin spinning={this.state.isLoading} size="large">
@@ -327,21 +325,6 @@
             pagination={{
               defaultPageSize: 50,
             }}
-=======
-        >
-          <div className="pull-right">
-            <Search
-              style={{
-                width: 200,
-              }}
-              onChange={this.handleSearch}
-              value={this.state.searchQuery}
-            />
-          </div>
-          <h3>Jobs</h3>
-          <div
-            className="clearfix"
->>>>>>> 132b7654
             style={{
               marginTop: 30,
               marginBottom: 30,
