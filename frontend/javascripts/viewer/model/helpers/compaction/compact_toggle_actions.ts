--- conflicted
+++ resolved
@@ -100,7 +100,6 @@
 
   let commonPath: number[] | null = null;
 
-<<<<<<< HEAD
   const getAncestor = (treeId: number) => treeIdMap.getNullable(treeId);
   for (const toggleAction of toggleActions) {
     const ancestorPath = getAncestorPath(
@@ -108,14 +107,6 @@
         "treeId" in toggleAction.value ? toggleAction.value.treeId : toggleAction.value.id,
       )?.groupId,
     );
-=======
-  const getAncestor =
-    "getNullable" in treeIdMap
-      ? (value: UpdateSegmentVisibilityVolumeAction["value"]) => treeIdMap.getNullable(value.id)
-      : (value: UpdateTreeVisibilityUpdateAction["value"]) => treeIdMap[value.treeId];
-  for (const toggleAction of toggleActions) {
-    const ancestorPath = getAncestorPath(getAncestor(toggleAction.value as any)?.groupId);
->>>>>>> 1c737d01
 
     if (commonPath == null) {
       commonPath = ancestorPath;
@@ -144,10 +135,7 @@
   commonAncestor: number | undefined,
 ): [boolean, Array<T extends SkeletonTracing ? Tree : Segment>, number] {
   let allItemsOfAncestor: Array<Tree | Segment> = [];
-<<<<<<< HEAD
-
-=======
->>>>>>> 1c737d01
+
   if (tracing.type === "skeleton") {
     const items = tracing.trees;
     const groups = tracing.treeGroups;
@@ -155,15 +143,8 @@
     const groupWithSubgroups = getGroupByIdWithSubgroups(groups, commonAncestor);
     allItemsOfAncestor =
       groupWithSubgroups.length === 0
-<<<<<<< HEAD
         ? Array.from(items.values())
-=======
-        ? _.values(items)
->>>>>>> 1c737d01
-        : _.flatMap(
-            groupWithSubgroups,
-            (groupId: number): Tree[] => groupToTreesMap[groupId] || [],
-          );
+        : groupWithSubgroups.flatMap((groupId: number): Tree[] => groupToTreesMap[groupId] || []);
   } else {
     const items = tracing.segments;
     const groups = tracing.segmentGroups;
@@ -172,8 +153,7 @@
     allItemsOfAncestor =
       groupWithSubgroups.length === 0
         ? Array.from(items.values())
-        : _.flatMap(
-            groupWithSubgroups,
+        : groupWithSubgroups.flatMap(
             (groupId: number): Segment[] => groupToTreesMap[groupId] || [],
           );
   }
