#left-menu {
  position: relative;
  width: @left-menu-width;
  padding: 10px;
  display: inline-block;
  vertical-align: top;
  white-space: normal;

  #optionswindow * {
    box-sizing: content-box;
  }
}
#left-menu > * {
  margin-bottom: 10px;
}
#left-menu .nav-tabs > li > a {
  padding-top: 4px;
  padding-bottom: 4px;
}
#left-menu .nav-tabs {
  margin-top: 25px;
  margin-bottom: 0;
}
#review-comments {
  max-height: 500px;
  overflow-y: auto;
  padding: 10px;
  border: 1px solid #ddd;
  border-top: none;
}

#zoomstep-warning {
  display: none;
}

.zoomstep-warning #zoomstep-warning {
  display: block;
  p {
    font-weight: bold;
    color: #a30;
  }
}

#segmentation-slider {
  p{
    float:left;
    padding: 3px;
  }
}

<<<<<<< HEAD
#control-mode .btn-group {

  display: flex;

  button {
    flex-grow: 1;
    font-size: 20px;
  }
}

#view-mode {
=======
.wide-toggle-button {
>>>>>>> cf82193b

  display: flex;

  button {
    flex-grow: 1;
  }
}<|MERGE_RESOLUTION|>--- conflicted
+++ resolved
@@ -48,21 +48,11 @@
   }
 }
 
-<<<<<<< HEAD
-#control-mode .btn-group {
-
-  display: flex;
-
-  button {
-    flex-grow: 1;
-    font-size: 20px;
-  }
+.big-toggle-button button {
+  font-size: 20px;
 }
 
-#view-mode {
-=======
 .wide-toggle-button {
->>>>>>> cf82193b
 
   display: flex;
 
