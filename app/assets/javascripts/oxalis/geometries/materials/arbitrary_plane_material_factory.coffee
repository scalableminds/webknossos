--- conflicted
+++ resolved
@@ -47,11 +47,6 @@
         gl_FragColor = vec4(color_value, color_value, color_value, 1.0);
       }
       """
-<<<<<<< HEAD
-      { @colorName }
-    )
+    )(colorName : @colorName)
 
-module.exports = ArbitraryPlaneMaterialFactory
-=======
-    )(colorName : @colorName)
->>>>>>> 29f80ef8
+module.exports = ArbitraryPlaneMaterialFactory