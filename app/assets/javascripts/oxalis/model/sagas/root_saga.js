// @flow

import watchPushSettingsAsync from "oxalis/model/sagas/settings_saga";
import { watchSkeletonTracingAsync } from "oxalis/model/sagas/skeletontracing_saga";
import {
  pushAnnotationAsync,
  saveTracingAsync,
  collectUndoStates,
} from "oxalis/model/sagas/save_saga";
import {
  editVolumeLayerAsync,
  disallowVolumeTracingWarning,
  watchVolumeTracingAsync,
} from "oxalis/model/sagas/volumetracing_saga";
<<<<<<< HEAD
import { watchAnnotationAsync } from "oxalis/model/sagas/annotation_saga";
import { watchDataRelevantChanges } from "oxalis/model/sagas/prefetch_saga";
import { alert } from "libs/window";
import { select, fork, take, cancel } from "redux-saga/effects";
import Model from "oxalis/model";
import Toast from "libs/toast";
import messages from "messages";
=======
>>>>>>> b1b68a1b
import {
  warnAboutSegmentationOpacity,
  watchAnnotationAsync,
} from "oxalis/model/sagas/annotation_saga";
import { alert } from "libs/window";
import { fork, take, cancel } from "redux-saga/effects";

export default function* rootSaga(): Generator<*, *, *> {
  while (true) {
    const task = yield fork(restartableSaga);
    yield take("RESTART_SAGA");
    yield cancel(task);
  }
}

function* restartableSaga(): Generator<*, *, *> {
  try {
    yield [
      warnAboutSegmentationOpacity(),
      watchPushSettingsAsync(),
      watchSkeletonTracingAsync(),
      collectUndoStates(),
      saveTracingAsync(),
      pushAnnotationAsync(),
      editVolumeLayerAsync(),
      disallowVolumeTracingWarning(),
      watchVolumeTracingAsync(),
      watchAnnotationAsync(),
      watchDataRelevantChanges(),
    ];
  } catch (err) {
    alert(`\
Internal error.
Please reload the page to avoid losing data.

${err} ${err.stack}`);
  }
}<|MERGE_RESOLUTION|>--- conflicted
+++ resolved
@@ -12,16 +12,7 @@
   disallowVolumeTracingWarning,
   watchVolumeTracingAsync,
 } from "oxalis/model/sagas/volumetracing_saga";
-<<<<<<< HEAD
-import { watchAnnotationAsync } from "oxalis/model/sagas/annotation_saga";
 import { watchDataRelevantChanges } from "oxalis/model/sagas/prefetch_saga";
-import { alert } from "libs/window";
-import { select, fork, take, cancel } from "redux-saga/effects";
-import Model from "oxalis/model";
-import Toast from "libs/toast";
-import messages from "messages";
-=======
->>>>>>> b1b68a1b
 import {
   warnAboutSegmentationOpacity,
   watchAnnotationAsync,
