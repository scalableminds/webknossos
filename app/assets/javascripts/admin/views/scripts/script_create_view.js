--- conflicted
+++ resolved
@@ -1,72 +1,11 @@
-<<<<<<< HEAD
-import _ from "lodash";
-import FormSyphon from "form-syphon";
-import Marionette from "backbone.marionette";
-import UserCollection from "admin/models/user/user_collection";
-import SelectionView from "admin/views/selection_view";
-import Toast from "libs/toast";
-import Store from "oxalis/store";
-
-class ScriptCreateView extends Marionette.View {
-  static initClass() {
-    this.prototype.template = _.template(`\
-<div class="row">
-  <div class="col-sm-12">
-    <div class="well">
-      <div class="col-sm-9 col-sm-offset-2">
-        <h3><%- getTitle() %> Scripts</h3>
-      </div>
-
-      <form method="POST" class="form-horizontal">
-        <div class="form-group">
-          <label class="col-sm-2 control-label" for="name">Script Name</label>
-          <div class="col-sm-9">
-            <input type="text" id="name" name="name" value="<%- name %>" class="form-control"
-             required pattern=".{3,}" title="Please use at least 3 characters.">
-          </div>
-        </div>
-
-        <div class="form-group">
-          <label class="col-sm-2 control-label" for="gist">Gist URL</label>
-          <div class="col-sm-9">
-            <input type="url" id="gist" name="gist" value="<%- gist %>" class="form-control">
-          </div>
-        </div>
-
-        <div class="form-group">
-          <label class="col-sm-2 control-label" for="ownerId">Owner</label>
-          <div class="col-sm-9 ownerId">
-          </div>
-        </div>
-
-        <div class="form-group">
-          <div class="col-sm-2 col-sm-offset-9">
-          <button type="submit" class="form-control btn btn-primary"><%- getTitle() %></button>
-          </div>
-        </div>
-      </form>
-    </div>
-  </div>
-</div>\
-`);
-    this.prototype.className = "container wide";
-
-    this.prototype.events = { "submit form": "submitForm" };
-
-    this.prototype.regions = {
-      ownerId: ".ownerId",
-    };
-
-    this.prototype.ui = {
-      form: "form",
-    };
-=======
 // @flow
 import React from "react";
+import { connect } from "react-redux";
 import { Form, Input, Select, Button, Card } from "antd";
-import app from "app";
 import { getAdminUsers, updateScript, createScript, getScript } from "admin/admin_rest_api";
 import type { APIUserType } from "admin/api_flow_types";
+import type { ReactRouterHistoryType } from "react_router";
+import type { OxalisState } from "oxalis/store";
 
 const FormItem = Form.Item;
 const Option = Select.Option;
@@ -74,6 +13,8 @@
 type Props = {
   scriptId: ?string,
   form: Object,
+  history: ReactRouterHistoryType,
+  activeUser: APIUserType,
 };
 
 type State = {
@@ -87,7 +28,6 @@
   componentDidMount() {
     this.fetchData();
     this.applyDefaults();
->>>>>>> fea6b062
   }
 
   async fetchData() {
@@ -98,33 +38,9 @@
   async applyDefaults() {
     const script = this.props.scriptId ? await getScript(this.props.scriptId) : null;
     const defaultValues = {
-      owner: script ? script.owner.id : app.currentUser.id,
+      owner: script ? script.owner.id : this.props.activeUser.id,
     };
 
-<<<<<<< HEAD
-    this.model.save(formValues).then(() => this.props.history.push("/scripts"));
-  }
-
-  onRender() {
-    const owner = this.model.get("owner");
-    const defaultUserId = owner ? owner.id : Store.getState().activeUser.id;
-    const userSelectionView = new SelectionView({
-      collection: new UserCollection(),
-      childViewOptions: {
-        modelValue() {
-          return this.model.id;
-        },
-        modelLabel() {
-          return `${this.model.get("lastName")}, ${this.model.get("firstName")} (${this.model.get(
-            "email",
-          )})`;
-        },
-        defaultItem: { id: defaultUserId },
-      },
-      filter: model => model.get("isActive"),
-      name: "ownerId",
-      data: "isAdmin=true",
-=======
     const defaultFormValues = Object.assign({}, script, defaultValues);
     this.props.form.setFieldsValue(defaultFormValues);
   }
@@ -139,9 +55,8 @@
           await createScript(formValues);
         }
 
-        app.router.navigate("/scripts", { trigger: true });
+        this.props.history.push("/scripts");
       }
->>>>>>> fea6b062
     });
   };
 
@@ -210,4 +125,8 @@
   }
 }
 
-export default Form.create()(ScriptCreateView);+const mapStateToProps = (state: OxalisState) => ({
+  activeUser: state.activeUser,
+});
+
+export default connect(mapStateToProps)(Form.create()(ScriptCreateView));
