--- conflicted
+++ resolved
@@ -6,6 +6,7 @@
 import createProgressCallback from "libs/progress_callback";
 import type { Message } from "libs/toast";
 import Toast from "libs/toast";
+import * as Utils from "libs/utils";
 import _ from "lodash";
 import memoizeOne from "memoize-one";
 import messages from "messages";
@@ -81,20 +82,8 @@
   updateUserBoundingBoxVisibilityInVolumeTracing,
 } from "viewer/model/sagas/update_actions";
 import { api } from "viewer/singletons";
-<<<<<<< HEAD
-import type {
-  Flycam,
-  Node,
-  NodeMap,
-  SkeletonTracing,
-  Tree,
-  TreeMap,
-  UserBoundingBox,
-  WebknossosState,
-} from "viewer/store";
-=======
+import type { UserBoundingBox } from "viewer/store";
 import type { Flycam, SkeletonTracing, WebknossosState } from "viewer/store";
->>>>>>> a535d3b0
 import Store from "viewer/store";
 import type { Node, NodeMap, Tree, TreeMap } from "../types/tree_types";
 import { ensureWkReady } from "./ready_sagas";
