--- conflicted
+++ resolved
@@ -1,8 +1,4 @@
-<<<<<<< HEAD
-@(level: models.knowledge.Level)(implicit session: brainflight.view.UnAuthedSessionData)
-=======
 @(level: models.knowledge.Level, missions: List[models.knowledge.Mission])(implicit session: brainflight.view.UnAuthedSessionData)
->>>>>>> 1c779351
 @main(){
   <div class="container">
     <h3>@level.name</h3>
@@ -18,11 +14,7 @@
       @missions.map{ mission =>
         <div class="stack img-polaroid" style="width: @(level.width + "px");">
           <header class="clearfix">
-<<<<<<< HEAD
-            <h4>#@formatHash(missionId)</h4>
-=======
             <h4>#@formatHash(mission.id)</h4>
->>>>>>> 1c779351
             <div class="stack-buttons">
               <a href="@controllers.levelcreator.routes.Assets.at(path="/public/levelStacks", s"${level.name}/${mission.id}/${level.id}_${mission.id}.zip")" class="download-button">
                 <i class="icon-download"></i>
@@ -34,13 +26,8 @@
                 <i class="icon-trash"></i>
               </a>
               <form method="POST">
-<<<<<<< HEAD
-                <input type="hidden" name="missionId" value="@missionId" />
-                <a href="@controllers.levelcreator.routes.LevelCreator.produce(level.id)" data-ajax="submit,busy-class"><i class="icon-retweet"></i></a>
-=======
                 <input type="hidden" name="missionId" value="@{mission.id}" />
                 <a href="@controllers.levelcreator.routes.StackController.produce(level.id)" data-ajax="submit,busy-class"><i class="icon-retweet"></i></a>
->>>>>>> 1c779351
               </form>
             </div>
           </header>
