--- conflicted
+++ resolved
@@ -69,15 +69,10 @@
     const datasetName = dataset.name;
     const dataStoreUrl = dataset.dataStore.url;
 
-<<<<<<< HEAD
-    const responseBuffer = await Request.sendJSONReceiveArraybuffer(
+    const { buffer: responseBuffer, headers } = await Request.sendJSONReceiveArraybufferWithHeaders(
       `${dataStoreUrl}/data/datasets/${organizationName}/${datasetName}/layers/${
         layerInfo.name
       }/data?token=${token}`,
-=======
-    const { buffer: responseBuffer, headers } = await Request.sendJSONReceiveArraybufferWithHeaders(
-      `${dataStoreUrl}/data/datasets/${datasetName}/layers/${layerInfo.name}/data?token=${token}`,
->>>>>>> e2f43bae
       {
         data: bucketInfo,
         timeout: REQUEST_TIMEOUT,
