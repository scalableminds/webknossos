# Changelog (Unreleased)

All notable (yet unreleased) user-facing changes to webknossos are documented in this file.
See `CHANGELOG.released.md` for the changes which are part of official releases.

The format is based on [Keep a Changelog](http://keepachangelog.com/en/1.0.0/)
and this project adheres to [Calendar Versioning](http://calver.org/) `0Y.0M.MICRO`.
For upgrade instructions, please check the [migration guide](MIGRATIONS.released.md).

## Unreleased
[Commits](https://github.com/scalableminds/webknossos/compare/22.11.0...HEAD)

### Added
<<<<<<< HEAD
- The task creation page now links to creation pages for task types, projects etc., for a smoother task administration experience. [#6513](https://github.com/scalableminds/webknossos/pull/6513)
- Support for a new mesh file format which allows up to billions of meshes. [#6491](https://github.com/scalableminds/webknossos/pull/6491)
- Remote n5 datasets can now also be explored and added. [#6520](https://github.com/scalableminds/webknossos/pull/6520)
- Improved performance for applying agglomerate mappings on segmentation data. [#6532](https://github.com/scalableminds/webknossos/pull/6532)
- Added backspace as an additional keyboard shortcut for deleting the active node. [#6554](https://github.com/scalableminds/webknossos/pull/6554)
- Tasks can now be assigned to individual users directly. [#6551](https://github.com/scalableminds/webknossos/pull/6551)
- When reloading a layer, because the underlying data has changed, the histogram will also be reloaded and reflect the changes. [#6537](https://github.com/scalableminds/webknossos/pull/6537)
- Enable "What's New" update information for all instances. [#6563](https://github.com/scalableminds/webknossos/pull/6563)
- Add context-menu option to delete skeleton root group. [#6553](https://github.com/scalableminds/webknossos/pull/6553)
- Added remaining task time estimation (ETA) for Voxelytics tasks in workflow reporting. [#6564](https://github.com/scalableminds/webknossos/pull/6564)
- Added a help button to the UI to send questions and feedbacks to the dev team. [#6560](https://github.com/scalableminds/webknossos/pull/6560)
- Added ability to shuffle / set colors for a whole tree group. [#6586](https://github.com/scalableminds/webknossos/pull/6586)

=======
>>>>>>> 47d45b96

### Changed

### Fixed
- Fixed a rare crash in newer Firefox versions. [#6561](https://github.com/scalableminds/webknossos/pull/6561)

### Removed

### Breaking Changes<|MERGE_RESOLUTION|>--- conflicted
+++ resolved
@@ -11,22 +11,8 @@
 [Commits](https://github.com/scalableminds/webknossos/compare/22.11.0...HEAD)
 
 ### Added
-<<<<<<< HEAD
-- The task creation page now links to creation pages for task types, projects etc., for a smoother task administration experience. [#6513](https://github.com/scalableminds/webknossos/pull/6513)
-- Support for a new mesh file format which allows up to billions of meshes. [#6491](https://github.com/scalableminds/webknossos/pull/6491)
-- Remote n5 datasets can now also be explored and added. [#6520](https://github.com/scalableminds/webknossos/pull/6520)
-- Improved performance for applying agglomerate mappings on segmentation data. [#6532](https://github.com/scalableminds/webknossos/pull/6532)
-- Added backspace as an additional keyboard shortcut for deleting the active node. [#6554](https://github.com/scalableminds/webknossos/pull/6554)
-- Tasks can now be assigned to individual users directly. [#6551](https://github.com/scalableminds/webknossos/pull/6551)
-- When reloading a layer, because the underlying data has changed, the histogram will also be reloaded and reflect the changes. [#6537](https://github.com/scalableminds/webknossos/pull/6537)
-- Enable "What's New" update information for all instances. [#6563](https://github.com/scalableminds/webknossos/pull/6563)
-- Add context-menu option to delete skeleton root group. [#6553](https://github.com/scalableminds/webknossos/pull/6553)
-- Added remaining task time estimation (ETA) for Voxelytics tasks in workflow reporting. [#6564](https://github.com/scalableminds/webknossos/pull/6564)
-- Added a help button to the UI to send questions and feedbacks to the dev team. [#6560](https://github.com/scalableminds/webknossos/pull/6560)
 - Added ability to shuffle / set colors for a whole tree group. [#6586](https://github.com/scalableminds/webknossos/pull/6586)
 
-=======
->>>>>>> 47d45b96
 
 ### Changed
 
