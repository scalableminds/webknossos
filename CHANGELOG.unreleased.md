# Changelog (Unreleased)

All notable (yet unreleased) user-facing changes to WEBKNOSSOS are documented in this file.
See `CHANGELOG.released.md` for the changes which are part of official releases.

The format is based on [Keep a Changelog](http://keepachangelog.com/en/1.0.0/)
and this project adheres to [Calendar Versioning](http://calver.org/) `0Y.0M.MICRO`.
For upgrade instructions, please check the [migration guide](MIGRATIONS.released.md).

## Unreleased
[Commits](https://github.com/scalableminds/webknossos/compare/23.05.2...HEAD)

### Added
- Added segment groups so that segments can be organized in a hierarchy (similar to skeletons). [#6966](https://github.com/scalableminds/webknossos/pull/6966)
- In addition to drag and drop, the selected tree(s) in the Skeleton tab can also be moved into another group by right-clicking the target group and selecting "Move selected tree(s) here". [#7005](https://github.com/scalableminds/webknossos/pull/7005)
- Added support for remote datasets encoded with [brotli](https://datatracker.ietf.org/doc/html/rfc7932). [#7041](https://github.com/scalableminds/webknossos/pull/7041)

### Changed
- Loading of precomputed meshes got significantly faster (especially when using a mesh file for an oversegmentation with an applied agglomerate mapping). [#7001](https://github.com/scalableminds/webknossos/pull/7001)
- Improved speed of proofreading by only reloading affected areas after a split or merge. [#7050](https://github.com/scalableminds/webknossos/pull/7050)

### Fixed
- Fixed that changing a segment color could lead to a crash. [#7000](https://github.com/scalableminds/webknossos/pull/7000)
- The fill_value property of zarr dataset is now used when it is not a number. [#7017](https://github.com/scalableminds/webknossos/pull/7017)
- Fixed a bug that made downloads of public annotations fail occasionally. [#7025](https://github.com/scalableminds/webknossos/pull/7025)
- Fixed layouting of used storage space on the organization page. [#7034](https://github.com/scalableminds/webknossos/pull/7034)
- Fixed a bug where updating skeleton annotation tree group visibility would break the annotation. [#7037](https://github.com/scalableminds/webknossos/pull/7037)
- Fixed importing Neuroglancer Precomputed datasets that have a voxel offset in their header. [#7019](https://github.com/scalableminds/webknossos/pull/7019)
- Fixed reading Neuroglancer Precomputed datasets with non-integer resolutions. [#7041](https://github.com/scalableminds/webknossos/pull/7041)
- Fixed an bug where invalid email addresses were not readable in dark mode on the login/signup pages. [#7052](https://github.com/scalableminds/webknossos/pull/7052)
- Fixed a bug where users could sometimes not access their own time tracking information. [#7055](https://github.com/scalableminds/webknossos/pull/7055)
<<<<<<< HEAD
- Fixed displayed units of used storage in the organization's overview page. [#7057](https://github.com/scalableminds/webknossos/pull/7057)
=======
- Fixed a bug in the wallTime calculation of the Voxelytics reports. [#7059](https://github.com/scalableminds/webknossos/pull/7059) 
- Fixed a bug where thumbnails and raw data requests with non-bucket-aligned positions would show data at slightly wrong positions. [#7058](https://github.com/scalableminds/webknossos/pull/7058)
>>>>>>> 2a8f18ab

### Removed

### Breaking Changes<|MERGE_RESOLUTION|>--- conflicted
+++ resolved
@@ -29,12 +29,9 @@
 - Fixed reading Neuroglancer Precomputed datasets with non-integer resolutions. [#7041](https://github.com/scalableminds/webknossos/pull/7041)
 - Fixed an bug where invalid email addresses were not readable in dark mode on the login/signup pages. [#7052](https://github.com/scalableminds/webknossos/pull/7052)
 - Fixed a bug where users could sometimes not access their own time tracking information. [#7055](https://github.com/scalableminds/webknossos/pull/7055)
-<<<<<<< HEAD
-- Fixed displayed units of used storage in the organization's overview page. [#7057](https://github.com/scalableminds/webknossos/pull/7057)
-=======
 - Fixed a bug in the wallTime calculation of the Voxelytics reports. [#7059](https://github.com/scalableminds/webknossos/pull/7059) 
 - Fixed a bug where thumbnails and raw data requests with non-bucket-aligned positions would show data at slightly wrong positions. [#7058](https://github.com/scalableminds/webknossos/pull/7058)
->>>>>>> 2a8f18ab
+- Fixed displayed units of used storage in the organization's overview page. [#7057](https://github.com/scalableminds/webknossos/pull/7057)
 
 ### Removed
 
