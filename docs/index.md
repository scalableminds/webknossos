# Welcome to WEBKNOSSOS

WEBKNOSSOS is an [open-source tool](https://github.com/scalableminds/webknossos) for [exploring](./ui/index.md) large 3D electron-microscopy (EM) and light-microscopy (LM) datasets as well as [collaboratively](./sharing/index.md) generating annotations.
The web-based tool is powered by a specialized data-delivery backend that stores [large datasets](./datasets/index.md) efficiently on disk and serves many concurrent users.
WEBKNOSSOS has a GPU-accelerated viewer that includes tools for creating and sharing skeleton and volume annotations.
Powerful [user](./users/index.md) and [task](./tasks_projects/index.md) management features automatically distribute tasks to human annotators.
<<<<<<< HEAD
There are many features to enhance the productivity and efficiency of human annotators.
=======
>>>>>>> eafc81e3
WEBKNOSSOS is also a platform for [showcasing datasets](https://webknossos.org) alongside a paper publication.

![youtube-video](https://www.youtube.com/embed/36t4Rwx7Shg)


## Features

- Exploration of large 2D, 3D, 4D image datasets as found in electron-microscopy, synchrotron, CT, MRI, Micro/Nano-CT, and light microscopy
- Fully browser-based user experience. No installation required
- Efficient 3D data streaming for quick loading speeds
- Creation/editing of [skeleton (line-segments)](./skeleton_annotation/index.md) and [3D volumetric annotations](./volume_annotation/index.md)
- [Innovative flight mode for fast skeleton annotation](https://www.nature.com/articles/nmeth.4331)
- User and task management for high-throughput collaboration in the lab or crowdsourcing
- Easy Sharing. Share your [datasets](./sharing/dataset_sharing.md) and [annotations](./sharing/annotation_sharing.md) securely with others using web links
- [Fine-grained access permission](./users/access_rights.md) and and user roles for secure collaboration
- [AI Quick Select tool](./volume_annotation/index.md#ai-quick-select) to speed up segmentation
- [Standalone datastore component](https://github.com/scalableminds/webknossos/tree/master/webknossos-datastore) for flexible deployments
- [Supported dataset formats: Zarr, WKW (Optimized), KNOSSOS cubes, Neuroglancer Precomputed, N5, and image stacks](./data/index.md) (some formats will be converted on upload)
- [Supported image formats](./data/index.md): Grayscale, Segmentation Maps, RGB, Multi-Channel
- Supports Time Series datasets
- [3D Mesh Visualization](./meshes/index.md)
- [Integrated Synapse and Connectome Viewer](./connectome_viewer.md)
- [Python library with documentation for API access and integration in custom analysis workflows](https://docs.webknossos.org/webknossos-py/index.html)
- [Frontend API for user scripting](https://webknossos.org/assets/docs/frontend-api/index.html)
- Developed as an open-source project with [automated testing](https://circleci.com/gh/scalableminds/webknossos)
- [Deployable with Docker for production and development](https://hub.docker.com/r/scalableminds/webknossos/)

## Screenshots

![Volume Annotations](./images/screenshot_volume.png)
![Skeleton Annotations](./images/screenshot_skeletons.png)
![Flight Mode](./images/screenshot_flight_mode.png)

![Managing Datasets](./images/screenshot_DS_management.png)
![Working on Tasks](./images/screenshot_tasks.png)
![Showcasing Datasets](./images/screenshot_featured_publications.png)

# Built for Science

WEBKNOSSOS is built for scientists with support by scientists. Our goal is to make image analysis and data exploration accessible and easy to use.
While originally designed for the annotation of electron microscopy of neural circuits, we have seen great projects using it to analyze MRI/CT scans, fluorescences microscopy images, and synchrotron datasets.

WEBKNOSSOS' impact on data annotation in neuroscience and Connectomics has been published in Nature Methods, 2017 and many other [publications](./publications.md):

> Boergens, Berning, Bocklisch, Bräunlein, Drawitsch, Frohnhofen, Herold, Otto, Rzepka, Werkmeister, Werner, Wiese, Wissler and Helmstaedter
> webKnossos: efficient online 3D data annotation for connectomics.
> [Nature Methods (2017) DOI:10.1038/NMETH.4331.](https://www.nature.com/articles/nmeth.4331)

## Credits and Help

WEBKNOSSOS is developed by [scalable minds](https://scalableminds.com) in collaboration with the [Max Planck Institute for Brain Research](https://brain.mpg.de/connectomics).

If you need help with WEBKNOSSOS, feel free to contact us at [hello@webknossos.org](mailto:hello@webknossos.org) or [write a post in the community forum](https://forum.image.sc/tag/webknossos).
scalable minds also offers [commercial support, managed hosting, and image analysis services](https://webknossos.org/pricing).<|MERGE_RESOLUTION|>--- conflicted
+++ resolved
@@ -4,10 +4,6 @@
 The web-based tool is powered by a specialized data-delivery backend that stores [large datasets](./datasets/index.md) efficiently on disk and serves many concurrent users.
 WEBKNOSSOS has a GPU-accelerated viewer that includes tools for creating and sharing skeleton and volume annotations.
 Powerful [user](./users/index.md) and [task](./tasks_projects/index.md) management features automatically distribute tasks to human annotators.
-<<<<<<< HEAD
-There are many features to enhance the productivity and efficiency of human annotators.
-=======
->>>>>>> eafc81e3
 WEBKNOSSOS is also a platform for [showcasing datasets](https://webknossos.org) alongside a paper publication.
 
 ![youtube-video](https://www.youtube.com/embed/36t4Rwx7Shg)
