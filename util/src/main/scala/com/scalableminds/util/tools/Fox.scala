--- conflicted
+++ resolved
@@ -243,7 +243,6 @@
     failure.msg + formatStackTrace(failure) + formatChain(failure.chain)
   }
 
-<<<<<<< HEAD
   def firstSuccess[T](foxes: Seq[Fox[T]])(implicit ec: ExecutionContext): Fox[T] = {
     def runNext(remainingFoxes: Seq[Fox[T]]): Fox[T] =
       remainingFoxes match {
@@ -260,7 +259,7 @@
       }
     runNext(foxes)
   }
-=======
+
   /**
     * Transform a Future[T] into a Fox[T] such that if the Future contains an exception, it is turned into a Fox.failure
     */
@@ -272,7 +271,6 @@
       }
       f <- fut
     } yield f
->>>>>>> 99f2f0ad
 }
 
 class Fox[+A](val futureBox: Future[Box[A]])(implicit ec: ExecutionContext) {
