import ResumableJS from "resumablejs";
import _ from "lodash";
import dayjs from "dayjs";
import type {
  APIActiveUser,
  APIAnnotation,
  APIAnnotationInfo,
  APIAnnotationType,
  APIAnnotationVisibility,
  APIAnnotationWithTask,
  APIBuildInfo,
  APIConnectomeFile,
  APIDataSource,
  APIDataSourceWithMessages,
  APIDataStore,
  APIDataset,
  APIDatasetId,
  APIFeatureToggles,
  APIHistogramData,
  APIJob,
  APIJobCeleryState,
  APIJobManualState,
  APIJobState,
  APIMapping,
  APIMaybeUnimportedDataset,
  APIMeshFile,
  APIAvailableTasksReport,
  APIOrganization,
  APIOrganizationCompact,
  APIProject,
  APIProjectCreator,
  APIProjectProgressReport,
  APIProjectUpdater,
  APIProjectWithStatus,
  APIPublication,
  APIResolutionRestrictions,
  APIScript,
  APIScriptCreator,
  APIScriptUpdater,
  APITask,
  APITaskType,
  APITeam,
  APITimeInterval,
  APITimeTrackingPerAnnotation,
  APITimeTrackingSpan,
  APITracingStore,
  APIUpdateActionBatch,
  APIUser,
  APIUserLoggedTime,
  APIUserTheme,
  AnnotationLayerDescriptor,
  AnnotationViewConfiguration,
  EditableLayerProperties,
  ExperienceDomainList,
  ServerTracing,
  TracingType,
  ServerEditableMapping,
  APICompoundType,
  ZarrPrivateLink,
  VoxelyticsWorkflowReport,
  VoxelyticsChunkStatistics,
  ShortLink,
  VoxelyticsWorkflowListing,
  APIPricingPlanStatus,
  VoxelyticsLogLine,
  APIUserCompact,
  APIDatasetCompact,
  MaintenanceInfo,
  AdditionalCoordinate,
  RenderAnimationOptions,
  LayerLink,
  DatasetScale,
  APITimeTrackingPerUser,
} from "types/api_flow_types";
import { APIAnnotationTypeEnum } from "types/api_flow_types";
import type { LOG_LEVELS, Vector2, Vector3, Vector6 } from "oxalis/constants";
import Constants, { ControlModeEnum } from "oxalis/constants";
import type {
  DatasetConfiguration,
  PartialDatasetConfiguration,
  Tracing,
  TraceOrViewCommand,
  MappingType,
  VolumeTracing,
  UserConfiguration,
} from "oxalis/store";
import type { NewTask, TaskCreationResponseContainer } from "admin/task/task_create_bulk_view";
import type { QueryObject } from "admin/task/task_search_form";
import { V3 } from "libs/mjs";
import type { Versions } from "oxalis/view/version_view";
import { enforceValidatedDatasetViewConfiguration } from "types/schemas/dataset_view_configuration_defaults";
import { parseProtoTracing } from "oxalis/model/helpers/proto_helpers";
import type { RequestOptions } from "libs/request";
import Request from "libs/request";
import type { Message } from "libs/toast";
import Toast from "libs/toast";
import * as Utils from "libs/utils";
import messages from "messages";
import window, { location } from "libs/window";
import { SaveQueueType } from "oxalis/model/actions/save_actions";
import { DatasourceConfiguration } from "types/schemas/datasource.types";
import { doWithToken } from "./api/token";
import BoundingBox from "oxalis/model/bucket_data_handling/bounding_box";
import { ArbitraryObject } from "types/globals";
import { AnnotationTypeFilterEnum } from "./statistic/project_and_annotation_type_dropdown";

const MAX_SERVER_ITEMS_PER_RESPONSE = 1000;

export * from "./api/token";
export * as meshApi from "./api/mesh";

type NewTeam = {
  readonly name: string;
};

function assertResponseLimit(collection: unknown[]) {
  if (collection.length === MAX_SERVER_ITEMS_PER_RESPONSE) {
    Toast.warning(messages["request.max_item_count_alert"], {
      sticky: true,
    });
  }
}

// ### Do with userToken

export function sendAnalyticsEvent(
  eventType: string,
  eventProperties: Record<string, any> = {},
): void {
  // Note that the Promise from sendJSONReceiveJSON is not awaited or returned here,
  // since failing analytics events should not have an impact on the application logic.
  Request.sendJSONReceiveJSON(`/api/analytics/${eventType}`, {
    method: "POST",
    data: eventProperties,
    showErrorToast: false,
  });
}
export function sendFailedRequestAnalyticsEvent(
  requestType: string,
  error: Record<string, any>,
  requestProperties: ArbitraryObject,
): void {
  const eventProperties = {
    request_type: requestType,
    request_properties: requestProperties,
    status: error.status || 0,
    messages: error.messages || [],
  };
  sendAnalyticsEvent("request_failed", eventProperties);
}

// ### Users
export async function loginUser(formValues: {
  email: string;
  password: string;
}): Promise<[APIUser, APIOrganization]> {
  await Request.sendJSONReceiveJSON("/api/auth/login", {
    data: formValues,
  });
  const activeUser = await getActiveUser();
  const organization = await getOrganization(activeUser.organization);

  return [activeUser, organization];
}

export async function getUsers(): Promise<Array<APIUser>> {
  const users = await Request.receiveJSON("/api/users");
  assertResponseLimit(users);
  return users;
}

export async function getTeamManagerOrAdminUsers(): Promise<Array<APIUser>> {
  const users = await Request.receiveJSON("/api/users?isTeamManagerOrAdmin=true");
  assertResponseLimit(users);
  return users;
}

export async function getAdminUsers(): Promise<Array<APIUser>> {
  const users = await Request.receiveJSON("/api/users?isAdmin=true");
  assertResponseLimit(users);
  return users;
}

export async function getEditableUsers(): Promise<Array<APIUser>> {
  const users = await Request.receiveJSON("/api/users?isEditable=true");
  assertResponseLimit(users);
  return users;
}

export function getUser(userId: string): Promise<APIUser> {
  return Request.receiveJSON(`/api/users/${userId}`);
}

export function updateUser(newUser: Partial<APIUser>): Promise<APIUser> {
  return Request.sendJSONReceiveJSON(`/api/users/${newUser.id}`, {
    method: "PATCH",
    data: newUser,
  });
}

export function updateNovelUserExperienceInfos(
  user: APIUser,
  novelUserExperienceShape: Record<string, any>,
): [APIUser, Promise<APIUser>] {
  const novelUserExperienceInfos = {
    ...user.novelUserExperienceInfos,
    ...novelUserExperienceShape,
  };
  const newUserSync = { ...user, novelUserExperienceInfos };
  const newUserAsync = Request.sendJSONReceiveJSON(
    `/api/users/${user.id}/novelUserExperienceInfos`,
    {
      method: "PUT",
      data: novelUserExperienceInfos,
    },
  );
  return [newUserSync, newUserAsync];
}

export function updateLastTaskTypeIdOfUser(
  userId: string,
  lastTaskTypeId: string,
): Promise<APIUser> {
  return Request.sendJSONReceiveJSON(`/api/users/${userId}/taskTypeId`, {
    method: "PUT",
    data: {
      lastTaskTypeId,
    },
  });
}

export function updateSelectedThemeOfUser(
  userId: string,
  selectedTheme: APIUserTheme,
): Promise<APIUser> {
  return Request.sendJSONReceiveJSON(`/api/users/${userId}/selectedTheme`, {
    method: "PUT",
    data: JSON.stringify(selectedTheme),
  });
}

export async function getAuthToken(): Promise<string> {
  const { token } = await Request.receiveJSON("/api/auth/token");
  return token;
}

export async function revokeAuthToken(): Promise<void> {
  await Request.receiveJSON("/api/auth/token", {
    method: "DELETE",
  });
}

// Used only by the webknossos-libs python client, but tested here in the snapshot tests.
export async function getLoggedTimes(userID: string): Promise<Array<APITimeInterval>> {
  const url = `/api/users/${userID}/loggedTime`;
  const response: APIUserLoggedTime = await Request.receiveJSON(url);
  return response.loggedTime;
}

// ### Scripts
export async function getScripts(): Promise<Array<APIScript>> {
  const scripts = await Request.receiveJSON("/api/scripts");
  assertResponseLimit(scripts);
  return scripts;
}

export function getScript(scriptId: string): Promise<APIScript> {
  return Request.receiveJSON(`/api/scripts/${scriptId}`);
}

export function deleteScript(scriptId: string): Promise<void> {
  return Request.receiveJSON(`/api/scripts/${scriptId}`, {
    method: "DELETE",
  });
}

export function createScript(script: APIScriptCreator): Promise<APIScript> {
  return Request.sendJSONReceiveJSON("/api/scripts", {
    data: script,
  });
}

export function updateScript(scriptId: string, script: APIScriptUpdater): Promise<APIScript> {
  return Request.sendJSONReceiveJSON(`/api/scripts/${scriptId}`, {
    method: "PUT",
    data: script,
  });
}
// ### TaskTypes
export async function getTaskTypes(): Promise<Array<APITaskType>> {
  const taskTypes = await Request.receiveJSON("/api/taskTypes");
  assertResponseLimit(taskTypes);
  return taskTypes;
}
export function deleteTaskType(taskTypeId: string): Promise<void> {
  return Request.receiveJSON(`/api/taskTypes/${taskTypeId}`, {
    method: "DELETE",
  });
}
export function getTaskType(taskTypeId: string): Promise<APITaskType> {
  return Request.receiveJSON(`/api/taskTypes/${taskTypeId}`);
}
export function createTaskType(
  taskType: Omit<APITaskType, "id" | "teamName">,
): Promise<APITaskType> {
  return Request.sendJSONReceiveJSON("/api/taskTypes", {
    data: taskType,
  });
}

export function updateTaskType(taskTypeId: string, taskType: APITaskType): Promise<void> {
  return Request.sendJSONReceiveJSON(`/api/taskTypes/${taskTypeId}`, {
    method: "PUT",
    data: taskType,
  });
}

// ### Teams
export async function getTeams(): Promise<Array<APITeam>> {
  const teams = await Request.receiveJSON("/api/teams", {
    doNotInvestigate: true,
  });
  assertResponseLimit(teams);
  return teams;
}

export async function getEditableTeams(): Promise<Array<APITeam>> {
  const teams = await Request.receiveJSON("/api/teams?isEditable=true", {
    doNotInvestigate: true,
  });
  assertResponseLimit(teams);
  return teams;
}

export function createTeam(newTeam: NewTeam): Promise<APITeam> {
  return Request.sendJSONReceiveJSON("/api/teams", {
    data: newTeam,
  });
}

export function deleteTeam(teamId: string): Promise<void> {
  return Request.receiveJSON(`/api/teams/${teamId}`, {
    method: "DELETE",
  });
}

// ### Projects
function transformProject<T extends APIProject | APIProjectWithStatus>(response: T): T {
  return Object.assign({}, response, {
    expectedTime: Utils.millisecondsToMinutes(response.expectedTime),
  });
}

export async function getProjects(): Promise<Array<APIProject>> {
  const responses = await Request.receiveJSON("/api/projects");
  assertResponseLimit(responses);
  return responses.map(transformProject);
}
export async function getProjectsWithStatus(): Promise<Array<APIProjectWithStatus>> {
  const responses = await Request.receiveJSON("/api/projects/withStatus");
  assertResponseLimit(responses);
  return responses.map(transformProject);
}
export async function getProjectsForTaskType(
  taskTypeId: string,
): Promise<Array<APIProjectWithStatus>> {
  const responses = await Request.receiveJSON(`/api/taskTypes/${taskTypeId}/projects`);
  assertResponseLimit(responses);
  return responses.map(transformProject);
}
export async function getProject(projectId: string): Promise<APIProject> {
  const project = await Request.receiveJSON(`/api/projects/${projectId}`);
  return transformProject(project);
}
export async function increaseProjectTaskInstances(
  projectId: string,
  delta: number = 1,
): Promise<APIProjectWithStatus> {
  const project = await Request.receiveJSON(
    `/api/projects/${projectId}/incrementEachTasksInstances?delta=${delta}`,
    {
      method: "PATCH",
    },
  );
  return transformProject(project);
}

export function deleteProject(projectId: string): Promise<void> {
  return Request.receiveJSON(`/api/projects/${projectId}`, {
    method: "DELETE",
  });
}
export function createProject(project: APIProjectCreator): Promise<APIProject> {
  const transformedProject = Object.assign({}, project, {
    expectedTime: Utils.minutesToMilliseconds(project.expectedTime),
  });
  return Request.sendJSONReceiveJSON("/api/projects", {
    data: transformedProject,
  });
}
export function updateProject(projectId: string, project: APIProjectUpdater): Promise<APIProject> {
  const transformedProject = Object.assign({}, project, {
    expectedTime: Utils.minutesToMilliseconds(project.expectedTime),
  });
  return Request.sendJSONReceiveJSON(`/api/projects/${projectId}`, {
    method: "PUT",
    data: transformedProject,
  });
}
export async function pauseProject(projectId: string): Promise<APIProject> {
  const project = await Request.receiveJSON(`/api/projects/${projectId}/pause`, {
    method: "PATCH",
  });
  return transformProject(project);
}
export async function resumeProject(projectId: string): Promise<APIProject> {
  const project = await Request.receiveJSON(`/api/projects/${projectId}/resume`, {
    method: "PATCH",
  });
  return transformProject(project);
}
// ### Tasks
export function peekNextTasks(): Promise<APITask | null | undefined> {
  return Request.receiveJSON("/api/user/tasks/peek");
}
export async function requestTask(): Promise<APIAnnotationWithTask> {
  const taskWithMessages = await Request.receiveJSON("/api/user/tasks/request", {
    method: "POST",
  });
  // Extract the potential messages property before returning the task to avoid
  // failing e2e tests in annotations.e2e.ts
  const { messages: _messages, ...task } = taskWithMessages;
  return task;
}
export function getAnnotationsForTask(taskId: string): Promise<Array<APIAnnotation>> {
  return Request.receiveJSON(`/api/tasks/${taskId}/annotations`);
}
export function deleteTask(taskId: string): Promise<void> {
  return Request.receiveJSON(`/api/tasks/${taskId}`, {
    method: "DELETE",
  });
}

function transformTask(task: APITask): APITask {
  const tracingTime = task.tracingTime == null ? 0 : task.tracingTime;
  // convert bounding box
  let boundingBoxVec6;

  if (task.boundingBox != null) {
    const { topLeft, width, height, depth } = task.boundingBox;
    boundingBoxVec6 = Utils.numberArrayToVector6(topLeft.concat([width, height, depth]));
  }

  return { ...task, tracingTime, boundingBoxVec6 };
}

export async function getTasks(queryObject: QueryObject): Promise<APITask[]> {
  const responses = await Request.sendJSONReceiveJSON("/api/tasks/list", {
    data: queryObject,
  });
  const tasks = responses.map((response: APITask) => transformTask(response));
  assertResponseLimit(tasks);
  return tasks;
}

export function createTasks(tasks: NewTask[]): Promise<TaskCreationResponseContainer> {
  return Request.sendJSONReceiveJSON("/api/tasks", {
    data: tasks,
  });
}

export function createTaskFromNML(task: NewTask): Promise<TaskCreationResponseContainer> {
  return Request.sendMultipartFormReceiveJSON("/api/tasks/createFromFiles", {
    data: {
      nmlFiles: task.nmlFiles,
      formJSON: JSON.stringify(task),
    },
  });
}

export async function getTask(taskId: string, options: RequestOptions = {}): Promise<APITask> {
  const task = await Request.receiveJSON(`/api/tasks/${taskId}`, options);
  return transformTask(task);
}

export async function updateTask(taskId: string, task: NewTask): Promise<APITask> {
  const updatedTask = await Request.sendJSONReceiveJSON(`/api/tasks/${taskId}`, {
    method: "PUT",
    data: task,
  });
  return transformTask(updatedTask);
}

export function finishTask(annotationId: string): Promise<APIAnnotation> {
  return finishAnnotation(annotationId, APIAnnotationTypeEnum.Task);
}

export function transferTask(annotationId: string, userId: string): Promise<APIAnnotation> {
  return Request.sendJSONReceiveJSON(`/api/annotations/Task/${annotationId}/transfer`, {
    method: "PATCH",
    data: {
      userId,
    },
  });
}

export async function transferActiveTasksOfProject(
  projectId: string,
  userId: string,
): Promise<APIAnnotation> {
  return Request.sendJSONReceiveJSON(`/api/projects/${projectId}/transferActiveTasks`, {
    data: {
      userId,
    },
    method: "POST",
  });
}

export async function getUsersWithActiveTasks(projectId: string): Promise<Array<APIActiveUser>> {
  return Request.receiveJSON(`/api/projects/${projectId}/usersWithActiveTasks`);
}

export async function assignTaskToUser(taskId: string, userId: string): Promise<APITask> {
  return Request.receiveJSON(`/api/tasks/${taskId}/assign?userId=${userId}`, {
    method: "POST",
  });
}

// ### Private Links

export function createPrivateLink(
  annotationId: string,
  initialExpirationPeriodInDays: number = 30,
): Promise<ZarrPrivateLink> {
  return Request.sendJSONReceiveJSON("/api/zarrPrivateLinks", {
    data: {
      annotation: annotationId,
      expirationDateTime: dayjs().endOf("day").add(initialExpirationPeriodInDays, "days").valueOf(),
    },
  });
}

export function getPrivateLinksByAnnotation(annotationId: string): Promise<Array<ZarrPrivateLink>> {
  return Request.receiveJSON(`/api/zarrPrivateLinks/byAnnotation/${annotationId}`);
}

export function updatePrivateLink(link: ZarrPrivateLink): Promise<ZarrPrivateLink> {
  return Request.sendJSONReceiveJSON(`/api/zarrPrivateLinks/${link.id}`, {
    data: link,
    method: "PUT",
  });
}

export function deletePrivateLink(linkId: string): Promise<{
  messages: Array<Message>;
}> {
  return Request.receiveJSON(`/api/zarrPrivateLinks/${linkId}`, {
    method: "DELETE",
  });
}

// ### Annotations
export function getCompactAnnotationsForUser(
  userId: string,
  isFinished: boolean,
  pageNumber: number = 0,
): Promise<Array<APIAnnotationInfo>> {
  return Request.receiveJSON(
    `/api/users/${userId}/annotations?isFinished=${isFinished.toString()}&pageNumber=${pageNumber}`,
  );
}

export function getReadableAnnotations(
  isFinished: boolean,
  pageNumber: number = 0,
): Promise<Array<APIAnnotationInfo>> {
  return Request.receiveJSON(
    `/api/annotations/readable?isFinished=${isFinished.toString()}&pageNumber=${pageNumber}`,
  );
}

export function getTeamsForSharedAnnotation(
  typ: string,
  id: string,
  options?: RequestOptions,
): Promise<Array<APITeam>> {
  return Request.receiveJSON(`/api/annotations/${typ}/${id}/sharedTeams`, options);
}

export function updateTeamsForSharedAnnotation(
  typ: string,
  id: string,
  teamIds: Array<string>,
): Promise<Array<APITeam>> {
  return Request.sendJSONReceiveJSON(`/api/annotations/${typ}/${id}/sharedTeams`, {
    data: teamIds,
    method: "PATCH",
  });
}

export function reOpenAnnotation(
  annotationId: string,
  annotationType: APIAnnotationType,
): Promise<APIAnnotation> {
  return Request.receiveJSON(`/api/annotations/${annotationType}/${annotationId}/reopen`, {
    method: "PATCH",
  });
}

export type EditableAnnotation = {
  name: string;
  description: string;
  visibility: APIAnnotationVisibility;
  tags: Array<string>;
  viewConfiguration?: AnnotationViewConfiguration;
};

export function editAnnotation(
  annotationId: string,
  annotationType: APIAnnotationType,
  data: Partial<EditableAnnotation>,
): Promise<void> {
  return Request.sendJSONReceiveJSON(`/api/annotations/${annotationType}/${annotationId}/edit`, {
    data,
    method: "PATCH",
  });
}

export function setOthersMayEditForAnnotation(
  annotationId: string,
  annotationType: APIAnnotationType,
  othersMayEdit: boolean,
): Promise<void> {
  return Request.receiveJSON(
    `/api/annotations/${annotationType}/${annotationId}/othersMayEdit?othersMayEdit=${othersMayEdit}`,
    {
      method: "PATCH",
    },
  );
}

export function updateAnnotationLayer(
  annotationId: string,
  annotationType: APIAnnotationType,
  tracingId: string,
  layerProperties: EditableLayerProperties,
): Promise<{
  name: string | null | undefined;
}> {
  return Request.sendJSONReceiveJSON(
    `/api/annotations/${annotationType}/${annotationId}/editLayer/${tracingId}`,
    {
      method: "PATCH",
      data: layerProperties,
    },
  );
}

type AnnotationLayerCreateDescriptor = {
  typ: "Skeleton" | "Volume";
  name: string | null | undefined;
  autoFallbackLayer?: boolean;
  fallbackLayerName?: string | null | undefined;
  mappingName?: string | null | undefined;
  resolutionRestrictions?: APIResolutionRestrictions | null | undefined;
};

export function addAnnotationLayer(
  annotationId: string,
  annotationType: APIAnnotationType,
  newAnnotationLayer: AnnotationLayerCreateDescriptor,
): Promise<APIAnnotation> {
  return Request.sendJSONReceiveJSON(
    `/api/annotations/${annotationType}/${annotationId}/addAnnotationLayer`,
    {
      method: "PATCH",
      data: newAnnotationLayer,
    },
  );
}

export function deleteAnnotationLayer(
  annotationId: string,
  annotationType: APIAnnotationType,
  layerName: string,
): Promise<void> {
  return Request.receiveJSON(
    `/api/annotations/${annotationType}/${annotationId}/deleteAnnotationLayer?layerName=${layerName}`,
    {
      method: "PATCH",
    },
  );
}

export function finishAnnotation(
  annotationId: string,
  annotationType: APIAnnotationType,
): Promise<APIAnnotation> {
  return Request.receiveJSON(
    `/api/annotations/${annotationType}/${annotationId}/finish?timestamp=${Date.now()}`,
    {
      method: "PATCH",
    },
  );
}

export function resetAnnotation(
  annotationId: string,
  annotationType: APIAnnotationType,
): Promise<APIAnnotation> {
  return Request.receiveJSON(`/api/annotations/${annotationType}/${annotationId}/reset`, {
    method: "PUT",
  });
}

export function deleteAnnotation(
  annotationId: string,
  annotationType: APIAnnotationType,
): Promise<{
  messages: Array<Message>;
}> {
  return Request.receiveJSON(`/api/annotations/${annotationType}/${annotationId}`, {
    method: "DELETE",
  });
}

export function finishAllAnnotations(selectedAnnotationIds: Array<string>): Promise<{
  messages: Array<Message>;
}> {
  return Request.sendJSONReceiveJSON(
    `/api/annotations/Explorational/finish?timestamp=${Date.now()}`,
    {
      method: "PATCH",
      data: {
        annotations: selectedAnnotationIds,
      },
    },
  );
}

export function duplicateAnnotation(
  annotationId: string,
  annotationType: APIAnnotationType,
): Promise<APIAnnotation> {
  const url = `/api/annotations/${annotationType}/${annotationId}/duplicate`;
  return Request.receiveJSON(url, {
    method: "POST",
  });
}

export async function getAnnotationInformation(
  annotationId: string,
  options: RequestOptions = {},
): Promise<APIAnnotation> {
  const infoUrl = `/api/annotations/${annotationId}/info?timestamp=${Date.now()}`;
  const annotationWithMessages = await Request.receiveJSON(infoUrl, options);

  // Extract the potential messages property before returning the task to avoid
  // failing e2e tests in annotations.e2e.ts
  const { messages: _messages, ...annotation } = annotationWithMessages;
  return annotation;
}

export async function getAnnotationCompoundInformation(
  annotationId: string,
  annotationType: APICompoundType,
  options: RequestOptions = {},
): Promise<APIAnnotation> {
  const infoUrl = `/api/annotations/${annotationType}/${annotationId}/info?timestamp=${Date.now()}`;
  const annotationWithMessages = await Request.receiveJSON(infoUrl, options);

  // Extract the potential messages property before returning the task to avoid
  // failing e2e tests in annotations.e2e.ts
  const { messages: _messages, ...annotation } = annotationWithMessages;
  return annotation;
}

export function getEmptySandboxAnnotationInformation(
  datasetId: APIDatasetId,
  tracingType: TracingType,
  sharingToken?: string | null | undefined,
  options: RequestOptions = {},
): Promise<APIAnnotation> {
  const sharingTokenSuffix = sharingToken != null ? `?sharingToken=${sharingToken}` : "";
  const infoUrl = `/api/datasets/${datasetId.owningOrganization}/${datasetId.name}/sandbox/${tracingType}${sharingTokenSuffix}`;
  return Request.receiveJSON(infoUrl, options);
}

export function createExplorational(
  datasetId: APIDatasetId,
  typ: TracingType,
  autoFallbackLayer: boolean,
  fallbackLayerName?: string | null | undefined,
  mappingName?: string | null | undefined,
  resolutionRestrictions?: APIResolutionRestrictions | null | undefined,
  options: RequestOptions = {},
): Promise<APIAnnotation> {
  const url = `/api/datasets/${datasetId.owningOrganization}/${datasetId.name}/createExplorational`;
  let layers: Array<AnnotationLayerCreateDescriptor> = [];

  if (typ === "skeleton") {
    layers = [
      {
        typ: "Skeleton",
        name: "Skeleton",
      },
    ];
  } else if (typ === "volume") {
    layers = [
      {
        typ: "Volume",
        name: fallbackLayerName,
        fallbackLayerName,
        autoFallbackLayer,
        mappingName,
        resolutionRestrictions,
      },
    ];
  } else {
    layers = [
      {
        typ: "Skeleton",
        name: "Skeleton",
      },
      {
        typ: "Volume",
        name: fallbackLayerName,
        fallbackLayerName,
        autoFallbackLayer,
        mappingName,
        resolutionRestrictions,
      },
    ];
  }

  return Request.sendJSONReceiveJSON(url, { ...options, data: layers });
}

export async function getTracingsForAnnotation(
  annotation: APIAnnotation,
  versions: Versions = {},
): Promise<Array<ServerTracing>> {
  const skeletonLayers = annotation.annotationLayers.filter((layer) => layer.typ === "Skeleton");
  const fullAnnotationLayers = await Promise.all(
    annotation.annotationLayers.map((layer) =>
      getTracingForAnnotationType(annotation, layer, versions),
    ),
  );

  if (skeletonLayers.length > 1) {
    throw new Error(
      "Having more than one skeleton layer is currently not supported by WEBKNOSSOS.",
    );
  }

  return fullAnnotationLayers;
}

export async function acquireAnnotationMutex(
  annotationId: string,
): Promise<{ canEdit: boolean; blockedByUser: APIUserCompact | undefined | null }> {
  const { canEdit, blockedByUser } = await Request.receiveJSON(
    `/api/annotations/${annotationId}/acquireMutex`,
    {
      method: "POST",
    },
  );
  return { canEdit, blockedByUser };
}

function extractVersion(
  versions: Versions,
  tracingId: string,
  typ: "Volume" | "Skeleton",
): number | null | undefined {
  if (typ === "Skeleton") {
    return versions.skeleton;
  } else if (versions.volumes != null) {
    return versions.volumes[tracingId];
  }

  return null;
}

export async function getTracingForAnnotationType(
  annotation: APIAnnotation,
  annotationLayerDescriptor: AnnotationLayerDescriptor,
  versions: Versions = {},
): Promise<ServerTracing> {
  const { tracingId, typ } = annotationLayerDescriptor;
  const version = extractVersion(versions, tracingId, typ);
  const tracingType = typ.toLowerCase();
  const possibleVersionString = version != null ? `&version=${version}` : "";
  const tracingArrayBuffer = await doWithToken((token) =>
    Request.receiveArraybuffer(
      `${annotation.tracingStore.url}/tracings/${tracingType}/${tracingId}?token=${token}${possibleVersionString}`,
      {
        headers: {
          Accept: "application/x-protobuf",
        },
      },
    ),
  );
  const tracing = parseProtoTracing(tracingArrayBuffer, tracingType);

  if (!process.env.IS_TESTING) {
    // Log to console as the decoded tracing is hard to inspect in the devtools otherwise.
    console.log("Parsed protobuf tracing:", tracing);
  }
  // The tracing id is not contained in the server tracing, but in the annotation content.
  tracing.id = tracingId;
  // Additionally, we assign the typ property (skeleton vs volume).
  // Flow complains since we don't doublecheck that we assign the correct type depending
  // on the tracing's structure.
  tracing.typ = typ;

  // @ts-ignore Remove datasetName and organizationName as these should not be used in the front-end, anymore.
  delete tracing.datasetName;
  // @ts-ignore
  delete tracing.organizationName;

  return tracing;
}

export function getUpdateActionLog(
  tracingStoreUrl: string,
  tracingId: string,
  versionedObjectType: SaveQueueType,
  oldestVersion?: number,
  newestVersion?: number,
): Promise<Array<APIUpdateActionBatch>> {
  return doWithToken((token) => {
    const params = new URLSearchParams();
    params.append("token", token);
    if (oldestVersion != null) {
      params.append("oldestVersion", oldestVersion.toString());
    }
    if (newestVersion != null) {
      params.append("newestVersion", newestVersion.toString());
    }
    return Request.receiveJSON(
      `${tracingStoreUrl}/tracings/${versionedObjectType}/${tracingId}/updateActionLog?${params}`,
    );
  });
}

export function getNewestVersionForTracing(
  tracingStoreUrl: string,
  tracingId: string,
  tracingType: "skeleton" | "volume",
): Promise<number> {
  return doWithToken((token) =>
    Request.receiveJSON(
      `${tracingStoreUrl}/tracings/${tracingType}/${tracingId}/newestVersion?token=${token}`,
    ).then((obj) => obj.version),
  );
}

export function hasSegmentIndexInDataStore(
  dataStoreUrl: string,
  dataSetName: string,
  dataLayerName: string,
  organizationName: string,
) {
  return doWithToken((token) =>
    Request.receiveJSON(
      `${dataStoreUrl}/data/datasets/${organizationName}/${dataSetName}/layers/${dataLayerName}/hasSegmentIndex?token=${token}`,
    ),
  );
}

export function getSegmentVolumes(
  requestUrl: string,
  mag: Vector3,
  segmentIds: Array<number>,
  additionalCoordinates: AdditionalCoordinate[] | undefined | null,
  mappingName: string | null | undefined,
): Promise<number[]> {
  return doWithToken((token) =>
    Request.sendJSONReceiveJSON(`${requestUrl}/segmentStatistics/volume?token=${token}`, {
      data: { additionalCoordinates, mag, segmentIds, mappingName },
      method: "POST",
    }),
  );
}

export function getSegmentBoundingBoxes(
  requestUrl: string,
  mag: Vector3,
  segmentIds: Array<number>,
  additionalCoordinates: AdditionalCoordinate[] | undefined | null,
  mappingName: string | null | undefined,
): Promise<Array<{ topLeft: Vector3; width: number; height: number; depth: number }>> {
  return doWithToken((token) =>
    Request.sendJSONReceiveJSON(`${requestUrl}/segmentStatistics/boundingBox?token=${token}`, {
      data: { additionalCoordinates, mag, segmentIds, mappingName },
      method: "POST",
    }),
  );
}

export async function importVolumeTracing(
  tracing: Tracing,
  volumeTracing: VolumeTracing,
  dataFile: File,
): Promise<number> {
  return doWithToken((token) =>
    Request.sendMultipartFormReceiveJSON(
      `${tracing.tracingStore.url}/tracings/volume/${volumeTracing.tracingId}/importVolumeData?token=${token}`,
      {
        data: {
          dataFile,
          currentVersion: volumeTracing.version,
        },
      },
    ),
  );
}

export function convertToHybridTracing(
  annotationId: string,
  fallbackLayerName: string | null | undefined,
): Promise<void> {
  return Request.receiveJSON(`/api/annotations/Explorational/${annotationId}/makeHybrid`, {
    method: "PATCH",
    // @ts-expect-error ts-migrate(2345) FIXME: Argument of type '{ method: "PATCH"; fallbackLayer... Remove this comment to see the full error message
    fallbackLayerName,
  });
}

export async function downloadWithFilename(downloadUrl: string) {
  const link = document.createElement("a");
  link.href = downloadUrl;
  link.rel = "noopener";
  document.body.appendChild(link);
  link.click();
  document.body.removeChild(link);
}

export async function downloadAnnotation(
  annotationId: string,
  annotationType: APIAnnotationType,
  showVolumeFallbackDownloadWarning: boolean = false,
  versions: Versions = {},
  downloadFileFormat: "zarr3" | "wkw" | "nml" = "wkw",
  includeVolumeData: boolean = true,
) {
  const searchParams = new URLSearchParams();
  Object.entries(versions).forEach(([key, val]) => {
    if (val != null) {
      searchParams.append(`${key}Version`, val.toString());
    }
  });

  if (includeVolumeData && showVolumeFallbackDownloadWarning) {
    Toast.info(messages["annotation.no_fallback_data_included"], {
      timeout: 12000,
    });
  }
  if (!includeVolumeData) {
    searchParams.append("skipVolumeData", "true");
  } else {
    if (downloadFileFormat === "nml") {
      throw new Error(
        "Cannot download annotation with nml-only format while includeVolumeData is true",
      );
    }
    searchParams.append("volumeDataZipFormat", downloadFileFormat);
  }

  const downloadUrl = `/api/annotations/${annotationType}/${annotationId}/download?${searchParams}`;
  await downloadWithFilename(downloadUrl);
}

// When the annotation is open, please use the corresponding method
// in api_latest.js. It will take care of saving the annotation and
// reloading it.
export async function downsampleSegmentation(
  annotationId: string,
  annotationType: APIAnnotationType,
  tracingId: string,
): Promise<void> {
  await Request.receiveJSON(
    `/api/annotations/${annotationType}/${annotationId}/downsample?tracingId=${tracingId}`,
    {
      method: "PATCH",
    },
  );
}
// ### Datasets
export async function getDatasets(
  isUnreported: boolean | null | undefined = null,
  folderId: string | null = null,
  searchQuery: string | null = null,
  includeSubfolders: boolean | null = null,
  limit: number | null = null,
): Promise<Array<APIDatasetCompact>> {
  const params = new URLSearchParams();
  if (isUnreported != null) {
    params.append("isUnreported", String(isUnreported));
  }
  if (folderId != null && folderId !== "") {
    params.append("folderId", folderId);
  }
  if (searchQuery != null) {
    params.append("searchQuery", searchQuery.trim());
  }
  if (limit != null) {
    params.append("limit", String(limit));
  }
  if (includeSubfolders != null) {
    params.append("includeSubfolders", includeSubfolders ? "true" : "false");
  }

  params.append("compact", "true");

  const datasets = await Request.receiveJSON(`/api/datasets?${params}`);
  assertResponseLimit(datasets);
  return datasets;
}

export async function getJobs(): Promise<APIJob[]> {
  const jobs = await Request.receiveJSON("/api/jobs");
  assertResponseLimit(jobs);
  return (
    jobs
      .map(
        (job: any): APIJob => ({
          id: job.id,
          type: job.command,
          datasetName: job.commandArgs.dataset_name,
          organizationName: job.commandArgs.organization_name,
          layerName: job.commandArgs.layer_name || job.commandArgs.volume_layer_name,
          annotationLayerName: job.commandArgs.annotation_layer_name,
          boundingBox: job.commandArgs.bbox,
          exportFileName: job.commandArgs.export_file_name,
          tracingId: job.commandArgs.volume_tracing_id,
          annotationId: job.commandArgs.annotation_id,
          annotationType: job.commandArgs.annotation_type,
          mergeSegments: job.commandArgs.merge_segments,
          state: adaptJobState(job.state, job.manualState),
          manualState: job.manualState,
          result: job.returnValue,
          resultLink: job.resultLink,
          createdAt: job.created,
        }),
      )
      // Newest jobs should be first
      .sort((a: APIJob, b: APIJob) => a.createdAt > b.createdAt)
  );
}

export async function getJob(jobId: string): Promise<APIJob> {
  const job = await Request.receiveJSON(`/api/jobs/${jobId}`);
  return {
    id: job.id,
    type: job.command,
    datasetName: job.commandArgs.dataset_name,
    organizationName: job.commandArgs.organization_name,
    layerName: job.commandArgs.layer_name || job.commandArgs.volume_layer_name,
    annotationLayerName: job.commandArgs.annotation_layer_name,
    boundingBox: job.commandArgs.bbox,
    exportFileName: job.commandArgs.export_file_name,
    tracingId: job.commandArgs.volume_tracing_id,
    annotationId: job.commandArgs.annotation_id,
    annotationType: job.commandArgs.annotation_type,
    mergeSegments: job.commandArgs.merge_segments,
    state: adaptJobState(job.state, job.manualState),
    manualState: job.manualState,
    result: job.returnValue,
    resultLink: job.resultLink,
    createdAt: job.created,
  };
}

function adaptJobState(
  celeryState: APIJobCeleryState,
  manualState: APIJobManualState,
): APIJobState {
  if (manualState) {
    return manualState;
  }

  return celeryState || "UNKNOWN";
}

export async function cancelJob(jobId: string): Promise<APIJob> {
  return Request.receiveJSON(`/api/jobs/${jobId}/cancel`, {
    method: "PATCH",
  });
}

export async function startConvertToWkwJob(
  datasetName: string,
  organizationName: string,
  scale: Vector3,
): Promise<APIJob> {
  return Request.receiveJSON(
    `/api/jobs/run/convertToWkw/${organizationName}/${datasetName}?scale=${scale.toString()}`,
    {
      method: "POST",
    },
  );
}

export async function startFindLargestSegmentIdJob(
  datasetName: string,
  organizationName: string,
  layerName: string,
): Promise<APIJob> {
  return Request.receiveJSON(
    `/api/jobs/run/findLargestSegmentId/${organizationName}/${datasetName}?layerName=${layerName}`,
    {
      method: "POST",
    },
  );
}

export async function startExportTiffJob(
  datasetName: string,
  organizationName: string,
  bbox: Vector6,
  layerName: string | null | undefined,
  mag: string | null | undefined,
  annotationId: string | null | undefined,
  annotationLayerName: string | null | undefined,
  asOmeTiff: boolean,
): Promise<APIJob> {
  const params = new URLSearchParams({ bbox: bbox.join(","), asOmeTiff: asOmeTiff.toString() });
  if (layerName != null) {
    params.append("layerName", layerName);
  }
  if (mag != null) {
    params.append("mag", mag);
  }
  if (annotationId != null) {
    params.append("annotationId", annotationId);
  }
  if (annotationLayerName != null) {
    params.append("annotationLayerName", annotationLayerName);
  }
  return Request.receiveJSON(
    `/api/jobs/run/exportTiff/${organizationName}/${datasetName}?${params}`,
    {
      method: "POST",
    },
  );
}

export function startComputeMeshFileJob(
  organizationName: string,
  datasetName: string,
  layerName: string,
  mag: Vector3,
  agglomerateView?: string,
): Promise<APIJob> {
  const params = new URLSearchParams();
  params.append("layerName", layerName);
  params.append("mag", mag.join("-"));

  if (agglomerateView) {
    params.append("agglomerateView", agglomerateView);
  }

  return Request.receiveJSON(
    `/api/jobs/run/computeMeshFile/${organizationName}/${datasetName}?${params}`,
    {
      method: "POST",
    },
  );
}

export function startComputeSegmentIndexFileJob(
  organizationName: string,
  datasetName: string,
  layerName: string,
): Promise<APIJob> {
  const params = new URLSearchParams();
  params.append("layerName", layerName);

  return Request.receiveJSON(
    `/api/jobs/run/computeSegmentIndexFile/${organizationName}/${datasetName}?${params}`,
    {
      method: "POST",
    },
  );
}

export function startNucleiInferralJob(
  organizationName: string,
  datasetName: string,
  layerName: string,
  newDatasetName: string,
): Promise<APIJob> {
  return Request.receiveJSON(
    `/api/jobs/run/inferNuclei/${organizationName}/${datasetName}?layerName=${layerName}&newDatasetName=${newDatasetName}`,
    {
      method: "POST",
    },
  );
}

export function startNeuronInferralJob(
  organizationName: string,
  datasetName: string,
  layerName: string,
  bbox: Vector6,
  outputSegmentationLayerName: string,
  newDatasetName: string,
): Promise<APIJob> {
  const urlParams = new URLSearchParams({
    layerName,
    bbox: bbox.join(","),
    outputSegmentationLayerName,
    newDatasetName,
  });
  return Request.receiveJSON(
    `/api/jobs/run/inferNeurons/${organizationName}/${datasetName}?${urlParams.toString()}`,
    {
      method: "POST",
    },
  );
}

export function startMitochondriaInferralJob(
  organizationName: string,
  datasetName: string,
  layerName: string,
  bbox: Vector6,
  outputSegmentationLayerName: string,
  newDatasetName: string,
): Promise<APIJob> {
  const urlParams = new URLSearchParams({
    layerName,
    bbox: bbox.join(","),
    outputSegmentationLayerName,
    newDatasetName,
  });
  return Request.receiveJSON(
    `/api/jobs/run/inferMitochondria/${organizationName}/${datasetName}?${urlParams.toString()}`,
    {
      method: "POST",
    },
  );
}

export function startRenderAnimationJob(
  organizationName: string,
  datasetName: string,
  animationOptions: RenderAnimationOptions,
): Promise<APIJob> {
  return Request.sendJSONReceiveJSON(
    `/api/jobs/run/renderAnimation/${organizationName}/${datasetName}`,
    {
      data: animationOptions,
    },
  );
}

function startSegmentationAnnotationDependentJob(
  jobURLPath: string,
  organizationName: string,
  datasetName: string,
  fallbackLayerName: string,
  volumeLayerName: string | null | undefined,
  newDatasetName: string,
  annotationId: string,
  annotationType: APIAnnotationType,
  outputSegmentationLayerName?: string,
  mergeSegments?: boolean,
): Promise<APIJob> {
  const requestURL = new URL(
    `/api/jobs/run/${jobURLPath}/${organizationName}/${datasetName}`,
    // @ts-expect-error ts-migrate(2345) FIXME: Argument of type 'Location' is not assignable to parameter of type 'string | URL | undefined'.
    location,
  );
  if (volumeLayerName != null) {
    requestURL.searchParams.append("volumeLayerName", volumeLayerName);
  }
  requestURL.searchParams.append("fallbackLayerName", fallbackLayerName);
  requestURL.searchParams.append("annotationId", annotationId);
  requestURL.searchParams.append("annotationType", annotationType);
  requestURL.searchParams.append("newDatasetName", newDatasetName);
  if (outputSegmentationLayerName != null) {
    requestURL.searchParams.append("outputSegmentationLayerName", outputSegmentationLayerName);
  }
  if (mergeSegments != null) {
    requestURL.searchParams.append("mergeSegments", mergeSegments.toString());
  }
  return Request.receiveJSON(requestURL.href, {
    method: "POST",
  });
}

export function startMaterializingVolumeAnnotationJob(
  organizationName: string,
  datasetName: string,
  fallbackLayerName: string,
  volumeLayerName: string | null | undefined,
  newDatasetName: string,
  outputSegmentationLayerName: string,
  annotationId: string,
  annotationType: APIAnnotationType,
  mergeSegments: boolean,
): Promise<APIJob> {
  return startSegmentationAnnotationDependentJob(
    "materializeVolumeAnnotation",
    organizationName,
    datasetName,
    fallbackLayerName,
    volumeLayerName,
    newDatasetName,
    annotationId,
    annotationType,
    outputSegmentationLayerName,
    mergeSegments,
  );
}

export function getDatasetDatasource(
  dataset: APIMaybeUnimportedDataset,
): Promise<APIDataSourceWithMessages> {
  return doWithToken((token) =>
    Request.receiveJSON(
      `${dataset.dataStore.url}/data/datasets/${dataset.owningOrganization}/${dataset.name}?token=${token}`,
    ),
  );
}

export function readDatasetDatasource(dataset: APIDataset): Promise<APIDataSource> {
  return doWithToken((token) =>
    Request.receiveJSON(
      `${dataset.dataStore.url}/data/datasets/${dataset.owningOrganization}/${dataset.name}/readInboxDataSource?token=${token}`,
    ),
  );
}

export async function updateDatasetDatasource(
  datasetName: string,
  dataStoreUrl: string,
  datasource: APIDataSource,
): Promise<void> {
  await doWithToken((token) =>
    Request.sendJSONReceiveJSON(
      `${dataStoreUrl}/data/datasets/${datasource.id.team}/${datasetName}?token=${token}`,
      {
        data: datasource,
      },
    ),
  );
}

export async function getActiveDatasetsOfMyOrganization(): Promise<Array<APIDataset>> {
  const datasets = await Request.receiveJSON("/api/datasets?isActive=true&onlyMyOrganization=true");
  assertResponseLimit(datasets);
  return datasets;
}

export function getDataset(
  datasetId: APIDatasetId,
  sharingToken?: string | null | undefined,
  options: RequestOptions = {},
): Promise<APIDataset> {
  const sharingTokenSuffix = sharingToken != null ? `?sharingToken=${sharingToken}` : "";
  return Request.receiveJSON(
    `/api/datasets/${datasetId.owningOrganization}/${datasetId.name}${sharingTokenSuffix}`,
    options,
  );
}

export type DatasetUpdater = {
  description?: string | null;
  displayName?: string | null;
  sortingKey?: number;
  isPublic?: boolean;
  tags?: string[];
  folderId?: string;
};

export function updateDatasetPartial(
  datasetId: APIDatasetId,
  updater: DatasetUpdater,
): Promise<APIDataset> {
  return Request.sendJSONReceiveJSON(
    `/api/datasets/${datasetId.owningOrganization}/${datasetId.name}/updatePartial`,
    {
      method: "PATCH",
      data: updater,
    },
  );
}

export async function getDatasetViewConfiguration(
  dataset: APIDataset,
  displayedVolumeTracings: Array<string>,
  sharingToken?: string | null | undefined,
): Promise<DatasetConfiguration> {
  const sharingTokenSuffix = sharingToken != null ? `?sharingToken=${sharingToken}` : "";
  const settings = await Request.sendJSONReceiveJSON(
    `/api/datasetConfigurations/${dataset.owningOrganization}/${dataset.name}${sharingTokenSuffix}`,
    {
      data: displayedVolumeTracings,
      method: "POST",
    },
  );
  enforceValidatedDatasetViewConfiguration(settings, dataset);
  return settings;
}

export function updateDatasetConfiguration(
  datasetId: APIDatasetId,
  datasetConfig: PartialDatasetConfiguration,
  options: RequestOptions = {},
): Promise<Record<string, any>> {
  return Request.sendJSONReceiveJSON(
    `/api/datasetConfigurations/${datasetId.owningOrganization}/${datasetId.name}`,
    { ...options, method: "PUT", data: datasetConfig },
  );
}

export function getDatasetDefaultConfiguration(
  datasetId: APIDatasetId,
): Promise<DatasetConfiguration> {
  return Request.receiveJSON(
    `/api/datasetConfigurations/default/${datasetId.owningOrganization}/${datasetId.name}`,
  );
}

export function updateDatasetDefaultConfiguration(
  datasetId: APIDatasetId,
  datasetConfiguration: DatasetConfiguration,
): Promise<ArbitraryObject> {
  return Request.sendJSONReceiveJSON(
    `/api/datasetConfigurations/default/${datasetId.owningOrganization}/${datasetId.name}`,
    {
      method: "PUT",
      data: datasetConfiguration,
    },
  );
}

export function getDatasetAccessList(datasetId: APIDatasetId): Promise<Array<APIUser>> {
  return Request.receiveJSON(
    `/api/datasets/${datasetId.owningOrganization}/${datasetId.name}/accessList`,
  );
}

type DatasetCompositionArgs = {
  newDatasetName: string;
  targetFolderId: string;
  organizationName: string;
  scale: DatasetScale;
  layers: LayerLink[];
};

export function createDatasetComposition(datastoreUrl: string, payload: DatasetCompositionArgs) {
  return doWithToken((token) =>
    Request.sendJSONReceiveJSON(`${datastoreUrl}/data/datasets/compose?token=${token}`, {
      data: payload,
    }),
  );
}

export function createResumableUpload(datastoreUrl: string, uploadId: string): Promise<any> {
  // @ts-expect-error ts-migrate(7006) FIXME: Parameter 'file' implicitly has an 'any' type.
  const generateUniqueIdentifier = (file) => {
    if (file.path == null) {
      // file.path should be set by react-dropzone (which uses file-selector::toFileWithPath).
      // In case this "enrichment" of the file should change at some point (e.g., due to library changes),
      // throw an error.
      throw new Error("file.path is undefined.");
    }

    return `${uploadId}/${file.path || file.name}`;
  };

  return doWithToken(
    (token) =>
      // @ts-expect-error ts-migrate(2739) FIXME: Type 'Resumable' is missing the following properti... Remove this comment to see the full error message
      new ResumableJS({
        testChunks: false,
        target: `${datastoreUrl}/data/datasets?token=${token}`,
        chunkSize: 10 * 1024 * 1024,
        // set chunk size to 10MB
        permanentErrors: [400, 403, 404, 409, 415, 500, 501],
        simultaneousUploads: 3,
        chunkRetryInterval: 2000,
        maxChunkRetries: undefined,
        // @ts-expect-error ts-migrate(2322) FIXME: Type '(file: any) => string' is not assignable to ... Remove this comment to see the full error message
        generateUniqueIdentifier,
      }),
  );
}
type ReserveUploadInformation = {
  uploadId: string;
  organization: string;
  name: string;
  totalFileCount: number;
  initialTeams: Array<string>;
  folderId: string | null;
};

export function reserveDatasetUpload(
  datastoreHost: string,
  reserveUploadInformation: ReserveUploadInformation,
): Promise<void> {
  return doWithToken((token) =>
    Request.sendJSONReceiveJSON(`/data/datasets/reserveUpload?token=${token}`, {
      data: reserveUploadInformation,
      host: datastoreHost,
    }),
  );
}

export function finishDatasetUpload(
  datastoreHost: string,
  uploadInformation: ArbitraryObject,
): Promise<void> {
  return doWithToken((token) =>
    Request.sendJSONReceiveJSON(`/data/datasets/finishUpload?token=${token}`, {
      data: uploadInformation,
      host: datastoreHost,
    }),
  );
}

export function cancelDatasetUpload(
  datastoreHost: string,
  cancelUploadInformation: {
    uploadId: string;
  },
): Promise<void> {
  return doWithToken((token) =>
    Request.sendJSONReceiveJSON(`/data/datasets/cancelUpload?token=${token}`, {
      data: cancelUploadInformation,
      host: datastoreHost,
    }),
  );
}

type ExplorationResult = {
  dataSource: DatasourceConfiguration | undefined;
  report: string;
};

export async function exploreRemoteDataset(
  remoteUris: string[],
  datastoreName: string,
  credentials?: { username: string; pass: string } | null,
  preferredVoxelSize?: Vector3,
): Promise<ExplorationResult> {
  const { dataSource, report } = await Request.sendJSONReceiveJSON("/api/datasets/exploreRemote", {
    data: remoteUris.map((uri) => {
      const extendedUri = {
        remoteUri: uri.trim(),
        preferredVoxelSize,
        datastoreName,
      };

      if (credentials) {
        return {
          ...extendedUri,
          credentialIdentifier: credentials.username,
          credentialSecret: credentials.pass,
        };
      }

      return extendedUri;
    }),
  });
  if (report.indexOf("403 Forbidden") !== -1 || report.indexOf("401 Unauthorized") !== -1) {
    Toast.error("The data could not be accessed. Please verify the credentials!");
  }
  return { dataSource, report };
}

export async function storeRemoteDataset(
  datastoreUrl: string,
  datasetName: string,
  organizationName: string,
  datasource: string,
  folderId: string | null,
): Promise<void> {
  return doWithToken((token) => {
    const params = new URLSearchParams();
    params.append("token", token);
    if (folderId) {
      params.append("folderId", folderId);
    }

    return Request.sendJSONReceiveJSON(
      `${datastoreUrl}/data/datasets/${organizationName}/${datasetName}?${params}`,
      {
        method: "PUT",
        data: datasource,
      },
    );
  });
}

// Returns void if the name is valid. Otherwise, a string is returned which denotes the reason.
export async function isDatasetNameValid(
  datasetId: APIDatasetId,
): Promise<string | null | undefined> {
  if (datasetId.name === "") {
    return "The dataset name must not be empty.";
  }

  const response = await Request.receiveJSON(
    `/api/datasets/${datasetId.owningOrganization}/${datasetId.name}/isValidNewName`,
  );
  if (response.isValid) {
    return null;
  } else {
    return response.errors[0];
  }
}

export function updateDatasetTeams(
  datasetId: APIDatasetId,
  newTeams: Array<string>,
): Promise<APIDataset> {
  return Request.sendJSONReceiveJSON(
    `/api/datasets/${datasetId.owningOrganization}/${datasetId.name}/teams`,
    {
      method: "PATCH",
      data: newTeams,
    },
  );
}

export async function triggerDatasetCheck(datastoreHost: string): Promise<void> {
  await doWithToken((token) =>
    Request.triggerRequest(`/data/triggers/checkInboxBlocking?token=${token}`, {
      host: datastoreHost,
      method: "POST",
    }),
  );
}

export async function triggerDatasetClearCache(
  datastoreHost: string,
  datasetId: APIDatasetId,
  layerName?: string,
): Promise<void> {
  await doWithToken((token) =>
    Request.triggerRequest(
      `/data/triggers/reload/${datasetId.owningOrganization}/${datasetId.name}?token=${token}${
        layerName ? `&layerName=${layerName}` : ""
      }`,
      {
        host: datastoreHost,
        method: "POST",
      },
    ),
  );
}

export async function deleteDatasetOnDisk(
  datastoreHost: string,
  datasetId: APIDatasetId,
): Promise<void> {
  await doWithToken((token) =>
    Request.triggerRequest(
      `/data/datasets/${datasetId.owningOrganization}/${datasetId.name}/deleteOnDisk?token=${token}`,
      {
        host: datastoreHost,
        method: "DELETE",
      },
    ),
  );
}

export async function triggerDatasetClearThumbnailCache(datasetId: APIDatasetId): Promise<void> {
  await Request.triggerRequest(
    `/api/datasets/${datasetId.owningOrganization}/${datasetId.name}/clearThumbnailCache`,
    {
      method: "PUT",
    },
  );
}

export async function clearCache(dataset: APIMaybeUnimportedDataset, layerName?: string) {
  return Promise.all([
    triggerDatasetClearCache(dataset.dataStore.url, dataset, layerName),
    triggerDatasetClearThumbnailCache(dataset),
  ]);
}

export async function getDatasetSharingToken(
  datasetId: APIDatasetId,
  options?: RequestOptions,
): Promise<string> {
  const { sharingToken } = await Request.receiveJSON(
    `/api/datasets/${datasetId.owningOrganization}/${datasetId.name}/sharingToken`,
    options,
  );
  return sharingToken;
}

export async function revokeDatasetSharingToken(datasetId: APIDatasetId): Promise<void> {
  await Request.triggerRequest(
    `/api/datasets/${datasetId.owningOrganization}/${datasetId.name}/sharingToken`,
    {
      method: "DELETE",
    },
  );
}

export async function getOrganizationForDataset(datasetName: string): Promise<string> {
  const { organizationName } = await Request.receiveJSON(
    `/api/datasets/disambiguate/${datasetName}/toNew`,
  );
  return organizationName;
}

export async function findDataPositionForLayer(
  datastoreUrl: string,
  datasetId: APIDatasetId,
  layerName: string,
): Promise<{
  position: Vector3 | null | undefined;
  resolution: Vector3 | null | undefined;
}> {
  const { position, resolution } = await doWithToken((token) =>
    Request.receiveJSON(
      `${datastoreUrl}/data/datasets/${datasetId.owningOrganization}/${datasetId.name}/layers/${layerName}/findData?token=${token}`,
    ),
  );
  return {
    position,
    resolution,
  };
}

export async function findDataPositionForVolumeTracing(
  tracingstoreUrl: string,
  tracingId: string,
): Promise<{
  position: Vector3 | null | undefined;
  resolution: Vector3 | null | undefined;
}> {
  const { position, resolution } = await doWithToken((token) =>
    Request.receiveJSON(`${tracingstoreUrl}/tracings/volume/${tracingId}/findData?token=${token}`),
  );
  return {
    position,
    resolution,
  };
}

export async function getHistogramForLayer(
  datastoreUrl: string,
  datasetId: APIDatasetId,
  layerName: string,
): Promise<APIHistogramData> {
  return doWithToken((token) =>
    Request.receiveJSON(
      `${datastoreUrl}/data/datasets/${datasetId.owningOrganization}/${datasetId.name}/layers/${layerName}/histogram?token=${token}`,
      { showErrorToast: false },
    ),
  );
}

export async function getMappingsForDatasetLayer(
  datastoreUrl: string,
  datasetId: APIDatasetId,
  layerName: string,
): Promise<Array<string>> {
  return doWithToken((token) =>
    Request.receiveJSON(
      `${datastoreUrl}/data/datasets/${datasetId.owningOrganization}/${datasetId.name}/layers/${layerName}/mappings?token=${token}`,
    ),
  );
}

export function fetchMapping(
  datastoreUrl: string,
  datasetId: APIDatasetId,
  layerName: string,
  mappingName: string,
): Promise<APIMapping> {
  return doWithToken((token) =>
    Request.receiveJSON(
      `${datastoreUrl}/data/datasets/${datasetId.owningOrganization}/${datasetId.name}/layers/${layerName}/mappings/${mappingName}?token=${token}`,
    ),
  );
}

export function makeMappingEditable(
  tracingStoreUrl: string,
  tracingId: string,
): Promise<ServerEditableMapping> {
  return doWithToken((token) =>
    Request.receiveJSON(
      `${tracingStoreUrl}/tracings/volume/${tracingId}/makeMappingEditable?token=${token}`,
      {
        method: "POST",
      },
    ),
  );
}

export function getEditableMappingInfo(
  tracingStoreUrl: string,
  tracingId: string,
): Promise<ServerEditableMapping> {
  return doWithToken((token) =>
    Request.receiveJSON(`${tracingStoreUrl}/tracings/mapping/${tracingId}/info?token=${token}`),
  );
}

export function getAgglomerateIdForSegmentId(
  tracingStoreUrl: string,
  tracingId: string,
  segmentId: number,
): Promise<number> {
  return doWithToken(async (token) => {
    const urlParams = new URLSearchParams({
      token,
      segmentId: `${segmentId}`,
    });
    const { agglomerateId } = await Request.receiveJSON(
      `${tracingStoreUrl}/tracings/mapping/${tracingId}/agglomerateIdForSegmentId?${urlParams.toString()}`,
    );
    return agglomerateId;
  });
}

export function getPositionForSegmentInAgglomerate(
  datastoreUrl: string,
  datasetId: APIDatasetId,
  layerName: string,
  mappingName: string,
  segmentId: number,
): Promise<Vector3> {
  return doWithToken(async (token) => {
    const urlParams = new URLSearchParams({
      token,
      segmentId: `${segmentId}`,
    });
    const position = await Request.receiveJSON(
      `${datastoreUrl}/data/datasets/${datasetId.owningOrganization}/${
        datasetId.name
      }/layers/${layerName}/agglomerates/${mappingName}/positionForSegment?${urlParams.toString()}`,
    );
    return position;
  });
}

export async function getAgglomeratesForDatasetLayer(
  datastoreUrl: string,
  datasetId: APIDatasetId,
  layerName: string,
): Promise<Array<string>> {
  return doWithToken((token) =>
    Request.receiveJSON(
      `${datastoreUrl}/data/datasets/${datasetId.owningOrganization}/${datasetId.name}/layers/${layerName}/agglomerates?token=${token}`,
    ),
  );
}

// #### Publications
export async function getPublications(): Promise<Array<APIPublication>> {
  const publications = await Request.receiveJSON("/api/publications");
  assertResponseLimit(publications);
  return publications;
}

export async function getPublication(id: string): Promise<APIPublication> {
  const publication = await Request.receiveJSON(`/api/publications/${id}`);
  return publication;
}

// #### Datastores
export async function getDatastores(): Promise<APIDataStore[]> {
  const datastores = await Request.receiveJSON("/api/datastores");
  assertResponseLimit(datastores);
  return datastores;
}

export const getDataStoresCached = _.memoize(getDatastores);

export function getTracingstore(): Promise<APITracingStore> {
  return Request.receiveJSON("/api/tracingstore");
}

export const getTracingStoreCached = _.memoize(getTracingstore);

// ### Active User
export function getActiveUser(options?: RequestOptions): Promise<APIUser> {
  return Request.receiveJSON("/api/user", options);
}

export function getUserConfiguration(): Promise<UserConfiguration> {
  return Request.receiveJSON("/api/user/userConfiguration");
}

export function updateUserConfiguration(
  userConfiguration: Record<string, any>,
): Promise<Record<string, any>> {
  return Request.sendJSONReceiveJSON("/api/user/userConfiguration", {
    method: "PUT",
    data: userConfiguration,
  });
}

export async function getTimeTrackingForUserSummedPerAnnotation(
  userId: string,
  startDate: dayjs.Dayjs,
  endDate: dayjs.Dayjs,
  annotationTypes: "Explorational" | "Task" | "Task,Explorational",
  projectIds?: string[] | null,
): Promise<Array<APITimeTrackingPerAnnotation>> {
  const params = new URLSearchParams({
    start: startDate.valueOf().toString(),
    end: endDate.valueOf().toString(),
  });
  if (annotationTypes != null) params.append("annotationTypes", annotationTypes);
  if (projectIds != null && projectIds.length > 0)
    params.append("projectIds", projectIds.join(","));
  params.append("annotationStates", "Active,Finished");
  const timeTrackingData = await Request.receiveJSON(
    `/api/time/user/${userId}/summedByAnnotation?${params}`,
  );
  assertResponseLimit(timeTrackingData);
  return timeTrackingData;
}

export async function getTimeTrackingForUserSpans(
  userId: string,
  startDate: number,
  endDate: number,
  annotationTypes: "Explorational" | "Task" | "Task,Explorational",
  projectIds?: string[] | null,
): Promise<Array<APITimeTrackingSpan>> {
  const params = new URLSearchParams({
    start: startDate.toString(),
    end: endDate.toString(),
  });
  if (annotationTypes != null) params.append("annotationTypes", annotationTypes);
  if (projectIds != null && projectIds.length > 0)
    params.append("projectIds", projectIds.join(","));
  params.append("annotationStates", "Active,Finished");
  return await Request.receiveJSON(`/api/time/user/${userId}/spans?${params}`);
}

export async function getTimeEntries(
  startMs: number,
  endMs: number,
  teamIds: string[],
  selectedTypes: AnnotationTypeFilterEnum,
  projectIds: string[],
): Promise<Array<APITimeTrackingPerUser>> {
  const params = new URLSearchParams({
    start: startMs.toString(),
    end: endMs.toString(),
    annotationTypes: selectedTypes,
  });
  // Omit empty parameters in request
  if (projectIds.length > 0) params.append("projectIds", projectIds.join(","));
  if (teamIds.length > 0) params.append("teamIds", teamIds.join(","));
  params.append("annotationStates", "Active,Finished");
  return await Request.receiveJSON(`api/time/overview?${params}`);
}

export async function getProjectProgressReport(
  teamId: string,
  showErrorToast: boolean = true,
): Promise<Array<APIProjectProgressReport>> {
  const progressData = await Request.receiveJSON(`/api/teams/${teamId}/projectProgressReport`, {
    showErrorToast,
  });
  assertResponseLimit(progressData);
  return progressData;
}

export async function getAvailableTasksReport(
  teamId: string,
): Promise<Array<APIAvailableTasksReport>> {
  const availableTasksData = await Request.receiveJSON(`/api/teams/${teamId}/availableTasksReport`);
  assertResponseLimit(availableTasksData);
  return availableTasksData;
}

// ### Organizations
export async function getDefaultOrganization(): Promise<APIOrganization | null> {
  // Only returns an organization if the WEBKNOSSOS instance only has one organization
  return Request.receiveJSON("/api/organizations/default");
}

export function joinOrganization(inviteToken: string): Promise<void> {
  return Request.triggerRequest(`/api/auth/joinOrganization/${inviteToken}`, {
    method: "POST",
  });
}

export async function switchToOrganization(organizationName: string): Promise<void> {
  await Request.triggerRequest(`/api/auth/switchOrganization/${organizationName}`, {
    method: "POST",
  });
  location.reload();
}

export async function getUsersOrganizations(): Promise<Array<APIOrganizationCompact>> {
  const organizations: APIOrganizationCompact[] = await Request.receiveJSON(
    "/api/organizations?compact=true",
  );
  const scmOrganization = organizations.find((org) => org.name === "scalable_minds");
  if (scmOrganization == null) {
    return organizations;
  }
  // Move scalableminds organization to the front so it appears in the organization switcher
  // at the top.
  return [scmOrganization, ...organizations.filter((org) => org.id !== scmOrganization.id)];
}

export function getOrganizationByInvite(inviteToken: string): Promise<APIOrganization> {
  return Request.receiveJSON(`/api/organizations/byInvite/${inviteToken}`, {
    showErrorToast: false,
  });
}

export function sendInvitesForOrganization(
  recipients: Array<string>,
  autoActivate: boolean,
): Promise<void> {
  return Request.sendJSONReceiveJSON("/api/auth/sendInvites", {
    method: "POST",
    data: {
      recipients,
      autoActivate,
    },
  });
}

export async function getOrganization(organizationName: string): Promise<APIOrganization> {
  const organization = await Request.receiveJSON(`/api/organizations/${organizationName}`);
  return {
    ...organization,
    paidUntil: organization.paidUntil ?? Constants.MAXIMUM_DATE_TIMESTAMP,
    includedStorageBytes: organization.includedStorageBytes ?? Number.POSITIVE_INFINITY,
    includedUsers: organization.includedUsers ?? Number.POSITIVE_INFINITY,
  };
}

export async function checkAnyOrganizationExists(): Promise<boolean> {
  return !(await Request.receiveJSON("/api/organizationsIsEmpty"));
}

export async function deleteOrganization(organizationName: string): Promise<void> {
  return Request.triggerRequest(`/api/organizations/${organizationName}`, {
    method: "DELETE",
  });
}

export async function updateOrganization(
  organizationName: string,
  displayName: string,
  newUserMailingList: string,
): Promise<APIOrganization> {
  return Request.sendJSONReceiveJSON(`/api/organizations/${organizationName}`, {
    method: "PATCH",
    data: {
      displayName,
      newUserMailingList,
    },
  });
}

export async function isDatasetAccessibleBySwitching(
  commandType: TraceOrViewCommand,
): Promise<APIOrganization | null | undefined> {
  if (commandType.type === ControlModeEnum.TRACE) {
    return Request.receiveJSON(
      `/api/auth/accessibleBySwitching?annotationId=${commandType.annotationId}`,
      {
        showErrorToast: false,
      },
    );
  } else {
    return Request.receiveJSON(
      `/api/auth/accessibleBySwitching?organizationName=${commandType.owningOrganization}&datasetName=${commandType.name}`,
      {
        showErrorToast: false,
      },
    );
  }
}

export async function isWorkflowAccessibleBySwitching(
  workflowHash: string,
): Promise<APIOrganization | null> {
  return Request.receiveJSON(`/api/auth/accessibleBySwitching?workflowHash=${workflowHash}`);
}

export async function sendUpgradePricingPlanEmail(requestedPlan: string): Promise<void> {
  return Request.receiveJSON(`/api/pricing/requestUpgrade?requestedPlan=${requestedPlan}`, {
    method: "POST",
  });
}

export async function sendExtendPricingPlanEmail(): Promise<void> {
  return Request.receiveJSON("/api/pricing/requestExtension", {
    method: "POST",
  });
}

export async function sendUpgradePricingPlanUserEmail(requestedUsers: number): Promise<void> {
  return Request.receiveJSON(`/api/pricing/requestUsers?requestedUsers=${requestedUsers}`, {
    method: "POST",
  });
}

export async function sendUpgradePricingPlanStorageEmail(requestedStorage: number): Promise<void> {
  return Request.receiveJSON(`/api/pricing/requestStorage?requestedStorage=${requestedStorage}`, {
    method: "POST",
  });
}

export async function getPricingPlanStatus(): Promise<APIPricingPlanStatus> {
  return Request.receiveJSON("/api/pricing/status");
}

export const cachedGetPricingPlanStatus = _.memoize(getPricingPlanStatus);

// ### BuildInfo webknossos
export function getBuildInfo(): Promise<APIBuildInfo> {
  return Request.receiveJSON("/api/buildinfo", {
    doNotInvestigate: true,
  });
}

// ### BuildInfo datastore
export function getDataStoreBuildInfo(dataStoreUrl: string): Promise<APIBuildInfo> {
  return Request.receiveJSON(`${dataStoreUrl}/api/buildinfo`, {
    doNotInvestigate: true,
  });
}

// ### Feature Selection
export function getFeatureToggles(): Promise<APIFeatureToggles> {
  return Request.receiveJSON("/api/features");
}

export function getOperatorData(): Promise<string> {
  return Request.receiveJSON("/api/operatorData");
}

// ## Experience Domains
export function getExistingExperienceDomains(): Promise<ExperienceDomainList> {
  return Request.receiveJSON("/api/tasks/experienceDomains");
}

export async function isInMaintenance(): Promise<boolean> {
  const allMaintenances: Array<MaintenanceInfo> = await Request.receiveJSON(
    "/api/maintenances/listCurrentAndUpcoming",
  );
  const currentEpoch = Date.now();
  const currentMaintenance = allMaintenances.find(
    (maintenance) => maintenance.startTime < currentEpoch,
  );
  return currentMaintenance != null;
}

export async function listCurrentAndUpcomingMaintenances(): Promise<Array<MaintenanceInfo>> {
  return Request.receiveJSON("/api/maintenances/listCurrentAndUpcoming");
}

export function setMaintenance(bool: boolean): Promise<void> {
  return Request.triggerRequest("/api/maintenance", {
    method: bool ? "POST" : "DELETE",
  });
}
// @ts-ignore
window.setMaintenance = setMaintenance;

// Meshes

// These parameters are bundled into an object to avoid that the computeAdHocMesh function
// receives too many parameters, since this doesn't play well with the saga typings.
type MeshRequest = {
  // The position is in voxels in mag 1
  position: Vector3;
  additionalCoordinates: AdditionalCoordinate[] | undefined;
  mag: Vector3;
  segmentId: number; // Segment to build mesh for
  // The cubeSize is in voxels in mag <mag>
  cubeSize: Vector3;
  scaleFactor: Vector3;
  mappingName: string | null | undefined;
  mappingType: MappingType | null | undefined;
  findNeighbors: boolean;
};

export function computeAdHocMesh(
  requestUrl: string,
  meshRequest: MeshRequest,
): Promise<{
  buffer: ArrayBuffer;
  neighbors: Array<number>;
}> {
<<<<<<< HEAD
  const { position, additionalCoordinates, cubeSize, mappingName, scaleFactor, ...rest } =
    meshRequest;
=======
  const {
    position,
    additionalCoordinates,
    cubeSize,
    mappingName,
    mag,

    ...rest
  } = meshRequest;
>>>>>>> c6eade1c

  return doWithToken(async (token) => {
    const params = new URLSearchParams();
    params.append("token", token);

    const { buffer, headers } = await Request.sendJSONReceiveArraybufferWithHeaders(
      `${requestUrl}/adHocMesh?${params}`,
      {
        data: {
          // The back-end needs a small padding at the border of the
          // bounding box to calculate the mesh. This padding
          // is added here to the position and bbox size.
          position: V3.toArray(V3.sub(position, mag)), // position is in mag1
          additionalCoordinates,
          cubeSize: V3.toArray(V3.add(cubeSize, [1, 1, 1])), //cubeSize is in target mag
          // Name and type of mapping to apply before building mesh (optional)
          mapping: mappingName,
<<<<<<< HEAD
          scale: scaleFactor,
=======
          mag,
>>>>>>> c6eade1c
          ...rest,
        },
      },
    );
    const neighbors = Utils.parseMaybe(headers.neighbors) || [];
    return {
      buffer,
      neighbors,
    };
  });
}

export function getBucketPositionsForAdHocMesh(
  tracingStoreUrl: string,
  tracingId: string,
  segmentId: number,
  cubeSize: Vector3,
  mag: Vector3,
  additionalCoordinates: AdditionalCoordinate[] | null | undefined,
): Promise<Vector3[]> {
  return doWithToken(async (token) => {
    const params = new URLSearchParams();
    params.append("token", token);
    const positions = await Request.sendJSONReceiveJSON(
      `${tracingStoreUrl}/tracings/volume/${tracingId}/segmentIndex/${segmentId}?${params}`,
      {
        data: {
          cubeSize,
          mag,
          additionalCoordinates,
        },
        method: "POST",
      },
    );
    return positions;
  });
}

export function getAgglomerateSkeleton(
  dataStoreUrl: string,
  datasetId: APIDatasetId,
  layerName: string,
  mappingId: string,
  agglomerateId: number,
): Promise<ArrayBuffer> {
  return doWithToken((token) =>
    Request.receiveArraybuffer(
      `${dataStoreUrl}/data/datasets/${datasetId.owningOrganization}/${datasetId.name}/layers/${layerName}/agglomerates/${mappingId}/skeleton/${agglomerateId}?token=${token}`, // The webworker code cannot do proper error handling and always expects an array buffer from the server.
      // The webworker code cannot do proper error handling and always expects an array buffer from the server.
      // However, the server might send an error json instead of an array buffer. Therefore, don't use the webworker code.
      {
        useWebworkerForArrayBuffer: false,
        showErrorToast: false,
      },
    ),
  );
}

export function getEditableAgglomerateSkeleton(
  tracingStoreUrl: string,
  tracingId: string,
  agglomerateId: number,
): Promise<ArrayBuffer> {
  return doWithToken((token) =>
    Request.receiveArraybuffer(
      `${tracingStoreUrl}/tracings/volume/${tracingId}/agglomerateSkeleton/${agglomerateId}?token=${token}`,
      // The webworker code cannot do proper error handling and always expects an array buffer from the server.
      // However, the server might send an error json instead of an array buffer. Therefore, don't use the webworker code.
      {
        useWebworkerForArrayBuffer: false,
        showErrorToast: false,
      },
    ),
  );
}

export async function getMeshfilesForDatasetLayer(
  dataStoreUrl: string,
  datasetId: APIDatasetId,
  layerName: string,
): Promise<Array<APIMeshFile>> {
  const meshFiles: Array<APIMeshFile> = await doWithToken((token) =>
    Request.receiveJSON(
      `${dataStoreUrl}/data/datasets/${datasetId.owningOrganization}/${datasetId.name}/layers/${layerName}/meshes?token=${token}`,
    ),
  );

  for (const file of meshFiles) {
    if (file.mappingName === "") {
      file.mappingName = undefined;
    }
  }

  return meshFiles;
}

// ### Connectomes
export function getConnectomeFilesForDatasetLayer(
  dataStoreUrl: string,
  datasetId: APIDatasetId,
  layerName: string,
): Promise<Array<APIConnectomeFile>> {
  return doWithToken((token) =>
    Request.receiveJSON(
      `${dataStoreUrl}/data/datasets/${datasetId.owningOrganization}/${datasetId.name}/layers/${layerName}/connectomes?token=${token}`,
    ),
  );
}

export function getSynapsesOfAgglomerates(
  dataStoreUrl: string,
  datasetId: APIDatasetId,
  layerName: string,
  connectomeFile: string,
  agglomerateIds: Array<number>,
): Promise<
  Array<{
    in: Array<number>;
    out: Array<number>;
  }>
> {
  return doWithToken((token) =>
    Request.sendJSONReceiveJSON(
      `${dataStoreUrl}/data/datasets/${datasetId.owningOrganization}/${datasetId.name}/layers/${layerName}/connectomes/synapses?token=${token}`,
      {
        data: {
          connectomeFile,
          agglomerateIds,
        },
      },
    ),
  );
}

function getSynapseSourcesOrDestinations(
  dataStoreUrl: string,
  datasetId: APIDatasetId,
  layerName: string,
  connectomeFile: string,
  synapseIds: Array<number>,
  srcOrDst: "src" | "dst",
): Promise<Array<number>> {
  return doWithToken((token) =>
    Request.sendJSONReceiveJSON(
      `${dataStoreUrl}/data/datasets/${datasetId.owningOrganization}/${datasetId.name}/layers/${layerName}/connectomes/synapses/${srcOrDst}?token=${token}`,
      {
        data: {
          connectomeFile,
          synapseIds,
        },
      },
    ),
  );
}

export function getSynapseSources(...args: any): Promise<Array<number>> {
  // @ts-expect-error ts-migrate(2556) FIXME: Expected 6 arguments, but got 1 or more.
  return getSynapseSourcesOrDestinations(...args, "src");
}

export function getSynapseDestinations(...args: any): Promise<Array<number>> {
  // @ts-expect-error ts-migrate(2556) FIXME: Expected 6 arguments, but got 1 or more.
  return getSynapseSourcesOrDestinations(...args, "dst");
}

export function getSynapsePositions(
  dataStoreUrl: string,
  datasetId: APIDatasetId,
  layerName: string,
  connectomeFile: string,
  synapseIds: Array<number>,
): Promise<Array<Vector3>> {
  return doWithToken((token) =>
    Request.sendJSONReceiveJSON(
      `${dataStoreUrl}/data/datasets/${datasetId.owningOrganization}/${datasetId.name}/layers/${layerName}/connectomes/synapses/positions?token=${token}`,
      {
        data: {
          connectomeFile,
          synapseIds,
        },
      },
    ),
  );
}

export function getSynapseTypes(
  dataStoreUrl: string,
  datasetId: APIDatasetId,
  layerName: string,
  connectomeFile: string,
  synapseIds: Array<number>,
): Promise<{
  synapseTypes: Array<number>;
  typeToString: Array<string>;
}> {
  return doWithToken((token) =>
    Request.sendJSONReceiveJSON(
      `${dataStoreUrl}/data/datasets/${datasetId.owningOrganization}/${datasetId.name}/layers/${layerName}/connectomes/synapses/types?token=${token}`,
      {
        data: {
          connectomeFile,
          synapseIds,
        },
      },
    ),
  );
}

type MinCutTargetEdge = {
  position1: Vector3;
  position2: Vector3;
  segmentId1: number;
  segmentId2: number;
};
export async function getEdgesForAgglomerateMinCut(
  tracingStoreUrl: string,
  tracingId: string,
  segmentsInfo: {
    segmentId1: number;
    segmentId2: number;
    mag: Vector3;
    agglomerateId: number;
    editableMappingId: string;
  },
): Promise<Array<MinCutTargetEdge>> {
  return doWithToken((token) =>
    Request.sendJSONReceiveJSON(
      `${tracingStoreUrl}/tracings/volume/${tracingId}/agglomerateGraphMinCut?token=${token}`,
      {
        data: segmentsInfo,
      },
    ),
  );
}

export type NeighborInfo = {
  segmentId: number;
  neighbors: Array<{ segmentId: number; position: Vector3 }>;
};

export async function getNeighborsForAgglomerateNode(
  tracingStoreUrl: string,
  tracingId: string,
  segmentInfo: {
    segmentId: number;
    mag: Vector3;
    agglomerateId: number;
    editableMappingId: string;
  },
): Promise<NeighborInfo> {
  return doWithToken((token) =>
    Request.sendJSONReceiveJSON(
      `${tracingStoreUrl}/tracings/volume/${tracingId}/agglomerateGraphNeighbors?token=${token}`,
      {
        data: segmentInfo,
      },
    ),
  );
}

// ### Smart Select

export async function getSamEmbedding(
  dataset: APIDataset,
  layerName: string,
  mag: Vector3,
  embeddingBoxMag1: BoundingBox,
  additionalCoordinates: AdditionalCoordinate[],
  intensityRange?: Vector2 | null,
): Promise<Float32Array> {
  const params = new URLSearchParams();
  if (intensityRange != null) {
    params.append("intensityMin", `${intensityRange[0]}`);
    params.append("intensityMax", `${intensityRange[1]}`);
  }

  const buffer = await Request.sendJSONReceiveArraybuffer(
    `/api/datasets/${dataset.owningOrganization}/${dataset.name}/layers/${layerName}/segmentAnythingEmbedding?${params}`,
    {
      data: { mag, boundingBox: embeddingBoxMag1.asServerBoundingBox(), additionalCoordinates },
      showErrorToast: false,
    },
  );
  return new Float32Array(buffer);
}

// ### Short links
export const createShortLink = _.memoize(
  (longLink: string): Promise<ShortLink> =>
    Request.sendJSONReceiveJSON("/api/shortLinks", {
      method: "POST",
      // stringify is necessary because the back-end expects a JSON string
      // (i.e., a string which contains quotes at the beginning and end).
      // The Request module does not add additional string quotes
      // if the data parameter is already a string.
      data: JSON.stringify(longLink),
    }),
);

export function getShortLink(key: string): Promise<ShortLink> {
  return Request.receiveJSON(`/api/shortLinks/byKey/${key}`);
}

// ### Voxelytics
export function getVoxelyticsWorkflows(): Promise<Array<VoxelyticsWorkflowListing>> {
  return Request.receiveJSON("/api/voxelytics/workflows");
}

export function getVoxelyticsWorkflow(
  workflowHash: string,
  runId: string | null,
): Promise<VoxelyticsWorkflowReport> {
  const params = new URLSearchParams();
  if (runId != null) {
    params.append("runId", runId);
  }
  return Request.receiveJSON(`/api/voxelytics/workflows/${workflowHash}?${params}`);
}

export function getVoxelyticsLogs(
  runId: string,
  taskName: string | null,
  minLevel: LOG_LEVELS,
  startTime: Date,
  endTime: Date,
  limit: number | null = null,
): Promise<Array<VoxelyticsLogLine>> {
  // Data is fetched with the limit from the end backward, i.e. the latest data is fetched first.
  // The data is still ordered chronologically, i.e. ascending timestamps.
  const params = new URLSearchParams({
    runId,
    minLevel,
    startTimestamp: startTime.getTime().toString(),
    endTimestamp: endTime.getTime().toString(),
  });
  if (taskName != null) {
    params.append("taskName", taskName);
  }
  if (limit != null) {
    params.append("limit", limit.toString());
  }
  return Request.receiveJSON(`/api/voxelytics/logs?${params}`);
}

export function getVoxelyticsChunkStatistics(
  workflowHash: string,
  runId: string | null,
  taskName: string,
): Promise<Array<VoxelyticsChunkStatistics>> {
  const params = new URLSearchParams({
    taskName,
  });
  if (runId != null) {
    params.append("runId", runId);
  }
  return Request.receiveJSON(`/api/voxelytics/workflows/${workflowHash}/chunkStatistics?${params}`);
}
export function getVoxelyticsArtifactChecksums(
  workflowHash: string,
  runId: string | null,
  taskName: string,
  artifactName?: string,
): Promise<Array<Record<string, string | number>>> {
  const params = new URLSearchParams({
    taskName,
  });
  if (runId != null) {
    params.append("runId", runId);
  }
  if (artifactName != null) {
    params.append("artifactName", artifactName);
  }
  return Request.receiveJSON(
    `/api/voxelytics/workflows/${workflowHash}/artifactChecksums?${params}`,
  );
}

// ### Help / Feedback userEmail
export function sendHelpEmail(message: string) {
  return Request.receiveJSON(
    `/api/helpEmail?${new URLSearchParams({
      message,
      currentUrl: window.location.href,
    })}`,
    {
      method: "POST",
    },
  );
}

export function requestSingleSignOnLogin() {
  return Request.receiveJSON("/api/auth/oidc/login");
}

export function verifyEmail(key: string) {
  return Request.receiveJSON(`/api/verifyEmail/${key}`, {
    method: "POST",
    showErrorToast: false,
  });
}

export function requestVerificationMail() {
  return Request.receiveJSON("/api/verifyEmail", {
    method: "POST",
  });
}<|MERGE_RESOLUTION|>--- conflicted
+++ resolved
@@ -2300,20 +2300,8 @@
   buffer: ArrayBuffer;
   neighbors: Array<number>;
 }> {
-<<<<<<< HEAD
-  const { position, additionalCoordinates, cubeSize, mappingName, scaleFactor, ...rest } =
+  const { position, additionalCoordinates, cubeSize, mappingName, scaleFactor, mag, ...rest } =
     meshRequest;
-=======
-  const {
-    position,
-    additionalCoordinates,
-    cubeSize,
-    mappingName,
-    mag,
-
-    ...rest
-  } = meshRequest;
->>>>>>> c6eade1c
 
   return doWithToken(async (token) => {
     const params = new URLSearchParams();
@@ -2331,11 +2319,8 @@
           cubeSize: V3.toArray(V3.add(cubeSize, [1, 1, 1])), //cubeSize is in target mag
           // Name and type of mapping to apply before building mesh (optional)
           mapping: mappingName,
-<<<<<<< HEAD
           scale: scaleFactor,
-=======
           mag,
->>>>>>> c6eade1c
           ...rest,
         },
       },
