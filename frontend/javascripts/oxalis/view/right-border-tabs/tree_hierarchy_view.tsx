import { DownOutlined } from "@ant-design/icons";
<<<<<<< HEAD
import { Tree as AntdTree, GetRef, Input, MenuProps, Modal, TreeProps } from "antd";
=======
import { Tree as AntdTree, type GetRef, type MenuProps, Modal, type TreeProps } from "antd";
>>>>>>> 5425b280
import React, { useCallback, useEffect, useRef, useState } from "react";
import { AutoSizer } from "react-virtualized";
import { mapGroups } from "oxalis/model/accessors/skeletontracing_accessor";
import {
  setTreeGroupAction,
  setTreeNameAction,
  setTreeUserDefinedPropertiesAction,
  toggleAllTreesAction,
  toggleTreeAction,
  toggleTreeGroupAction,
} from "oxalis/model/actions/skeletontracing_actions";
import { Store } from "oxalis/singletons";
import type { Tree, TreeGroup, TreeMap } from "oxalis/store";
import {
  createGroupToTreesMap,
  deepFlatFilter,
  findParentGroupNode,
  getNodeKey,
  GroupTypeEnum,
  insertTreesAndTransform,
  MISSING_GROUP_ID,
  moveGroupsHelper,
  type TreeNode,
} from "oxalis/view/right-border-tabs/tree_hierarchy_view_helpers";
import { getContextMenuPositionFromEvent } from "../context_menu";
import { ContextMenuContainer } from "./sidebar_context_menu";
import {
  onBatchActions,
  type Props,
  renderGroupNode,
  renderTreeNode,
  selectGroupById,
  setExpandedGroups,
  setUpdateTreeGroups,
} from "./tree_hierarchy_renderers";
import { ResizableSplitPane } from "./resizable_split_pane";
import { InputWithUpdateOnBlur, UserDefinedTableRows } from "./user_defined_properties_table";
import { UserDefinedProperty } from "types/api_flow_types";
import { APIMetadataWithError, InnerMetadataTable } from "dashboard/folders/metadata_table";

const onCheck: TreeProps<TreeNode>["onCheck"] = (_checkedKeysValue, info) => {
  const { id, type } = info.node;

  if (type === GroupTypeEnum.TREE) {
    Store.dispatch(toggleTreeAction(id));
  } else if (id === MISSING_GROUP_ID) {
    Store.dispatch(toggleAllTreesAction());
  } else {
    Store.dispatch(toggleTreeGroupAction(id));
  }
};

function TreeHierarchyView(props: Props) {
  const [expandedNodeKeys, setExpandedNodeKeys] = useState<string[]>([]);
  const [UITreeData, setUITreeData] = useState<TreeNode[]>([]);

  const [contextMenuPosition, setContextMenuPosition] = useState<[number, number] | null>(null);
  const [menu, setMenu] = useState<MenuProps | null>(null);

  const treeRef = useRef<GetRef<typeof AntdTree>>(null);

  useEffect(() => {
    // equivalent of LifeCycle hook "getDerivedStateFromProps"
    // Insert the trees into the corresponding groups and create a
    // groupTree object that can be rendered using a SortableTree component
    const groupToTreesMap = createGroupToTreesMap(props.trees);
    const rootGroup = {
      name: "Root",
      groupId: MISSING_GROUP_ID,
      children: props.treeGroups,
      isExpanded: true,
    };

    const generatedGroupTree = insertTreesAndTransform([rootGroup], groupToTreesMap, props.sortBy);
    setUITreeData(generatedGroupTree);
  }, [props.trees, props.sortBy, props.treeGroups]);

  useEffect(() => {
    const expandedKeys = deepFlatFilter(
      UITreeData,
      (node) => node.type === GroupTypeEnum.GROUP && node.expanded,
    ).map((node) => node.key as string);
    setExpandedNodeKeys(expandedKeys);
  }, [UITreeData]);

  useEffect(() => {
    // scroll to active tree if it changes
    if (treeRef.current && props.activeTreeId) {
      const activeTreeKey = getNodeKey(GroupTypeEnum.TREE, props.activeTreeId);

      // For some React rendering/timing reasons, the target element might not be rendered yet. That messes with calculating the offsets for scrolling. Hence delay this a bit
      setTimeout(() => {
        if (treeRef.current) treeRef.current.scrollTo({ key: activeTreeKey, align: "auto" });
      }, 30);

      // Make sure to select the active tree (for highlighting etc)
      // Remember, the active tree can be changed by actions outside of this component
      props.onSingleSelectTree(props.activeTreeId, false);
    }
  }, [props.activeTreeId, props.onSingleSelectTree]);

  useEffect(() => {
    // scroll to active group if it changes
    if (treeRef.current && props.activeGroupId) {
      const activeGroupKey = getNodeKey(GroupTypeEnum.GROUP, props.activeGroupId);
      treeRef.current.scrollTo({ key: activeGroupKey, align: "auto" });
    }
  }, [props.activeGroupId]);

  const onOpenContextMenu = (menu: MenuProps, event: React.MouseEvent<HTMLDivElement>) => {
    event.preventDefault();

    const [x, y] = getContextMenuPositionFromEvent(event, "tree-list-context-menu-overlay");
    showContextMenuAt(x, y, menu);
  };

  const showContextMenuAt = useCallback((xPos: number, yPos: number, menu: MenuProps) => {
    // On Windows the right click to open the context menu is also triggered for the overlay
    // of the context menu. This causes the context menu to instantly close after opening.
    // Therefore delay the state update to delay that the context menu is rendered.
    // Thus the context overlay does not get the right click as an event and therefore does not close.
    setTimeout(() => {
      setContextMenuPosition([xPos, yPos]);
      setMenu(menu);
    }, 0);
  }, []);

  const hideContextMenu = useCallback(() => {
    setContextMenuPosition(null);
    setMenu(null);
  }, []);

  const onExpand: TreeProps<TreeNode>["onExpand"] = (expandedKeys, info) => {
    const clickedNode = info.node;
    const expandedKeySet = new Set(expandedKeys as string[]);

    if (clickedNode.type === GroupTypeEnum.GROUP && info.expanded === false) {
      // when collapsing a group, we need to collapse all its sub-gropus
      const subGroupKeys = deepFlatFilter(
        [clickedNode],
        (node) => node.type === GroupTypeEnum.GROUP,
      ).map((node) => node.key as string);
      subGroupKeys.forEach((key) => expandedKeySet.delete(key));
    }
    setExpandedGroups(expandedKeySet);
  };

  function onSelectTreeNode(node: TreeNode, evt: MouseEvent) {
    const selectedTreeId = node.id;

    if (evt.ctrlKey || evt.metaKey) {
      // Select two or more individual nodes
      props.onMultiSelectTree(selectedTreeId);
    } else if (evt.shiftKey && props.activeTreeId) {
      // SHIFT click to select a whole range of nodes.
      // Selection will only work for nodes within the same group/hierarchy level.
      const sourceNode = props.trees[props.activeTreeId];
      const sourceNodeParent = findParentGroupNode(
        UITreeData,
        sourceNode.groupId ?? MISSING_GROUP_ID,
      );

      if (sourceNodeParent) {
        const rangeIndex1 = sourceNodeParent.children.findIndex(
          (node) => node.type === GroupTypeEnum.TREE && node.id === sourceNode.treeId,
        );
        const rangeIndex2 = sourceNodeParent.children.findIndex(
          (node) => node.type === GroupTypeEnum.TREE && node.id === selectedTreeId,
        );

        if (rangeIndex1 >= 0 && rangeIndex2 >= 0) {
          let selectedNodes: TreeNode[] = [];
          if (rangeIndex1 < rangeIndex2) {
            selectedNodes = sourceNodeParent.children.slice(rangeIndex1, rangeIndex2 + 1);
          } else {
            selectedNodes = sourceNodeParent.children.slice(rangeIndex2, rangeIndex1 + 1);
          }
          props.onRangeSelectTrees(selectedNodes.map((node) => node.id));
        }
      }
    } else {
      // Regular click on a single node without any multi-selection stuff.
      props.deselectAllTrees();
      props.onSingleSelectTree(selectedTreeId, true);
    }
  }

  function onSelectGroupNode(node: TreeNode) {
    const groupId = node.id;
    const numberOfSelectedTrees = props.selectedTreeIds.length;

    if (numberOfSelectedTrees > 1) {
      Modal.confirm({
        title: "Do you really want to select this group?",
        content: `You have ${numberOfSelectedTrees} selected Trees. Do you really want to select this group?
        This will deselect all selected trees.`,
        onOk: () => {
          selectGroupById(props.deselectAllTrees, groupId);
        },

        onCancel() {},
      });
    } else {
      selectGroupById(props.deselectAllTrees, groupId);
    }
  }

  function onDrop(info: { node: TreeNode; dragNode: TreeNode }) {
    const { dragNode: draggedNode, node: dragTargetNode } = info;
    const parentGroupId =
      dragTargetNode.type === GroupTypeEnum.GROUP
        ? dragTargetNode.id
        : props.trees[dragTargetNode.id].groupId ?? MISSING_GROUP_ID;

    let updatedTreeGroups: TreeGroup[] = props.treeGroups;
    if (draggedNode.type === GroupTypeEnum.TREE) {
      let allTreesToMove = [draggedNode.id];

      // Dragged nodes are not considered clicked aka "properly selected"
      // In the multi-select case, we want to move all selected trees
      if (props.selectedTreeIds.length > 1) {
        allTreesToMove = [...props.selectedTreeIds, draggedNode.id];
      }

      // Sets group of all selected + dragged trees (and the moved tree) to the new parent group
      const moveActions = allTreesToMove.map((treeId) =>
        setTreeGroupAction(parentGroupId === MISSING_GROUP_ID ? null : parentGroupId, treeId),
      );
      onBatchActions(moveActions, "SET_TREE_GROUP");
    } else {
      // A group was dragged - update the groupTree
      updatedTreeGroups = moveGroupsHelper(props.treeGroups, draggedNode.id, parentGroupId);
    }

    // in either case expand the parent group
    const newGroups = mapGroups(updatedTreeGroups, (group) => {
      if (group.groupId === parentGroupId && !group.isExpanded) {
        return { ...group, isExpanded: true };
      } else {
        return group;
      }
    });
    setUpdateTreeGroups(newGroups);
  }

  function isNodeDraggable(node: TreeNode): boolean {
    return props.allowUpdate && node.id !== MISSING_GROUP_ID;
  }

  // checkedKeys includes all nodes with a "selected" checkbox
  const checkedKeys = deepFlatFilter(UITreeData, (node) => node.isChecked).map((node) => node.key);

  // selectedKeys is mainly used for highlighting, i.e. blueish background color
  const selectedKeys = props.selectedTreeIds.map((treeId) =>
    getNodeKey(GroupTypeEnum.TREE, treeId),
  );

  if (props.activeGroupId) selectedKeys.push(getNodeKey(GroupTypeEnum.GROUP, props.activeGroupId));

  return (
    <>
      <ContextMenuContainer
        hideContextMenu={hideContextMenu}
        contextMenuPosition={contextMenuPosition}
        menu={menu}
        className="tree-list-context-menu-overlay"
      />
      <ResizableSplitPane
        firstChild={
          <AutoSizer>
            {({ height, width }) => (
              <div
                style={{
                  height,
                  width,
                }}
              >
                <AntdTree
                  treeData={UITreeData}
                  height={height}
                  ref={treeRef}
                  titleRender={(node) =>
                    node.type === GroupTypeEnum.TREE
                      ? renderTreeNode(props, onOpenContextMenu, hideContextMenu, node)
                      : renderGroupNode(
                          props,
                          onOpenContextMenu,
                          hideContextMenu,
                          node,
                          expandedNodeKeys,
                        )
                  }
                  switcherIcon={<DownOutlined />}
                  onSelect={(_selectedKeys, info: { node: TreeNode; nativeEvent: MouseEvent }) =>
                    info.node.type === GroupTypeEnum.TREE
                      ? onSelectTreeNode(info.node, info.nativeEvent)
                      : onSelectGroupNode(info.node)
                  }
                  onDrop={onDrop}
                  onCheck={onCheck}
                  onExpand={onExpand}
                  // @ts-expect-error isNodeDraggable has argument of base type DataNode but we use it's extended parent type TreeNode
                  draggable={{ nodeDraggable: isNodeDraggable, icon: false }}
                  checkedKeys={checkedKeys}
                  expandedKeys={expandedNodeKeys}
                  selectedKeys={selectedKeys}
                  style={{ marginLeft: -14 }}
                  autoExpandParent
                  checkable
                  blockNode
                  showLine
                  multiple
                  defaultExpandAll
                />
              </div>
            )}
          </AutoSizer>
        }
        secondChild={
          <DetailsForSelection trees={props.trees} selectedTreeIds={props.selectedTreeIds} />
        }
      />
    </>
  );
}

const updateUserDefinedProperty = (
  tree: Tree,
  oldPropKey: string,
  newPropPartial: Partial<UserDefinedProperty>,
) => {
  Store.dispatch(
    setTreeUserDefinedPropertiesAction(
      tree.userDefinedProperties.map((element) =>
        element.key === oldPropKey
          ? {
              ...element,
              ...newPropPartial,
            }
          : element,
      ),
      tree.treeId,
    ),
  );
};

function DetailsForSelection({
  trees,
  selectedTreeIds,
}: { trees: TreeMap; selectedTreeIds: number[] }) {
  if (selectedTreeIds.length === 1) {
    const tree = trees[selectedTreeIds[0]];
    if (tree == null) {
      return <>Cannot find details for selected tree.</>;
    }

    // todop
    const getKeyInput = (record: APIMetadataWithError, _index: number) => {
      return (
        <Input
          className={"transparent-input"}
          // onFocus={() => setFocusedRow(index)}
          // onBlur={() => setFocusedRow(null)}
          value={record.key}
          // onChange={(evt) => updateMetadataKey(index, evt.target.value)}
          placeholder="Property"
          size="small"
          // disabled={isSaving}
          // id={getKeyInputIdForIndex(index)}
        />
      );
    };

    return (
      <div>
        <table className="segment-details-table">
          <tbody>
            <tr>
              <td>ID</td>
              <td>{tree.treeId}</td>
            </tr>
            <tr>
              <td>Name</td>
              <td>
                <InputWithUpdateOnBlur
                  value={tree.name || ""}
                  onChange={(newValue) => Store.dispatch(setTreeNameAction(newValue, tree.treeId))}
                />
              </td>
            </tr>
            <UserDefinedTableRows
              userDefinedProperties={tree.userDefinedProperties}
              onChange={(oldKey: string, propPartial: Partial<UserDefinedProperty>) => {
                updateUserDefinedProperty(tree, oldKey, propPartial);
              }}
            />
          </tbody>
        </table>

        {/*
        // todop
        export type APIMetadata = {
          type: APIMetadataType;
          key: string;
          value: string | number | string[];
        };*/}

        <InnerMetadataTable
          metadata={tree.userDefinedProperties.map((prop) => ({
            key: prop.key,
            type: "string",
            value: prop.stringValue || "",
          }))}
          getKeyInput={getKeyInput}
          focusedRow={null}
          setFocusedRow={() => {}}
          updateMetadataValue={() => {}}
          isSaving={false}
          availableStrArrayTagOptions={[]}
          getDeleteEntryButton={() => <div />}
          addNewEntryMenuItems={{}}
        />
      </div>
    );
  }
  return null;
}

// React.memo is used to prevent the component from re-rendering without the props changing
export default React.memo(TreeHierarchyView);<|MERGE_RESOLUTION|>--- conflicted
+++ resolved
@@ -1,9 +1,5 @@
 import { DownOutlined } from "@ant-design/icons";
-<<<<<<< HEAD
-import { Tree as AntdTree, GetRef, Input, MenuProps, Modal, TreeProps } from "antd";
-=======
-import { Tree as AntdTree, type GetRef, type MenuProps, Modal, type TreeProps } from "antd";
->>>>>>> 5425b280
+import { Tree as AntdTree, type GetRef, Input, type MenuProps, Modal, type TreeProps } from "antd";
 import React, { useCallback, useEffect, useRef, useState } from "react";
 import { AutoSizer } from "react-virtualized";
 import { mapGroups } from "oxalis/model/accessors/skeletontracing_accessor";
@@ -364,7 +360,7 @@
     const getKeyInput = (record: APIMetadataWithError, _index: number) => {
       return (
         <Input
-          className={"transparent-input"}
+          className="transparent-input"
           // onFocus={() => setFocusedRow(index)}
           // onBlur={() => setFocusedRow(null)}
           value={record.key}
