--- conflicted
+++ resolved
@@ -1,10 +1,7 @@
 @(user: models.user.User, task: models.task.Task)
 @import braingames.reactivemongo.GlobalAccessContext
 @import play.api.libs.concurrent.Execution.Implicits._
-<<<<<<< HEAD
-=======
 @import views.html.admin.annotation._
->>>>>>> 41c2200e
 
 <tr>
   <td class="details-toggle"> <i class="caret-right"></i> <i class="caret-down"></i> </td>
@@ -28,11 +25,7 @@
       <tbody>
         @task.annotations(GlobalAccessContext).map{ annotations =>
           @annotations.map{ annotation =>
-<<<<<<< HEAD
-        	  @trainingsTasksDetailTableItem(user, annotation)
-=======
         	  @simpleAnnotation(annotation, Some(user), net.liftweb.common.Empty)
->>>>>>> 41c2200e
           }
         }
       </tbody>
