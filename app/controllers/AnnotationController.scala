package controllers

import javax.inject.Inject

import scala.async.Async._
import scala.concurrent._

import akka.util.Timeout
import com.scalableminds.util.mvc.JsonResult
import com.scalableminds.util.reactivemongo.{DBAccessContext, GlobalAccessContext}
import com.scalableminds.util.tools.ExtendedTypes.ExtendedBoolean
import com.scalableminds.util.tools.Fox
import models.annotation.{Annotation, _}
import models.binary.DataSetDAO
import models.task.TaskDAO
import models.user.time._
import models.user.{UsedAnnotationDAO, User, UserDAO}
import net.liftweb.common.{Full, _}
import oxalis.annotation.AnnotationIdentifier
import oxalis.security.{AuthenticatedRequest, Secured}
import play.api.Logger
import play.api.i18n.{Messages, MessagesApi}
import play.api.libs.concurrent.Execution.Implicits._
import play.api.libs.iteratee.Enumerator
import play.api.libs.json.{JsArray, JsObject, _}
import play.twirl.api.Html
import scala.concurrent.duration._

/**
 * Company: scalableminds
 * User: tmbo
 * Date: 01.06.13
 * Time: 02:09
 */
class AnnotationController @Inject()(val messagesApi: MessagesApi) extends Controller with Secured with TracingInformationProvider {

  implicit val timeout = Timeout(5 seconds)

  def annotationJson(user: User, annotation: AnnotationLike, exclude: List[String] = Nil)(implicit ctx: DBAccessContext): Fox[JsObject] =
    AnnotationLike.annotationLikeInfoWrites(annotation, Some(user), exclude)

  def info(typ: String, id: String, readOnly: Boolean = false) = UserAwareAction.async { implicit request =>
    val annotationId = AnnotationIdentifier(typ, id)
    respondWithTracingInformation(annotationId, readOnly).map { js =>
      request.userOpt.foreach { user =>
        UsedAnnotationDAO.use(user, annotationId)
      }
      Ok(js)
    }
  }

  def infoReadOnly(typ: String, id: String) = info(typ, id, true)

  def merge(typ: String, id: String, mergedTyp: String, mergedId: String, readOnly: Boolean) = Authenticated.async { implicit request =>
    withMergedAnnotation(typ, id, mergedId, mergedTyp, readOnly) { annotation =>
      for {
        _ <- annotation.restrictions.allowAccess(request.user).failIfFalse(Messages("notAllowed")).toFox ~> 400
        temporary <- annotation.temporaryDuplicate(true)
        explorational = temporary.copy(typ = AnnotationType.Explorational)
        savedAnnotation <- explorational.saveToDB
        json <- annotationJson(request.user, savedAnnotation)
      } yield {
        //Redirect(routes.AnnotationController.trace(savedAnnotation.typ, savedAnnotation.id))
        JsonOk(json, Messages("annotation.merge.success"))
      }
    }
  }

  def trace(typ: String, id: String) = Authenticated { implicit request =>
    Ok(empty)
  }

  def revert(typ: String, id: String, version: Int) = Authenticated.async { implicit request =>
    def combineUpdates(updates: List[AnnotationUpdate]) = updates.foldLeft(Seq.empty[JsValue]) {
      case (updates, AnnotationUpdate(_, _, _, JsArray(nextUpdates), _)) =>
        updates ++ nextUpdates
      case (updates, u)                                                  =>
        Logger.warn("dropping update during replay! Update: " + u)
        updates
    }

    for {
      oldAnnotation <- findAnnotation(typ, id)
      _ <- isUpdateAllowed(oldAnnotation, version).toFox
      updates <- AnnotationUpdateService.retrieveAll(typ, id, maxVersion = version)
      updatedAnnotation <- oldAnnotation.muta.resetToBase()
      combinedUpdate = JsArray(combineUpdates(updates))
      updateableAnnotation <- isUpdateable(updatedAnnotation) ?~> Messages("annotation.update.impossible")
      result <- handleUpdates(updateableAnnotation, combinedUpdate, version)
      _ <- AnnotationUpdateService.removeAll(typ, id)
    } yield {
      AnnotationUpdateService.store(typ, id, updateableAnnotation.version + 1, combinedUpdate)
      Logger.info(s"REVERTED using update [$typ - $id, $version]: $combinedUpdate")
      JsonOk(result, "annotation.reverted")
    }
  }

  def reset(typ: String, id: String) = Authenticated.async { implicit request =>
    withAnnotation(AnnotationIdentifier(typ, id)) { annotation =>
      for {
        _ <- ensureTeamAdministration(request.user, annotation.team).toFox
        reset <- annotation.muta.resetToBase() ?~> Messages("annotation.reset.failed")
        json <- annotationJson(request.user, reset)
      } yield {
        JsonOk(json, Messages("annotation.reset.success"))
      }
    }
  }

  def reopen(typ: String, id: String) = Authenticated.async { implicit request =>
    withAnnotation(AnnotationIdentifier(typ, id)) { annotation =>
      for {
        _ <- ensureTeamAdministration(request.user, annotation.team).toFox
        reopenedAnnotation <- annotation.muta.reopen() ?~> Messages("annotation.invalid")
        json <- annotationJson(request.user, reopenedAnnotation)
      } yield {
        JsonOk(json, Messages("annotation.reopened"))
      }
    }
  }

  def download(typ: String, id: String) = Authenticated.async {
    implicit request =>
      withAnnotation(AnnotationIdentifier(typ, id)) {
        annotation =>
          for {
            name <- nameAnnotation(annotation) ?~> Messages("annotation.name.impossible")
            _ <- annotation.restrictions.allowDownload(request.user).failIfFalse(Messages("annotation.download.notAllowed")).toFox
            annotationDAO <- AnnotationDAO.findOneById(id) ?~> Messages("annotation.notFound")
            content <- annotation.content ?~> Messages("annotation.content.empty")
            stream <- content.toDownloadStream
          } yield {
            Ok.chunked(stream.andThen(Enumerator.eof[Array[Byte]])).withHeaders(
              CONTENT_TYPE ->
                "application/octet-stream",
              CONTENT_DISPOSITION ->
                s"filename=${name + content.downloadFileExtension}")
          }
      }
  }

  def createExplorational = Authenticated.async(parse.urlFormEncoded) {
    implicit request =>
      for {
        dataSetName <- postParameter("dataSetName") ?~> Messages("dataSet.notSupplied")
        dataSet <- DataSetDAO.findOneBySourceName(dataSetName) ?~> Messages("dataSet.notFound")
        contentType <- postParameter("contentType") ?~> Messages("annotation.contentType.notSupplied")
        annotation <- AnnotationService.createExplorationalFor(request.user, dataSet, contentType) ?~> Messages("annotation.create.failed")
      } yield {
        Redirect(routes.AnnotationController.trace(annotation.typ, annotation.id))
      }
  }

  def handleUpdates(annotation: Annotation, js: JsValue, version: Int)(implicit request: AuthenticatedRequest[_]): Fox[JsObject] = {
    js match {
      case JsArray(jsUpdates) =>
        for {
          updated <- annotation.muta.updateFromJson(jsUpdates) //?~> Messages("format.json.invalid")
        } yield {
          TimeSpanService.logUserInteraction(request.user, Some(updated))
          Json.obj("version" -> version)
        }
<<<<<<< HEAD
      case t                  =>
        Logger.info("Failed to handle json update. Tried: " + t)
=======
      case t =>
        Logger.warn("Client sent invalid json tracing update: " + t)
>>>>>>> 892576de
        Failure(Messages("format.json.invalid"))
    }
  }

  def isUpdateable(annotationLike: AnnotationLike) = {
    annotationLike match {
      case a: Annotation => Some(a)
      case _             => None
    }
  }

  def isUpdateAllowed(annotation: AnnotationLike, version: Int)(implicit request: AuthenticatedRequest[_]) = {
    if (annotation.restrictions.allowUpdate(request.user))
      Full(version == annotation.version + 1)
    else
      Failure(Messages("notAllowed")) ~> 403
  }

  def updateWithJson(typ: String, id: String, version: Int) = Authenticated.async(parse.json(maxLength = 2097152)) { implicit request =>
    def executeIfAllowed(oldAnnotation: Annotation, isAllowed: Boolean, oldJs: JsObject) = {
      if (isAllowed)
        for {
          result <- handleUpdates(oldAnnotation, request.body, version)
        } yield {
          JsonOk(result, Messages("annotation.saved"))
        }
      else
        new Fox(Future.successful(Full(new JsonResult(CONFLICT)(oldJs, Messages("annotation.dirtyState")))))
    }

    // Logger.info(s"Tracing update [$typ - $id, $version]: ${request.body}")
    AnnotationUpdateService.store(typ, id, version, request.body)

    for {
      oldAnnotation <- findAnnotation(typ, id)
      updateableAnnotation <- isUpdateable(oldAnnotation) ?~> Messages("annotation.update.impossible")
      isAllowed <- isUpdateAllowed(oldAnnotation, version).toFox
      oldJs <- oldAnnotation.annotationInfo(Some(request.user))
      result <- executeIfAllowed(updateableAnnotation, isAllowed, oldJs)
    } yield {
      result
    }
  }

  def finishAnnotation(typ: String, id: String, user: User)(implicit ctx: DBAccessContext): Fox[(JsObject, String)] = {
    for {
      annotation <- AnnotationDAO.findOneById(id) ?~> Messages("annotation.notFound")
      (updated, message) <- annotation.muta.finishAnnotation(user)
      json <- annotationJson(user, updated)
    } yield (json, message)
  }

  def finish(typ: String, id: String) = Authenticated.async { implicit request =>
    for {
      (json, message) <- finishAnnotation(typ, id, request.user)(GlobalAccessContext)
    } yield {
      JsonOk(json, Messages(message))
    }
  }

  def finishAll(typ: String) = Authenticated.async(parse.json) {
    implicit request =>
      (request.body \ "annotations").validate[JsArray] match {
        case JsSuccess(annotationIds, _) =>
          val results: List[Fox[(JsObject, String)]] = (for {
            jsValue <- annotationIds.value
            id <- jsValue.asOpt[String]
          } yield finishAnnotation(typ, id, request.user)(GlobalAccessContext)).toList

          Fox.sequence(results) map { results =>
            JsonOk(Messages("annotation.allFinished"))
          }
        case e: JsError                  =>
          Future.successful(JsonBadRequest(JsError.toFlatJson(e)))
      }
  }

  def finishWithRedirect(typ: String, id: String) = Authenticated.async {
    implicit request =>
      for {
        annotation <- AnnotationDAO.findOneById(id) ?~> Messages("annotation.notFound")
        finished <- annotation.muta.finishAnnotation(request.user).futureBox
      } yield {
        finished match {
          case Full((_, message))     =>
            Redirect("/dashboard").flashing("success" -> message)
          case Failure(message, _, _) =>
            Redirect("/dashboard").flashing("error" -> message)
          case _                      =>
            Redirect("/dashboard").flashing("error" -> Messages("error.unknown"))
        }
      }
  }

  def nameExplorativeAnnotation(typ: String, id: String) = Authenticated.async(parse.urlFormEncoded) {
    implicit request =>
      for {
        annotation <- AnnotationDAO.findOneById(id) ?~> Messages("annotation.notFound")
        name <- postParameter("name") ?~> Messages("annotation.invalidName")
        updated <- annotation.muta.rename(name).toFox
        renamedJSON <- Annotation.transformToJson(updated)
      } yield {
        JsonOk(
          Json.obj("annotations" -> renamedJSON),
          Messages("annotation.setName"))
      }
  }

  def empty(implicit request: AuthenticatedRequest[_]) = {
    views.html.main()(Html(""))
  }

  def annotationsForTask(taskId: String) = Authenticated.async { implicit request =>
    for {
      task <- TaskDAO.findOneById(taskId) ?~> Messages("task.notFound")
      _ <- ensureTeamAdministration(request.user, task.team).toFox
      annotations <- task.annotations
      jsons <- Fox.sequence(annotations.map(annotationJson(request.user, _, exclude = List("content"))))
    } yield {
      Ok(JsArray(jsons.flatten))
    }
  }

  def cancel(typ: String, id: String) = Authenticated.async { implicit request =>
    def tryToCancel(annotation: AnnotationLike) = async {
      annotation match {
        case t if t.typ == AnnotationType.Task =>
          await(annotation.muta.cancelTask().futureBox).map { _ =>
            Ok
          }
        case _                                 =>
          Full(JsonOk(Messages("annotation.finished")))
      }
    }
    withAnnotation(AnnotationIdentifier(typ, id)) { annotation =>
      for {
        _ <- ensureTeamAdministration(request.user, annotation.team).toFox
        result <- tryToCancel(annotation)
      } yield {
        UsedAnnotationDAO.removeAll(annotation.id)
        result
      }
    }
  }

  def transfer(typ: String, id: String) = Authenticated.async(parse.json) {
    implicit request =>
      for {
        annotation <- AnnotationDAO.findOneById(id).toFox ?~> Messages("annotation.notFound")
        userId <- (request.body \ "userId").asOpt[String].toFox
        user <- UserDAO.findOneById(userId) ?~> Messages("user.notFound")
        result <- annotation.muta.transferToUser(user)
      } yield {
        Ok
      }
  }
}<|MERGE_RESOLUTION|>--- conflicted
+++ resolved
@@ -160,13 +160,8 @@
           TimeSpanService.logUserInteraction(request.user, Some(updated))
           Json.obj("version" -> version)
         }
-<<<<<<< HEAD
       case t                  =>
         Logger.info("Failed to handle json update. Tried: " + t)
-=======
-      case t =>
-        Logger.warn("Client sent invalid json tracing update: " + t)
->>>>>>> 892576de
         Failure(Messages("format.json.invalid"))
     }
   }
