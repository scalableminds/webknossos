--- conflicted
+++ resolved
@@ -9,11 +9,8 @@
 import models.task.{Task, TaskDAO}
 import models.user.{User, UserService}
 import org.joda.time.format.DateTimeFormat
-<<<<<<< HEAD
 import oxalis.mvc.FilterableJson
 import oxalis.view.{ResourceAction, ResourceActionCollection}
-=======
->>>>>>> f206d89d
 import play.api.libs.concurrent.Execution.Implicits._
 import play.api.libs.json._
 import reactivemongo.api.indexes.{Index, IndexType}
@@ -71,24 +68,6 @@
   def saveToDB(implicit ctx: DBAccessContext): Fox[Annotation] = {
     AnnotationService.saveToDB(this)
   }
-<<<<<<< HEAD
-
-  def actions(userOpt: Option[User]) = {
-    import controllers.routes._
-    val traceOrView = if(restrictions.allowUpdate(userOpt)) "trace" else "view"
-    val basicActions = List(
-      ResourceAction(traceOrView, AnnotationController.trace(typ,id), icon = Some("fa fa-random")),
-      ResourceAction(ResourceAction.Finish, AnnotationController.finish(typ, id), condition = !state.isFinished, icon = Some("fa fa-check-circle-o"), isAjax = true, clazz = "trace-finish"),
-      ResourceAction("reopen", AnnotationController.reopen(typ, id), condition = state.isFinished, icon = Some("fa fa-share"), isAjax = true),
-      // TODO rocksdb ResourceAction(ResourceAction.Download, AnnotationIOController.download(typ, id), icon = Some("fa fa-download")),
-      ResourceAction("reset", AnnotationController.reset(typ, id), icon = Some("fa fa-undo"), isAjax = true)
-    )
-
-    ResourceActionCollection(basicActions)
-  }
-=======
-}
->>>>>>> f206d89d
 
   def annotationInfo(user: Option[User])(implicit ctx: DBAccessContext): Fox[JsObject] =
     toJson(user)
