--- conflicted
+++ resolved
@@ -7,64 +7,6 @@
 import { Spin, Table, Button, Modal, Tag } from "antd";
 import type { APITaskWithAnnotationType } from "admin/api_flow_types";
 import Utils from "libs/utils";
-<<<<<<< HEAD
-import Marionette from "backbone.marionette";
-import SortTableBehavior from "libs/behaviors/sort_table_behavior";
-import DashboardTaskListItemView from "dashboard/views/dashboard_task_list_item_view";
-import TaskTransferModalView from "dashboard/views/task_transfer_modal_view";
-import UserTasksCollection from "dashboard/models/user_tasks_collection";
-
-class DashboardTaskListView extends Marionette.CompositeView {
-  showFinishedTasks: boolean;
-  modal: TaskTransferModalView;
-
-  static initClass() {
-    this.prototype.template = _.template(`\
-<h3>Tasks</h3>
-<% if (isAdminView) { %>
-  <a href="/api/users/<%- id %>/annotations/download"
-     class="btn btn-primary"
-     title="download all finished tracings">
-      <i class="fa fa-download"></i>download
-  </a>
-<% } else { %>
-  <a href="#"
-     class="btn btn-success"
-     id="new-task-button">
-     Get a new task
-  </a>
-<% } %>
-<div class="divider-vertical"></div>
-<a href="#" id="toggle-finished" class="btn btn-default">
-  Show <%- getFinishVerb() %> tasks only
-</a>
-<table class="table table-striped sortable-table">
-  <thead>
-    <tr>
-      <th data-sort="formattedHash"># </th>
-      <th data-sort="type.summary">Type </th>
-      <th data-sort="projectName">Project </th>
-      <th data-sort="type.description">Description </th>
-      <th>Modes </th>
-      <th data-sort="created">Created</th>
-      <th></th>
-    </tr>
-  </thead>
-  <tbody></tbody>
-</table>
-<div class="modal-container"></div>\
-`);
-
-    this.prototype.childViewContainer = "tbody";
-    this.prototype.childView = DashboardTaskListItemView;
-
-    this.prototype.ui = { modalContainer: ".modal-container" };
-
-    this.prototype.events = {
-      "click #new-task-button": "newTask",
-      "click #transfer-task": "transferTask",
-      "click #toggle-finished": "toggleFinished",
-=======
 import moment from "moment";
 import Toast from "libs/toast";
 import TransferTaskModal from "./transfer_task_modal";
@@ -92,7 +34,6 @@
       summary: `[deleted] ${annotation.typ}`,
       description: "",
       settings: { allowedModes: "" },
->>>>>>> 8cd9c03f
     };
   }
 
