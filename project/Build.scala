import com.typesafe.sbt.web.Import._
import sbt._
import sbt.Keys._
import play.sbt.Play.autoImport._
import play.sbt.PlayImport
import PlayKeys._
import play.twirl.sbt.Import._
import play.sbt.routes.RoutesKeys._
import sbt.Task
import scala.concurrent.Future
import scala.concurrent.ExecutionContext.Implicits.global

object Dependencies{
  val akkaVersion = "2.4.1"
  val reactiveVersion = "0.11.13"
  val reactivePlayVersion = "0.11.13-play24"
  val braingamesVersion = "8.13.1"
  val twelvemonkeysVersion = "3.1.2"

  val restFb = "com.restfb" % "restfb" % "1.6.11"
  val commonsIo = "commons-io" % "commons-io" % "2.4"
  val commonsEmail = "org.apache.commons" % "commons-email" % "1.3.1"
  val commonsLang = "org.apache.commons" % "commons-lang3" % "3.1"
  val commonsCodec = "commons-codec" % "commons-codec" % "1.10"
  val akkaTest = "com.typesafe.akka" %% "akka-testkit" % akkaVersion
  val akkaAgent = "com.typesafe.akka" %% "akka-agent" % akkaVersion
  val akkaRemote = "com.typesafe.akka" %% "akka-remote" % akkaVersion
  val akkaLogging = "com.typesafe.akka" %% "akka-slf4j" % akkaVersion
  val scalaLogging = "com.typesafe.scala-logging" %% "scala-logging" % "3.4.0"
  val jerseyClient = "com.sun.jersey" % "jersey-client" % "1.8"
  val jerseyCore = "com.sun.jersey" % "jersey-core" % "1.8"
  val reactivePlay = "org.reactivemongo" %% "play2-reactivemongo" % reactivePlayVersion
  val reactiveBson = "org.reactivemongo" %% "reactivemongo-bson-macros" % reactiveVersion
  val scalaReflect = "org.scala-lang" % "scala-reflect" % "2.11.2"
  val braingamesBinary = "com.scalableminds" %% "braingames-binary" % braingamesVersion
  val braingamesDatastore = "com.scalableminds" %% "braingames-datastore" % braingamesVersion
  val scalaAsync = "org.scala-lang.modules" %% "scala-async" % "0.9.2"
  val airbrake = "com.scalableminds" %% "play-airbrake" % "0.5.0"
  val mongev = "com.scalableminds" %% "play-mongev" % "0.4.1"
  val urlHelper = "com.netaporter" %% "scala-uri" % "0.4.14"

  // Unfortunately, we need to list all mturk dependencies seperately since mturk is not published on maven but rather
  // added to the project as a JAR. To keep the number of JARs added to this repo as small as possible, everthing that
  // lives on maven is added here.
  val mturk = Seq(
    "log4j" % "log4j" % "1.2.17",
    "org.apache.axis" % "axis" % "1.4",
    "org.apache.axis" % "axis-jaxrpc" % "1.4",
    "org.apache.axis" % "axis-saaj" % "1.4",
    "org.apache.axis" % "axis-ant" % "1.4",
    "commons-beanutils" % "commons-beanutils" % "1.7.0",
    "commons-collections" % "commons-collections" % "3.2",
    "commons-dbcp" % "commons-dbcp" % "1.2.2",
    "commons-digester" % "commons-digester" % "1.8",
    "commons-logging" % "commons-logging-api" % "1.0.4",
    "commons-logging" % "commons-logging" % "1.0.4",
    "commons-pool" % "commons-pool" % "1.3",
    "commons-lang" % "commons-lang" % "2.3",
    "commons-discovery" % "commons-discovery" % "0.2",
    "dom4j" % "dom4j" % "1.6.1",
    "org.apache.httpcomponents" % "httpclient" % "4.1.2",
    "org.apache.httpcomponents" % "httpcore" % "4.1.2",
    "org.apache.httpcomponents" % "httpmime" % "4.1.2",
    "org.apache.httpcomponents" % "httpclient-cache" % "4.1.2",
    "xalan" % "xalan" % "2.7.1",
    "com.amazonaws" % "aws-java-sdk" % "1.11.26",
    "xerces" % "xercesImpl" % "2.9.1",
    "xml-resolver" % "xml-resolver" % "1.2",
    "xml-apis" % "xml-apis" % "1.4.01",
    "org.codehaus.woodstox" % "wstx-asl" % "3.2.3",
    "wsdl4j" % "wsdl4j" % "1.5.1",
    "org.apache.ws.jaxme" % "jaxmeapi" % "0.5.2",
    "org.apache.ws.jaxme" % "jaxme2" % "0.5.2",
    "org.apache.ws.jaxme" % "jaxmexs" % "0.5.2",
    "org.apache.ws.jaxme" % "jaxmejs" % "0.5.2",
    "org.apache.ws.jaxme" % "jaxmepm" % "0.5.2",
    "org.apache.ws.jaxme" % "jaxme2-rt" % "0.5.2",
    "org.apache.velocity" % "velocity" % "1.5",
    "velocity-tools" % "velocity-tools" % "1.4",
    "net.sf.opencsv" % "opencsv" % "1.8",
    "org.apache.geronimo.specs" % "geronimo-activation_1.0.2_spec" % "1.2",
    "org.apache.geronimo.specs" % "geronimo-javamail_1.3.1_spec" % "1.3"
  )

  val tiff = Seq(
      "com.twelvemonkeys.common" % "common-lang" % twelvemonkeysVersion,
      "com.twelvemonkeys.common" % "common-io" % twelvemonkeysVersion,
      "com.twelvemonkeys.common" % "common-image" % twelvemonkeysVersion,
      "com.twelvemonkeys.imageio" %  "imageio-core" % twelvemonkeysVersion,
      "com.twelvemonkeys.imageio" %  "imageio-metadata" % twelvemonkeysVersion,
      "com.twelvemonkeys.imageio" % "imageio-jpeg" % twelvemonkeysVersion,
      "com.twelvemonkeys.imageio" % "imageio-tiff" % twelvemonkeysVersion
    )
  val newrelic = "com.newrelic.agent.java" % "newrelic-agent" % "3.31.1"
}

object Resolvers {
  val novusRel = "repo.novus rels" at "http://repo.novus.com/releases/"
  val novuesSnaps = "repo.novus snaps" at "http://repo.novus.com/snapshots/"
  val sonaRels = "sonatype rels" at "https://oss.sonatype.org/content/repositories/releases/"
  val sonaSnaps = "sonatype snaps" at "https://oss.sonatype.org/content/repositories/snapshots/"
  val sgSnaps = "sgodbillon" at "https://bitbucket.org/sgodbillon/repository/raw/master/snapshots/"
  val typesafeRel = "typesafe" at "http://repo.typesafe.com/typesafe/releases"
  val scmRel = "scm.io releases S3 bucket" at "https://s3-eu-central-1.amazonaws.com/maven.scm.io/releases/"
  val scmSnaps = "scm.io snapshots S3 bucket" at "https://s3-eu-central-1.amazonaws.com/maven.scm.io/snapshots/"
  val teamon = "teamon.eu repo" at "http://repo.teamon.eu"
  val bintray = "scalaz-bintray" at "http://dl.bintray.com/scalaz/releases"
}

object AssetCompilation {
  object SettingsKeys{
    val webpackPath = SettingKey[String]("webpack-path","where webpack is installed")
    val npmPath = SettingKey[String]("npm-path","where npm is installed")
  }

  import SettingsKeys._
  import com.typesafe.sbt.packager.Keys._

  def isWindowsSystem = System.getProperty("os.name").startsWith("Windows")

  private def startProcess(app: String, param: String, base: File) = {
    if(isWindowsSystem)
      Process( "cmd" :: "/c" :: app :: param :: Nil, base )
    else
      if(param != "")
        Process( app :: param :: Nil, base )
      else
        Process( app, base )
  }

  private def killProcess(pid: String) = {
    if(isWindowsSystem)
      Process("kill" :: "-f" :: pid :: Nil).run()
    else
      Process("kill" :: pid :: Nil).run()
  }

  private def npmInstall: Def.Initialize[Task[Seq[File]]] = (npmPath, baseDirectory, streams) map { (npm, base, s) =>
    try{
      startProcess(npm, "install", base ) ! s.log
    } catch {
      case e: java.io.IOException =>
        s.log.error("Npm couldn't be found. Please set the configuration key 'AssetCompilation.npmPath' properly. " + e.getMessage)
    }
    Seq()
  }

  private def webpackGenerateTask: Def.Initialize[Task[Any]] = (webpackPath, baseDirectory, streams, target) map { (webpack, base, s, t) =>
    try{
      Future{
        startProcess(webpack, "-w", base) ! s.log
      }
    } catch {
      case e: java.io.IOException =>
        s.log.error("Webpack couldn't be found. Please set the configuration key 'AssetCompilation.webpackPath' properly. " + e.getMessage)
    }
  } dependsOn npmInstall

  private def killWebpack(x: Unit) = {
    val pidFile = Path("target") / "webpack.pid"
    if(pidFile.exists){
      val pid = scala.io.Source.fromFile(pidFile).mkString.trim
      killProcess(pid)
      pidFile.delete()
      println("Pow, Pow. Blood is everywhere, webpack is gone!")
    }
  }

  private def assetsGenerationTask: Def.Initialize[Task[Unit]] = (webpackPath, baseDirectory, streams, target) map { (webpack, base, s, t) =>
    try{
      val exitValue = startProcess(webpack, "--bail", base) ! s.log
      if(exitValue != 0)
        throw new Error(s"Running webpack failed with exit code: $exitValue")
    } catch {
      case e: java.io.IOException =>
        s.log.error("Webpack couldn't be found. Please set the configuration key 'AssetCompilation.webpackPath' properly. " + e.getMessage)
    }
  } dependsOn npmInstall

  val settings = Seq(
    run in Compile <<= (run in Compile) map(killWebpack) dependsOn webpackGenerateTask,
    stage <<= stage dependsOn assetsGenerationTask,
    dist <<= dist dependsOn assetsGenerationTask
  )
}

object ApplicationBuild extends Build {
  import Dependencies._
  import Resolvers._
  import AssetCompilation.SettingsKeys._

  val appName =  "oxalis"

  val appVersion = scala.io.Source.fromFile("version").mkString.trim

  val oxalisDependencies = Seq(
    restFb,
    commonsIo,
    commonsEmail,
    commonsLang,
    commonsCodec,
    akkaTest,
    akkaAgent,
    akkaRemote,
    akkaLogging,
    jerseyClient,
    jerseyCore,
    reactiveBson,
    reactivePlay,
    scalaReflect,
    braingamesBinary,
    braingamesDatastore,
    scalaAsync,
    cache,
    ws,
    scalaLogging,
    airbrake,
    mongev,
    urlHelper,
<<<<<<< HEAD
    newrelic,
    specs2 % Test) ++ tiff
=======
    specs2 % Test) ++ tiff ++ mturk
>>>>>>> 9a4ec1cb

  val dependencyResolvers = Seq(
    novusRel,
    novuesSnaps,
    sonaRels,
    sonaSnaps,
    sgSnaps,
    typesafeRel,
    scmRel,
    scmSnaps,
    bintray,
    teamon
  )

  lazy val oxalisSettings = Seq(
    TwirlKeys.templateImports += "oxalis.view.helpers._",
    TwirlKeys.templateImports += "oxalis.view._",
    scalaVersion := "2.11.7",
    scalacOptions += "-target:jvm-1.8",
    version := appVersion,
    webpackPath := (Path("node_modules") / ".bin" / "webpack").getPath,
    npmPath := "npm",
    routesGenerator := InjectedRoutesGenerator,
    libraryDependencies ++= oxalisDependencies,
    resolvers ++= dependencyResolvers,
    sourceDirectory in Assets := file("none"),

    unmanagedJars in Compile ++= {
      val libs = baseDirectory.value / "lib"
      val subs = (libs ** "*") filter { _.isDirectory }
      val targets = ( (subs / "target") ** "*" ) filter {f => f.name.startsWith("scala-") && f.isDirectory}
      ((libs +++ subs +++ targets) ** "*.jar").classpath
    }
  )

  lazy val oxalis: Project = Project(appName, file("."))
    .enablePlugins(play.sbt.PlayScala)
    .settings((oxalisSettings ++ AssetCompilation.settings):_*)
}<|MERGE_RESOLUTION|>--- conflicted
+++ resolved
@@ -217,12 +217,8 @@
     airbrake,
     mongev,
     urlHelper,
-<<<<<<< HEAD
     newrelic,
-    specs2 % Test) ++ tiff
-=======
     specs2 % Test) ++ tiff ++ mturk
->>>>>>> 9a4ec1cb
 
   val dependencyResolvers = Seq(
     novusRel,
