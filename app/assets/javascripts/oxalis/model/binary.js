/**
 * binary.js
 * @flow weak
 */

import _ from "lodash";
import Backbone from "backbone";
import Pipeline from "libs/pipeline";
<<<<<<< HEAD
import InterpolationCollector from "./binary/interpolation_collector";
import DataCube from "./binary/data_cube";
import PullQueue, { PullQueueConstants } from "./binary/pullqueue";
import PushQueue from "./binary/pushqueue";
import Plane2D from "./binary/plane2d";
import PingStrategy from "./binary/ping_strategy";
import PingStrategy3d from "./binary/ping_strategy_3d";
import Mappings from "./binary/mappings";
import constants from "../constants";
=======
import InterpolationCollector from "oxalis/model/binary/interpolation_collector";
import Cube from "oxalis/model/binary/cube";
import PullQueue, { PullQueueConstants } from "oxalis/model/binary/pullqueue";
import PushQueue from "oxalis/model/binary/pushqueue";
import Plane2D from "oxalis/model/binary/plane2d";
import PingStrategy from "oxalis/model/binary/ping_strategy";
import PingStrategy3d from "oxalis/model/binary/ping_strategy_3d";
import Mappings from "oxalis/model/binary/mappings";
import constants from "oxalis/constants";
import Model from "oxalis/model";
import ConnectionInfo from "oxalis/model/binarydata_connection_info";

import type { Vector3, Vector4 } from "oxalis/constants";
import type { Tracing } from "oxalis/model";
import type { CategoryType } from "oxalis/model/binary/layers/layer";

const PING_THROTTLE_TIME = 50;
const DIRECTION_VECTOR_SMOOTHER = 0.125;
>>>>>>> bddcd333

class Binary {

  model: Model;
  cube: Cube;
  tracing: Tracing;
  layer: Object;
  category: CategoryType;
  name: String;
  targetBitDepth: number;
  lowerBoundary: Vector3;
  upperBoundary: Vector3;
  connectionInfo: ConnectionInfo;
  pullQueue: PullQueue;
  pushQueue: PushQueue;
  mappings: Mappings;
  pingStrategies: Array<PingStrategy>;
  pingStrategies3d: Array<PingStrategy3d>;
  planes: Array<Plane2D>;
  direction: Vector3;
  activeMapping: String | null;
  lastPosition: Vector3 | null;
  lastZoomStep: number | null;
  lastAreas: Array<Vector4> | null;

  // Copied from backbone events (TODO: handle this better)
  listenTo: Function;

  constructor(model, tracing, layer, maxZoomStep, connectionInfo) {
    this.model = model;
    this.tracing = tracing;
    this.layer = layer;
    this.connectionInfo = connectionInfo;
    _.extend(this, Backbone.Events);

    this.category = this.layer.category;
    this.name = this.layer.name;

    this.targetBitDepth = this.category === "color" ? this.layer.bitDepth : 8;

    const { topLeft, width, height, depth } = this.layer.maxCoordinates;
    this.lowerBoundary = this.layer.lowerBoundary = topLeft;
    this.upperBoundary = this.layer.upperBoundary = [topLeft[0] + width, topLeft[1] + height, topLeft[2] + depth];

    this.cube = new DataCube(this.model.taskBoundingBox, this.upperBoundary, maxZoomStep + 1, this.layer.bitDepth);

    const updatePipeline = new Pipeline([this.tracing.version]);

    const datasetName = this.model.get("dataset").get("name");
    const datastoreInfo = this.model.get("dataset").get("dataStore");
    this.pullQueue = new PullQueue(this.cube, this.layer, this.connectionInfo, datastoreInfo);
    this.pushQueue = new PushQueue(datasetName, this.cube, this.layer, this.tracing.id, updatePipeline);
    this.cube.initializeWithQueues(this.pullQueue, this.pushQueue);
    this.mappings = new Mappings(datastoreInfo, datasetName, this.layer);
    this.activeMapping = null;
    this.direction = [0, 0, 0];

    this.pingStrategies = [
      new PingStrategy.Skeleton(this.cube, constants.TEXTURE_SIZE_P),
      new PingStrategy.Volume(this.cube, constants.TEXTURE_SIZE_P),
    ];
    this.pingStrategies3d = [
      new PingStrategy3d.DslSlow(),
    ];

    this.planes = [];
    for (const planeId of constants.ALL_PLANES) {
<<<<<<< HEAD
      this.planes.push(new Plane2D(planeId, this.cube, this.layer.bitDepth, this.targetBitDepth, 32, this.category === "segmentation"));
=======
      this.planes.push(new Plane2D(planeId, this.cube, this.pullQueue, constants.TEXTURE_SIZE_P, this.layer.bitDepth, this.targetBitDepth,
                                32, this.category === "segmentation"));
>>>>>>> bddcd333
    }

    if (this.layer.dataStoreInfo.typ === "webknossos-store") {
      this.layer.setFourBit(this.model.get("datasetConfiguration").get("fourBit"));
      this.listenTo(this.model.get("datasetConfiguration"), "change:fourBit",
                function (datasetModel, fourBit) { this.layer.setFourBit(fourBit); });
    }

    this.cube.on({
      newMapping: () => this.forcePlaneRedraw(),
    });
  }


  forcePlaneRedraw() {
    this.planes.forEach(plane =>
      plane.forceRedraw());
  }


  setActiveMapping(mappingName) {
    this.activeMapping = mappingName;

    const setMapping = (mapping) => {
      this.cube.setMapping(mapping);
      this.model.flycam.update();
    };

    if (mappingName != null) {
      this.mappings.getMappingArrayAsync(mappingName).then(setMapping);
    } else {
      setMapping([]);
    }
  }


  pingStop() {
    this.pullQueue.clearNormalPriorities();
  }


  ping = _.throttle(this.pingImpl, PING_THROTTLE_TIME);


  pingImpl(position, { zoomStep, areas, activePlane }) {
    if (this.lastPosition != null) {
      this.direction = [
        ((1 - DIRECTION_VECTOR_SMOOTHER) * this.direction[0]) + (DIRECTION_VECTOR_SMOOTHER * (position[0] - this.lastPosition[0])),
        ((1 - DIRECTION_VECTOR_SMOOTHER) * this.direction[1]) + (DIRECTION_VECTOR_SMOOTHER * (position[1] - this.lastPosition[1])),
        ((1 - DIRECTION_VECTOR_SMOOTHER) * this.direction[2]) + (DIRECTION_VECTOR_SMOOTHER * (position[2] - this.lastPosition[2])),
      ];
    }

    if (!_.isEqual(position, this.lastPosition) || zoomStep !== this.lastZoomStep || !_.isEqual(areas, this.lastAreas)) {
      this.lastPosition = position.slice();
      this.lastZoomStep = zoomStep;
      this.lastAreas = areas.slice();

      for (const strategy of this.pingStrategies) {
        if (strategy.forContentType(this.tracing.contentType) && strategy.inVelocityRange(this.connectionInfo.bandwidth) && strategy.inRoundTripTimeRange(this.connectionInfo.roundTripTime)) {
          if ((zoomStep != null) && (areas != null) && (activePlane != null)) {
            this.pullQueue.clearNormalPriorities();
            this.pullQueue.addAll(strategy.ping(position, this.direction, zoomStep, areas, activePlane));
          }
          break;
        }
      }

      this.pullQueue.pull();
    }
  }


  arbitraryPingImpl(matrix, zoomStep) {
    for (const strategy of this.pingStrategies3d) {
      if (strategy.forContentType(this.tracing.contentType) && strategy.inVelocityRange(1) && strategy.inRoundTripTimeRange(this.pullQueue.roundTripTime)) {
        this.pullQueue.clearNormalPriorities();
        this.pullQueue.addAll(strategy.ping(matrix, zoomStep));
        break;
      }
    }

    this.pullQueue.pull();
  }


  arbitraryPing = _.once(function (matrix, zoomStep) {
    this.arbitraryPing = _.throttle(this.arbitraryPingImpl, PING_THROTTLE_TIME);
    this.arbitraryPing(matrix, zoomStep);
  });


  getByVerticesSync(vertices) {
    // A synchronized implementation of `get`. Cuz its faster.

    const { buffer, missingBuckets } = InterpolationCollector.bulkCollect(
      vertices,
      this.cube.getArbitraryCube(),
    );

    this.pullQueue.addAll(missingBuckets.map(
      bucket =>
        ({
          bucket,
          priority: PullQueueConstants.PRIORITY_HIGHEST,
        }),
    ));
    this.pullQueue.pull();

    return buffer;
  }
}

export default Binary;<|MERGE_RESOLUTION|>--- conflicted
+++ resolved
@@ -6,19 +6,8 @@
 import _ from "lodash";
 import Backbone from "backbone";
 import Pipeline from "libs/pipeline";
-<<<<<<< HEAD
-import InterpolationCollector from "./binary/interpolation_collector";
-import DataCube from "./binary/data_cube";
-import PullQueue, { PullQueueConstants } from "./binary/pullqueue";
-import PushQueue from "./binary/pushqueue";
-import Plane2D from "./binary/plane2d";
-import PingStrategy from "./binary/ping_strategy";
-import PingStrategy3d from "./binary/ping_strategy_3d";
-import Mappings from "./binary/mappings";
-import constants from "../constants";
-=======
 import InterpolationCollector from "oxalis/model/binary/interpolation_collector";
-import Cube from "oxalis/model/binary/cube";
+import DataCube from "oxalis/model/binary/data_cube";
 import PullQueue, { PullQueueConstants } from "oxalis/model/binary/pullqueue";
 import PushQueue from "oxalis/model/binary/pushqueue";
 import Plane2D from "oxalis/model/binary/plane2d";
@@ -35,12 +24,11 @@
 
 const PING_THROTTLE_TIME = 50;
 const DIRECTION_VECTOR_SMOOTHER = 0.125;
->>>>>>> bddcd333
 
 class Binary {
 
   model: Model;
-  cube: Cube;
+  cube: DataCube;
   tracing: Tracing;
   layer: Object;
   category: CategoryType;
@@ -103,12 +91,8 @@
 
     this.planes = [];
     for (const planeId of constants.ALL_PLANES) {
-<<<<<<< HEAD
-      this.planes.push(new Plane2D(planeId, this.cube, this.layer.bitDepth, this.targetBitDepth, 32, this.category === "segmentation"));
-=======
-      this.planes.push(new Plane2D(planeId, this.cube, this.pullQueue, constants.TEXTURE_SIZE_P, this.layer.bitDepth, this.targetBitDepth,
+      this.planes.push(new Plane2D(planeId, this.cube, this.layer.bitDepth, this.targetBitDepth,
                                 32, this.category === "segmentation"));
->>>>>>> bddcd333
     }
 
     if (this.layer.dataStoreInfo.typ === "webknossos-store") {
