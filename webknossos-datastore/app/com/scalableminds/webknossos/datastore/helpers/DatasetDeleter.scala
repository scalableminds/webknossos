package com.scalableminds.webknossos.datastore.helpers
import com.scalableminds.util.objectid.ObjectId
import com.scalableminds.util.tools.{Fox, FoxImplicits, JsonHelper}
import com.scalableminds.webknossos.datastore.models.datasource.{
  DataLayerWithMagLocators,
  DataSource,
  DataSourceId,
  GenericDataSource
}
import com.scalableminds.webknossos.datastore.services.DSRemoteWebknossosClient
import com.scalableminds.webknossos.datastore.storage.DataVaultService
import com.typesafe.scalalogging.LazyLogging
import com.scalableminds.util.tools.Box.tryo
import com.scalableminds.util.tools.{Box, Full}
import org.apache.commons.io.FileUtils

import java.io.File
import java.nio.file.{Files, Path}
import scala.annotation.tailrec
import scala.concurrent.ExecutionContext

trait DatasetDeleter extends LazyLogging with DirectoryConstants with FoxImplicits {
  def dataBaseDir: Path

  def existsOnDisk(organizationId: String, datasetDirectoryName: String, isInConversion: Boolean = false): Boolean = {
    val dataSourcePath =
      if (isInConversion) dataBaseDir.resolve(organizationId).resolve(forConversionDir).resolve(datasetDirectoryName)
      else dataBaseDir.resolve(organizationId).resolve(datasetDirectoryName)

    Files.exists(dataSourcePath)
  }

<<<<<<< HEAD
  def deleteOnDisk(organizationId: String,
                   datasetName: String,
                   isInConversion: Boolean = false,
                   reason: Option[String] = None)(implicit ec: ExecutionContext): Fox[Unit] = {
=======
  def deleteOnDisk(
      organizationId: String,
      datasetName: String,
      datasetId: Option[ObjectId], // Is only set for datasets that are already registered in WK. In this case, we query WK using this id for symlink paths and move them.
      isInConversion: Boolean = false,
      reason: Option[String] = None)(implicit ec: ExecutionContext): Fox[Unit] = {
>>>>>>> d8e3194f
    @tailrec
    def deleteWithRetry(sourcePath: Path, targetPath: Path, retryCount: Int = 0): Fox[Unit] =
      try {
        val deduplicatedTargetPath =
          if (retryCount == 0) targetPath else targetPath.resolveSibling(f"${targetPath.getFileName} ($retryCount)")
        val path = Files.move(sourcePath, deduplicatedTargetPath)
        if (path == null) {
          throw new Exception("Deleting dataset failed")
        }
        logger.info(s"Successfully moved dataset from $sourcePath to $targetPath...")
        Fox.successful(())
      } catch {
        case _: java.nio.file.FileAlreadyExistsException => deleteWithRetry(sourcePath, targetPath, retryCount + 1)
        case e: Exception                                => Fox.failure(s"Deleting dataset failed: ${e.toString}", Full(e))
      }

    def moveToTrash(organizationId: String,
                    datasetName: String,
                    dataSourcePath: Path,
                    reason: Option[String]): Fox[Unit] =
      if (Files.exists(dataSourcePath)) {
        val trashPath: Path = dataBaseDir.resolve(organizationId).resolve(trashDir)
        val targetPath = trashPath.resolve(datasetName)
        new File(trashPath.toString).mkdirs()

        logger.info(
          s"Deleting dataset by moving it from $dataSourcePath to $targetPath ${reason.map(r => s"because $r").getOrElse("...")}")
        deleteWithRetry(dataSourcePath, targetPath)
      } else {
        Fox.successful(logger.info(
          s"Dataset deletion requested for dataset at $dataSourcePath, but it does not exist. Skipping deletion on disk."))
      }

    val dataSourcePath =
      if (isInConversion) dataBaseDir.resolve(organizationId).resolve(forConversionDir).resolve(datasetName)
      else dataBaseDir.resolve(organizationId).resolve(datasetName)

    for {
      _ <- Fox.runOptional(datasetId)(d => moveSymlinks(organizationId, datasetName, d)) ?~> "Failed to remake symlinks"
      _ <- moveToTrash(organizationId, datasetName, dataSourcePath, reason)
    } yield ()
  }

  def remoteWebknossosClient: DSRemoteWebknossosClient

  // Handle references to layers and mags that are deleted

  private def moveSymlinks(organizationId: String, datasetName: String, datasetId: ObjectId)(
      implicit ec: ExecutionContext) =
    for {
      dataSourceId <- Fox.successful(DataSourceId(datasetName, organizationId))
      layersAndLinkedMags <- remoteWebknossosClient.fetchPaths(datasetId)
      exceptionBoxes = layersAndLinkedMags.map(layerMagLinkInfo =>
        handleLayerSymlinks(dataSourceId, layerMagLinkInfo.layerName, layerMagLinkInfo.magLinkInfos.toList))
      _ <- Fox.assertNoFailure(exceptionBoxes) ?~> "Failed to move symlinks"
      affectedDataSources = layersAndLinkedMags
        .flatMap(_.magLinkInfos.map(m => m.linkedMags.map(_.dataSourceId)))
        .flatten
      _ <- updateDatasourceProperties(affectedDataSources)
    } yield ()

  private def getFullyLinkedLayers(linkedMags: List[MagLinkInfo]): Seq[(DataSourceId, String)] = {
    val allMagsLocal = linkedMags.forall(_.mag.hasLocalData)
    val allLinkedDatasetLayers = linkedMags.map(_.linkedMags.map(lm => (lm.dataSourceId, lm.dataLayerName)))
    // Get combinations of datasourceId, layerName that link to EVERY mag
    val linkedToByAllMags =
      if (allLinkedDatasetLayers.isEmpty) Seq()
      else allLinkedDatasetLayers.reduce((a, b) => a.intersect(b))
    if (allMagsLocal && linkedToByAllMags.nonEmpty) {
      linkedToByAllMags
    } else {
      Seq()
    }
  }

  private def relativizeSymlinkPath(targetPath: Path, originPath: Path): Path = {
    val absoluteTargetPath = targetPath.toAbsolutePath
    val relativeTargetPath = originPath.getParent.toAbsolutePath.relativize(absoluteTargetPath)
    relativeTargetPath
  }

  private def getPossibleMagPaths(basePath: Path, magInfo: DataSourceMagInfo): List[Path] = {
    val layerPath = basePath
      .resolve(magInfo.dataSourceId.organizationId)
      .resolve(magInfo.dataSourceId.directoryName)
      .resolve(magInfo.dataLayerName)
    List(layerPath.resolve(magInfo.mag.toMagLiteral(allowScalar = true)),
         layerPath.resolve(magInfo.mag.toMagLiteral(allowScalar = false)))
  }

  private def updateDatasourceProperties(dataSourceIds: List[DataSourceId])(
      implicit ec: ExecutionContext): Fox[List[Unit]] =
    // We need to update locally explored datasets, since they now may have symlinks where previously they only had the
    // path property set.
    Fox.serialCombined(dataSourceIds)(dataSourceId => {
      val propertiesPath = dataBaseDir
        .resolve(dataSourceId.organizationId)
        .resolve(dataSourceId.directoryName)
        .resolve(GenericDataSource.FILENAME_DATASOURCE_PROPERTIES_JSON)
      if (Files.exists(propertiesPath)) {
        JsonHelper.parseFromFileAs[DataSource](propertiesPath, dataBaseDir) match {
          case Full(dataSource) =>
            val updatedDataSource = dataSource.copy(dataLayers = dataSource.dataLayers.map {
              case dl: DataLayerWithMagLocators =>
                if (dl.mags.forall(_.path.exists(_.startsWith(s"${DataVaultService.schemeFile}://")))) {
                  // Setting path to None means using resolution of layer/mag directories to access data
                  dl.mapped(magMapping = _.copy(path = None))
                } else {
                  dl
                }
              case dl => dl
            })
            // Write properties back
            tryo(Files.delete(propertiesPath)) match {
              case Full(_) => JsonHelper.writeToFile(propertiesPath, updatedDataSource).toFox
              case e       => e.toFox
            }
          case _ => Fox.successful(())
        }
      } else {
        Fox.successful(())
      }
    })

  private def updateMagSymlinks(targetMagPath: Path, linkedMag: DataSourceMagInfo): Unit = {
    val linkedMagPaths = getPossibleMagPaths(dataBaseDir, linkedMag)
    // Before deleting, check write permissions at linkedMagPath
    if (!Files.isWritable(linkedMagPaths.head.getParent)) {
      throw new Exception(s"Cannot update symlink at ${linkedMagPaths.head}, no write permissions!")
    }
    val existingLinkedMagPath = linkedMagPaths.find(p => Files.exists(p) || Files.isSymbolicLink(p))

    existingLinkedMagPath match {
      case Some(linkedMagPath) =>
        Files.delete(linkedMagPath)
        logger.info(s"Deleting symlink and recreating it at $linkedMagPath")
        Files.createSymbolicLink(linkedMagPath, relativizeSymlinkPath(targetMagPath, linkedMagPath))
      case None =>
        val linkedMagPath = linkedMagPaths.head
        if (!Files.exists(linkedMagPath) && linkedMag.path == linkedMag.realPath) {
          // This is the case for locally explored datasets
          // Since locally explored datasets are always fully linked layers when explored, this case can
          // only happen if one of the mags was manually edited in the properties file.
          Files.createSymbolicLink(linkedMagPath, relativizeSymlinkPath(targetMagPath, linkedMagPath))
        } else {
          logger.warn(s"Trying to recreate symlink at mag $linkedMagPath, but it does not exist!")
        }
    }
  }

  private def moveLayer(sourceDataSource: DataSourceId,
                        sourceLayer: String,
                        fullLayerLinks: Seq[(DataSourceId, String)],
                        layerMags: List[MagLinkInfo]): Unit = {
    // Move layer on disk
    val layerPath =
      dataBaseDir.resolve(sourceDataSource.organizationId).resolve(sourceDataSource.directoryName).resolve(sourceLayer)

    if (fullLayerLinks.isEmpty) {
      throw new IllegalArgumentException(
        s"Cannot move layer $sourceLayer from $sourceDataSource, no fully linked layers provided!")
    }

    // Select one of the fully linked layers as target to move layer to
    // Selection of the first one is arbitrary, is there anything to distinguish between them?
    val target = fullLayerLinks.head
    val moveToDataSource = target._1
    val moveToDataLayer = target._2
    val targetPath = dataBaseDir
      .resolve(moveToDataSource.organizationId)
      .resolve(moveToDataSource.directoryName)
      .resolve(moveToDataLayer)

    // Before deleting, check write permissions at targetPath
    if (!Files.isWritable(targetPath.getParent)) {
      throw new Exception(s"Cannot move layer $sourceLayer to $targetPath, no write permissions!")
    }

    logger.info(
      s"Found complete symlinks to layer; Moving layer $sourceLayer from $sourceDataSource to $moveToDataSource/$moveToDataLayer")
    if (Files.exists(targetPath) && Files.isSymbolicLink(targetPath)) {
      Files.delete(targetPath)
    }
    if (Files.exists(targetPath) && Files.isDirectory(targetPath)) {
      // This happens when the fully linked layer consists of mag symlinks. The directory exists and is full of symlinked mags.
      // We need to delete the directory before moving the layer.
      FileUtils.deleteDirectory(targetPath.toFile)
    }
    Files.move(layerPath, targetPath)

    // All symlinks are now broken, we need to recreate them
    // There may be more layers that are "fully linked", where we need to add only one symlink

    fullLayerLinks.tail.foreach { linkedLayer =>
      val linkedLayerPath =
        dataBaseDir.resolve(linkedLayer._1.organizationId).resolve(linkedLayer._1.directoryName).resolve(linkedLayer._2)
      // Before deleting, check write permissions at linkedLayerPath
      if (!Files.isWritable(linkedLayerPath.getParent)) {
        throw new Exception(s"Cannot move layer $sourceLayer to $targetPath, no write permissions!")
      }
      if (Files.exists(linkedLayerPath) || Files.isSymbolicLink(linkedLayerPath)) {
        // Two cases exist here: 1. The layer is a regular directory where each mag is a symlink
        // 2. The layer is a symlink to the other layer itself.
        // We can handle both by deleting the layer and creating a new symlink.
        if (Files.isDirectory(linkedLayerPath)) { // Case 1
          FileUtils.deleteDirectory(linkedLayerPath.toFile)
        } else { // Case 2
          Files.delete(linkedLayerPath)
        }
        logger.info(
          s"Deleting existing symlink(s) at $linkedLayerPath linking to $sourceDataSource/$sourceLayer, creating new symlink")
        Files.createSymbolicLink(linkedLayerPath, relativizeSymlinkPath(targetPath, linkedLayerPath))
      } else {
        if (!Files.exists(linkedLayerPath)) {
          // This happens when the layer is a locally explored dataset, where the path is directly written into the properties
          // and no layer directory actually exists.
          Files.createSymbolicLink(linkedLayerPath, relativizeSymlinkPath(targetPath, linkedLayerPath))
        } else {
          // This should not happen, since we got the info from WK that a layer exists here
          logger.warn(s"Trying to recreate symlink at layer $linkedLayerPath, but it does not exist!")
        }
      }
    }

    // For every mag that linked to this layer, we need to update the symlink
    // We need to discard the already handled mags (fully linked layers)

    layerMags.foreach { magLinkInfo =>
      val mag = magLinkInfo.mag
      val newMagPath =
        Seq(targetPath.resolve(mag.mag.toMagLiteral(true)), targetPath.resolve(mag.mag.toMagLiteral(false)))
          .find(Files.exists(_))
          .getOrElse(
            throw new Exception(s"Cleaning up move failed for $mag, no local data found ${targetPath.resolve(mag.mag
              .toMagLiteral(true))} or ${targetPath.resolve(mag.mag.toMagLiteral(false))}, failed to create symlink!"))
      magLinkInfo.linkedMags
        .filter(linkedMag => !fullLayerLinks.contains((linkedMag.dataSourceId, linkedMag.dataLayerName))) // Filter out mags that are fully linked layers, we already handled them
        .foreach { linkedMag =>
          updateMagSymlinks(newMagPath, linkedMag)
        }
    }

  }

  private def handleLayerSymlinks(dataSourceId: DataSourceId,
                                  layerName: String,
                                  linkedMags: List[MagLinkInfo]): Box[Unit] =
    tryo {
      val fullyLinkedLayers = getFullyLinkedLayers(linkedMags)
      if (fullyLinkedLayers.nonEmpty) {
        moveLayer(dataSourceId, layerName, fullyLinkedLayers, linkedMags)
      } else {
        logger.info(s"Found incomplete symlinks to layer; Moving mags from $dataSourceId to other datasets")
        linkedMags.foreach { magLinkInfo =>
          val magToDelete = magLinkInfo.mag
          if (magLinkInfo.linkedMags.nonEmpty) {
            if (magToDelete.hasLocalData) {
              // Move mag to a different dataset
              val magPath = getPossibleMagPaths(dataBaseDir, magToDelete).find(Files.exists(_)).getOrElse {
                throw new IllegalArgumentException(
                  s"Cannot move mag $magToDelete, no local data found at ${magToDelete.path}!")
              }
              // Select an arbitrary linked mag to move to
              val target = magLinkInfo.linkedMags.head
              val possibleMagTargetPaths = getPossibleMagPaths(dataBaseDir, target)

              // Before deleting, check write permissions at targetPath
              if (!Files.isWritable(possibleMagTargetPaths.head.getParent)) {
                throw new Exception(
                  s"Cannot move mag $magToDelete to ${possibleMagTargetPaths.head.getParent}, no write permissions!")
              }

              val targetPathExistingSymlink = possibleMagTargetPaths.find(Files.isSymbolicLink)
              targetPathExistingSymlink match {
                case Some(targetPath) =>
                  logger.info(
                    s"Deleting existing symlink at $targetPath linking to ${Files.readSymbolicLink(targetPath)}")
                  Files.delete(targetPath)
                case _ => ()
              }
              val targetPath = targetPathExistingSymlink.getOrElse(possibleMagTargetPaths.head)
              Files.move(magPath, targetPath)

              // Move all symlinks to this mag to link to the moved mag
              magLinkInfo.linkedMags.tail.foreach { linkedMag =>
                updateMagSymlinks(targetPath, linkedMag)
              }
            } else {
              // The mag has no local data but there are links to it...
              // Mags without local data are either
              // 1. remote and thus they have no mags that can be linked to (but also we do not need to delete anything more here)
              // 2. are links themselves to other mags. In this case, there can't be any links to this here since they
              // would be resolved to the other mag.
              // 3. locally explored datasets. They don't have layer directories that could have symlinks to them, so
              // this is also not a problem.
              // So this should not happen.
              logger.warn(s"Trying to move mag $magToDelete, but it has no local data!")
            }
          }
        }
      }
    }
}<|MERGE_RESOLUTION|>--- conflicted
+++ resolved
@@ -30,19 +30,12 @@
     Files.exists(dataSourcePath)
   }
 
-<<<<<<< HEAD
-  def deleteOnDisk(organizationId: String,
-                   datasetName: String,
-                   isInConversion: Boolean = false,
-                   reason: Option[String] = None)(implicit ec: ExecutionContext): Fox[Unit] = {
-=======
   def deleteOnDisk(
       organizationId: String,
       datasetName: String,
       datasetId: Option[ObjectId], // Is only set for datasets that are already registered in WK. In this case, we query WK using this id for symlink paths and move them.
       isInConversion: Boolean = false,
       reason: Option[String] = None)(implicit ec: ExecutionContext): Fox[Unit] = {
->>>>>>> d8e3194f
     @tailrec
     def deleteWithRetry(sourcePath: Path, targetPath: Path, retryCount: Int = 0): Fox[Unit] =
       try {
