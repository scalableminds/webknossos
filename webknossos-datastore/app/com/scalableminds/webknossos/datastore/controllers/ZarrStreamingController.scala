--- conflicted
+++ resolved
@@ -6,7 +6,6 @@
 import com.scalableminds.webknossos.datastore.dataformats.MagLocator
 import com.scalableminds.webknossos.datastore.dataformats.layers.{ZarrDataLayer, ZarrLayer, ZarrSegmentationLayer}
 import com.scalableminds.webknossos.datastore.dataformats.zarr.ZarrCoordinatesParser
-import com.scalableminds.webknossos.datastore.datareaders.AxisOrder
 import com.scalableminds.webknossos.datastore.datareaders.zarr.{
   NgffGroupHeader,
   NgffMetadata,
@@ -29,6 +28,7 @@
 import play.api.mvc._
 
 import scala.concurrent.ExecutionContext
+import com.scalableminds.webknossos.datastore.datareaders.AxisOrder
 
 class ZarrStreamingController @Inject()(
     dataSourceRepository: DataSourceRepository,
@@ -179,7 +179,6 @@
     }
   }
 
-<<<<<<< HEAD
   private def fixAxesIndexing(jsValue: JsValue): JsObject = {
     val jsObject = jsValue.as[JsObject]
     val dataLayersOpt = (jsObject \ "dataLayers").asOpt[JsArray]
@@ -221,11 +220,8 @@
     jsObject + ("dataLayers" -> Json.toJson(fixedDataLayers))
   }
 
-  private def convertLayerToZarrLayer(layer: DataLayer): ZarrLayer =
-=======
   private def convertLayerToZarrLayer(layer: DataLayer, zarrVersion: Int): ZarrLayer = {
     val dataFormat = if (zarrVersion == 2) DataFormat.zarr else DataFormat.zarr3
->>>>>>> cb1331b6
     layer match {
       case s: SegmentationLayer =>
         ZarrSegmentationLayer(
@@ -236,14 +232,11 @@
           mappings = s.mappings,
           largestSegmentId = s.largestSegmentId,
           numChannels = Some(if (s.elementClass == ElementClass.uint24) 3 else 1),
-<<<<<<< HEAD
           defaultViewConfiguration = s.defaultViewConfiguration,
           adminViewConfiguration = s.adminViewConfiguration,
           coordinateTransformations = s.coordinateTransformations,
-          additionalAxes = s.additionalAxes
-=======
+          additionalAxes = s.additionalAxes,
           dataFormat = dataFormat
->>>>>>> cb1331b6
         )
       case d: DataLayer =>
         ZarrDataLayer(
@@ -253,15 +246,11 @@
           d.elementClass,
           mags = d.resolutions.map(x => MagLocator(x, None, None, Some(AxisOrder.cxyz), None, None)),
           numChannels = Some(if (d.elementClass == ElementClass.uint24) 3 else 1),
-<<<<<<< HEAD
           defaultViewConfiguration = d.defaultViewConfiguration,
           adminViewConfiguration = d.adminViewConfiguration,
           coordinateTransformations = d.coordinateTransformations,
-          additionalAxes = d.additionalAxes
-=======
-          additionalAxes = None,
+          additionalAxes = d.additionalAxes,
           dataFormat = dataFormat
->>>>>>> cb1331b6
         )
     }
   }
