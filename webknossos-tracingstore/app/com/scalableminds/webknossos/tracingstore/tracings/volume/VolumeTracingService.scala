package com.scalableminds.webknossos.tracingstore.tracings.volume

import com.google.inject.Inject
import com.scalableminds.util.geometry.{BoundingBox, Vec3Double, Vec3Int}
import com.scalableminds.util.io.{NamedStream, ZipIO}
import com.scalableminds.util.time.Instant
import com.scalableminds.util.tools.{Fox, FoxImplicits}
import com.scalableminds.webknossos.datastore.VolumeTracing.VolumeTracing
import com.scalableminds.webknossos.datastore.dataformats.wkw.WKWDataFormatHelper
import com.scalableminds.webknossos.datastore.geometry.NamedBoundingBoxProto
import com.scalableminds.webknossos.datastore.helpers.ProtoGeometryImplicits
import com.scalableminds.webknossos.datastore.models.DataRequestCollection.DataRequestCollection
import com.scalableminds.webknossos.datastore.models.datasource.{AdditionalAxis, DataLayer, ElementClass}
import com.scalableminds.webknossos.datastore.VolumeTracing.VolumeTracing.ElementClassProto
import com.scalableminds.webknossos.datastore.models.requests.DataServiceDataRequest
import com.scalableminds.webknossos.datastore.models.{
  AdditionalCoordinate,
  BucketPosition,
  UnsignedInteger,
  UnsignedIntegerArray,
  WebknossosAdHocMeshRequest
}
import com.scalableminds.webknossos.datastore.services._
import com.scalableminds.webknossos.tracingstore.tracings.TracingType.TracingType
import com.scalableminds.webknossos.tracingstore.tracings._
import com.scalableminds.webknossos.tracingstore.tracings.editablemapping.{
  EditableMappingService,
  FallbackDataHelper,
  RemoteFallbackLayer
}
import com.scalableminds.webknossos.tracingstore.tracings.volume.VolumeDataZipFormat.VolumeDataZipFormat
import com.scalableminds.webknossos.tracingstore.{
  TSRemoteDatastoreClient,
  TSRemoteWebKnossosClient,
  TracingStoreRedisStore
}
import com.typesafe.scalalogging.LazyLogging
import net.liftweb.common.{Box, Empty, Failure, Full}
import play.api.libs.Files
import play.api.libs.Files.TemporaryFileCreator
import play.api.libs.json.{JsObject, JsValue, Json}

import java.io._
import java.nio.file.Paths
import java.util.zip.Deflater
import scala.collection.mutable
import scala.concurrent.ExecutionContext
import scala.concurrent.duration._

class VolumeTracingService @Inject()(
    val tracingDataStore: TracingDataStore,
    val tracingStoreWkRpcClient: TSRemoteWebKnossosClient,
    val adHocMeshingServiceHolder: AdHocMeshingServiceHolder,
    implicit val temporaryTracingStore: TemporaryTracingStore[VolumeTracing],
    implicit val temporaryVolumeDataStore: TemporaryVolumeDataStore,
    implicit val ec: ExecutionContext,
    val handledGroupIdStore: TracingStoreRedisStore,
    val uncommittedUpdatesStore: TracingStoreRedisStore,
    editableMappingService: EditableMappingService,
    val temporaryTracingIdStore: TracingStoreRedisStore,
    val remoteDatastoreClient: TSRemoteDatastoreClient,
    val remoteWebKnossosClient: TSRemoteWebKnossosClient,
    val temporaryFileCreator: TemporaryFileCreator,
    val tracingMigrationService: VolumeTracingMigrationService,
    volumeSegmentIndexService: VolumeSegmentIndexService
) extends TracingService[VolumeTracing]
    with VolumeTracingBucketHelper
    with VolumeTracingDownsampling
    with WKWDataFormatHelper
    with FallbackDataHelper
    with DataFinder
    with VolumeDataZipHelper
    with ProtoGeometryImplicits
    with FoxImplicits
    with LazyLogging {

  implicit val volumeDataStore: FossilDBClient = tracingDataStore.volumeData

  implicit val tracingCompanion: VolumeTracing.type = VolumeTracing

  implicit val updateActionJsonFormat: VolumeUpdateAction.volumeUpdateActionFormat.type =
    VolumeUpdateAction.volumeUpdateActionFormat

  val tracingType: TracingType = TracingType.volume

  val tracingStore: FossilDBClient = tracingDataStore.volumes

  protected val volumeSegmentIndexClient: FossilDBClient = tracingDataStore.volumeSegmentIndex

  /* We want to reuse the bucket loading methods from binaryDataService for the volume tracings, however, it does not
     actually load anything from disk, unlike its “normal” instance in the datastore (only from the volume tracing store) */
  val binaryDataService = new BinaryDataService(Paths.get(""), 100, None, None, None, None, None)

  adHocMeshingServiceHolder.tracingStoreAdHocMeshingConfig = (binaryDataService, 30 seconds, 1)
  val adHocMeshingService: AdHocMeshService = adHocMeshingServiceHolder.tracingStoreAdHocMeshingService

  override def currentVersion(tracingId: String): Fox[Long] =
    tracingDataStore.volumes.getVersion(tracingId, mayBeEmpty = Some(true), emptyFallback = Some(0L))

  override def currentVersion(tracing: VolumeTracing): Long = tracing.version

  override protected def updateSegmentIndex(segmentIndexBuffer: VolumeSegmentIndexBuffer,
                                            bucketPosition: BucketPosition,
                                            bucketBytes: Array[Byte],
                                            previousBucketBytesBox: Box[Array[Byte]],
                                            elementClass: ElementClassProto,
                                            mappingName: Option[String]): Fox[Unit] =
    volumeSegmentIndexService.updateFromBucket(segmentIndexBuffer,
                                               bucketPosition,
                                               bucketBytes,
                                               previousBucketBytesBox,
                                               elementClass,
                                               mappingName) ?~> "volumeSegmentIndex.update.failed"

  def handleUpdateGroup(tracingId: String,
                        updateGroup: UpdateActionGroup[VolumeTracing],
                        previousVersion: Long,
                        userToken: Option[String]): Fox[Unit] =
    for {
      // warning, may be called multiple times with the same version number (due to transaction management).
      // frontend ensures that each bucket is only updated once per transaction
      fallbackLayer <- getFallbackLayer(tracingId)
      segmentIndexBuffer <- Fox.successful(
        new VolumeSegmentIndexBuffer(tracingId,
                                     volumeSegmentIndexClient,
                                     updateGroup.version,
                                     remoteDatastoreClient,
                                     fallbackLayer,
                                     userToken))
      updatedTracing: VolumeTracing <- updateGroup.actions.foldLeft(find(tracingId)) { (tracingFox, action) =>
        tracingFox.futureBox.flatMap {
          case Full(tracing) =>
            action match {
              case a: UpdateBucketVolumeAction =>
                if (tracing.getMappingIsEditable) {
                  Fox.failure("Cannot mutate volume data in annotation with editable mapping.")
                } else
                  updateBucket(tracingId, tracing, a, segmentIndexBuffer, updateGroup.version, userToken) ?~> "Failed to save volume data."
              case a: UpdateTracingVolumeAction =>
                Fox.successful(
                  tracing.copy(
                    activeSegmentId = Some(a.activeSegmentId),
                    editPosition = a.editPosition,
                    editRotation = a.editRotation,
                    largestSegmentId = a.largestSegmentId,
                    zoomLevel = a.zoomLevel,
                    editPositionAdditionalCoordinates =
                      AdditionalCoordinate.toProto(a.editPositionAdditionalCoordinates)
                  ))
              case a: RevertToVersionVolumeAction =>
                revertToVolumeVersion(tracingId, a.sourceVersion, updateGroup.version, tracing, userToken)
              case a: DeleteSegmentDataVolumeAction =>
                if (!tracing.getHasSegmentIndex) {
                  Fox.failure("Cannot delete segment data for annotations without segment index.")
                } else
                  deleteSegmentData(tracingId, tracing, a, segmentIndexBuffer, updateGroup.version, userToken) ?~> "Failed to delete segment data."
              case _: UpdateTdCamera        => Fox.successful(tracing)
              case a: ApplyableVolumeAction => Fox.successful(a.applyOn(tracing))
              case _                        => Fox.failure("Unknown action.")
            }
          case Empty =>
            Fox.empty
          case f: Failure =>
            f.toFox
        }
      }
      _ <- segmentIndexBuffer.flush()
      _ <- save(updatedTracing.copy(version = updateGroup.version), Some(tracingId), updateGroup.version)
      _ <- tracingDataStore.volumeUpdates.put(
        tracingId,
        updateGroup.version,
        updateGroup.actions.map(_.addTimestamp(updateGroup.timestamp)).map(_.transformToCompact))
    } yield Fox.successful(())

  private def updateBucket(tracingId: String,
                           volumeTracing: VolumeTracing,
                           action: UpdateBucketVolumeAction,
                           segmentIndexBuffer: VolumeSegmentIndexBuffer,
                           updateGroupVersion: Long,
                           userToken: Option[String]): Fox[VolumeTracing] =
    for {
      _ <- assertMagIsValid(volumeTracing, action.mag) ?~> s"Received a mag-${action.mag.toMagLiteral(allowScalar = true)} bucket, which is invalid for this annotation."
      bucketPosition = BucketPosition(action.position.x,
                                      action.position.y,
                                      action.position.z,
                                      action.mag,
                                      action.additionalCoordinates)
      _ <- bool2Fox(!bucketPosition.hasNegativeComponent) ?~> s"Received a bucket at negative position ($bucketPosition), must be positive"
      dataLayer = volumeTracingLayer(tracingId, volumeTracing)
      _ <- saveBucket(dataLayer, bucketPosition, action.data, updateGroupVersion) ?~> "failed to save bucket"
      _ <- Fox.runIfOptionTrue(volumeTracing.hasSegmentIndex) {
        for {
          previousBucketBytes <- loadBucket(dataLayer, bucketPosition, Some(updateGroupVersion - 1L)).futureBox
          _ <- updateSegmentIndex(segmentIndexBuffer,
                                  bucketPosition,
                                  action.data,
                                  previousBucketBytes,
                                  volumeTracing.elementClass,
                                  volumeTracing.mappingName) ?~> "failed to update segment index"
        } yield ()
      }
      _ <- segmentIndexBuffer.flush()
    } yield volumeTracing

  private def deleteSegmentData(tracingId: String,
                                volumeTracing: VolumeTracing,
                                a: DeleteSegmentDataVolumeAction,
                                segmentIndexBuffer: VolumeSegmentIndexBuffer,
                                version: Long,
                                userToken: Option[String]): Fox[VolumeTracing] =
    for {
      _ <- Fox.successful(())
      dataLayer = volumeTracingLayer(tracingId, volumeTracing)
      _ <- Fox.serialCombined(volumeTracing.resolutions.toList)(resolution => {
        val mag = vec3IntFromProto(resolution)
        for {
          fallbackLayer <- getFallbackLayer(tracingId)
          bucketPositionsRaw <- volumeSegmentIndexService.getSegmentToBucketIndexWithEmptyFallbackWithoutBuffer(
            fallbackLayer,
            tracingId,
            a.id,
            mag,
            None,
            volumeTracing.mappingName,
            userToken)
          bucketPositions = bucketPositionsRaw.values
            .map(vec3IntFromProto)
            .map(_ * mag * DataLayer.bucketLength)
            .map(bp => BucketPosition(bp.x, bp.y, bp.z, mag, a.additionalCoordinates))
            .toList
          _ <- Fox.serialCombined(bucketPositions) {
            bucketPosition =>
              for {
                data <- loadBucket(dataLayer, bucketPosition)
                typedData = UnsignedIntegerArray.fromByteArray(data, volumeTracing.elementClass)
                filteredData = typedData.map(elem =>
                  if (elem.toLong == a.id) UnsignedInteger.zeroFromElementClass(volumeTracing.elementClass) else elem)
                filteredBytes = UnsignedIntegerArray.toByteArray(filteredData, volumeTracing.elementClass)
                _ <- saveBucket(dataLayer, bucketPosition, filteredBytes, version)
                _ <- updateSegmentIndex(segmentIndexBuffer,
                                        bucketPosition,
                                        filteredBytes,
                                        Some(data),
                                        volumeTracing.elementClass,
                                        volumeTracing.mappingName)
              } yield ()
          }
        } yield ()
      })
      _ <- segmentIndexBuffer.flush()
    } yield volumeTracing

  private def assertMagIsValid(tracing: VolumeTracing, mag: Vec3Int): Fox[Unit] =
    if (tracing.resolutions.nonEmpty) {
      bool2Fox(tracing.resolutions.exists(r => vec3IntFromProto(r) == mag))
    } else { // old volume tracings do not have a mag list, no assert possible. Check compatibility by asserting isotropic mag
      bool2Fox(mag.isIsotropic)
    }

  private def revertToVolumeVersion(tracingId: String,
                                    sourceVersion: Long,
                                    newVersion: Long,
                                    tracing: VolumeTracing,
                                    userToken: Option[String]): Fox[VolumeTracing] = {

    val dataLayer = volumeTracingLayer(tracingId, tracing)
    val bucketStream = dataLayer.volumeBucketProvider.bucketStreamWithVersion()

    for {
      fallbackLayer <- getFallbackLayer(tracingId)
      segmentIndexBuffer = new VolumeSegmentIndexBuffer(tracingId,
                                                        volumeSegmentIndexClient,
                                                        newVersion,
                                                        remoteDatastoreClient,
                                                        fallbackLayer,
                                                        userToken)
      sourceTracing <- find(tracingId, Some(sourceVersion))
      _ <- Fox.serialCombined(bucketStream) {
        case (bucketPosition, dataBeforeRevert, version) =>
          if (version > sourceVersion) {
            loadBucket(dataLayer, bucketPosition, Some(sourceVersion)).futureBox.map {
              case Full(dataAfterRevert) =>
                for {
                  _ <- saveBucket(dataLayer, bucketPosition, dataAfterRevert, newVersion)
                  _ <- Fox.runIfOptionTrue(tracing.hasSegmentIndex)(
                    updateSegmentIndex(segmentIndexBuffer,
                                       bucketPosition,
                                       dataAfterRevert,
                                       Full(dataBeforeRevert),
                                       sourceTracing.elementClass,
                                       sourceTracing.mappingName))
                } yield ()
              case Empty =>
                for {
                  dataAfterRevert <- Fox.successful(Array[Byte](0))
                  _ <- saveBucket(dataLayer, bucketPosition, dataAfterRevert, newVersion)
                  _ <- Fox.runIfOptionTrue(tracing.hasSegmentIndex)(
                    updateSegmentIndex(segmentIndexBuffer,
                                       bucketPosition,
                                       dataAfterRevert,
                                       Full(dataBeforeRevert),
                                       sourceTracing.elementClass,
                                       sourceTracing.mappingName))
                } yield ()
              case Failure(msg, _, chain) => Fox.failure(msg, Empty, chain)
            }
          } else Fox.successful(())
      }
      _ <- segmentIndexBuffer.flush()
    } yield sourceTracing
  }

  def initializeWithDataMultiple(tracingId: String,
                                 tracing: VolumeTracing,
                                 initialData: File,
                                 userToken: Option[String]): Fox[Set[Vec3Int]] =
    if (tracing.version != 0L)
      Failure("Tracing has already been edited.")
    else {
      val resolutionSets = new mutable.HashSet[Set[Vec3Int]]()
      withZipsFromMultiZip(initialData) { (_, dataZip) =>
        val resolutionSet = resolutionSetFromZipfile(dataZip)
        if (resolutionSet.nonEmpty) resolutionSets.add(resolutionSet)
      }
      // if none of the tracings contained any volume data do not save buckets, use full resolution list, as already initialized on wk-side
      if (resolutionSets.isEmpty)
        Fox.successful(tracing.resolutions.map(vec3IntFromProto).toSet)
      else {
        val resolutionsDoMatch = resolutionSets.headOption.forall { head =>
          resolutionSets.forall(_ == head)
        }
        if (!resolutionsDoMatch)
          Fox.failure("annotation.volume.resolutionsDoNotMatch")
        else {
          val mergedVolume = new MergedVolume(tracing.elementClass)
          for {
            _ <- withZipsFromMultiZip(initialData)((_, dataZip) => mergedVolume.addLabelSetFromDataZip(dataZip)).toFox
            _ <- withZipsFromMultiZip(initialData)((index, dataZip) => mergedVolume.addFromDataZip(index, dataZip)).toFox
            _ <- bool2Fox(ElementClass.largestSegmentIdIsInRange(
              mergedVolume.largestSegmentId.toLong,
              tracing.elementClass)) ?~> "annotation.volume.largestSegmentIdExceedsRange"
            destinationDataLayer = volumeTracingLayer(tracingId, tracing)
            fallBackLayer <- getFallbackLayer(tracingId)
            segmentIndexBuffer = new VolumeSegmentIndexBuffer(tracingId,
                                                              volumeSegmentIndexClient,
                                                              tracing.version,
                                                              remoteDatastoreClient,
                                                              fallBackLayer,
                                                              userToken)
            _ <- mergedVolume.withMergedBuckets { (bucketPosition, bytes) =>
              for {
                _ <- saveBucket(destinationDataLayer, bucketPosition, bytes, tracing.version)
                _ <- Fox.runIfOptionTrue(tracing.hasSegmentIndex)(
                  updateSegmentIndex(segmentIndexBuffer,
                                     bucketPosition,
                                     bytes,
                                     Empty,
                                     tracing.elementClass,
                                     tracing.mappingName))
              } yield ()
            }
            _ <- segmentIndexBuffer.flush()
          } yield mergedVolume.presentResolutions
        }
      }
    }

  def initializeWithData(tracingId: String,
                         tracing: VolumeTracing,
                         initialData: File,
                         resolutionRestrictions: ResolutionRestrictions,
                         userToken: Option[String]): Fox[Set[Vec3Int]] =
    if (tracing.version != 0L) {
      Failure("Tracing has already been edited.")
    } else {
      val dataLayer = volumeTracingLayer(tracingId, tracing)
      val savedResolutions = new mutable.HashSet[Vec3Int]()
      for {
        resolutionSetFox <- for {
          fallbackLayer <- getFallbackLayer(tracingId)
          segmentIndexBuffer = new VolumeSegmentIndexBuffer(tracingId,
                                                            volumeSegmentIndexClient,
                                                            tracing.version,
                                                            remoteDatastoreClient,
                                                            fallbackLayer,
                                                            userToken)
          unzipResult = withBucketsFromZip(initialData) { (bucketPosition, bytes) =>
            if (resolutionRestrictions.isForbidden(bucketPosition.mag)) {
              Fox.successful(())
            } else {
              savedResolutions.add(bucketPosition.mag)
              for {
                _ <- saveBucket(dataLayer, bucketPosition, bytes, tracing.version)
                _ <- Fox.runIfOptionTrue(tracing.hasSegmentIndex)(
                  updateSegmentIndex(segmentIndexBuffer,
                                     bucketPosition,
                                     bytes,
                                     Empty,
                                     tracing.elementClass,
                                     tracing.mappingName))
              } yield ()
            }
          }
        } yield {
          if (savedResolutions.isEmpty) {
            val resolutionSet = resolutionSetFromZipfile(initialData)
            Fox.successful(resolutionSet)
          } else {
            for {
              _ <- unzipResult.toFox
              _ <- segmentIndexBuffer.flush()
            } yield savedResolutions.toSet
          }
        }
        resolutionSet <- resolutionSetFox
      } yield resolutionSet
    }

  def allDataZip(tracingId: String,
                 tracing: VolumeTracing,
                 volumeDataZipFormat: VolumeDataZipFormat,
                 voxelSize: Option[Vec3Double])(implicit ec: ExecutionContext): Fox[Files.TemporaryFile] = {
    val zipped = temporaryFileCreator.create(tracingId, ".zip")
    val os = new BufferedOutputStream(new FileOutputStream(new File(zipped.path.toString)))
    allDataToOutputStream(tracingId, tracing, volumeDataZipFormat, voxelSize, os).map(_ => zipped)
  }

  private def allDataToOutputStream(tracingId: String,
                                    tracing: VolumeTracing,
                                    volumeDataZipFormmat: VolumeDataZipFormat,
                                    voxelSize: Option[Vec3Double],
                                    os: OutputStream)(implicit ec: ExecutionContext): Fox[Unit] = {
    val dataLayer = volumeTracingLayer(tracingId, tracing)
    val buckets: Iterator[NamedStream] = volumeDataZipFormmat match {
      case VolumeDataZipFormat.wkw =>
        new WKWBucketStreamSink(dataLayer)(dataLayer.bucketProvider.bucketStream(Some(tracing.version)),
                                           tracing.resolutions.map(mag => vec3IntFromProto(mag)))
      case VolumeDataZipFormat.zarr3 =>
        new Zarr3BucketStreamSink(dataLayer)(dataLayer.bucketProvider.bucketStream(Some(tracing.version)),
                                             tracing.resolutions.map(mag => vec3IntFromProto(mag)),
                                             tracing.additionalAxes,
                                             voxelSize)
    }

    val before = Instant.now
    val zipResult = ZipIO.zip(buckets, os, level = Deflater.BEST_SPEED)

    zipResult.onComplete {
      case b: scala.util.Success[Box[Unit]] =>
        logger.info(s"Zipping volume data for $tracingId took ${Instant.since(before)} ms. Result: ${b.get}")
      case _ => ()
    }
    zipResult
  }

  def isTemporaryTracing(tracingId: String): Fox[Boolean] =
    temporaryTracingIdStore.contains(temporaryIdKey(tracingId))

  def data(tracingId: String,
           tracing: VolumeTracing,
           dataRequests: DataRequestCollection,
           includeFallbackDataIfAvailable: Boolean = false,
           userToken: Option[String] = None): Fox[(Array[Byte], List[Int])] =
    for {
      isTemporaryTracing <- isTemporaryTracing(tracingId)
      dataLayer = volumeTracingLayer(tracingId, tracing, isTemporaryTracing, includeFallbackDataIfAvailable, userToken)
      requests = dataRequests.map(r =>
        DataServiceDataRequest(null, dataLayer, None, r.cuboid(dataLayer), r.settings.copy(appliedAgglomerate = None)))
      data <- binaryDataService.handleDataRequests(requests)
    } yield data

  def duplicate(tracingId: String,
                sourceTracing: VolumeTracing,
                fromTask: Boolean,
                datasetBoundingBox: Option[BoundingBox],
                resolutionRestrictions: ResolutionRestrictions,
                editPosition: Option[Vec3Int],
                editRotation: Option[Vec3Double],
                boundingBox: Option[BoundingBox],
<<<<<<< HEAD
                mappingName: Option[String],
                userToken: Option[String]): Fox[(String, VolumeTracing)] = {
    val tracingWithBB = addBoundingBoxFromTaskIfRequired(sourceTracing, fromTask, dataSetBoundingBox)
=======
                mappingName: Option[String]): Fox[(String, VolumeTracing)] = {
    val tracingWithBB = addBoundingBoxFromTaskIfRequired(sourceTracing, fromTask, datasetBoundingBox)
>>>>>>> 599114c9
    val tracingWithResolutionRestrictions = restrictMagList(tracingWithBB, resolutionRestrictions)
    for {
      fallbackLayer <- getFallbackLayer(tracingId)
      hasSegmentIndex <- VolumeSegmentIndexService.canHaveSegmentIndex(remoteDatastoreClient, fallbackLayer, userToken)
      newTracing = tracingWithResolutionRestrictions.copy(
        createdTimestamp = System.currentTimeMillis(),
        editPosition = editPosition.map(vec3IntToProto).getOrElse(tracingWithResolutionRestrictions.editPosition),
        editRotation = editRotation.map(vec3DoubleToProto).getOrElse(tracingWithResolutionRestrictions.editRotation),
        boundingBox = boundingBoxOptToProto(boundingBox).getOrElse(tracingWithResolutionRestrictions.boundingBox),
        mappingName = mappingName.orElse(tracingWithResolutionRestrictions.mappingName),
        version = 0,
        // Adding segment index on duplication if the volume tracing allows it. This will be used in duplicateData
        hasSegmentIndex = Some(hasSegmentIndex)
      )
      _ <- bool2Fox(newTracing.resolutions.nonEmpty) ?~> "resolutionRestrictions.tooTight"
      newId <- save(newTracing, None, newTracing.version)
      _ <- duplicateData(tracingId, sourceTracing, newId, newTracing, userToken)
    } yield (newId, newTracing)
  }

  @SuppressWarnings(Array("OptionGet")) //We suppress this warning because we check the option beforehand
  private def addBoundingBoxFromTaskIfRequired(tracing: VolumeTracing,
                                               fromTask: Boolean,
                                               dataSetBoundingBox: Option[BoundingBox]): VolumeTracing =
    if (fromTask && dataSetBoundingBox.isDefined) {
      val newId = if (tracing.userBoundingBoxes.isEmpty) 1 else tracing.userBoundingBoxes.map(_.id).max + 1
      tracing
        .addUserBoundingBoxes(
          NamedBoundingBoxProto(newId,
                                Some("task bounding box"),
                                Some(true),
                                Some(getRandomColor),
                                tracing.boundingBox))
        .withBoundingBox(dataSetBoundingBox.get)
    } else tracing

  private def duplicateData(sourceId: String,
                            sourceTracing: VolumeTracing,
                            destinationId: String,
                            destinationTracing: VolumeTracing,
                            userToken: Option[String]): Fox[Unit] =
    for {
      isTemporaryTracing <- isTemporaryTracing(sourceId)
      sourceDataLayer = volumeTracingLayer(sourceId, sourceTracing, isTemporaryTracing)
      buckets: Iterator[(BucketPosition, Array[Byte])] = sourceDataLayer.bucketProvider.bucketStream()
      destinationDataLayer = volumeTracingLayer(destinationId, destinationTracing)
      fallbackLayer <- getFallbackLayer(sourceId)
      segmentIndexBuffer = new VolumeSegmentIndexBuffer(destinationId,
                                                        volumeSegmentIndexClient,
                                                        destinationTracing.version,
                                                        remoteDatastoreClient,
                                                        fallbackLayer,
                                                        userToken)
      _ <- Fox.serialCombined(buckets) {
        case (bucketPosition, bucketData) =>
          if (destinationTracing.resolutions.contains(vec3IntToProto(bucketPosition.mag))) {
            for {
              _ <- saveBucket(destinationDataLayer, bucketPosition, bucketData, destinationTracing.version)
              _ <- Fox.runIfOptionTrue(destinationTracing.hasSegmentIndex)(
                updateSegmentIndex(segmentIndexBuffer,
                                   bucketPosition,
                                   bucketData,
                                   Empty,
                                   sourceTracing.elementClass,
                                   sourceTracing.mappingName))
            } yield ()
          } else Fox.successful(())
      }
      _ <- segmentIndexBuffer.flush()
    } yield ()

  private def volumeTracingLayer(tracingId: String,
                                 tracing: VolumeTracing,
                                 isTemporaryTracing: Boolean = false,
                                 includeFallbackDataIfAvailable: Boolean = false,
                                 userToken: Option[String] = None): VolumeTracingLayer =
    VolumeTracingLayer(
      name = tracingId,
      isTemporaryTracing = isTemporaryTracing,
      volumeTracingService = this,
      includeFallbackDataIfAvailable = includeFallbackDataIfAvailable,
      tracing = tracing,
      userToken = userToken,
      additionalAxes = Some(AdditionalAxis.fromProto(tracing.additionalAxes))
    )

  def updateActionLog(tracingId: String,
                      newestVersion: Option[Long] = None,
                      oldestVersion: Option[Long] = None): Fox[JsValue] = {
    def versionedTupleToJson(tuple: (Long, List[CompactVolumeUpdateAction])): JsObject =
      Json.obj(
        "version" -> tuple._1,
        "value" -> Json.toJson(tuple._2)
      )

    for {
      volumeTracings <- tracingDataStore.volumeUpdates.getMultipleVersionsAsVersionValueTuple(
        tracingId,
        newestVersion,
        oldestVersion)(fromJsonBytes[List[CompactVolumeUpdateAction]])
      updateActionGroupsJs = volumeTracings.map(versionedTupleToJson)
    } yield Json.toJson(updateActionGroupsJs)
  }

  def updateResolutionList(tracingId: String,
                           tracing: VolumeTracing,
                           resolutions: Set[Vec3Int],
                           toCache: Boolean = false): Fox[String] =
    for {
      _ <- bool2Fox(tracing.version == 0L) ?~> "Tracing has already been edited."
      _ <- bool2Fox(resolutions.nonEmpty) ?~> "Resolution restrictions result in zero resolutions"
      id <- save(tracing.copy(resolutions = resolutions.toList.sortBy(_.maxDim).map(vec3IntToProto)),
                 Some(tracingId),
                 tracing.version,
                 toCache)
    } yield id

  def downsample(tracingId: String,
                 oldTracingId: String,
                 tracing: VolumeTracing,
                 userToken: Option[String]): Fox[Unit] =
    for {
      resultingResolutions <- downsampleWithLayer(tracingId,
                                                  oldTracingId,
                                                  tracing,
                                                  volumeTracingLayer(tracingId, tracing),
                                                  this,
                                                  userToken)
      _ <- updateResolutionList(tracingId, tracing, resultingResolutions.toSet)
    } yield ()

  def volumeBucketsAreEmpty(tracingId: String): Boolean =
    volumeDataStore.getMultipleKeys(None, Some(tracingId), limit = Some(1))(toBox).isEmpty

  def createAdHocMesh(tracingId: String,
                      request: WebknossosAdHocMeshRequest,
                      userToken: Option[String]): Fox[(Array[Float], List[Int])] =
    for {
      tracing <- find(tracingId) ?~> "tracing.notFound"
      segmentationLayer = volumeTracingLayer(tracingId,
                                             tracing,
                                             includeFallbackDataIfAvailable = true,
                                             userToken = userToken)
      adHocMeshRequest = AdHocMeshRequest(
        None,
        segmentationLayer,
        request.cuboid(segmentationLayer),
        request.segmentId,
        request.subsamplingStrides,
        request.scale,
        None,
        None,
        request.additionalCoordinates,
        request.findNeighbors
      )
      result <- adHocMeshingService.requestAdHocMeshViaActor(adHocMeshRequest)
    } yield result

  def findData(tracingId: String): Fox[Option[Vec3Int]] =
    for {
      tracing <- find(tracingId) ?~> "tracing.notFound"
      volumeLayer = volumeTracingLayer(tracingId, tracing)
      bucketStream = volumeLayer.bucketProvider.bucketStream(Some(tracing.version))
      bucketPosOpt = if (bucketStream.hasNext) {
        val bucket = bucketStream.next()
        val bucketPos = bucket._1
        getPositionOfNonZeroData(bucket._2,
                                 Vec3Int(bucketPos.voxelMag1X, bucketPos.voxelMag1Y, bucketPos.voxelMag1Z),
                                 volumeLayer.bytesPerElement)
      } else None
    } yield bucketPosOpt

  def merge(tracings: Seq[VolumeTracing],
            mergedVolumeStats: MergedVolumeStats,
            newEditableMappingIdOpt: Option[String]): Box[VolumeTracing] = {
    def mergeTwoWithStats(tracingAWithIndex: Box[(VolumeTracing, Int)],
                          tracingBWithIndex: Box[(VolumeTracing, Int)]): Box[(VolumeTracing, Int)] =
      for {
        tracingAWithIndex <- tracingAWithIndex
        tracingBWithIndex <- tracingBWithIndex
        merged <- mergeTwo(tracingAWithIndex._1, tracingBWithIndex._1, tracingBWithIndex._2, mergedVolumeStats)
      } yield (merged, tracingAWithIndex._2)

    for {
      tracingsWithIndex <- Full(tracings.zipWithIndex.map(Full(_)))
      tracingAndIndex <- tracingsWithIndex.reduceLeft(mergeTwoWithStats)
      tracing <- tracingAndIndex._1
    } yield
      tracing.copy(
        createdTimestamp = System.currentTimeMillis(),
        version = 0L,
        mappingName = newEditableMappingIdOpt,
        hasSegmentIndex = Some(mergedVolumeStats.createdSegmentIndex)
      )
  }

  private def mergeTwo(tracingA: VolumeTracing,
                       tracingB: VolumeTracing,
                       indexB: Int,
                       mergedVolumeStats: MergedVolumeStats): Box[VolumeTracing] = {
    val largestSegmentId = combineLargestSegmentIdsByMaxDefined(tracingA.largestSegmentId, tracingB.largestSegmentId)
    val groupMapping = GroupUtils.calculateSegmentGroupMapping(tracingA.segmentGroups, tracingB.segmentGroups)
    val mergedGroups = GroupUtils.mergeSegmentGroups(tracingA.segmentGroups, tracingB.segmentGroups, groupMapping)
    val mergedBoundingBox = combineBoundingBoxes(Some(tracingA.boundingBox), Some(tracingB.boundingBox))
    val userBoundingBoxes = combineUserBoundingBoxes(tracingA.userBoundingBox,
                                                     tracingB.userBoundingBox,
                                                     tracingA.userBoundingBoxes,
                                                     tracingB.userBoundingBoxes)
    for {
      mergedAdditionalAxes <- AdditionalAxis.mergeAndAssertSameAdditionalAxes(
        Seq(tracingA, tracingB).map(t => Some(AdditionalAxis.fromProto(t.additionalAxes))))
      tracingBSegments = if (indexB >= mergedVolumeStats.labelMaps.length) tracingB.segments
      else {
        val labelMap = mergedVolumeStats.labelMaps(indexB)
        tracingB.segments.map { segment =>
          segment.copy(
            segmentId = labelMap.getOrElse(segment.segmentId, segment.segmentId)
          )
        }
      }
    } yield
      tracingA.copy(
        largestSegmentId = largestSegmentId,
        boundingBox = mergedBoundingBox.getOrElse(
          com.scalableminds.webknossos.datastore.geometry.BoundingBoxProto(
            com.scalableminds.webknossos.datastore.geometry.Vec3IntProto(0, 0, 0),
            0,
            0,
            0)), // should never be empty for volumes
        userBoundingBoxes = userBoundingBoxes,
        segments = tracingA.segments.toList ::: tracingBSegments.toList,
        segmentGroups = mergedGroups,
        additionalAxes = AdditionalAxis.toProto(mergedAdditionalAxes)
      )
  }

  private def combineLargestSegmentIdsByMaxDefined(aOpt: Option[Long], bOpt: Option[Long]): Option[Long] =
    (aOpt, bOpt) match {
      case (Some(a), Some(b)) => Some(Math.max(a, b))
      case (Some(a), None)    => Some(a)
      case (None, Some(b))    => Some(b)
      case (None, None)       => None
    }

  private def bucketStreamFromSelector(selector: TracingSelector,
                                       tracing: VolumeTracing): Iterator[(BucketPosition, Array[Byte])] = {
    val dataLayer = volumeTracingLayer(selector.tracingId, tracing)
    dataLayer.bucketProvider.bucketStream(Some(tracing.version))
  }

  def mergeVolumeData(tracingSelectors: Seq[TracingSelector],
                      tracings: Seq[VolumeTracing],
                      newId: String,
                      newVersion: Long,
                      toCache: Boolean,
                      userToken: Option[String]): Fox[MergedVolumeStats] = {
    val elementClass = tracings.headOption.map(_.elementClass).getOrElse(elementClassToProto(ElementClass.uint8))

    val resolutionSets = new mutable.HashSet[Set[Vec3Int]]()
    tracingSelectors.zip(tracings).foreach {
      case (selector, tracing) =>
        val resolutionSet = new mutable.HashSet[Vec3Int]()
        bucketStreamFromSelector(selector, tracing).foreach {
          case (bucketPosition, _) =>
            resolutionSet.add(bucketPosition.mag)
        }
        if (resolutionSet.nonEmpty) { // empty tracings should have no impact in this check
          resolutionSets.add(resolutionSet.toSet)
        }
    }

    val shouldCreateSegmentIndex = volumeSegmentIndexService.shouldCreateSegmentIndexForMerged(tracings)

    logger.info(
      s"Merging ${tracings.length} volume tracings into new $newId. CreateSegmentIndex = $shouldCreateSegmentIndex")

    // If none of the tracings contained any volume data. Do not save buckets, do not touch resolution list
    if (resolutionSets.isEmpty)
      Fox.successful(MergedVolumeStats.empty(shouldCreateSegmentIndex))
    else {
      val resolutionsIntersection: Set[Vec3Int] = resolutionSets.headOption.map { head =>
        resolutionSets.foldLeft(head) { (acc, element) =>
          acc.intersect(element)
        }
      }.getOrElse(Set.empty)

      val mergedVolume = new MergedVolume(elementClass)

      tracingSelectors.zip(tracings).foreach {
        case (selector, tracing) =>
          val bucketStream = bucketStreamFromSelector(selector, tracing)
          mergedVolume.addLabelSetFromBucketStream(bucketStream, resolutionsIntersection)
      }

      tracingSelectors.zip(tracings).zipWithIndex.foreach {
        case ((selector, tracing), sourceVolumeIndex) =>
          val bucketStream = bucketStreamFromSelector(selector, tracing)
          mergedVolume.addFromBucketStream(sourceVolumeIndex, bucketStream, Some(resolutionsIntersection))
      }
      for {
        _ <- bool2Fox(ElementClass.largestSegmentIdIsInRange(mergedVolume.largestSegmentId.toLong, elementClass)) ?~> "annotation.volume.largestSegmentIdExceedsRange"
        mergedAdditionalAxes <- Fox.box2Fox(AdditionalAxis.mergeAndAssertSameAdditionalAxes(tracings.map(t =>
          Some(AdditionalAxis.fromProto(t.additionalAxes)))))
        fallbackLayer <- getFallbackLayer(newId)
        segmentIndexBuffer = new VolumeSegmentIndexBuffer(newId,
                                                          volumeSegmentIndexClient,
                                                          newVersion,
                                                          remoteDatastoreClient,
                                                          fallbackLayer,
                                                          userToken)
        _ <- mergedVolume.withMergedBuckets { (bucketPosition, bucketBytes) =>
          for {
            _ <- saveBucket(newId, elementClass, bucketPosition, bucketBytes, newVersion, toCache, mergedAdditionalAxes)
            _ <- Fox.runIf(shouldCreateSegmentIndex)(
              updateSegmentIndex(segmentIndexBuffer,
                                 bucketPosition,
                                 bucketBytes,
                                 Empty,
                                 elementClass,
                                 tracings.headOption.flatMap(_.mappingName)))
          } yield ()
        }
        _ <- segmentIndexBuffer.flush()
      } yield mergedVolume.stats(shouldCreateSegmentIndex)
    }
  }

  def addSegmentIndex(tracingId: String,
                      tracing: VolumeTracing,
                      currentVersion: Long,
                      userToken: Option[String],
                      dryRun: Boolean): Fox[Option[Int]] = {
    var processedBucketCount = 0
    for {
      isTemporaryTracing <- isTemporaryTracing(tracingId)
      sourceDataLayer = volumeTracingLayer(tracingId, tracing, isTemporaryTracing)
      buckets: Iterator[(BucketPosition, Array[Byte])] = sourceDataLayer.bucketProvider.bucketStream()
      fallbackLayer <- getFallbackLayer(tracingId)
      segmentIndexBuffer = new VolumeSegmentIndexBuffer(tracingId,
                                                        volumeSegmentIndexClient,
                                                        currentVersion + 1L,
                                                        remoteDatastoreClient,
                                                        fallbackLayer,
                                                        userToken)
      _ <- Fox.serialCombined(buckets) {
        case (bucketPosition, bucketData) =>
          processedBucketCount += 1
          updateSegmentIndex(segmentIndexBuffer,
                             bucketPosition,
                             bucketData,
                             Empty,
                             tracing.elementClass,
                             tracing.mappingName)
      }
      _ <- Fox.runIf(!dryRun)(segmentIndexBuffer.flush())
      updateGroup = UpdateActionGroup[VolumeTracing](
        tracing.version + 1L,
        System.currentTimeMillis(),
        None,
        List(AddSegmentIndex()),
        None,
        None,
        "dummyTransactionId",
        1,
        0
      )
      _ <- Fox.runIf(!dryRun)(handleUpdateGroup(tracingId, updateGroup, tracing.version, userToken))
    } yield Some(processedBucketCount)
  }

  def checkIfSegmentIndexMayBeAdded(tracingId: String, tracing: VolumeTracing, userToken: Option[String])(
      implicit ec: ExecutionContext): Fox[Boolean] =
    for {
      fallbackLayer <- remoteFallbackLayerFromVolumeTracing(tracing, tracingId)
      canHaveSegmentIndex <- VolumeSegmentIndexService.canHaveSegmentIndex(remoteDatastoreClient,
                                                                           Some(fallbackLayer),
                                                                           userToken)
      alreadyHasSegmentIndex = tracing.hasSegmentIndex.getOrElse(false)
    } yield canHaveSegmentIndex && !alreadyHasSegmentIndex

  def importVolumeData(tracingId: String,
                       tracing: VolumeTracing,
                       zipFile: File,
                       currentVersion: Int,
                       userToken: Option[String]): Fox[Long] =
    if (currentVersion != tracing.version)
      Fox.failure("version.mismatch")
    else {

      val resolutionSet = resolutionSetFromZipfile(zipFile)
      val resolutionsDoMatch =
        resolutionSet.isEmpty || resolutionSet == resolveLegacyResolutionList(tracing.resolutions)
          .map(vec3IntFromProto)
          .toSet

      if (!resolutionsDoMatch)
        Fox.failure("annotation.volume.resolutionsDoNotMatch")
      else {
        val volumeLayer = volumeTracingLayer(tracingId, tracing)
        for {
          largestSegmentId <- tracing.largestSegmentId.toFox ?~> "annotation.volume.merge.largestSegmentId.unset"
          mergedVolume = new MergedVolume(tracing.elementClass, largestSegmentId)
          _ <- mergedVolume.addLabelSetFromDataZip(zipFile).toFox
          _ = mergedVolume.addFromBucketStream(sourceVolumeIndex = 0, volumeLayer.bucketProvider.bucketStream())
          _ <- mergedVolume.addFromDataZip(sourceVolumeIndex = 1, zipFile).toFox
          _ <- bool2Fox(ElementClass.largestSegmentIdIsInRange(
            mergedVolume.largestSegmentId.toLong,
            tracing.elementClass)) ?~> "annotation.volume.largestSegmentIdExceedsRange"
          dataLayer = volumeTracingLayer(tracingId, tracing)
          fallbackLayer <- getFallbackLayer(tracingId)
          segmentIndexBuffer <- Fox.successful(
            new VolumeSegmentIndexBuffer(tracingId,
                                         volumeSegmentIndexClient,
                                         tracing.version + 1,
                                         remoteDatastoreClient,
                                         fallbackLayer,
                                         userToken))
          _ <- mergedVolume.withMergedBuckets { (bucketPosition, bucketBytes) =>
            for {
              _ <- saveBucket(volumeLayer, bucketPosition, bucketBytes, tracing.version + 1)
              _ <- Fox.runIfOptionTrue(tracing.hasSegmentIndex) {
                for {
                  previousBucketBytes <- loadBucket(dataLayer, bucketPosition, Some(tracing.version)).futureBox
                  _ <- updateSegmentIndex(segmentIndexBuffer,
                                          bucketPosition,
                                          bucketBytes,
                                          previousBucketBytes,
                                          tracing.elementClass,
                                          tracing.mappingName) ?~> "failed to update segment index"
                } yield ()
              }
            } yield ()
          }
          _ <- segmentIndexBuffer.flush()
          updateGroup = UpdateActionGroup[VolumeTracing](
            tracing.version + 1,
            System.currentTimeMillis(),
            None,
            List(ImportVolumeData(Some(mergedVolume.largestSegmentId.toPositiveLong))),
            None,
            None,
            "dummyTransactionId",
            1,
            0
          )
          _ <- handleUpdateGroup(tracingId, updateGroup, tracing.version, userToken)
        } yield mergedVolume.largestSegmentId.toPositiveLong
      }
    }

  def dummyTracing: VolumeTracing = ???

  def mergeEditableMappings(tracingsWithIds: List[(VolumeTracing, String)], userToken: Option[String]): Fox[String] =
    if (tracingsWithIds.forall(tracingWithId => tracingWithId._1.mappingIsEditable.contains(true))) {
      for {
        remoteFallbackLayers <- Fox.serialCombined(tracingsWithIds)(tracingWithId =>
          remoteFallbackLayerFromVolumeTracing(tracingWithId._1, tracingWithId._2))
        remoteFallbackLayer <- remoteFallbackLayers.headOption.toFox
        _ <- bool2Fox(remoteFallbackLayers.forall(_ == remoteFallbackLayer)) ?~> "Cannot merge editable mappings based on different dataset layers"
        editableMappingIds <- Fox.serialCombined(tracingsWithIds)(tracingWithId => tracingWithId._1.mappingName)
        _ <- bool2Fox(editableMappingIds.length == tracingsWithIds.length) ?~> "Not all volume tracings have editable mappings"
        newEditableMappingId <- editableMappingService.merge(editableMappingIds, remoteFallbackLayer, userToken)
      } yield newEditableMappingId
    } else if (tracingsWithIds.forall(tracingWithId => !tracingWithId._1.mappingIsEditable.getOrElse(false))) {
      Fox.empty
    } else {
      Fox.failure("Cannot merge tracings with and without editable mappings")
    }

  def getFallbackLayer(tracingId: String) = Fox[Option[RemoteFallbackLayer]] {
    for {
      tracing <- find(tracingId)
      dataSource <- remoteWebKnossosClient.getDataSourceForTracing(tracingId)
      dataSourceId <- remoteWebKnossosClient.getDataSourceIdForTracing(tracingId)
      fallbackLayerName = tracing.fallbackLayer
      fallbackLayer = dataSource.dataLayers
        .find(_.name == fallbackLayerName.getOrElse(""))
        .map(RemoteFallbackLayer.fromDataLayerAndDataSource(_, dataSourceId))
    } yield fallbackLayer
  }

}<|MERGE_RESOLUTION|>--- conflicted
+++ resolved
@@ -477,14 +477,9 @@
                 editPosition: Option[Vec3Int],
                 editRotation: Option[Vec3Double],
                 boundingBox: Option[BoundingBox],
-<<<<<<< HEAD
                 mappingName: Option[String],
                 userToken: Option[String]): Fox[(String, VolumeTracing)] = {
-    val tracingWithBB = addBoundingBoxFromTaskIfRequired(sourceTracing, fromTask, dataSetBoundingBox)
-=======
-                mappingName: Option[String]): Fox[(String, VolumeTracing)] = {
     val tracingWithBB = addBoundingBoxFromTaskIfRequired(sourceTracing, fromTask, datasetBoundingBox)
->>>>>>> 599114c9
     val tracingWithResolutionRestrictions = restrictMagList(tracingWithBB, resolutionRestrictions)
     for {
       fallbackLayer <- getFallbackLayer(tracingId)
