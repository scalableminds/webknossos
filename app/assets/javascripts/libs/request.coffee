--- conflicted
+++ resolved
@@ -1,20 +1,7 @@
-<<<<<<< HEAD
-$                       = require("jquery")
-_                       = require("lodash")
-WrappedDispatchedWorker = require("libs/wrapped_dispatched_worker")
-GzipWorker              = require("worker!./gzip_worker")
-
-Request =
-
-  gzipWorker : new WrappedDispatchedWorker(GzipWorker)
-
-  send : (options) ->
-    options.type ||= options.method
-=======
 $     = require("jquery")
 _     = require("lodash")
 Toast = require("libs/toast")
-
+pako  = require("pako")
 
 Request =
 
@@ -116,6 +103,10 @@
       else
         options.data.buffer.slice(0, options.data.byteLength)
 
+    if options.compress
+      body = pako.gzip(body)
+      options.headers["Content-Encoding"] = "gzip"
+
     return @receiveArraybuffer(
       url,
       _.defaultsDeep(options,
@@ -154,9 +145,9 @@
     else
       return fetchPromise
 
->>>>>>> 6926f9ef
 
   timeoutPromise : (timeout) ->
+
     return new Promise( (resolve, reject) ->
       setTimeout(
         -> reject("timeout")
@@ -164,6 +155,7 @@
       )
     )
 
+
   handleStatus : (response) ->
 
     if 200 <= response.status < 400
@@ -171,35 +163,9 @@
 
     return Promise.reject(response)
 
-<<<<<<< HEAD
-      if options.data
-        options.data = JSON.stringify(options.data)
-        options.contentType = "application/json" unless options.contentType
-      else
-        if options.formData?
-          if options.formData instanceof FormData
-            options.data = options.formData
-          else
-            options.data = new FormData()
-            options.data.append(key, value) for key, value of options.formData
-        else if options.multipartData?
-          options.data = options.multipartData
-          options.contentType = "multipart/mixed; boundary=#{options.multipartBoundary}"
-
-      options.contentEncoding = "gzip" if options.compress and not options.contentEncoding
-      options.type = "POST" if options.type == "GET" and options.data
-=======
->>>>>>> 6926f9ef
 
   handleError : (error) ->
 
-<<<<<<< HEAD
-      xhr.onload = ->
-        if @status == 200
-          deferred.resolve(@response)
-        else
-          deferred.reject(xhr)
-=======
     if error instanceof Response
       error.text().then(
         (text) ->
@@ -221,22 +187,9 @@
     else
       Toast.error(error)
       Promise.reject(error)
->>>>>>> 6926f9ef
-
-
-<<<<<<< HEAD
-      if options.compress
-        @gzipWorker.send(
-          method : "compress"
-          args : [options.data]
-        ).then( (buffer) =>
-          xhr.send(buffer)
-        )
-      else
-        xhr.send(options.data)
-=======
+
+
   handleEmptyJsonResponse : (response) ->
->>>>>>> 6926f9ef
 
     contentLength = parseInt(response.headers.get("Content-Length"))
     if contentLength == 0
@@ -267,4 +220,5 @@
 
     return deferred.promise()
 
+
 module.exports = Request