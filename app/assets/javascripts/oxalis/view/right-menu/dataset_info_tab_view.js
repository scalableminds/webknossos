/**
 * dataset_info_view.js
 * @flow
 */
import React, { Component } from "react";
import { connect } from "react-redux";
import _ from "lodash";
import { getBaseVoxel } from "oxalis/model/scaleinfo";
import constants, { ControlModeEnum } from "oxalis/constants";
import ArbitraryController from "oxalis/controller/viewmodes/arbitrary_controller";
import { getPlaneScalingFactor } from "oxalis/model/accessors/flycam_accessor";
import Store from "oxalis/store";
import Model from "oxalis/model";
import TemplateHelpers from "libs/template_helpers";
import type { OxalisState, SkeletonTracingType, DatasetType, FlycamType } from "oxalis/store";

type DatasetInfoTabProps = {
  skeletonTracing: SkeletonTracingType,
  dataset: DatasetType,
  flycam: FlycamType,
};

class DatasetInfoTabView extends Component {
  props: DatasetInfoTabProps;

  calculateZoomLevel(): number {
    let width;
    let zoom;
    const viewMode = Store.getState().temporaryConfiguration.viewMode;
    if (constants.MODES_PLANE.includes(viewMode)) {
      zoom = getPlaneScalingFactor(this.props.flycam);
      width = constants.PLANE_WIDTH;
    } else if (constants.MODES_ARBITRARY.includes(viewMode)) {
      zoom = this.props.flycam.zoomStep;
      width = ArbitraryController.prototype.WIDTH;
    } else {
      throw Error("Model mode not recognized:", viewMode);
    }
    // unit is nm
    const baseVoxel = getBaseVoxel(this.props.dataset.scale);
    return zoom * width * baseVoxel;
  }

  chooseUnit(zoomLevel: number): string {
    if (zoomLevel < 1000) {
      return `${zoomLevel.toFixed(0)} nm`;
    } else if (zoomLevel < 1000000) {
      return `${(zoomLevel / 1000).toFixed(1)} μm`;
    } else {
      return `${(zoomLevel / 1000000).toFixed(1)} mm`;
    }
  }

  render() {
    const { tracingType, name } = this.props.skeletonTracing;
    let annotationType = tracingType;

    // In case we have a task display its id as well
    if (this.props.task) { annotationType += `: ${this.props.task.id}`; }
    // Or display an explorative tracings name if there is one
    if (name) { annotationType += `: ${name}`; }

    const zoomLevel = this.calculateZoomLevel();
    const dataSetName = this.props.dataset.name;
    const treeCount = _.size(this.props.skeletonTracing.trees);
<<<<<<< HEAD
    const isPublicViewMode = Store.getState().temporaryConfiguration.controlMode === ControlModeEnum.VIEW;
=======
    const isPublicViewMode = Model.controlMode === constants.CONTROL_MODE_VIEW;
>>>>>>> 3039e6f4

    return (
      <div>
        <p>{annotationType}</p>
        <p>DataSet: {dataSetName}</p>
        <p>Viewport width: {this.chooseUnit(zoomLevel)}</p>
        <p>Dataset resolution: {TemplateHelpers.formatScale(this.props.dataset.scale)}</p>
        {
          (treeCount != null) ?
            <p>Total number of trees: {treeCount}</p> :
            null
        }
        {
          isPublicViewMode ?
            <div>
              <table className="table table-condensed table-nohead table-bordered">
                <tbody>
                  <tr><th colSpan="2">Controls</th></tr>
                  <tr><td>I,O or Alt + Mousewheel</td><td>Zoom in/out</td></tr>
                  <tr><td>Mousewheel or D and F</td><td>Move along 3rd axis</td></tr>
                  <tr><td>Left Mouse drag or Arrow keys</td><td>Move</td></tr>
                  <tr><td>Right click drag in 3D View</td><td>Rotate 3D View</td></tr>
                  <tr><td>K,L</td><td>Scale up/down viewports</td></tr>
                </tbody>
              </table>
              <div>
                <img className="img-50" src="/assets/images/Max-Planck-Gesellschaft.svg" alt="Max Plank Geselleschaft Logo" />
                <img className="img-50" src="/assets/images/MPI-brain-research.svg" alt="Max Plank Institute of Brain Research Logo" />
              </div>
            </div> :
            null
        }
      </div>
    );
  }
}

function mapStateToProps(state: OxalisState) {
  return {
    skeletonTracing: state.tracing,
    dataset: state.dataset,
    flycam: state.flycam,
    task: state.task,
  };
}

export default connect(mapStateToProps)(DatasetInfoTabView);<|MERGE_RESOLUTION|>--- conflicted
+++ resolved
@@ -63,11 +63,7 @@
     const zoomLevel = this.calculateZoomLevel();
     const dataSetName = this.props.dataset.name;
     const treeCount = _.size(this.props.skeletonTracing.trees);
-<<<<<<< HEAD
     const isPublicViewMode = Store.getState().temporaryConfiguration.controlMode === ControlModeEnum.VIEW;
-=======
-    const isPublicViewMode = Model.controlMode === constants.CONTROL_MODE_VIEW;
->>>>>>> 3039e6f4
 
     return (
       <div>
