### define
../model/dimensions : Dimensions
../constants : constants
###

class CellTacingController

  constructor : ( { @model, @view, @sceneController, @cameraController, @move, @calculateGlobalPos }, controlMode ) ->

    @inTraceMode = controlMode == constants.CONTROL_MODE_TRACE

    @mouseControls = 

      leftDownMove : (delta, pos) => 

        @move [
          delta.x * @model.user.getMouseInversionX() / @view.scaleFactor
          delta.y * @model.user.getMouseInversionY() / @view.scaleFactor
          0
        ]
      

      leftClick : (pos, shiftPressed, altPressed, plane) =>
<<<<<<< HEAD
        if @inTraceMode
          @onClick(pos, shiftPressed, altPressed, plane)
=======

        @onClick(pos, shiftPressed, altPressed, plane)
>>>>>>> ca2aaa77


      rightClick : (pos, ctrlPressed) =>
<<<<<<< HEAD
        if @inTraceMode
          @setWaypoint(@calculateGlobalPos( pos ), ctrlPressed)
=======

        @setWaypoint(@calculateGlobalPos( pos ), ctrlPressed)
>>>>>>> ca2aaa77


    @keyboardControls =

      "1" : => @sceneController.toggleSkeletonVisibility()
      "2" : => @sceneController.toggleInactiveTreeVisibility()

      #Delete active node
      "delete" : => @model.cellTracing.deleteActiveNode()
      "c" : => @model.cellTracing.createNewTree()

      #Branches
      "b" : => @pushBranch()
      "j" : => @popBranch() 

      "s" : @centerActiveNode

      #Comments
      "n" : => @setActiveNode(@model.cellTracing.nextCommentNodeID(false), true)
      "p" : => @setActiveNode(@model.cellTracing.nextCommentNodeID(true), true)

    # For data viewer, no keyboard controls
    if not @inTraceMode
      @keyboardControls = {}


  setNodeRadius : (delta) =>

    lastRadius = @model.cellTracing.getActiveNodeRadius()
    radius = lastRadius + (lastRadius/20 * delta) #achieve logarithmic change behaviour
    @model.cellTracing.setActiveNodeRadius(radius)


  setParticleSize : (delta) =>

    particleSize = @model.user.particleSize + delta
    particleSize = Math.min(constants.MAX_PARTICLE_SIZE, particleSize)
    particleSize = Math.max(constants.MIN_PARTICLE_SIZE, particleSize)

    @model.user.setValue("particleSize", (Number) particleSize)
 

  toggleSkeletonVisibility : =>

    @sceneController.toggleSkeletonVisibility()
    # Show warning, if this is the first time to use
    # this function for this user
    if @model.user.firstVisToggle
      @view.showFirstVisToggle()
      @model.user.firstVisToggle = false
      @model.user.push()


  toggleInactiveTreeVisibility : =>

    @sceneController.toggleInactiveTreeVisibility()
  

  setWaypoint : (position, ctrlPressed) =>

    activeNode = @model.cellTracing.getActiveNode()
    # set the new trace direction
    if activeNode
      @model.flycam.setDirection([
        position[0] - activeNode.pos[0], 
        position[1] - activeNode.pos[1], 
        position[2] - activeNode.pos[2]
      ])

    @addNode(position, not ctrlPressed)

    # Strg + Rightclick to set new not active branchpoint
    if ctrlPressed and 
      @model.user.newNodeNewTree == false and 
        @model.cellTracing.getActiveNodeType() == constants.TYPE_USUAL

      @pushBranch()
      @setActiveNode(activeNode.id)


  onClick : (position, shiftPressed, altPressed, plane) =>

    unless shiftPressed # do nothing
      return

    scaleFactor = @view.scaleFactor
    camera      = @view.getCameras()[plane]
    # vector with direction from camera position to click position
    vector = new THREE.Vector3((position.x / (384 * scaleFactor) ) * 2 - 1, - (position.y / (384 * scaleFactor)) * 2 + 1, 0.5)
    
    # create a ray with the direction of this vector, set ray threshold depending on the zoom of the 3D-view
    projector = new THREE.Projector()
    raycaster = projector.pickingRay(vector, camera)
    raycaster.ray.threshold = @model.flycam.getRayThreshold(plane)

    raycaster.ray.__scalingFactors = @model.scaleInfo.nmPerVoxel
 
    # identify clicked object
    intersects = raycaster.intersectObjects(@sceneController.skeleton.nodes)
    
    for intersect in intersects

      index = intersect.index
      nodeID = intersect.object.geometry.nodeIDs.getAllElements()[index]

      posArray = intersect.object.geometry.__vertexArray
      intersectsCoord = [posArray[3 * index], posArray[3 * index + 1], posArray[3 * index + 2]]
      globalPos = @model.flycam.getPosition()

      # make sure you can't click nodes, that are clipped away (one can't see)
      ind = Dimensions.getIndices(plane)
      if intersect.object.visible and
        (plane == constants.TDView or
          (Math.abs(globalPos[ind[2]] - intersectsCoord[ind[2]]) < @cameraController.getClippingDistance(ind[2])+1))

        # set the active Node to the one that has the ID stored in the vertex
        # center the node if click was in 3d-view
        centered = plane == constants.TDView
        @setActiveNode(nodeID, centered, shiftPressed and altPressed)
        break


  ########### Model Interaction

  addNode : (position, centered) =>

    if @model.user.newNodeNewTree == true
      @createNewTree()
      # make sure the tree was rendered two times before adding nodes,
      # otherwise our buffer optimizations won't work
      @model.cellTracing.one("finishedRender", =>
        @model.cellTracing.one("finishedRender", =>
          @model.cellTracing.addNode(position, constants.TYPE_USUAL))
        @view.draw())
      @view.draw()
    else
      @model.cellTracing.addNode(position, constants.TYPE_USUAL, centered)


  pushBranch : =>

    @model.cellTracing.pushBranch()


  popBranch : =>

    _.defer => @model.cellTracing.popBranch().done((id) => 
      @setActiveNode(id, true)
    )


  setActiveNode : (nodeId, centered, mergeTree) =>

    @model.cellTracing.setActiveNode(nodeId, mergeTree)
    if centered
      @centerActiveNode()


  centerActiveNode : =>

    position = @model.cellTracing.getActiveNodePos()
    if position
      @model.flycam.setPosition(position)


  deleteActiveNode : =>

    @model.cellTracing.deleteActiveNode()


  createNewTree : =>

    @model.cellTracing.createNewTree()

    <|MERGE_RESOLUTION|>--- conflicted
+++ resolved
@@ -21,23 +21,13 @@
       
 
       leftClick : (pos, shiftPressed, altPressed, plane) =>
-<<<<<<< HEAD
         if @inTraceMode
           @onClick(pos, shiftPressed, altPressed, plane)
-=======
-
-        @onClick(pos, shiftPressed, altPressed, plane)
->>>>>>> ca2aaa77
 
 
       rightClick : (pos, ctrlPressed) =>
-<<<<<<< HEAD
         if @inTraceMode
           @setWaypoint(@calculateGlobalPos( pos ), ctrlPressed)
-=======
-
-        @setWaypoint(@calculateGlobalPos( pos ), ctrlPressed)
->>>>>>> ca2aaa77
 
 
     @keyboardControls =
