### define
../../libs/datgui/dat.gui : DatGui
../../libs/request : Request
../../libs/event_mixin : EventMixin
../../libs/toast : Toast
../model/dimensions : Dimensions
###

PLANE_XY           = Dimensions.PLANE_XY
PLANE_YZ           = Dimensions.PLANE_YZ
PLANE_XZ           = Dimensions.PLANE_XZ
VIEW_3D            = Dimensions.VIEW_3D
VIEWPORT_WIDTH     = 380

class Gui 

  model : null
  
  constructor : (container, @model, @tracingSettings) ->
    
    _.extend(this, new EventMixin())

    @user = @model.user
    # create GUI
    # modelRadius = @model.route.getActiveNodeRadius()
    @qualityArray = ["high", "medium", "low"]

    @datasetPostfix = _.last(@model.binary.dataSetName.split("_"))
    @datasetPosition = @initDatasetPosition(@user.briConNames)

    somaClickingAllowed = @tracingSettings.somaClickingAllowed
    
    @settings = 

      fourBit : @user.fourBit
      brightness : @user.brightness[@datasetPosition]
      contrast : @user.contrast[@datasetPosition]
      resetBrightnessAndContrast : => @resetBrightnessAndContrast()
      quality : @qualityArray[@user.quality]

      activeTreeID : @model.route.getActiveTreeId()
      newTree : => @trigger "createNewTree"
      deleteActiveTree : => @trigger "deleteActiveTree"

      activeNodeID : @model.route.getActiveNodeId()
      newNodeNewTree : if somaClickingAllowed then @user.newNodeNewTree else false
      deleteActiveNode : => @trigger "deleteActiveNode"
<<<<<<< HEAD
      radius : if modelRadius then modelRadius else 10 * @model.scaleInfo.baseVoxel
=======
      # radius : if modelRadius then modelRadius else 10 * @model.scaleInfo.baseVoxel
      comment : ""
      prevComment : @prevComment
      nextComment : @nextComment
>>>>>>> b38e9ea0

    if @datasetPosition == 0
      # add new dataset to settings
      @user.briConNames.push(@datasetPostfix)
      @user.brightness.push(@settings.brightness)
      @user.contrast.push(@settings.contrast)
      @datasetPosition = @user.briConNames.length - 1


    @gui = new dat.GUI(autoPlace: false, width : 280, hideable : false, closed : true)

    container.append @gui.domElement
    
    fControls = @gui.addFolder("Controls")
    @addSlider(fControls, @user, "moveValue",
      0.1, 10, 0.1, "Move Value")
    @addCheckbox(fControls, @user, "lockZoom", "Lock Zoom")
    @addCheckbox(fControls, @user, "inverseX", "Inverse X")
    @addCheckbox(fControls, @user, "inverseY", "Inverse Y")
    @addCheckbox(fControls, @user, "dynamicSpaceDirection", "d/f-Switching")

    fFlightcontrols = @gui.addFolder("Flighcontrols")
    @addSlider(fFlightcontrols, @user, "mouseRotateValue",
      0.001, 0.02, 0.001, "Mouse Rotation")
    @addSlider(fFlightcontrols, @user, "rotateValue",
      0.001, 0.08, 0.001, "Keyboard Rotation Value")
    @addSlider(fFlightcontrols, @user, "moveValue3d",
      0.1, 10, 0.1, "Move Value")
    @addSlider(fFlightcontrols, @user, "crosshairSize",
      0.1, 1, 0.01, "Crosshair size")

    fView = @gui.addFolder("View")
    @addCheckbox(fView, @settings, "fourBit", "4 Bit")
    @addCheckbox(fView, @user, "interpolation", "Interpolation")
    @brightnessController =
      @addSlider(fView, @settings, "brightness",
        -256, 256, 5, "Brightness", @setBrightnessAndContrast)
    @contrastController =
      @addSlider(fView, @settings, "contrast",
        0.5, 5, 0.1, "Contrast", @setBrightnessAndContrast)
    @addFunction(fView, @settings, "resetBrightnessAndContrast",
      "Reset To Default")
    @addSlider(fView, @user, "routeClippingDistance",
      1, 1000 * @model.scaleInfo.baseVoxel, 1, "Clipping Distance")
    @addCheckbox(fView, @user, "displayCrosshair", "Show Crosshairs")
    (fView.add @settings, "quality", @qualityArray)
                          .name("Quality")
                          .onChange((v) => @setQuality(v))

    fSkeleton = @gui.addFolder("Skeleton View")
    @addCheckbox(fSkeleton, @user, "displayPreviewXY", "Display XY-Plane")
    @addCheckbox(fSkeleton, @user, "displayPreviewYZ", "Display YZ-Plane")
    @addCheckbox(fSkeleton, @user, "displayPreviewXZ", "Display XZ-Plane")

    fTrees = @gui.addFolder("Trees")
    @activeTreeIdController = @addNumber(fTrees, @settings, "activeTreeID",
      1, 1, "Active Tree ID", (value) => @trigger( "setActiveTree", value))
    if somaClickingAllowed
      @addCheckbox(fTrees, @settings, "newNodeNewTree", "Soma clicking mode")
    else
      @set("newNodeNewTree", false, Boolean)
    @addFunction(fTrees, @settings, "newTree", "Create New Tree")
    @addFunction(fTrees, @settings, "deleteActiveTree", "Delete Active Tree")

    fNodes = @gui.addFolder("Nodes")
    @activeNodeIdController = @addNumber(fNodes, @settings, "activeNodeID",
<<<<<<< HEAD
      1, 1, "Active Node ID", (value) => @trigger( "setActiveNode", value))
=======
      1, 1, "Active Node ID")
    @particleSizeController = @addSlider(fNodes, @user, "particleSize",
      1, 20, 1, "Node size")

    @commentController =
    (fNodes.add @settings, "comment")
                          .name("Comment")
                          .onChange(@setComment)
    @addFunction(fNodes, @settings, "prevComment", "Previous Comment")
    @addFunction(fNodes, @settings, "nextComment", "Next Comment")
>>>>>>> b38e9ea0
    @addFunction(fNodes, @settings, "deleteActiveNode", "Delete Active Node")

    #fControls.open()
    #fView.open()
    #fSkeleton.open()
    fTrees.open()
    fNodes.open()

    $("#trace-position-input").on "change", (event) => 

      @setPosFromString(event.target.value)
      return

    $("#trace-finish-button").click (event) =>

      event.preventDefault()
      @saveNow().done =>
        if confirm("Are you sure?")
          window.location.href = event.srcElement.href

    $("#trace-download-button").click (event) =>

      event.preventDefault()
      @saveNow().done =>
          window.location.href = event.srcElement.href

    $("#trace-save-button").click (event) =>

      event.preventDefault()
      @saveNow()


    @model.flycam.on
      positionChanged : (position) => 
        @updateGlobalPosition(position)

      zoomFactorChanged : (factor, step) =>
        nm = factor * VIEWPORT_WIDTH * @model.scaleInfo.baseVoxel
        if(nm<1000)
          $("#zoomFactor").html("<p>Viewport width: " + nm.toFixed(0) + " nm</p>")
        else if (nm<1000000)
          $("#zoomFactor").html("<p>Viewport width: " + (nm / 1000).toFixed(1) + " μm</p>")
        else
          $("#zoomFactor").html("<p>Viewport width: " + (nm / 1000000).toFixed(1) + " mm</p>")

    @model.route.on
      newActiveNode    : => @update()
      newActiveTree    : => @update()
      deleteActiveTree : => @update()
      deleteActiveNode : => @update()
      deleteLastNode   : => @update()
      newNode          : => @update()
      newTree          : => @update()
      # newActiveNodeRadius : (radius) =>@updateRadius(radius)
      newParticleSize  : (value, propagate) => if propagate then @updateParticleSize(value)

    @model.route.stateLogger.on
      pushFailed       : -> Toast.error("Auto-Save failed!")

    @createTooltips()


  addCheckbox : (folder, object, propertyName, displayName) =>
    return (folder.add object, propertyName)
                          .name(displayName)
                          .onChange((v) => @set(propertyName, v,  Boolean))

  addSlider : (folder, object, propertyName, start, end, step, displayName, onChange) =>
    unless onChange?
      onChange = (v) => @set(propertyName, v, Number)
    return (folder.add object, propertyName, start, end)
                          .step(step)
                          .name(displayName)
                          .onChange(onChange)

  addFunction : (folder, object, propertyName, displayName) =>
    return (folder.add object, propertyName)
                          .name(displayName)

  addNumber : (folder, object, propertyName, min, step, displayName, onChange) =>
    unless onChange?
      onChange = (v) => @set(propertyName, v, Number)
    return (folder.add object, propertyName)
                          .min(min)
                          .step(step)
                          .name(displayName)
                          .onChange(onChange)

  saveNow : =>
    @user.pushImpl()
    if @tracingSettings.isEditable
      @model.route.pushNow()
        .then( 
          -> Toast.success("Saved!")
          -> Toast.error("Couldn't save. Please try again.")
        )
    else
      new $.Deferred().resolve()

  setPosFromString : (posString) =>
    stringArray = posString.split(",")
    if stringArray.length == 3
      pos = [parseInt(stringArray[0]), parseInt(stringArray[1]), parseInt(stringArray[2])]
      if !isNaN(pos[0]) and !isNaN(pos[1]) and !isNaN(pos[2])
        @model.flycam.setPosition(pos)
        return
    @updateGlobalPosition(@model.flycam.getPosition())

  initDatasetPosition : (briConNames) ->

    for i in [0...briConNames.length]
      if briConNames[i] == @datasetPostfix
        datasetPosition = i
    unless datasetPosition
      # take default values
      datasetPosition = 0
    datasetPosition

  createTooltips : ->
      $(".cr.number.has-slider").tooltip({"title" : "Move mouse up or down while clicking the number to easily adjust the value"})

  updateGlobalPosition : (globalPos) =>
    stringPos = Math.round(globalPos[0]) + ", " + Math.round(globalPos[1]) + ", " + Math.round(globalPos[2])
    $("#trace-position-input").val(stringPos)

  set : (name, value, type) =>
    @user.setValue( name, (type) value)

  setBrightnessAndContrast : =>
    @model.binary.updateLookupTable(@settings.brightness, @settings.contrast)
    @user.brightness[@datasetPosition] = (Number) @settings.brightness
    @user.contrast[@datasetPosition] = (Number) @settings.contrast
    @user.push()

  resetBrightnessAndContrast : =>
    Request.send(
      url : "/user/configuration/default"
      dataType : "json"
    ).done (defaultData) =>
      defaultDatasetPosition = @initDatasetPosition(defaultData.briConNames)

      @settings.brightness = defaultData.brightness[defaultDatasetPosition]
      @settings.contrast = defaultData.contrast[defaultDatasetPosition]
      @setBrightnessAndContrast()
      @brightnessController.updateDisplay()
      @contrastController.updateDisplay()


  setQuality : (value) =>
    for i in [0..(@qualityArray.length - 1)]
      if @qualityArray[i] == value
        value = i
    @set("quality", value, Number)

<<<<<<< HEAD
=======
  updateParticleSize : (value) =>
    @set("particleSize", value, Number)
    @particleSizeController.updateDisplay()

  setComment : (value) =>
    @model.route.setComment(value)

  prevComment : =>
    @trigger "setActiveNode", @model.route.nextCommentNodeID(false)

  nextComment : =>
    @trigger "setActiveNode", @model.route.nextCommentNodeID(true)
>>>>>>> b38e9ea0

  # Helper method to combine common update methods
  update : ->
    # called when value user switch to different active node
    @settings.activeNodeID = @model.route.lastActiveNodeId
    @settings.activeTreeID = @model.route.getActiveTreeId()
    @activeNodeIdController.updateDisplay()
    @activeTreeIdController.updateDisplay()<|MERGE_RESOLUTION|>--- conflicted
+++ resolved
@@ -45,14 +45,7 @@
       activeNodeID : @model.route.getActiveNodeId()
       newNodeNewTree : if somaClickingAllowed then @user.newNodeNewTree else false
       deleteActiveNode : => @trigger "deleteActiveNode"
-<<<<<<< HEAD
-      radius : if modelRadius then modelRadius else 10 * @model.scaleInfo.baseVoxel
-=======
       # radius : if modelRadius then modelRadius else 10 * @model.scaleInfo.baseVoxel
-      comment : ""
-      prevComment : @prevComment
-      nextComment : @nextComment
->>>>>>> b38e9ea0
 
     if @datasetPosition == 0
       # add new dataset to settings
@@ -119,20 +112,9 @@
 
     fNodes = @gui.addFolder("Nodes")
     @activeNodeIdController = @addNumber(fNodes, @settings, "activeNodeID",
-<<<<<<< HEAD
       1, 1, "Active Node ID", (value) => @trigger( "setActiveNode", value))
-=======
-      1, 1, "Active Node ID")
     @particleSizeController = @addSlider(fNodes, @user, "particleSize",
       1, 20, 1, "Node size")
-
-    @commentController =
-    (fNodes.add @settings, "comment")
-                          .name("Comment")
-                          .onChange(@setComment)
-    @addFunction(fNodes, @settings, "prevComment", "Previous Comment")
-    @addFunction(fNodes, @settings, "nextComment", "Next Comment")
->>>>>>> b38e9ea0
     @addFunction(fNodes, @settings, "deleteActiveNode", "Delete Active Node")
 
     #fControls.open()
@@ -287,21 +269,10 @@
         value = i
     @set("quality", value, Number)
 
-<<<<<<< HEAD
-=======
+
   updateParticleSize : (value) =>
     @set("particleSize", value, Number)
     @particleSizeController.updateDisplay()
-
-  setComment : (value) =>
-    @model.route.setComment(value)
-
-  prevComment : =>
-    @trigger "setActiveNode", @model.route.nextCommentNodeID(false)
-
-  nextComment : =>
-    @trigger "setActiveNode", @model.route.nextCommentNodeID(true)
->>>>>>> b38e9ea0
 
   # Helper method to combine common update methods
   update : ->
