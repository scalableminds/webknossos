import { runPretrainedNucleiInferenceJob } from "admin/rest_api";
import { useWkSelector } from "libs/react_hooks";
import { computeArrayFromBoundingBox } from "libs/utils";
import { useCallback } from "react";
import { useDispatch } from "react-redux";
import { APIJobType } from "types/api_types";
import { Unicode } from "viewer/constants";
import { setAIJobDrawerStateAction } from "viewer/model/actions/ui_actions";
import { getBestFittingMagComparedToTrainingDS, isDatasetOrBoundingBoxTooSmall } from "../utils";
import { type JobApiCallArgsType, StartJobForm } from "./start_job_form";

const { ThinSpace } = Unicode;

export function NucleiDetectionForm() {
  const dataset = useWkSelector((state) => state.dataset);
  const datasetConfiguration = useWkSelector((state) => state.datasetConfiguration);
  const dispatch = useDispatch();

  const handleClose = useCallback(
    () => dispatch(setAIJobDrawerStateAction("invisible")),
    [dispatch],
  );
  const jobApiCall = useCallback(
    async ({
      newDatasetName,
      selectedLayer: colorLayer,
      selectedBoundingBox,
    }: JobApiCallArgsType) => {
      if (!selectedBoundingBox) {
        return;
      }
      const bbox = computeArrayFromBoundingBox(selectedBoundingBox.boundingBox);
      const mag = getBestFittingMagComparedToTrainingDS(
        colorLayer,
        dataset.dataSource.scale,
        APIJobType.INFER_NUCLEI,
      );
      if (isDatasetOrBoundingBoxTooSmall(bbox, mag, colorLayer, APIJobType.INFER_NUCLEI)) {
        return;
      }
<<<<<<< HEAD
      return runPretrainedNucleiInferenceJob(dataset.id, colorLayer.name, newDatasetName);
=======
      const layerConfiguration = datasetConfiguration.layers[colorLayer.name];
      return startNucleiInferralJob(
        dataset.id,
        colorLayer.name,
        newDatasetName,
        layerConfiguration.isInverted,
      );
>>>>>>> 24d620c4
    },
    [dataset, datasetConfiguration],
  );

  return (
    <StartJobForm
      handleClose={handleClose}
      buttonLabel="Start AI nuclei detection"
      jobName={APIJobType.INFER_NUCLEI}
      title="AI Nuclei Segmentation"
      suggestedDatasetSuffix="with_nuclei"
      jobApiCall={jobApiCall}
      description={
        <>
          <p>
            Start an AI background job to automatically detect and segment all nuclei in this
            dataset. This AI will create a copy of this dataset containing all the detected nuclei
            as a new segmentation layer.
          </p>
          <p>
            <b>
              Note that this feature is still experimental. Nuclei detection currently only works
              with EM data and a magnification of approximately 200{ThinSpace}nm per voxel. The
              segmentation process will automatically use the magnification that matches that
              magnification best.
            </b>
          </p>
        </>
      }
    />
  );
}<|MERGE_RESOLUTION|>--- conflicted
+++ resolved
@@ -38,17 +38,13 @@
       if (isDatasetOrBoundingBoxTooSmall(bbox, mag, colorLayer, APIJobType.INFER_NUCLEI)) {
         return;
       }
-<<<<<<< HEAD
-      return runPretrainedNucleiInferenceJob(dataset.id, colorLayer.name, newDatasetName);
-=======
       const layerConfiguration = datasetConfiguration.layers[colorLayer.name];
-      return startNucleiInferralJob(
+      return runPretrainedNucleiInferenceJob(
         dataset.id,
         colorLayer.name,
         newDatasetName,
         layerConfiguration.isInverted,
       );
->>>>>>> 24d620c4
     },
     [dataset, datasetConfiguration],
   );
