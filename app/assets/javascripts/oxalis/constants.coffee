Constants =

<<<<<<< HEAD
  PLANE_XY              : 0
  PLANE_YZ              : 1
  PLANE_XZ              : 2
  TDView                : 3
  ARBITRARY_VIEW        : 4
  PLANE_NAMES           : ["xy", "yz", "xz"]
  ALL_PLANES            : [0, 1, 2]
  ALL_VIEWPORTS         : [0, 1, 2, 3]
  PLANE_COLORS          : [0xff0000, 0x0000ff, 0x00ff00, 0xffffff]

  MODE_PLANE_TRACING    : 0
  MODE_ARBITRARY        : 1
  MODE_ARBITRARY_PLANE  : 2
  MODE_VOLUME           : 3
  MODES_PLANE           : [0, 3]
  MODES_ARBITRARY       : [1, 2]
  MODES_SKELETON        : [0, 1, 2]
  MODE_NAME_TO_ID       : {
=======
  PLANE_XY                             : 0
  PLANE_YZ                             : 1
  PLANE_XZ                             : 2
  TDView                               : 3
  ARBITRARY_VIEW                       : 4
  PLANE_NAMES                          : ["xy", "yz", "xz"]
  ALL_PLANES                           : [0, 1, 2]
  ALL_VIEWPORTS                        : [0, 1, 2, 3]
  PLANE_COLORS                         : [0xff0000, 0x0000ff, 0x00ff00, 0xffffff]

  MODE_PLANE_TRACING                   : 0
  MODE_ARBITRARY                       : 1
  MODE_ARBITRARY_PLANE                 : 2
  MODE_VOLUME                          : 3
  MODES_PLANE                          : [0, 3]
  MODES_ARBITRARY                      : [1, 2]
  MODES_SKELETON                       : [0, 1, 2]
  MODE_NAME_TO_ID                      : {
>>>>>>> 6614b934
    "orthogonal" : 0,
    "flight" : 1,
    "oblique" : 2,
    "volume" : 3,
  }

<<<<<<< HEAD
  CONTROL_MODE_TRACE    : 0
  CONTROL_MODE_VIEW     : 1

  VOLUME_MODE_MOVE      : 0
  VOLUME_MODE_TRACE     : 1

  DEFAULT_SEG_ALPHA     : 20

  THEME_BRIGHT          : 0
  THEME_DARK            : 1

  PLANE_WIDTH           : 376
  VIEWPORT_WIDTH        : 384
  TEXTURE_WIDTH         : 512
  TEXTURE_SIZE_P        : 9
  DISTANCE_3D           : 140

  TDView_MOVE_SPEED     : 150
  MIN_MOVE_VALUE        : 30
  MAX_MOVE_VALUE        : 14000
  MAX_MOVE_VALUE_SLIDER : 1500

  FPS                   : 50

  MIN_SCALE             : 0.05
  MAX_SCALE             : 20

  MIN_PARTICLE_SIZE     : 1
  MAX_PARTICLE_SIZE     : 20

  ZOOM_DIFF             : 0.1

  RESIZE_THROTTLE_TIME  : 250
=======
  CONTROL_MODE_TRACE                   : 0
  CONTROL_MODE_VIEW                    : 1

  VOLUME_MODE_MOVE                     : 0
  VOLUME_MODE_TRACE                    : 1

  DEFAULT_SEG_ALPHA                    : 20

  THEME_BRIGHT                         : 0
  THEME_DARK                           : 1

  PLANE_WIDTH                          : 376
  VIEWPORT_WIDTH                       : 384
  TEXTURE_WIDTH                        : 512
  TEXTURE_SIZE_P                       : 9
  DISTANCE_3D                          : 140

  TDView_MOVE_SPEED                    : 150
  MIN_MOVE_VALUE                       : 30
  MAX_MOVE_VALUE                       : 14000
  MAX_MOVE_VALUE_SLIDER                : 1500

  FPS                                  : 50

  MIN_SCALE                            : 0.05
  MAX_SCALE                            : 20

  MIN_PARTICLE_SIZE                    : 1
  MAX_PARTICLE_SIZE                    : 20

  ZOOM_DIFF                            : 0.1

  RESIZE_THROTTLE_TIME                 : 250
  BRANCHPOINT_VIDEO_CLIPPING_DISTANCE  : 3
>>>>>>> 6614b934

module.exports = Constants<|MERGE_RESOLUTION|>--- conflicted
+++ resolved
@@ -1,25 +1,5 @@
 Constants =
 
-<<<<<<< HEAD
-  PLANE_XY              : 0
-  PLANE_YZ              : 1
-  PLANE_XZ              : 2
-  TDView                : 3
-  ARBITRARY_VIEW        : 4
-  PLANE_NAMES           : ["xy", "yz", "xz"]
-  ALL_PLANES            : [0, 1, 2]
-  ALL_VIEWPORTS         : [0, 1, 2, 3]
-  PLANE_COLORS          : [0xff0000, 0x0000ff, 0x00ff00, 0xffffff]
-
-  MODE_PLANE_TRACING    : 0
-  MODE_ARBITRARY        : 1
-  MODE_ARBITRARY_PLANE  : 2
-  MODE_VOLUME           : 3
-  MODES_PLANE           : [0, 3]
-  MODES_ARBITRARY       : [1, 2]
-  MODES_SKELETON        : [0, 1, 2]
-  MODE_NAME_TO_ID       : {
-=======
   PLANE_XY                             : 0
   PLANE_YZ                             : 1
   PLANE_XZ                             : 2
@@ -38,48 +18,12 @@
   MODES_ARBITRARY                      : [1, 2]
   MODES_SKELETON                       : [0, 1, 2]
   MODE_NAME_TO_ID                      : {
->>>>>>> 6614b934
     "orthogonal" : 0,
     "flight" : 1,
     "oblique" : 2,
     "volume" : 3,
   }
 
-<<<<<<< HEAD
-  CONTROL_MODE_TRACE    : 0
-  CONTROL_MODE_VIEW     : 1
-
-  VOLUME_MODE_MOVE      : 0
-  VOLUME_MODE_TRACE     : 1
-
-  DEFAULT_SEG_ALPHA     : 20
-
-  THEME_BRIGHT          : 0
-  THEME_DARK            : 1
-
-  PLANE_WIDTH           : 376
-  VIEWPORT_WIDTH        : 384
-  TEXTURE_WIDTH         : 512
-  TEXTURE_SIZE_P        : 9
-  DISTANCE_3D           : 140
-
-  TDView_MOVE_SPEED     : 150
-  MIN_MOVE_VALUE        : 30
-  MAX_MOVE_VALUE        : 14000
-  MAX_MOVE_VALUE_SLIDER : 1500
-
-  FPS                   : 50
-
-  MIN_SCALE             : 0.05
-  MAX_SCALE             : 20
-
-  MIN_PARTICLE_SIZE     : 1
-  MAX_PARTICLE_SIZE     : 20
-
-  ZOOM_DIFF             : 0.1
-
-  RESIZE_THROTTLE_TIME  : 250
-=======
   CONTROL_MODE_TRACE                   : 0
   CONTROL_MODE_VIEW                    : 1
 
@@ -114,6 +58,5 @@
 
   RESIZE_THROTTLE_TIME                 : 250
   BRANCHPOINT_VIDEO_CLIPPING_DISTANCE  : 3
->>>>>>> 6614b934
 
 module.exports = Constants