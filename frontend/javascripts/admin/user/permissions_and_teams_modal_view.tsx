--- conflicted
+++ resolved
@@ -1,8 +1,3 @@
-<<<<<<< HEAD
-
-import { $Values } from "utility-types";
-=======
->>>>>>> c456d353
 import { Modal, Button, Radio, Col, Row, Checkbox, Divider, RadioChangeEvent } from "antd";
 import { InfoCircleOutlined } from "@ant-design/icons";
 import * as React from "react";
@@ -60,7 +55,7 @@
 }
 
 class PermissionsAndTeamsModalView extends React.PureComponent<TeamRoleModalProp, State> {
-  
+
   state: State = {
     selectedTeams: {},
     teams: [],
