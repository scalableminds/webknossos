--- conflicted
+++ resolved
@@ -17,10 +17,7 @@
 import View from "oxalis/view";
 import Store from "oxalis/store";
 import { updateUserSettingAction } from "oxalis/model/actions/settings_actions";
-<<<<<<< HEAD
 import { setActiveNodeAction, setCommentForNodeAction, deleteNodeAction, createTreeAction, createNodeAction, createBranchPointAction, deleteBranchPointAction } from "oxalis/model/actions/skeletontracing_actions";
-=======
->>>>>>> 1731fa36
 import SceneController from "oxalis/controller/scene_controller";
 import SkeletonTracingController from "oxalis/controller/annotations/skeletontracing_controller";
 import Flycam3d from "oxalis/model/flycam3d";
@@ -266,11 +263,7 @@
     if ((nextOne && activeNodeId === _.size(trees[activeTreeId].nodes)) || (!nextOne && activeNodeId === 1)) {
       return;
     }
-<<<<<<< HEAD
     Store.dispatch(setActiveNodeAction((activeNodeId + (2 * Number(nextOne))) - 1), true);// implicit cast from boolean to int
-=======
-    this.setActiveNode(((activeNode.id + (2 * Number(nextOne))) - 1), true); // implicit cast from boolean to int
->>>>>>> 1731fa36
     if ((this.view.theme === constants.THEME_BRIGHT) !== nextOne) { // switch background to black for backwards move
       this.view.toggleTheme();
     }
@@ -346,19 +339,6 @@
     }
   }
 
-<<<<<<< HEAD
-=======
-  addNode = (position: Vector3, rotation: Vector3) => {
-    if (!this.isStarted) { return; }
-    const datasetConfig = Store.getState().datasetConfiguration;
-    const fourBit = datasetConfig.fourBit ? 4 : 8;
-    const interpolation = datasetConfig.interpolation;
-
-    this.model.skeletonTracing.addNode(position, rotation, constants.ARBITRARY_VIEW, 0, fourBit, interpolation);
-  }
-
-
->>>>>>> 1731fa36
   setWaypoint(): void {
     if (!this.model.get("flightmodeRecording")) {
       return;
@@ -397,10 +377,7 @@
 
 
   pushBranch(): void {
-<<<<<<< HEAD
     // Consider for deletion
-=======
->>>>>>> 1731fa36
     this.setWaypoint();
     Store.dispatch(createBranchPointAction());
     Toast.success("Branchpoint set");
@@ -408,7 +385,6 @@
 
 
   popBranch(): void {
-<<<<<<< HEAD
     // Consider for deletion
     Store.dispatch(deleteBranchPointAction());
 
@@ -418,28 +394,14 @@
       Toast.warning("Reached initial node, view reversed");
       Store.dispatch(setCommentForNodeAction(activeNodeId, "reversed"));
     }
-=======
-    _.defer(() => this.model.skeletonTracing.popBranch().then((id) => {
-      this.setActiveNode(id, true);
-      if (id === 1) {
-        this.cam.yaw(Math.PI);
-        Toast.warning("Reached initial node, view reversed");
-        this.model.skeletonTracing.setCommentForNode("reversed", this.model.skeletonTracing.getActiveNode());
-      }
-    }));
->>>>>>> 1731fa36
   }
 
 
   centerActiveNode(): void {
-<<<<<<< HEAD
     const { activeNodeId, activeTreeId, trees } = Store.getState().skeletonTracing;
     if (activeNodeId) {
       const activeNode = trees[activeTreeId].nodes[activeNodeId];
-=======
-    const activeNode = this.model.skeletonTracing.getActiveNode();
-    if (activeNode) {
->>>>>>> 1731fa36
+
       // animate the change to the new position and new rotation
       const curPos = this.cam.getPosition();
       const newPos = activeNode.position;
@@ -476,25 +438,16 @@
 
 
   setActiveNode(nodeId: number, centered: boolean, mergeTree: boolean = false): void {
-<<<<<<< HEAD
     // Consider for removal
     Store.dispatch(setActiveNodeAction(nodeId, mergeTree));
-=======
-    this.model.skeletonTracing.setActiveNode(nodeId, mergeTree);
-    this.cam.setPosition(this.model.skeletonTracing.getActiveNodePos());
-    this.cam.setRotation(this.model.skeletonTracing.getActiveNodeRotation());
-  }
->>>>>>> 1731fa36
 
     const { activeTreeId, activeNodeId, trees } = Store.getState().skeletonTracing;
     const activeNode = trees[activeTreeId].nodes[activeNodeId];
 
-<<<<<<< HEAD
     this.cam.setPosition(activeNode.position);
     this.cam.setRotation(activeNode.rotation);
   }
 
-=======
   deleteActiveNode(): void {
     const { skeletonTracing } = this.model;
     const activeNode = skeletonTracing.getActiveNode();
@@ -507,8 +460,6 @@
     ));
   }
 
-
->>>>>>> 1731fa36
   getShortestRotation(curRotation: Vector3, newRotation: Vector3): Vector3 {
     // TODO
     // interpolating Euler angles does not lead to the shortest rotation
