--- conflicted
+++ resolved
@@ -214,8 +214,4 @@
 
     @model.user.on 
       routeClippingDistanceChanged : (value) => @setRouteClippingDistance(value)
-<<<<<<< HEAD
-      zoomChanged : (value) => @zoom(Math.log(value) / Math.LN2)
-=======
-      zoomChanged : (value) => @zoom(Math.log(value) / Math.LN2)
->>>>>>> e2c8e117
+      zoomChanged : (value) => @zoom(Math.log(value) / Math.LN2)