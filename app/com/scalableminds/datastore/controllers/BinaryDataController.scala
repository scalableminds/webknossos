/*
 * Copyright (C) 20011-2014 Scalable minds UG (haftungsbeschränkt) & Co. KG. <http://scm.io>
 */
package com.scalableminds.datastore.controllers

import javax.inject.Inject

import play.api._
import play.api.Play.current
import play.api.libs.concurrent._
import play.api.libs.json._
import com.scalableminds.util.geometry.Point3D
import play.api.i18n.{I18nSupport, MessagesApi, Messages}
import com.scalableminds.braingames.binary.models._
import com.scalableminds.datastore.models._
import com.scalableminds.braingames.binary._
import com.scalableminds.util.reactivemongo.DBAccessContext
import com.scalableminds.util.tools.{FoxImplicits, Fox}
import play.api.libs.ws.WS
<<<<<<< HEAD
import play.api.mvc.{SimpleResult, Action}
=======
import play.api.mvc.Action
import com.scalableminds.braingames.binary.ParsedDataReadRequest
>>>>>>> 46faa31e
import com.scalableminds.braingames.binary.DataRequestSettings
import com.scalableminds.braingames.binary.MappingRequest
import scala.concurrent.Future
import com.scalableminds.util.image.{JPEGWriter, ImageCreator, ImageCreatorParameters}
import com.scalableminds.util.mvc.ExtendedController
import com.scalableminds.datastore.services.{DataSetAccessService, UserDataLayerService, UserAccessService, BinaryDataService}
import com.scalableminds.datastore.models.DataSourceDAO
import play.api.mvc.BodyParsers.parse
import play.api.libs.concurrent.Execution.Implicits._
import com.scalableminds.datastore.DataStorePlugin
import java.io.File
import org.apache.commons.io.FileUtils
import org.apache.commons.io.IOUtils
import org.apache.commons.codec.binary.Base64
import java.io.{PipedInputStream, PipedOutputStream}
import play.api.libs.iteratee.Enumerator
import com.scalableminds.datastore.models.DataProtocol
import net.liftweb.common._

class BinaryDataController @Inject() (val messagesApi: MessagesApi)
  extends BinaryDataReadController
  with BinaryDataWriteController
  with BinaryDataDownloadController
  with BinaryDataMappingController

<<<<<<< HEAD
trait BinaryDataCommonController extends Controller with FoxImplicits {
  protected def getDataSourceAndDataLayer(dataSetName: String, dataLayerName: String): Fox[(DataSource, DataLayer)] = {
    for {
      usableDataSource <- DataSourceDAO.findUsableByName(dataSetName) ?~> Messages("dataSource.unavailable")
      dataSource = usableDataSource.dataSource
      dataLayer <- dataSource.getDataLayer(dataLayerName).toFox orElse UserDataLayerService.findUserDataLayer(dataSource.id, dataLayerName) ?~> Messages("dataLayer.notFound")
    } yield {
      (dataSource, dataLayer)
    }
=======
trait BinaryDataCommonController extends Controller with FoxImplicits with I18nSupport{
  protected def getDataLayer(dataSource: DataSource, dataLayerName: String): Fox[DataLayer] = {
    dataSource.getDataLayer(dataLayerName).toFox orElse UserDataLayerService.findUserDataLayer(dataSource.id, dataLayerName)
>>>>>>> 46faa31e
  }

  import play.api.mvc._

  case class TokenSecuredAction(dataSetName: String, dataLayerName: String) extends ActionBuilder[Request] {

    def invokeBlock[A](request: Request[A], block: (Request[A]) => Future[Result]) = {

      hasUserAccess(request).flatMap {
        case true =>
          block(request)
        case false =>
          hasDataSetTokenAccess(request).flatMap {
            case true =>
              block(request)
            case false =>
              Future.successful(Forbidden("Invalid access token."))
          }
      }
    }

    def hasUserAccess[A](request: Request[A]) = {
      request.getQueryString("token").map { token =>
        UserAccessService.hasAccess(token, dataSetName, dataLayerName)
      } getOrElse Future.successful(false)
    }

    def hasDataSetTokenAccess[A](request: Request[A]) = {
      request.getQueryString("datasetToken").map { layerToken =>
        DataSetAccessService.hasAccess(layerToken, dataSetName)
      } getOrElse Future.successful(false)
    }
  }

}

trait BinaryDataReadController extends BinaryDataCommonController {

  def requestViaAjaxDebug(
                           dataSetName: String,
                           dataLayerName: String,
                           cubeSize: Int,
                           x: Int,
                           y: Int,
                           z: Int,
                           resolution: Int) = TokenSecuredAction(dataSetName, dataLayerName).async {
    implicit request =>
      AllowRemoteOrigin {
        for {
          data <- requestData(dataSetName, dataLayerName, Point3D(x, y, z), cubeSize, cubeSize, cubeSize, resolution)
        } yield {
          Ok(data)
        }
      }
  }

  /**
   * Handles a request for binary data via a HTTP POST. The content of the
   * POST body is specified in the DataProtocol.readRequestParser BodyParser.
   */

  def requestViaAjax(dataSetName: String, dataLayerName: String) = TokenSecuredAction(dataSetName, dataLayerName).async(DataProtocol.readRequestParser) {
    
    def validateRequests(requests: Seq[Box[DataProtocolReadRequest]]) = {
      requests.find(!_.isDefined) match {
        case Some(Failure(msg, _, _)) => Failure(msg)
        case Some(Empty) => Empty
        case None => Full(requests.flatten.toList)
      }
    }

    implicit request =>
      AllowRemoteOrigin {
        for {
          requests <- validateRequests(request.body).toFox
          data <- requestData(dataSetName, dataLayerName, requests)
        } yield {
          Ok(data)
        }
      }
  }

  /**
   * Handles a request for binary data via a HTTP GET. Mostly used by knossos.
   */

  def requestViaKnossos(dataSetName: String, dataLayerName: String, resolution: Int, x: Int, y: Int, z: Int, cubeSize: Int) = TokenSecuredAction(dataSetName, dataLayerName).async {
    implicit request =>
      AllowRemoteOrigin {
        val logRes = (math.log(resolution) / math.log(2)).toInt
        val position = Point3D(x * cubeSize * resolution, y * cubeSize * resolution, z * cubeSize * resolution)
        for {
          data <- requestData(dataSetName, dataLayerName, position, cubeSize, cubeSize, cubeSize, logRes) ?~> Messages("binary.data.notFound")
        } yield {
          Ok(data)
        }
      }
  }

  def requestSpriteSheet(
                          dataSetName: String,
                          dataLayerName: String,
                          cubeSize: Int,
                          imagesPerRow: Int,
                          x: Int,
                          y: Int,
                          z: Int,
                          resolution: Int) = TokenSecuredAction(dataSetName, dataLayerName).async(parse.raw) {
    implicit request =>
      AllowRemoteOrigin {
        for {
          image <- respondWithSpriteSheet(dataSetName, dataLayerName, cubeSize, cubeSize, cubeSize, imagesPerRow, x, y, z, resolution)
        } yield {
          Ok.sendFile(image, true, _ => "test.jpg").withHeaders(
            CONTENT_TYPE -> contentTypeJpeg)
        }
      }
  }

  def requestImage(
                    dataSetName: String,
                    dataLayerName: String,
                    width: Int,
                    height: Int,
                    x: Int,
                    y: Int,
                    z: Int,
                    resolution: Int) = TokenSecuredAction(dataSetName, dataLayerName).async(parse.raw) {
    implicit request =>
      AllowRemoteOrigin {
        for {
          image <- respondWithImage(dataSetName, dataLayerName, width, height, x, y, z, resolution)
        } yield {
          Ok.sendFile(image, true, _ => "test.jpg").withHeaders(
            CONTENT_TYPE -> contentTypeJpeg)
        }
      }
  }

  def contentTypeJpeg = play.api.libs.MimeTypes.forExtension("jpeg").getOrElse(play.api.http.ContentTypes.BINARY)

  def requestImageThumbnailJson(
                                 dataSetName: String,
                                 dataLayerName: String,
                                 width: Int,
                                 height: Int) = TokenSecuredAction(dataSetName, dataLayerName).async(parse.raw) {
    implicit request =>
      AllowRemoteOrigin {
        for {
          thumbnail <- requestImageThumbnail(dataSetName, dataLayerName, width, height)
        } yield {
          Ok(Json.obj(
            "mimeType" -> contentTypeJpeg,
            "value" -> Base64.encodeBase64String(FileUtils.readFileToByteArray(thumbnail))))
        }
      }
  }

  def requestImageThumbnailJpeg(
                                 dataSetName: String,
                                 dataLayerName: String,
                                 width: Int,
                                 height: Int) = TokenSecuredAction(dataSetName, dataLayerName).async(parse.raw) {
    implicit request =>
      AllowRemoteOrigin {
        for {
          thumbnail <- requestImageThumbnail(dataSetName, dataLayerName, width, height)
        } yield {
          Ok.sendFile(thumbnail, true, _ => "thumbnail.jpg").withHeaders(
            CONTENT_TYPE -> contentTypeJpeg)
        }
      }
  }

  protected def requestData(
                             dataSetName: String,
                             dataLayerName: String,
                             requests: List[DataProtocolReadRequest]): Fox[Array[Byte]] = {

    def createRequestCollection(
                                             dataSource: DataSource,
                                             dataLayer: DataLayer,
                                             requests: List[DataProtocolReadRequest]) = {
      val dataRequests = requests.map(r =>
        DataStorePlugin.binaryDataService.createDataReadRequest(
          dataSource,
          dataLayer,
          None,
          r.cubeSize,
          r.cubeSize,
          r.cubeSize,
          r.position,
          r.zoomStep,
          DataRequestSettings(r.fourBit getOrElse false, false)))
      DataRequestCollection(dataRequests)
    }

    for {
      (dataSource, dataLayer) <- getDataSourceAndDataLayer(dataSetName, dataLayerName)
      dataRequestCollection = createRequestCollection(dataSource, dataLayer, requests)
      data <- DataStorePlugin.binaryDataService.handleDataRequest(dataRequestCollection) ?~> "Data request couldn't get handled"
    } yield {
      data
    }
  }

  protected def requestData(
                             dataSetName: String,
                             dataLayerName: String,
                             position: Point3D,
                             width: Int,
                             height: Int,
                             depth: Int,
                             resolutionExponent: Int,
                             settings: DataRequestSettings = DataRequestSettings.default): Fox[Array[Byte]] = {
    for {
      (dataSource, dataLayer) <- getDataSourceAndDataLayer(dataSetName, dataLayerName)
      dataRequestCollection = DataStorePlugin.binaryDataService.createDataReadRequest(
        dataSource,
        dataLayer,
        None,
        width,
        height,
        depth,
        position,
        resolutionExponent,
        settings)
      data <- DataStorePlugin.binaryDataService.handleDataRequest(dataRequestCollection) ?~> "Data request couldn't get handled"
    } yield {
      data
    }
  }

  protected def requestImageThumbnail(
                                       dataSetName: String,
                                       dataLayerName: String,
                                       width: Int,
                                       height: Int) = {

    def bestResolution(dataLayer: DataLayer): Int = {
      // We want to make sure that the thumbnail only contains data, as much as possible but no black border
      // To make sure there is no black border we are going to go with the second best resolution (hence the `- 1`)
      val wr = math.floor(math.log(dataLayer.boundingBox.width.toDouble / width) / math.log(2)).toInt - 1
      val hr = math.floor(math.log(dataLayer.boundingBox.height.toDouble / height) / math.log(2)).toInt - 1

      math.max(0, List(wr, hr, (dataLayer.resolutions.size - 1)).min)
    }

    def goodThumbnailParameters(dataLayer: DataLayer) = {
      // Parameters that seem to be working good enough
      val center = dataLayer.boundingBox.center
      val resolution = bestResolution(dataLayer)
      val x = center.x - width * math.pow(2, resolution) / 2
      val y = center.y - height * math.pow(2, resolution) / 2
      val z = center.z
      (x.toInt, y.toInt, z.toInt, resolution)
    }

    for {
      (dataSource, dataLayer) <- getDataSourceAndDataLayer(dataSetName, dataLayerName)
      (x, y, z, resolution) = goodThumbnailParameters(dataLayer)
      image <- respondWithImage(dataSetName, dataLayerName, width, height, x, y, z, resolution)
    } yield {
      image
    }
  }

  protected def respondWithSpriteSheet(
                                        dataSetName: String,
                                        dataLayerName: String,
                                        width: Int,
                                        height: Int,
                                        depth: Int,
                                        imagesPerRow: Int,
                                        x: Int,
                                        y: Int,
                                        z: Int,
                                        resolution: Int): Fox[File] = {
    for {
      (dataSource, dataLayer) <- getDataSourceAndDataLayer(dataSetName, dataLayerName)
      params = ImageCreatorParameters(dataLayer.bytesPerElement, width, height, imagesPerRow)
      data <- requestData(dataSetName, dataLayerName, Point3D(x, y, z), width, height, depth, resolution) ?~> Messages("binary.data.notFound")
      spriteSheet <- ImageCreator.spriteSheetFor(data, params) ?~> Messages("image.create.failed")
      firstSheet <- spriteSheet.pages.headOption ?~> "Couldn'T create spritesheet"
    } yield {
      new JPEGWriter().writeToFile(firstSheet.image)
    }
  }

  protected def respondWithImage(
                                  dataSetName: String,
                                  dataLayerName: String,
                                  width: Int,
                                  height: Int,
                                  x: Int,
                                  y: Int,
                                  z: Int,
                                  resolution: Int) = {
    respondWithSpriteSheet(dataSetName, dataLayerName, width, height, 1, 1, x, y, z, resolution)
  }
}

trait BinaryDataWriteController extends BinaryDataCommonController {

  protected def createRequestCollection(
       dataSource: DataSource,
       dataLayer: DataLayer,
       requests: List[DataProtocolWriteRequest]) = {
    val dataRequests = requests.map(r =>
      DataStorePlugin.binaryDataService.createDataWriteRequest(
        dataSource,
        dataLayer,
        None,
        r.header.cubeSize,
        r.header.cubeSize,
        r.header.cubeSize,
        r.header.position,
        r.header.zoomStep,
        r.data))
    DataRequestCollection(dataRequests)
  }

  protected def validateRequests(requests: Seq[Box[DataProtocolWriteRequest]], dataLayer: DataLayer) = {
    requests.foldLeft[Box[List[DataProtocolWriteRequest]]](Full(List.empty)){
        case (Failure(msg, _, _), _) => Failure(msg)
        case (_, Failure(msg, _, _)) => Failure(msg)
        case (Empty, _) | (_, Empty) => Empty
        case (Full(rs), Full(r)) =>
          val expectedDataSize = r.header.cubeSize * r.header.cubeSize * r.header.cubeSize * dataLayer.bytesPerElement
          if(r.data.size == expectedDataSize)
              Full(rs :+ r)
          else
              Failure("Wrong payload length.")
    }
  }

  def writeViaAjax(dataSetName: String, dataLayerName: String) = TokenSecuredAction(dataSetName, dataLayerName).async(DataProtocol.writeRequestParser) {
    implicit request =>
      AllowRemoteOrigin {
        for {
          (dataSource, dataLayer) <- getDataSourceAndDataLayer(dataSetName, dataLayerName)
          if (dataLayer.isWritable)
          requests <- validateRequests(request.body, dataLayer).toFox
          dataRequestCollection = createRequestCollection(dataSource, dataLayer, requests)
          _ <- DataStorePlugin.binaryDataService.handleDataRequest(dataRequestCollection) ?~> "Data request couldn't get handled"
        } yield Ok
      }
  }
}

trait BinaryDataDownloadController extends BinaryDataCommonController {

  def downloadDataLayer(dataSetName: String, dataLayerName: String) = TokenSecuredAction(dataSetName, dataLayerName).async {
    implicit request =>
      AllowRemoteOrigin {
        for {
          (dataSource, dataLayer) <- getDataSourceAndDataLayer(dataSetName, dataLayerName)
          if (dataLayer.category == "segmentation")
        } yield {
          val enumerator = Enumerator.outputStream { outputStream =>
            DataStorePlugin.binaryDataService.downloadDataLayer(dataLayer, outputStream)
          }
          Ok.chunked(enumerator >>> Enumerator.eof).withHeaders(
            CONTENT_TYPE ->
              "application/zip",
            CONTENT_DISPOSITION ->
              s"filename=${dataLayerName}.zip")

        }
      }
  }
}

trait BinaryDataMappingController extends BinaryDataCommonController {

  def requestSegmentationMapping(dataSetName: String, dataLayerName: String, dataLayerMappingName: String) = TokenSecuredAction(dataSetName, dataLayerName).async {
    implicit request =>
      AllowRemoteOrigin {
        for {
          (dataSource, dataLayer) <- getDataSourceAndDataLayer(dataSetName, dataLayerName)
          dataLayerMapping <- dataLayer.getMapping(dataLayerMappingName).toFox ?~> Messages("dataLayerMapping.notFound")
          mappingPath <- dataLayerMapping.path.toFox ?~> Messages("dataLayerMapping.notFound")
          result <- DataStorePlugin.binaryDataService.handleMappingRequest(MappingRequest(mappingPath)) ?~> Messages("dataLayerMapping.notLoaded")
        } yield {
          Ok(result)
        }
      }
  }

}<|MERGE_RESOLUTION|>--- conflicted
+++ resolved
@@ -17,12 +17,7 @@
 import com.scalableminds.util.reactivemongo.DBAccessContext
 import com.scalableminds.util.tools.{FoxImplicits, Fox}
 import play.api.libs.ws.WS
-<<<<<<< HEAD
-import play.api.mvc.{SimpleResult, Action}
-=======
 import play.api.mvc.Action
-import com.scalableminds.braingames.binary.ParsedDataReadRequest
->>>>>>> 46faa31e
 import com.scalableminds.braingames.binary.DataRequestSettings
 import com.scalableminds.braingames.binary.MappingRequest
 import scala.concurrent.Future
@@ -48,8 +43,8 @@
   with BinaryDataDownloadController
   with BinaryDataMappingController
 
-<<<<<<< HEAD
-trait BinaryDataCommonController extends Controller with FoxImplicits {
+trait BinaryDataCommonController extends Controller with FoxImplicits with I18nSupport{
+
   protected def getDataSourceAndDataLayer(dataSetName: String, dataLayerName: String): Fox[(DataSource, DataLayer)] = {
     for {
       usableDataSource <- DataSourceDAO.findUsableByName(dataSetName) ?~> Messages("dataSource.unavailable")
@@ -58,11 +53,6 @@
     } yield {
       (dataSource, dataLayer)
     }
-=======
-trait BinaryDataCommonController extends Controller with FoxImplicits with I18nSupport{
-  protected def getDataLayer(dataSource: DataSource, dataLayerName: String): Fox[DataLayer] = {
-    dataSource.getDataLayer(dataLayerName).toFox orElse UserDataLayerService.findUserDataLayer(dataSource.id, dataLayerName)
->>>>>>> 46faa31e
   }
 
   import play.api.mvc._
@@ -137,7 +127,7 @@
     implicit request =>
       AllowRemoteOrigin {
         for {
-          requests <- validateRequests(request.body).toFox
+          requests <- validateRequests(request.body.files.map(_.ref)).toFox
           data <- requestData(dataSetName, dataLayerName, requests)
         } yield {
           Ok(data)
@@ -405,7 +395,7 @@
         for {
           (dataSource, dataLayer) <- getDataSourceAndDataLayer(dataSetName, dataLayerName)
           if (dataLayer.isWritable)
-          requests <- validateRequests(request.body, dataLayer).toFox
+          requests <- validateRequests(request.body.files.map(_.ref), dataLayer).toFox
           dataRequestCollection = createRequestCollection(dataSource, dataLayer, requests)
           _ <- DataStorePlugin.binaryDataService.handleDataRequest(dataRequestCollection) ?~> "Data request couldn't get handled"
         } yield Ok
