--- conflicted
+++ resolved
@@ -33,12 +33,9 @@
 # Users
 GET           /user/tasks/request                                             controllers.TaskController.request
 GET           /users/:id/details                                              controllers.UserController.emptyWithWildcard(id)
-<<<<<<< HEAD
 GET           /users                                                          controllers.UserController.empty
-=======
 GET           /user/password/reset                                            controllers.UserController.resetPassword
 POST          /user/password/reset                                            controllers.UserController.handleResetPassword
->>>>>>> cf684818
 
 GET           /api/users                                                      controllers.UserController.list
 GET           /api/user                                                       controllers.UserController.current
