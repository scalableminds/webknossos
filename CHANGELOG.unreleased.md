# Changelog (Unreleased)

All notable (yet unreleased) user-facing changes to WEBKNOSSOS are documented in this file.
See `CHANGELOG.released.md` for the changes which are part of official releases.

The format is based on [Keep a Changelog](http://keepachangelog.com/en/1.0.0/)
and this project adheres to [Calendar Versioning](http://calver.org/) `0Y.0M.MICRO`.
For upgrade instructions, please check the [migration guide](MIGRATIONS.released.md).

## Unreleased
[Commits](https://github.com/scalableminds/webknossos/compare/24.08.1...HEAD)

### Added
- It is now possible to focus a bounding box in the bounding box tab by clicking its edges in a viewport or via a newly added context menu entry. [#8054](https://github.com/scalableminds/webknossos/pull/8054)
<<<<<<< HEAD
- Added the option to export nd datasets as ome tiff or tiff stack. Previously, this was only possible for 3d datasets. [#7971](https://github.com/scalableminds/webknossos/pull/7971)
=======
### Added
- Added an assertion to the backend to ensure unique keys in the metadata info of datasets and folders. [#8068](https://github.com/scalableminds/webknossos/issues/8068)
>>>>>>> 54d114ab

### Changed
- Clicking on a bounding box within the bounding box tab centers it within the viewports and focusses it in the list. [#8049](https://github.com/scalableminds/webknossos/pull/8049)
- For self-hosted versions, the text in the data set upload view was updated to recommend switching to webknossos.org. [#7996](https://github.com/scalableminds/webknossos/pull/7996)
- Updated frontend package management to yarn version 4. [8061](https://github.com/scalableminds/webknossos/pull/8061)
- Updated React to version 18. Updated many peer dependencies inlcuding Redux, React-Router, antd, and FlexLayout. [#8048](https://github.com/scalableminds/webknossos/pull/8048)

### Fixed

### Removed

### Breaking Changes<|MERGE_RESOLUTION|>--- conflicted
+++ resolved
@@ -12,12 +12,8 @@
 
 ### Added
 - It is now possible to focus a bounding box in the bounding box tab by clicking its edges in a viewport or via a newly added context menu entry. [#8054](https://github.com/scalableminds/webknossos/pull/8054)
-<<<<<<< HEAD
 - Added the option to export nd datasets as ome tiff or tiff stack. Previously, this was only possible for 3d datasets. [#7971](https://github.com/scalableminds/webknossos/pull/7971)
-=======
-### Added
 - Added an assertion to the backend to ensure unique keys in the metadata info of datasets and folders. [#8068](https://github.com/scalableminds/webknossos/issues/8068)
->>>>>>> 54d114ab
 
 ### Changed
 - Clicking on a bounding box within the bounding box tab centers it within the viewports and focusses it in the list. [#8049](https://github.com/scalableminds/webknossos/pull/8049)
