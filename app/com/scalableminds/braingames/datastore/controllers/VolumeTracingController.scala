/*
* Copyright (C) 2011-2017 scalable minds UG (haftungsbeschränkt) & Co. KG. <http://scm.io>
*/
package com.scalableminds.braingames.datastore.controllers

import java.io.File

import com.google.inject.Inject
import com.scalableminds.braingames.binary.helpers.DataSourceRepository
import com.scalableminds.braingames.datastore.services.AccessTokenService
import com.scalableminds.braingames.datastore.tracings.TracingDataStore
import com.scalableminds.braingames.datastore.tracings.volume.{VolumeTracingService, VolumeUpdateAction}
import com.scalableminds.util.tools.Fox
import play.api.i18n.{Messages, MessagesApi}
import play.api.libs.json.Json
import play.api.mvc.Action

import scala.concurrent.ExecutionContext.Implicits.global

class VolumeTracingController @Inject()(
                                         volumeTracingService: VolumeTracingService,
                                         dataSourceRepository: DataSourceRepository,
                                         tracingDataStore: TracingDataStore,
                                         val accessTokenService: AccessTokenService,
                                         val messagesApi: MessagesApi
                                       ) extends TokenSecuredController {

  implicit val volumeDataStore = tracingDataStore.volumeData

  def createEmpty(dataSetName: String) = Action.async {
    implicit request => {
<<<<<<< HEAD
      create(dataSetName, None).map(tracing => Ok(Json.toJson(tracing)))
    }
  }

  def createFromZip(dataSetName: String) = Action.async {
    implicit request => {
      val initialContent = request.body.asRaw.map(_.asFile)
      create(dataSetName, initialContent).map(tracing => Ok(Json.toJson(tracing)))
    }
  }

  private def create(dataSetName: String, initialContent: Option[File]): Fox[String] = {
    for {
      dataSource <- dataSourceRepository.findUsableByName(dataSetName).toFox ?~> Messages("dataSource.notFound")
    } yield {
      volumeTracingService.create(dataSource, initialContent).id
=======
      AllowRemoteOrigin {
        for {
          dataSource <- dataSourceRepository.findUsableByName(dataSetName).toFox ?~> Messages("dataSource.notFound")
        } yield {
          val initialContent = request.body.asRaw.map(_.asFile)
          val tracing = volumeTracingService.create(dataSource, initialContent)
          Ok(Json.toJson(tracing))
        }
      }
>>>>>>> d69e3a42
    }
  }

  def get(tracingId: String, version: Option[Long]) = Action.async {
    implicit request => {
<<<<<<< HEAD
      for {
        tracing <- volumeTracingService.find(tracingId) ?~> Messages("tracing.notFound")
      } yield {
        Ok.chunked(volumeTracingService.download(tracing))
=======
      AllowRemoteOrigin {
        for {
          tracing <- volumeTracingService.find(tracingId) ?~> Messages("tracing.notFound")
          _ <- volumeTracingService.update(tracing, request.body)
        } yield {
          Ok
        }
>>>>>>> d69e3a42
      }
    }
  }

  def update(tracingId: String) = Action.async(validateJson[List[VolumeUpdateAction]]) {
    implicit request => {
<<<<<<< HEAD
      for {
        tracing <- volumeTracingService.find(tracingId) ?~> Messages("tracing.notFound")
        _ <- volumeTracingService.update(tracing, request.body)
      } yield {
        Ok
=======
      AllowRemoteOrigin {
        for {
          tracing <- volumeTracingService.find(tracingId) ?~> Messages("tracing.notFound")
        } yield {
          Ok.chunked(volumeTracingService.download(tracing))
        }
>>>>>>> d69e3a42
      }
    }
  }

  def download(tracingId: String, version: Option[Long]) = Action {implicit request => {Ok}}
}<|MERGE_RESOLUTION|>--- conflicted
+++ resolved
@@ -29,15 +29,55 @@
 
   def createEmpty(dataSetName: String) = Action.async {
     implicit request => {
-<<<<<<< HEAD
-      create(dataSetName, None).map(tracing => Ok(Json.toJson(tracing)))
+      AllowRemoteOrigin {
+        create(dataSetName, None).map(tracing => Ok(Json.toJson(tracing)))
+      }
     }
   }
 
   def createFromZip(dataSetName: String) = Action.async {
     implicit request => {
-      val initialContent = request.body.asRaw.map(_.asFile)
-      create(dataSetName, initialContent).map(tracing => Ok(Json.toJson(tracing)))
+      AllowRemoteOrigin {
+        val initialContent = request.body.asRaw.map(_.asFile)
+        create(dataSetName, initialContent).map(tracing => Ok(Json.toJson(tracing)))
+      }
+    }
+  }
+
+  def get(tracingId: String, version: Option[Long]) = Action.async {
+    implicit request => {
+      AllowRemoteOrigin {
+        for {
+          tracing <- volumeTracingService.find(tracingId) ?~> Messages("tracing.notFound")
+        } yield {
+          Ok(Json.toJson(tracing))
+        }
+      }
+    }
+  }
+
+  def update(tracingId: String) = Action.async(validateJson[List[VolumeUpdateAction]]) {
+    implicit request => {
+      AllowRemoteOrigin {
+        for {
+          tracing <- volumeTracingService.find(tracingId) ?~> Messages("tracing.notFound")
+          _ <- volumeTracingService.update(tracing, request.body)
+        } yield {
+          Ok
+        }
+      }
+    }
+  }
+
+  def download(tracingId: String, version: Option[Long]) = Action.async {
+    implicit request => {
+      AllowRemoteOrigin {
+        for {
+          tracing <- volumeTracingService.find(tracingId) ?~> Messages("tracing.notFound")
+        } yield {
+          Ok.chunked(volumeTracingService.download(tracing))
+        }
+      }
     }
   }
 
@@ -46,59 +86,6 @@
       dataSource <- dataSourceRepository.findUsableByName(dataSetName).toFox ?~> Messages("dataSource.notFound")
     } yield {
       volumeTracingService.create(dataSource, initialContent).id
-=======
-      AllowRemoteOrigin {
-        for {
-          dataSource <- dataSourceRepository.findUsableByName(dataSetName).toFox ?~> Messages("dataSource.notFound")
-        } yield {
-          val initialContent = request.body.asRaw.map(_.asFile)
-          val tracing = volumeTracingService.create(dataSource, initialContent)
-          Ok(Json.toJson(tracing))
-        }
-      }
->>>>>>> d69e3a42
     }
   }
-
-  def get(tracingId: String, version: Option[Long]) = Action.async {
-    implicit request => {
-<<<<<<< HEAD
-      for {
-        tracing <- volumeTracingService.find(tracingId) ?~> Messages("tracing.notFound")
-      } yield {
-        Ok.chunked(volumeTracingService.download(tracing))
-=======
-      AllowRemoteOrigin {
-        for {
-          tracing <- volumeTracingService.find(tracingId) ?~> Messages("tracing.notFound")
-          _ <- volumeTracingService.update(tracing, request.body)
-        } yield {
-          Ok
-        }
->>>>>>> d69e3a42
-      }
-    }
-  }
-
-  def update(tracingId: String) = Action.async(validateJson[List[VolumeUpdateAction]]) {
-    implicit request => {
-<<<<<<< HEAD
-      for {
-        tracing <- volumeTracingService.find(tracingId) ?~> Messages("tracing.notFound")
-        _ <- volumeTracingService.update(tracing, request.body)
-      } yield {
-        Ok
-=======
-      AllowRemoteOrigin {
-        for {
-          tracing <- volumeTracingService.find(tracingId) ?~> Messages("tracing.notFound")
-        } yield {
-          Ok.chunked(volumeTracingService.download(tracing))
-        }
->>>>>>> d69e3a42
-      }
-    }
-  }
-
-  def download(tracingId: String, version: Option[Long]) = Action {implicit request => {Ok}}
 }