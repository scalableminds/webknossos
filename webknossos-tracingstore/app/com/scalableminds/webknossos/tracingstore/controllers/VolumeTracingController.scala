package com.scalableminds.webknossos.tracingstore.controllers

import java.io.File
import java.nio.{ByteBuffer, ByteOrder}

import akka.stream.scaladsl.Source
import com.google.inject.Inject
<<<<<<< HEAD
import com.scalableminds.util.geometry.{BoundingBox, Point3D}
=======
import com.scalableminds.util.geometry.BoundingBox
import com.scalableminds.util.tools.ExtendedTypes.ExtendedString
>>>>>>> 760db412
import com.scalableminds.webknossos.tracingstore.VolumeTracing.{VolumeTracing, VolumeTracingOpt, VolumeTracings}
import com.scalableminds.webknossos.datastore.models.{WebKnossosDataRequest, WebKnossosIsosurfaceRequest}
import com.scalableminds.webknossos.datastore.services.UserAccessRequest
import com.scalableminds.webknossos.tracingstore.{TracingStoreAccessTokenService, TracingStoreWkRpcClient}
import com.scalableminds.webknossos.tracingstore.tracings.volume.VolumeTracingService
import com.scalableminds.webknossos.tracingstore.slacknotification.SlackNotificationService
import play.api.i18n.Messages
import play.api.libs.Files.TemporaryFile
import play.api.libs.iteratee.Enumerator
import play.api.libs.iteratee.streams.IterateeStreams
import play.api.libs.json.Json
import play.api.mvc.{Action, MultipartFormData, PlayBodyParsers}

import scala.concurrent.ExecutionContext

class VolumeTracingController @Inject()(val tracingService: VolumeTracingService,
                                        val webKnossosServer: TracingStoreWkRpcClient,
                                        val accessTokenService: TracingStoreAccessTokenService,
                                        val slackNotificationService: SlackNotificationService)(
    implicit val ec: ExecutionContext,
    val bodyParsers: PlayBodyParsers)
    extends TracingController[VolumeTracing, VolumeTracings] {

  implicit val tracingsCompanion: VolumeTracings.type = VolumeTracings

  implicit def packMultiple(tracings: List[VolumeTracing]): VolumeTracings =
    VolumeTracings(tracings.map(t => VolumeTracingOpt(Some(t))))

  implicit def packMultipleOpt(tracings: List[Option[VolumeTracing]]): VolumeTracings =
    VolumeTracings(tracings.map(t => VolumeTracingOpt(t)))

  implicit def unpackMultiple(tracings: VolumeTracings): List[Option[VolumeTracing]] =
    tracings.tracings.toList.map(_.tracing)

  def initialData(tracingId: String) = Action.async { implicit request =>
    log {
      logTime(slackNotificationService.reportUnusalRequest) {
        accessTokenService.validateAccess(UserAccessRequest.webknossos) {
          AllowRemoteOrigin {
            for {
              initialData <- request.body.asRaw.map(_.asFile) ?~> Messages("zipFile.notFound")
              tracing <- tracingService.find(tracingId) ?~> Messages("tracing.notFound")
              _ <- tracingService.initializeWithData(tracingId, tracing, initialData)
            } yield Ok(Json.toJson(tracingId))
          }
        }
      }
    }
  }

  def mergedFromContents(persist: Boolean) = Action.async(validateProto[VolumeTracings]) { implicit request =>
    log {
      accessTokenService.validateAccess(UserAccessRequest.webknossos) {
        AllowRemoteOrigin {
          val tracings: List[Option[VolumeTracing]] = request.body
          val mergedTracing = tracingService.merge(tracings.flatten)
          tracingService.save(mergedTracing, None, mergedTracing.version, toCache = !persist).map { newId =>
            Ok(Json.toJson(newId))
          }
        }
      }
    }
  }

  def initialDataMultiple(tracingId: String) = Action.async { implicit request =>
    log {
      logTime(slackNotificationService.reportUnusalRequest) {
        accessTokenService.validateAccess(UserAccessRequest.webknossos) {
          AllowRemoteOrigin {
            for {
              initialData <- request.body.asRaw.map(_.asFile) ?~> Messages("zipFile.notFound")
              tracing <- tracingService.find(tracingId) ?~> Messages("tracing.notFound")
              _ <- tracingService.initializeWithDataMultiple(tracingId, tracing, initialData)
            } yield Ok(Json.toJson(tracingId))
          }
        }
      }
    }
  }

  def allData(tracingId: String, version: Option[Long]) = Action.async { implicit request =>
    log {
      accessTokenService.validateAccess(UserAccessRequest.readTracing(tracingId)) {
        AllowRemoteOrigin {
          for {
            tracing <- tracingService.find(tracingId, version) ?~> Messages("tracing.notFound")
          } yield {
            val enumerator: Enumerator[Array[Byte]] = tracingService.allDataEnumerator(tracingId, tracing)
            Ok.chunked(Source.fromPublisher(IterateeStreams.enumeratorToPublisher(enumerator)))
          }
        }
      }
    }
  }

  def allDataBlocking(tracingId: String, version: Option[Long]) = Action.async { implicit request =>
    log {
      accessTokenService.validateAccess(UserAccessRequest.readTracing(tracingId)) {
        AllowRemoteOrigin {
          for {
            tracing <- tracingService.find(tracingId, version) ?~> Messages("tracing.notFound")
            data <- tracingService.allDataFile(tracingId, tracing)
            _ = Thread.sleep(5)
          } yield {
            Ok.sendFile(data)
          }
        }
      }
    }
  }

  def data(tracingId: String) = Action.async(validateJson[List[WebKnossosDataRequest]]) { implicit request =>
    log {
      accessTokenService.validateAccess(UserAccessRequest.readTracing(tracingId)) {
        AllowRemoteOrigin {
          for {
            tracing <- tracingService.find(tracingId) ?~> Messages("tracing.notFound")
            (data, indices) <- tracingService.data(tracingId, tracing, request.body)
          } yield Ok(data).withHeaders(getMissingBucketsHeaders(indices): _*)
        }
      }
    }
  }

  private def getMissingBucketsHeaders(indices: List[Int]): Seq[(String, String)] =
    List("MISSING-BUCKETS" -> formatMissingBucketList(indices), "Access-Control-Expose-Headers" -> "MISSING-BUCKETS")

  private def formatMissingBucketList(indices: List[Int]): String =
    "[" + indices.mkString(", ") + "]"

  def duplicate(tracingId: String, fromTask: Option[Boolean]) = Action.async { implicit request =>
    log {
      logTime(slackNotificationService.reportUnusalRequest) {
        accessTokenService.validateAccess(UserAccessRequest.webknossos) {
          AllowRemoteOrigin {
            for {
              tracing <- tracingService.find(tracingId) ?~> Messages("tracing.notFound")
              dataSetBoundingBox = request.body.asJson.flatMap(_.validateOpt[BoundingBox].asOpt.flatten)
              newId <- tracingService.duplicate(tracingId, tracing, fromTask.getOrElse(false), dataSetBoundingBox)
            } yield {
              Ok(Json.toJson(newId))
            }
          }
        }
      }
    }
  }

  def updateActionLog(tracingId: String) = Action.async { implicit request =>
    log {
      accessTokenService.validateAccess(UserAccessRequest.readTracing(tracingId)) {
        AllowRemoteOrigin {
          for {
            updateLog <- tracingService.updateActionLog(tracingId)
          } yield {
            Ok(updateLog)
          }
        }
      }
    }
  }

  def requestIsosurface(tracingId: String) =
    Action.async(validateJson[WebKnossosIsosurfaceRequest]) { implicit request =>
      accessTokenService.validateAccess(UserAccessRequest.readTracing(tracingId)) {
        AllowRemoteOrigin {
          for {
            // The client expects the isosurface as a flat float-array. Three consecutive floats form a 3D point, three
            // consecutive 3D points (i.e., nine floats) form a triangle.
            // There are no shared vertices between triangles.
            (vertices, neighbors) <- tracingService.createIsosurface(tracingId, request.body)
          } yield {
            // We need four bytes for each float
            val responseBuffer = ByteBuffer.allocate(vertices.length * 4).order(ByteOrder.LITTLE_ENDIAN)
            responseBuffer.asFloatBuffer().put(vertices)
            Ok(responseBuffer.array()).withHeaders(getNeighborIndices(neighbors): _*)
          }
        }
      }
    }

  private def getNeighborIndices(neighbors: List[Int]) =
    List(("NEIGHBORS" -> formatNeighborList(neighbors)), ("Access-Control-Expose-Headers" -> "NEIGHBORS"))

  private def formatNeighborList(neighbors: List[Int]): String =
    "[" + neighbors.mkString(", ") + "]"

<<<<<<< HEAD
  def findData(tracingId: String) = Action.async { implicit request =>
    accessTokenService.validateAccess(UserAccessRequest.readTracing(tracingId)) {
      AllowRemoteOrigin {
        for {
          positionOpt <- tracingService.findData(tracingId)
        } yield {
          Ok(Json.obj("position" -> positionOpt, "resolution" -> positionOpt.map(_ => Point3D(1, 1, 1))))
        }
      }
    }
  }
=======
  def importVolumeData(tracingId: String): Action[MultipartFormData[TemporaryFile]] =
    Action.async(parse.multipartFormData) { implicit request =>
      log {
        accessTokenService.validateAccess(UserAccessRequest.writeTracing(tracingId)) {
          AllowRemoteOrigin {
            for {
              tracing <- tracingService.find(tracingId)
              currentVersion <- request.body.dataParts("currentVersion").headOption.flatMap(_.toIntOpt).toFox
              zipFile <- request.body.files.headOption.map(f => new File(f.ref.path.toString)).toFox
              largestSegmentId <- tracingService.importVolumeData(tracingId, tracing, zipFile, currentVersion)
            } yield Ok(Json.toJson(largestSegmentId))
          }
        }
      }
    }
>>>>>>> 760db412
}<|MERGE_RESOLUTION|>--- conflicted
+++ resolved
@@ -5,12 +5,8 @@
 
 import akka.stream.scaladsl.Source
 import com.google.inject.Inject
-<<<<<<< HEAD
 import com.scalableminds.util.geometry.{BoundingBox, Point3D}
-=======
-import com.scalableminds.util.geometry.BoundingBox
 import com.scalableminds.util.tools.ExtendedTypes.ExtendedString
->>>>>>> 760db412
 import com.scalableminds.webknossos.tracingstore.VolumeTracing.{VolumeTracing, VolumeTracingOpt, VolumeTracings}
 import com.scalableminds.webknossos.datastore.models.{WebKnossosDataRequest, WebKnossosIsosurfaceRequest}
 import com.scalableminds.webknossos.datastore.services.UserAccessRequest
@@ -159,6 +155,22 @@
     }
   }
 
+  def importVolumeData(tracingId: String): Action[MultipartFormData[TemporaryFile]] =
+    Action.async(parse.multipartFormData) { implicit request =>
+      log {
+        accessTokenService.validateAccess(UserAccessRequest.writeTracing(tracingId)) {
+          AllowRemoteOrigin {
+            for {
+              tracing <- tracingService.find(tracingId)
+              currentVersion <- request.body.dataParts("currentVersion").headOption.flatMap(_.toIntOpt).toFox
+              zipFile <- request.body.files.headOption.map(f => new File(f.ref.path.toString)).toFox
+              largestSegmentId <- tracingService.importVolumeData(tracingId, tracing, zipFile, currentVersion)
+            } yield Ok(Json.toJson(largestSegmentId))
+          }
+        }
+      }
+    }
+
   def updateActionLog(tracingId: String) = Action.async { implicit request =>
     log {
       accessTokenService.validateAccess(UserAccessRequest.readTracing(tracingId)) {
@@ -198,7 +210,6 @@
   private def formatNeighborList(neighbors: List[Int]): String =
     "[" + neighbors.mkString(", ") + "]"
 
-<<<<<<< HEAD
   def findData(tracingId: String) = Action.async { implicit request =>
     accessTokenService.validateAccess(UserAccessRequest.readTracing(tracingId)) {
       AllowRemoteOrigin {
@@ -210,21 +221,5 @@
       }
     }
   }
-=======
-  def importVolumeData(tracingId: String): Action[MultipartFormData[TemporaryFile]] =
-    Action.async(parse.multipartFormData) { implicit request =>
-      log {
-        accessTokenService.validateAccess(UserAccessRequest.writeTracing(tracingId)) {
-          AllowRemoteOrigin {
-            for {
-              tracing <- tracingService.find(tracingId)
-              currentVersion <- request.body.dataParts("currentVersion").headOption.flatMap(_.toIntOpt).toFox
-              zipFile <- request.body.files.headOption.map(f => new File(f.ref.path.toString)).toFox
-              largestSegmentId <- tracingService.importVolumeData(tracingId, tracing, zipFile, currentVersion)
-            } yield Ok(Json.toJson(largestSegmentId))
-          }
-        }
-      }
-    }
->>>>>>> 760db412
+
 }