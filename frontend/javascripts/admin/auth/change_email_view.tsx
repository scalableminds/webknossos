import { LockOutlined, MailOutlined } from "@ant-design/icons";
import { updateUser } from "admin/rest_api";
import { Alert, Button, Col, Form, Input, Row } from "antd";
import { useWkSelector } from "libs/react_hooks";
import Request from "libs/request";
import Toast from "libs/toast";
import { type RouteComponentProps, withRouter } from "react-router-dom";
import { logoutUserAction } from "viewer/model/actions/user_actions";
import { Store } from "viewer/singletons";
import { handleResendVerificationEmail } from "./verify_email_view";

const FormItem = Form.Item;

const NEW_EMAIL_FIELD_KEY = "newEmail";
const CONFIRM_NEW_EMAIL_FIELD_KEY = "confirmNewEmail";
const PASSWORD_FIELD_KEY = "password";

function ChangeEmailView() {
  const [form] = Form.useForm();
  const activeUser = useWkSelector((state) => state.activeUser);

  async function changeEmail(newEmail: string, password: string) {
    const newUser = Object.assign({}, activeUser, {
      email: newEmail,
      password,
    });
    return updateUser(newUser);
  }

  function onFinish() {
<<<<<<< HEAD
    const newEmail = form.getFieldValue("newEmail");
    const password = form.getFieldValue("password");
    changeEmail(newEmail, password)
      .then(() => {
=======
    const newEmail = form.getFieldValue(NEW_EMAIL_FIELD_KEY);
    changeEmail(newEmail)
      .then(async () => {
>>>>>>> 58bcc29a
        handleResendVerificationEmail();
        Toast.success("Email address changed successfully. You will be logged out.");
        await Request.receiveJSON("/api/auth/logout");
        window.location.href = "/auth/login";
        Store.dispatch(logoutUserAction());
      })
      .catch((error) => {
        const errorMsg = "An unexpected error occurred while changing the email address.";
        Toast.error(errorMsg);
        console.error(errorMsg, error);
      });
  }

  function checkEmailsAreMatching(value: string, otherEmailFieldKey: string[]) {
    const otherFieldValue = form.getFieldValue(otherEmailFieldKey);

    if (value && otherFieldValue) {
      if (value !== otherFieldValue) {
        return Promise.reject(new Error("Email addresses do not match"));
      } else if (form.getFieldError(otherEmailFieldKey).length > 0) {
        form.validateFields([otherEmailFieldKey]);
      }
    }

    return Promise.resolve();
  }

  return (
    <Row
      justify="center"
      align="middle"
      style={{
        padding: 50,
      }}
    >
      <Col span={8}>
        <h3>Change Email</h3>
        <Alert
          type="info"
          message="You will be logged out after changing your email address."
          showIcon
          style={{
            marginBottom: 24,
          }}
        />
        <Form onFinish={onFinish} form={form}>
          <FormItem
            name={PASSWORD_FIELD_KEY}
            rules={[
              {
                required: true,
                message: "Please enter your password for verification",
              },
            ]}
          >
            <Input.Password
              prefix={
                <LockOutlined
                  style={{
                    fontSize: 13,
                  }}
                />
              }
              placeholder="Your Password"
            />
          </FormItem>
          <FormItem
            hasFeedback
            name={NEW_EMAIL_FIELD_KEY}
            rules={[
              {
                required: true,
                message: "Please enter your new email address",
              },
              {
                type: "email",
                message: "Please enter a valid email address",
              },
              {
                validator: (_, value: string) =>
                  checkEmailsAreMatching(value, [CONFIRM_NEW_EMAIL_FIELD_KEY]),
              },
            ]}
          >
            <Input
              prefix={
                <MailOutlined
                  style={{
                    fontSize: 13,
                  }}
                />
              }
              placeholder="New Email Address"
            />
          </FormItem>
          <FormItem
            hasFeedback
            name={CONFIRM_NEW_EMAIL_FIELD_KEY}
            rules={[
              {
                required: true,
                message: "Please confirm your new email address",
              },
              {
                type: "email",
                message: "Please enter a valid email address",
              },
              {
                validator: (_, value: string) =>
                  checkEmailsAreMatching(value, [NEW_EMAIL_FIELD_KEY]),
              },
            ]}
          >
            <Input
              prefix={
                <MailOutlined
                  style={{
                    fontSize: 13,
                  }}
                />
              }
              placeholder="Confirm New Email Address"
            />
          </FormItem>
          <FormItem>
            <Button
              type="primary"
              htmlType="submit"
              style={{
                width: "100%",
              }}
            >
              Change Email
            </Button>
          </FormItem>
        </Form>
      </Col>
    </Row>
  );
}

export default withRouter<RouteComponentProps, any>(ChangeEmailView);<|MERGE_RESOLUTION|>--- conflicted
+++ resolved
@@ -28,16 +28,10 @@
   }
 
   function onFinish() {
-<<<<<<< HEAD
-    const newEmail = form.getFieldValue("newEmail");
-    const password = form.getFieldValue("password");
+    const newEmail = form.getFieldValue(NEW_EMAIL_FIELD_KEY);
+    const password = form.getFieldValue(PASSWORD_FIELD_KEY);
     changeEmail(newEmail, password)
-      .then(() => {
-=======
-    const newEmail = form.getFieldValue(NEW_EMAIL_FIELD_KEY);
-    changeEmail(newEmail)
       .then(async () => {
->>>>>>> 58bcc29a
         handleResendVerificationEmail();
         Toast.success("Email address changed successfully. You will be logged out.");
         await Request.receiveJSON("/api/auth/logout");
