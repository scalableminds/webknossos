--- conflicted
+++ resolved
@@ -20,11 +20,7 @@
   schemaVersion BIGINT NOT NULL
 );
 
-<<<<<<< HEAD
 INSERT INTO webknossos.releaseInformation(schemaVersion) values(104);
-=======
-INSERT INTO webknossos.releaseInformation(schemaVersion) values(103);
->>>>>>> 189b775c
 COMMIT TRANSACTION;
 
 
