--- conflicted
+++ resolved
@@ -181,13 +181,6 @@
 #                  @getBucketArray(@positionBucket3, @TEXTURE_SIZE >> (6 + 3 - zoomStep), 0, @TEXTURE_SIZE >> (6 + 3 - zoomStep)),
 #                  @getBucketArray(@positionBucket3, 0, @TEXTURE_SIZE >> (6 + 3 - zoomStep), @TEXTURE_SIZE >> (6 + 3 - zoomStep)))
       
-<<<<<<< HEAD
-      Cube.extendByBucketAddressExtent6(
-        @positionBucket[0] - (@TEXTURE_SIZE >> 6), @positionBucket[1] - (@TEXTURE_SIZE >> 6), @positionBucket[2] - (@TEXTURE_SIZE >> 6),
-        @positionBucket[0] + (@TEXTURE_SIZE >> 6), @positionBucket[1] + (@TEXTURE_SIZE >> 6), @positionBucket[2] + (@TEXTURE_SIZE >> 6),
-        zoomStep)
-      
-=======
       #Cube.extendByBucketAddressExtent6(
       #  @positionBucket[0] - (@TEXTURE_SIZE >> 6), @positionBucket[1] - (@TEXTURE_SIZE >> 6), @positionBucket[2] - (@TEXTURE_SIZE >> 6),
       #  @positionBucket[0] + (@TEXTURE_SIZE >> 6), @positionBucket[1] + (@TEXTURE_SIZE >> 6), @positionBucket[2] + (@TEXTURE_SIZE >> 6),
@@ -196,7 +189,6 @@
       Cube.extendByBucketAddressExtent6(0, 0, 0, 20, 20, 20)
 
       #console.time "queue"
->>>>>>> 2e517896
       PullQueue.clear()
 
 #      direction = [0,0,1]
@@ -228,26 +220,6 @@
  #               PullQueue.insert [b[0] + i[0], b[1] + i[1], b[2] + i[2]], 3, priority + Math.abs(indexValue)*buckets3.length
  #     console.timeEnd "queue 1"
       
-<<<<<<< HEAD
-      i = buckets.length * preloading.length
-      console.log "Buckets 2: " + buckets.length
-      while i--
-        index--
-        if buckets[index]
-          priority = Math.max(Math.abs(buckets[index][0] - @positionBucket[0]), Math.abs(buckets[index][1] - @positionBucket[1]), Math.abs(buckets[index][2] - @positionBucket3[2]))
-          PullQueue.insert [buckets[index][0] + direction_x, buckets[index][1] + direction_y, buckets[index][2] + direction_z], zoomStep, @PRIORITIES[index % @PRIORITIES.length] + preloading[level] + buckets3.length
-
-        unless i % buckets.length
-          index = buckets.length
-          level++
-
-          delta_x += direction[0]
-          delta_y += direction[1]
-          delta_z += direction[2]
-          direction_x = Math.round(delta_x)
-          direction_y = Math.round(delta_y)
-          direction_z = Math.round(delta_z)
-=======
 #      i = buckets.length * preloading.length
 #      console.log "Buckets 2: " + buckets.length
 #      while i--
@@ -266,7 +238,6 @@
 #          direction_x = Math.round(delta_x)
 #          direction_y = Math.round(delta_y)
 #          direction_z = Math.round(delta_z)
->>>>>>> 2e517896
       
       PullQueue.insert [10, 10, 21], 3, 0
       PullQueue.insert [42, 42, 84], 1, 1
@@ -277,11 +248,6 @@
       PullQueue.insert [84, 87, 168], 0, 6
 
       PullQueue.pull()
-<<<<<<< HEAD
-      
-      #console.timeEnd "ping"
-=======
->>>>>>> 2e517896
 
 
   get : (position, zoomStep, area, plane) ->
