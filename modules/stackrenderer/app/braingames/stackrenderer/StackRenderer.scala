--- conflicted
+++ resolved
@@ -109,35 +109,17 @@
       bytesPerElement = 1,
       slideWidth = stack.level.width,
       slideHeight = stack.level.height,
-<<<<<<< HEAD
       imagesPerRow = maxSpriteSheetWidth / stack.level.width,
       imagesPerColumn = maxSpriteSheetHeight / stack.level.height)
-    //create single image
-    // TODO: needs to be removed in the future
-    val stackImage = ImageCreator.createBigImages(
-      images,
-      params.copy(imagesPerColumn = 1000000)).map { combinedImage =>
-        combinedImage.pages.map { p =>
-          new PNGWriter().writeToFile(p.image, new File(stack.path + "/stack.png"))
-        }
-      } getOrElse Nil
 
-    ImageCreator.createBigImages(images, params).map { combinedImage =>
+    ImageCreator.createSpriteSheet(images, params, ImageCreator.defaultTargetType).map { combinedImage =>
       val files = combinedImage.pages.map { p =>
         new PNGWriter().writeToFile(p.image, new File(stack.path + "/" + p.pageInfo.name))
       }
       writeMetaFile(stack, combinedImage.pages)
       XmlAtlas.writeToFile(combinedImage, stack.xmlAtlas)
       files
-    }.map(_ ::: stackImage)
-=======
-      imagesPerRow = imagesPerRow)
-    ImageCreator.createSpriteSheet(images, params, ImageCreator.defaultTargetType).map { combinedImage =>
-      new PNGWriter().writeToFile(combinedImage.image, stack.image)
-      XmlAtlas.writeToFile(combinedImage.info, stack.image.getName, stack.xmlAtlas)
     }
->>>>>>> 90646b50
-
   }
 
   def tarStack(stack: Stack, files: List[File]) {
