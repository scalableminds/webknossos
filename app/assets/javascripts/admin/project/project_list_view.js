// @flow

import _ from "lodash";
import * as React from "react";
import { connect } from "react-redux";
import { Link, withRouter } from "react-router-dom";
import { Table, Icon, Spin, Button, Input, Modal } from "antd";
import Utils from "libs/utils";
import messages from "messages";
import { enforceActiveUser } from "oxalis/model/accessors/user_accessor";
import {
  getProjectsWithOpenAssignments,
  increaseProjectTaskInstances,
  deleteProject,
  pauseProject,
  resumeProject,
} from "admin/admin_rest_api";
import TransferAllTasksModal from "admin/project/transfer_all_tasks_modal";
import Persistence from "libs/persistence";
import { PropTypes } from "@scalableminds/prop-types";
import type { APIProjectType, APIUserType } from "admin/api_flow_types";
import type { OxalisState } from "oxalis/store";
import type { RouterHistory } from "react-router-dom";
import { handleGenericError } from "libs/error_handling";

const { Column } = Table;
const { Search } = Input;

type StateProps = {
  activeUser: APIUserType,
};

type Props = {
  history: RouterHistory,
  initialSearchValue?: string,
} & StateProps;

type State = {
  isLoading: boolean,
  projects: Array<APIProjectType>,
  searchQuery: string,
  isTransferTasksVisible: boolean,
<<<<<<< HEAD
  selectedProject: APIProjectType,
=======
  selectedProject: ?APIProjectType,
>>>>>>> 0aa6baf9
};

const persistence: Persistence<State> = new Persistence(
  { searchQuery: PropTypes.string },
  "projectList",
);

class ProjectListView extends React.PureComponent<Props, State> {
  state = {
    isLoading: true,
    projects: [],
    searchQuery: "",
    isTransferTasksVisible: false,
<<<<<<< HEAD
    selectedProject: {},
=======
    selectedProject: null,
>>>>>>> 0aa6baf9
  };

  componentWillMount() {
    this.setState({
      ...persistence.load(this.props.history),
    });
    if (this.props.initialSearchValue != null && this.props.initialSearchValue !== "") {
      // Only override the persisted value if the provided initialSearchValue is not empty
      this.setState({
        searchQuery: this.props.initialSearchValue,
      });
    }
  }

  componentDidMount() {
    this.fetchData();
  }

  componentWillUpdate(nextProps, nextState) {
    persistence.persist(this.props.history, nextState);
  }

  async fetchData(): Promise<void> {
    const projects = await getProjectsWithOpenAssignments();

    this.setState({
      isLoading: false,
      projects: projects.filter(p => p.owner != null),
    });
  }

  handleSearch = (event: SyntheticInputEvent<>): void => {
    this.setState({ searchQuery: event.target.value });
  };

  deleteProject = (project: APIProjectType) => {
    Modal.confirm({
      title: messages["project.delete"],
      onOk: async () => {
        this.setState({
          isLoading: true,
        });

        try {
          await deleteProject(project.name);
          this.setState({
            projects: this.state.projects.filter(p => p.id !== project.id),
          });
        } catch (error) {
          handleGenericError(error);
        } finally {
          this.setState({ isLoading: false });
        }
      },
    });
  };

  pauseResumeProject = async (
    project: APIProjectType,
    APICall: string => Promise<APIProjectType>,
  ) => {
    const updatedProject = await APICall(project.name);
    this.setState({
      projects: this.state.projects.map(p => (p.id === project.id ? updatedProject : p)),
    });
  };

  increaseProjectTaskInstances = async (project: APIProjectType) => {
    Modal.confirm({
      title: messages["project.increase_instances"],
      onOk: async () => {
        try {
          this.setState({
            isLoading: true,
          });
          const updatedProject = await increaseProjectTaskInstances(project.name);
          this.setState({
            projects: this.state.projects.map(p => (p.id === project.id ? updatedProject : p)),
          });
        } catch (error) {
          handleGenericError(error);
        } finally {
          this.setState({ isLoading: false });
        }
      },
    });
  };

  /* showActiveUsersModal = async (project: APIProjectType) => {
    const data = await getUsersWithOpenTaskOfProject(project.name);
    // TODO replace with transfer_all_tasks_modal
    Modal.info({
      title: `Users with open tasks in project ${project.name}`,
      width: 800,
      iconType: "info-circle-o",
      content: (
        <List
          size="large"
          bordered
          dataSource={data}
          renderItem={item => <List.Item>{item}</List.Item>}
        />
      ),
    });
  }; */

  showActiveUsersModal2 = async (project: APIProjectType) => {
    this.setState({
      selectedProject: project,
      isTransferTasksVisible: true,
    });
  };

  transferCommited = () => {
    this.setState({ isTransferTasksVisible: false });
    this.fetchData();
  };

  render() {
    const marginRight = { marginRight: 20 };
    const typeHint: Array<APIProjectType> = [];

    return (
      <div className="container TestProjectListView">
        <div>
          <div className="pull-right">
            <Link to="/projects/create">
              <Button icon="plus" style={marginRight} type="primary">
                Add Project
              </Button>
            </Link>
            <Search
              style={{ width: 200 }}
              onPressEnter={this.handleSearch}
              onChange={this.handleSearch}
              value={this.state.searchQuery}
            />
          </div>
          <h3>Projects</h3>
          <div className="clearfix" style={{ margin: "20px 0px" }} />
          <Spin spinning={this.state.isLoading} size="large">
            <Table
              dataSource={Utils.filterWithSearchQueryOR(
                this.state.projects,
                ["name", "team", "priority", "owner", "numberOfOpenAssignments"],
                this.state.searchQuery,
              )}
              rowKey="id"
              pagination={{
                defaultPageSize: 50,
              }}
              style={{ marginTop: 30, marginBotton: 30 }}
            >
              <Column
                title="Name"
                dataIndex="name"
                key="name"
                sorter={Utils.localeCompareBy(typeHint, "name")}
              />
              <Column
                title="Team"
                dataIndex="teamName"
                key="teamName"
                sorter={Utils.localeCompareBy(typeHint, "team")}
              />
              <Column
                title="Priority"
                dataIndex="priority"
                key="priority"
                sorter={Utils.compareBy(typeHint, project => project.priority)}
                render={(priority, project: APIProjectType) =>
                  `${priority} ${project.paused ? "(paused)" : ""}`
                }
              />
              <Column
                title="Owner"
                dataIndex="owner"
                key="owner"
                sorter={Utils.localeCompareBy(typeHint, project => project.owner.lastName)}
                render={owner =>
                  owner.email ? `${owner.firstName} ${owner.lastName} (${owner.email})` : "-"
                }
              />
              <Column
                title="Open Assignments"
                dataIndex="numberOfOpenAssignments"
                key="numberOfOpenAssignments"
                sorter={Utils.compareBy(typeHint, project => project.numberOfOpenAssignments)}
              />
              <Column
                title="Expected Time"
                dataIndex="expectedTime"
                key="expectedTime"
                sorter={Utils.compareBy(typeHint, project => project.expectedTime)}
                render={expectedTime => `${expectedTime}m`}
              />
              <Column
                title="Action"
                key="actions"
                render={(__, project: APIProjectType) => (
                  <span>
                    <Link
                      to={`/annotations/CompoundProject/${project.id}`}
                      title="View all Finished Tracings"
                    >
                      <Icon type="eye-o" />View
                    </Link>
                    <br />
                    <Link to={`/projects/${project.name}/edit`} title="Edit Project">
                      <Icon type="edit" />Edit
                    </Link>
                    <br />
                    {project.paused ? (
                      <div>
                        <a
                          onClick={_.partial(this.pauseResumeProject, project, resumeProject)}
                          title="Resume Project"
                        >
                          <Icon type="play-circle-o" />Resume
                        </a>
                        <br />
                      </div>
                    ) : (
                      <div>
                        <a
                          onClick={_.partial(this.pauseResumeProject, project, pauseProject)}
                          title="Pause Tasks"
                        >
                          <Icon type="pause-circle-o" />Pause
                        </a>
                        <br />
                      </div>
                    )}
                    <Link to={`/projects/${project.name}/tasks`} title="View Tasks">
                      <Icon type="schedule" />Tasks
                    </Link>
                    <br />
                    <a
                      onClick={_.partial(this.increaseProjectTaskInstances, project)}
                      title="Increase Task instances"
                    >
                      <Icon type="plus-square-o" />Increase Instances
                    </a>
                    <br />
                    <a
                      href={`/api/annotations/CompoundProject/${project.id}/download`}
                      title="Download all Finished Tracings"
                    >
                      <Icon type="download" />Download
                    </a>
                    <br />
                    <a onClick={_.partial(this.showActiveUsersModal2, project)}>
                      <Icon type="info-circle-o" />Show active users
                    </a>
                    <br />
                    {project.owner.email === this.props.activeUser.email ? (
                      <a onClick={_.partial(this.deleteProject, project)}>
                        <Icon type="delete" />Delete
                      </a>
                    ) : null}
                  </span>
                )}
              />
            </Table>
          </Spin>
          <TransferAllTasksModal
            visible={this.state.isTransferTasksVisible}
            project={this.state.selectedProject}
            onCancel={() => this.setState({ isTransferTasksVisible: false })}
            onSubmit={() => this.transferCommited()}
            userId={this.props.activeUser.id}
          />
        </div>
      </div>
    );
  }
}

const mapStateToProps = (state: OxalisState): StateProps => ({
  activeUser: enforceActiveUser(state.activeUser),
});

export default connect(mapStateToProps)(withRouter(ProjectListView));<|MERGE_RESOLUTION|>--- conflicted
+++ resolved
@@ -40,11 +40,7 @@
   projects: Array<APIProjectType>,
   searchQuery: string,
   isTransferTasksVisible: boolean,
-<<<<<<< HEAD
-  selectedProject: APIProjectType,
-=======
   selectedProject: ?APIProjectType,
->>>>>>> 0aa6baf9
 };
 
 const persistence: Persistence<State> = new Persistence(
@@ -58,11 +54,7 @@
     projects: [],
     searchQuery: "",
     isTransferTasksVisible: false,
-<<<<<<< HEAD
-    selectedProject: {},
-=======
     selectedProject: null,
->>>>>>> 0aa6baf9
   };
 
   componentWillMount() {
