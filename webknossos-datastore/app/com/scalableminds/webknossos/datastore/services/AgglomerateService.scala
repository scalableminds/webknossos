--- conflicted
+++ resolved
@@ -271,7 +271,6 @@
 
   }
 
-<<<<<<< HEAD
   def agglomerateIdsForAllSegmentIds(agglomerateFileKey: AgglomerateFileKey): Box[Array[Long]] = {
     val file = agglomerateFileKey.path(dataBaseDir, agglomerateDir, agglomerateFileExtension).toFile
     logger.info(f"file: $file exists: ${file.exists()}")
@@ -283,7 +282,7 @@
 
   }
 
-=======
+
   def positionForSegmentId(agglomerateFileKey: AgglomerateFileKey, segmentId: Long): Box[Vec3Int] = {
     val hdfFile = agglomerateFileKey.path(dataBaseDir, agglomerateDir, agglomerateFileExtension).toFile
     val reader: IHDF5Reader = HDF5FactoryProvider.get.openForReading(hdfFile)
@@ -312,7 +311,6 @@
       else binarySearchForSegment(rangeStart, middle - 1L, segmentId, reader)
     }
 
->>>>>>> 6ee06fb5
   def generateAgglomerateGraph(agglomerateFileKey: AgglomerateFileKey, agglomerateId: Long): Box[AgglomerateGraph] =
     tryo {
       val hdfFile = agglomerateFileKey.path(dataBaseDir, agglomerateDir, agglomerateFileExtension).toFile
