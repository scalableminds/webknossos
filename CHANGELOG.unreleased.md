# Changelog (Unreleased)

All notable (yet unreleased) user-facing changes to webknossos are documented in this file.
See `CHANGELOG.released.md` for the changes which are part of official releases.

The format is based on [Keep a Changelog](http://keepachangelog.com/en/1.0.0/)
and this project adheres to [Calendar Versioning](http://calver.org/) `0Y.0M.MICRO`.
For upgrade instructions, please check the [migration guide](MIGRATIONS.released.md).

## Unreleased
[Commits](https://github.com/scalableminds/webknossos/compare/21.06.0...HEAD)

### Added
- Added the possibility for admins to set long-running jobs to a “manually repaired” state. [#5530](https://github.com/scalableminds/webknossos/pull/5530)
- Added compatibility with newer JREs, tested with 8, 11 and 14. [#5558](https://github.com/scalableminds/webknossos/pull/5558)

### Changed
- Improve error logging for unhandled rejections. [#5575](https://github.com/scalableminds/webknossos/pull/5575)
- Improved dragging behavior of trees/groups in the tree tab. [#5573](https://github.com/scalableminds/webknossos/pull/5573)
- "Center new Nodes" option was renamed to "Auto-center Nodes" and changed to also influence the centering-behavior when deleting a node. [#5538](https://github.com/scalableminds/webknossos/pull/5538)
- The displayed webKnossos version now omits the parent release name for intermediate builds. [#5565](https://github.com/scalableminds/webknossos/pull/5565)

### Fixed
- Fixed that a disabled "Center new Nodes" option didn't work correctly in merger mode. [#5538](https://github.com/scalableminds/webknossos/pull/5538)
- Fixed a bug where dataset uploads of zips with just one file inside failed. [#5534](https://github.com/scalableminds/webknossos/pull/5534)
<<<<<<< HEAD
- Fixed a benign error message when a dataset without a segmentation layer was opened in view mode or with a skeleton-only annotation. [#5583](https://github.com/scalableminds/webknossos/pull/5583)
=======
- Fixed crashing tree tab which could happen when dragging a node and then switching directly to another tab (e.g., comments) and then back again. [#5573](https://github.com/scalableminds/webknossos/pull/5573)
- Fixed that the UI allowed mutating trees in the tree tab (dragging/creating/deleting trees and groups) in read-only tracings. [#5573](https://github.com/scalableminds/webknossos/pull/5573)
- Fixed "Create a new tree group for this file" setting in front-end import when a group id of 0 was used in the NML. [#5573](https://github.com/scalableminds/webknossos/pull/5573)
- Fixed a bug that caused a distortion when moving or zooming in the maximized 3d viewport. [#5550](https://github.com/scalableminds/webknossos/pull/5550)
- Fixed a bug that prevented focusing the login fields when being prompted to login after trying to view a dataset without being logged in.[#5521](https://github.com/scalableminds/webknossos/pull/5577)
>>>>>>> 0e42443e

### Removed
-

### Breaking Change
-<|MERGE_RESOLUTION|>--- conflicted
+++ resolved
@@ -23,15 +23,12 @@
 ### Fixed
 - Fixed that a disabled "Center new Nodes" option didn't work correctly in merger mode. [#5538](https://github.com/scalableminds/webknossos/pull/5538)
 - Fixed a bug where dataset uploads of zips with just one file inside failed. [#5534](https://github.com/scalableminds/webknossos/pull/5534)
-<<<<<<< HEAD
 - Fixed a benign error message when a dataset without a segmentation layer was opened in view mode or with a skeleton-only annotation. [#5583](https://github.com/scalableminds/webknossos/pull/5583)
-=======
 - Fixed crashing tree tab which could happen when dragging a node and then switching directly to another tab (e.g., comments) and then back again. [#5573](https://github.com/scalableminds/webknossos/pull/5573)
 - Fixed that the UI allowed mutating trees in the tree tab (dragging/creating/deleting trees and groups) in read-only tracings. [#5573](https://github.com/scalableminds/webknossos/pull/5573)
 - Fixed "Create a new tree group for this file" setting in front-end import when a group id of 0 was used in the NML. [#5573](https://github.com/scalableminds/webknossos/pull/5573)
 - Fixed a bug that caused a distortion when moving or zooming in the maximized 3d viewport. [#5550](https://github.com/scalableminds/webknossos/pull/5550)
 - Fixed a bug that prevented focusing the login fields when being prompted to login after trying to view a dataset without being logged in.[#5521](https://github.com/scalableminds/webknossos/pull/5577)
->>>>>>> 0e42443e
 
 ### Removed
 -
