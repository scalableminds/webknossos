--- conflicted
+++ resolved
@@ -14,24 +14,17 @@
 - Added the possibility for admins to set long-running jobs to a “manually repaired” state. [#5530](https://github.com/scalableminds/webknossos/pull/5530)
 
 ### Changed
-<<<<<<< HEAD
 - Improved dragging behavior of trees/groups in the tree tab. [#5573](https://github.com/scalableminds/webknossos/pull/5573)
-=======
 - "Center new Nodes" option was renamed to "Auto-center Nodes" and changed to also influence the centering-behavior when deleting a node. [#5538](https://github.com/scalableminds/webknossos/pull/5538)
 - The displayed webKnossos version now omits the parent release name for intermediate builds. [#5565](https://github.com/scalableminds/webknossos/pull/5565)
->>>>>>> 7c7a3ddc
 
 ### Fixed
 - Fixed that a disabled "Center new Nodes" option didn't work correctly in merger mode. [#5538](https://github.com/scalableminds/webknossos/pull/5538)
 - Fixed a bug where dataset uploads of zips with just one file inside failed. [#5534](https://github.com/scalableminds/webknossos/pull/5534)
-<<<<<<< HEAD
 - Fixed crashing tree tab which could happen when dragging a node and then switching directly to another tab (e.g., comments) and then back again. [#5573](https://github.com/scalableminds/webknossos/pull/5573)
 - Fixed that the UI allowed mutating trees in the tree tab (dragging/creating/deleting trees and groups) in read-only tracings. [#5573](https://github.com/scalableminds/webknossos/pull/5573)
 - Fixed "Create a new tree group for this file" setting in front-end import when a group id of 0 was used in the NML. [#5573](https://github.com/scalableminds/webknossos/pull/5573)
-
-=======
 - Fixed a bug that caused a distortion when moving or zooming in the maximized 3d viewport. [#5550](https://github.com/scalableminds/webknossos/pull/5550)
->>>>>>> 7c7a3ddc
 
 ### Removed
 -
