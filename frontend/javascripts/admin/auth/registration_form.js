--- conflicted
+++ resolved
@@ -1,12 +1,7 @@
 // @flow
-<<<<<<< HEAD
-import { Form, Input, Button, Row, Col, Icon, Checkbox } from "antd";
-import React, { useState } from "react";
-=======
 import { Form, Input, Button, Row, Col, Checkbox } from "antd";
 import { LockOutlined, UserOutlined, MailOutlined } from "@ant-design/icons";
-import React from "react";
->>>>>>> 7df03ff3
+import React, { useState } from "react";
 
 import { type APIOrganization } from "types/api_flow_types";
 import { loginUser } from "admin/admin_rest_api";
@@ -132,7 +127,6 @@
   // TODO: migrate this.
   const { getFieldDecorator } = form;
 
-<<<<<<< HEAD
   return (
     <Form onSubmit={handleSubmit} form={form}>
       {getHiddenFields()}
@@ -148,7 +142,7 @@
               ],
             })(
               <Input
-                prefix={<Icon type="user" style={{ fontSize: 13 }} />}
+                prefix={<UserOutlined style={{ fontSize: 13 }} />}
                 placeholder="First Name"
                 autoFocus
               />,
@@ -159,119 +153,6 @@
         <Col span={12}>
           <FormItem hasFeedback>
             {getFieldDecorator("lastName", {
-=======
-    return (
-      <Form onSubmit={this.handleSubmit}>
-        {this.getHiddenFields()}
-        <Row gutter={8}>
-          <Col span={12}>
-            <FormItem hasFeedback>
-              {getFieldDecorator("firstName", {
-                rules: [
-                  {
-                    required: true,
-                    message: messages["auth.registration_firstName_input"],
-                  },
-                ],
-              })(
-                <Input
-                  prefix={<UserOutlined style={{ fontSize: 13 }} />}
-                  placeholder="First Name"
-                  autoFocus
-                />,
-              )}
-            </FormItem>
-          </Col>
-
-          <Col span={12}>
-            <FormItem hasFeedback>
-              {getFieldDecorator("lastName", {
-                rules: [
-                  {
-                    required: true,
-                    message: messages["auth.registration_lastName_input"],
-                  },
-                ],
-              })(
-                <Input
-                  prefix={<UserOutlined style={{ fontSize: 13 }} />}
-                  placeholder="Last Name"
-                />,
-              )}
-            </FormItem>
-          </Col>
-        </Row>
-        <FormItem hasFeedback>
-          {getFieldDecorator("email", {
-            rules: [
-              {
-                type: "email",
-                message: messages["auth.registration_email_invalid"],
-              },
-              {
-                required: true,
-                message: messages["auth.registration_email_input"],
-              },
-            ],
-          })(<Input prefix={<MailOutlined style={{ fontSize: 13 }} />} placeholder="Email" />)}
-        </FormItem>
-        <Row gutter={8}>
-          <Col span={12}>
-            <FormItem hasFeedback>
-              {getFieldDecorator("password.password1", {
-                rules: [
-                  {
-                    required: true,
-                    message: messages["auth.registration_password_input"],
-                  },
-                  {
-                    min: 8,
-                    message: messages["auth.registration_password_length"],
-                  },
-                  {
-                    validator: this.checkConfirm,
-                  },
-                ],
-              })(
-                <Password
-                  prefix={<LockOutlined style={{ fontSize: 13 }} />}
-                  placeholder="Password"
-                />,
-              )}
-            </FormItem>
-          </Col>
-          <Col span={12}>
-            <FormItem hasFeedback>
-              {getFieldDecorator("password.password2", {
-                rules: [
-                  {
-                    required: true,
-                    message: messages["auth.registration_password_confirm"],
-                  },
-                  {
-                    min: 8,
-                    message: messages["auth.registration_password_length"],
-                  },
-                  {
-                    validator: this.checkPassword,
-                  },
-                ],
-              })(
-                <Password
-                  onBlur={this.handleConfirmBlur}
-                  prefix={<LockOutlined style={{ fontSize: 13 }} />}
-                  placeholder="Confirm Password"
-                />,
-              )}
-            </FormItem>
-          </Col>
-        </Row>
-        {this.props.hidePrivacyStatement ? null : (
-          <FormItem>
-            {getFieldDecorator("privacy_check", {
-              valuePropName: "checked",
-              initialValue: false,
->>>>>>> 7df03ff3
               rules: [
                 {
                   required: true,
@@ -279,10 +160,7 @@
                 },
               ],
             })(
-              <Input
-                prefix={<Icon type="user" style={{ fontSize: 13 }} />}
-                placeholder="Last Name"
-              />,
+              <Input prefix={<UserOutlined style={{ fontSize: 13 }} />} placeholder="Last Name" />,
             )}
           </FormItem>
         </Col>
@@ -299,7 +177,7 @@
               message: messages["auth.registration_email_input"],
             },
           ],
-        })(<Input prefix={<Icon type="mail" style={{ fontSize: 13 }} />} placeholder="Email" />)}
+        })(<Input prefix={<MailOutlined style={{ fontSize: 13 }} />} placeholder="Email" />)}
       </FormItem>
       <Row gutter={8}>
         <Col span={12}>
@@ -320,7 +198,7 @@
               ],
             })(
               <Password
-                prefix={<Icon type="lock" style={{ fontSize: 13 }} />}
+                prefix={<LockOutlined style={{ fontSize: 13 }} />}
                 placeholder="Password"
               />,
             )}
@@ -345,7 +223,7 @@
             })(
               <Password
                 onBlur={handleConfirmBlur}
-                prefix={<Icon type="lock" style={{ fontSize: 13 }} />}
+                prefix={<LockOutlined style={{ fontSize: 13 }} />}
                 placeholder="Confirm Password"
               />,
             )}
