# Changelog (Unreleased)

All notable (yet unreleased) user-facing changes to WEBKNOSSOS are documented in this file.
See `CHANGELOG.released.md` for the changes which are part of official releases.

The format is based on [Keep a Changelog](http://keepachangelog.com/en/1.0.0/)
and this project adheres to [Calendar Versioning](http://calver.org/) `0Y.0M.MICRO`.
For upgrade instructions, please check the [migration guide](MIGRATIONS.released.md).

## Unreleased
[Commits](https://github.com/scalableminds/webknossos/compare/23.12.0...HEAD)

### Added
- Added support for S3-compliant object storage services (e.g. MinIO) as a storage backend for remote datasets. [#7453](https://github.com/scalableminds/webknossos/pull/7453)
- Added support for blosc compressed N5 datasets. [#7465](https://github.com/scalableminds/webknossos/pull/7465)
- Added route for triggering the compute segment index worker job. [#7471](https://github.com/scalableminds/webknossos/pull/7471)

### Changed
- Improved loading speed of the annotation list. [#7410](https://github.com/scalableminds/webknossos/pull/7410)
<<<<<<< HEAD
- Admins and Team Managers can now also download job exports for jobs of other users, if they have the link. [#7462](https://github.com/scalableminds/webknossos/pull/7462)
- Processing jobs can now be distributed to multiple webknossos-workers with finer-grained configurability. Compare migration guide. [#7463](https://github.com/scalableminds/webknossos/pull/7463)
=======
- Admins and Team Managers can now also download job exports for jobs of other users, if they have the link. [7462](https://github.com/scalableminds/webknossos/pull/7462)
- Updated some dependencies of the backend code (play 2.9, sbt 1.9, minor upgrades for others) for optimized performance. [#7366](https://github.com/scalableminds/webknossos/pull/7366)
>>>>>>> 0eb8cb14

### Fixed
- Datasets with annotations can now be deleted. The concerning annotations can no longer be viewed but still be downloaded. [#7429](https://github.com/scalableminds/webknossos/pull/7429)
- Fixed several deprecation warning for using antd's Tabs.TabPane components. [#7469](https://github.com/scalableminds/webknossos/pull/7469)
- Fixed problems when requests for loading data failed (could impact volume data consistency and rendering). [#7477](https://github.com/scalableminds/webknossos/pull/7477)
- The settings page for non-wkw datasets no longer shows a wall of non-applying errors. [#7475](https://github.com/scalableminds/webknossos/pull/7475)

### Removed

### Breaking Changes<|MERGE_RESOLUTION|>--- conflicted
+++ resolved
@@ -17,13 +17,9 @@
 
 ### Changed
 - Improved loading speed of the annotation list. [#7410](https://github.com/scalableminds/webknossos/pull/7410)
-<<<<<<< HEAD
 - Admins and Team Managers can now also download job exports for jobs of other users, if they have the link. [#7462](https://github.com/scalableminds/webknossos/pull/7462)
+- Updated some dependencies of the backend code (play 2.9, sbt 1.9, minor upgrades for others) for optimized performance. [#7366](https://github.com/scalableminds/webknossos/pull/7366)
 - Processing jobs can now be distributed to multiple webknossos-workers with finer-grained configurability. Compare migration guide. [#7463](https://github.com/scalableminds/webknossos/pull/7463)
-=======
-- Admins and Team Managers can now also download job exports for jobs of other users, if they have the link. [7462](https://github.com/scalableminds/webknossos/pull/7462)
-- Updated some dependencies of the backend code (play 2.9, sbt 1.9, minor upgrades for others) for optimized performance. [#7366](https://github.com/scalableminds/webknossos/pull/7366)
->>>>>>> 0eb8cb14
 
 ### Fixed
 - Datasets with annotations can now be deleted. The concerning annotations can no longer be viewed but still be downloaded. [#7429](https://github.com/scalableminds/webknossos/pull/7429)
