package models.organization

import com.scalableminds.util.accesscontext.{DBAccessContext, GlobalAccessContext}
import com.scalableminds.util.tools.{Fox, FoxImplicits, TextUtils}
import com.scalableminds.webknossos.datastore.rpc.RPC
import controllers.InitialDataService

import javax.inject.Inject
import models.binary.{DataStore, DataStoreDAO}
import models.folder.{Folder, FolderDAO, FolderService}
import models.team.{PricingPlan, Team, TeamDAO}
import models.user.{Invite, MultiUserDAO, User, UserDAO}
import play.api.libs.json.{JsObject, Json}
import utils.{ObjectId, WkConf}

import scala.concurrent.{ExecutionContext, Future}

class OrganizationService @Inject()(organizationDAO: OrganizationDAO,
                                    multiUserDAO: MultiUserDAO,
                                    userDAO: UserDAO,
                                    teamDAO: TeamDAO,
                                    dataStoreDAO: DataStoreDAO,
                                    folderDAO: FolderDAO,
                                    folderService: FolderService,
                                    rpc: RPC,
                                    initialDataService: InitialDataService,
                                    conf: WkConf,
)(implicit ec: ExecutionContext)
    extends FoxImplicits {

  def publicWrites(organization: Organization, requestingUser: Option[User] = None): Fox[JsObject] = {
    val adminOnlyInfo = if (requestingUser.exists(_.isAdminOf(organization._id))) {
      Json.obj(
        "newUserMailingList" -> organization.newUserMailingList,
        "lastTermsOfServiceAcceptanceTime" -> organization.lastTermsOfServiceAcceptanceTime,
        "lastTermsOfServiceAcceptanceVersion" -> organization.lastTermsOfServiceAcceptanceVersion
      )
    } else Json.obj()
    for {
      usedStorageBytes <- organizationDAO.getUsedStorage(organization._id)
    } yield
      Json.obj(
        "id" -> organization._id.toString,
        "name" -> organization.name,
        "additionalInformation" -> organization.additionalInformation,
        "enableAutoVerify" -> organization.enableAutoVerify,
        "displayName" -> organization.displayName,
<<<<<<< HEAD
        "usedStorageBytes" -> usedStorageBytes
=======
        "pricingPlan" -> organization.pricingPlan,
        "paidUntil" -> organization.paidUntil,
        "includedUsers" -> organization.includedUsers,
        "includedStorage" -> organization.includedStorage.map(bytes => bytes / 1000000)
>>>>>>> 0850800c
      ) ++ adminOnlyInfo
  }

  def findOneByInviteByNameOrDefault(inviteOpt: Option[Invite], organizationNameOpt: Option[String])(
      implicit ctx: DBAccessContext): Fox[Organization] =
    inviteOpt match {
      case Some(invite) => organizationDAO.findOne(invite._organization)
      case None =>
        organizationNameOpt match {
          case Some(organizationName) => organizationDAO.findOneByName(organizationName)
          case None =>
            for {
              allOrganizations <- organizationDAO.findAll
              _ <- bool2Fox(allOrganizations.length == 1) ?~> "organization.ambiguous"
              defaultOrganization <- allOrganizations.headOption
            } yield defaultOrganization
        }

    }

  def assertMayCreateOrganization(requestingUser: Option[User]): Fox[Unit] = {
    val noOrganizationPresent = initialDataService.assertNoOrganizationsPresent
    val activatedInConfig = bool2Fox(conf.Features.isDemoInstance) ?~> "allowOrganizationCreation.notEnabled"
    val userIsSuperUser = requestingUser.toFox.flatMap(user =>
      multiUserDAO.findOne(user._multiUser)(GlobalAccessContext).flatMap(multiUser => bool2Fox(multiUser.isSuperUser)))

    Fox.sequenceOfFulls[Unit](List(noOrganizationPresent, activatedInConfig, userIsSuperUser)).map(_.headOption).toFox
  }

  def createOrganization(organizationNameOpt: Option[String], organizationDisplayName: String): Fox[Organization] =
    for {
      normalizedDisplayName <- TextUtils.normalizeStrong(organizationDisplayName).toFox ?~> "organization.name.invalid"
      organizationName = organizationNameOpt
        .flatMap(TextUtils.normalizeStrong)
        .getOrElse(normalizedDisplayName)
        .replaceAll(" ", "_")
      existingOrganization <- organizationDAO.findOneByName(organizationName)(GlobalAccessContext).futureBox
      _ <- bool2Fox(existingOrganization.isEmpty) ?~> "organization.name.alreadyInUse"
      initialPricingParameters = if (conf.Features.isDemoInstance) (PricingPlan.Basic, Some(3), Some(50000000000L))
      else (PricingPlan.Custom, None, None)
      organizationRootFolder = Folder(ObjectId.generate, folderService.defaultRootName)

      organization = Organization(
        ObjectId.generate,
        organizationName,
        "",
        "",
        organizationDisplayName,
        initialPricingParameters._1,
        None,
        initialPricingParameters._2,
        initialPricingParameters._3,
        organizationRootFolder._id
      )
      organizationTeam = Team(ObjectId.generate, organization._id, "Default", isOrganizationTeam = true)
      _ <- folderDAO.insertAsRoot(organizationRootFolder)
      _ <- organizationDAO.insertOne(organization)
      _ <- teamDAO.insertOne(organizationTeam)
      _ <- initialDataService.insertLocalDataStoreIfEnabled()
    } yield organization

  def createOrganizationFolder(organizationName: String, dataStoreToken: String): Fox[Unit] = {
    def sendRPCToDataStore(dataStore: DataStore) =
      rpc(s"${dataStore.url}/data/triggers/newOrganizationFolder")
        .addQueryString("token" -> dataStoreToken, "organizationName" -> organizationName)
        .post
        .futureBox

    for {
      datastores <- dataStoreDAO.findAll(GlobalAccessContext)
      _ <- Future.sequence(datastores.map(sendRPCToDataStore))
    } yield ()
  }

  def assertUsersCanBeAdded(organization: Organization, usersToAddCount: Int = 1)(implicit ctx: DBAccessContext,
                                                                                  ec: ExecutionContext): Fox[Unit] =
    for {
      _ <- organizationDAO.findOne(organization._id)
      userCount <- userDAO.countAllForOrganization(organization._id)
      _ <- Fox.runOptional(organization.includedUsers)(includedUsers =>
        bool2Fox(userCount + usersToAddCount <= includedUsers))
    } yield ()

}<|MERGE_RESOLUTION|>--- conflicted
+++ resolved
@@ -45,14 +45,11 @@
         "additionalInformation" -> organization.additionalInformation,
         "enableAutoVerify" -> organization.enableAutoVerify,
         "displayName" -> organization.displayName,
-<<<<<<< HEAD
-        "usedStorageBytes" -> usedStorageBytes
-=======
         "pricingPlan" -> organization.pricingPlan,
         "paidUntil" -> organization.paidUntil,
         "includedUsers" -> organization.includedUsers,
-        "includedStorage" -> organization.includedStorage.map(bytes => bytes / 1000000)
->>>>>>> 0850800c
+        "includedStorage" -> organization.includedStorage.map(bytes => bytes / 1000000),
+        "usedStorageBytes" -> usedStorageBytes
       ) ++ adminOnlyInfo
   }
 
