--- conflicted
+++ resolved
@@ -1,4 +1,3 @@
-<<<<<<< HEAD
 _                              = require("lodash")
 Marionette                     = require("backbone.marionette")
 app                            = require("app")
@@ -7,21 +6,8 @@
 ExplorativeTracingListItemView = require("dashboard/views/explorative_tracing_list_item_view")
 Input                          = require("libs/input")
 Toast                          = require("libs/toast")
+Request                        = require("libs/request")
 SortTableBehavior              = require("libs/behaviors/sort_table_behavior")
-=======
-### define
-underscore : _
-backbone.marionette : marionette
-app : app
-admin/models/dataset/dataset_collection : DatasetCollection
-admin/views/selection_view : SelectionView
-dashboard/views/explorative_tracing_list_item_view : ExplorativeTracingListItemView
-libs/input : Input
-libs/toast : Toast
-libs/request : Request
-libs/behaviors/sort_table_behavior : SortTableBehavior
-###
->>>>>>> 869ad2c5
 
 class ExplorativeTracingListView extends Backbone.Marionette.CompositeView
 
@@ -175,33 +161,24 @@
 
     toggleIcon = (state) =>
 
-<<<<<<< HEAD
-      [@ui.formSpinnerIcon, @ui.formUploadIcon].forEach((each) -> each.toggleClass("hide"))
-=======
       @ui.formSpinnerIcon.toggleClass("hide", state)
       @ui.formUploadIcon.toggleClass("hide", !state)
->>>>>>> 869ad2c5
 
 
     toggleIcon(false)
 
     form = @ui.uploadAndExploreForm
 
-<<<<<<< HEAD
-    $.ajax(
-      url : form.attr("action")
-      data : new FormData(form[0])
-      type : "POST"
-      processData : false
-      contentType : false
-    ).done( (data) ->
-      url = "/annotations/" + data.annotation.typ + "/" + data.annotation.id
-      app.router.loadURL(url)
-      Toast.message(data.messages)
-    ).fail( (xhr) ->
-      Toast.message(xhr.responseJSON.messages)
-    ).always( ->
-      toggleIcon()
+    Request.always(
+      Request.multipartForm(
+        form.attr("action")
+        data : new FormData(form[0])
+      ).then((data) ->
+        url = "/annotations/" + data.annotation.typ + "/" + data.annotation.id
+        app.router.loadURL(url)
+        Toast.message(data.messages)
+      )
+      -> toggleIcon(true)
     )
 
 
@@ -251,17 +228,4 @@
     @render()
 
 
-module.exports = ExplorativeTracingListView
-=======
-    Request.always(
-      Request.multipartForm(
-        form.attr("action")
-        data : new FormData(form[0])
-      ).then((data) ->
-        url = "/annotations/" + data.annotation.typ + "/" + data.annotation.id
-        app.router.loadURL(url)
-        Toast.message(data.messages)
-      )
-      -> toggleIcon(true)
-    )
->>>>>>> 869ad2c5
+module.exports = ExplorativeTracingListView