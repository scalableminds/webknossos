--- conflicted
+++ resolved
@@ -24,10 +24,7 @@
 
 class DataSourceService @Inject()(
     config: DataStoreConfig,
-<<<<<<< HEAD
-=======
     managedS3Service: ManagedS3Service,
->>>>>>> 05f02f8f
     dataVaultService: DataVaultService,
     val remoteWebknossosClient: DSRemoteWebknossosClient,
     val lifecycle: ApplicationLifecycle,
