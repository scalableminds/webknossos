package models

import com.mongodb.casbah.commons.Imports._
import com.novus.salat._
import com.mongodb.casbah.MongoConnection
import play.Configuration

package object context {
<<<<<<< HEAD

  private def createConnection(dbName: String) = {
=======
  val db = {
>>>>>>> ae6247eb
    import com.mongodb.casbah.commons.Imports._
    import com.mongodb.casbah.MongoConnection
    import play.api.Play.current
    import play.api.Play
    val conf = Play.configuration

    val url = conf.getString("mongo.url").getOrElse("127.0.0.1")
    val port = conf.getInt("mongo.port").getOrElse(27017)
<<<<<<< HEAD

    val connection = MongoConnection(url, port)(dbName)

=======
    MongoConnection(url, port)
  }

  private def createConnection(dbName: String) = {
    import com.mongodb.casbah.commons.Imports._
    import play.api.Play.current
    import play.api.Play
    val conf = Play.configuration

    val connection = db(dbName)
>>>>>>> ae6247eb
    for {
      dbuser <- conf.getString("mongo.user")
      dbpasswd <- conf.getString("mongo.password")
    } connection.authenticate(dbuser, dbpasswd)
    connection
  }

  object DB {
    import play.api.Play.current
    import play.api.Play

    lazy val connection = createConnection(
      Play.configuration.getString("mongo.dbname").getOrElse("salat-dao"))

  }

  object KnowledgeDB {
    import play.api.Play
    import play.api.Play.current

    lazy val connection =
      createConnection(
        Play.configuration.getString("mongo.knowledgedb.dbname").getOrElse("salat-dao"))
  }

  implicit val ctx = {
    import com.novus.salat._
    import play.api.Play
    import play.api.Play.current
    val c = new Context {
      val name = "play-salat-context"

      override val typeHintStrategy = StringTypeHintStrategy(when = TypeHintFrequency.Always,
        typeHint = "_typeHint")
    }
    c.registerClassLoader(Play.classloader)
    c
  }
}<|MERGE_RESOLUTION|>--- conflicted
+++ resolved
@@ -6,12 +6,7 @@
 import play.Configuration
 
 package object context {
-<<<<<<< HEAD
-
-  private def createConnection(dbName: String) = {
-=======
   val db = {
->>>>>>> ae6247eb
     import com.mongodb.casbah.commons.Imports._
     import com.mongodb.casbah.MongoConnection
     import play.api.Play.current
@@ -20,11 +15,7 @@
 
     val url = conf.getString("mongo.url").getOrElse("127.0.0.1")
     val port = conf.getInt("mongo.port").getOrElse(27017)
-<<<<<<< HEAD
-
-    val connection = MongoConnection(url, port)(dbName)
-
-=======
+    
     MongoConnection(url, port)
   }
 
@@ -35,7 +26,6 @@
     val conf = Play.configuration
 
     val connection = db(dbName)
->>>>>>> ae6247eb
     for {
       dbuser <- conf.getString("mongo.user")
       dbpasswd <- conf.getString("mongo.password")
