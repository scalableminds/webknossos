--- conflicted
+++ resolved
@@ -5,11 +5,7 @@
 import com.scalableminds.util.tools.Fox
 import com.scalableminds.webknossos.datastore.dataformats.MagLocator
 import com.scalableminds.webknossos.datastore.dataformats.layers.{ZarrDataLayer, ZarrLayer, ZarrSegmentationLayer}
-<<<<<<< HEAD
-import com.scalableminds.webknossos.datastore.dataformats.zarr.ZarrCoordinatesParser
-=======
 import com.scalableminds.webknossos.datastore.dataformats.zarr.{Zarr3OutputHelper, ZarrCoordinatesParser}
->>>>>>> 77bad236
 import com.scalableminds.webknossos.datastore.datareaders.zarr.{
   NgffGroupHeader,
   NgffMetadata,
@@ -28,7 +24,7 @@
 import com.scalableminds.webknossos.datastore.services._
 import net.liftweb.common.Box.tryo
 import play.api.i18n.{Messages, MessagesProvider}
-import play.api.libs.json.{JsArray, JsNumber, JsObject, JsValue, Json}
+import play.api.libs.json.{JsObject, JsValue, Json}
 import play.api.mvc._
 
 import scala.concurrent.ExecutionContext
@@ -166,8 +162,7 @@
         zarrLayers = dataLayers.map(convertLayerToZarrLayer(_, zarrVersion))
         zarrSource = GenericDataSource[DataLayer](dataSource.id, zarrLayers, dataSource.scale)
         zarrSourceJson <- replaceVoxelSizeByLegacyFormat(Json.toJson(zarrSource))
-        fixedZarrSourceJson = fixAxesIndexing(zarrSourceJson)
-      } yield Ok(Json.toJson(fixedZarrSourceJson))
+      } yield Ok(Json.toJson(zarrSourceJson))
     }
   }
 
@@ -184,47 +179,6 @@
     }
   }
 
-  private def fixAxesIndexing(jsValue: JsValue): JsObject = {
-    val jsObject = jsValue.as[JsObject]
-    val dataLayersOpt = (jsObject \ "dataLayers").asOpt[JsArray]
-    val fixedDataLayers = dataLayersOpt.map { dataLayers =>
-      dataLayers.value.map { layer =>
-        val layerObjectOpt = layer.asOpt[JsObject]
-        layerObjectOpt.map { layerObject =>
-          val additionalAxes = (layerObject \ "additionalAxes").as[JsArray].value
-          val fixedAdditionalAxes = additionalAxes.zipWithIndex.map {
-            case (additionalAxis, index) =>
-              Json.obj(
-                "name" -> (additionalAxis \ "name").as[JsValue],
-                "bounds" -> (additionalAxis \ "bounds").as[JsValue],
-                "index" -> JsNumber(index + 1)
-              )
-          }
-
-          // Fix axis order of mags.axisOrder
-          val fixedMags = (layerObject \ "mags").as[JsArray].value.map { mag =>
-            Json.obj(
-              "mag" -> (mag \ "mag").as[JsArray].value,
-              "axisOrder" -> Json.obj(
-                "x" -> JsNumber(additionalAxes.length + 1),
-                "y" -> JsNumber(additionalAxes.length + 2),
-                "z" -> JsNumber(additionalAxes.length + 3),
-                "c" -> JsNumber(0)
-              )
-            )
-          }
-          // Create a new JsObject with the updated additionalAxes and axisOrder
-          layerObject +
-            ("additionalAxes" -> Json.toJson(fixedAdditionalAxes)) +
-            ("mags" -> Json.toJson(fixedMags))
-        }.getOrElse(layer)
-      }
-    }
-
-    // Create a new JsObject with the modified dataLayers
-    jsObject + ("dataLayers" -> Json.toJson(fixedDataLayers))
-  }
-
   private def convertLayerToZarrLayer(layer: DataLayer, zarrVersion: Int): ZarrLayer = {
     val dataFormat = if (zarrVersion == 2) DataFormat.zarr else DataFormat.zarr3
     layer match {
@@ -234,22 +188,14 @@
           s.name,
           s.boundingBox,
           s.elementClass,
-<<<<<<< HEAD
-          mags = s.resolutions.map(x => MagLocator(x, None, None, Some(AxisOrder.cxyz), None, None)),
-=======
           mags = s.resolutions.map(x => MagLocator(x, None, None, Some(AxisOrder.cAdditionalxyz(rank)), None, None)),
->>>>>>> 77bad236
           mappings = s.mappings,
           largestSegmentId = s.largestSegmentId,
           numChannels = Some(if (s.elementClass == ElementClass.uint24) 3 else 1),
           defaultViewConfiguration = s.defaultViewConfiguration,
           adminViewConfiguration = s.adminViewConfiguration,
           coordinateTransformations = s.coordinateTransformations,
-<<<<<<< HEAD
-          additionalAxes = s.additionalAxes,
-=======
           additionalAxes = s.additionalAxes.map(reorderAdditionalAxes),
->>>>>>> 77bad236
           dataFormat = dataFormat
         )
       case d: DataLayer =>
@@ -259,20 +205,12 @@
           d.category,
           d.boundingBox,
           d.elementClass,
-<<<<<<< HEAD
-          mags = d.resolutions.map(x => MagLocator(x, None, None, Some(AxisOrder.cxyz), None, None)),
-=======
           mags = d.resolutions.map(x => MagLocator(x, None, None, Some(AxisOrder.cAdditionalxyz(rank)), None, None)),
->>>>>>> 77bad236
           numChannels = Some(if (d.elementClass == ElementClass.uint24) 3 else 1),
           defaultViewConfiguration = d.defaultViewConfiguration,
           adminViewConfiguration = d.adminViewConfiguration,
           coordinateTransformations = d.coordinateTransformations,
-<<<<<<< HEAD
-          additionalAxes = d.additionalAxes,
-=======
           additionalAxes = d.additionalAxes.map(reorderAdditionalAxes),
->>>>>>> 77bad236
           dataFormat = dataFormat
         )
     }
