--- conflicted
+++ resolved
@@ -99,15 +99,9 @@
         <span style={{ textTransform: "capitalize", ...defaultShortcutStyle }}>
           <img
             className="keyboard-mouse-icon"
-<<<<<<< HEAD
-            src="/assets/images/icon-mouse-left.svg"
-            alt="Mouse Left"
-            style={defaultIconStyle}
-=======
             src="/assets/images/icon-statusbar-mouse-left-drag.svg"
             alt="Mouse Left Drag"
             style={{ height: 14 }}
->>>>>>> 2aeff8f7
           />
           {this.props.activeTool ? this.props.activeTool.replace("_", " ").toLowerCase() : "Move"}
         </span>
@@ -116,41 +110,22 @@
             className="keyboard-mouse-icon"
             src="/assets/images/icon-statusbar-mouse-wheel.svg"
             alt="Mouse Wheel"
-<<<<<<< HEAD
             style={defaultIconStyle}
-=======
-            style={{ height: 14 }}
->>>>>>> 2aeff8f7
           />
           Move along 3rd axis
         </span>
         <span style={defaultShortcutStyle}>
           <img
             className="keyboard-mouse-icon"
-            src="/assets/images/icon-mouse-right.svg"
+            src="/assets/images/icon-statusbar-mouse-right.svg"
             alt="Mouse Right"
             style={defaultIconStyle}
           />
           Rotate 3D View
         </span>
         {this.getZoomShortcut()}
-<<<<<<< HEAD
         <MoreOutlined rotate={90} style={defaultShortcutStyle} />
       </React.Fragment>
-=======
-        {activeViewport === OrthoViews.TDView && (
-          <span>
-            <img
-              className="keyboard-mouse-icon"
-              src="/assets/images/icon-statusbar-mouse-right.svg"
-              alt="Mouse Right"
-              style={{ height: 14 }}
-            />
-            Rotate 3D View
-          </span>
-        )}
-      </Space>
->>>>>>> 2aeff8f7
     );
   }
 
