/**
 * tracing_settings_view.js
 * @flow
 */

import { Col, Collapse, Divider, Icon, Row, Select, Switch, Tag, Tooltip } from "antd";
import type { Dispatch } from "redux";
import { connect } from "react-redux";
import * as React from "react";
import _ from "lodash";

import type { APIDataset } from "admin/api_flow_types";
import {
  SwitchSetting,
  NumberSliderSetting,
  DropdownSetting,
  ColorSetting,
} from "oxalis/view/settings/setting_input_views";
import { findDataPositionForLayer } from "admin/admin_rest_api";
import { getMaxZoomValueForResolution, getPosition } from "oxalis/model/accessors/flycam_accessor";
import { hasSegmentation, isRgb } from "oxalis/model/accessors/dataset_accessor";
import { setPositionAction, setZoomStepAction } from "oxalis/model/actions/flycam_actions";
import { generateScreenshotsAsBuffers } from "oxalis/view/rendering_utils";
import {
  updateDatasetSettingAction,
  updateLayerSettingAction,
} from "oxalis/model/actions/settings_actions";
import Store, {
  type DatasetConfiguration,
  type DatasetLayerConfiguration,
  type OxalisState,
} from "oxalis/store";
import Toast from "libs/toast";
import * as Utils from "libs/utils";
import constants, {
  type ControlMode,
  ControlModeEnum,
  type ViewMode,
  type Vector3,
} from "oxalis/constants";
import messages, { settings } from "messages";
import Histogram from "./histogram_view";

const { Panel } = Collapse;
const { Option } = Select;

type DatasetSettingsProps = {|
  datasetConfiguration: DatasetConfiguration,
  dataset: APIDataset,
  onChange: (propertyName: $Keys<DatasetConfiguration>, value: any) => void,
  onChangeLayer: (
    layerName: string,
    propertyName: $Keys<DatasetLayerConfiguration>,
    value: any,
  ) => void,
  viewMode: ViewMode,
  controlMode: ControlMode,
  hasSegmentation: boolean,
  onSetPosition: Vector3 => void,
  onZoomToResolution: Vector3 => number,
  position: Vector3,
|};

type State = {
  histogram: ?Array<number>,
};

class DatasetSettings extends React.PureComponent<DatasetSettingsProps, State> {
  state = {
    histogram: null,
  };

  componentDidMount() {
    this.loadHistogram();
  }

  componentWillReceiveProps(newProps: DatasetSettingsProps) {
    if (_.isEqual(this.props.position, newProps.position)) {
      return;
    }
    this.loadHistogramThrottled();
  }

  loadHistogram = async () => {
    const screenshots = await generateScreenshotsAsBuffers();
    const histogram = Array(256).fill(0);
    Object.keys(screenshots).forEach(planeId => {
      const buffer = screenshots[planeId];
      for (let pos = 0; pos + 3 < buffer.length; pos += 4) {
        const avg = Math.floor((buffer[pos] + buffer[pos + 1] + buffer[pos + 2]) / 3);
        histogram[avg] += 1;
      }
    });
    this.setState({ histogram });
  };

  // eslint-disable-next-line react/sort-comp
  loadHistogramThrottled = _.throttle(this.loadHistogram, 1000);

  getColorSettings = (
    [layerName, layer]: [string, DatasetLayerConfiguration],
    layerIndex: number,
    isLastLayer: boolean,
  ) => {
    const isRGB = isRgb(this.props.dataset, layerName);
<<<<<<< HEAD
    const { brightness, contrast, alpha, color, bounds } = layer;
    const { histogram } = this.state;
=======
    const { brightness, contrast, alpha, color, isDisabled } = layer;
>>>>>>> 01050488
    return (
      <div key={layerName}>
        <Row>
          <Col span={24}>
<<<<<<< HEAD
            {histogram != null ? (
              <Histogram data={histogram} min={bounds[0]} max={bounds[1]} layerName={layerName} />
            ) : null}
=======
            {/* TODO Maybe use the new antd icons instead of the switch when upgrading antd. */}
            <Tooltip title={isDisabled ? "Enable" : "Disable"} placement="top">
              {/* This div is necessary for the tooltip to be displayed */}
              <div style={{ display: "inline-block", marginRight: 8 }}>
                <Switch
                  size="small"
                  onChange={val => this.props.onChangeLayer(layerName, "isDisabled", !val)}
                  checked={!isDisabled}
                />
              </div>
            </Tooltip>
>>>>>>> 01050488
            <span style={{ fontWeight: 700 }}>{layerName}</span>
            <Tag style={{ cursor: "default", marginLeft: 8 }} color={isRGB && "#1890ff"}>
              {isRGB ? "24-bit" : "8-bit"} Layer
            </Tag>
            <Tooltip title="If you are having trouble finding your data, webKnossos can try to find a position which contains data.">
              <Icon
                type="scan"
                onClick={!isDisabled ? () => this.handleFindData(layerName) : () => {}}
                style={{
                  float: "right",
                  marginTop: 4,
                  cursor: !isDisabled ? "pointer" : "not-allowed",
                }}
              />
            </Tooltip>
          </Col>
        </Row>
        <NumberSliderSetting
          label="Brightness"
          min={-255}
          max={255}
          step={5}
          value={brightness}
          onChange={_.partial(this.props.onChangeLayer, layerName, "brightness")}
          disabled={isDisabled}
        />
        <NumberSliderSetting
          label="Contrast"
          min={0.5}
          max={5}
          step={0.1}
          value={contrast}
          onChange={_.partial(this.props.onChangeLayer, layerName, "contrast")}
          disabled={isDisabled}
        />
        <NumberSliderSetting
          label="Opacity"
          min={0}
          max={100}
          value={alpha}
          onChange={_.partial(this.props.onChangeLayer, layerName, "alpha")}
          disabled={isDisabled}
        />
        <ColorSetting
          label="Color"
          value={Utils.rgbToHex(color)}
          onChange={_.partial(this.props.onChangeLayer, layerName, "color")}
          className="ant-btn"
          disabled={isDisabled}
        />
        {!isLastLayer && <Divider />}
      </div>
    );
  };

  onChangeQuality = (propertyName: $Keys<DatasetConfiguration>, value: string) => {
    this.props.onChange(propertyName, parseInt(value));
  };

  handleFindData = async (layerName: string) => {
    const { position, resolution } = await findDataPositionForLayer(
      this.props.dataset.dataStore.url,
      this.props.dataset,
      layerName,
    );
    if (!position || !resolution) {
      Toast.warning(`Couldn't find data within layer "${layerName}."`);
      return;
    }

    this.props.onSetPosition(position);
    const zoomValue = this.props.onZoomToResolution(resolution);
    Toast.success(
      `Jumping to position ${position.join(", ")} and zooming to ${zoomValue.toFixed(2)}`,
    );
  };

  onChangeRenderMissingDataBlack = (value: boolean): void => {
    Toast.warning(
      value
        ? messages["data.enabled_render_missing_data_black"]
        : messages["data.disabled_render_missing_data_black"],
      { timeout: 8000 },
    );
    this.props.onChange("renderMissingDataBlack", value);
  };

  getSegmentationPanel() {
    return (
      <Panel header="Segmentation" key="2">
        <NumberSliderSetting
          label={settings.segmentationOpacity}
          min={0}
          max={100}
          value={this.props.datasetConfiguration.segmentationOpacity}
          onChange={_.partial(this.props.onChange, "segmentationOpacity")}
        />
        <SwitchSetting
          label={settings.highlightHoveredCellId}
          value={this.props.datasetConfiguration.highlightHoveredCellId}
          onChange={_.partial(this.props.onChange, "highlightHoveredCellId")}
        />

        {this.props.controlMode === ControlModeEnum.VIEW ? (
          <SwitchSetting
            label="Render Isosurfaces (Beta)"
            value={this.props.datasetConfiguration.renderIsosurfaces}
            onChange={_.partial(this.props.onChange, "renderIsosurfaces")}
          />
        ) : null}
      </Panel>
    );
  }

  renderPanelHeader = (hasInvisibleLayers: boolean) =>
    hasInvisibleLayers ? (
      <span>
        Color Layers
        <Tooltip title="Not all layers are currently visible.">
          <Icon type="exclamation-circle-o" style={{ marginLeft: 16, color: "coral" }} />
        </Tooltip>
      </span>
    ) : (
      "Color Layers"
    );

  render() {
    const { layers } = this.props.datasetConfiguration;
    const colorSettings = Object.entries(layers).map((entry, index) =>
      // $FlowFixMe Object.entries returns mixed for Flow
      this.getColorSettings(entry, index, index === _.size(layers) - 1),
    );
<<<<<<< HEAD
=======
    const hasInvisibleLayers =
      Object.keys(layers).find(
        layerName => layers[layerName].isDisabled || layers[layerName].alpha === 0,
      ) != null;
>>>>>>> 01050488
    return (
      <Collapse bordered={false} defaultActiveKey={["1", "2", "3", "4"]}>
        <Panel header={this.renderPanelHeader(hasInvisibleLayers)} key="1">
          {colorSettings}
        </Panel>
        {this.props.hasSegmentation ? this.getSegmentationPanel() : null}
        <Panel header="Data Rendering" key="3">
          <DropdownSetting
            label={settings.quality}
            value={this.props.datasetConfiguration.quality}
            onChange={_.partial(this.onChangeQuality, "quality")}
          >
            <Option value="0">High</Option>
            <Option value="1">Medium</Option>
            <Option value="2">Low</Option>
          </DropdownSetting>
          <DropdownSetting
            label={
              <React.Fragment>
                {settings.loadingStrategy}{" "}
                <Tooltip title={settings.loadingStrategyDescription}>
                  <Icon type="info-circle" />
                </Tooltip>
              </React.Fragment>
            }
            value={this.props.datasetConfiguration.loadingStrategy}
            onChange={_.partial(this.props.onChange, "loadingStrategy")}
          >
            <Option value="BEST_QUALITY_FIRST">Best quality first</Option>
            <Option value="PROGRESSIVE_QUALITY">Progressive quality</Option>
          </DropdownSetting>
          <SwitchSetting
            label={
              <React.Fragment>
                {settings.fourBit}{" "}
                <Tooltip title="Decrease size of transferred data by half using lossy compression. Recommended for poor and/or capped Internet connections.">
                  <Icon type="info-circle" />
                </Tooltip>
              </React.Fragment>
            }
            value={this.props.datasetConfiguration.fourBit}
            onChange={_.partial(this.props.onChange, "fourBit")}
          />
          {constants.MODES_ARBITRARY.includes(this.props.viewMode) ? null : (
            <SwitchSetting
              label={settings.interpolation}
              value={this.props.datasetConfiguration.interpolation}
              onChange={_.partial(this.props.onChange, "interpolation")}
            />
          )}
          <SwitchSetting
            label={
              <React.Fragment>
                {settings.renderMissingDataBlack}{" "}
                <Tooltip title="If disabled, missing data will be rendered by using poorer magnifications.">
                  <Icon type="info-circle" />
                </Tooltip>
              </React.Fragment>
            }
            value={this.props.datasetConfiguration.renderMissingDataBlack}
            onChange={this.onChangeRenderMissingDataBlack}
          />
        </Panel>
      </Collapse>
    );
  }
}

const mapStateToProps = (state: OxalisState) => ({
  datasetConfiguration: state.datasetConfiguration,
  viewMode: state.temporaryConfiguration.viewMode,
  controlMode: state.temporaryConfiguration.controlMode,
  dataset: state.dataset,
  hasSegmentation: hasSegmentation(state.dataset),
  position: getPosition(state.flycam),
});

const mapDispatchToProps = (dispatch: Dispatch<*>) => ({
  onChange(propertyName, value) {
    dispatch(updateDatasetSettingAction(propertyName, value));
  },
  onChangeLayer(layerName, propertyName, value) {
    dispatch(updateLayerSettingAction(layerName, propertyName, value));
  },
  onSetPosition(position) {
    dispatch(setPositionAction(position));
  },
  onZoomToResolution(resolution) {
    const targetZoomValue = getMaxZoomValueForResolution(Store.getState(), resolution);
    dispatch(setZoomStepAction(targetZoomValue));
    return targetZoomValue;
  },
});

export default connect<DatasetSettingsProps, {||}, _, _, _, _>(
  mapStateToProps,
  mapDispatchToProps,
)(DatasetSettings);<|MERGE_RESOLUTION|>--- conflicted
+++ resolved
@@ -103,21 +103,13 @@
     isLastLayer: boolean,
   ) => {
     const isRGB = isRgb(this.props.dataset, layerName);
-<<<<<<< HEAD
-    const { brightness, contrast, alpha, color, bounds } = layer;
+    const { brightness, contrast, alpha, color, bounds, isDisabled } = layer;
     const { histogram } = this.state;
-=======
-    const { brightness, contrast, alpha, color, isDisabled } = layer;
->>>>>>> 01050488
+
     return (
       <div key={layerName}>
         <Row>
           <Col span={24}>
-<<<<<<< HEAD
-            {histogram != null ? (
-              <Histogram data={histogram} min={bounds[0]} max={bounds[1]} layerName={layerName} />
-            ) : null}
-=======
             {/* TODO Maybe use the new antd icons instead of the switch when upgrading antd. */}
             <Tooltip title={isDisabled ? "Enable" : "Disable"} placement="top">
               {/* This div is necessary for the tooltip to be displayed */}
@@ -129,7 +121,6 @@
                 />
               </div>
             </Tooltip>
->>>>>>> 01050488
             <span style={{ fontWeight: 700 }}>{layerName}</span>
             <Tag style={{ cursor: "default", marginLeft: 8 }} color={isRGB && "#1890ff"}>
               {isRGB ? "24-bit" : "8-bit"} Layer
@@ -147,6 +138,9 @@
             </Tooltip>
           </Col>
         </Row>
+            {histogram != null ? (
+              <Histogram data={histogram} min={bounds[0]} max={bounds[1]} layerName={layerName} />
+            ) : null}
         <NumberSliderSetting
           label="Brightness"
           min={-255}
@@ -262,13 +256,11 @@
       // $FlowFixMe Object.entries returns mixed for Flow
       this.getColorSettings(entry, index, index === _.size(layers) - 1),
     );
-<<<<<<< HEAD
-=======
     const hasInvisibleLayers =
       Object.keys(layers).find(
         layerName => layers[layerName].isDisabled || layers[layerName].alpha === 0,
       ) != null;
->>>>>>> 01050488
+    
     return (
       <Collapse bordered={false} defaultActiveKey={["1", "2", "3", "4"]}>
         <Panel header={this.renderPanelHeader(hasInvisibleLayers)} key="1">
