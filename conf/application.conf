--- conflicted
+++ resolved
@@ -25,15 +25,9 @@
 # Binary data settings
 # ~~~~~
 braingames.binary{
-<<<<<<< HEAD
-  cacheMaxSize = 5000
-  loadTimeout = 10
-  saveTimeout = 10
-=======
-  cacheMaxSize = 1000 # in entries (each entry is 2 MB)
+  cacheMaxSize = 5000 # in entries (each entry is 2 MB)
   loadTimeout = 10 # in seconds
   saveTimeout = 10 # in seconds
->>>>>>> 17bebe99
   baseFolder = binaryData
   userBaseFolder = userBinaryData
   
