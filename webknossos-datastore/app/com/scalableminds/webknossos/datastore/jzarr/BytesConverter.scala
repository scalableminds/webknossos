package com.scalableminds.webknossos.datastore.jzarr

import java.nio.{ByteBuffer, ByteOrder}

import com.scalableminds.webknossos.datastore.jzarr.ZarrDataType.ZarrDataType

object BytesConverter {

  def bytesPerElementFor(dataType: ZarrDataType): Int =
    dataType match {
      case ZarrDataType.f8 => 8
      case ZarrDataType.f4 => 4
      case ZarrDataType.i8 => 8
      case ZarrDataType.u8 => 8
      case ZarrDataType.i4 => 4
      case ZarrDataType.u4 => 4
      case ZarrDataType.i2 => 2
      case ZarrDataType.u2 => 2
      case ZarrDataType.i1 => 1
      case ZarrDataType.u1 => 1
    }

  def toByteArray(array: Object, dataType: ZarrDataType, byteOrder: ByteOrder): Array[Byte] = {
    val bytesPerElement = bytesPerElementFor(dataType)
    dataType match {
      case ZarrDataType.u1 | ZarrDataType.i1 =>
        array.asInstanceOf[Array[Byte]]
      case ZarrDataType.u2 | ZarrDataType.i2 =>
        val arrayTyped = array.asInstanceOf[Array[Short]]
        val byteBuffer = makeByteBuffer(arrayTyped.length * bytesPerElement, byteOrder)
        byteBuffer.asShortBuffer().put(arrayTyped)
        byteBuffer.array()
      case ZarrDataType.u4 | ZarrDataType.i4 =>
        val arrayTyped = array.asInstanceOf[Array[Int]]
        val byteBuffer = makeByteBuffer(arrayTyped.length * bytesPerElement, byteOrder)
        byteBuffer.asIntBuffer().put(arrayTyped)
        byteBuffer.array()
      case ZarrDataType.i8 | ZarrDataType.u8 =>
        val arrayTyped = array.asInstanceOf[Array[Long]]
        val byteBuffer = makeByteBuffer(arrayTyped.length * bytesPerElement, byteOrder)
        byteBuffer.asLongBuffer().put(arrayTyped)
        byteBuffer.array()
      case ZarrDataType.f4 =>
        val arrayTyped = array.asInstanceOf[Array[Float]]
        val byteBuffer = makeByteBuffer(arrayTyped.length * bytesPerElement, byteOrder)
<<<<<<< HEAD
        val asFloat = byteBuffer.asFloatBuffer()
        asFloat.put(arrayTyped)
=======
        byteBuffer.asFloatBuffer().put(arrayTyped)
>>>>>>> 73fe9541
        byteBuffer.array()
      case ZarrDataType.f8 =>
        val arrayTyped = array.asInstanceOf[Array[Double]]
        val byteBuffer = makeByteBuffer(arrayTyped.length * bytesPerElement, byteOrder)
        byteBuffer.asDoubleBuffer().put(arrayTyped)
        byteBuffer.array()
    }
  }

  private def makeByteBuffer(lengthBytes: Int, byteOrder: ByteOrder) =
    ByteBuffer.allocate(lengthBytes).order(byteOrder)

}<|MERGE_RESOLUTION|>--- conflicted
+++ resolved
@@ -43,12 +43,7 @@
       case ZarrDataType.f4 =>
         val arrayTyped = array.asInstanceOf[Array[Float]]
         val byteBuffer = makeByteBuffer(arrayTyped.length * bytesPerElement, byteOrder)
-<<<<<<< HEAD
-        val asFloat = byteBuffer.asFloatBuffer()
-        asFloat.put(arrayTyped)
-=======
         byteBuffer.asFloatBuffer().put(arrayTyped)
->>>>>>> 73fe9541
         byteBuffer.array()
       case ZarrDataType.f8 =>
         val arrayTyped = array.asInstanceOf[Array[Double]]
