--- conflicted
+++ resolved
@@ -20,12 +20,8 @@
 object ProjectAdministration extends AdminController {
 
   val projectForm = Form(tuple(
-<<<<<<< HEAD
-    "projectName" -> nonEmptyText(1, 100),
-=======
     "projectName" -> nonEmptyText(1, 100)
       .verifying("project.nameInvalid", name => name.matches("^[a-zA-Z0-9_-]*$")),
->>>>>>> 41c2200e
     "owner" -> nonEmptyText(1, 100)))
 
   def sortedUsers(implicit ctx: DBAccessContext) = UserService.findAll.map(_.sortBy(_.name))
