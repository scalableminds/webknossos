--- conflicted
+++ resolved
@@ -157,12 +157,8 @@
   def runInferNeuronsJob(organizationName: String,
                          dataSetName: String,
                          layerName: String,
-<<<<<<< HEAD
-                         bbox: String): Action[AnyContent] =
-=======
                          bbox: String,
                          newDatasetName: String): Action[AnyContent] =
->>>>>>> ebfee413
     sil.SecuredAction.async { implicit request =>
       log(Some(slackNotificationService.noticeFailedJobRequest)) {
         for {
@@ -176,10 +172,7 @@
           commandArgs = Json.obj(
             "organization_name" -> organizationName,
             "dataset_name" -> dataSetName,
-<<<<<<< HEAD
-=======
             "new_dataset_name" -> newDatasetName,
->>>>>>> ebfee413
             "layer_name" -> layerName,
             "webknossos_token" -> RpcTokenHolder.webKnossosToken,
             "bbox" -> bbox,
