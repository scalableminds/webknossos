--- conflicted
+++ resolved
@@ -21,12 +21,8 @@
 - Enable "What's New" update information for all instances. [#6563](https://github.com/scalableminds/webknossos/pull/6563)
 - Add context-menu option to delete skeleton root group. [#6553](https://github.com/scalableminds/webknossos/pull/6553)
 - Added remaining task time estimation (ETA) for Voxelytics tasks in workflow reporting. [#6564](https://github.com/scalableminds/webknossos/pull/6564)
-<<<<<<< HEAD
+- Added a help button to the UI to send questions and feedbacks to the dev team. [#6560](https://github.com/scalableminds/webknossos/pull/6560)
 - Added a new Quick-Select tool for volume annotation. This tools allows to draw a rectangle over a segment to annotate it automatically. The tool operates on the intensity data of the visible color layer and automatically fills out the segment starting from the center of the rectangle. Next to the tool, there is a settings button which allows to enable a preview mode and to tweak some other parameters. If the preview is enabled, the parameters can be fine-tuned while the preview updates instantly. [#6542](https://github.com/scalableminds/webknossos/pull/6542)
-=======
-- Added a help button to the UI to send questions and feedbacks to the dev team. [#6560](https://github.com/scalableminds/webknossos/pull/6560)
-
->>>>>>> 44cce169
 
 ### Changed
 - Creating tasks in bulk now also supports referencing task types by their summary instead of id. [#6486](https://github.com/scalableminds/webknossos/pull/6486)
