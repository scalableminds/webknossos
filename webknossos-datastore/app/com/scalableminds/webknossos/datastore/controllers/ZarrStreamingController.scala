--- conflicted
+++ resolved
@@ -42,123 +42,7 @@
 
   val binaryDataService: BinaryDataService = binaryDataServiceHolder.binaryDataService
 
-<<<<<<< HEAD
   override def allowRemoteOrigin: Boolean = true
-=======
-  def dataSourceFolderContents(token: Option[String],
-                               organizationName: String,
-                               dataSetName: String): Action[AnyContent] =
-    Action.async { implicit request =>
-      accessTokenService.validateAccess(UserAccessRequest.readDataSources(DataSourceId(dataSetName, organizationName)),
-                                        urlOrHeaderToken(token, request)) {
-        for {
-          dataSource <- dataSourceRepository.findUsable(DataSourceId(dataSetName, organizationName)).toFox ?~> Messages(
-            "dataSource.notFound") ~> NOT_FOUND
-          layerNames = dataSource.dataLayers.map((dataLayer: DataLayer) => dataLayer.name)
-        } yield
-          Ok(
-            views.html.datastoreZarrDatasourceDir(
-              "Datastore",
-              s"$organizationName/$dataSetName",
-              layerNames
-            ))
-      }
-    }
-
-  def dataLayerFolderContents(token: Option[String],
-                              organizationName: String,
-                              dataSetName: String,
-                              dataLayerName: String): Action[AnyContent] =
-    Action.async { implicit request =>
-      accessTokenService.validateAccess(UserAccessRequest.readDataSources(DataSourceId(dataSetName, organizationName)),
-                                        urlOrHeaderToken(token, request)) {
-        for {
-          (_, dataLayer) <- dataSourceRepository.getDataSourceAndDataLayer(organizationName, dataSetName, dataLayerName) ?~> Messages(
-            "dataSource.notFound") ~> NOT_FOUND
-          mags = dataLayer.resolutions
-        } yield
-          Ok(
-            views.html.datastoreZarrDatasourceDir(
-              "Datastore",
-              "%s/%s/%s".format(organizationName, dataSetName, dataLayerName),
-              mags.map(_.toMagLiteral())
-            )).withHeaders()
-      }
-    }
-
-  def dataLayerMagFolderContents(token: Option[String],
-                                 organizationName: String,
-                                 dataSetName: String,
-                                 dataLayerName: String,
-                                 mag: String): Action[AnyContent] =
-    Action.async { implicit request =>
-      accessTokenService.validateAccess(UserAccessRequest.readDataSources(DataSourceId(dataSetName, organizationName)),
-                                        urlOrHeaderToken(token, request)) {
-        for {
-          (_, dataLayer) <- dataSourceRepository.getDataSourceAndDataLayer(organizationName, dataSetName, dataLayerName) ~> NOT_FOUND
-          magParsed <- Vec3Int.fromMagLiteral(mag, allowScalar = true) ?~> Messages("dataLayer.invalidMag", mag) ~> NOT_FOUND
-          _ <- bool2Fox(dataLayer.containsResolution(magParsed)) ?~> Messages("dataLayer.wrongMag", dataLayerName, mag) ~> NOT_FOUND
-        } yield
-          Ok(
-            views.html.datastoreZarrDatasourceDir(
-              "Datastore",
-              "%s/%s/%s/%s".format(organizationName, dataSetName, dataLayerName, mag),
-              List.empty
-            )).withHeaders()
-      }
-    }
-
-  /**
-    * Handles a request for .zarray file for a wkw dataset via a HTTP GET. Used by zarr-streaming.
-    */
-  def zArray(token: Option[String], organizationName: String, dataSetName: String, dataLayerName: String, mag: String,
-  ): Action[AnyContent] = Action.async { implicit request =>
-    accessTokenService.validateAccess(UserAccessRequest.readDataSources(DataSourceId(dataSetName, organizationName)),
-                                      urlOrHeaderToken(token, request)) {
-      for {
-        (_, dataLayer) <- dataSourceRepository
-          .getDataSourceAndDataLayer(organizationName, dataSetName, dataLayerName) ?~> Messages("dataSource.notFound") ~> NOT_FOUND
-        magParsed <- Vec3Int
-          .fromMagLiteral(mag, allowScalar = true) ?~> Messages("dataLayer.invalidMag", mag) ~> NOT_FOUND
-        _ <- bool2Fox(dataLayer.containsResolution(magParsed)) ?~> Messages("dataLayer.wrongMag", dataLayerName, mag) ~> NOT_FOUND
-        cubeLength = DataLayer.bucketLength
-        (channels, dtype) = ElementClass.toChannelAndZarrString(dataLayer.elementClass)
-        // data request method always decompresses before sending
-        compressor = None
-
-        shape = Array(
-          channels,
-          // Zarr can't handle data sets that don't start at 0, so we extend shape to include "true" coords
-          (dataLayer.boundingBox.width + dataLayer.boundingBox.topLeft.x) / magParsed.x,
-          (dataLayer.boundingBox.height + dataLayer.boundingBox.topLeft.y) / magParsed.y,
-          (dataLayer.boundingBox.depth + dataLayer.boundingBox.topLeft.z) / magParsed.z
-        )
-
-        chunks = Array(channels, cubeLength, cubeLength, cubeLength)
-
-        zarrHeader = ZarrHeader(zarr_format = 2,
-                                shape = shape,
-                                chunks = chunks,
-                                compressor = compressor,
-                                dtype = dtype,
-                                order = ArrayOrder.F)
-      } yield
-        Ok(
-          // Json.toJson doesn't work on zarrHeader at the moment, because it doesn't write None values in Options
-          Json.obj(
-            "dtype" -> zarrHeader.dtype,
-            "fill_value" -> 0,
-            "zarr_format" -> zarrHeader.zarr_format,
-            "order" -> zarrHeader.order,
-            "chunks" -> zarrHeader.chunks,
-            "compressor" -> compressor,
-            "filters" -> None,
-            "shape" -> zarrHeader.shape,
-            "dimension_seperator" -> zarrHeader.dimension_separator
-          ))
-    }
-  }
->>>>>>> d9010999
 
   /**
     * Handles a request for .zattrs file for a wkw dataset via a HTTP GET.
@@ -223,7 +107,7 @@
     accessTokenService.validateAccess(UserAccessRequest.readDataSources(DataSourceId(dataSetName, organizationName)),
                                       token) {
       for {
-        dataSource <- dataSourceRepository.findUsable(DataSourceId(dataSetName, organizationName)).toFox ~> 404
+        dataSource <- dataSourceRepository.findUsable(DataSourceId(dataSetName, organizationName)).toFox ~> NOT_FOUND
         dataLayers = dataSource.dataLayers
         zarrLayers = dataLayers.map(convertLayerToZarrLayer)
         zarrSource = GenericDataSource[DataLayer](dataSource.id, zarrLayers, dataSource.scale)
@@ -350,12 +234,11 @@
       for {
         (dataSource, dataLayer) <- dataSourceRepository.getDataSourceAndDataLayer(organizationName,
                                                                                   dataSetName,
-                                                                                  dataLayerName) ~> NOT_FOUND
-        (c, x, y, z) <- parseDotCoordinates(cxyz) ?~> "zarr.invalidChunkCoordinates" ~> NOT_FOUND
-        magParsed <- Vec3Int
-          .fromMagLiteral(mag, allowScalar = true) ?~> Messages("dataLayer.invalidMag", mag) ~> NOT_FOUND
-        _ <- bool2Fox(dataLayer.containsResolution(magParsed)) ?~> Messages("dataLayer.wrongMag", dataLayerName, mag) ~> NOT_FOUND
-        _ <- bool2Fox(c == 0) ~> "zarr.invalidFirstChunkCoord" ~> NOT_FOUND
+                                                                                  dataLayerName) ~> 404
+        (c, x, y, z) <- parseDotCoordinates(cxyz) ?~> "zarr.invalidChunkCoordinates" ~> 404
+        magParsed <- Vec3Int.fromMagLiteral(mag, allowScalar = true) ?~> Messages("dataLayer.invalidMag", mag) ~> 404
+        _ <- bool2Fox(dataLayer.containsResolution(magParsed)) ?~> Messages("dataLayer.wrongMag", dataLayerName, mag) ~> 404
+        _ <- bool2Fox(c == 0) ~> "zarr.invalidFirstChunkCoord" ~> 404
         cubeSize = DataLayer.bucketLength
         request = DataServiceDataRequest(
           dataSource,
@@ -396,7 +279,6 @@
     accessTokenService.validateAccess(UserAccessRequest.readDataSources(DataSourceId(dataSetName, organizationName)),
                                       token) {
       for {
-<<<<<<< HEAD
         (_, dataLayer) <- dataSourceRepository.getDataSourceAndDataLayer(organizationName, dataSetName, dataLayerName) ?~> Messages(
           "dataSource.notFound") ~> 404
         magParsed <- Vec3Int.fromMagLiteral(mag, allowScalar = true) ?~> Messages("dataLayer.invalidMag", mag) ~> 404
@@ -567,52 +449,6 @@
               layerNames
             ))
       }
-=======
-        dataSource <- dataSourceRepository.findUsable(DataSourceId(dataSetName, organizationName)).toFox ~> NOT_FOUND
-        dataLayers = dataSource.dataLayers
-        zarrLayers = dataLayers.collect({
-          case d: WKWDataLayer =>
-            ZarrDataLayer(
-              d.name,
-              d.category,
-              d.boundingBox,
-              d.elementClass,
-              d.resolutions.map(x => ZarrMag(x, None, None)),
-              numChannels = Some(if (d.elementClass == ElementClass.uint24) 3 else 1)
-            )
-          case s: WKWSegmentationLayer =>
-            ZarrSegmentationLayer(
-              s.name,
-              s.boundingBox,
-              s.elementClass,
-              s.resolutions.map(x => ZarrMag(x, None, None)),
-              mappings = s.mappings,
-              largestSegmentId = s.largestSegmentId,
-              numChannels = Some(if (s.elementClass == ElementClass.uint24) 3 else 1)
-            )
-          case z: ZarrDataLayer =>
-            ZarrDataLayer(
-              z.name,
-              z.category,
-              z.boundingBox,
-              z.elementClass,
-              z.resolutions.map(x => ZarrMag(x, None, None)),
-              numChannels = Some(if (z.elementClass == ElementClass.uint24) 3 else 1)
-            )
-          case zs: ZarrSegmentationLayer =>
-            ZarrSegmentationLayer(
-              zs.name,
-              zs.boundingBox,
-              zs.elementClass,
-              zs.resolutions.map(x => ZarrMag(x, None, None)),
-              mappings = zs.mappings,
-              largestSegmentId = zs.largestSegmentId,
-              numChannels = Some(if (zs.elementClass == ElementClass.uint24) 3 else 1)
-            )
-        })
-        zarrSource = GenericDataSource[DataLayer](dataSource.id, zarrLayers, dataSource.scale)
-      } yield Ok(Json.toJson(zarrSource))
->>>>>>> d9010999
     }
 
   def dataSourceFolderContentsPrivateLink(accessToken: String): Action[AnyContent] = Action.async { implicit request =>
