import {
  DeleteOutlined,
  DownloadOutlined,
  EditOutlined,
  EyeOutlined,
  PauseCircleOutlined,
  PlayCircleOutlined,
  PlusOutlined,
  PlusSquareOutlined,
  ScheduleOutlined,
  TeamOutlined,
} from "@ant-design/icons";
import { PropTypes } from "@scalableminds/prop-types";
import { getTasks } from "admin/api/tasks";
import TransferAllTasksModal from "admin/project/transfer_all_tasks_modal";
import {
  deleteProject as deleteProjectAPI,
  downloadAnnotation,
  getProjectsForTaskType,
  getProjectsWithStatus,
  getTaskType,
  increaseProjectTaskInstances as increaseProjectTaskInstancesAPI,
  pauseProject,
  resumeProject,
} from "admin/rest_api";
import { App, Button, Input, Spin, Table, Tooltip } from "antd";
import { AsyncLink } from "components/async_clickables";
import FormattedDate from "components/formatted_date";
import { handleGenericError } from "libs/error_handling";
import Persistence from "libs/persistence";
import { useEffectOnlyOnce, useWkSelector } from "libs/react_hooks";
import Toast from "libs/toast";
import * as Utils from "libs/utils";
import _ from "lodash";
import messages from "messages";
import React, { useEffect, useState } from "react";
<<<<<<< HEAD
import { Link, useLocation, useParams } from "react-router-dom";
=======
import { Link } from "react-router-dom";
>>>>>>> 35a23d3e
import {
  type APIProject,
  type APIProjectWithStatus,
  type APIUserBase,
  TracingTypeEnum,
} from "types/api_types";
import { enforceActiveUser } from "viewer/model/accessors/user_accessor";

const { Column } = Table;
const { Search } = Input;

<<<<<<< HEAD
=======
type Props = {
  initialSearchValue?: string;
  taskTypeId?: string;
};

>>>>>>> 35a23d3e
const persistence = new Persistence<{ searchQuery: string }>(
  {
    searchQuery: PropTypes.string,
  },
  "projectList",
);

<<<<<<< HEAD
function ProjectListView() {
  const { taskTypeId } = useParams();

=======
function ProjectListView({ initialSearchValue, taskTypeId }: Props) {
>>>>>>> 35a23d3e
  const { modal } = App.useApp();
  const location = useLocation();
  const initialSearchValue = location.hash.slice(1);
  const activeUser = useWkSelector((state) => enforceActiveUser(state.activeUser));

  const activeUser = useWkSelector((state) => enforceActiveUser(state.activeUser));
  const [isLoading, setIsLoading] = useState(true);
  const [projects, setProjects] = useState<APIProjectWithStatus[]>([]);
  const [searchQuery, setSearchQuery] = useState("");
  const [isTransferTasksVisible, setIsTransferTasksVisible] = useState(false);
  const [selectedProject, setSelectedProject] = useState<APIProjectWithStatus | undefined>(
    undefined,
  );
  const [taskTypeName, setTaskTypeName] = useState<string | undefined>("");

  useEffectOnlyOnce(() => {
    const { searchQuery } = persistence.load();
    setSearchQuery(searchQuery || "");
    if (initialSearchValue != null && initialSearchValue !== "") {
      // Only override the persisted value if the provided initialSearchValue is not empty
      setSearchQuery(initialSearchValue);
    }
    fetchData(taskTypeId);
  });

  useEffect(() => {
    fetchData(taskTypeId);
  }, [taskTypeId]);

  useEffect(() => {
    persistence.persist({ searchQuery });
  }, [searchQuery]);

  async function fetchData(taskTypeId?: string): Promise<void> {
    let projects;
    let taskTypeName;
    let taskType;

    if (taskTypeId) {
      [projects, taskType] = await Promise.all([
        getProjectsForTaskType(taskTypeId),
        getTaskType(taskTypeId || ""),
      ]);
      taskTypeName = taskType.summary;
    } else {
      projects = await getProjectsWithStatus();
    }

    setIsLoading(false);
    setProjects(projects.filter((p) => p.owner != null));
    setTaskTypeName(taskTypeName);
  }

  function handleSearch(event: React.ChangeEvent<HTMLInputElement>): void {
    setSearchQuery(event.target.value);
  }

  function deleteProject(project: APIProjectWithStatus) {
    modal.confirm({
      title: messages["project.delete"],
      onOk: async () => {
        setIsLoading(true);

        try {
          await deleteProjectAPI(project.id);
          setProjects(projects.filter((p) => p.id !== project.id));
        } catch (error) {
          handleGenericError(error as Error);
        } finally {
          setIsLoading(false);
        }
      },
    });
  }

  function mergeProjectWithUpdated(
    oldProject: APIProjectWithStatus,
    updatedProject: APIProject,
  ): APIProjectWithStatus {
    return { ...oldProject, ...updatedProject };
  }

  async function pauseResumeProject(
    project: APIProjectWithStatus,
    APICall: (arg0: string) => Promise<APIProject>,
  ) {
    const updatedProject = await APICall(project.id);
    setProjects(
      projects.map((p) => (p.id === project.id ? mergeProjectWithUpdated(p, updatedProject) : p)),
    );
  }

  async function increaseProjectTaskInstances(project: APIProjectWithStatus) {
    modal.confirm({
      title: messages["project.increase_instances"],
      onOk: async () => {
        try {
          setIsLoading(true);
          const updatedProject = await increaseProjectTaskInstancesAPI(project.id);
          setProjects(projects.map((p) => (p.id === project.id ? updatedProject : p)));
        } catch (error) {
          handleGenericError(error as Error);
        } finally {
          setIsLoading(false);
        }
      },
    });
  }

  function showActiveUsersModal(project: APIProjectWithStatus) {
    setSelectedProject(project);
    setIsTransferTasksVisible(true);
  }

  async function maybeShowNoFallbackDataInfo(projectId: string) {
    const tasks = await getTasks({
      project: projectId,
    });

    if (tasks.some((task) => task.type.tracingType !== TracingTypeEnum.skeleton)) {
      Toast.info(messages["project.no_fallback_data_included"], {
        timeout: 12000,
      });
    }
  }

  function onTaskTransferComplete() {
    setIsTransferTasksVisible(false);
    fetchData(taskTypeId);
  }

  function renderPlaceholder() {
    return isLoading ? null : (
      <React.Fragment>
        {"There are no projects yet or no projects matching your filters. "}
        <Link to="/projects/create">Add a new project</Link>
        {" to distribute and track the progress of annotation tasks or adjust your filters."}
      </React.Fragment>
    );
  }

  const greaterThanZeroFilters = [
    {
      text: "0",
      value: "0",
    },
    {
      text: ">0",
      value: ">0",
    },
  ];

  const filteredProjects = Utils.filterWithSearchQueryAND(
    projects,
    ["name", "team", "priority", "owner", "pendingInstances", "tracingTime"],

    searchQuery,
  );

  return (
    <div className="container TestProjectListView">
      <div>
        <div className="pull-right">
          {taskTypeId ? null : (
            <Link to="/projects/create">
              <Button icon={<PlusOutlined />} style={{ marginRight: 20 }} type="primary">
                Add Project
              </Button>
            </Link>
          )}
          <Search
            style={{
              width: 200,
            }}
            onChange={handleSearch}
            value={searchQuery}
          />
        </div>
        <h3>{taskTypeName ? `Projects for task type ${taskTypeName}` : "Projects"}</h3>
        <div
          className="clearfix"
          style={{
            margin: "20px 0px",
          }}
        />
        <Spin spinning={isLoading} size="large">
          <Table
            dataSource={filteredProjects}
            rowKey="id"
            pagination={{
              defaultPageSize: 50,
            }}
            style={{
              marginTop: 30,
              marginBottom: 30,
            }}
            locale={{
              emptyText: renderPlaceholder(),
            }}
            scroll={{
              x: "max-content",
            }}
            className="large-table"
          >
            <Column
              title="Name"
              dataIndex="name"
              key="name"
              sorter={Utils.localeCompareBy<APIProjectWithStatus>((project) => project.name)}
              width={250}
            />
            <Column
              title="Pending Task Instances"
              dataIndex="pendingInstances"
              key="pendingInstances"
              sorter={Utils.compareBy<APIProjectWithStatus>((project) => project.pendingInstances)}
              filters={greaterThanZeroFilters}
              onFilter={(value, project: APIProjectWithStatus) => {
                if (value === "0") {
                  return project.tracingTime === 0;
                }
                return project.tracingTime > 0;
              }}
            />
            <Column
              title={
                <Tooltip title="Total annotating time spent on this project">Time [h]</Tooltip>
              }
              dataIndex="tracingTime"
              key="tracingTime"
              sorter={Utils.compareBy<APIProjectWithStatus>((project) => project.tracingTime)}
              render={(tracingTimeMs) =>
                Utils.millisecondsToHours(tracingTimeMs).toLocaleString(undefined, {
                  maximumFractionDigits: 1,
                })
              }
              filters={greaterThanZeroFilters}
              onFilter={(value, project: APIProjectWithStatus) => {
                if (value === "0") {
                  return project.tracingTime === 0;
                }
                return project.tracingTime > 0;
              }}
            />
            <Column
              title="Team"
              dataIndex="teamName"
              key="teamName"
              sorter={Utils.localeCompareBy<APIProjectWithStatus>((project) => project.team)}
              filters={_.uniqBy(
                filteredProjects.map((project) => ({
                  text: project.teamName,
                  value: project.team,
                })),
                "text",
              )}
              onFilter={(value, project: APIProjectWithStatus) => value === project.team}
              filterMultiple
            />
            <Column
              title="Owner"
              dataIndex="owner"
              key="owner"
              sorter={Utils.localeCompareBy<APIProjectWithStatus>(
                (project) => project.owner.lastName,
              )}
              render={(owner: APIUserBase) => (
                <>
                  <div>{owner.email ? `${owner.lastName}, ${owner.firstName}` : "-"}</div>
                  <div>{owner.email ? `(${owner.email})` : "-"}</div>
                </>
              )}
              filters={_.uniqBy(
                filteredProjects.map((project) => ({
                  text: `${project.owner.firstName} ${project.owner.lastName}`,
                  value: project.owner.id,
                })),
                "text",
              )}
              onFilter={(value, project: APIProjectWithStatus) => value === project.owner.id}
              filterMultiple
            />
            <Column
              title="Creation Date"
              dataIndex="created"
              key="created"
              sorter={Utils.compareBy<APIProjectWithStatus>((project) => project.created)}
              render={(created) => <FormattedDate timestamp={created} />}
              defaultSortOrder="descend"
            />
            <Column
              title="Priority"
              dataIndex="priority"
              key="priority"
              sorter={Utils.compareBy<APIProjectWithStatus>((project) => project.priority)}
              render={(priority, project: APIProjectWithStatus) =>
                `${priority} ${project.paused ? "(paused)" : ""}`
              }
              filters={[
                {
                  text: "Paused",
                  value: "paused",
                },
              ]}
              onFilter={(_value, project: APIProjectWithStatus) => project.paused}
            />
            <Column
              title="Time Limit"
              dataIndex="expectedTime"
              key="expectedTime"
              sorter={Utils.compareBy<APIProjectWithStatus>((project) => project.expectedTime)}
              render={(expectedTime) => `${expectedTime}m`}
            />
            <Column
              title="Action"
              key="actions"
              fixed="right"
              width={200}
              render={(__, project: APIProjectWithStatus) => (
                <span>
                  <Link
                    to={`/annotations/CompoundProject/${project.id}`}
                    title="Show Compound Annotation of All Finished Annotations"
                  >
                    <EyeOutlined className="icon-margin-right" />
                    View Merged
                  </Link>
                  <br />
                  <Link to={`/projects/${project.id}/edit`} title="Edit Project">
                    <EditOutlined className="icon-margin-right" />
                    Edit
                  </Link>
                  <br />
                  {project.paused ? (
                    <div>
                      <a
                        onClick={_.partial(pauseResumeProject, project, resumeProject)}
                        title="Resume Project"
                      >
                        <PlayCircleOutlined className="icon-margin-right" />
                        Resume
                      </a>
                      <br />
                    </div>
                  ) : (
                    <div>
                      <a
                        onClick={_.partial(pauseResumeProject, project, pauseProject)}
                        title="Pause Tasks"
                      >
                        <PauseCircleOutlined className="icon-margin-right" />
                        Pause
                      </a>
                      <br />
                    </div>
                  )}
                  <Link to={`/projects/${project.id}/tasks`} title="View Tasks">
                    <ScheduleOutlined className="icon-margin-right" />
                    Tasks
                  </Link>
                  <br />
                  <a
                    onClick={_.partial(increaseProjectTaskInstances, project)}
                    title="Increase Task Instances"
                  >
                    <PlusSquareOutlined className="icon-margin-right" />
                    Increase Instances
                  </a>
                  <br />
                  <AsyncLink
                    href="#"
                    onClick={async () => {
                      maybeShowNoFallbackDataInfo(project.id);
                      await downloadAnnotation(project.id, "CompoundProject");
                    }}
                    title="Download All Finished Annotations"
                    icon={<DownloadOutlined key="download-icon" className="icon-margin-right" />}
                  >
                    Download
                  </AsyncLink>
                  <br />
                  <a onClick={_.partial(showActiveUsersModal, project)}>
                    <TeamOutlined className="icon-margin-right" />
                    Show active users
                  </a>
                  <br />
                  {project.owner.email === activeUser.email ? (
                    <a onClick={_.partial(deleteProject, project)}>
                      <DeleteOutlined className="icon-margin-right" />
                      Delete
                    </a>
                  ) : null}
                </span>
              )}
            />
          </Table>
        </Spin>
        {isTransferTasksVisible ? (
          <TransferAllTasksModal
            project={selectedProject}
            onCancel={onTaskTransferComplete}
            onComplete={onTaskTransferComplete}
          />
        ) : null}
      </div>
    </div>
  );
}

export default ProjectListView;<|MERGE_RESOLUTION|>--- conflicted
+++ resolved
@@ -34,11 +34,7 @@
 import _ from "lodash";
 import messages from "messages";
 import React, { useEffect, useState } from "react";
-<<<<<<< HEAD
 import { Link, useLocation, useParams } from "react-router-dom";
-=======
-import { Link } from "react-router-dom";
->>>>>>> 35a23d3e
 import {
   type APIProject,
   type APIProjectWithStatus,
@@ -50,14 +46,6 @@
 const { Column } = Table;
 const { Search } = Input;
 
-<<<<<<< HEAD
-=======
-type Props = {
-  initialSearchValue?: string;
-  taskTypeId?: string;
-};
-
->>>>>>> 35a23d3e
 const persistence = new Persistence<{ searchQuery: string }>(
   {
     searchQuery: PropTypes.string,
@@ -65,17 +53,12 @@
   "projectList",
 );
 
-<<<<<<< HEAD
 function ProjectListView() {
   const { taskTypeId } = useParams();
 
-=======
-function ProjectListView({ initialSearchValue, taskTypeId }: Props) {
->>>>>>> 35a23d3e
   const { modal } = App.useApp();
   const location = useLocation();
   const initialSearchValue = location.hash.slice(1);
-  const activeUser = useWkSelector((state) => enforceActiveUser(state.activeUser));
 
   const activeUser = useWkSelector((state) => enforceActiveUser(state.activeUser));
   const [isLoading, setIsLoading] = useState(true);
