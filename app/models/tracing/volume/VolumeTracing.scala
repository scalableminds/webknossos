--- conflicted
+++ resolved
@@ -23,16 +23,10 @@
 case class VolumeTracing(
   dataSetName: String,
   userDataLayerName: String,
-<<<<<<< HEAD
+  activeCellId: Option[Int] = None,
   timestamp: Long = System.currentTimeMillis(),
   editPosition: Point3D = Point3D(0,0,0),
   boundingBox: Option[BoundingBox] = None,
-=======
-  timestamp: Long,
-  activeCellId: Option[Int],
-  editPosition: Point3D,
-  boundingBox: Option[BoundingBox],
->>>>>>> d6a4c33a
   settings: AnnotationSettings = AnnotationSettings.volumeDefault,
   _id: BSONObjectID = BSONObjectID.generate)
   extends AnnotationContent {
@@ -91,17 +85,10 @@
     VolumeTracingDAO.findOneById(id)
 
   def createFrom(baseDataSet: DataSet)(implicit ctx: DBAccessContext) = {
-<<<<<<< HEAD
     for {
       baseSource <- baseDataSet.dataSource.toFox
       dataLayer <- DataStoreHandler.createUserDataSource(baseSource)
       volumeTracing = VolumeTracing(baseDataSet.name, dataLayer.dataLayer.name)
-=======
-    baseDataSet.dataSource.toFox.flatMap{ baseSource =>
-      val dataLayer = BinaryDataService.createUserDataSource(baseSource)
-      val t = VolumeTracing(baseDataSet.name, dataLayer.dataLayer.name, System.currentTimeMillis(), None, Point3D(0,0,0), None)
-      for{
->>>>>>> d6a4c33a
       _ <- UserDataLayerDAO.insert(dataLayer)
       _ <- VolumeTracingDAO.insert(volumeTracing)
     } yield {
