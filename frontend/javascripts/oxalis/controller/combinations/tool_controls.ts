--- conflicted
+++ resolved
@@ -35,14 +35,7 @@
 import api from "oxalis/api/internal_api";
 import { proofreadAtPosition } from "oxalis/model/actions/proofread_actions";
 import { calculateGlobalPos } from "oxalis/model/accessors/view_mode_accessor";
-<<<<<<< HEAD
-import {
-  getNodeAndTree,
-  getSkeletonTracing,
-} from "oxalis/model/accessors/skeletontracing_accessor";
 import { V3 } from "libs/mjs";
-=======
->>>>>>> 808c8933
 
 export type ActionDescriptor = {
   leftClick?: string;
@@ -651,6 +644,9 @@
         currentPos = startPos;
         isDragging = true;
 
+        Store.dispatch({
+          type: "CONFIRM_MAGIC_WAND",
+        });
         rectangleContour.unattachTexture();
       },
       leftMouseUp: () => {
@@ -658,7 +654,6 @@
         // identity equality
         if (startPos === currentPos) {
           // clear rectangle because user didn't drag
-          rectangleContour.setCoordinates([0, 0, 0], [0, 0, 0]);
           return;
         }
         Store.dispatch({
