--- conflicted
+++ resolved
@@ -58,13 +58,8 @@
         logTime(slackNotificationService.noticeSlowRequest) {
           val t = Instant.now
           for {
-<<<<<<< HEAD
-            dataSource <- datasetCache.getById(datasetId)
-            dataLayer <- dataSource.getDataLayer(dataLayerName).toFox ?~> "Data layer not found" ~> NOT_FOUND
-=======
             (dataSource, dataLayer) <- datasetCache.getWithLayer(datasetId, dataLayerName) ?~> Messages(
               "dataSource.notFound") ~> NOT_FOUND
->>>>>>> d8e3194f
             (data, indices) <- requestData(dataSource.id, dataLayer, request.body)
             duration = Instant.since(t)
             _ = if (duration > (10 seconds))
