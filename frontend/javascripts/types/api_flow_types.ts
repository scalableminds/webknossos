--- conflicted
+++ resolved
@@ -715,11 +715,8 @@
 
 export type APIJob = {
   readonly id: string;
-<<<<<<< HEAD
   readonly datasetId: string | null | undefined;
-=======
   readonly owner: APIUserBase;
->>>>>>> 4d721583
   readonly datasetName: string | null | undefined;
   readonly datasetPath: string | null | undefined;
   readonly exportFileName: string | null | undefined;
