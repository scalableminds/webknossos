package controllers

import com.scalableminds.util.accesscontext.{DBAccessContext, GlobalAccessContext}
import com.scalableminds.util.objectid.ObjectId
import com.scalableminds.util.tools.Fox
import com.scalableminds.webknossos.datastore.models.datasource.DataSourceId
import com.scalableminds.webknossos.datastore.services.AccessMode.AccessMode
import com.scalableminds.webknossos.datastore.services.{AccessMode, AccessResourceType, UserAccessAnswer, UserAccessRequest}
import com.scalableminds.webknossos.tracingstore.tracings.TracingId
import models.annotation._
import models.dataset.{DataStoreService, DatasetDAO, DatasetService}
import models.job.JobDAO
import models.organization.OrganizationDAO
import models.user.{User, UserService}
import net.liftweb.common.{Box, Full}
import play.api.libs.json.Json
import play.api.mvc.{Action, AnyContent, PlayBodyParsers, Result}
import play.silhouette.api.Silhouette
import security.{RandomIDGenerator, URLSharing, WkEnv, WkSilhouetteEnvironment}
import utils.WkConf

import javax.inject.Inject
import scala.concurrent.ExecutionContext

object RpcTokenHolder {
  /*
   * This token is used to tell the datastore or tracing store “I am WEBKNOSSOS”.
   * The respective module asks the remote WEBKNOSSOS to validate that.
   * The token is refreshed on every wK restart.
   * Keep it secret!
   */
  lazy val webknossosToken: String = RandomIDGenerator.generateBlocking()
}

class UserTokenController @Inject()(datasetDAO: DatasetDAO,
                                    datasetService: DatasetService,
                                    annotationPrivateLinkDAO: AnnotationPrivateLinkDAO,
                                    userService: UserService,
                                    organizationDAO: OrganizationDAO,
                                    annotationInformationProvider: AnnotationInformationProvider,
                                    annotationStore: AnnotationStore,
                                    dataStoreService: DataStoreService,
                                    tracingStoreService: TracingStoreService,
                                    jobDAO: JobDAO,
                                    wkSilhouetteEnvironment: WkSilhouetteEnvironment,
                                    conf: WkConf,
                                    sil: Silhouette[WkEnv])(implicit ec: ExecutionContext, bodyParsers: PlayBodyParsers)
    extends Controller {

  private val bearerTokenService = wkSilhouetteEnvironment.combinedAuthenticatorService.tokenAuthenticatorService

  // Generates a token that can be used for requests to a datastore. The token is valid for 1 day by default
  def generateTokenForDataStore: Action[AnyContent] = sil.UserAwareAction.async { implicit request =>
    val tokenFox: Fox[String] = request.identity match {
      case Some(user) =>
        bearerTokenService.createAndInitDataStoreTokenForUser(user)
      case None => Fox.successful("")
    }
    for {
      token <- tokenFox
    } yield Ok(Json.obj("token" -> token))
  }

  def validateAccessViaDatastore(name: String, key: String, token: Option[String]): Action[UserAccessRequest] =
    Action.async(validateJson[UserAccessRequest]) { implicit request =>
      dataStoreService.validateAccess(name, key) { _ =>
        validateUserAccess(request.body, token)
      }
    }

  def validateAccessViaTracingstore(name: String, key: String, token: Option[String]): Action[UserAccessRequest] =
    Action.async(validateJson[UserAccessRequest]) { implicit request =>
      tracingStoreService.validateAccess(name, key) { _ =>
        validateUserAccess(request.body, token)
      }
    }

  /* token may be
       - the global webknossosToken (allow everything)
       - a user token (allow what that user may do)
       - a dataset sharing token (allow seeing dataset / annotations that token belongs to)
   */
  private def validateUserAccess(accessRequest: UserAccessRequest, token: Option[String])(
      implicit ec: ExecutionContext): Fox[Result] =
    if (token.contains(RpcTokenHolder.webknossosToken)) {
      Fox.successful(Ok(Json.toJson(UserAccessAnswer(granted = true))))
    } else {
      for {
        userBox <- bearerTokenService.userForTokenOpt(token).futureBox
        sharingTokenAccessCtx = URLSharing.fallbackTokenAccessContext(token)(DBAccessContext(userBox))
        answer <- accessRequest.resourceType match {
          case AccessResourceType.datasource =>
            handleDataSourceAccess(accessRequest.resourceId, accessRequest.mode, userBox)(sharingTokenAccessCtx)
          case AccessResourceType.tracing =>
<<<<<<< HEAD
            handleTracingAccess(accessRequest.resourceId.name, accessRequest.mode, userBox, token)
          case AccessResourceType.annotation =>
            handleAnnotationAccess(accessRequest.resourceId.name, accessRequest.mode, userBox, token)
=======
            handleTracingAccess(accessRequest.resourceId.directoryName, accessRequest.mode, userBox, token)
>>>>>>> 6c0a472b
          case AccessResourceType.jobExport =>
            handleJobExportAccess(accessRequest.resourceId.directoryName, accessRequest.mode, userBox)
          case _ =>
            Fox.successful(UserAccessAnswer(granted = false, Some("Invalid access token.")))
        }
      } yield Ok(Json.toJson(answer))
    }

  private def handleDataSourceAccess(dataSourceId: DataSourceId, mode: AccessMode, userBox: Box[User])(
      implicit ctx: DBAccessContext): Fox[UserAccessAnswer] = {
    // Write access is explicitly handled here depending on userBox,
    // Read access is ensured in findOneBySourceName, depending on the implicit DBAccessContext (to allow sharingTokens)

    def tryRead: Fox[UserAccessAnswer] =
      for {
        dataSourceBox <- datasetDAO.findOneByDataSourceId(dataSourceId).futureBox
      } yield
        dataSourceBox match {
          case Full(_) => UserAccessAnswer(granted = true)
          case _       => UserAccessAnswer(granted = false, Some("No read access on dataset"))
        }

    def tryWrite: Fox[UserAccessAnswer] =
      for {
        dataset <- datasetDAO.findOneByDataSourceId(dataSourceId) ?~> "datasource.notFound"
        user <- userBox.toFox ?~> "auth.token.noUser"
        isAllowed <- datasetService.isEditableBy(dataset, Some(user))
      } yield UserAccessAnswer(isAllowed)

    def tryAdministrate: Fox[UserAccessAnswer] =
      userBox match {
        case Full(user) =>
          for {
            // if dataSourceId is empty, the request asks if the user may administrate in *any* (i.e. their own) organization
            relevantOrganization <- if (dataSourceId.organizationId.isEmpty)
              Fox.successful(user._organization)
            else organizationDAO.findOne(dataSourceId.organizationId).map(_._id)
            isTeamManagerOrAdmin <- userService.isTeamManagerOrAdminOfOrg(user, relevantOrganization)
          } yield UserAccessAnswer(isTeamManagerOrAdmin || user.isDatasetManager)
        case _ => Fox.successful(UserAccessAnswer(granted = false, Some("invalid access token")))
      }

    def tryDelete: Fox[UserAccessAnswer] =
      for {
        _ <- bool2Fox(conf.Features.allowDeleteDatasets) ?~> "dataset.delete.disabled"
        dataset <- datasetDAO.findOneByDataSourceId(dataSourceId)(GlobalAccessContext) ?~> "datasource.notFound"
        user <- userBox.toFox ?~> "auth.token.noUser"
      } yield UserAccessAnswer(user._organization == dataset._organization && user.isAdmin)

    mode match {
      case AccessMode.read         => tryRead
      case AccessMode.write        => tryWrite
      case AccessMode.administrate => tryAdministrate
      case AccessMode.delete       => tryDelete
      case _                       => Fox.successful(UserAccessAnswer(granted = false, Some("invalid access token")))
    }
  }

  private def handleTracingAccess(tracingId: String,
                                  mode: AccessMode,
                                  userBox: Box[User],
                                  token: Option[String]): Fox[UserAccessAnswer] =
    if (tracingId == TracingId.dummy)
      Fox.successful(UserAccessAnswer(granted = true))
    else
      for {
        annotation <- annotationInformationProvider.annotationForTracing(tracingId)(GlobalAccessContext) ?~> "annotation.notFound"
        result <- handleAnnotationAccess(annotation._id.toString, mode, userBox, token)
      } yield result

  private def handleAnnotationAccess(annotationId: String,
                                     mode: AccessMode,
                                     userBox: Box[User],
                                     token: Option[String]): Fox[UserAccessAnswer] = {
    // Access is explicitly checked by userBox, not by DBAccessContext, as there is no token sharing for annotations
    // Optionally, an accessToken can be provided which explicitly looks up the read right the private link table

    def checkRestrictions(restrictions: AnnotationRestrictions) =
      mode match {
        case AccessMode.read  => restrictions.allowAccess(userBox)
        case AccessMode.write => restrictions.allowUpdate(userBox)
        case _                => Fox.successful(false)
      }

    if (annotationId == ObjectId.dummyId.toString) {
      Fox.successful(UserAccessAnswer(granted = true))
    } else {
      for {
        annotationBox <- annotationInformationProvider
          .provideAnnotation(annotationId, userBox)(GlobalAccessContext)
          .futureBox
        annotation <- annotationBox match {
          case Full(_) => annotationBox.toFox
          case _       => annotationStore.findInCache(annotationId).toFox
        }
        annotationAccessByToken <- token
          .map(annotationPrivateLinkDAO.findOneByAccessToken)
          .getOrElse(Fox.empty)
          .futureBox
        allowedByToken = annotationAccessByToken.exists(annotation._id == _._annotation)
        restrictions <- annotationInformationProvider.restrictionsFor(
          AnnotationIdentifier(annotation.typ, annotation._id))(GlobalAccessContext) ?~> "restrictions.notFound"
        allowedByUser <- checkRestrictions(restrictions) ?~> "restrictions.failedToCheck"
        allowed = allowedByToken || allowedByUser
      } yield {
        if (allowed) UserAccessAnswer(granted = true)
        else UserAccessAnswer(granted = false, Some(s"No ${mode.toString} access to tracing"))
      }
    }
  }

  private def handleJobExportAccess(jobId: String, mode: AccessMode, userBox: Box[User]): Fox[UserAccessAnswer] =
    if (mode != AccessMode.read)
      Fox.successful(UserAccessAnswer(granted = false, Some(s"Unsupported access mode for job exports: $mode")))
    else {
      for {
        jobIdValidated <- ObjectId.fromString(jobId)
        jobBox <- jobDAO.findOne(jobIdValidated)(DBAccessContext(userBox)).futureBox
        answer = jobBox match {
          case Full(_) => UserAccessAnswer(granted = true)
          case _       => UserAccessAnswer(granted = false, Some(s"No $mode access to job export"))
        }
      } yield answer
    }
}<|MERGE_RESOLUTION|>--- conflicted
+++ resolved
@@ -5,7 +5,12 @@
 import com.scalableminds.util.tools.Fox
 import com.scalableminds.webknossos.datastore.models.datasource.DataSourceId
 import com.scalableminds.webknossos.datastore.services.AccessMode.AccessMode
-import com.scalableminds.webknossos.datastore.services.{AccessMode, AccessResourceType, UserAccessAnswer, UserAccessRequest}
+import com.scalableminds.webknossos.datastore.services.{
+  AccessMode,
+  AccessResourceType,
+  UserAccessAnswer,
+  UserAccessRequest
+}
 import com.scalableminds.webknossos.tracingstore.tracings.TracingId
 import models.annotation._
 import models.dataset.{DataStoreService, DatasetDAO, DatasetService}
@@ -92,13 +97,9 @@
           case AccessResourceType.datasource =>
             handleDataSourceAccess(accessRequest.resourceId, accessRequest.mode, userBox)(sharingTokenAccessCtx)
           case AccessResourceType.tracing =>
-<<<<<<< HEAD
-            handleTracingAccess(accessRequest.resourceId.name, accessRequest.mode, userBox, token)
+            handleTracingAccess(accessRequest.resourceId.directoryName, accessRequest.mode, userBox, token)
           case AccessResourceType.annotation =>
-            handleAnnotationAccess(accessRequest.resourceId.name, accessRequest.mode, userBox, token)
-=======
-            handleTracingAccess(accessRequest.resourceId.directoryName, accessRequest.mode, userBox, token)
->>>>>>> 6c0a472b
+            handleAnnotationAccess(accessRequest.resourceId.directoryName, accessRequest.mode, userBox, token)
           case AccessResourceType.jobExport =>
             handleJobExportAccess(accessRequest.resourceId.directoryName, accessRequest.mode, userBox)
           case _ =>
