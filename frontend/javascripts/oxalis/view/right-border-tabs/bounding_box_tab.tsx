import { Table, Tooltip, Typography } from "antd";
import { PlusSquareOutlined } from "@ant-design/icons";
import { useSelector, useDispatch } from "react-redux";
import React, { useEffect, useRef, useState } from "react";
import _ from "lodash";
import UserBoundingBoxInput from "oxalis/view/components/setting_input_views";
import {
  type Vector3,
  type Vector6,
  type BoundingBoxType,
  ControlModeEnum,
} from "oxalis/constants";
import {
  changeUserBoundingBoxAction,
  addUserBoundingBoxAction,
  deleteUserBoundingBoxAction,
} from "oxalis/model/actions/annotation_actions";
import { getSomeTracing } from "oxalis/model/accessors/tracing_accessor";
import { isAnnotationOwner } from "oxalis/model/accessors/annotation_accessor";
import { setPositionAction } from "oxalis/model/actions/flycam_actions";
import * as Utils from "libs/utils";
import type { OxalisState, UserBoundingBox } from "oxalis/store";
import DownloadModalView from "../action-bar/download_modal_view";
import { APIJobType } from "types/api_flow_types";
<<<<<<< HEAD
import AutoSizer from "react-virtualized-auto-sizer";
=======
import { AutoSizer } from "react-virtualized";
import { setActiveUserBoundingBoxId } from "oxalis/model/actions/ui_actions";
>>>>>>> 2b2469c0

const ADD_BBOX_BUTTON_HEIGHT = 32;

export default function BoundingBoxTab() {
  const bboxTableRef: Parameters<typeof Table>[0]["ref"] = useRef(null);
  const [selectedBoundingBoxForExport, setSelectedBoundingBoxForExport] =
    useState<UserBoundingBox | null>(null);
  const tracing = useSelector((state: OxalisState) => state.tracing);
  const allowUpdate = tracing.restrictions.allowUpdate;
  const isLockedByOwner = tracing.isLockedByOwner;
  const isOwner = useSelector((state: OxalisState) => isAnnotationOwner(state));
  const dataset = useSelector((state: OxalisState) => state.dataset);
  const activeBoundingBoxId = useSelector(
    (state: OxalisState) => state.uiInformation.activeUserBoundingBoxId,
  );
  const { userBoundingBoxes } = getSomeTracing(tracing);
  const dispatch = useDispatch();

  const setChangeBoundingBoxBounds = (id: number, boundingBox: BoundingBoxType) =>
    dispatch(
      changeUserBoundingBoxAction(id, {
        boundingBox,
      }),
    );

  const addNewBoundingBox = () => dispatch(addUserBoundingBoxAction());

  const setPosition = (position: Vector3) => dispatch(setPositionAction(position));

  const deleteBoundingBox = (id: number) => dispatch(deleteUserBoundingBoxAction(id));

  const setBoundingBoxVisibility = (id: number, isVisible: boolean) =>
    dispatch(
      changeUserBoundingBoxAction(id, {
        isVisible,
      }),
    );

  const setBoundingBoxName = (id: number, name: string) =>
    dispatch(
      changeUserBoundingBoxAction(id, {
        name,
      }),
    );

  const setBoundingBoxColor = (id: number, color: Vector3) =>
    dispatch(
      changeUserBoundingBoxAction(id, {
        color,
      }),
    );

  function handleBoundingBoxBoundingChange(id: number, boundingBox: Vector6) {
    setChangeBoundingBoxBounds(id, Utils.computeBoundingBoxFromArray(boundingBox));
  }

  function handleGoToBoundingBox(id: number) {
    const boundingBoxEntry = userBoundingBoxes.find((bbox) => bbox.id === id);

    if (!boundingBoxEntry) {
      return;
    }

    const { min, max } = boundingBoxEntry.boundingBox;
    const center: Vector3 = [
      min[0] + (max[0] - min[0]) / 2,
      min[1] + (max[1] - min[1]) / 2,
      min[2] + (max[2] - min[2]) / 2,
    ];
    setPosition(center);
  }

  const isViewMode = useSelector(
    (state: OxalisState) => state.temporaryConfiguration.controlMode === ControlModeEnum.VIEW,
  );

  let maybeUneditableExplanation;
  if (isViewMode) {
    maybeUneditableExplanation = "Please create a new annotation to add custom bounding boxes.";
  } else if (!allowUpdate) {
    maybeUneditableExplanation =
      "Copy this annotation to your account to adapt the bounding boxes.";
  }

  const isExportEnabled = dataset.dataStore.jobsSupportedByAvailableWorkers.includes(
    APIJobType.EXPORT_TIFF,
  );

  useEffect(() => {
    if (bboxTableRef.current != null && activeBoundingBoxId != null) {
      bboxTableRef.current.scrollTo({ key: activeBoundingBoxId });
    }
  }, [activeBoundingBoxId]);

  const boundingBoxWrapperTableColumns = [
    {
      title: "Bounding Boxes",
      key: "id",
      render: (_id: number, bb: UserBoundingBox) => (
        <UserBoundingBoxInput
          key={bb.id}
          value={Utils.computeArrayFromBoundingBox(bb.boundingBox)}
          color={bb.color}
          name={bb.name}
          isExportEnabled={isExportEnabled}
          isVisible={bb.isVisible}
          onBoundingChange={_.partial(handleBoundingBoxBoundingChange, bb.id)}
          onDelete={_.partial(deleteBoundingBox, bb.id)}
          onExport={isExportEnabled ? _.partial(setSelectedBoundingBoxForExport, bb) : () => {}}
          onGoToBoundingBox={_.partial(handleGoToBoundingBox, bb.id)}
          onVisibilityChange={_.partial(setBoundingBoxVisibility, bb.id)}
          onNameChange={_.partial(setBoundingBoxName, bb.id)}
          onColorChange={_.partial(setBoundingBoxColor, bb.id)}
          disabled={!allowUpdate}
          isLockedByOwner={isLockedByOwner}
          isOwner={isOwner}
        />
      ),
    },
  ];

  const maybeAddBoundingBoxButton = allowUpdate ? (
    <div style={{ display: "inline-block", width: "100%", textAlign: "center" }}>
      <Tooltip title="Click to add another bounding box.">
        <PlusSquareOutlined
          onClick={addNewBoundingBox}
          style={{
            cursor: "pointer",
            marginBottom: userBoundingBoxes.length === 0 ? 12 : 0,
          }}
        />
      </Tooltip>
    </div>
  ) : null;

  return (
    <div
      className="padded-tab-content"
      style={{
        minWidth: 300,
        height: "100%",
      }}
    >
      {/* Don't render a table in view mode. */}
      {isViewMode ? null : userBoundingBoxes.length > 0 ? (
        <AutoSizer defaultHeight={500}>
          {({ height, width }) => (
            <div
              style={{
                height,
                width,
              }}
            >
              <Table
                ref={bboxTableRef}
                columns={boundingBoxWrapperTableColumns}
                dataSource={userBoundingBoxes}
                pagination={false}
                rowKey="id"
                showHeader={false}
                className="bounding-box-table"
                rowSelection={{
                  selectedRowKeys: activeBoundingBoxId != null ? [activeBoundingBoxId] : [],
                  getCheckboxProps: () => ({ disabled: true }),
                }}
                footer={() => maybeAddBoundingBoxButton}
                virtual
                scroll={{ y: height - (allowUpdate ? ADD_BBOX_BUTTON_HEIGHT : 10) }} // If the scroll height is exactly
                // the height of the diff, the AutoSizer will always rerender the table and toggle an additional scrollbar.
                onRow={(bb) => ({
                  onClick: () => {
                    handleGoToBoundingBox(bb.id);
                    dispatch(setActiveUserBoundingBoxId(bb.id));
                  },
                })}
              />
            </div>
          )}
        </AutoSizer>
      ) : (
        <>
          <div>No Bounding Boxes created yet.</div>
          {maybeAddBoundingBoxButton}
        </>
      )}
      <Typography.Text type="secondary">{maybeUneditableExplanation}</Typography.Text>
      {selectedBoundingBoxForExport != null ? (
        <DownloadModalView
          isOpen
          isAnnotation
          onClose={() => setSelectedBoundingBoxForExport(null)}
          initialBoundingBoxId={selectedBoundingBoxForExport.id}
          initialTab="export"
        />
      ) : null}
    </div>
  );
}<|MERGE_RESOLUTION|>--- conflicted
+++ resolved
@@ -22,12 +22,8 @@
 import type { OxalisState, UserBoundingBox } from "oxalis/store";
 import DownloadModalView from "../action-bar/download_modal_view";
 import { APIJobType } from "types/api_flow_types";
-<<<<<<< HEAD
 import AutoSizer from "react-virtualized-auto-sizer";
-=======
-import { AutoSizer } from "react-virtualized";
 import { setActiveUserBoundingBoxId } from "oxalis/model/actions/ui_actions";
->>>>>>> 2b2469c0
 
 const ADD_BBOX_BUTTON_HEIGHT = 32;
 
