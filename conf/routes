# Routes
# This file defines all application routes (Higher priority routes first)
# ~~~~

# The general pages
GET     /                                   controllers.Game.index
GET     /trace/:tracingId                   controllers.Game.trace(tracingId: String)
GET     /dashboard                          controllers.UserController.dashboard
GET     /game/initialize                    controllers.Game.initialize

# Tasks
GET     /tasks/requestTask                  controllers.TaskController.request

# Jira integration
GET     /jira                               controllers.Jira.index
POST    /jira                               controllers.Jira.submit

# Authentication
GET     /login                              controllers.Authentication.login
POST    /login                              controllers.Authentication.authenticate
GET     /logout                             controllers.Authentication.logout
GET     /register                           controllers.Authentication.register
POST    /register                           controllers.Authentication.registrate

GET     /login/fb                           controllers.login.FacebookLogin.login
GET     /login/fb/code                      controllers.login.FacebookLogin.loginCode(code: String)
GET     /login/tw                           controllers.login.TwitterLogin.login

# User settings
POST    /user/configuration                 controllers.UserController.saveSettings
GET     /user/configuration                 controllers.UserController.showSettings

# Binary Data
<<<<<<< HEAD
GET			/binary/ws													controllers.BinaryData.requestViaWebsocket( dataSetId: String, cubeSize: Int )
POST    /binary/ajax				                controllers.BinaryData.requestViaAjax( dataSetId: String, cubeSize: Int )
GET     /binary/ajax				                controllers.BinaryData.requestViaAjaxDebug( dataSetId: String, cubeSize: Int, x: Int, y: Int, z: Int, resolution: Int )
GET     /binary/create                      controllers.BinaryData.createGrid(dataSetName: String)

=======
GET     /binary/arbitrary/ajax              controllers.BinaryData.arbitraryViaAjax(levelId: String, taskId: String)
GET			/binary/ws													controllers.BinaryData.requestViaWebsocket( dataSetId: String, cubeSize: Int, halfByte: Boolean )
POST    /binary/ajax				                controllers.BinaryData.requestViaAjax( dataSetId: String, cubeSize: Int, halfByte: Boolean )
>>>>>>> ffdec0e1

# Tracing Stuff
POST    /tracing/create                     controllers.TracingController.createExplorational
GET     /tracing                            controllers.TracingController.list
GET     /tracing/:tracingId                 controllers.TracingController.info( tracingId: String )
PUT     /tracing/:tracingId                 controllers.TracingController.update( tracingId: String )
GET     /tracing/:tracingId/finishAndRedirect  controllers.TracingController.finishWithRedirect( tracingId: String )
GET     /tracing/:tracingId/finish          controllers.TracingController.finish( tracingId: String, explorational: Boolean = false )
GET     /tracing/:tracingId/finishExperimental controllers.TracingController.finish( tracingId: String, explorational: Boolean = true )


#Admin pages
GET     /admin/nml/upload                    controllers.admin.NMLIO.uploadForm
POST    /admin/nml/upload                    controllers.admin.NMLIO.upload


# Admin Tasks
GET     /admin/tasks/algorithm              controllers.admin.TaskAlgorithm.index
POST    /admin/tasks/algorithm              controllers.admin.TaskAlgorithm.submitAlgorithm
GET     /admin/tasks/algorithm/:id?use=true controllers.admin.TaskAlgorithm.useAlgorithm(id: String)

GET     /admin/taskTypes                    controllers.admin.TaskTypeAdministration.list
POST    /admin/taskTypes/create             controllers.admin.TaskTypeAdministration.create
GET     /admin/taskTypes/:id/delete         controllers.admin.TaskTypeAdministration.delete(id: String)

GET     /admin/tasks                        controllers.admin.TaskAdministration.list
GET     /admin/tasks/:id/delete             controllers.admin.TaskAdministration.delete(id: String)
GET     /admin/tasks/create                 controllers.admin.TaskAdministration.create
POST    /admin/tasks/createBulk             controllers.admin.TaskAdministration.createBulk
POST    /admin/tasks/createFromTracing      controllers.admin.TaskAdministration.createFromTracing
POST    /admin/tasks/createFromForm         controllers.admin.TaskAdministration.createFromForm
GET     /admin/tasks/overview               controllers.admin.TaskAdministration.overview

GET     /admin/trainingsTasks               controllers.admin.TrainingsTaskAdministration.list
GET     /admin/trainingsTasks/create        controllers.admin.TrainingsTaskAdministration.create(taskId: String ?= "")
POST    /admin/trainingsTasks/createFromForm controllers.admin.TrainingsTaskAdministration.createFromForm
POST    /admin/trainingsTasks/createFromTracing controllers.admin.TrainingsTaskAdministration.createFromTracing
GET     /admin/trainingsTasks/:id/delete    controllers.admin.TrainingsTaskAdministration.delete(id: String)

GET     /admin/training/:id/startReview     controllers.admin.TrainingsTracingAdministration.startReview(id: String)
GET     /admin/training/:id/abortReview     controllers.admin.TrainingsTracingAdministration.abortReview(id: String)
GET     /admin/training/:id/finishReview    controllers.admin.TrainingsTracingAdministration.finishReview(id: String)
POST    /admin/training/:id/finishReview    controllers.admin.TrainingsTracingAdministration.finishReviewForm(id: String, passed: Boolean ?= true)


# User Administration
GET     /admin/users                        controllers.admin.UserAdministration.index
POST    /admin/users/verify                 controllers.admin.UserAdministration.verifyBulk
POST    /admin/users/delete                 controllers.admin.UserAdministration.deleteBulk
GET     /admin/users/:id/verify             controllers.admin.UserAdministration.verify(id: String)
GET     /admin/users/:id/delete             controllers.admin.UserAdministration.delete(id: String)
GET     /admin/users/:id/loginAs            controllers.admin.UserAdministration.loginAsUser(id: String)
POST    /admin/users/addRole                controllers.admin.UserAdministration.addRoleBulk
POST    /admin/users/removeRole             controllers.admin.UserAdministration.removeRoleBulk

GET     /admin/tracings/:id/review          controllers.admin.TrainingsTracingAdministration.oxalisReview(id: String)
GET     /admin/tracings/:id/download        controllers.admin.NMLIO.download( id: String )

# Level Creator
GET     /admin/level                        controllers.admin.LevelCreator.list
POST    /admin/level/create                 controllers.admin.LevelCreator.create
GET     /admin/level/:id/assets             controllers.admin.LevelCreator.listAssets(id: String)
GET     /admin/level/:id/delete             controllers.admin.LevelCreator.delete(id: String)
GET     /admin/level/:id                    controllers.admin.LevelCreator.use(id: String, missionId: String)
POST    /admin/level/:id/code               controllers.admin.LevelCreator.submitCode(id: String)
GET     /admin/level/:id/produce            controllers.admin.LevelCreator.produce(id: String)
POST    /admin/level/:id/uploadAsset        controllers.admin.LevelCreator.uploadAsset(id: String)
GET     /admin/level/:id/deleteAsset/*asset controllers.admin.LevelCreator.deleteAsset(id: String, asset: String)
GET     /admin/level/:id/asset/*asset       controllers.admin.LevelCreator.retrieveAsset(id: String, asset: String)

# Javascript routing
GET     /assets/javascripts/routes.js       controllers.Application.javascriptRoutes

# Map static resources from the /public folder to the /public path
GET     /assets/*file                       controllers.Assets.at(path="/public", file)
<|MERGE_RESOLUTION|>--- conflicted
+++ resolved
@@ -31,17 +31,11 @@
 GET     /user/configuration                 controllers.UserController.showSettings
 
 # Binary Data
-<<<<<<< HEAD
-GET			/binary/ws													controllers.BinaryData.requestViaWebsocket( dataSetId: String, cubeSize: Int )
-POST    /binary/ajax				                controllers.BinaryData.requestViaAjax( dataSetId: String, cubeSize: Int )
-GET     /binary/ajax				                controllers.BinaryData.requestViaAjaxDebug( dataSetId: String, cubeSize: Int, x: Int, y: Int, z: Int, resolution: Int )
-GET     /binary/create                      controllers.BinaryData.createGrid(dataSetName: String)
-
-=======
 GET     /binary/arbitrary/ajax              controllers.BinaryData.arbitraryViaAjax(levelId: String, taskId: String)
 GET			/binary/ws													controllers.BinaryData.requestViaWebsocket( dataSetId: String, cubeSize: Int, halfByte: Boolean )
 POST    /binary/ajax				                controllers.BinaryData.requestViaAjax( dataSetId: String, cubeSize: Int, halfByte: Boolean )
->>>>>>> ffdec0e1
+GET     /binary/create                      controllers.BinaryData.createGrid(dataSetName: String)
+GET     /binary/ajax                        controllers.BinaryData.requestViaAjaxDebug( dataSetId: String, cubeSize: Int, x: Int, y: Int, z: Int, resolution: Int )
 
 # Tracing Stuff
 POST    /tracing/create                     controllers.TracingController.createExplorational
