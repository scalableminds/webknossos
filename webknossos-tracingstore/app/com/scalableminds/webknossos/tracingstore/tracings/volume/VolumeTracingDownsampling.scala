package com.scalableminds.webknossos.tracingstore.tracings.volume

import com.scalableminds.util.geometry.Vec3Int
import com.scalableminds.util.tools.{Fox, FoxImplicits}
import com.scalableminds.webknossos.datastore.models.{BucketPosition, UnsignedIntegerArray}
import com.scalableminds.webknossos.datastore.models.datasource.{DataLayerLike, DataSourceLike, ElementClass}
import com.scalableminds.webknossos.datastore.VolumeTracing.VolumeTracing.ElementClassProto
import com.scalableminds.webknossos.tracingstore.TSRemoteWebKnossosClient
import com.scalableminds.webknossos.datastore.VolumeTracing.VolumeTracing
import com.scalableminds.webknossos.tracingstore.tracings.{
  FossilDBClient,
  KeyValueStoreImplicits,
  TracingDataStore,
  VersionedKeyValuePair
}
import net.liftweb.common.Empty
import com.scalableminds.webknossos.datastore.geometry.{Vec3IntProto => ProtoPoint3D}
import com.scalableminds.webknossos.datastore.helpers.ProtoGeometryImplicits
import net.liftweb.common.Box
import play.api.libs.json.{Format, Json}

import scala.collection.mutable
import scala.concurrent.ExecutionContext
import scala.reflect.ClassTag

object VolumeTracingDownsampling {
  private def magsForVolumeTracingByLayerName(dataSource: DataSourceLike,
                                              fallbackLayerName: Option[String]): List[Vec3Int] = {
    val fallbackLayer: Option[DataLayerLike] =
      fallbackLayerName.flatMap(name => dataSource.dataLayers.find(_.name == name))
    magsForVolumeTracing(dataSource, fallbackLayer)
  }

  def magsForVolumeTracing(dataSource: DataSourceLike, fallbackLayer: Option[DataLayerLike]): List[Vec3Int] = {
    val fallbackLayerMags = fallbackLayer.map(_.resolutions)
    fallbackLayerMags.getOrElse {
      val unionOfAllLayers = dataSource.dataLayers.flatMap(_.resolutions).distinct
      val unionHasDistinctMaxDims = unionOfAllLayers.map(_.maxDim).distinct.length == unionOfAllLayers.length
      if (unionHasDistinctMaxDims) {
        unionOfAllLayers
      } else {
        // If the union of all layer’s mags has conflicting mags (meaning non-distinct maxDims, e.g. 2-2-1 and 2-2-2),
        // instead use one layer as template. Use the layer with the most mags.
        dataSource.dataLayers.maxBy(_.resolutions.length).resolutions.distinct
      }
    }.sortBy(_.maxDim)
  }
}

trait VolumeTracingDownsampling
    extends BucketKeys
    with ProtoGeometryImplicits
    with VolumeBucketCompression
    with KeyValueStoreImplicits
    with FoxImplicits {

  val tracingDataStore: TracingDataStore
  val tracingStoreWkRpcClient: TSRemoteWebKnossosClient
  protected def saveBucket(dataLayer: VolumeTracingLayer,
                           bucket: BucketPosition,
                           data: Array[Byte],
                           version: Long,
                           toCache: Boolean = false): Fox[Unit]

  protected def updateSegmentIndex(segmentIndexBuffer: VolumeSegmentIndexBuffer,
                                   bucketPosition: BucketPosition,
                                   bucketBytes: Array[Byte],
                                   previousBucketBytesBox: Box[Array[Byte]],
                                   elementClass: ElementClassProto,
                                   mappingName: Option[String]): Fox[Unit]

  protected def volumeSegmentIndexClient: FossilDBClient

  protected def downsampleWithLayer(tracingId: String,
                                    oldTracingId: String,
                                    tracing: VolumeTracing,
                                    dataLayer: VolumeTracingLayer,
                                    tracingService: VolumeTracingService,
                                    userToken: Option[String])(implicit ec: ExecutionContext): Fox[List[Vec3Int]] = {
    val bucketVolume = 32 * 32 * 32
    for {
      _ <- bool2Fox(tracing.version == 0L) ?~> "Tracing has already been edited."
      _ <- bool2Fox(tracing.resolutions.nonEmpty) ?~> "Cannot downsample tracing with no resolution list"
      sourceMag = getSourceMag(tracing)
      magsToCreate <- getMagsToCreate(tracing, oldTracingId)
      elementClass = elementClassFromProto(tracing.elementClass)
      bucketDataMapMutable = new mutable.HashMap[BucketPosition, Array[Byte]]().withDefault(_ => Array[Byte](0))
      _ = fillMapWithSourceBucketsInplace(bucketDataMapMutable, tracingId, dataLayer, sourceMag)
      originalBucketPositions = bucketDataMapMutable.keys.toList
      updatedBucketsMutable = new mutable.ListBuffer[BucketPosition]()
      _ = magsToCreate.foldLeft(sourceMag) { (previousMag, requiredMag) =>
        downsampleMagFromMag(previousMag,
                             requiredMag,
                             originalBucketPositions,
                             bucketDataMapMutable,
                             updatedBucketsMutable,
                             bucketVolume,
                             elementClass,
                             dataLayer)
        requiredMag
      }
<<<<<<< HEAD
      fallbackLayer <- tracingService.getFallbackLayer(tracingId)
      tracing <- tracingService.find(tracingId) ?~> "tracing.notFound"
      segmentIndexBuffer = new VolumeSegmentIndexBuffer(tracingId,
                                                        volumeSegmentIndexClient,
                                                        tracing.version,
                                                        tracingService.remoteDatastoreClient,
                                                        fallbackLayer,
                                                        userToken)
=======
      segmentIndexBuffer = new VolumeSegmentIndexBuffer(tracingId,
                                                        volumeSegmentIndexClient,
                                                        tracing.version,
                                                        dataLayer.additionalAxes)
>>>>>>> b161b3d9
      _ <- Fox.serialCombined(updatedBucketsMutable.toList) { bucketPosition: BucketPosition =>
        for {
          _ <- saveBucket(dataLayer, bucketPosition, bucketDataMapMutable(bucketPosition), tracing.version)
          _ <- Fox.runIfOptionTrue(tracing.hasSegmentIndex)(
            updateSegmentIndex(segmentIndexBuffer,
                               bucketPosition,
                               bucketDataMapMutable(bucketPosition),
                               Empty,
                               tracing.elementClass,
                               tracing.mappingName))
        } yield ()
      }
      _ <- segmentIndexBuffer.flush()
      _ = logger.debug(s"Downsampled mags $magsToCreate from $sourceMag for volume tracing $tracingId.")
    } yield sourceMag :: magsToCreate
  }

  private def fillMapWithSourceBucketsInplace(bucketDataMap: mutable.Map[BucketPosition, Array[Byte]],
                                              tracingId: String,
                                              dataLayer: VolumeTracingLayer,
                                              sourceMag: Vec3Int): Unit = {
    val data: List[VersionedKeyValuePair[Array[Byte]]] =
      tracingDataStore.volumeData.getMultipleKeys(None, Some(tracingId))
    data.foreach { keyValuePair: VersionedKeyValuePair[Array[Byte]] =>
      val bucketPositionOpt = parseBucketKey(keyValuePair.key, dataLayer.additionalAxes).map(_._2)
      bucketPositionOpt.foreach { bucketPosition =>
        if (bucketPosition.mag == sourceMag) {
          bucketDataMap(bucketPosition) = decompressIfNeeded(keyValuePair.value,
                                                             expectedUncompressedBucketSizeFor(dataLayer),
                                                             s"bucket $bucketPosition during downsampling")
        }
      }
    }
  }

  private def downsampleMagFromMag(previousMag: Vec3Int,
                                   requiredMag: Vec3Int,
                                   originalBucketPositions: List[BucketPosition],
                                   bucketDataMapMutable: mutable.Map[BucketPosition, Array[Byte]],
                                   updatedBucketsMutable: mutable.ListBuffer[BucketPosition],
                                   bucketVolume: Int,
                                   elementClass: ElementClass.Value,
                                   dataLayer: VolumeTracingLayer): Unit = {
    val downScaleFactor =
      Vec3Int(requiredMag.x / previousMag.x, requiredMag.y / previousMag.y, requiredMag.z / previousMag.z)
    downsampledBucketPositions(originalBucketPositions, requiredMag).foreach { downsampledBucketPosition =>
      val sourceBuckets: Seq[BucketPosition] =
        sourceBucketPositionsFor(downsampledBucketPosition, downScaleFactor, previousMag)
      val sourceData: Seq[Array[Byte]] = sourceBuckets.map(bucketDataMapMutable(_))
      val downsampledData: Array[Byte] =
        if (sourceData.forall(_.sameElements(Array[Byte](0))))
          Array[Byte](0)
        else {
          val sourceDataFilled = fillZeroedIfNeeded(sourceData, bucketVolume, dataLayer.bytesPerElement)
          val sourceDataTyped = UnsignedIntegerArray.fromByteArray(sourceDataFilled.toArray.flatten, elementClass)
          val dataDownscaledTyped =
            downsampleData(sourceDataTyped.grouped(bucketVolume).toArray, downScaleFactor, bucketVolume)
          UnsignedIntegerArray.toByteArray(dataDownscaledTyped, elementClass)
        }
      bucketDataMapMutable(downsampledBucketPosition) = downsampledData
      updatedBucketsMutable += downsampledBucketPosition
    }
  }

  private def downsampledBucketPositions(originalBucketPositions: List[BucketPosition],
                                         requiredMag: Vec3Int): Set[BucketPosition] =
    originalBucketPositions.map { bucketPosition: BucketPosition =>
      BucketPosition(
        (bucketPosition.voxelMag1X / requiredMag.x / 32) * requiredMag.x * 32,
        (bucketPosition.voxelMag1Y / requiredMag.y / 32) * requiredMag.y * 32,
        (bucketPosition.voxelMag1Z / requiredMag.z / 32) * requiredMag.z * 32,
        requiredMag,
        bucketPosition.additionalCoordinates
      )
    }.toSet

  private def sourceBucketPositionsFor(bucketPosition: BucketPosition,
                                       downScaleFactor: Vec3Int,
                                       previousMag: Vec3Int): Seq[BucketPosition] =
    for {
      z <- 0 until downScaleFactor.z
      y <- 0 until downScaleFactor.y
      x <- 0 until downScaleFactor.x
    } yield {
      BucketPosition(
        bucketPosition.voxelMag1X + x * bucketPosition.bucketLength * previousMag.x,
        bucketPosition.voxelMag1Y + y * bucketPosition.bucketLength * previousMag.y,
        bucketPosition.voxelMag1Z + z * bucketPosition.bucketLength * previousMag.z,
        previousMag,
        bucketPosition.additionalCoordinates
      )
    }

  private def fillZeroedIfNeeded(sourceData: Seq[Array[Byte]],
                                 bucketVolume: Int,
                                 bytesPerElement: Int): Seq[Array[Byte]] =
    // Reverted buckets and missing buckets are represented by a single zero-byte.
    // For downsampling, those need to be replaced with the full bucket volume of zero-bytes.
    sourceData.map { sourceBucketData =>
      if (sourceBucketData.sameElements(Array[Byte](0))) {
        Array.fill[Byte](bucketVolume * bytesPerElement)(0)
      } else sourceBucketData
    }

  private def downsampleData[T: ClassTag](data: Array[Array[T]],
                                          downScaleFactor: Vec3Int,
                                          bucketVolume: Int): Array[T] = {
    val result = new Array[T](bucketVolume)
    for {
      z <- 0 until 32
      y <- 0 until 32
      x <- 0 until 32
    } {
      val voxelSourceData: IndexedSeq[T] = for {
        z_offset <- 0 until downScaleFactor.z
        y_offset <- 0 until downScaleFactor.y
        x_offset <- 0 until downScaleFactor.x
      } yield {
        val sourceVoxelPosition =
          Vec3Int(x * downScaleFactor.x + x_offset, y * downScaleFactor.y + y_offset, z * downScaleFactor.z + z_offset)
        val sourceBucketPosition =
          Vec3Int(sourceVoxelPosition.x / 32, sourceVoxelPosition.y / 32, sourceVoxelPosition.z / 32)
        val sourceVoxelPositionInSourceBucket =
          Vec3Int(sourceVoxelPosition.x % 32, sourceVoxelPosition.y % 32, sourceVoxelPosition.z % 32)
        val sourceBucketIndex = sourceBucketPosition.x + sourceBucketPosition.y * downScaleFactor.y + sourceBucketPosition.z * downScaleFactor.y * downScaleFactor.z
        val sourceVoxelIndex = sourceVoxelPositionInSourceBucket.x + sourceVoxelPositionInSourceBucket.y * 32 + sourceVoxelPositionInSourceBucket.z * 32 * 32
        data(sourceBucketIndex)(sourceVoxelIndex)
      }
      result(x + y * 32 + z * 32 * 32) = mode(voxelSourceData)
    }
    result
  }

  private def mode[T](items: Seq[T]): T =
    items.groupBy(i => i).view.mapValues(_.size).maxBy(_._2)._1

  private def getSourceMag(tracing: VolumeTracing): Vec3Int =
    tracing.resolutions.minBy(_.maxDim)

  private def getMagsToCreate(tracing: VolumeTracing, oldTracingId: String): Fox[List[Vec3Int]] =
    for {
      requiredMags <- getRequiredMags(tracing, oldTracingId)
      sourceMag = getSourceMag(tracing)
      magsToCreate = requiredMags.filter(_.maxDim > sourceMag.maxDim)
    } yield magsToCreate

  private def getRequiredMags(tracing: VolumeTracing, oldTracingId: String): Fox[List[Vec3Int]] =
    for {
      dataSource: DataSourceLike <- tracingStoreWkRpcClient.getDataSourceForTracing(oldTracingId)
      magsForTracing = VolumeTracingDownsampling.magsForVolumeTracingByLayerName(dataSource, tracing.fallbackLayer)
    } yield magsForTracing.sortBy(_.maxDim)

  protected def restrictMagList(tracing: VolumeTracing,
                                resolutionRestrictions: ResolutionRestrictions): VolumeTracing = {
    val tracingResolutions =
      resolveLegacyResolutionList(tracing.resolutions)
    val allowedResolutions = resolutionRestrictions.filterAllowed(tracingResolutions.map(vec3IntFromProto))
    tracing.withResolutions(allowedResolutions.map(vec3IntToProto))
  }

  protected def resolveLegacyResolutionList(resolutions: Seq[ProtoPoint3D]): Seq[ProtoPoint3D] =
    if (resolutions.isEmpty) Seq(ProtoPoint3D(1, 1, 1)) else resolutions
}

object ResolutionRestrictions {
  def empty: ResolutionRestrictions = ResolutionRestrictions(None, None)
  implicit val jsonFormat: Format[ResolutionRestrictions] = Json.format[ResolutionRestrictions]
}

case class ResolutionRestrictions(
    min: Option[Int],
    max: Option[Int]
) {
  def filterAllowed(resolutions: Seq[Vec3Int]): Seq[Vec3Int] =
    resolutions.filter(isAllowed)

  def isAllowed(resolution: Vec3Int): Boolean =
    min.getOrElse(0) <= resolution.maxDim && max.getOrElse(Int.MaxValue) >= resolution.maxDim

  def isForbidden(resolution: Vec3Int): Boolean = !isAllowed(resolution)

  def minStr: Option[String] = min.map(_.toString)
  def maxStr: Option[String] = max.map(_.toString)
}<|MERGE_RESOLUTION|>--- conflicted
+++ resolved
@@ -99,7 +99,6 @@
                              dataLayer)
         requiredMag
       }
-<<<<<<< HEAD
       fallbackLayer <- tracingService.getFallbackLayer(tracingId)
       tracing <- tracingService.find(tracingId) ?~> "tracing.notFound"
       segmentIndexBuffer = new VolumeSegmentIndexBuffer(tracingId,
@@ -107,13 +106,8 @@
                                                         tracing.version,
                                                         tracingService.remoteDatastoreClient,
                                                         fallbackLayer,
+                                                        dataLayer.additionalAxes,
                                                         userToken)
-=======
-      segmentIndexBuffer = new VolumeSegmentIndexBuffer(tracingId,
-                                                        volumeSegmentIndexClient,
-                                                        tracing.version,
-                                                        dataLayer.additionalAxes)
->>>>>>> b161b3d9
       _ <- Fox.serialCombined(updatedBucketsMutable.toList) { bucketPosition: BucketPosition =>
         for {
           _ <- saveBucket(dataLayer, bucketPosition, bucketDataMapMutable(bucketPosition), tracing.version)
