--- conflicted
+++ resolved
@@ -98,13 +98,10 @@
 # Annotations
 POST          /annotations/createExplorational                                  controllers.AnnotationController.createExplorational
 POST          /admin/nml/upload                                                 controllers.AnnotationIOController.upload
-<<<<<<< HEAD
+
 GET           /annotations/:typ/:id/duplicate                                   controllers.AnnotationController.duplicate(typ: String, id: String)
-POST          /annotations/:typ/:id/name                                        controllers.AnnotationController.nameExplorativeAnnotation(typ: String, id: String)
-=======
-PUT           /annotations/:typ/:id                                             controllers.AnnotationController.updateWithJson(typ: String, id: String, version: Int)
 POST          /annotations/:typ/:id/edit                                        controllers.AnnotationController.editAnnotation(typ: String, id: String)
->>>>>>> afd976f3
+
 GET           /annotations/:typ/:id/finishAndRedirect                           controllers.AnnotationController.finishWithRedirect(typ: String, id: String)
 GET           /annotations/:typ/:id/finish                                      controllers.AnnotationController.finish(typ: String, id: String)
 POST          /annotations/:typ/finish                                          controllers.AnnotationController.finishAll(typ: String)
@@ -113,13 +110,9 @@
 GET           /annotations/:typ/:id/revert                                      controllers.AnnotationController.revert(typ: String, id: String, version: Int)
 POST          /annotations/:typ/:id/transfer                                    controllers.AnnotationController.transfer(typ: String, id: String)
 
-<<<<<<< HEAD
 GET           /annotations/:typ/:id                                             controllers.AnnotationController.empty(typ: String, id: String)
 GET           /annotations/:typ/:id/readOnly                                    controllers.AnnotationController.empty(typ: String, id: String)
-=======
-GET           /annotations/:typ/:id                                             controllers.AnnotationController.trace(typ: String, id: String)
-GET           /annotations/:typ/:id/readOnly                                    controllers.AnnotationController.traceReadOnly(typ: String, id: String)
->>>>>>> afd976f3
+
 GET           /annotations/:typ/:id/info                                        controllers.AnnotationController.info(typ: String, id: String)
 GET           /annotations/:typ/:id/readOnly/info                               controllers.AnnotationController.infoReadOnly(typ: String, id: String)
 DELETE        /annotations/:typ/:id                                             controllers.AnnotationController.cancel(typ: String, id: String)
