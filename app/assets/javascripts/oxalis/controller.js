--- conflicted
+++ resolved
@@ -27,17 +27,13 @@
 import SkeletonTracingView from "oxalis/view/skeletontracing_view";
 import VolumeTracingView from "oxalis/view/volumetracing_view";
 import constants from "oxalis/constants";
-<<<<<<< HEAD
 import Request from "libs/request";
-=======
-import type { ModeType } from "oxalis/constants";
->>>>>>> c3e8bbf2
 import { wkReadyAction } from "oxalis/model/actions/actions";
 import { saveNowAction } from "oxalis/model/actions/save_actions";
 import messages from "messages";
 
-
 import type { ToastType } from "libs/toast";
+import type { ModeType } from "oxalis/constants";
 
 class Controller {
 
