--- conflicted
+++ resolved
@@ -27,11 +27,7 @@
 }
 
 case class WebKnossosWrapDataLayer(settings: WebKnossosWrapDataLayerSettings) extends FoxImplicits {
-<<<<<<< HEAD
-  def load(baseDir: String, cube: CubePosition): Box[WKWFile] = {
-    val filePath = "%s/%d/x%06d_y%06d_z%06d.wkw".format(baseDir, cube.resolution, cube.x, cube.y, cube.z)
-=======
-  def load(block: LoadBlock): Fox[Array[Byte]] = {
+  def load(baseDir: String, cube: CubePosition): Fox[Array[Byte]] = {
     val fileCoords = new Point3D(
       block.block.x / settings.fileLength,
       block.block.y / settings.fileLength,
@@ -43,8 +39,7 @@
       block.block.z % settings.fileLength
     )
 
-    val filePath = "%s/%d/z%d/y%d/x%d.wkw".format(block.dataLayer.baseDir, block.resolution, fileCoords.z, fileCoords.y, fileCoords.x)
->>>>>>> 64fb63fe
+    val filePath = "%s/%d/z%d/y%d/x%d.wkw".format(baseDir, cube.resolution, cube.z, cube.y, cube.x)
 
     WKWFile(new File(filePath))
   }
