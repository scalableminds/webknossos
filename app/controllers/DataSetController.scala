package controllers

import com.mohiva.play.silhouette.api.Silhouette
import com.scalableminds.util.accesscontext.{DBAccessContext, GlobalAccessContext}
import javax.inject.Inject

import com.scalableminds.util.geometry.Point3D
import com.scalableminds.util.mvc.Filter
import com.scalableminds.util.tools.DefaultConverters._
import com.scalableminds.util.tools.{Fox, JsonHelper}
import models.binary._
import models.team.{OrganizationDAO, TeamDAO}
import models.user.UserService
import oxalis.security.{URLSharing, WkEnv}
import com.scalableminds.util.tools.Math
import play.api.cache.SyncCacheApi
import play.api.i18n.{Messages, MessagesApi}
import play.api.libs.functional.syntax._
import play.api.libs.json._
import utils.ObjectId

import scala.concurrent.{ExecutionContext, Future}
import scala.concurrent.duration._

class DataSetController @Inject()(userService: UserService,
                                  dataSetService: DataSetService,
                                  dataSetAllowedTeamsDAO: DataSetAllowedTeamsDAO,
                                  dataSetDataLayerDAO: DataSetDataLayerDAO,
                                  dataStoreDAO: DataStoreDAO,
                                  dataSetLastUsedTimesDAO: DataSetLastUsedTimesDAO,
                                  organizationDAO: OrganizationDAO,
                                  teamDAO: TeamDAO,
                                  dataSetDAO: DataSetDAO,
                                  sil: Silhouette[WkEnv],
                                  cache: SyncCacheApi)
                                 (implicit ec: ExecutionContext)
extends Controller {

  val DefaultThumbnailWidth = 400
  val DefaultThumbnailHeight = 400
  val MaxThumbnailWidth = 4000
  val MaxThumbnailHeight = 4000

  val ThumbnailCacheDuration = 1 day

  val dataSetPublicReads =
    ((__ \ 'description).readNullable[String] and
      (__ \ 'displayName).readNullable[String] and
      (__ \ 'sortingKey).readNullable[Long] and
      (__ \ 'isPublic).read[Boolean]).tupled



  def thumbnail(organizationName: String, dataSetName: String, dataLayerName: String, w: Option[Int], h: Option[Int]) = sil.UserAwareAction.async { implicit request =>

    def imageFromCacheIfPossible(dataSet: DataSet): Fox[Array[Byte]] = {
      val width = Math.clamp(w.getOrElse(DefaultThumbnailWidth), 1, MaxThumbnailHeight)
      val height = Math.clamp(h.getOrElse(DefaultThumbnailHeight), 1, MaxThumbnailHeight)
      cache.get[Array[Byte]](s"thumbnail-$organizationName*$dataSetName*$dataLayerName-$width-$height") match {
        case Some(a) =>
          Fox.successful(a)
        case _ => {
          val defaultCenterOpt = dataSet.defaultConfiguration.flatMap(c => c.configuration.get("position").flatMap(jsValue => JsonHelper.jsResultToOpt(jsValue.validate[Point3D])))
          val defaultZoomOpt = dataSet.defaultConfiguration.flatMap(c => c.configuration.get("zoom").flatMap(jsValue => JsonHelper.jsResultToOpt(jsValue.validate[Int])))
          dataSetService.clientFor(dataSet).flatMap(_.requestDataLayerThumbnail(organizationName, dataLayerName, width, height, defaultZoomOpt, defaultCenterOpt)).map {
            result =>
              // We don't want all images to expire at the same time. Therefore, we add some random variation
              cache.set(s"thumbnail-$organizationName*$dataSetName*$dataLayerName-$width-$height",
                result,
                (ThumbnailCacheDuration.toSeconds + math.random * 2.hours.toSeconds) seconds)
              result
          }
        }
      }
    }

    for {
      dataSet <- dataSetDAO.findOneByNameAndOrganizationName(dataSetName, organizationName) ?~> Messages("dataSet.notFound", dataSetName)
      _ <- dataSetDataLayerDAO.findOneByNameForDataSet(dataLayerName, dataSet._id) ?~> Messages("dataLayer.notFound", dataLayerName)
      image <- imageFromCacheIfPossible(dataSet)
    } yield {
      Ok(image).as("image/jpeg")
    }
  }

  def addForeignDataStoreAndDataSet() = sil.SecuredAction.async { implicit request =>
    for {
      body <- request.body.asJson.toFox
      url <- (body \ "url").asOpt[String] ?~> "dataSet.url.missing"
      dataStoreName <- (body \ "dataStoreName").asOpt[String].toFox ?~> "dataSet.dataStore.missing"
      dataSetName <- (body \ "dataSetName").asOpt[String] ?~> "dataSet.dataSet.missing"
      _ <- bool2Fox(request.identity.isAdmin) ?~> "user.noAdmin"
      noDataStoreBox <- dataStoreDAO.findOneByName(dataStoreName).reverse.futureBox
      _ <- Fox.runOptional(noDataStoreBox)(_ => dataSetService.addForeignDataStore(dataStoreName, url))
      _ <- bool2Fox(dataSetService.isProperDataSetName(dataSetName)) ?~> "dataSet.import.impossible.name"
      _ <- dataSetDAO.findOneByNameAndOrganization(dataSetName, request.identity._organization).reverse ?~> "dataSet.name.alreadyTaken"
      organizationName <- organizationDAO.findOne(request.identity._organization)(GlobalAccessContext).map(_.name)
      _ <- dataSetService.addForeignDataSet(dataStoreName, dataSetName, organizationName)
    } yield {
      Ok
    }
  }

  def list = sil.UserAwareAction.async { implicit request =>
    UsingFilters(
      Filter("isEditable", (value: Boolean, el: DataSet) =>
        for {isEditable <- dataSetService.isEditableBy(el, request.identity)} yield {isEditable && value || !isEditable && !value}),
      Filter("isActive", (value: Boolean, el: DataSet) =>
        Fox.successful(el.isUsable == value))
    ) { filter =>
        for {
          dataSets <- dataSetDAO.findAll ?~> "dataSet.list.failed"
          filtered <- filter.applyOn(dataSets)
          js <- Fox.serialCombined(filtered)(d => dataSetService.publicWrites(d, request.identity))
        } yield {
          Ok(Json.toJson(js))
        }
    }
  }

  def accessList(organizationName: String, dataSetName: String) = sil.SecuredAction.async { implicit request =>
    for {
      dataSet <- dataSetDAO.findOneByNameAndOrganization(dataSetName, request.identity._organization) ?~> Messages("dataSet.notFound", dataSetName)
      allowedTeams <- dataSetService.allowedTeamIdsFor(dataSet._id)
      users <- userService.findByTeams(allowedTeams)
      usersJs <- Fox.serialCombined(users.distinct)(u => userService.compactWrites(u))
    } yield {
      Ok(Json.toJson(usersJs))
    }
  }

  def read(organizationName: String, dataSetName: String, sharingToken: Option[String]) = sil.UserAwareAction.async { implicit request =>
    val ctx = URLSharing.fallbackTokenAccessContext(sharingToken)
    for {
      dataSet <- dataSetDAO.findOneByNameAndOrganizationName(dataSetName, organizationName)(ctx) ?~> Messages("dataSet.notFound", dataSetName)
      _ <- Fox.runOptional(request.identity)(user => dataSetLastUsedTimesDAO.updateForDataSetAndUser(dataSet._id, user._id))
      js <- dataSetService.publicWrites(dataSet, request.identity)
    } yield {
      Ok(Json.toJson(js))
    }
  }

  def health(organizationName:String, dataSetName: String, sharingToken: Option[String]) = sil.UserAwareAction.async { implicit request =>
    val ctx = URLSharing.fallbackTokenAccessContext(sharingToken)
    for {
      dataSet <- dataSetDAO.findOneByNameAndOrganizationName(dataSetName, organizationName)(ctx) ?~> Messages("dataSet.notFound", dataSetName)
      dataSource <- dataSetService.dataSourceFor(dataSet) ?~> "dataSource.notFound"
      usableDataSource <- dataSource.toUsable.toFox ?~> "dataSet.notImported"
      datalayer <- usableDataSource.dataLayers.headOption.toFox ?~> "dataSet.noLayers"
<<<<<<< HEAD
      thumbnail <- dataSetService.clientFor(dataSet).flatMap(_.requestDataLayerThumbnail(organizationName, datalayer.name, 100, 100, None, None)) ?~> "dataSet.loadingDataFailed"
=======
      _ <- dataSetService.handlerFor(dataSet).flatMap(_.requestDataLayerThumbnail(organizationName, datalayer.name, 100, 100, None, None)) ?~> "dataSet.loadingDataFailed"
>>>>>>> 270eaf20
    } yield {
      Ok("Ok")
    }
  }

    def update(organizationName: String, dataSetName: String) = sil.SecuredAction.async(parse.json) { implicit request =>
    withJsonBodyUsing(dataSetPublicReads) {
      case (description, displayName, sortingKey, isPublic) =>
      for {
        dataSet <- dataSetDAO.findOneByNameAndOrganization(dataSetName, request.identity._organization) ?~> Messages("dataSet.notFound", dataSetName)
        _ <- Fox.assertTrue(dataSetService.isEditableBy(dataSet, Some(request.identity))) ?~> "notAllowed"
        _ <- dataSetDAO.updateFields(dataSet._id, description, displayName, sortingKey.getOrElse(dataSet.created), isPublic)
        updated <- dataSetDAO.findOneByNameAndOrganization(dataSetName, request.identity._organization)
        js <- dataSetService.publicWrites(updated, Some(request.identity))
      } yield {
        Ok(Json.toJson(js))
      }
    }
  }

  def updateTeams(organizationName: String, dataSetName: String) = sil.SecuredAction.async(parse.json) { implicit request =>
    withJsonBodyAs[List[String]] { teams =>
      for {
        dataSet <- dataSetDAO.findOneByNameAndOrganization(dataSetName, request.identity._organization) ?~> Messages("dataSet.notFound", dataSetName)
        _ <- Fox.assertTrue(dataSetService.isEditableBy(dataSet, Some(request.identity))) ?~> "notAllowed"
        teamIdsValidated <- Fox.serialCombined(teams)(ObjectId.parse(_))
        userTeams <- teamDAO.findAllEditable
        oldAllowedTeams <- dataSetService.allowedTeamIdsFor(dataSet._id)
        teamsWithoutUpdate = oldAllowedTeams.filterNot(t => userTeams.exists(_._id == t))
        teamsWithUpdate = teamIdsValidated.filter(t => userTeams.exists(_._id == t))
        _ <- dataSetAllowedTeamsDAO.updateAllowedTeamsForDataSet(dataSet._id, (teamsWithUpdate ++ teamsWithoutUpdate).distinct)
      } yield
      Ok(Json.toJson((teamsWithUpdate ++ teamsWithoutUpdate).map(_.toString)))
    }
  }

  def getSharingToken(organizationName: String, dataSetName: String) = sil.SecuredAction.async { implicit request =>
    for {
      token <- dataSetService.getSharingToken(dataSetName, request.identity._organization)
    } yield Ok(Json.obj("sharingToken" -> token))
  }

  def deleteSharingToken(organizationName: String, dataSetName: String) = sil.SecuredAction.async { implicit request =>
    for {
      _ <- dataSetDAO.updateSharingTokenByName(dataSetName, request.identity._organization, None)
    } yield Ok
  }

  def create(typ: String) = sil.SecuredAction.async(parse.json) { implicit request =>
    Future.successful(JsonBadRequest(Messages("dataSet.type.invalid", typ)))
  }

  def isValidNewName(organizationName: String, dataSetName: String) = sil.SecuredAction.async { implicit request =>
    for {
      _ <- bool2Fox(dataSetService.isProperDataSetName(dataSetName)) ?~> "dataSet.name.invalid"
      _ <- dataSetService.assertNewDataSetName(dataSetName, request.identity._organization)(GlobalAccessContext) ?~> "dataSet.name.alreadyTaken"
    } yield Ok
  }

  def getOrganizationForDataSet(dataSetName: String) = sil.UserAwareAction.async { implicit request =>
    for {
      organizationId <- dataSetDAO.getOrganizationForDataSet(dataSetName)
      organization <- organizationDAO.findOne(organizationId)
    } yield Ok(Json.obj("organizationName" -> organization.name))
  }

}<|MERGE_RESOLUTION|>--- conflicted
+++ resolved
@@ -147,11 +147,7 @@
       dataSource <- dataSetService.dataSourceFor(dataSet) ?~> "dataSource.notFound"
       usableDataSource <- dataSource.toUsable.toFox ?~> "dataSet.notImported"
       datalayer <- usableDataSource.dataLayers.headOption.toFox ?~> "dataSet.noLayers"
-<<<<<<< HEAD
-      thumbnail <- dataSetService.clientFor(dataSet).flatMap(_.requestDataLayerThumbnail(organizationName, datalayer.name, 100, 100, None, None)) ?~> "dataSet.loadingDataFailed"
-=======
-      _ <- dataSetService.handlerFor(dataSet).flatMap(_.requestDataLayerThumbnail(organizationName, datalayer.name, 100, 100, None, None)) ?~> "dataSet.loadingDataFailed"
->>>>>>> 270eaf20
+      _ <- dataSetService.clientFor(dataSet).flatMap(_.requestDataLayerThumbnail(organizationName, datalayer.name, 100, 100, None, None)) ?~> "dataSet.loadingDataFailed"
     } yield {
       Ok("Ok")
     }
