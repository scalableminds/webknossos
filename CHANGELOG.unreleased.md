# Changelog (Unreleased)

All notable (yet unreleased) user-facing changes to webknossos are documented in this file.
See `CHANGELOG.released.md` for the changes which are part of official releases.

The format is based on [Keep a Changelog](http://keepachangelog.com/en/1.0.0/)
and this project adheres to [Calendar Versioning](http://calver.org/) `0Y.0M.MICRO`.
For upgrade instructions, please check the [migration guide](MIGRATIONS.released.md).

## Unreleased
[Commits](https://github.com/scalableminds/webknossos/compare/20.04.0...HEAD)

### Added
- Users can undo finishing a task when the task was finished via the API, e.g. by a user script. [#4495](https://github.com/scalableminds/webknossos/pull/4495)
- Added the magnification used for determining the segment ids in the segmentation tab to the table of the tab. [#4480](https://github.com/scalableminds/webknossos/pull/4480)
- Added support for ID mapping of segmentation layer based on HDF5 agglomerate files. [#4469](https://github.com/scalableminds/webknossos/pull/4469)
- Added option to hide all unmapped segments to segmentation tab. [#4510](https://github.com/scalableminds/webknossos/pull/4510)
- When wK changes datasource-properties.json files of datasets, now it creates a backup log of previous versions. [#4534](https://github.com/scalableminds/webknossos/pull/4534)
- Isosurface generation now also supports hdf5-style mappings. [#4531](https://github.com/scalableminds/webknossos/pull/4531)

### Changed
- Reported datasets can now overwrite existing ones that are reported as missing, this ignores the isScratch precedence. [#4465](https://github.com/scalableminds/webknossos/pull/4465)
- Improved the performance for large skeleton tracings with lots of comments. [#4473](https://github.com/scalableminds/webknossos/pull/4473)
- Users can now input floating point numbers into the rotation field in flight and oblique mode. These values will get rounded internally. [#4507](https://github.com/scalableminds/webknossos/pull/4507)
- Deleting an empty tree group in the `Trees` tab no longer prompts for user confirmation. [#4506](https://github.com/scalableminds/webknossos/pull/4506)
- Toggling the "Render missing data black" option now automatically reloads all layers making it unnecessary to reload the whole page. [#4516](https://github.com/scalableminds/webknossos/pull/4516)
- The "mappings" attribute of segmentation layers in datasource jsons can now be omitted. [#4532](https://github.com/scalableminds/webknossos/pull/4532)
- Uploading a single nml, allows to wrap the tracing in a new tree group. [#4563](https://github.com/scalableminds/webknossos/pull/4563)
- Unconnected trees no longer cause an error during NML import in the tracing view. Instead, unconnected trees are split into their components. The split components are wrapped in a tree group with the original tree's name. [#4541](https://github.com/scalableminds/webknossos/pull/4541)
- Made the NML importer in the tracing view less strict. Incorrect timestamps, missing tree names or missing node radii no longer cause an error. [#4541](https://github.com/scalableminds/webknossos/pull/4541)
<<<<<<< HEAD
- It is now possible to upload volume tracings as a base for tasks. The upload format is similar to the project / task type download format. [#4565](https://github.com/scalableminds/webknossos/pull/4565)
=======
- Disabled the backend-side apply agglomerate feature for downsampled magnifications (still allowed for 1 to 8) to save server capacity. [#4578](https://github.com/scalableminds/webknossos/pull/4578)
- REST API endpoints finish and info now expect additional GET parameter `timestamp=[INT]` timestamp in milliseconds (time the request is sent). [#4580](https://github.com/scalableminds/webknossos/pull/4580)
>>>>>>> 5723fd3e

### Fixed
- Users only get tasks of datasets that they can access. [#4488](https://github.com/scalableminds/webknossos/pull/4488)
- Fixed the import of datasets which was temporarily broken. [#4497](https://github.com/scalableminds/webknossos/pull/4497)
- Fixed the displayed segment ids in segmentation tab when "Render Missing Data Black" is turned off. [#4480](https://github.com/scalableminds/webknossos/pull/4480)
- The datastore checks if a organization folder can be created before creating a new organization. [#4501](https://github.com/scalableminds/webknossos/pull/4501)
- Fixed a bug where under certain circumstances groups in the tree tab were not sorted by name. [#4542](https://github.com/scalableminds/webknossos/pull/4542)
- Fixed that `segmentationOpacity` could not be set anymore as part of the recommended settings for a task type. [#4545](https://github.com/scalableminds/webknossos/pull/4545)
- Fixed registration for setups with one organization and not configured defaultOrganization. [#4559](https://github.com/scalableminds/webknossos/pull/4559)
- Fixed a rendering error which could make some layers disappear in certain circumstances. [#4556](https://github.com/scalableminds/webknossos/pull/4556)

### Removed

-
<|MERGE_RESOLUTION|>--- conflicted
+++ resolved
@@ -28,12 +28,9 @@
 - Uploading a single nml, allows to wrap the tracing in a new tree group. [#4563](https://github.com/scalableminds/webknossos/pull/4563)
 - Unconnected trees no longer cause an error during NML import in the tracing view. Instead, unconnected trees are split into their components. The split components are wrapped in a tree group with the original tree's name. [#4541](https://github.com/scalableminds/webknossos/pull/4541)
 - Made the NML importer in the tracing view less strict. Incorrect timestamps, missing tree names or missing node radii no longer cause an error. [#4541](https://github.com/scalableminds/webknossos/pull/4541)
-<<<<<<< HEAD
-- It is now possible to upload volume tracings as a base for tasks. The upload format is similar to the project / task type download format. [#4565](https://github.com/scalableminds/webknossos/pull/4565)
-=======
 - Disabled the backend-side apply agglomerate feature for downsampled magnifications (still allowed for 1 to 8) to save server capacity. [#4578](https://github.com/scalableminds/webknossos/pull/4578)
 - REST API endpoints finish and info now expect additional GET parameter `timestamp=[INT]` timestamp in milliseconds (time the request is sent). [#4580](https://github.com/scalableminds/webknossos/pull/4580)
->>>>>>> 5723fd3e
+- It is now possible to upload volume tracings as a base for tasks. The upload format is similar to the project / task type download format. [#4565](https://github.com/scalableminds/webknossos/pull/4565)
 
 ### Fixed
 - Users only get tasks of datasets that they can access. [#4488](https://github.com/scalableminds/webknossos/pull/4488)
