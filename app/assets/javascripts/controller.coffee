### define
model : Model
view : View
geometry_factory : GeometryFactory
libs/event_mixin : EventMixin
input : Input
helper : Helper
libs/flycam2 : Flycam
geometries/plane : Plane
view/gui : Gui
controller/cameracontroller : CameraController
controller/scenecontroller : SceneController
###

PLANE_XY         = 0
PLANE_YZ         = 1
PLANE_XZ         = 2
VIEW_3D          = 3
VIEWPORT_WIDTH   = 380
WIDTH            = 384
TEXTURE_WIDTH    = 512


class Controller

  constructor : ->

    _.extend(this, new EventMixin())

    # create Model, View and Flycam
    @model = new Model()
    @flycam = new Flycam(VIEWPORT_WIDTH, @model)
    @view  = new View(@model, @flycam)

    # initialize Camera Controller
    @cameraController = new CameraController(@view.getCameras(), @view.getLights(), @flycam, @model, [2000, 2000, 2000])

    # FIXME probably not the best place?!
    # avoid scrolling while pressing space
    $(document).keydown (event) ->
      if event.which == 32 or 37 <= event.which <= 40 then event.preventDefault(); return

    # hide contextmenu, while rightclicking a canvas
    $("#render").bind "contextmenu", (event) ->
      event.preventDefault(); return

    @canvases = $("#render")[0]

    @prevControls = $('#prevControls')
    values        = ["XY Plane", "YZ Plane", "XZ Plane", "3D View"]
    callbacks     = [@cameraController.changePrevXY, @cameraController.changePrevYZ,
                      @cameraController.changePrevXZ, @cameraController.changePrevSV]
    buttons       = new Array(4)
    for i in [VIEW_3D, PLANE_XY, PLANE_YZ, PLANE_XZ]
      buttons[i] = document.createElement "input"
      buttons[i].setAttribute "type", "button"
      buttons[i].setAttribute "value", values[i]
      buttons[i].addEventListener "click", callbacks[i], true
      @prevControls.append buttons[i]

    @model.Route.initialize().then(
      (position) =>
        # Game.initialize() is called within Model.Route.initialize(), so it is also finished at this time.

        @sceneController = new SceneController([2000, 2000, 2000], @flycam, @model)
        meshes      = @sceneController.getMeshes()
        for mesh in meshes
          @view.addGeometry(mesh)
    
        @view.on "render", @render
        @view.on "renderCam", (id, event) => @sceneController.updateSceneForCam(id)
        @sceneController.skeleton.on "newGeometries", (list, event) =>
          for geometry in list
            @view.addGeometry(geometry)
        @sceneController.skeleton.on "removeGeometries", (list, event) =>
          for geometry in list
            @view.removeGeometry(geometry)
        
        @flycam.setGlobalPos(position)
        @cameraController.changePrevSV()

        ########## TEST #############
        #for i in [1..1000]
        #  if Math.random() < 0.2
        #    @model.Route.popBranch().done(
        #      (position) => 
        #        @flycam.setGlobalPos(position)
        #        @sceneController.setActiveNodePosition(position)
        #        #@gui.setActiveNodeId(@model.Route.getActiveNodeId())
        #      )
        #  pos = [Math.random() * 2000, Math.random() * 2000, Math.random() * 2000]
        #  if Math.random() < 0.3
        #    @model.Route.putBranch(pos)
        #    @sceneController.setWaypoint()
        #    #@gui.setActiveNodeId(@model.Route.getActiveNodeId())
        #  else
        #    @model.Route.putBranch(pos)
        #    @sceneController.setWaypoint()
        #    #@gui.setActiveNodeId(@model.Route.getActiveNodeId())

  
        @model.User.Configuration.initialize().then(
          (data) =>
            @initMouse() if data.mouseActive is true
            @initKeyboard() if data.keyboardActive is true
            @initGamepad() if data.gamepadActive is true
            @initMotionsensor() if data.motionsensorActive is true

            @gui = new Gui($("#optionswindow"), data, @model,
                            @sceneController, @cameraController, @flycam)
            @gui.on "deleteActiveNode", @deleteActiveNode
            @gui.on "createNewTree", @createNewTree
            @gui.on "setActiveTree", (id) => @setActiveTree(id)
            @gui.on "setActiveNode", (id) => @setActiveNode(id)
            @gui.on "deleteActiveTree", @deleteActiveTree

            @cameraController.setRouteClippingDistance data.routeClippingDistance
            @sceneController.setRouteClippingDistance data.routeClippingDistance
            @sceneController.setDisplayCrosshair data.displayCrosshair
            @sceneController.setDisplaySV PLANE_XY, data.displayPreviewXY
            @sceneController.setDisplaySV PLANE_YZ, data.displayPreviewYZ
            @sceneController.setDisplaySV PLANE_XZ, data.displayPreviewXZ
            @sceneController.skeleton.setDisplaySpheres data.nodesAsSpheres
        )
      
      ->
        alert("Ooops. We couldn't communicate with our mother ship. Please try to reload this page.")
    )

  initMouse : ->
    # initializes an Input.Mouse object with the three canvas
    # elements and one pair of callbacks per canvas
    @input.mouses = new Input.Mouse(
      [$("#planexy"), $("#planeyz"), $("#planexz"), $("#skeletonview")]
      [@view.setActivePlaneXY, @view.setActivePlaneYZ, @view.setActivePlaneXZ]
      {"x" : @moveX, "y" : @moveY, "w" : @moveZ, "r" : @setWaypoint}
      {"x" : @cameraController.movePrevX, "y" : @cameraController.movePrevY, "w" : @cameraController.zoomPrev, "r" : @onPreviewClick}
    )
      ##{"x" : View.movePrevX, "y" : View.movePrevY, "w" : View.zoomPrev, "r" : _.bind(View.onPreviewClick, View), "m" : _.bind(View.showNodeID, View)}
    #)

  initKeyboard : ->

    # TODO: (from Georg) I do not get the difference between Keyboard
    # and KeyboardNoLoop. KeyboardNoLoop implies that pressing the key
    # longer will not trigger the callback several times, but this is
    # false, apparently. I moved the space to KeyboardNoLoop, because
    # it allows more accuracy.
    
    @input.keyboard = new Input.Keyboard(

      #Fullscreen Mode
      "f" : => 
        canvases = @canvases
        requestFullscreen = canvases.webkitRequestFullScreen or canvases.mozRequestFullScreen or canvases.RequestFullScreen
        if requestFullscreen
          requestFullscreen.call(canvases, canvases.ALLOW_KEYBOARD_INPUT)

    
      #ScaleTrianglesPlane
      "l" : => @view.scaleTrianglesPlane -@model.User.Configuration.scaleValue
      "k" : => @view.scaleTrianglesPlane @model.User.Configuration.scaleValue

      #Move
      "w"             : => @moveY(-@model.User.Configuration.moveValue)
      "s"             : => @moveY( @model.User.Configuration.moveValue)
      "a"             : => @moveX(-@model.User.Configuration.moveValue)
      "d"             : => @moveX( @model.User.Configuration.moveValue)
      #"space"         : => @moveZ( @model.User.Configuration.moveValue)
      #"shift + space" : => @moveZ(-@model.User.Configuration.moveValue)

      #Rotate in distance
      "left"          : => @moveX(-@model.User.Configuration.moveValue)
      "right"         : => @moveX( @model.User.Configuration.moveValue)
      "up"            : => @moveY(-@model.User.Configuration.moveValue)
      "down"          : => @moveY( @model.User.Configuration.moveValue)

      #misc keys
      # TODO: what does this? I removed it, I need the key.
      #"n" : => Helper.toggle()
      #"ctr + s"       : => @model.Route.pushImpl()
    )
    
    new Input.KeyboardNoLoop(
      #Branches
      "b" : => 
        @model.Route.putBranch()
      "j" : => @model.Route.popBranch().done(
        (id) => 
          @setActiveNode(id)
        )

      #Zoom in/out
      "i" : => @cameraController.zoomIn()
      "o" : => @cameraController.zoomOut()

      # delete active node
      "delete" : =>
        # just use the method implemented in gui
        @deleteActiveNode()

      "n" : =>
        @createNewTree()

      # Move
      "space"         : => @moveZ( @model.User.Configuration.moveValue)
      "shift + space" : => @moveZ(-@model.User.Configuration.moveValue)
    )

  # for more buttons look at Input.Gamepad
  #initGamepad : ->
  #  @input.gamepad = new Input.Gamepad(
  #      "ButtonA" : -> @view.move [0, 0, @model.User.Configuration.moveValue]
  #      "ButtonB" : -> @view.move [0, 0, -@model.User.Configuration.moveValue]
  #  )

  #initMotionsensor : ->
  #  @input.deviceorientation = new Input.Deviceorientation(
    # TODO implement functionality
    #  "x"  : View.yawDistance
    #  "y" : View.pitchDistance
   # )

  #initDeviceOrientation : ->
  #  @input.deviceorientation = new Input.Deviceorientation(
    # TODO implement functionality
    #  "x"  : View.yawDistance
    #  "y" : View.pitchDistance
  #  )

  input :
    mouses : null
    mouseXY : null
    mouseXZ : null
    mouseYZ : null
    keyboard : null
    gamepad : null
    deviceorientation : null

  render : =>
    @model.Binary.ping(@flycam.getGlobalPos(), @flycam.getIntegerZoomSteps())
    if (@gui)
      @gui.updateGlobalPosition()
    @cameraController.update()
    @sceneController.update()

  move  : (v) =>                 # v: Vector represented as array of length 3
    @flycam.moveActivePlane(v)

  moveX : (x) => @move([x, 0, 0])
  moveY : (y) => @move([0, y, 0])
  moveZ : (z) => @move([0, 0, z])


  ########### Click callbacks
  
  setWaypoint : (relativePosition, typeNumber) =>
    curGlobalPos = @flycam.getGlobalPos()
    zoomFactor   = @flycam.getPlaneScalingFactor @flycam.getActivePlane()
    scaleFactor  = @view.scaleFactor
    switch @flycam.getActivePlane()
      when PLANE_XY then position = [curGlobalPos[0] - (WIDTH*scaleFactor/2 - relativePosition[0])/scaleFactor*zoomFactor, curGlobalPos[1] - (WIDTH*scaleFactor/2 - relativePosition[1])/scaleFactor*zoomFactor, curGlobalPos[2]]
      when PLANE_YZ then position = [curGlobalPos[0], curGlobalPos[1] - (WIDTH*scaleFactor/2 - relativePosition[1])/scaleFactor*zoomFactor, curGlobalPos[2] - (WIDTH*scaleFactor/2 - relativePosition[0])/scaleFactor*zoomFactor]
      when PLANE_XZ then position = [curGlobalPos[0] - (WIDTH*scaleFactor/2 - relativePosition[0])/scaleFactor*zoomFactor, curGlobalPos[1], curGlobalPos[2] - (WIDTH*scaleFactor/2 - relativePosition[1])/scaleFactor*zoomFactor]
    @addNode(position)

  onPreviewClick : (position) =>
    scaleFactor = @view.scaleFactor
    camera      = @view.getCameras()[VIEW_3D]
    # vector with direction from camera position to click position
    vector = new THREE.Vector3((position[0] / (384 * scaleFactor) ) * 2 - 1, - (position[1] / (384 * scaleFactor)) * 2 + 1, 0.5)
    
    # create a ray with the direction of this vector, set ray threshold depending on the zoom of the 3D-view
    projector = new THREE.Projector()
    ray = projector.pickingRay(vector, camera)
    ray.setThreshold(@flycam.getRayThreshold())
 
    # identify clicked object
    intersects = ray.intersectObjects(@sceneController.skeleton.nodes)

    if (intersects.length > 0 and intersects[0].distance >= 0)
      # intersects[0].object.material.color.setHex(Math.random() * 0xffffff)
      vertex = intersects[0].object.geometry.vertices[intersects[0].vertex]
      # set the active Node to the one that has the ID stored in the vertex
<<<<<<< HEAD
      @setActiveNode(vertex.nodeId)
      
=======
      @model.Route.setActiveNode(vertex.nodeId)
      @flycam.setGlobalPos(@model.Route.getActiveNodePos())
      @gui.updateNodeAndTreeIds()
      @sceneController.skeleton.setActiveNode()
      
      #@gui.setActiveNode(vertex.nodeId)
>>>>>>> 65715149
      console.log intersects

  ########### Model Interaction

  addNode : (position) =>
    if @model.User.Configuration.newNodeNewTree == true
      @createNewTree()
    @model.Route.put(position)
    @gui.updateNodeAndTreeIds()
    @gui.updateRadius()
    @sceneController.setWaypoint()

  setActiveNode : (nodeId) =>
    @model.Route.setActiveNode(nodeId)
    @flycam.setGlobalPos(@model.Route.getActiveNodePos())
    @gui.update()
    @sceneController.skeleton.setActiveNode()

  deleteActiveNode : =>
    @model.Route.deleteActiveNode()
    @gui.update()
    @sceneController.updateRoute()

  createNewTree : =>
    id = @model.Route.createNewTree()
    @gui.update()
    @sceneController.skeleton.createNewTree(id)

  setActiveTree : (treeId) =>
    @model.Route.setActiveTree(treeId)
    @gui.update()
    @sceneController.updateRoute()

  deleteActiveTree : =>
    @model.Route.deleteActiveTree()
    @gui.update()
    @sceneController.updateRoute()

  ########### Input Properties

  #Customize Options
  setMoveValue : (value) =>
    @model.User.Configuration.moveValue = (Number) value

    @model.User.Configuration.push()

  setRotateValue : (value) =>
    @model.User.Configuration.rotateValue = (Number) value 
    @model.User.Configuration.push()   

  setScaleValue : (value) =>
    @model.User.Configuration.scaleValue = (Number) value  
    @model.User.Configuration.push()         

  setMouseRotateValue : (value) =>
    @model.User.Configuration.mouseRotateValue = (Number) value
    @model.User.Configuration.push()             

  setMouseActivity : (value) =>
    @model.User.Configuration.mouseActive = value
    @model.User.Configuration.push()
    if value is false
      @input.mouse.unbind()
      @input.mouse = null
    else
      @initMouse()

  setKeyboardActivity : (value) =>
    @model.User.Configuration.keyboardActive = value 
    @model.User.Configuration.push()
    if value is false
      @input.keyboard.unbind()
      @input.keyboard = null
    else
      @initKeyboard()

  setGamepadActivity : (value) =>
    @model.User.Configuration.gamepadActive = value  
    @model.User.Configuration.push()   
    if value is false
      @input.gamepad.unbind()
      @input.gamepad = null
    else
      @initGamepad()    

  setMotionSensorActivity : (value) =>
    @model.User.Configuration.motionsensorActive = value
    @model.User.Configuration.push()   
    if value is false
      @input.deviceorientation.unbind()
      @input.deviceorientation = null
    else
      @initMotionsensor()
<|MERGE_RESOLUTION|>--- conflicted
+++ resolved
@@ -1,388 +1,379 @@
-### define
-model : Model
-view : View
-geometry_factory : GeometryFactory
-libs/event_mixin : EventMixin
-input : Input
-helper : Helper
-libs/flycam2 : Flycam
-geometries/plane : Plane
-view/gui : Gui
-controller/cameracontroller : CameraController
-controller/scenecontroller : SceneController
-###
-
-PLANE_XY         = 0
-PLANE_YZ         = 1
-PLANE_XZ         = 2
-VIEW_3D          = 3
-VIEWPORT_WIDTH   = 380
-WIDTH            = 384
-TEXTURE_WIDTH    = 512
-
-
-class Controller
-
-  constructor : ->
-
-    _.extend(this, new EventMixin())
-
-    # create Model, View and Flycam
-    @model = new Model()
-    @flycam = new Flycam(VIEWPORT_WIDTH, @model)
-    @view  = new View(@model, @flycam)
-
-    # initialize Camera Controller
-    @cameraController = new CameraController(@view.getCameras(), @view.getLights(), @flycam, @model, [2000, 2000, 2000])
-
-    # FIXME probably not the best place?!
-    # avoid scrolling while pressing space
-    $(document).keydown (event) ->
-      if event.which == 32 or 37 <= event.which <= 40 then event.preventDefault(); return
-
-    # hide contextmenu, while rightclicking a canvas
-    $("#render").bind "contextmenu", (event) ->
-      event.preventDefault(); return
-
-    @canvases = $("#render")[0]
-
-    @prevControls = $('#prevControls')
-    values        = ["XY Plane", "YZ Plane", "XZ Plane", "3D View"]
-    callbacks     = [@cameraController.changePrevXY, @cameraController.changePrevYZ,
-                      @cameraController.changePrevXZ, @cameraController.changePrevSV]
-    buttons       = new Array(4)
-    for i in [VIEW_3D, PLANE_XY, PLANE_YZ, PLANE_XZ]
-      buttons[i] = document.createElement "input"
-      buttons[i].setAttribute "type", "button"
-      buttons[i].setAttribute "value", values[i]
-      buttons[i].addEventListener "click", callbacks[i], true
-      @prevControls.append buttons[i]
-
-    @model.Route.initialize().then(
-      (position) =>
-        # Game.initialize() is called within Model.Route.initialize(), so it is also finished at this time.
-
-        @sceneController = new SceneController([2000, 2000, 2000], @flycam, @model)
-        meshes      = @sceneController.getMeshes()
-        for mesh in meshes
-          @view.addGeometry(mesh)
-    
-        @view.on "render", @render
-        @view.on "renderCam", (id, event) => @sceneController.updateSceneForCam(id)
-        @sceneController.skeleton.on "newGeometries", (list, event) =>
-          for geometry in list
-            @view.addGeometry(geometry)
-        @sceneController.skeleton.on "removeGeometries", (list, event) =>
-          for geometry in list
-            @view.removeGeometry(geometry)
-        
-        @flycam.setGlobalPos(position)
-        @cameraController.changePrevSV()
-
-        ########## TEST #############
-        #for i in [1..1000]
-        #  if Math.random() < 0.2
-        #    @model.Route.popBranch().done(
-        #      (position) => 
-        #        @flycam.setGlobalPos(position)
-        #        @sceneController.setActiveNodePosition(position)
-        #        #@gui.setActiveNodeId(@model.Route.getActiveNodeId())
-        #      )
-        #  pos = [Math.random() * 2000, Math.random() * 2000, Math.random() * 2000]
-        #  if Math.random() < 0.3
-        #    @model.Route.putBranch(pos)
-        #    @sceneController.setWaypoint()
-        #    #@gui.setActiveNodeId(@model.Route.getActiveNodeId())
-        #  else
-        #    @model.Route.putBranch(pos)
-        #    @sceneController.setWaypoint()
-        #    #@gui.setActiveNodeId(@model.Route.getActiveNodeId())
-
-  
-        @model.User.Configuration.initialize().then(
-          (data) =>
-            @initMouse() if data.mouseActive is true
-            @initKeyboard() if data.keyboardActive is true
-            @initGamepad() if data.gamepadActive is true
-            @initMotionsensor() if data.motionsensorActive is true
-
-            @gui = new Gui($("#optionswindow"), data, @model,
-                            @sceneController, @cameraController, @flycam)
-            @gui.on "deleteActiveNode", @deleteActiveNode
-            @gui.on "createNewTree", @createNewTree
-            @gui.on "setActiveTree", (id) => @setActiveTree(id)
-            @gui.on "setActiveNode", (id) => @setActiveNode(id)
-            @gui.on "deleteActiveTree", @deleteActiveTree
-
-            @cameraController.setRouteClippingDistance data.routeClippingDistance
-            @sceneController.setRouteClippingDistance data.routeClippingDistance
-            @sceneController.setDisplayCrosshair data.displayCrosshair
-            @sceneController.setDisplaySV PLANE_XY, data.displayPreviewXY
-            @sceneController.setDisplaySV PLANE_YZ, data.displayPreviewYZ
-            @sceneController.setDisplaySV PLANE_XZ, data.displayPreviewXZ
-            @sceneController.skeleton.setDisplaySpheres data.nodesAsSpheres
-        )
-      
-      ->
-        alert("Ooops. We couldn't communicate with our mother ship. Please try to reload this page.")
-    )
-
-  initMouse : ->
-    # initializes an Input.Mouse object with the three canvas
-    # elements and one pair of callbacks per canvas
-    @input.mouses = new Input.Mouse(
-      [$("#planexy"), $("#planeyz"), $("#planexz"), $("#skeletonview")]
-      [@view.setActivePlaneXY, @view.setActivePlaneYZ, @view.setActivePlaneXZ]
-      {"x" : @moveX, "y" : @moveY, "w" : @moveZ, "r" : @setWaypoint}
-      {"x" : @cameraController.movePrevX, "y" : @cameraController.movePrevY, "w" : @cameraController.zoomPrev, "r" : @onPreviewClick}
-    )
-      ##{"x" : View.movePrevX, "y" : View.movePrevY, "w" : View.zoomPrev, "r" : _.bind(View.onPreviewClick, View), "m" : _.bind(View.showNodeID, View)}
-    #)
-
-  initKeyboard : ->
-
-    # TODO: (from Georg) I do not get the difference between Keyboard
-    # and KeyboardNoLoop. KeyboardNoLoop implies that pressing the key
-    # longer will not trigger the callback several times, but this is
-    # false, apparently. I moved the space to KeyboardNoLoop, because
-    # it allows more accuracy.
-    
-    @input.keyboard = new Input.Keyboard(
-
-      #Fullscreen Mode
-      "f" : => 
-        canvases = @canvases
-        requestFullscreen = canvases.webkitRequestFullScreen or canvases.mozRequestFullScreen or canvases.RequestFullScreen
-        if requestFullscreen
-          requestFullscreen.call(canvases, canvases.ALLOW_KEYBOARD_INPUT)
-
-    
-      #ScaleTrianglesPlane
-      "l" : => @view.scaleTrianglesPlane -@model.User.Configuration.scaleValue
-      "k" : => @view.scaleTrianglesPlane @model.User.Configuration.scaleValue
-
-      #Move
-      "w"             : => @moveY(-@model.User.Configuration.moveValue)
-      "s"             : => @moveY( @model.User.Configuration.moveValue)
-      "a"             : => @moveX(-@model.User.Configuration.moveValue)
-      "d"             : => @moveX( @model.User.Configuration.moveValue)
-      #"space"         : => @moveZ( @model.User.Configuration.moveValue)
-      #"shift + space" : => @moveZ(-@model.User.Configuration.moveValue)
-
-      #Rotate in distance
-      "left"          : => @moveX(-@model.User.Configuration.moveValue)
-      "right"         : => @moveX( @model.User.Configuration.moveValue)
-      "up"            : => @moveY(-@model.User.Configuration.moveValue)
-      "down"          : => @moveY( @model.User.Configuration.moveValue)
-
-      #misc keys
-      # TODO: what does this? I removed it, I need the key.
-      #"n" : => Helper.toggle()
-      #"ctr + s"       : => @model.Route.pushImpl()
-    )
-    
-    new Input.KeyboardNoLoop(
-      #Branches
-      "b" : => 
-        @model.Route.putBranch()
-      "j" : => @model.Route.popBranch().done(
-        (id) => 
-          @setActiveNode(id)
-        )
-
-      #Zoom in/out
-      "i" : => @cameraController.zoomIn()
-      "o" : => @cameraController.zoomOut()
-
-      # delete active node
-      "delete" : =>
-        # just use the method implemented in gui
-        @deleteActiveNode()
-
-      "n" : =>
-        @createNewTree()
-
-      # Move
-      "space"         : => @moveZ( @model.User.Configuration.moveValue)
-      "shift + space" : => @moveZ(-@model.User.Configuration.moveValue)
-    )
-
-  # for more buttons look at Input.Gamepad
-  #initGamepad : ->
-  #  @input.gamepad = new Input.Gamepad(
-  #      "ButtonA" : -> @view.move [0, 0, @model.User.Configuration.moveValue]
-  #      "ButtonB" : -> @view.move [0, 0, -@model.User.Configuration.moveValue]
-  #  )
-
-  #initMotionsensor : ->
-  #  @input.deviceorientation = new Input.Deviceorientation(
-    # TODO implement functionality
-    #  "x"  : View.yawDistance
-    #  "y" : View.pitchDistance
-   # )
-
-  #initDeviceOrientation : ->
-  #  @input.deviceorientation = new Input.Deviceorientation(
-    # TODO implement functionality
-    #  "x"  : View.yawDistance
-    #  "y" : View.pitchDistance
-  #  )
-
-  input :
-    mouses : null
-    mouseXY : null
-    mouseXZ : null
-    mouseYZ : null
-    keyboard : null
-    gamepad : null
-    deviceorientation : null
-
-  render : =>
-    @model.Binary.ping(@flycam.getGlobalPos(), @flycam.getIntegerZoomSteps())
-    if (@gui)
-      @gui.updateGlobalPosition()
-    @cameraController.update()
-    @sceneController.update()
-
-  move  : (v) =>                 # v: Vector represented as array of length 3
-    @flycam.moveActivePlane(v)
-
-  moveX : (x) => @move([x, 0, 0])
-  moveY : (y) => @move([0, y, 0])
-  moveZ : (z) => @move([0, 0, z])
-
-
-  ########### Click callbacks
-  
-  setWaypoint : (relativePosition, typeNumber) =>
-    curGlobalPos = @flycam.getGlobalPos()
-    zoomFactor   = @flycam.getPlaneScalingFactor @flycam.getActivePlane()
-    scaleFactor  = @view.scaleFactor
-    switch @flycam.getActivePlane()
-      when PLANE_XY then position = [curGlobalPos[0] - (WIDTH*scaleFactor/2 - relativePosition[0])/scaleFactor*zoomFactor, curGlobalPos[1] - (WIDTH*scaleFactor/2 - relativePosition[1])/scaleFactor*zoomFactor, curGlobalPos[2]]
-      when PLANE_YZ then position = [curGlobalPos[0], curGlobalPos[1] - (WIDTH*scaleFactor/2 - relativePosition[1])/scaleFactor*zoomFactor, curGlobalPos[2] - (WIDTH*scaleFactor/2 - relativePosition[0])/scaleFactor*zoomFactor]
-      when PLANE_XZ then position = [curGlobalPos[0] - (WIDTH*scaleFactor/2 - relativePosition[0])/scaleFactor*zoomFactor, curGlobalPos[1], curGlobalPos[2] - (WIDTH*scaleFactor/2 - relativePosition[1])/scaleFactor*zoomFactor]
-    @addNode(position)
-
-  onPreviewClick : (position) =>
-    scaleFactor = @view.scaleFactor
-    camera      = @view.getCameras()[VIEW_3D]
-    # vector with direction from camera position to click position
-    vector = new THREE.Vector3((position[0] / (384 * scaleFactor) ) * 2 - 1, - (position[1] / (384 * scaleFactor)) * 2 + 1, 0.5)
-    
-    # create a ray with the direction of this vector, set ray threshold depending on the zoom of the 3D-view
-    projector = new THREE.Projector()
-    ray = projector.pickingRay(vector, camera)
-    ray.setThreshold(@flycam.getRayThreshold())
- 
-    # identify clicked object
-    intersects = ray.intersectObjects(@sceneController.skeleton.nodes)
-
-    if (intersects.length > 0 and intersects[0].distance >= 0)
-      # intersects[0].object.material.color.setHex(Math.random() * 0xffffff)
-      vertex = intersects[0].object.geometry.vertices[intersects[0].vertex]
-      # set the active Node to the one that has the ID stored in the vertex
-<<<<<<< HEAD
-      @setActiveNode(vertex.nodeId)
-      
-=======
-      @model.Route.setActiveNode(vertex.nodeId)
-      @flycam.setGlobalPos(@model.Route.getActiveNodePos())
-      @gui.updateNodeAndTreeIds()
-      @sceneController.skeleton.setActiveNode()
-      
-      #@gui.setActiveNode(vertex.nodeId)
->>>>>>> 65715149
-      console.log intersects
-
-  ########### Model Interaction
-
-  addNode : (position) =>
-    if @model.User.Configuration.newNodeNewTree == true
-      @createNewTree()
-    @model.Route.put(position)
-    @gui.updateNodeAndTreeIds()
-    @gui.updateRadius()
-    @sceneController.setWaypoint()
-
-  setActiveNode : (nodeId) =>
-    @model.Route.setActiveNode(nodeId)
-    @flycam.setGlobalPos(@model.Route.getActiveNodePos())
-    @gui.update()
-    @sceneController.skeleton.setActiveNode()
-
-  deleteActiveNode : =>
-    @model.Route.deleteActiveNode()
-    @gui.update()
-    @sceneController.updateRoute()
-
-  createNewTree : =>
-    id = @model.Route.createNewTree()
-    @gui.update()
-    @sceneController.skeleton.createNewTree(id)
-
-  setActiveTree : (treeId) =>
-    @model.Route.setActiveTree(treeId)
-    @gui.update()
-    @sceneController.updateRoute()
-
-  deleteActiveTree : =>
-    @model.Route.deleteActiveTree()
-    @gui.update()
-    @sceneController.updateRoute()
-
-  ########### Input Properties
-
-  #Customize Options
-  setMoveValue : (value) =>
-    @model.User.Configuration.moveValue = (Number) value
-
-    @model.User.Configuration.push()
-
-  setRotateValue : (value) =>
-    @model.User.Configuration.rotateValue = (Number) value 
-    @model.User.Configuration.push()   
-
-  setScaleValue : (value) =>
-    @model.User.Configuration.scaleValue = (Number) value  
-    @model.User.Configuration.push()         
-
-  setMouseRotateValue : (value) =>
-    @model.User.Configuration.mouseRotateValue = (Number) value
-    @model.User.Configuration.push()             
-
-  setMouseActivity : (value) =>
-    @model.User.Configuration.mouseActive = value
-    @model.User.Configuration.push()
-    if value is false
-      @input.mouse.unbind()
-      @input.mouse = null
-    else
-      @initMouse()
-
-  setKeyboardActivity : (value) =>
-    @model.User.Configuration.keyboardActive = value 
-    @model.User.Configuration.push()
-    if value is false
-      @input.keyboard.unbind()
-      @input.keyboard = null
-    else
-      @initKeyboard()
-
-  setGamepadActivity : (value) =>
-    @model.User.Configuration.gamepadActive = value  
-    @model.User.Configuration.push()   
-    if value is false
-      @input.gamepad.unbind()
-      @input.gamepad = null
-    else
-      @initGamepad()    
-
-  setMotionSensorActivity : (value) =>
-    @model.User.Configuration.motionsensorActive = value
-    @model.User.Configuration.push()   
-    if value is false
-      @input.deviceorientation.unbind()
-      @input.deviceorientation = null
-    else
-      @initMotionsensor()
+### define
+model : Model
+view : View
+geometry_factory : GeometryFactory
+libs/event_mixin : EventMixin
+input : Input
+helper : Helper
+libs/flycam2 : Flycam
+geometries/plane : Plane
+view/gui : Gui
+controller/cameracontroller : CameraController
+controller/scenecontroller : SceneController
+###
+
+PLANE_XY         = 0
+PLANE_YZ         = 1
+PLANE_XZ         = 2
+VIEW_3D          = 3
+VIEWPORT_WIDTH   = 380
+WIDTH            = 384
+TEXTURE_WIDTH    = 512
+
+
+class Controller
+
+  constructor : ->
+
+    _.extend(this, new EventMixin())
+
+    # create Model, View and Flycam
+    @model = new Model()
+    @flycam = new Flycam(VIEWPORT_WIDTH, @model)
+    @view  = new View(@model, @flycam)
+
+    # initialize Camera Controller
+    @cameraController = new CameraController(@view.getCameras(), @view.getLights(), @flycam, @model, [2000, 2000, 2000])
+
+    # FIXME probably not the best place?!
+    # avoid scrolling while pressing space
+    $(document).keydown (event) ->
+      if event.which == 32 or 37 <= event.which <= 40 then event.preventDefault(); return
+
+    # hide contextmenu, while rightclicking a canvas
+    $("#render").bind "contextmenu", (event) ->
+      event.preventDefault(); return
+
+    @canvases = $("#render")[0]
+
+    @prevControls = $('#prevControls')
+    values        = ["XY Plane", "YZ Plane", "XZ Plane", "3D View"]
+    callbacks     = [@cameraController.changePrevXY, @cameraController.changePrevYZ,
+                      @cameraController.changePrevXZ, @cameraController.changePrevSV]
+    buttons       = new Array(4)
+    for i in [VIEW_3D, PLANE_XY, PLANE_YZ, PLANE_XZ]
+      buttons[i] = document.createElement "input"
+      buttons[i].setAttribute "type", "button"
+      buttons[i].setAttribute "value", values[i]
+      buttons[i].addEventListener "click", callbacks[i], true
+      @prevControls.append buttons[i]
+
+    @model.Route.initialize().then(
+      (position) =>
+        # Game.initialize() is called within Model.Route.initialize(), so it is also finished at this time.
+
+        @sceneController = new SceneController([2000, 2000, 2000], @flycam, @model)
+        meshes      = @sceneController.getMeshes()
+        for mesh in meshes
+          @view.addGeometry(mesh)
+    
+        @view.on "render", @render
+        @view.on "renderCam", (id, event) => @sceneController.updateSceneForCam(id)
+        @sceneController.skeleton.on "newGeometries", (list, event) =>
+          for geometry in list
+            @view.addGeometry(geometry)
+        @sceneController.skeleton.on "removeGeometries", (list, event) =>
+          for geometry in list
+            @view.removeGeometry(geometry)
+        
+        @flycam.setGlobalPos(position)
+        @cameraController.changePrevSV()
+
+        ########## TEST #############
+        #for i in [1..1000]
+        #  if Math.random() < 0.2
+        #    @model.Route.popBranch().done(
+        #      (position) => 
+        #        @flycam.setGlobalPos(position)
+        #        @sceneController.setActiveNodePosition(position)
+        #        #@gui.setActiveNodeId(@model.Route.getActiveNodeId())
+        #      )
+        #  pos = [Math.random() * 2000, Math.random() * 2000, Math.random() * 2000]
+        #  if Math.random() < 0.3
+        #    @model.Route.putBranch(pos)
+        #    @sceneController.setWaypoint()
+        #    #@gui.setActiveNodeId(@model.Route.getActiveNodeId())
+        #  else
+        #    @model.Route.putBranch(pos)
+        #    @sceneController.setWaypoint()
+        #    #@gui.setActiveNodeId(@model.Route.getActiveNodeId())
+
+  
+        @model.User.Configuration.initialize().then(
+          (data) =>
+            @initMouse() if data.mouseActive is true
+            @initKeyboard() if data.keyboardActive is true
+            @initGamepad() if data.gamepadActive is true
+            @initMotionsensor() if data.motionsensorActive is true
+
+            @gui = new Gui($("#optionswindow"), data, @model,
+                            @sceneController, @cameraController, @flycam)
+            @gui.on "deleteActiveNode", @deleteActiveNode
+            @gui.on "createNewTree", @createNewTree
+            @gui.on "setActiveTree", (id) => @setActiveTree(id)
+            @gui.on "setActiveNode", (id) => @setActiveNode(id)
+            @gui.on "deleteActiveTree", @deleteActiveTree
+
+            @cameraController.setRouteClippingDistance data.routeClippingDistance
+            @sceneController.setRouteClippingDistance data.routeClippingDistance
+            @sceneController.setDisplayCrosshair data.displayCrosshair
+            @sceneController.setDisplaySV PLANE_XY, data.displayPreviewXY
+            @sceneController.setDisplaySV PLANE_YZ, data.displayPreviewYZ
+            @sceneController.setDisplaySV PLANE_XZ, data.displayPreviewXZ
+            @sceneController.skeleton.setDisplaySpheres data.nodesAsSpheres
+        )
+      
+      ->
+        alert("Ooops. We couldn't communicate with our mother ship. Please try to reload this page.")
+    )
+
+  initMouse : ->
+    # initializes an Input.Mouse object with the three canvas
+    # elements and one pair of callbacks per canvas
+    @input.mouses = new Input.Mouse(
+      [$("#planexy"), $("#planeyz"), $("#planexz"), $("#skeletonview")]
+      [@view.setActivePlaneXY, @view.setActivePlaneYZ, @view.setActivePlaneXZ]
+      {"x" : @moveX, "y" : @moveY, "w" : @moveZ, "r" : @setWaypoint}
+      {"x" : @cameraController.movePrevX, "y" : @cameraController.movePrevY, "w" : @cameraController.zoomPrev, "r" : @onPreviewClick}
+    )
+      ##{"x" : View.movePrevX, "y" : View.movePrevY, "w" : View.zoomPrev, "r" : _.bind(View.onPreviewClick, View), "m" : _.bind(View.showNodeID, View)}
+    #)
+
+  initKeyboard : ->
+
+    # TODO: (from Georg) I do not get the difference between Keyboard
+    # and KeyboardNoLoop. KeyboardNoLoop implies that pressing the key
+    # longer will not trigger the callback several times, but this is
+    # false, apparently. I moved the space to KeyboardNoLoop, because
+    # it allows more accuracy.
+    
+    @input.keyboard = new Input.Keyboard(
+
+      #Fullscreen Mode
+      "f" : => 
+        canvases = @canvases
+        requestFullscreen = canvases.webkitRequestFullScreen or canvases.mozRequestFullScreen or canvases.RequestFullScreen
+        if requestFullscreen
+          requestFullscreen.call(canvases, canvases.ALLOW_KEYBOARD_INPUT)
+
+    
+      #ScaleTrianglesPlane
+      "l" : => @view.scaleTrianglesPlane -@model.User.Configuration.scaleValue
+      "k" : => @view.scaleTrianglesPlane @model.User.Configuration.scaleValue
+
+      #Move
+      "w"             : => @moveY(-@model.User.Configuration.moveValue)
+      "s"             : => @moveY( @model.User.Configuration.moveValue)
+      "a"             : => @moveX(-@model.User.Configuration.moveValue)
+      "d"             : => @moveX( @model.User.Configuration.moveValue)
+      #"space"         : => @moveZ( @model.User.Configuration.moveValue)
+      #"shift + space" : => @moveZ(-@model.User.Configuration.moveValue)
+
+      #Rotate in distance
+      "left"          : => @moveX(-@model.User.Configuration.moveValue)
+      "right"         : => @moveX( @model.User.Configuration.moveValue)
+      "up"            : => @moveY(-@model.User.Configuration.moveValue)
+      "down"          : => @moveY( @model.User.Configuration.moveValue)
+
+      #misc keys
+      # TODO: what does this? I removed it, I need the key.
+      #"n" : => Helper.toggle()
+      #"ctr + s"       : => @model.Route.pushImpl()
+    )
+    
+    new Input.KeyboardNoLoop(
+      #Branches
+      "b" : => 
+        @model.Route.putBranch()
+      "j" : => @model.Route.popBranch().done(
+        (id) => 
+          @setActiveNode(id)
+        )
+
+      #Zoom in/out
+      "i" : => @cameraController.zoomIn()
+      "o" : => @cameraController.zoomOut()
+
+      # delete active node
+      "delete" : =>
+        # just use the method implemented in gui
+        @deleteActiveNode()
+
+      "n" : =>
+        @createNewTree()
+
+      # Move
+      "space"         : => @moveZ( @model.User.Configuration.moveValue)
+      "shift + space" : => @moveZ(-@model.User.Configuration.moveValue)
+    )
+
+  # for more buttons look at Input.Gamepad
+  #initGamepad : ->
+  #  @input.gamepad = new Input.Gamepad(
+  #      "ButtonA" : -> @view.move [0, 0, @model.User.Configuration.moveValue]
+  #      "ButtonB" : -> @view.move [0, 0, -@model.User.Configuration.moveValue]
+  #  )
+
+  #initMotionsensor : ->
+  #  @input.deviceorientation = new Input.Deviceorientation(
+    # TODO implement functionality
+    #  "x"  : View.yawDistance
+    #  "y" : View.pitchDistance
+   # )
+
+  #initDeviceOrientation : ->
+  #  @input.deviceorientation = new Input.Deviceorientation(
+    # TODO implement functionality
+    #  "x"  : View.yawDistance
+    #  "y" : View.pitchDistance
+  #  )
+
+  input :
+    mouses : null
+    mouseXY : null
+    mouseXZ : null
+    mouseYZ : null
+    keyboard : null
+    gamepad : null
+    deviceorientation : null
+
+  render : =>
+    @model.Binary.ping(@flycam.getGlobalPos(), @flycam.getIntegerZoomSteps())
+    if (@gui)
+      @gui.updateGlobalPosition()
+    @cameraController.update()
+    @sceneController.update()
+
+  move  : (v) =>                 # v: Vector represented as array of length 3
+    @flycam.moveActivePlane(v)
+
+  moveX : (x) => @move([x, 0, 0])
+  moveY : (y) => @move([0, y, 0])
+  moveZ : (z) => @move([0, 0, z])
+
+
+  ########### Click callbacks
+  
+  setWaypoint : (relativePosition, typeNumber) =>
+    curGlobalPos = @flycam.getGlobalPos()
+    zoomFactor   = @flycam.getPlaneScalingFactor @flycam.getActivePlane()
+    scaleFactor  = @view.scaleFactor
+    switch @flycam.getActivePlane()
+      when PLANE_XY then position = [curGlobalPos[0] - (WIDTH*scaleFactor/2 - relativePosition[0])/scaleFactor*zoomFactor, curGlobalPos[1] - (WIDTH*scaleFactor/2 - relativePosition[1])/scaleFactor*zoomFactor, curGlobalPos[2]]
+      when PLANE_YZ then position = [curGlobalPos[0], curGlobalPos[1] - (WIDTH*scaleFactor/2 - relativePosition[1])/scaleFactor*zoomFactor, curGlobalPos[2] - (WIDTH*scaleFactor/2 - relativePosition[0])/scaleFactor*zoomFactor]
+      when PLANE_XZ then position = [curGlobalPos[0] - (WIDTH*scaleFactor/2 - relativePosition[0])/scaleFactor*zoomFactor, curGlobalPos[1], curGlobalPos[2] - (WIDTH*scaleFactor/2 - relativePosition[1])/scaleFactor*zoomFactor]
+    @addNode(position)
+
+  onPreviewClick : (position) =>
+    scaleFactor = @view.scaleFactor
+    camera      = @view.getCameras()[VIEW_3D]
+    # vector with direction from camera position to click position
+    vector = new THREE.Vector3((position[0] / (384 * scaleFactor) ) * 2 - 1, - (position[1] / (384 * scaleFactor)) * 2 + 1, 0.5)
+    
+    # create a ray with the direction of this vector, set ray threshold depending on the zoom of the 3D-view
+    projector = new THREE.Projector()
+    ray = projector.pickingRay(vector, camera)
+    ray.setThreshold(@flycam.getRayThreshold())
+ 
+    # identify clicked object
+    intersects = ray.intersectObjects(@sceneController.skeleton.nodes)
+
+    if (intersects.length > 0 and intersects[0].distance >= 0)
+      # intersects[0].object.material.color.setHex(Math.random() * 0xffffff)
+      vertex = intersects[0].object.geometry.vertices[intersects[0].vertex]
+      # set the active Node to the one that has the ID stored in the vertex
+      @setActiveNode(vertex.nodeId)
+
+      console.log intersects
+
+  ########### Model Interaction
+
+  addNode : (position) =>
+    if @model.User.Configuration.newNodeNewTree == true
+      @createNewTree()
+    @model.Route.put(position)
+    @gui.updateNodeAndTreeIds()
+    @gui.updateRadius()
+    @sceneController.setWaypoint()
+
+  setActiveNode : (nodeId) =>
+    @model.Route.setActiveNode(nodeId)
+    @flycam.setGlobalPos(@model.Route.getActiveNodePos())
+    @gui.update()
+    @sceneController.skeleton.setActiveNode()
+
+  deleteActiveNode : =>
+    @model.Route.deleteActiveNode()
+    @gui.update()
+    @sceneController.updateRoute()
+
+  createNewTree : =>
+    id = @model.Route.createNewTree()
+    @gui.update()
+    @sceneController.skeleton.createNewTree(id)
+
+  setActiveTree : (treeId) =>
+    @model.Route.setActiveTree(treeId)
+    @gui.update()
+    @sceneController.updateRoute()
+
+  deleteActiveTree : =>
+    @model.Route.deleteActiveTree()
+    @gui.update()
+    @sceneController.updateRoute()
+
+  ########### Input Properties
+
+  #Customize Options
+  setMoveValue : (value) =>
+    @model.User.Configuration.moveValue = (Number) value
+
+    @model.User.Configuration.push()
+
+  setRotateValue : (value) =>
+    @model.User.Configuration.rotateValue = (Number) value 
+    @model.User.Configuration.push()   
+
+  setScaleValue : (value) =>
+    @model.User.Configuration.scaleValue = (Number) value  
+    @model.User.Configuration.push()         
+
+  setMouseRotateValue : (value) =>
+    @model.User.Configuration.mouseRotateValue = (Number) value
+    @model.User.Configuration.push()             
+
+  setMouseActivity : (value) =>
+    @model.User.Configuration.mouseActive = value
+    @model.User.Configuration.push()
+    if value is false
+      @input.mouse.unbind()
+      @input.mouse = null
+    else
+      @initMouse()
+
+  setKeyboardActivity : (value) =>
+    @model.User.Configuration.keyboardActive = value 
+    @model.User.Configuration.push()
+    if value is false
+      @input.keyboard.unbind()
+      @input.keyboard = null
+    else
+      @initKeyboard()
+
+  setGamepadActivity : (value) =>
+    @model.User.Configuration.gamepadActive = value  
+    @model.User.Configuration.push()   
+    if value is false
+      @input.gamepad.unbind()
+      @input.gamepad = null
+    else
+      @initGamepad()    
+
+  setMotionSensorActivity : (value) =>
+    @model.User.Configuration.motionsensorActive = value
+    @model.User.Configuration.push()   
+    if value is false
+      @input.deviceorientation.unbind()
+      @input.deviceorientation = null
+    else
+      @initMotionsensor()