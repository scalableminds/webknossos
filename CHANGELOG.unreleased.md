--- conflicted
+++ resolved
@@ -13,16 +13,8 @@
 ### Added
 
 ### Changed
-<<<<<<< HEAD
-- Some mesh-related actions were disabled in proofreading-mode when using meshfiles that were created for a mapping rather than an oversegmentation. [#8091](https://github.com/scalableminds/webknossos/pull/8091)
-- Admins can now see and cancel all jobs. The owner of the job is shown in the job list. [#8112](https://github.com/scalableminds/webknossos/pull/8112)
-- Migrated nightly screenshot tests from CircleCI to GitHub actions. [#8134](https://github.com/scalableminds/webknossos/pull/8134)
-- Migrated nightly screenshot tests for wk.org from CircleCI to GitHub actions. [#8135](https://github.com/scalableminds/webknossos/pull/8135)
-- Thumbnails for datasets now use the selected mapping from the view configuration if available. [#8157](https://github.com/scalableminds/webknossos/pull/8157)
+- Reading image files on datastore filesystem is now done asynchronously. [#8126](https://github.com/scalableminds/webknossos/pull/8126)
 - Improved error messages for starting jobs on datasets from other organizations. [#8181](https://github.com/scalableminds/webknossos/pull/8181)
-=======
-- Reading image files on datastore filesystem is now done asynchronously. [#8126](https://github.com/scalableminds/webknossos/pull/8126)
->>>>>>> 3a18852c
 
 ### Fixed
 
