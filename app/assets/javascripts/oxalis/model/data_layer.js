--- conflicted
+++ resolved
@@ -19,21 +19,17 @@
 import determineBucketsForOrthogonal from "oxalis/model/bucket_data_handling/bucket_picker_strategies/orthogonal_bucket_picker";
 import determineBucketsForOblique from "oxalis/model/bucket_data_handling/bucket_picker_strategies/oblique_bucket_picker";
 import determineBucketsForFlight from "oxalis/model/bucket_data_handling/bucket_picker_strategies/flight_bucket_picker";
-import { getBitDepth } from "oxalis/model/bucket_data_handling/wkstore_adapter";
 import { getAreas, getZoomedMatrix } from "oxalis/model/accessors/flycam_accessor";
 import type { Vector3, Vector4, OrthoViewMapType, ModeType } from "oxalis/constants";
 import type { DataLayerType } from "oxalis/store";
 import type { AreaType } from "oxalis/model/accessors/flycam_accessor";
-<<<<<<< HEAD
 import {
   getResolutions,
   getLayerByName,
   getByteCount,
   getLayerBoundaries,
+  getBitDepth,
 } from "oxalis/model/accessors/dataset_accessor.js";
-=======
-import { DataBucket } from "oxalis/model/bucket_data_handling/bucket";
->>>>>>> 7cca4eb5
 
 // each index of the returned Vector3 is either -1 or +1.
 function getSubBucketLocality(position: Vector3, resolution: Vector3): Vector3 {
@@ -49,26 +45,17 @@
   return position.map((pos, idx) => roundToNearestBucketBoundary(position, idx));
 }
 
-function consumeBucketsFromPriorityQueue(
-  queue: PriorityQueue,
-  capacity: number,
-): Array<{ priority: number, bucket: DataBucket }> {
-  // Use bucketSet to only get unique buckets from the priority queue.
-  // Don't use {bucket, priority} as set elements, as the instances will always be unique
-  const bucketSet = new Set();
-  const bucketsWithPriorities = [];
+function consumeBucketsFromPriorityQueue(queue, capacity) {
+  const buckets = new Set();
   // Consume priority queue until we maxed out the capacity
-  while (bucketsWithPriorities.length < capacity) {
+  while (buckets.size < capacity) {
     if (queue.length === 0) {
       break;
     }
     const bucketWithPriority = queue.dequeue();
-    if (!bucketSet.has(bucketWithPriority.bucket)) {
-      bucketSet.add(bucketWithPriority.bucket);
-      bucketsWithPriorities.push(bucketWithPriority);
-    }
-  }
-  return bucketsWithPriorities;
+    buckets.add(bucketWithPriority.bucket);
+  }
+  return Array.from(buckets);
 }
 
 // TODO: Non-reactive
@@ -248,22 +235,24 @@
         );
       }
 
-      const bucketsWithPriorities = consumeBucketsFromPriorityQueue(
+      const buckets = consumeBucketsFromPriorityQueue(
         bucketQueue,
         this.textureBucketManager.maximumCapacity,
       );
 
       this.textureBucketManager.setActiveBuckets(
-        bucketsWithPriorities.map(({ bucket }) => bucket),
+        buckets,
         this.anchorPointCache.anchorPoint,
         this.anchorPointCache.fallbackAnchorPoint,
       );
 
       // In general, pull buckets which are not available but should be sent to the GPU
-      const missingBuckets = bucketsWithPriorities
-        .filter(({ bucket }) => !bucket.hasData())
-        .filter(({ bucket }) => bucket.zoomedAddress[3] <= this.cube.MAX_UNSAMPLED_ZOOM_STEP)
-        .map(({ bucket, priority }) => ({ bucket: bucket.zoomedAddress, priority }));
+      // Don't use -1 for ortho mode since this will make at the corner of the viewport more important than the ones in the middle
+      const missingBucketPriority = constants.MODES_PLANE.includes(viewMode) ? 100 : -1;
+      const missingBuckets = buckets
+        .filter(bucket => !bucket.hasData())
+        .filter(bucket => bucket.zoomedAddress[3] <= this.cube.MAX_UNSAMPLED_ZOOM_STEP)
+        .map(bucket => ({ bucket: bucket.zoomedAddress, priority: missingBucketPriority }));
       this.pullQueue.addAll(missingBuckets);
       this.pullQueue.pull();
     }
