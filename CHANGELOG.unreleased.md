# Changelog (Unreleased)

All notable (yet unreleased) user-facing changes to WEBKNOSSOS are documented in this file.
See `CHANGELOG.released.md` for the changes which are part of official releases.

The format is based on [Keep a Changelog](http://keepachangelog.com/en/1.0.0/)
and this project adheres to [Calendar Versioning](http://calver.org/) `0Y.0M.MICRO`.
For upgrade instructions, please check the [migration guide](MIGRATIONS.released.md).

## Unreleased
[Commits](https://github.com/scalableminds/webknossos/compare/25.05.1...HEAD)

### Added
- Meshes of Neuroglancer Precomputed Datasets can now be viewed. [#8236](https://github.com/scalableminds/webknossos/pull/8236)
- Added the possibility to join an organization without requiring a paid user slot in case an organization already pays for the same user. Such a user is called a "Guest User". [#8502](https://github.com/scalableminds/webknossos/pull/8502)
- Added that "Create Animation" jobs will now use the correct semgent colors for rendering meshes. [#8605](https://github.com/scalableminds/webknossos/pull/8605)
- In the NML upload route, the additional form field `description` can be specified. If so, it will overwrite the description contained in the NML files. [#8631](https://github.com/scalableminds/webknossos/pull/8631)

### Changed
- Remove `data.maybe` dependency and replaced with regular Typescript types. [#8563](https://github.com/scalableminds/webknossos/pull/8563)
- Updated `View Modes` documentation page with links for mouse and keyboard shortcuts. [#8582](https://github.com/scalableminds/webknossos/pull/8582)
- Renamed the button to view the compound annotation of all tasks of a tasktype to be more descriptive. [#8565](https://github.com/scalableminds/webknossos/pull/8565)
- Replaced fixed threshold of 40 meshes by a dynamic limit based on the number of triangles in the mesh for the "Create Animation" job. [#8588](https://github.com/scalableminds/webknossos/pull/8588)
- Replaced Redux selector `useSelector((state: OxalisState) => ...)` with a typed `useWkSelector(state => ...)` shorthand. [#8591](https://github.com/scalableminds/webknossos/pull/8591)
- Renamed `OxalisState`, `OxalisApplication`, and `OxalisApi` to their respective `Webknossos{State, API, Application}` equivalent [#8591](https://github.com/scalableminds/webknossos/pull/8591)
- Renamed `frontend/javascripts/oxalis` to `frontend/javascripts/viewer`. [#8601](https://github.com/scalableminds/webknossos/pull/8601)
- When loading data from a data layer that has data stored beyond the bounding box specified in the datasource-properties.json, data outside of the bounding box is now zeroed. (the layer is “clipped”). [#8551](https://github.com/scalableminds/webknossos/pull/8551)
- Updated to Typescript from version `5.5` to `5.8`. [#8613](https://github.com/scalableminds/webknossos/pull/8613)
- Updated Voxelytics log streaming to also include the `log_path` attribute. [#8615](https://github.com/scalableminds/webknossos/pull/8615)

### Fixed
- When selecting a skeleton node in a viewport, its tree is focused and scrolled to in the skeleton tab, even if its parent group was collapsed before. [#8585](https://github.com/scalableminds/webknossos/pull/8585)
- Fixed that the minimum size of bounding boxes for AI neuron and mitochondria inferral was not checked before starting the job. [#8561](https://github.com/scalableminds/webknossos/pull/8561)
- Fixed that layer bounding boxes were sometimes colored green even though this should only happen for tasks. [#8535](https://github.com/scalableminds/webknossos/pull/8535)
- Fixed that annotations could not be opened anymore (caused by #8535). [#8599](https://github.com/scalableminds/webknossos/pull/8599)
- The guest tag is now also shown for guest admin users. [#8612](https://github.com/scalableminds/webknossos/pull/8612)
- Fixed a rare bug where segment bounding box would not be displayed correctly, with the request potentially even crashing the server. [#8590](https://github.com/scalableminds/webknossos/pull/8590)
- Fixed a rare bug where download requests would terminate without sending the whole annotation. [#8624](https://github.com/scalableminds/webknossos/pull/8624)
<<<<<<< HEAD
- Fixed viewing datasets with legacy-style links (without ids) by sharing token. [#8625](https://github.com/scalableminds/webknossos/pull/8625)
- Fixed that deletion of dataset would lead to an error. [#8639](https://github.com/scalableminds/webknossos/pull/8639)
=======
>>>>>>> 126133f5

### Removed

### Breaking Changes<|MERGE_RESOLUTION|>--- conflicted
+++ resolved
@@ -13,7 +13,7 @@
 ### Added
 - Meshes of Neuroglancer Precomputed Datasets can now be viewed. [#8236](https://github.com/scalableminds/webknossos/pull/8236)
 - Added the possibility to join an organization without requiring a paid user slot in case an organization already pays for the same user. Such a user is called a "Guest User". [#8502](https://github.com/scalableminds/webknossos/pull/8502)
-- Added that "Create Animation" jobs will now use the correct semgent colors for rendering meshes. [#8605](https://github.com/scalableminds/webknossos/pull/8605)
+- Added that "Create Animation" jobs will now use the correct segment colors for rendering meshes. [#8605](https://github.com/scalableminds/webknossos/pull/8605)
 - In the NML upload route, the additional form field `description` can be specified. If so, it will overwrite the description contained in the NML files. [#8631](https://github.com/scalableminds/webknossos/pull/8631)
 
 ### Changed
@@ -36,11 +36,8 @@
 - The guest tag is now also shown for guest admin users. [#8612](https://github.com/scalableminds/webknossos/pull/8612)
 - Fixed a rare bug where segment bounding box would not be displayed correctly, with the request potentially even crashing the server. [#8590](https://github.com/scalableminds/webknossos/pull/8590)
 - Fixed a rare bug where download requests would terminate without sending the whole annotation. [#8624](https://github.com/scalableminds/webknossos/pull/8624)
-<<<<<<< HEAD
 - Fixed viewing datasets with legacy-style links (without ids) by sharing token. [#8625](https://github.com/scalableminds/webknossos/pull/8625)
 - Fixed that deletion of dataset would lead to an error. [#8639](https://github.com/scalableminds/webknossos/pull/8639)
-=======
->>>>>>> 126133f5
 
 ### Removed
 
