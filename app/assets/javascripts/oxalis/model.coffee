Backbone             = require("backbone")
_                    = require("lodash")
app                  = require("../app")
Binary               = require("./model/binary")
SkeletonTracing      = require("./model/skeletontracing/skeletontracing")
User                 = require("./model/user")
DatasetConfiguration = require("./model/dataset_configuration")
VolumeTracing        = require("./model/volumetracing/volumetracing")
ConnectionInfo       = require("./model/binarydata_connection_info")
ScaleInfo            = require("./model/scaleinfo")
Flycam2d             = require("./model/flycam2d")
Flycam3d             = require("./model/flycam3d")
constants            = require("./constants")
Request              = require("libs/request")
Toast                = require("libs/toast")
ErrorHandling        = require("libs/error_handling")

# This is THE model. It takes care of the data including the
# communication with the server.

# All public operations are **asynchronous**. We return a promise
# which you can react on.


class Model extends Backbone.Model


  constructor : ->

    @initialized = false
    super(arguments...)


  fetch : (options) ->

    if @get("controlMode") == constants.CONTROL_MODE_TRACE
      # Include /readOnly part whenever it is in the pathname
      infoUrl = location.pathname + "/info"
    else
      infoUrl = "/annotations/#{@get('tracingType')}/#{@get('tracingId')}/info"

    Request.receiveJSON(infoUrl).then( (tracing) =>

      @datasetName = tracing.content.dataSet.name

      if tracing.error
        Toast.error(tracing.error)
        return {"error" : true}

      else unless tracing.content.dataSet
        Toast.error("Selected dataset doesn't exist")
        return {"error" : true}

      else unless tracing.content.dataSet.dataLayers
        if @datasetName
          Toast.error("Please, double check if you have the dataset '#{@datasetName}' imported.")
        else
          Toast.error("Please, make sure you have a dataset imported.")
        return {"error" : true}

      else

        @user = new User()
        @set("user", @user)

        @user.fetch().then( =>

          @set("dataset", new Backbone.Model(tracing.content.dataSet))
          colorLayers = _.filter( @get("dataset").get("dataLayers"),
                                  (layer) -> layer.category == "color")
          @set("datasetConfiguration", new DatasetConfiguration({
            @datasetName
            dataLayerNames : _.pluck(colorLayers, "name")
          }))
          @get("datasetConfiguration").fetch().then(
            =>
              layers = @getLayers(tracing.content.contentData.customLayers)

              Promise.all(
                @getDataTokens(layers)
              ).then( =>
                error = @initializeWithData(tracing, layers)
                return error if error
              )

            -> Toast.error("Ooops. We couldn't communicate with our mother ship. Please try to reload this page.")
            )
        )
      )


  determineAllowedModes : ->

    allowedModes = []
    for allowedMode in @get("settings").allowedModes

      if @getColorBinaries()[0].cube.BIT_DEPTH == 8
        switch allowedMode
          when "flight" then allowedModes.push(constants.MODE_ARBITRARY)
          when "oblique" then allowedModes.push(constants.MODE_ARBITRARY_PLANE)

      switch allowedMode
        when "volume" then allowedModes.push(constants.MODE_VOLUME)

    if not @get("volumeTracing")?
      # Plane tracing mode is always allowed (except in VOLUME mode)
      allowedModes.push(constants.MODE_PLANE_TRACING)

    allowedModes.sort()
    return allowedModes


  initializeWithData : (tracing, layers) ->

    dataset = @get("dataset")

    ErrorHandling.assertExtendContext({
      task: @get("tracingId")
      dataSet: dataset.get("name")

    })

    console.log "tracing", tracing
    console.log "user", @user

    isVolumeTracing = "volume" in tracing.content.settings.allowedModes
    app.scaleInfo = new ScaleInfo(dataset.get("scale"))

    if (bb = tracing.content.boundingBox)?
        @boundingBox = {
          min : bb.topLeft
          max : [
            bb.topLeft[0] + bb.width
            bb.topLeft[1] + bb.height
            bb.topLeft[2] + bb.depth
          ]
        }

    @connectionInfo = new ConnectionInfo()
    @binary = {}

    maxZoomStep = -Infinity

    for layer in layers
      layer.bitDepth = parseInt(layer.elementClass.substring(4))
      maxLayerZoomStep = Math.log(Math.max(layer.resolutions...)) / Math.LN2
      @binary[layer.name] = new Binary(this, tracing, layer, maxLayerZoomStep, @connectionInfo)
      maxZoomStep = Math.max(maxZoomStep, maxLayerZoomStep)

    @buildMappingsObject(layers)

    if @getColorBinaries().length == 0
      Toast.error("No data available! Something seems to be wrong with the dataset.")
      return {"error" : true}

    flycam = new Flycam2d(constants.PLANE_WIDTH, maxZoomStep + 1, @)
    flycam3d = new Flycam3d(constants.DISTANCE_3D, dataset.get("scale"))
    @set("flycam", flycam)
    @set("flycam3d", flycam3d)
    @listenTo(flycam3d, "changed", (matrix, zoomStep) => flycam.setPosition(matrix[12..14]))
    @listenTo(flycam, "positionChanged" : (position) => flycam3d.setPositionSilent(position))

    if @get("controlMode") == constants.CONTROL_MODE_TRACE

      if isVolumeTracing
        ErrorHandling.assert( @getSegmentationBinary()?,
          "Volume is allowed, but segmentation does not exist" )
        @set("volumeTracing", new VolumeTracing(tracing, flycam, @getSegmentationBinary()))
      else
        @set("skeletonTracing", new SkeletonTracing(tracing, flycam, flycam3d, @user))

    @applyState(@get("state"), tracing)
    @computeBoundaries()

    @set("tracing", tracing)
    @set("settings", tracing.content.settings)
    @set("mode", if isVolumeTracing then constants.MODE_VOLUME else constants.MODE_PLANE_TRACING)
    @set("allowedModes", @determineAllowedModes())

    @initSettersGetter()
    @initialized = true
    @trigger("sync")

    # no error
    return


  setMode : (@mode) ->

    @trigger("change:mode", @mode)


  # For now, since we have no UI for this
  buildMappingsObject : (layers) ->

    segmentationBinary = @getSegmentationBinary()

    if segmentationBinary?
      window.mappings = {
        getAll : => segmentationBinary.mappings.getMappingNames()
        getActive : => segmentationBinary.activeMapping
        activate : (mapping) => segmentationBinary.setActiveMapping(mapping)
      }


  getDataTokens : (layers) ->

    dataStoreUrl = @get("dataset").get("dataStore").url

    for layer in layers
      do (layer) =>
        Request.receiveJSON("/dataToken/generate?dataSetName=#{@datasetName}&dataLayerName=#{layer.name}").then( (dataStore) ->
          layer.token = dataStore.token
          layer.url   = dataStoreUrl
        )


  getColorBinaries : ->

    return _.filter(@binary, (binary) ->
      binary.category == "color"
    )


  getSegmentationBinary : ->

    return _.find(@binary, (binary) ->
      binary.category == "segmentation"
    )


  getLayers : (userLayers) ->
    # Overwrite or extend layers with userLayers

    layers = @get("dataset").get("dataLayers")
    return layers unless userLayers?

    for userLayer in userLayers

      layer = _.find layers, (layer) ->
        layer.name == userLayer.fallback?.layerName

      if layer?
        _.extend layer, userLayer
      else
        layers.push(userLayer)

    return layers


  canDisplaySegmentationData : ->

    return not @flycam.getIntegerZoomStep() > 0 or not @getSegmentationBinary()


  computeBoundaries : ->

    @lowerBoundary = [ Infinity,  Infinity,  Infinity]
    @upperBoundary = [-Infinity, -Infinity, -Infinity]

    for key, binary of @binary
      for i in [0..2]
        @lowerBoundary[i] = Math.min @lowerBoundary[i], binary.lowerBoundary[i]
        @upperBoundary[i] = Math.max @upperBoundary[i], binary.upperBoundary[i]

  # delegate save request to all submodules
  save : ->

    submodels = []
    promises = []

    if @user?
      submodels.push[@user]

    if @get("dataset")?
      submodels.push[@get("dataset")]

    if @get("datasetConfiguration")?
      submodels.push[@get("datasetConfiguration")]

    if @get("volumeTracing")?
      submodels.push(@get("volumeTracing").stateLogger)

    if @get("skeletonTracing")?
      submodels.push(@get("skeletonTracing").stateLogger)

    _.each(submodels, (model) ->
      promises.push( model.save() )
    )

<<<<<<< HEAD
    return Promise.all(promises)
=======
    return $.when.apply($, deferreds).then(
      -> Toast.success("Saved!")
      -> Toast.error("Couldn't save. Please try again.")
    )
>>>>>>> b07780ee


  # Make the Model compatible between legacy Oxalis style and Backbone.Modela/Views
  initSettersGetter : ->

    _.forEach(@attributes, (value, key, attribute) =>

      Object.defineProperty(@, key,
        set : (val) ->
          this.set(key, val)
        , get : ->
          return @get(key)
      )
    )


  applyState : (state, tracing) ->

    @get("flycam").setPosition( state.position || tracing.content.editPosition )
    if state.zoomStep?
      @get("user").set("zoom", Math.exp(Math.LN2 * state.zoomStep))
      @get("flycam3d").setZoomStep( state.zoomStep )
    if state.rotation?
      @get("flycam3d").setRotation( state.rotation )
    if state.activeNode?
      @get("skeletonTracing")?.setActiveNode(state.activeNode)


module.exports = Model<|MERGE_RESOLUTION|>--- conflicted
+++ resolved
@@ -288,14 +288,14 @@
       promises.push( model.save() )
     )
 
-<<<<<<< HEAD
-    return Promise.all(promises)
-=======
-    return $.when.apply($, deferreds).then(
-      -> Toast.success("Saved!")
-      -> Toast.error("Couldn't save. Please try again.")
-    )
->>>>>>> b07780ee
+    return Promise.all(promises).then(
+      ->
+        Toast.success("Saved!")
+        return Promise.resolve(arguments)
+      ->
+        Toast.error("Couldn't save. Please try again.")
+        return Promise.reject(arguments)
+    )
 
 
   # Make the Model compatible between legacy Oxalis style and Backbone.Modela/Views
