--- conflicted
+++ resolved
@@ -11,12 +11,7 @@
 [Commits](https://github.com/scalableminds/webknossos/compare/25.05.0...HEAD)
 
 ### Added
-<<<<<<< HEAD
 - Added the possibility to join an organization without requiring a paid user slot in case an organization already pays for the same user. Such a user is called a "Guest User". [#8502](https://github.com/scalableminds/webknossos/pull/8502)
-- Added more layer specific settings to the configurations included in sharing links. [#8539](https://github.com/scalableminds/webknossos/pull/8539)
-- When uploading multiple NMLs at once, the description is now kept, if all NMLs with non-empty descriptions have the same description. [#8533](https://github.com/scalableminds/webknossos/pull/8533)
-=======
->>>>>>> 652ed280
 
 ### Changed
 - Remove `data.maybe` dependency and replaced with regular Typescript types. [#8563](https://github.com/scalableminds/webknossos/pull/8563)
