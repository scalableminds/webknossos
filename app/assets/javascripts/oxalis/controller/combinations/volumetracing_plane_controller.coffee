--- conflicted
+++ resolved
@@ -1,16 +1,7 @@
-<<<<<<< HEAD
-### define
-underscore : _
-oxalis/constants : Constants
-../viewmodes/plane_controller : PlaneController
-../annotations/volumetracing_controller : VolumeTracingController
-###
-=======
 _                       = require("lodash")
 Constants               = require("oxalis/constants")
 PlaneController         = require("../viewmodes/plane_controller")
 VolumeTracingController = require("../annotations/volumetracing_controller")
->>>>>>> 865b826e
 
 class VolumeTracingPlaneController extends PlaneController
 
