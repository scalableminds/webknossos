--- conflicted
+++ resolved
@@ -23,12 +23,9 @@
 ### Fixed
 - Searching the segments in the sidebar will highlight newly focused segments properly now. [#7406](https://github.com/scalableminds/webknossos/pull/7406)
 - Fixed a bug when opening a task for which a mag restriction exists. The bug only occurred when the referenced mag didn't exist in the dataset. [#7403](https://github.com/scalableminds/webknossos/pull/7403)
-<<<<<<< HEAD
 - Fixed that trees with ids around 1023 were invisible on some systems. [#7443](https://github.com/scalableminds/webknossos/pull/7443)
-=======
 - Fixed styling issues with the maintenance banner so that it no longer overlaps other menus, tabs, and buttons. [#7421](https://github.com/scalableminds/webknossos/pull/7421)
 - Exploring HTTP uris of unknown hosts no longer causes an exception error message to be displayed. [#7422](https://github.com/scalableminds/webknossos/pull/7422)
->>>>>>> 0f156825
 
 ### Removed
 
