--- conflicted
+++ resolved
@@ -14,15 +14,11 @@
 // @ts-expect-error ts-migrate(7016) FIXME: Could not find a declaration file for module 'twee... Remove this comment to see the full error message
 import TWEEN from "tween.js";
 import type { AdditionalCoordinate } from "types/api_flow_types";
-<<<<<<< HEAD
-import { getAdditionalCoordinatesAsString } from "oxalis/model/accessors/flycam_accessor";
 import { MeshBVH, MeshBVHHelper, acceleratedRaycast, getBVHExtremes } from "three-mesh-bvh";
 
 // Add the raycast function. Assumes the BVH is available on
 // the `boundsTree` variable
 THREE.Mesh.prototype.raycast = acceleratedRaycast;
-=======
->>>>>>> 914b0207
 
 const ACTIVATED_COLOR = [0.7, 0.5, 0.1] as const;
 const HOVERED_COLOR = [0.65, 0.5, 0.1] as const;
