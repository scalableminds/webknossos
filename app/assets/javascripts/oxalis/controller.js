--- conflicted
+++ resolved
@@ -4,13 +4,9 @@
  */
 
 import * as React from "react";
-<<<<<<< HEAD
-=======
 import { connect } from "react-redux";
 import { withRouter } from "react-router-dom";
 import { Spin } from "antd";
-import $ from "jquery";
->>>>>>> f9571223
 import _ from "lodash";
 import app from "app";
 import Utils from "libs/utils";
