--- conflicted
+++ resolved
@@ -83,11 +83,8 @@
       zoomStepDiff,
       activePlane,
       areas,
-<<<<<<< HEAD
       resolutions,
-=======
       false,
->>>>>>> ff081bfe
     );
 
     let queueItemsForFallbackZoomStep = [];
@@ -101,11 +98,8 @@
         zoomStepDiff - 1,
         activePlane,
         areas,
-<<<<<<< HEAD
         resolutions,
-=======
         true,
->>>>>>> ff081bfe
       );
     }
 
@@ -120,11 +114,8 @@
     zoomStepDiff: number,
     activePlane: OrthoViewType,
     areas: OrthoViewMapType<AreaType>,
-<<<<<<< HEAD
     resolutions: Vector3[],
-=======
     isFallback: boolean,
->>>>>>> ff081bfe
   ): Array<PullQueueItemType> {
     const pullQueue = [];
 
