--- conflicted
+++ resolved
@@ -14,11 +14,8 @@
 - WEBKNOSSOS now automatically searches in subfolder / sub-collection identifiers for valid datasets in case a provided link to a remote dataset does not directly point to a dataset. [#7912](https://github.com/scalableminds/webknossos/pull/7912)
 - Added the option to move a bounding box via dragging while pressing ctrl / meta. [#7892](https://github.com/scalableminds/webknossos/pull/7892)
 - Added route `/import?url=<url_to_datasource>` to automatically import and view remote datasets. [#7844](https://github.com/scalableminds/webknossos/pull/7844)
-<<<<<<< HEAD
 - Added that newly created, modified and clicked on bounding boxes are now highlighted and scrolled into view, while the bounding box tool is active. [#7935](https://github.com/scalableminds/webknossos/pull/7935)
-=======
 - Added option to expand or collapse all subgroups of a segment group in the segments tab. [#7911](https://github.com/scalableminds/webknossos/pull/7911)
->>>>>>> baa32733
 - The context menu that is opened upon right-clicking a segment in the dataview port now contains the segment's name. [#7920](https://github.com/scalableminds/webknossos/pull/7920) 
 - Upgraded backend dependencies for improved performance and stability. [#7922](https://github.com/scalableminds/webknossos/pull/7922)
 - It is now saved whether segment groups are collapsed or expanded, so this information doesn't get lost e.g. upon page reload. [#7928](https://github.com/scalableminds/webknossos/pull/7928/)
