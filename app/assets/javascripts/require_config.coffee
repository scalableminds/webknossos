require.config(

  baseUrl : "/assets/javascripts"

  waitSeconds : 0

  paths :
    "jquery"              : "../bower_components/jquery/jquery"
    "underscore"          : "../bower_components/lodash/dist/lodash"
    "bootstrap"           : "../bower_components/bootstrap/dist/js/bootstrap"
    "coffee-script"       : "../bower_components/coffee-script/extras/coffee-script"
    "backbone.marionette" : "../bower_components/backbone.marionette/lib/backbone.marionette"
    "backbone.paginator"  : "../bower_components/backbone.paginator/dist/backbone.paginator"
    "backbone.subviews"   : "../bower_components/backbone.subviews/index"
    "backbone-deep-model" : "../bower_components/backbone-deep-model/distribution/deep-model.min"
    "backbone"            : "../bower_components/backbone/backbone"
    "gzip"                : "../bower_components/zlib/bin/gzip.min"
    "three"               : "../bower_components/three/index"
    "three.color"         : "../bower_components/ColorConverter/index"
    "three.trackball"     : "../bower_components/TrackballControls/index"
    "stats"               : "../bower_components/threejs-stats/Stats"
    "ace"                 : "../bower_components/ace-builds/src-min-noconflict/ace"
    "keyboard"            : "../bower_components/KeyboardJS/keyboard"
    "gamepad"             : "../bower_components/gamepad.js/gamepad"
    "jquery.mousewheel"   : "../bower_components/jquery-mousewheel/jquery.mousewheel"
    "tween"               : "../bower_components/tweenjs/build/Tween"
    "moment"              : "../bower_components/momentjs/moment"
    "require"             : "../bower_components/requirejs/require"
    "c3"                  : "../bower_components/c3/c3"
    "d3"                  : "../bower_components/d3/d3"
    "offcanvas"           : "../bower_components/jasny-bootstrap/js/offcanvas"
    "v3"                  : "libs/v3"
    "m4x4"                : "libs/m4x4"
    "worker"              : "libs/worker_plugin"
    "wrapped_worker"      : "libs/wrapped_worker_plugin"
<<<<<<< HEAD
=======
    "nested_obj_model"    : "libs/nested_obj_model"
>>>>>>> b2496de0

  shim :
    "underscore" :
      exports : "_"
    "bootstrap" : [ "jquery" ]
    "ace" :
      exports : "ace"
    "libs/viz" :
      exports : "Viz"
    "routes" :
      exports : "jsRoutes"
    "three" :
      exports : "THREE"
    "gzip" :
      exports : "Zlib"
    "stats" :
      exports : "Stats"
    "v3" :
      exports : "V3"
    "m4x4" :
      exports : "M4x4"
    "three.trackball" :
      deps : ["three"]
    "three.color" :
      deps : ["three"]
      exports : "THREE.ColorConverter"
    "backbone" :
      deps : [ "jquery", "underscore" ]
      exports : "Backbone"
    "backbone.marionette" : [ "backbone", "underscore" ]
    "backbone.paginator" : [ "backbone", "underscore" ]

)<|MERGE_RESOLUTION|>--- conflicted
+++ resolved
@@ -33,10 +33,7 @@
     "m4x4"                : "libs/m4x4"
     "worker"              : "libs/worker_plugin"
     "wrapped_worker"      : "libs/wrapped_worker_plugin"
-<<<<<<< HEAD
-=======
     "nested_obj_model"    : "libs/nested_obj_model"
->>>>>>> b2496de0
 
   shim :
     "underscore" :
