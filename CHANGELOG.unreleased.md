# Changelog (Unreleased)

All notable (yet unreleased) user-facing changes to webknossos are documented in this file.
See `CHANGELOG.released.md` for the changes which are part of official releases.

The format is based on [Keep a Changelog](http://keepachangelog.com/en/1.0.0/)
and this project adheres to [Calendar Versioning](http://calver.org/) `0Y.0M.MICRO`.
For upgrade instructions, please check the [migration guide](MIGRATIONS.released.md).

## Unreleased
[Commits](https://github.com/scalableminds/webknossos/compare/20.07.0...HEAD)

### Added
- Added a tool to initiate a flood fill in a volume tracing with the active cell id. [#4780](https://github.com/scalableminds/webknossos/pull/4780)
- Added the possibility to merge volume tracings both via file upload (zip of zips) and when viewing projects/tasks as compound annotations. [#4709](https://github.com/scalableminds/webknossos/pull/4709)
- Added the possibility to remove the fallback segmentation layer from a hybrid/volume tracing. Accessible by a minus button next to the layer's settings. [#4741](https://github.com/scalableminds/webknossos/pull/4766)
- Added the possibility to undo and redo volume annotation strokes. [#4771](https://github.com/scalableminds/webknossos/pull/4771)
- Added the possibility to navigate to the preceding/subsequent node by pressing "ctrl + ," or "ctrl + ." in a skeleton tracing. [#4147](https://github.com/scalableminds/webknossos/pull/4784)

### Changed
<<<<<<< HEAD
- When d/f switching is turned off and a slice is copied with the shortcut `v`, the previous slice used as the source will always be slice - 1 and `shift + v` will always take slice + 1 as the slice to copy from. [#4728](https://github.com/scalableminds/webknossos/pull/4728)
- Disabled the autofill feature of the brush when using this tool to erase data. [#4729](https://github.com/scalableminds/webknossos/pull/4729)
- The rotation buttons of the 3D-viewport no longer change the zoom. [#4750](https://github.com/scalableminds/webknossos/pull/4750)
- Improved the performance of applying agglomerate files. [#4706](https://github.com/scalableminds/webknossos/pull/4706)
- When uploading tasks via NML, NML are shown in the task modal instead of a toast. [#4723](https://github.com/scalableminds/webknossos/pull/4723)
=======
-
>>>>>>> 65d489fb

### Fixed
- Improved the data loading behavior for flight and oblique mode. [#4800](https://github.com/scalableminds/webknossos/pull/4800)
- Fixed an issue where in some cases the tree list was only visible after the window was resized. [#4816](https://github.com/scalableminds/webknossos/pull/4816)
- Fixed a bug where some volume annotations that had been reverted to a previous version became un-downloadable. [#4805](https://github.com/scalableminds/webknossos/pull/4805)
- Fixed a UI bug where some tooltip wouldn't close after editing a label. [#4815](https://github.com/scalableminds/webknossos/pull/4815)

### Removed
-<|MERGE_RESOLUTION|>--- conflicted
+++ resolved
@@ -18,15 +18,11 @@
 - Added the possibility to navigate to the preceding/subsequent node by pressing "ctrl + ," or "ctrl + ." in a skeleton tracing. [#4147](https://github.com/scalableminds/webknossos/pull/4784)
 
 ### Changed
-<<<<<<< HEAD
 - When d/f switching is turned off and a slice is copied with the shortcut `v`, the previous slice used as the source will always be slice - 1 and `shift + v` will always take slice + 1 as the slice to copy from. [#4728](https://github.com/scalableminds/webknossos/pull/4728)
 - Disabled the autofill feature of the brush when using this tool to erase data. [#4729](https://github.com/scalableminds/webknossos/pull/4729)
 - The rotation buttons of the 3D-viewport no longer change the zoom. [#4750](https://github.com/scalableminds/webknossos/pull/4750)
 - Improved the performance of applying agglomerate files. [#4706](https://github.com/scalableminds/webknossos/pull/4706)
 - When uploading tasks via NML, NML are shown in the task modal instead of a toast. [#4723](https://github.com/scalableminds/webknossos/pull/4723)
-=======
--
->>>>>>> 65d489fb
 
 ### Fixed
 - Improved the data loading behavior for flight and oblique mode. [#4800](https://github.com/scalableminds/webknossos/pull/4800)
