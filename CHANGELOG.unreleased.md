# Changelog (Unreleased)

All notable (yet unreleased) user-facing changes to webknossos are documented in this file.
See `CHANGELOG.released.md` for the changes which are part of official releases.

The format is based on [Keep a Changelog](http://keepachangelog.com/en/1.0.0/)
and this project adheres to [Calendar Versioning](http://calver.org/) `0Y.0M.MICRO`.
For upgrade instructions, please check the [migration guide](MIGRATIONS.released.md).

## Unreleased
[Commits](https://github.com/scalableminds/webknossos/compare/20.07.0...HEAD)

### Added
<<<<<<< HEAD

- Added a warning to the segmentation tab when viewing `uint64` bit segmentation data. [#4598](https://github.com/scalableminds/webknossos/pull/4598)
- Added the possibility to have multiple user-defined bounding boxes in an annotation. Task bounding boxes are automatically converted to such user bounding boxes upon “copy to my account” / reupload as explorational annotation. [#4536](https://github.com/scalableminds/webknossos/pull/4536)
=======
>>>>>>> 3cc4a90a
- Added additional information to each task in CSV download. [#4647](https://github.com/scalableminds/webknossos/pull/4647)

### Changed
- Separated the permissions of Team Managers (now actually team-scoped) and Dataset Managers (who can see all datasets). The database evolution makes all Team Managers also Dataset Managers, so no workflows should be interrupted. New users may have to be made Dataset Managers, though. For more information, refer to the updated documentation. [#4663](https://github.com/scalableminds/webknossos/pull/4663)
- Refined all webKnossos emails for user signups etc. Switched emails to use HTML templates for more bling bling [#4676](https://github.com/scalableminds/webknossos/pull/4676)

### Fixed
- Fixed that merger mode didn't work with undo and redo. Also fixed that the mapping was not disabled when disabling merger mode. [#4669](https://github.com/scalableminds/webknossos/pull/4669)
- Fixed a bug where webKnossos relied upon but did not enforce organization names to be unique. [#4685](https://github.com/scalableminds/webknossos/pull/4685)
- Fixed that being outside of a bounding box could be rendered as if one was inside the bounding box in some cases. [#4690](https://github.com/scalableminds/webknossos/pull/4690)

### Removed

-<|MERGE_RESOLUTION|>--- conflicted
+++ resolved
@@ -11,12 +11,9 @@
 [Commits](https://github.com/scalableminds/webknossos/compare/20.07.0...HEAD)
 
 ### Added
-<<<<<<< HEAD
 
 - Added a warning to the segmentation tab when viewing `uint64` bit segmentation data. [#4598](https://github.com/scalableminds/webknossos/pull/4598)
 - Added the possibility to have multiple user-defined bounding boxes in an annotation. Task bounding boxes are automatically converted to such user bounding boxes upon “copy to my account” / reupload as explorational annotation. [#4536](https://github.com/scalableminds/webknossos/pull/4536)
-=======
->>>>>>> 3cc4a90a
 - Added additional information to each task in CSV download. [#4647](https://github.com/scalableminds/webknossos/pull/4647)
 
 ### Changed
