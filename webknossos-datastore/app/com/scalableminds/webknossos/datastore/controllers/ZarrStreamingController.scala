package com.scalableminds.webknossos.datastore.controllers

import com.google.inject.Inject
import com.scalableminds.util.accesscontext.TokenContext
import com.scalableminds.util.geometry.Vec3Int
import com.scalableminds.util.tools.Fox
import com.scalableminds.webknossos.datastore.dataformats.MagLocator
import com.scalableminds.webknossos.datastore.dataformats.layers.{ZarrDataLayer, ZarrLayer, ZarrSegmentationLayer}
import com.scalableminds.webknossos.datastore.dataformats.zarr.{Zarr3OutputHelper, ZarrCoordinatesParser}
import com.scalableminds.webknossos.datastore.datareaders.zarr.{
  NgffGroupHeader,
  NgffMetadata,
  NgffMetadataV0_5,
  ZarrHeader
}
import com.scalableminds.webknossos.datastore.datareaders.zarr3.{Zarr3ArrayHeader, Zarr3GroupHeader}
import com.scalableminds.webknossos.datastore.models.annotation.{AnnotationLayer, AnnotationLayerType, AnnotationSource}
import com.scalableminds.webknossos.datastore.models.datasource._
import com.scalableminds.webknossos.datastore.models.requests.{
  Cuboid,
  DataServiceDataRequest,
  DataServiceRequestSettings
}
import com.scalableminds.webknossos.datastore.models.VoxelPosition
import com.scalableminds.webknossos.datastore.services._
import play.api.i18n.{Messages, MessagesProvider}
import play.api.libs.json.{JsValue, Json}
import play.api.mvc._

import scala.concurrent.ExecutionContext
import com.scalableminds.webknossos.datastore.datareaders.AxisOrder

class ZarrStreamingController @Inject()(
    dataSourceRepository: DataSourceRepository,
    accessTokenService: DataStoreAccessTokenService,
    binaryDataServiceHolder: BinaryDataServiceHolder,
    remoteWebknossosClient: DSRemoteWebknossosClient,
    remoteTracingstoreClient: DSRemoteTracingstoreClient,
)(implicit ec: ExecutionContext)
    extends Controller
    with Zarr3OutputHelper {

  override def defaultErrorCode: Int = NOT_FOUND

  val binaryDataService: BinaryDataService = binaryDataServiceHolder.binaryDataService

  override def allowRemoteOrigin: Boolean = true

  /**
    * Serve .zattrs file for a dataset
    * Uses the OME-NGFF standard (see https://ngff.openmicroscopy.org/latest/)
    */
  def requestZAttrs(
      organizationId: String,
      datasetDirectoryName: String,
      dataLayerName: String = "",
  ): Action[AnyContent] = Action.async { implicit request =>
    accessTokenService.validateAccessFromTokenContext(
      UserAccessRequest.readDataSources(DataSourceId(datasetDirectoryName, organizationId))) {
      for {
        (dataSource, dataLayer) <- dataSourceRepository.getDataSourceAndDataLayer(organizationId,
                                                                                  datasetDirectoryName,
                                                                                  dataLayerName) ?~> Messages(
          "dataSource.notFound") ~> NOT_FOUND
        omeNgffHeader = NgffMetadata.fromNameVoxelSizeAndMags(dataLayerName, dataSource.scale, dataLayer.sortedMags)
      } yield Ok(Json.toJson(omeNgffHeader))
    }
  }

  def requestZarrJson(
      organizationId: String,
      datasetDirectoryName: String,
      dataLayerName: String = "",
  ): Action[AnyContent] = Action.async { implicit request =>
    accessTokenService.validateAccessFromTokenContext(
      UserAccessRequest.readDataSources(DataSourceId(datasetDirectoryName, organizationId))) {
      for {
        (dataSource, dataLayer) <- dataSourceRepository.getDataSourceAndDataLayer(organizationId,
                                                                                  datasetDirectoryName,
                                                                                  dataLayerName) ?~> Messages(
          "dataSource.notFound") ~> NOT_FOUND
        omeNgffHeaderV0_5 = NgffMetadataV0_5.fromNameVoxelSizeAndMags(dataLayerName,
                                                                      dataSource.scale,
                                                                      dataLayer.sortedMags,
                                                                      dataLayer.additionalAxes)
        zarr3GroupHeader = Zarr3GroupHeader(3, "group", Some(omeNgffHeaderV0_5))
      } yield Ok(Json.toJson(zarr3GroupHeader))
    }
  }

  def zAttrsWithAnnotationPrivateLink(accessToken: String, dataLayerName: String = ""): Action[AnyContent] =
    Action.async { implicit request =>
      ifIsAnnotationLayerOrElse(
        accessToken,
        dataLayerName,
        ifIsAnnotationLayer = (annotationLayer, annotationSource, relevantTokenContext) => {
          remoteTracingstoreClient
            .getOmeNgffHeader(annotationLayer.tracingId, annotationSource.tracingStoreUrl)(relevantTokenContext)
            .map(ngffMetadata => Ok(Json.toJson(ngffMetadata)))
        },
        orElse = annotationSource =>
          for {
            (dataSource, dataLayer) <- dataSourceRepository.getDataSourceAndDataLayer(
              annotationSource.organizationId,
              annotationSource.datasetDirectoryName,
              dataLayerName) ?~> Messages("dataSource.notFound") ~> NOT_FOUND
            dataSourceOmeNgffHeader = NgffMetadata.fromNameVoxelSizeAndMags(dataLayerName,
                                                                            dataSource.scale,
                                                                            dataLayer.sortedMags)
          } yield Ok(Json.toJson(dataSourceOmeNgffHeader))
      )
    }

  def zarrJsonWithAnnotationPrivateLink(accessToken: String, dataLayerName: String = ""): Action[AnyContent] =
    Action.async { implicit request =>
      ifIsAnnotationLayerOrElse(
        accessToken,
        dataLayerName,
        ifIsAnnotationLayer = (annotationLayer, annotationSource, relevantTokenContext) => {
          remoteTracingstoreClient
            .getZarrJsonGroupHeaderWithNgff(annotationLayer.tracingId, annotationSource.tracingStoreUrl)(
              relevantTokenContext)
            .map(header => Ok(Json.toJson(header)))
        },
        orElse = annotationSource =>
          for {
            (dataSource, dataLayer) <- dataSourceRepository.getDataSourceAndDataLayer(
              annotationSource.organizationId,
              annotationSource.datasetDirectoryName,
              dataLayerName) ?~> Messages("dataSource.notFound") ~> NOT_FOUND
            dataSourceOmeNgffHeader = NgffMetadataV0_5.fromNameVoxelSizeAndMags(dataLayerName,
                                                                                dataSource.scale,
                                                                                dataLayer.sortedMags,
                                                                                dataLayer.additionalAxes)
            zarr3GroupHeader = Zarr3GroupHeader(3, "group", Some(dataSourceOmeNgffHeader))
          } yield Ok(Json.toJson(zarr3GroupHeader))
      )
    }

  /**
    * Zarr-specific datasource-properties.json file for a datasource.
    * Note that the result here is not necessarily equal to the file used in the underlying storage.
    */
  def requestDataSource(
      organizationId: String,
      datasetDirectoryName: String,
      zarrVersion: Int,
  ): Action[AnyContent] = Action.async { implicit request =>
    accessTokenService.validateAccessFromTokenContext(
      UserAccessRequest.readDataSources(DataSourceId(datasetDirectoryName, organizationId))) {
      for {
        dataSource <- dataSourceRepository
          .findUsable(DataSourceId(datasetDirectoryName, organizationId))
          .toFox ~> NOT_FOUND
        dataLayers = dataSource.dataLayers
        zarrLayers = dataLayers.map(convertLayerToZarrLayer(_, zarrVersion))
        zarrSource = GenericDataSource[DataLayer](dataSource.id, zarrLayers, dataSource.scale)
      } yield Ok(Json.toJson(zarrSource))
    }
  }

  private def convertLayerToZarrLayer(layer: DataLayer, zarrVersion: Int): ZarrLayer = {
    val dataFormat = if (zarrVersion == 2) DataFormat.zarr else DataFormat.zarr3
    layer match {
      case s: SegmentationLayer =>
        val rank = s.additionalAxes.map(_.length).getOrElse(0) + 4 // We’re writing c, additionalAxes, xyz
        ZarrSegmentationLayer(
          s.name,
          s.boundingBox,
          s.elementClass,
          mags = s.sortedMags.map(x => MagLocator(x, None, None, Some(AxisOrder.cAdditionalxyz(rank)), None, None)),
          mappings = s.mappings,
          largestSegmentId = s.largestSegmentId,
          numChannels = Some(if (s.elementClass == ElementClass.uint24) 3 else 1),
          defaultViewConfiguration = s.defaultViewConfiguration,
          adminViewConfiguration = s.adminViewConfiguration,
          coordinateTransformations = s.coordinateTransformations,
          additionalAxes = s.additionalAxes.map(reorderAdditionalAxes),
          dataFormat = dataFormat
        )
      case d: DataLayer =>
        val rank = d.additionalAxes.map(_.length).getOrElse(0) + 4 // We’re writing c, additionalAxes, xyz
        ZarrDataLayer(
          d.name,
          d.category,
          d.boundingBox,
          d.elementClass,
          mags = d.sortedMags.map(x => MagLocator(x, None, None, Some(AxisOrder.cAdditionalxyz(rank)), None, None)),
          numChannels = Some(if (d.elementClass == ElementClass.uint24) 3 else 1),
          defaultViewConfiguration = d.defaultViewConfiguration,
          adminViewConfiguration = d.adminViewConfiguration,
          coordinateTransformations = d.coordinateTransformations,
          additionalAxes = d.additionalAxes.map(reorderAdditionalAxes),
          dataFormat = dataFormat
        )
    }
  }

  def dataSourceWithAnnotationPrivateLink(accessToken: String, zarrVersion: Int): Action[AnyContent] =
    Action.async { implicit request =>
      for {
        annotationSource <- remoteWebknossosClient.getAnnotationSource(accessToken) ~> NOT_FOUND
        relevantTokenContext = if (annotationSource.accessViaPrivateLink) TokenContext(Some(accessToken))
        else tokenContextForRequest
        volumeAnnotationLayers = annotationSource.annotationLayers.filter(_.typ == AnnotationLayerType.Volume)
        dataSource <- dataSourceRepository
          .findUsable(DataSourceId(annotationSource.datasetDirectoryName, annotationSource.organizationId))
          .toFox ~> NOT_FOUND
        dataSourceLayers = dataSource.dataLayers
          .filter(dL => !volumeAnnotationLayers.exists(_.name == dL.name))
          .map(convertLayerToZarrLayer(_, zarrVersion))
        annotationLayers <- Fox.serialCombined(volumeAnnotationLayers)(
          l =>
            remoteTracingstoreClient.getVolumeLayerAsZarrLayer(l.tracingId,
                                                               Some(l.name),
                                                               annotationSource.tracingStoreUrl,
                                                               zarrVersion)(relevantTokenContext))
        allLayer = dataSourceLayers ++ annotationLayers
        zarrSource = GenericDataSource[DataLayer](dataSource.id, allLayer, dataSource.scale)
      } yield Ok(Json.toJson(zarrSource))
    }

  def requestRawZarrCube(
      organizationId: String,
      datasetDirectoryName: String,
      dataLayerName: String,
      mag: String,
      coordinates: String,
  ): Action[AnyContent] = Action.async { implicit request =>
    accessTokenService.validateAccessFromTokenContext(
      UserAccessRequest.readDataSources(DataSourceId(datasetDirectoryName, organizationId))) {
      rawZarrCube(organizationId, datasetDirectoryName, dataLayerName, mag, coordinates)
    }
  }

  def rawZarrCubePrivateLink(accessToken: String,
                             dataLayerName: String,
                             mag: String,
                             coordinates: String): Action[AnyContent] =
    Action.async { implicit request =>
      ifIsAnnotationLayerOrElse(
        accessToken,
        dataLayerName,
        ifIsAnnotationLayer = (annotationLayer, annotationSource, relevantTokenContext) =>
          remoteTracingstoreClient
            .getRawZarrCube(annotationLayer.tracingId, mag, coordinates, annotationSource.tracingStoreUrl)(
              relevantTokenContext)
            .map(Ok(_)),
        orElse = annotationSource =>
          rawZarrCube(annotationSource.organizationId,
                      annotationSource.datasetDirectoryName,
                      dataLayerName,
                      mag,
                      coordinates)
      )
    }

  private def rawZarrCube(
      organizationId: String,
      datasetDirectoryName: String,
      dataLayerName: String,
      mag: String,
      coordinates: String,
  )(implicit m: MessagesProvider): Fox[Result] =
    for {
      (dataSource, dataLayer) <- dataSourceRepository.getDataSourceAndDataLayer(organizationId,
                                                                                datasetDirectoryName,
                                                                                dataLayerName) ~> NOT_FOUND
      reorderedAdditionalAxes = dataLayer.additionalAxes.map(reorderAdditionalAxes)
      (x, y, z, additionalCoordinates) <- ZarrCoordinatesParser.parseNDimensionalDotCoordinates(
        coordinates,
        reorderedAdditionalAxes) ?~> "zarr.invalidChunkCoordinates" ~> NOT_FOUND
      magParsed <- Vec3Int.fromMagLiteral(mag, allowScalar = true) ?~> Messages("dataLayer.invalidMag", mag) ~> NOT_FOUND
      _ <- bool2Fox(dataLayer.containsMag(magParsed)) ?~> Messages("dataLayer.wrongMag", dataLayerName, mag) ~> NOT_FOUND
      cubeSize = DataLayer.bucketLength
      request = DataServiceDataRequest(
        dataSource,
        dataLayer,
        Cuboid(
          topLeft = VoxelPosition(x * cubeSize * magParsed.x,
                                  y * cubeSize * magParsed.y,
                                  z * cubeSize * magParsed.z,
                                  magParsed),
          width = cubeSize,
          height = cubeSize,
          depth = cubeSize
        ),
        DataServiceRequestSettings(halfByte = false, additionalCoordinates = additionalCoordinates)
      )
      (data, notFoundIndices) <- binaryDataService.handleDataRequests(List(request))
      _ <- bool2Fox(notFoundIndices.isEmpty) ~> "zarr.chunkNotFound" ~> NOT_FOUND
    } yield Ok(data)

  def requestZArray(
      organizationId: String,
      datasetDirectoryName: String,
      dataLayerName: String,
      mag: String,
  ): Action[AnyContent] = Action.async { implicit request =>
    accessTokenService.validateAccessFromTokenContext(
      UserAccessRequest.readDataSources(DataSourceId(datasetDirectoryName, organizationId))) {
      zArray(organizationId, datasetDirectoryName, dataLayerName, mag)
    }
  }

  private def zArray(organizationId: String, datasetDirectoryName: String, dataLayerName: String, mag: String)(
      implicit m: MessagesProvider): Fox[Result] =
    for {
      (_, dataLayer) <- dataSourceRepository.getDataSourceAndDataLayer(organizationId,
                                                                       datasetDirectoryName,
                                                                       dataLayerName) ?~> Messages(
        "dataSource.notFound") ~> NOT_FOUND
      magParsed <- Vec3Int.fromMagLiteral(mag, allowScalar = true) ?~> Messages("dataLayer.invalidMag", mag) ~> NOT_FOUND
      _ <- bool2Fox(dataLayer.containsMag(magParsed)) ?~> Messages("dataLayer.wrongMag", dataLayerName, mag) ~> NOT_FOUND
      zarrHeader = ZarrHeader.fromLayer(dataLayer, magParsed)
    } yield Ok(Json.toJson(zarrHeader))

  def requestZarrJsonForMag(
      organizationId: String,
      datasetDirectoryName: String,
      dataLayerName: String,
      mag: String,
  ): Action[AnyContent] = Action.async { implicit request =>
    accessTokenService.validateAccessFromTokenContext(
      UserAccessRequest.readDataSources(DataSourceId(datasetDirectoryName, organizationId))) {
      zarrJsonForMag(organizationId, datasetDirectoryName, dataLayerName, mag)
    }
  }

  private def zarrJsonForMag(organizationId: String, datasetDirectoryName: String, dataLayerName: String, mag: String)(
      implicit m: MessagesProvider): Fox[Result] =
    for {
      (_, dataLayer) <- dataSourceRepository.getDataSourceAndDataLayer(organizationId,
                                                                       datasetDirectoryName,
                                                                       dataLayerName) ?~> Messages(
        "dataSource.notFound") ~> NOT_FOUND
      magParsed <- Vec3Int.fromMagLiteral(mag, allowScalar = true) ?~> Messages("dataLayer.invalidMag", mag) ~> NOT_FOUND
      _ <- bool2Fox(dataLayer.containsMag(magParsed)) ?~> Messages("dataLayer.wrongMag", dataLayerName, mag) ~> NOT_FOUND
      zarrHeader = Zarr3ArrayHeader.fromDataLayer(dataLayer, magParsed)
    } yield Ok(Json.toJson(zarrHeader))

  def zArrayPrivateLink(accessToken: String, dataLayerName: String, mag: String): Action[AnyContent] = Action.async {
    implicit request =>
      ifIsAnnotationLayerOrElse(
        accessToken,
        dataLayerName,
        ifIsAnnotationLayer = (annotationLayer, annotationSource, relevantTokenContext) =>
          remoteTracingstoreClient
            .getZArray(annotationLayer.tracingId, mag, annotationSource.tracingStoreUrl)(relevantTokenContext)
            .map(z => Ok(Json.toJson(z))),
        orElse = annotationSource =>
          zArray(annotationSource.organizationId, annotationSource.datasetDirectoryName, dataLayerName, mag)
      )
  }

  def zarrJsonPrivateLink(accessToken: String, dataLayerName: String, mag: String): Action[AnyContent] = Action.async {
    implicit request =>
      ifIsAnnotationLayerOrElse(
        accessToken,
        dataLayerName,
        ifIsAnnotationLayer = (annotationLayer, annotationSource, relevantTokenContext) =>
          remoteTracingstoreClient
            .getZarrJson(annotationLayer.tracingId, mag, annotationSource.tracingStoreUrl)(relevantTokenContext)
            .map(z => Ok(Json.toJson(z))),
        orElse = annotationSource =>
          zarrJsonForMag(annotationSource.organizationId, annotationSource.datasetDirectoryName, dataLayerName, mag)
      )
  }

  private def ifIsAnnotationLayerOrElse(
      accessToken: String,
      dataLayerName: String,
      ifIsAnnotationLayer: (AnnotationLayer, AnnotationSource, TokenContext) => Fox[Result],
      orElse: AnnotationSource => Fox[Result])(implicit request: Request[Any]): Fox[Result] =
    for {
      annotationSource <- remoteWebknossosClient.getAnnotationSource(accessToken) ~> NOT_FOUND
      relevantTokenContext = if (annotationSource.accessViaPrivateLink) TokenContext(Some(accessToken))
      else tokenContextForRequest
      layer = annotationSource.getAnnotationLayer(dataLayerName)
      result <- layer match {
        case Some(annotationLayer) => ifIsAnnotationLayer(annotationLayer, annotationSource, relevantTokenContext)
        case None                  => orElse(annotationSource)
      }
    } yield result

<<<<<<< HEAD
  def requestDataLayerMagFolderContents(organizationId: String,
                                        datasetDirectoryName: String,
                                        dataLayerName: String,
                                        mag: String,
                                        zarrVersion: Int): Action[AnyContent] =
    Action.async { implicit request =>
      accessTokenService.validateAccessFromTokenContext(
        UserAccessRequest.readDataSources(DataSourceId(datasetDirectoryName, organizationId))) {
        dataLayerMagFolderContents(organizationId, datasetDirectoryName, dataLayerName, mag, zarrVersion)
=======
  def requestDataLayerMagDirectoryContents(token: Option[String],
                                           organizationId: String,
                                           datasetDirectoryName: String,
                                           dataLayerName: String,
                                           mag: String,
                                           zarrVersion: Int): Action[AnyContent] =
    Action.async { implicit request =>
      accessTokenService.validateAccess(
        UserAccessRequest.readDataSources(DataSourceId(datasetDirectoryName, organizationId)),
        urlOrHeaderToken(token, request)) {
        dataLayerMagDirectoryContents(organizationId, datasetDirectoryName, dataLayerName, mag, zarrVersion)
>>>>>>> 2704f0b8
      }
    }

  private def dataLayerMagDirectoryContents(organizationId: String,
                                            datasetDirectoryName: String,
                                            dataLayerName: String,
                                            mag: String,
                                            zarrVersion: Int)(implicit m: MessagesProvider): Fox[Result] =
    for {
      (_, dataLayer) <- dataSourceRepository.getDataSourceAndDataLayer(organizationId,
                                                                       datasetDirectoryName,
                                                                       dataLayerName) ~> NOT_FOUND
      magParsed <- Vec3Int.fromMagLiteral(mag, allowScalar = true) ?~> Messages("dataLayer.invalidMag", mag) ~> NOT_FOUND
      _ <- bool2Fox(dataLayer.containsMag(magParsed)) ?~> Messages("dataLayer.wrongMag", dataLayerName, mag) ~> NOT_FOUND
      additionalEntries = if (zarrVersion == 2) List(ZarrHeader.FILENAME_DOT_ZARRAY)
      else List(Zarr3ArrayHeader.FILENAME_ZARR_JSON)
    } yield
      Ok(
        views.html.datastoreZarrDatasourceDir(
          "Datastore",
          "%s/%s/%s/%s".format(organizationId, datasetDirectoryName, dataLayerName, mag),
          additionalEntries
        )).withHeaders()

<<<<<<< HEAD
  def dataLayerMagFolderContentsPrivateLink(accessToken: String,
                                            dataLayerName: String,
                                            mag: String,
                                            zarrVersion: Int): Action[AnyContent] =
=======
  def dataLayerMagDirectoryContentsPrivateLink(token: Option[String],
                                               accessToken: String,
                                               dataLayerName: String,
                                               mag: String,
                                               zarrVersion: Int): Action[AnyContent] =
>>>>>>> 2704f0b8
    Action.async { implicit request =>
      ifIsAnnotationLayerOrElse(
        accessToken,
        dataLayerName,
        ifIsAnnotationLayer = (annotationLayer, annotationSource, relevantTokenContext) =>
          remoteTracingstoreClient
<<<<<<< HEAD
            .getDataLayerMagFolderContents(annotationLayer.tracingId,
                                           mag,
                                           annotationSource.tracingStoreUrl,
                                           zarrVersion)(relevantTokenContext)
=======
            .getDataLayerMagDirectoryContents(annotationLayer.tracingId,
                                              mag,
                                              annotationSource.tracingStoreUrl,
                                              relevantToken,
                                              zarrVersion)
>>>>>>> 2704f0b8
            .map(
              layers =>
                Ok(
                  views.html.datastoreZarrDatasourceDir(
                    "Combined Annotation Route",
                    s"${annotationLayer.tracingId}",
                    layers
                  )).withHeaders()),
        orElse = annotationSource =>
          dataLayerMagDirectoryContents(annotationSource.organizationId,
                                        annotationSource.datasetDirectoryName,
                                        dataLayerName,
                                        mag,
                                        zarrVersion)
      )
    }

<<<<<<< HEAD
  def requestDataLayerFolderContents(organizationId: String,
                                     datasetDirectoryName: String,
                                     dataLayerName: String,
                                     zarrVersion: Int): Action[AnyContent] = Action.async { implicit request =>
    accessTokenService.validateAccessFromTokenContext(
      UserAccessRequest.readDataSources(DataSourceId(datasetDirectoryName, organizationId))) {
      dataLayerFolderContents(organizationId, datasetDirectoryName, dataLayerName, zarrVersion)
=======
  def requestDataLayerDirectoryContents(token: Option[String],
                                        organizationId: String,
                                        datasetDirectoryName: String,
                                        dataLayerName: String,
                                        zarrVersion: Int): Action[AnyContent] = Action.async { implicit request =>
    accessTokenService.validateAccess(
      UserAccessRequest.readDataSources(DataSourceId(datasetDirectoryName, organizationId)),
      urlOrHeaderToken(token, request)) {
      dataLayerDirectoryContents(organizationId, datasetDirectoryName, dataLayerName, zarrVersion)
>>>>>>> 2704f0b8
    }
  }

  private def dataLayerDirectoryContents(organizationId: String,
                                         datasetDirectoryName: String,
                                         dataLayerName: String,
                                         zarrVersion: Int)(implicit m: MessagesProvider): Fox[Result] =
    for {
      (_, dataLayer) <- dataSourceRepository.getDataSourceAndDataLayer(organizationId,
                                                                       datasetDirectoryName,
                                                                       dataLayerName) ?~> Messages(
        "dataSource.notFound") ~> NOT_FOUND
      mags = dataLayer.sortedMags
      additionalFiles = if (zarrVersion == 2)
        List(NgffMetadata.FILENAME_DOT_ZATTRS, NgffGroupHeader.FILENAME_DOT_ZGROUP)
      else List(Zarr3ArrayHeader.FILENAME_ZARR_JSON)
    } yield
      Ok(
        views.html.datastoreZarrDatasourceDir(
          "Datastore",
          "%s/%s/%s".format(organizationId, datasetDirectoryName, dataLayerName),
          additionalFiles ++ mags.map(_.toMagLiteral(allowScalar = true))
        )).withHeaders()

<<<<<<< HEAD
  def dataLayerFolderContentsPrivateLink(accessToken: String,
                                         dataLayerName: String,
                                         zarrVersion: Int): Action[AnyContent] =
=======
  def dataLayerDirectoryContentsPrivateLink(token: Option[String],
                                            accessToken: String,
                                            dataLayerName: String,
                                            zarrVersion: Int): Action[AnyContent] =
>>>>>>> 2704f0b8
    Action.async { implicit request =>
      ifIsAnnotationLayerOrElse(
        accessToken,
        dataLayerName,
        ifIsAnnotationLayer = (annotationLayer, annotationSource, relevantTokenContext) =>
          remoteTracingstoreClient
<<<<<<< HEAD
            .getDataLayerFolderContents(annotationLayer.tracingId, annotationSource.tracingStoreUrl, zarrVersion)(
              relevantTokenContext)
=======
            .getDataLayerDirectoryContents(annotationLayer.tracingId,
                                           annotationSource.tracingStoreUrl,
                                           relevantToken,
                                           zarrVersion)
>>>>>>> 2704f0b8
            .map(
              layers =>
                Ok(
                  views.html.datastoreZarrDatasourceDir(
                    "Tracingstore",
                    s"${annotationLayer.tracingId}",
                    layers
                  )).withHeaders()),
        orElse = annotationSource =>
          dataLayerDirectoryContents(annotationSource.organizationId,
                                     annotationSource.datasetDirectoryName,
                                     dataLayerName,
                                     zarrVersion)
      )
    }

<<<<<<< HEAD
  def requestDataSourceFolderContents(organizationId: String,
                                      datasetDirectoryName: String,
                                      zarrVersion: Int): Action[AnyContent] =
=======
  def requestDataSourceDirectoryContents(token: Option[String],
                                         organizationId: String,
                                         datasetDirectoryName: String,
                                         zarrVersion: Int): Action[AnyContent] =
>>>>>>> 2704f0b8
    Action.async { implicit request =>
      accessTokenService.validateAccessFromTokenContext(
        UserAccessRequest.readDataSources(DataSourceId(datasetDirectoryName, organizationId))) {
        for {
          dataSource <- dataSourceRepository
            .findUsable(DataSourceId(datasetDirectoryName, organizationId))
            .toFox ?~> Messages("dataSource.notFound") ~> NOT_FOUND
          layerNames = dataSource.dataLayers.map((dataLayer: DataLayer) => dataLayer.name)
          additionalVersionDependantFiles = if (zarrVersion == 2) List(NgffGroupHeader.FILENAME_DOT_ZGROUP)
          else List.empty
        } yield
          Ok(
            views.html.datastoreZarrDatasourceDir(
              "Datastore",
              s"$organizationId/$datasetDirectoryName",
              List(GenericDataSource.FILENAME_DATASOURCE_PROPERTIES_JSON) ++ additionalVersionDependantFiles ++ layerNames
            ))
      }
    }

<<<<<<< HEAD
  def dataSourceFolderContentsPrivateLink(accessToken: String, zarrVersion: Int): Action[AnyContent] =
=======
  def dataSourceDirectoryContentsPrivateLink(token: Option[String],
                                             accessToken: String,
                                             zarrVersion: Int): Action[AnyContent] =
>>>>>>> 2704f0b8
    Action.async { implicit request =>
      for {
        annotationSource <- remoteWebknossosClient.getAnnotationSource(accessToken)
        dataSource <- dataSourceRepository
          .findUsable(DataSourceId(annotationSource.datasetDirectoryName, annotationSource.organizationId))
          .toFox ?~> Messages("dataSource.notFound") ~> NOT_FOUND
        annotationLayerNames = annotationSource.annotationLayers.filter(_.typ == AnnotationLayerType.Volume).map(_.name)
        dataSourceLayerNames = dataSource.dataLayers
          .map((dataLayer: DataLayer) => dataLayer.name)
          .filter(!annotationLayerNames.contains(_))
        layerNames = annotationLayerNames ++ dataSourceLayerNames
        additionalEntries = if (zarrVersion == 2)
          List(GenericDataSource.FILENAME_DATASOURCE_PROPERTIES_JSON, NgffGroupHeader.FILENAME_DOT_ZGROUP)
        else
          List(GenericDataSource.FILENAME_DATASOURCE_PROPERTIES_JSON)
      } yield
        Ok(
          views.html.datastoreZarrDatasourceDir(
            "Combined datastore and tracingstore directory",
            s"$accessToken",
            additionalEntries ++ layerNames
          ))
    }

  def requestZGroup(organizationId: String,
                    datasetDirectoryName: String,
                    dataLayerName: String = ""): Action[AnyContent] =
    Action.async { implicit request =>
      accessTokenService.validateAccessFromTokenContextForSyncBlock(
        UserAccessRequest.readDataSources(DataSourceId(datasetDirectoryName, organizationId))) {
        Ok(zGroupJson)
      }
    }

  private def zGroupJson: JsValue = Json.toJson(NgffGroupHeader(zarr_format = 2))

  def zGroupPrivateLink(accessToken: String, dataLayerName: String): Action[AnyContent] =
    Action.async { implicit request =>
      ifIsAnnotationLayerOrElse(
        accessToken,
        dataLayerName,
        ifIsAnnotationLayer = (annotationLayer, annotationSource, relevantTokenContext) =>
          remoteTracingstoreClient
            .getZGroup(annotationLayer.tracingId, annotationSource.tracingStoreUrl)(relevantTokenContext)
            .map(Ok(_)),
        orElse = _ => Fox.successful(Ok(zGroupJson))
      )
    }
}<|MERGE_RESOLUTION|>--- conflicted
+++ resolved
@@ -383,29 +383,15 @@
       }
     } yield result
 
-<<<<<<< HEAD
-  def requestDataLayerMagFolderContents(organizationId: String,
-                                        datasetDirectoryName: String,
-                                        dataLayerName: String,
-                                        mag: String,
-                                        zarrVersion: Int): Action[AnyContent] =
-    Action.async { implicit request =>
-      accessTokenService.validateAccessFromTokenContext(
-        UserAccessRequest.readDataSources(DataSourceId(datasetDirectoryName, organizationId))) {
-        dataLayerMagFolderContents(organizationId, datasetDirectoryName, dataLayerName, mag, zarrVersion)
-=======
-  def requestDataLayerMagDirectoryContents(token: Option[String],
-                                           organizationId: String,
+  def requestDataLayerMagDirectoryContents(organizationId: String,
                                            datasetDirectoryName: String,
                                            dataLayerName: String,
                                            mag: String,
                                            zarrVersion: Int): Action[AnyContent] =
     Action.async { implicit request =>
-      accessTokenService.validateAccess(
-        UserAccessRequest.readDataSources(DataSourceId(datasetDirectoryName, organizationId)),
-        urlOrHeaderToken(token, request)) {
+      accessTokenService.validateAccessFromTokenContext(
+        UserAccessRequest.readDataSources(DataSourceId(datasetDirectoryName, organizationId))) {
         dataLayerMagDirectoryContents(organizationId, datasetDirectoryName, dataLayerName, mag, zarrVersion)
->>>>>>> 2704f0b8
       }
     }
 
@@ -430,36 +416,20 @@
           additionalEntries
         )).withHeaders()
 
-<<<<<<< HEAD
-  def dataLayerMagFolderContentsPrivateLink(accessToken: String,
-                                            dataLayerName: String,
-                                            mag: String,
-                                            zarrVersion: Int): Action[AnyContent] =
-=======
-  def dataLayerMagDirectoryContentsPrivateLink(token: Option[String],
-                                               accessToken: String,
+  def dataLayerMagDirectoryContentsPrivateLink(accessToken: String,
                                                dataLayerName: String,
                                                mag: String,
                                                zarrVersion: Int): Action[AnyContent] =
->>>>>>> 2704f0b8
     Action.async { implicit request =>
       ifIsAnnotationLayerOrElse(
         accessToken,
         dataLayerName,
         ifIsAnnotationLayer = (annotationLayer, annotationSource, relevantTokenContext) =>
           remoteTracingstoreClient
-<<<<<<< HEAD
-            .getDataLayerMagFolderContents(annotationLayer.tracingId,
-                                           mag,
-                                           annotationSource.tracingStoreUrl,
-                                           zarrVersion)(relevantTokenContext)
-=======
             .getDataLayerMagDirectoryContents(annotationLayer.tracingId,
                                               mag,
                                               annotationSource.tracingStoreUrl,
-                                              relevantToken,
-                                              zarrVersion)
->>>>>>> 2704f0b8
+                                              zarrVersion)(relevantTokenContext)
             .map(
               layers =>
                 Ok(
@@ -477,25 +447,13 @@
       )
     }
 
-<<<<<<< HEAD
-  def requestDataLayerFolderContents(organizationId: String,
-                                     datasetDirectoryName: String,
-                                     dataLayerName: String,
-                                     zarrVersion: Int): Action[AnyContent] = Action.async { implicit request =>
-    accessTokenService.validateAccessFromTokenContext(
-      UserAccessRequest.readDataSources(DataSourceId(datasetDirectoryName, organizationId))) {
-      dataLayerFolderContents(organizationId, datasetDirectoryName, dataLayerName, zarrVersion)
-=======
-  def requestDataLayerDirectoryContents(token: Option[String],
-                                        organizationId: String,
+  def requestDataLayerDirectoryContents(organizationId: String,
                                         datasetDirectoryName: String,
                                         dataLayerName: String,
                                         zarrVersion: Int): Action[AnyContent] = Action.async { implicit request =>
-    accessTokenService.validateAccess(
-      UserAccessRequest.readDataSources(DataSourceId(datasetDirectoryName, organizationId)),
-      urlOrHeaderToken(token, request)) {
+    accessTokenService.validateAccessFromTokenContext(
+      UserAccessRequest.readDataSources(DataSourceId(datasetDirectoryName, organizationId))) {
       dataLayerDirectoryContents(organizationId, datasetDirectoryName, dataLayerName, zarrVersion)
->>>>>>> 2704f0b8
     }
   }
 
@@ -520,31 +478,17 @@
           additionalFiles ++ mags.map(_.toMagLiteral(allowScalar = true))
         )).withHeaders()
 
-<<<<<<< HEAD
-  def dataLayerFolderContentsPrivateLink(accessToken: String,
-                                         dataLayerName: String,
-                                         zarrVersion: Int): Action[AnyContent] =
-=======
-  def dataLayerDirectoryContentsPrivateLink(token: Option[String],
-                                            accessToken: String,
+  def dataLayerDirectoryContentsPrivateLink(accessToken: String,
                                             dataLayerName: String,
                                             zarrVersion: Int): Action[AnyContent] =
->>>>>>> 2704f0b8
     Action.async { implicit request =>
       ifIsAnnotationLayerOrElse(
         accessToken,
         dataLayerName,
         ifIsAnnotationLayer = (annotationLayer, annotationSource, relevantTokenContext) =>
           remoteTracingstoreClient
-<<<<<<< HEAD
-            .getDataLayerFolderContents(annotationLayer.tracingId, annotationSource.tracingStoreUrl, zarrVersion)(
+            .getDataLayerDirectoryContents(annotationLayer.tracingId, annotationSource.tracingStoreUrl, zarrVersion)(
               relevantTokenContext)
-=======
-            .getDataLayerDirectoryContents(annotationLayer.tracingId,
-                                           annotationSource.tracingStoreUrl,
-                                           relevantToken,
-                                           zarrVersion)
->>>>>>> 2704f0b8
             .map(
               layers =>
                 Ok(
@@ -561,16 +505,9 @@
       )
     }
 
-<<<<<<< HEAD
-  def requestDataSourceFolderContents(organizationId: String,
-                                      datasetDirectoryName: String,
-                                      zarrVersion: Int): Action[AnyContent] =
-=======
-  def requestDataSourceDirectoryContents(token: Option[String],
-                                         organizationId: String,
+  def requestDataSourceDirectoryContents(organizationId: String,
                                          datasetDirectoryName: String,
                                          zarrVersion: Int): Action[AnyContent] =
->>>>>>> 2704f0b8
     Action.async { implicit request =>
       accessTokenService.validateAccessFromTokenContext(
         UserAccessRequest.readDataSources(DataSourceId(datasetDirectoryName, organizationId))) {
@@ -591,13 +528,7 @@
       }
     }
 
-<<<<<<< HEAD
-  def dataSourceFolderContentsPrivateLink(accessToken: String, zarrVersion: Int): Action[AnyContent] =
-=======
-  def dataSourceDirectoryContentsPrivateLink(token: Option[String],
-                                             accessToken: String,
-                                             zarrVersion: Int): Action[AnyContent] =
->>>>>>> 2704f0b8
+  def dataSourceDirectoryContentsPrivateLink(accessToken: String, zarrVersion: Int): Action[AnyContent] =
     Action.async { implicit request =>
       for {
         annotationSource <- remoteWebknossosClient.getAnnotationSource(accessToken)
