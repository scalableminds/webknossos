--- conflicted
+++ resolved
@@ -1,11 +1,7 @@
 ### define
 underscore : _
-<<<<<<< HEAD
+backbone : Backbone
 ../pagination_collection : PaginationCollection
-=======
-backbone : Backbone
-../pagination_collection : PaginationView
->>>>>>> 6f07b6ac
 ###
 
 class UserCollection extends PaginationCollection
