# Changelog

All notable user-facing changes to webknossos are documented in this file.

The format is based on [Keep a Changelog](http://keepachangelog.com/en/1.0.0/)
and this project adheres to [Calendar Versioning](http://calver.org/) `0Y.0M.MICRO`.
For upgrade instructions, please check the [migration guide](MIGRATIONS.md).

## Unreleased
[Commits](https://github.com/scalableminds/webknossos/compare/18.10.0...HEAD)

### Added

- Added support for duplicate dataset names for different organizations [#3137](https://github.com/scalableminds/webknossos/pull/3137)
<<<<<<< HEAD
- Added support to watch additional dataset directories, automatically creating symbolic links to the main directory [#3330](https://github.com/scalableminds/webknossos/pull/3330)
=======
- A User can now have multiple layouts for tracing views. [#3299](https://github.com/scalableminds/webknossos/pull/3299)
>>>>>>> 270eaf20

### Changed

- The UI for editing experience domains of users was improved. [#3254](https://github.com/scalableminds/webknossos/pull/3254)
- The tracing layout was changed to be more compact. [#3256](https://github.com/scalableminds/webknossos/pull/3256)
- It is no longer possible to draw outside of a viewport with the brush tool in volume tracing. [#3283](https://github.com/scalableminds/webknossos/pull/3283)

### Fixed

- Fixed a layouting issue which occurred on a fresh page load when the layout was scaled to be bigger than the available space. [#3256](https://github.com/scalableminds/webknossos/pull/3256)
- Fixed overlap in comment tab for long tree names or comments. [#3272](https://github.com/scalableminds/webknossos/pull/3272)
- Fixed a bug which caused data to not be displayed correctly if adjacent data does not exist.[#3270](https://github.com/scalableminds/webknossos/pull/3270)
- Fixed a bug which caused initial rendering to sometimes miss some buckets. [#3262](https://github.com/scalableminds/webknossos/pull/3262)
- Fixed a bug which caused the save-button to never show success for volume tracings. [#3267](https://github.com/scalableminds/webknossos/pull/3267)

### Removed

-


## [18.10.0](https://github.com/scalableminds/webknossos/releases/tag/18.10.0) - 2018-09-22
[Commits](https://github.com/scalableminds/webknossos/compare/18.09.0...18.10.0)

### Highlights

- WebKnossos is documented now! Check it out: https://docs.webknossos.org [#3011](https://github.com/scalableminds/webknossos/pull/3011)
- There are multiple improvements of the tracing view:
  - Added customizable layouting to the tracing view. [#3070](https://github.com/scalableminds/webknossos/pull/3070)
  - Improved general performance of the tracing view by leveraging web workers. [#3162](https://github.com/scalableminds/webknossos/pull/3162)
  - Added a view to restore any older version of a skeleton tracing. Access it through the dropdown next to the Save button. [#3194](https://github.com/scalableminds/webknossos/pull/3194)
  - And more usability improvements: [#3126](https://github.com/scalableminds/webknossos/pull/3126), [#3066](https://github.com/scalableminds/webknossos/pull/3066)
- Project administration got some UI improvements: [#3077](https://github.com/scalableminds/webknossos/pull/3077), [#3224](https://github.com/scalableminds/webknossos/pull/3224), [#3233](https://github.com/scalableminds/webknossos/pull/3233)
- Improved security by enabling http security headers. [#3084](https://github.com/scalableminds/webknossos/pull/3084)

### Added

- Added URLs to the tabs in the dashboard. [#3183](https://github.com/scalableminds/webknossos/pull/3183)
- Improved security by enabling http security headers. [#3084](https://github.com/scalableminds/webknossos/pull/3084)
- Added the possibility to write markdown in the annotation description. [#3081](https://github.com/scalableminds/webknossos/pull/3081)
- Added a view to restore any older version of a skeleton tracing. Access it through the dropdown next to the Save button. [#3194](https://github.com/scalableminds/webknossos/pull/3194)
![version-restore-highlight](https://user-images.githubusercontent.com/1702075/45428378-6842d380-b6a1-11e8-88c2-e4ffcd762cd5.png)
- Added customizable layouting to the tracing view. [#3070](https://github.com/scalableminds/webknossos/pull/3070)
- Added the brush size to the settings on the left in volume tracing. The size can now also be adjusted by using only the keyboard. [#3126](https://github.com/scalableminds/webknossos/pull/3126)
- Added a user documentation for webKnossos [#3011](https://github.com/scalableminds/webknossos/pull/3011)
- Tree groups can now be activated. This allows to rename a tree group analogous to renaming a tree. Also, toggling the visibility of a tree group can now be done by using the shortcuts "1" and "2". [#3066](https://github.com/scalableminds/webknossos/pull/3066)
- Added the possibility to upload multiple NML files during task creation, even if they are not in a zip archive
- Added the possibility to supply a dedicated "sorting date" for datasets to change the sorting order in the gallery view, by default the creation date is used [#3124](https://github.com/scalableminds/webknossos/pull/3124)
- Added bar-chart visualization to project progress report. [#3224](https://github.com/scalableminds/webknossos/pull/3224)
- Added a button to collapse all comments. [#3215](https://github.com/scalableminds/webknossos/pull/3215)
- The datasets in the dashboard are now sorted according to their user-specific usage. As a result, relevant datasets should appear at the top of the list. [#3206](https://github.com/scalableminds/webknossos/pull/3206)
- 3D Meshes can now be imported into the tracing view by uploading corresponding STL files. [#3242](https://github.com/scalableminds/webknossos/pull/3242)

### Changed

- The modal used to change the experience of users by admins got a rework. [#3077](https://github.com/scalableminds/webknossos/pull/3077)
- During task creation, specifying an experience domain is now possible by choosing from existing domains. [#3233](https://github.com/scalableminds/webknossos/pull/3233)
- Unified the search functionality within webKnossos to implement an AND logic everyhwere. [#3228](https://github.com/scalableminds/webknossos/pull/3228)
- Renamed "Soma Clicking" to "Single-Node-Tree Mode". [#3141](https://github.com/scalableminds/webknossos/pull/3141/files)
- The fallback segmentation layer attribute of volume tracings is now persisted to NML/ZIP files. Upon re-upload, only volume tracings with this attribute will show a fallback layer. Use `tools/volumeAddFallbackLayer.py` to add this attribute to existing volume tracings. [#3088](https://github.com/scalableminds/webknossos/pull/3088)
- When splitting a tree, the split part that contains the initial node will now keep the original tree name and id. [#3145](https://github.com/scalableminds/webknossos/pull/3145)
- Improve error messages for parsing faulty NMLs. [#3227](https://github.com/scalableminds/webknossos/pull/3227)
- Finished tasks will be displayed with less details and sorted by their finishing date in the dashboard. [#3202](https://github.com/scalableminds/webknossos/pull/3202)
- Improved layouting for narrow screens. [#3226](https://github.com/scalableminds/webknossos/pull/3226)
- The welcome header will now also show on the default page if there are no existing organisations. [#3133](https://github.com/scalableminds/webknossos/pull/3133)
- Simplified the sharing of tracings. Users can simply copy the active URL from the browser's URL bar to share a tracing (assuming the tracing is public). [#3176](https://github.com/scalableminds/webknossos/pull/3176)
- Improved general performance of the tracing view by leveraging web workers. [#3162](https://github.com/scalableminds/webknossos/pull/3162)
- Improved overall drag-and-drop behavior by preventing the browser from opening the dragged file when the actual drag target was missed. [#3222](https://github.com/scalableminds/webknossos/pull/3222)
- The checkboxes in the user list view will clear now after the experience domains of users have been changed. [#3178](https://github.com/scalableminds/webknossos/pull/3178)
- Resetting a user's task requires a confirmation now. [#3181](https://github.com/scalableminds/webknossos/pull/3181)

### Fixed

- Fixed a bug where large volume downloads contained invalid data.zip archives. [#3086](https://github.com/scalableminds/webknossos/pull/3086)
- Fixed the sorting of the dashboard task list and explorative annotation list. [#3153](https://github.com/scalableminds/webknossos/pull/3153)
- Fixed a missing notification when a task annotation was reset. [#3207](https://github.com/scalableminds/webknossos/pull/3207)
- Fixed a bug where non-privileged users were wrongly allowed to pause/unpause projects. [#3097](https://github.com/scalableminds/webknossos/pull/3097)
- Fixed a bug in copy-segmentation-slice feature. [#3245](https://github.com/scalableminds/webknossos/pull/3245)
- Fixed a regression bug which caused the initial data loading to fail sometimes. [#3149](https://github.com/scalableminds/webknossos/pull/3149)
- Fixed a bug which caused a blank screen sometimes when the user is not logged in. [#3167](https://github.com/scalableminds/webknossos/pull/3167)
- Fixed a bug where NML downloads of Task Annotations failed. [#3166](https://github.com/scalableminds/webknossos/pull/3166)
- Fixed a bug where viewing Compound Annotations (such as all tasks for a project in one view) failed. [#3174](https://github.com/scalableminds/webknossos/pull/3174)

### Removed

- Removed the automatic redirect to the onboarding page from the default page if there are no existing organisations. [#3133](https://github.com/scalableminds/webknossos/pull/3133)

## [18.09.0](https://github.com/scalableminds/webknossos/releases/tag/18.09.0) - 2018-08-20

[Commits](https://github.com/scalableminds/webknossos/compare/18.08.0...18.09.0)

### Highlights

- The dashboard gallery loads faster [#3036](https://github.com/scalableminds/webknossos/pull/3036) and tracings in the dashboard can show their descriptions [#3035](https://github.com/scalableminds/webknossos/pull/3035).
- Managing new users got easier through "new inactive users" notifications [#2994](https://github.com/scalableminds/webknossos/pull/2994), and also team managers can activate them now [#3050](https://github.com/scalableminds/webknossos/pull/3050).
- Improved the UI for sharing datasets and tracings [#3029](https://github.com/scalableminds/webknossos/pull/3029).
- The tracing view got a progress-indicator [#2935](https://github.com/scalableminds/webknossos/pull/2935) and scale-bars [#3049](https://github.com/scalableminds/webknossos/pull/3049).
- When merging datasets within a tracing via the merge-modal, the user can choose whether the merge should be executed directly in the currently opened tracing. Alternatively, a new annotation can be created which is accessible via the dashboard, as before [#2935](https://github.com/scalableminds/webknossos/pull/2935).

### Added

- Added two new properties to mapping json files. The `colors: [<hsvHueValue1>, <hsvHueValue2>, ...]` property can be used to specify up to 256 custom colors for the first 256 equivalence classes of the mapping. The `hideUnmappedIds: <true|false>` property indicates whether segments that were not mapped should be rendered transparently or not. [#2965](https://github.com/scalableminds/webknossos/pull/2965)
- Added a button for refreshing the dataset in the backend cache. [#2975](https://github.com/scalableminds/webknossos/pull/2975)
- Added the possibility to see the description of a tracing within the dashboard. [#3035](https://github.com/scalableminds/webknossos/pull/3035)
- Comments of tracing trees can now be cycled through by keeping n and p pressed. [#3041](https://github.com/scalableminds/webknossos/pull/3041)
- All dates in webknossos will be shown in the browser's timezone. On hover, a tooltip will show the date in UTC. [#2916](https://github.com/scalableminds/webknossos/pull/2916) ![image](https://user-images.githubusercontent.com/2486553/42888385-74c82bc0-8aa8-11e8-9c3e-7cfc90ce93bc.png)
- When merging datasets within a tracing via the merge-modal, the user can choose whether the merge should be executed directly in the currently opened tracing. Alternatively, a new annotation can be created which is accessible via the dashboard (as it has been before).
- Added shortcuts for moving along the current tracing direction in orthogonal mode. Pressing 'e' (and 'r' for the reverse direction) will move along the "current direction", which is defined by the vector between the last two created nodes.
- Added a banner to the user list to notify admins of new inactive users that need to be activated. [#2994](https://github.com/scalableminds/webknossos/pull/2994)
- When a lot of changes need to be persisted to the server (e.g., after importing a large NML), the save button will show a percentage-based progress indicator.
- Changing tabs in a tracing view will not disable the keyboard shortcuts anymore. [#3042](https://github.com/scalableminds/webknossos/pull/3042)
- Added the possibility for admins to see and transfer all active tasks of a project to a single user in the project tab[#2863](https://github.com/scalableminds/webknossos/pull/2863)
- Added the possibility to import multiple NML files into the active tracing. This can be done by dragging and dropping the files directly into the tracing view. [#2908](https://github.com/scalableminds/webknossos/pull/2908)
- Added placeholders and functionality hints to (nearly) empty lists and tables in the admin views. [#2969](https://github.com/scalableminds/webknossos/pull/2969)
- Added the possibility to copy volume tracings to own account
- During the import of multiple NML files, the user can select an option to automatically create a group per file so that the imported trees are organized in a hierarchy. [#2908](https://github.com/scalableminds/webknossos/pull/2908)
- Added the option to display scale bars in the viewports for orthogonal mode. [#3049](https://github.com/scalableminds/webknossos/pull/3049)
- Added functions to the front-end API to activate a tree and to change the color of a tree. [#2997](https://github.com/scalableminds/webknossos/pull/2997)
- When a new team or project is created, invalid names will be directly marked in red. [#3034](https://github.com/scalableminds/webknossos/pull/3034)
- Added an error message to the NML upload if the needed permissions are missing for the upload. [#3051](https://github.com/scalableminds/webknossos/pull/3051)
- Comments can now contain references to nodes (`#<nodeid>`) or positions (`#(<x,y,z>)`). Clicking on such a reference activates the respective node or position and centers it. [#2950](https://github.com/scalableminds/webknossos/pull/2950)
- Added a default text to the task view to indicate, that no users are assigned to a task. [#3030](https://github.com/scalableminds/webknossos/issues/3030)

### Changed

- Added a checkbox to disable the warning when deleting a tree. An accidentally deleted tree can easily be restored using the Undo functionality. [#2995](https://github.com/scalableminds/webknossos/pull/2995)
- Improved the UI for sharing datasets and tracings. [#3029](https://github.com/scalableminds/webknossos/pull/3029)
- Team managers are now allowed to activate users (previously admin-only) [#3050](https://github.com/scalableminds/webknossos/pull/3050)
- Improved the loading time of datasets in the dashboard. [#3036](https://github.com/scalableminds/webknossos/pull/3036)

### Fixed

- Fixed a bug where unloaded data was sometimes shown as black instead of gray. [#2963](https://github.com/scalableminds/webknossos/pull/2963)
- Fixed that URLs linking to a certain position in a dataset or tracing always led to the position of the active node. [#2960](https://github.com/scalableminds/webknossos/pull/2960)
- Fixed that setting a bounding box in view mode did not work. [#3015](https://github.com/scalableminds/webknossos/pull/3015)
- Fixed a bug where viewing Compound Annotations (such as viewing all instances of a task at once) failed with a permission issue. [#3023](https://github.com/scalableminds/webknossos/pull/3023)
- Fixed that the segmentation layer is loaded from the server even when the segmentation opacity is set to 0. [#3067](https://github.com/scalableminds/webknossos/pull/3067)
- Fixed a bug where the team name was not displayed in the task types view of admins. [#3053](https://github.com/scalableminds/webknossos/pull/3053)

## [18.08.0](https://github.com/scalableminds/webknossos/releases/tag/18.08.0) - 2018-07-23

[Commits](https://github.com/scalableminds/webknossos/compare/18.07.0...18.08.0)

### Highlights

- Performance improvements for the tracing views. #2709 #2724 #2821
- Added onboarding flow for initial setup of WebKnossos. #2859
- The dataset gallery got a redesign with mobile support. #2761
- Improved the import dialog for datasets. Important fields can now be edited via form inputs instead of having to change the JSON. The JSON is still changeable when enabling an "Advanced" mode. #2881
- Added possibility to share a special link to invite users to join your organization. Following that link, the sign-up form will automatically register the user for the correct organization. #2898

### Added

- Added release version to navbar [#2888](https://github.com/scalableminds/webknossos/pull/2888)
- Users can view datasets in a table from the dashboard. That view also allows to create explorational tracings (which had to be done via the gallery view for non-admins before). [#2866](https://github.com/scalableminds/webknossos/pull/2866)
- Added the task bounding box of a skeleton tracing to NML files. [#2827](https://github.com/scalableminds/webknossos/pull/2827) \
   Example: `<taskBoundingBox topLeftX="0" topLeftY="0" topLeftZ="0" width="512" height="512" depth="512" />`
- Added the possibility to kick a user out of the organization team. [#2801](https://github.com/scalableminds/webknossos/pull/2801)
- Added a mandatory waiting interval of 10 seconds when getting a task with a new task type. The modal containing the task description cannot be closed earlier. These ten seconds should be used to fully understand the new task type. [#2793](https://github.com/scalableminds/webknossos/pull/2793)
- Added possibility to share a special link to invite users to join your organization. Following that link, the sign-up form will automatically register the user for the correct organization. [#2898](https://github.com/scalableminds/webknossos/pull/2898)
- Added more debugging related information in case of unexpected errors. The additional information can be used when reporting the error. [#2766](https://github.com/scalableminds/webknossos/pull/2766)
- Added permission for team managers to create explorational tracings on datasets without allowed teams. [#2758](https://github.com/scalableminds/webknossos/pull/2758)
- Added higher-resolution images for dataset gallery thumbnails. [#2745](https://github.com/scalableminds/webknossos/pull/2745)
- Added permission for admins to get tasks from all projects in their organization. [#2728](https://github.com/scalableminds/webknossos/pull/2728)
- Added the shortcut to copy the currently hovered cell id (CTRL + I) to non-volume-tracings, too. [#2726](https://github.com/scalableminds/webknossos/pull/2726)
- Added permission for team managers to refresh datasets. [#2688](https://github.com/scalableminds/webknossos/pull/2688)
- Added backend-unit-test setup and a first test for NML validation. [#2829](https://github.com/scalableminds/webknossos/pull/2829)
- Added progress indicators to the save button for cases where the saving takes some time (e.g., when importing a large NML). [#2947](https://github.com/scalableminds/webknossos/pull/2947)
- Added the possibility to not sort comments by name. When clicking the sort button multiple times, sorting is switched to sort by IDs. [#2915](https://github.com/scalableminds/webknossos/pull/2915)
- Added displayName for organizations. [#2869](https://github.com/scalableminds/webknossos/pull/2869)
- Added onboarding flow for initial setup of WebKnossos. [#2859](https://github.com/scalableminds/webknossos/pull/2859)
- Added the possibility to show the task in a random order. [#2860](https://github.com/scalableminds/webknossos/pull/2860)

### Changed

- Improved the search functionality in the datasets view. The datasets will be sorted so that the best match is shown first. If a different sorting is desired, the sorting-arrows in the columns can still be used to change the sorting criteria. [#2834](https://github.com/scalableminds/webknossos/pull/2834)
- Improved performance in orthogonal mode. [#2821](https://github.com/scalableminds/webknossos/pull/2821)
- When deleting the last node of a tree, that tree will not be removed automatically anymore. Instead, the tree will just be empty. To remove that active tree, the "delete" shortcut can be used again. [#2806](https://github.com/scalableminds/webknossos/pull/2806)
- Renamed "Cancel" to "Reset and Cancel" for tasks. [#2910](https://github.com/scalableminds/webknossos/pull/2910)
- Changed the type of the initial node of new tasks to be a branchpoint (if not created via NML). [#2799](https://github.com/scalableminds/webknossos/pull/2799)
- The dataset gallery got a redesign with mobile support. [#2761](https://github.com/scalableminds/webknossos/pull/2761)
- Improved the performance of saving large changes to a tracing (e.g., when importing a large NML). [#2947](https://github.com/scalableminds/webknossos/pull/2947)
- Improved loading speed of buckets. [#2724](https://github.com/scalableminds/webknossos/pull/2724)
- Changed the task search, when filtered by user, to show all instead of just active tasks (except for canceled tasks). [#2774](https://github.com/scalableminds/webknossos/pull/2774)
- Improved the import dialog for datasets. Important fields can now be edited via form inputs instead of having to change the JSON. The JSON is still changeable when enabling an "Advanced" mode. [#2881](https://github.com/scalableminds/webknossos/pull/2881)
- Hid old paused projects in the project progress report even if they have open instances. [#2768](https://github.com/scalableminds/webknossos/pull/2768)
- Excluded canceled tasks and base tracings from the list at `api/projects/:name/usersWithOpenTasks`. [#2765](https://github.com/scalableminds/webknossos/pull/2765)
- Streamlined the order in which initial buckets are loaded when viewing a dataset. [#2749](https://github.com/scalableminds/webknossos/pull/2749)
- Reduced the number of scenarios in which segmentation-related warnings are shown (e.g, not for skeleton tracings when there are multiple resolutions for segmentations anyway). [#2715](https://github.com/scalableminds/webknossos/pull/2715)
- Email addresses for notifications about new users and about task overtime are no longer specified instance-wide but once per organization. [#2939](https://github.com/scalableminds/webknossos/pull/2939)
- Improved tracing view page load performance by decreasing WebGL shader compilation time. [#2709](https://github.com/scalableminds/webknossos/pull/2709)
- Improved error reporting for project progress page. [#2955](https://github.com/scalableminds/webknossos/pull/2955)
- Redesigned the user task list to make it easier to read the whole task description. [#2861](https://github.com/scalableminds/webknossos/pull/2861)

### Fixed

- Fixed a bug which caused segmentation data to be requested as four-bit when four-bit-mode was enabled. [#2828](https://github.com/scalableminds/webknossos/pull/2828)
- Fixed a bug where possible comments or branchpoints sometimes were not properly deleted when deleting a node. [2897](https://github.com/scalableminds/webknossos/pull/2897)
- Fixed a bug which caused projects to be unpaused when the project priority was changed. [#2795](https://github.com/scalableminds/webknossos/pull/2795)
- Fixed an unnecessary warning when deleting a tree in a task, that warned about deleting the initial node although the initial node was not contained in the deleted tree. [#2812](https://github.com/scalableminds/webknossos/pull/2812)
- Fixed a bug where the comment tab was scrolled into view horizontally if a node with a comment was activated. [#2805](https://github.com/scalableminds/webknossos/pull/2805)
- Fixed a bug in for Firefox users where a long tree list created an unnecessary scroll region. [#2787](https://github.com/scalableminds/webknossos/pull/2787)
- Fixed clicking on a task type within the task list page, so that the task type page will actually only show the linked task type. [#2769](https://github.com/scalableminds/webknossos/pull/2769)
- Fixed clicking on a project within the task list page, so that the project page will actually only show the linked project. [#2759](https://github.com/scalableminds/webknossos/pull/2759)
- Fixed a bug in the front-end API's `setMapping` call which caused ignored calls if the provided object was mutated. [#2921](https://github.com/scalableminds/webknossos/pull/2921)
- Fixed a bug where cell IDs in the segmentation tab were not shown for all zoomsteps. [#2726](https://github.com/scalableminds/webknossos/pull/2726)
- Fixed the naming of the initial tree in tasks. [#2689](https://github.com/scalableminds/webknossos/pull/2689)
- Fixed a regression affecting node selection, shortcuts and 3d viewport navigation. [#2673](https://github.com/scalableminds/webknossos/pull/2673)
- Fixed the dataset zip upload for datasets, which only have one data layer and no config file. [#2840](https://github.com/scalableminds/webknossos/pull/2840)
- Fixed a bug where task deletion broke the task listing for users who had active annotations for the task [#2884](https://github.com/scalableminds/webknossos/pull/2884)
- Fixed that decimal scales (e.g., 11.24, 11.24, 30) couldn't be defined for datasets in "simple" mode. [#2912](https://github.com/scalableminds/webknossos/pull/2912)

## [18.07.0](https://github.com/scalableminds/webknossos/releases/tag/18.07.0) - 2018-07-05

First release<|MERGE_RESOLUTION|>--- conflicted
+++ resolved
@@ -12,11 +12,8 @@
 ### Added
 
 - Added support for duplicate dataset names for different organizations [#3137](https://github.com/scalableminds/webknossos/pull/3137)
-<<<<<<< HEAD
 - Added support to watch additional dataset directories, automatically creating symbolic links to the main directory [#3330](https://github.com/scalableminds/webknossos/pull/3330)
-=======
 - A User can now have multiple layouts for tracing views. [#3299](https://github.com/scalableminds/webknossos/pull/3299)
->>>>>>> 270eaf20
 
 ### Changed
 
