--- conflicted
+++ resolved
@@ -23,15 +23,6 @@
 # All public operations are **asynchronous**. We return a promise
 # which you can react on.
 
-
-<<<<<<< HEAD
-class Model
-
-  initialize : (controlMode, state) =>
-
-    @tracingId = $("#container").data("tracing-id")
-    @tracingType = $("#container").data("tracing-type")
-=======
 class Model extends Backbone.Model
 
   timestamps : []
@@ -64,7 +55,6 @@
 
 
   fetch : (options) ->
->>>>>>> e051f2e3
 
     Request.send(
       url : "/annotations/#{@get("tracingType")}/#{@get("tracingId")}/info"
@@ -89,15 +79,6 @@
         return {"error" : true}
 
       else
-<<<<<<< HEAD
-        Request.send(
-          url : "/user/configuration"
-          dataType : "json"
-        ).pipe(
-          (user) =>
-            dataSet = tracing.content.dataSet
-            layers  = @getLayers(dataSet.dataLayers, tracing.content.contentData.customLayers)
-=======
 
         @user = new User()
         @user.fetch().pipe( =>
@@ -106,7 +87,7 @@
           @get("dataset").fetch().pipe( =>
 
             layers  = @getLayers(tracing.content.contentData.customLayers)
->>>>>>> e051f2e3
+
             $.when(
               @getDataTokens(layers)...
             ).pipe =>
@@ -122,13 +103,8 @@
     dataset = @get("dataset")
 
     $.assertExtendContext({
-<<<<<<< HEAD
-      task: tracing.id
-      dataSet: tracing.content.dataSet.name
-=======
       task: @get("tracingId")
       dataSet: dataset.get("name")
->>>>>>> e051f2e3
     })
 
     console.log "tracing", tracing
@@ -148,14 +124,9 @@
           ]
         }
 
-<<<<<<< HEAD
     @connectionInfo = new ConnectionInfo()
-    @dataSetName = dataSet.name
-    @datasetPostfix = _.last(@dataSetName.split("_"))
-=======
     @datasetName = dataset.name
     zoomStepCount = -Infinity
->>>>>>> e051f2e3
     @binary = {}
 
     maxResolution = Math.max(_.union(layers.map((layer) ->
@@ -164,37 +135,24 @@
     maxZoomStep = Math.log(maxResolution) / Math.LN2
 
     for layer in layers
-<<<<<<< HEAD
       layer.bitDepth = parseInt(layer.elementClass.substring(4))
       @binary[layer.name] = new Binary(this, tracing, layer, maxZoomStep, @updatePipeline, @connectionInfo)
-=======
-      layer.bitDepth = parseInt( layer.elementClass.substring(4) )
-      @binary[layer.name] = new Binary(this, tracing, layer, @get("tracingId"), @updatePipeline)
-      zoomStepCount = Math.max(zoomStepCount, @binary[layer.name].cube.ZOOM_STEP_COUNT - 1)
->>>>>>> e051f2e3
+#      @binary[layer.name] = new Binary(this, tracing, layer, @get("tracingId"), @updatePipeline)
+ #     zoomStepCount = Math.max(zoomStepCount, @binary[layer.name].cube.ZOOM_STEP_COUNT - 1)
 
     if @getColorBinaries().length == 0
       Toast.error("No data available! Something seems to be wrong with the dataset.")
 
     @setDefaultBinaryColors()
 
-<<<<<<< HEAD
-    @flycam = new Flycam2d(constants.PLANE_WIDTH, @scaleInfo, maxZoomStep + 1, @user)
-    @flycam3d = new Flycam3d(constants.DISTANCE_3D, dataSet.scale)
-    @flycam3d.on
-      "changed" : (matrix, zoomStep) =>
-        @flycam.setPosition( matrix[12..14] )
-    @flycam.on
-      "positionChanged" : (position) =>
-        @flycam3d.setPositionSilent(position)
-=======
+#    @flycam = new Flycam2d(constants.PLANE_WIDTH, @scaleInfo, maxZoomStep + 1, @user)
+
     flycam = new Flycam2d(constants.PLANE_WIDTH, zoomStepCount, @)
     flycam3d = new Flycam3d(constants.DISTANCE_3D, dataset.get("scale"))
     @set("flycam", flycam)
     @set("flycam3d", flycam3d)
     @listenTo(flycam3d, "changed", (matrix, zoomStep) => flycam.setPosition(matrix[12..14]))
     @listenTo(flycam, "positionChanged" : (position) => flycam3d.setPositionSilent(position))
->>>>>>> e051f2e3
 
     # init state
     state = @get("state")
@@ -210,12 +168,8 @@
       if isVolumeTracing
         $.assert( @getSegmentationBinary()?,
           "Volume is allowed, but segmentation does not exist" )
-<<<<<<< HEAD
-        @volumeTracing = new VolumeTracing(tracing, @flycam, @getSegmentationBinary(), @updatePipeline)
-=======
         @set("volumeTracing", new VolumeTracing(tracing, flycam, @getSegmentationBinary(), @updatePipeline))
 
->>>>>>> e051f2e3
       else
         @set("skeletonTracing", new SkeletonTracing(tracing, flycam, flycam3d, @user, @updatePipeline))
 
