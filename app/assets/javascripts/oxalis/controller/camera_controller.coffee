### define
app : app
backbone : Backbone
../model : Model
../view : View
../model/dimensions : Dimensions
../constants : constants
three : THREE
###

class CameraController

  # The Sceleton View Camera Controller handles the orthographic camera which is looking at the Skeleton
  # View. It provides methods to set a certain View (animated).

  cameras : null
  flycam : null
  model : null

  constructor : (@cameras, @flycam, @model) ->

    _.extend(this, Backbone.Events)

    app.vent.on(
      centerTDView : => @centerTDView()
    )

    @updateCamViewport()
    for cam in @cameras
      cam.near = -1000000
      cam.far  =  1000000

    @changeTDViewDiagonal(false)

    @bindToEvents()

  update : =>
    gPos = @flycam.getPosition()
    # camera porition's unit is nm, so convert it.
    cPos = app.scaleInfo.voxelToNm(gPos)
    @cameras[constants.PLANE_XY].position = new THREE.Vector3(cPos[0], cPos[1], cPos[2])
    @cameras[constants.PLANE_YZ].position = new THREE.Vector3(cPos[0], cPos[1], cPos[2])
    @cameras[constants.PLANE_XZ].position = new THREE.Vector3(cPos[0], cPos[1], cPos[2])


  changeTDView : (id, animate = true) ->
    camera = @cameras[constants.TDView]
    b = app.scaleInfo.voxelToNm(@model.upperBoundary)

    pos = app.scaleInfo.voxelToNm(@model.flycam.getPosition())
    time = 800
    to = {}
    notify = => @trigger("cameraPositionChanged")
    getConvertedPosition = => return app.scaleInfo.voxelToNm(@model.flycam.getPosition())
    from = {
      notify: notify
      getConvertedPosition: getConvertedPosition
      upX: camera.up.x, upY: camera.up.y, upZ: camera.up.z
      camera: camera
      flycam: @flycam
      dx:camera.position.x - pos[0]
      dy:camera.position.y - pos[1]
      dz:camera.position.z - pos[2]
      l: camera.left, r: camera.right, t: camera.top, b: camera.bottom }
    @tween = new TWEEN.Tween(from)

    if id == constants.TDView
      diagonal = Math.sqrt(b[0]*b[0]+b[1]*b[1])
      padding = 0.05 * diagonal

      # Calculate the distance from (0, b[1]) in order to center the view
      a1 = b[0]; b1 = -b[1]; x1 = 0; y1 = b[1]
      x2 = pos[0]; y2 = pos[1]

      b2 = 1 / Math.sqrt(b1 * b1 / a1 / a1 + 1)
      a2 = - b2 * b1 / a1
      d2 = (a1 / b1 * (y1 - y2) - x1 + x2) / (- a2 + a1 * b2 / b1)

      intersect = [x2 + d2 * a2, y2 + d2 * b2]
      distance  = Dimensions.distance([x1, y1], intersect)

      # Approximation to center the view vertically
      yOffset = pos[2] - b[2] / 2

      # Calulate the x coordinate so that the vector from the camera to the cube's middle point is
      # perpendicular to the vector going from (0, b[1], 0) to (b[0], 0, 0).
      to = {
        dx: b[1] / diagonal
        dy: b[0] / diagonal
        dz:- 1 / 2
        upX: 0, upY: 0, upZ: -1
        l: -distance - padding
        r: diagonal - distance + padding
        t: diagonal / 2 + padding + yOffset
        b: -diagonal / 2 - padding + yOffset }
    else
      ind = Dimensions.getIndices(id)
      width = Math.max(b[ind[0]], b[ind[1]] * 1.12) * 1.1
      paddingTop = width * 0.12
      padding = width / 1.1 * 0.1 / 2
      offsetX = pos[ind[0]] + padding + (width - b[ind[0]]) / 2
      offsetY = pos[ind[1]] + paddingTop + padding

      positionOffset = [[0, 0, -1], [1, 0, 0], [0, 1, 0]]
      upVector       = [[0, -1, 0], [0, -1, 0], [0, 0, -1]]

      to.dx = positionOffset[id][0]
      to.dy = positionOffset[id][1]
      to.dz = positionOffset[id][2]
      to.upX = upVector[id][0]; to.upY = upVector[id][1]; to.upZ = upVector[id][2]
      to.l = -offsetX; to.t = offsetY
      to.r = to.l + width; to.b = to.t - width

    if animate
      @tween.to(to, time)
      .onUpdate(@updateCameraTDView)
      .start()
    else
      for prop of from
        unless to[prop]?
          to[prop] = from[prop]
      @updateCameraTDView.call(to)

  degToRad : (deg) -> deg/180*Math.PI

  changeTDViewXY : => @changeTDView(constants.PLANE_XY)
  changeTDViewYZ : => @changeTDView(constants.PLANE_YZ)
  changeTDViewXZ : => @changeTDView(constants.PLANE_XZ)
  changeTDViewDiagonal : (animate = true) => @changeTDView(constants.TDView, animate)

  updateCameraTDView : ->

    p = @getConvertedPosition()
    @camera.position.set(@dx + p[0], @dy + p[1], @dz + p[2])
    @camera.left = @l
    @camera.right = @r
    @camera.top = @t
    @camera.bottom = @b
    @camera.up = new THREE.Vector3(@upX, @upY, @upZ)

    @flycam.setRayThreshold(@camera.right, @camera.left)
    @camera.updateProjectionMatrix()
    @notify()
    app.vent.trigger("rerender")


  TDViewportSize : ->

    (@cameras[constants.TDView].right - @cameras[constants.TDView].left)         # always quadratic


  zoomTDView : (value, position, curWidth) =>

    camera = @cameras[constants.TDView]
    factor = Math.pow(0.9, value)
    middleX = (camera.left + camera.right)/2
    middleY = (camera.bottom + camera.top)/2
    size = @TDViewportSize()

    baseOffset = factor * size / 2
    baseDiff = baseOffset - size / 2

    if position?
      offsetX = (position.x / curWidth * 2 - 1) * (-baseDiff)
      offsetY = (position.y / curWidth * 2 - 1) * (+baseDiff)
    else
      offsetX = offsetY = 0

    camera.left = middleX - baseOffset + offsetX
    camera.right = middleX + baseOffset + offsetX
    camera.top = middleY + baseOffset + offsetY
    camera.bottom = middleY - baseOffset + offsetY
    camera.updateProjectionMatrix()

    @flycam.setRayThreshold(camera.right, camera.left)
    app.vent.trigger("rerender")


  moveTDViewX : (x) =>

    @moveTDViewRaw(
      new THREE.Vector2( x * @TDViewportSize() / constants.VIEWPORT_WIDTH, 0 ))


  moveTDViewY : (y) =>

    @moveTDViewRaw(
      new THREE.Vector2( 0, - y * @TDViewportSize() / constants.VIEWPORT_WIDTH ))


  moveTDView : ( nmVector ) ->
    # moves camera by the nm vector
    camera = @cameras[constants.TDView]

    rotation = THREE.Vector3.prototype.multiplyScalar.call(
      camera.rotation.clone(), -1
    )
    # reverse euler order
    rotation.order = rotation.order.split("").reverse().join("")

    nmVector.applyEuler( rotation )
    @moveTDViewRaw( nmVector )


  moveTDViewRaw : (moveVector) ->

    camera = @cameras[constants.TDView]
    camera.left   += moveVector.x
    camera.right  += moveVector.x
    camera.top    += moveVector.y
    camera.bottom += moveVector.y
    camera.updateProjectionMatrix()
<<<<<<< HEAD
    @flycam.update()
=======
    app.vent.trigger("rerender")


  centerTDView : ->

    camera = @cameras[constants.TDView]
    @moveTDViewRaw(
      new THREE.Vector2(
        -(camera.left + camera.right) / 2,
        -(camera.top + camera.bottom) / 2)
    )
>>>>>>> af9f5bfa


  centerTDView : ->

    camera = @cameras[constants.TDView]
    @moveTDViewRaw(
      new THREE.Vector2(
        -(camera.left + camera.right) / 2,
        -(camera.top + camera.bottom) / 2)
    )


  setClippingDistance : (value) ->

    @camDistance = value # Plane is shifted so it's <value> to the back and the front
    @updateCamViewport()


  getClippingDistance : (planeID) ->

    @camDistance * app.scaleInfo.voxelPerNM[planeID]


  updateCamViewport : ->

    scaleFactor = app.scaleInfo.baseVoxel
    boundary    = constants.VIEWPORT_WIDTH / 2 * @model.user.get("zoom")
    for i in [constants.PLANE_XY, constants.PLANE_YZ, constants.PLANE_XZ]
      @cameras[i].near = -@camDistance
      @cameras[i].left  = @cameras[i].bottom = -boundary * scaleFactor
      @cameras[i].right = @cameras[i].top    =  boundary * scaleFactor
      @cameras[i].updateProjectionMatrix()
    app.vent.trigger("rerender")


  bindToEvents : ->

    @listenTo(@model.user, "change:clippingDistance", (model, value) -> @setClippingDistance(value))
    @listenTo(@model.user, "change:zoom", (model, value) -> @updateCamViewport())<|MERGE_RESOLUTION|>--- conflicted
+++ resolved
@@ -210,21 +210,7 @@
     camera.top    += moveVector.y
     camera.bottom += moveVector.y
     camera.updateProjectionMatrix()
-<<<<<<< HEAD
-    @flycam.update()
-=======
-    app.vent.trigger("rerender")
-
-
-  centerTDView : ->
-
-    camera = @cameras[constants.TDView]
-    @moveTDViewRaw(
-      new THREE.Vector2(
-        -(camera.left + camera.right) / 2,
-        -(camera.top + camera.bottom) / 2)
-    )
->>>>>>> af9f5bfa
+    app.vent.trigger("rerender")
 
 
   centerTDView : ->
