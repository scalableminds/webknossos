--- conflicted
+++ resolved
@@ -832,7 +832,24 @@
     }
   }
 
-<<<<<<< HEAD
+  def writesWithDataset(annotation: Annotation): Fox[JsObject] = {
+    implicit val ctx: DBAccessContext = GlobalAccessContext
+    for {
+      dataSet <- dataSetDAO.findOne(annotation._dataSet) ?~> "dataSet.notFoundForAnnotation"
+      tracingStore <- tracingStoreDAO.findFirst
+      tracingStoreJs <- tracingStoreService.publicWrites(tracingStore)
+      dataSetJs <- dataSetService.publicWrites(dataSet, None, None, None)
+    } yield
+      Json.obj(
+        "id" -> annotation._id.id,
+        "name" -> annotation.name,
+        "description" -> annotation.description,
+        "typ" -> annotation.typ,
+        "tracingStore" -> tracingStoreJs,
+        "dataSet" -> dataSetJs
+      )
+  }
+
   def writesLayersAndStores(annotation: Annotation): Fox[JsValue] = {
     implicit val ctx: DBAccessContext = GlobalAccessContext
     for {
@@ -851,28 +868,7 @@
     } yield Json.toJson(annotationSource)
   }
 
-  private def userJsonForAnnotation(userId: ObjectId, requestingUser: Option[User]): Fox[Option[JsObject]] =
-=======
-  def writesWithDataset(annotation: Annotation): Fox[JsObject] = {
-    implicit val ctx: DBAccessContext = GlobalAccessContext
-    for {
-      dataSet <- dataSetDAO.findOne(annotation._dataSet) ?~> "dataSet.notFoundForAnnotation"
-      tracingStore <- tracingStoreDAO.findFirst
-      tracingStoreJs <- tracingStoreService.publicWrites(tracingStore)
-      dataSetJs <- dataSetService.publicWrites(dataSet, None, None, None)
-    } yield
-      Json.obj(
-        "id" -> annotation._id.id,
-        "name" -> annotation.name,
-        "description" -> annotation.description,
-        "typ" -> annotation.typ,
-        "tracingStore" -> tracingStoreJs,
-        "dataSet" -> dataSetJs
-      )
-  }
-
   private def userJsonForAnnotation(userId: ObjectId, userOpt: Option[User] = None): Fox[Option[JsObject]] =
->>>>>>> ae0b8b58
     if (userId == ObjectId.dummyId) {
       Fox.successful(None)
     } else {
