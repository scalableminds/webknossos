--- conflicted
+++ resolved
@@ -21,10 +21,7 @@
 import models.binary._
 import brainflight.binary._
 import brainflight.security.Secured
-<<<<<<< HEAD
 import scala.concurrent.Future
-=======
->>>>>>> a643f050
 import brainflight.tools.geometry.Point3D
 import akka.pattern.AskTimeoutException
 import play.api.libs.iteratee.Concurrent.Channel
@@ -62,11 +59,7 @@
     Cuboid(cubeSize / scaleFactors(0), cubeSize / scaleFactors(1), cubeSize / scaleFactors(2), resolution, Some(cubeCorner))
   }
 
-<<<<<<< HEAD
-  def handleMultiDataRequest(multi: MultipleDataRequest, dataSet: DataSet, dataLayer: DataLayer, cubeSize: Int, halfByte: Boolean): Future[ArrayBuffer[Byte]] = {
-=======
-  def handleMultiDataRequest(multi: MultipleDataRequest, dataSet: DataSet, dataLayer: DataLayer, cubeSize: Int) = {
->>>>>>> a643f050
+  def handleMultiDataRequest(multi: MultipleDataRequest, dataSet: DataSet, dataLayer: DataLayer, cubeSize: Int): Future[ArrayBuffer[Byte]] = {
     val cubeRequests = multi.requests.map { request =>
       val resolution = resolutionFromExponent(request.resolutionExponent)
       val cuboid = cuboidFromPosition(request.position, cubeSize, resolution)
@@ -76,37 +69,32 @@
           dataLayer,
           resolution,
           cuboid,
-<<<<<<< HEAD
-          useHalfByte = halfByte,
+          useHalfByte = request.useHalfByte,
           skipInterpolation = true))
-=======
-          useHalfByte = request.useHalfByte))
->>>>>>> a643f050
     }
 
     val future = (dataRequestActor ? MultiCubeRequest(cubeRequests)) recover {
       case e: AskTimeoutException =>
-<<<<<<< HEAD
         Logger.warn("Data request to DataRequestActor timed out!")
-=======
->>>>>>> a643f050
         new ArrayBuffer[Byte](0)
     }
 
     future.mapTo[ArrayBuffer[Byte]]
   }
 
-<<<<<<< HEAD
   def requestViaAjaxDebug(dataSetId: String, dataLayerName: String, cubeSize: Int, x: Int, y: Int, z: Int, resolution: Int) = Authenticated { implicit request =>
     Async {
       for {
         dataSet <- DataSet.findOneById(dataSetId) ?~ Messages("dataSet.notFound")
         dataLayer <- dataSet.dataLayers.get(dataLayerName) ?~ Messages("dataLayer.notFound")
       } yield {
-        val dataRequest = MultipleDataRequest(Array(SingleDataRequest(resolution, Point3D(x, y, z))))
-        handleMultiDataRequest(dataRequest, dataSet, dataLayer, cubeSize, false).map(result =>
+        val dataRequest = MultipleDataRequest(Array(SingleDataRequest(resolution, Point3D(x, y, z), false)))
+        handleMultiDataRequest(dataRequest, dataSet, dataLayer, cubeSize).map(result =>
           Ok(result.toArray))
-=======
+      }
+    }
+  }
+  
   def arbitraryViaAjax(dataLayerName: String, levelId: String, taskId: String) = Authenticated(parser = parse.raw) { implicit request =>
     Async {
       Level.findOneById(levelId).flatMap { level =>
@@ -119,11 +107,13 @@
           val point = (position.x.toDouble, position.y.toDouble, position.z.toDouble)
           val m = Cuboid(level.width, level.height, level.depth, 1, moveVector = point, axis = direction)
           val future =
-            dataSetActor ? SingleRequest(DataRequest(
+            dataRequestActor ? SingleRequest(DataRequest(
               dataSet,
               dataLayer,
               1,
-              m))
+              m,
+              useHalfByte=false,
+              skipInterpolation=false))
 
           future
             .recover {
@@ -131,24 +121,22 @@
                 Logger.error("calculateImages: AskTimeoutException")
                 new Array[Byte](level.height * level.width * level.depth).toBuffer
             }
-            .mapTo[ArrayBuffer[Byte]].asPromise.map { data =>
+            .mapTo[ArrayBuffer[Byte]].map { data =>
               Logger.debug("total: %d ms".format(System.currentTimeMillis - t))
               Ok(data.toArray)
             }
         }
       } getOrElse {
         Akka.future(BadRequest("Level not found."))
->>>>>>> a643f050
       }
     }
   }
-  
+
   /**
    * Handles a request for binary data via a HTTP POST. The content of the
    * POST body is specified in the BinaryProtokoll.parseAjax functions.
    */
-<<<<<<< HEAD
-  def requestViaAjax(dataSetId: String, dataLayerName: String, cubeSize: Int, halfByte: Boolean) = Authenticated(parser = parse.raw) { implicit request =>
+  def requestViaAjax(dataSetId: String, dataLayerName: String, cubeSize: Int) = Authenticated(parser = parse.raw) { implicit request =>
     Async {
       for {
         payload <- request.body.asBytes() ?~ Messages("binary.payload.notSupplied")
@@ -158,23 +146,8 @@
       } yield {
         message match {
           case dataRequests @ MultipleDataRequest(_) =>
-            handleMultiDataRequest(dataRequests, dataSet, dataLayer, cubeSize, halfByte).map { result =>
-              Ok(result.toArray)
-            }
-=======
-  def requestViaAjax(dataSetId: String, dataLayerName: String, cubeSize: Int) = Authenticated(parser = parse.raw) { implicit request =>
-    Async {
-      (for {
-        payload <- request.body.asBytes()
-        message <- BinaryProtocol.parseAjax(payload)
-        dataSet <- DataSet.findOneById(dataSetId)
-        dataLayer <- dataSet.dataLayers.get(dataLayerName)
-      } yield {
-        message match {
-          case dataRequests @ MultipleDataRequest(_) =>
-            handleMultiDataRequest(dataRequests, dataSet, dataLayer, cubeSize).asPromise.map(result =>
+            handleMultiDataRequest(dataRequests, dataSet, dataLayer, cubeSize).map(result =>
               Ok(result.toArray))
->>>>>>> a643f050
           case _ =>
             Akka.future {
               BadRequest("Unknown message.")
@@ -191,11 +164,7 @@
    * @param
    * 	modelType:	id of the model to use
    */
-<<<<<<< HEAD
-  def requestViaWebsocket(dataSetId: String, dataLayerName: String, cubeSize: Int, halfByte: Boolean) = AuthenticatedWebSocket[Array[Byte]]() { user =>
-=======
   def requestViaWebsocket(dataSetId: String, dataLayerName: String, cubeSize: Int) = AuthenticatedWebSocket[Array[Byte]]() { user =>
->>>>>>> a643f050
 
     request =>
       val dataSetOpt = DataSet.findOneById(dataSetId)
@@ -212,12 +181,11 @@
           dataLayer <- dataSet.dataLayers.get(dataLayerName)
           channel <- channelOpt
         } {
-<<<<<<< HEAD
           try {
             BinaryProtocol.parseWebsocket(in).map {
               case dataRequests: MultipleDataRequest =>
                 Logger.trace("Websocket DataRequests: " + dataRequests.requests.mkString(", "))
-                handleMultiDataRequest(dataRequests, dataSet, dataLayer, cubeSize, halfByte).map { result =>
+                handleMultiDataRequest(dataRequests, dataSet, dataLayer, cubeSize).map { result =>
                   Logger.trace("Websocket result size: " + result.size)
                   channel.push((result ++= dataRequests.handle).toArray)
                 }
@@ -227,17 +195,6 @@
           } catch {
             case e: Throwable =>
               Logger.error("FAIL in Websocket: " + e.toString)
-=======
-          BinaryProtocol.parseWebsocket(in).map {
-            case dataRequests: MultipleDataRequest =>
-              Logger.trace("Websocket DataRequests: " + dataRequests.requests.mkString(", "))
-              handleMultiDataRequest(dataRequests, dataSet, dataLayer, cubeSize).map{ result =>
-                Logger.trace("Websocket result size: " + result.size)
-                channel.push((result ++= dataRequests.handle).toArray)
-              }
-            case _ =>
-              Logger.error("Received unhandled message!")
->>>>>>> a643f050
           }
         }
       })
