package controllers

import javax.inject.Inject

import scala.async.Async._
import scala.concurrent._
import scala.concurrent.duration._

import akka.util.Timeout
import com.scalableminds.util.mvc.JsonResult
import com.scalableminds.util.reactivemongo.{DBAccessContext, GlobalAccessContext}
import com.scalableminds.util.tools.ExtendedTypes.ExtendedBoolean
import com.scalableminds.util.tools.Fox
import models.annotation.{Annotation, _}
import models.binary.DataSetDAO
import models.task.TaskDAO
import models.user.time._
import models.user.{UsedAnnotationDAO, User, UserDAO}
import net.liftweb.common.{Full, _}
import oxalis.annotation.AnnotationIdentifier
import oxalis.security.{AuthenticatedRequest, Secured}
import play.api.Logger
import play.api.i18n.{Messages, MessagesApi}
import play.api.libs.concurrent.Execution.Implicits._
import play.api.libs.iteratee.Enumerator
import play.api.libs.json.{JsArray, JsObject, _}
import play.twirl.api.Html

/**
 * Company: scalableminds
 * User: tmbo
 * Date: 01.06.13
 * Time: 02:09
 */
class AnnotationController @Inject()(val messagesApi: MessagesApi) extends Controller with Secured with TracingInformationProvider {

  implicit val timeout = Timeout(5 seconds)

  def annotationJson(user: User, annotation: AnnotationLike, exclude: List[String] = Nil)(implicit ctx: DBAccessContext): Fox[JsObject] =
    AnnotationLike.annotationLikeInfoWrites(annotation, Some(user), exclude)

  def info(typ: String, id: String, readOnly: Boolean = false) = UserAwareAction.async { implicit request =>
    val annotationId = AnnotationIdentifier(typ, id)

    withAnnotation(annotationId) { annotation =>
        for {
          js <- tracingInformation(annotation, readOnly)
        } yield {
          request.userOpt.foreach { user =>
            UsedAnnotationDAO.use(user, annotationId)
            TimeSpanService.logUserInteraction(user, Some(annotation))            // log time when a user starts working
          }
          Ok(js)
        }
    }
  }

  def infoReadOnly(typ: String, id: String) = info(typ, id, readOnly = true)

  def merge(typ: String, id: String, mergedTyp: String, mergedId: String, readOnly: Boolean) = Authenticated.async { implicit request =>
    withMergedAnnotation(typ, id, mergedId, mergedTyp, readOnly) { annotation =>
      for {
        _ <- annotation.restrictions.allowAccess(request.user) ?~> Messages("notAllowed") ~> BAD_REQUEST
        temporary <- annotation.temporaryDuplicate(keepId = true)
        explorational = temporary.copy(typ = AnnotationType.Explorational)
        savedAnnotation <- explorational.saveToDB
        json <- annotationJson(request.user, savedAnnotation)
      } yield {
        //Redirect(routes.AnnotationController.trace(savedAnnotation.typ, savedAnnotation.id))
        JsonOk(json, Messages("annotation.merge.success"))
      }
    }
  }

  def trace(typ: String, id: String) = Authenticated { implicit request =>
    Ok(empty)
  }

  def revert(typ: String, id: String, version: Int) = Authenticated.async { implicit request =>
    def combineUpdates(updates: List[AnnotationUpdate]) = updates.foldLeft(Seq.empty[JsValue]) {
      case (acumulatedUpdates, AnnotationUpdate(_, _, _, JsArray(nextUpdates), _)) =>
        acumulatedUpdates ++ nextUpdates
      case (acumulatedUpdates, u)                                                  =>
        Logger.warn("dropping update during replay! Update: " + u)
        acumulatedUpdates
    }

    for {
      oldAnnotation <- findAnnotation(typ, id)
      _ <- isUpdateAllowed(oldAnnotation, version).toFox
      updates <- AnnotationUpdateService.retrieveAll(typ, id, maxVersion = version)
      updatedAnnotation <- oldAnnotation.muta.resetToBase()
      combinedUpdate = JsArray(combineUpdates(updates))
      updateableAnnotation <- isUpdateable(updatedAnnotation) ?~> Messages("annotation.update.impossible")
      result <- handleUpdates(updateableAnnotation, combinedUpdate, version)
      _ <- AnnotationUpdateService.removeAll(typ, id)
    } yield {
      AnnotationUpdateService.store(typ, id, updateableAnnotation.version + 1, combinedUpdate)
      Logger.info(s"REVERTED using update [$typ - $id, $version]: $combinedUpdate")
      JsonOk(result, "annotation.reverted")
    }
  }

  def reset(typ: String, id: String) = Authenticated.async { implicit request =>
    withAnnotation(AnnotationIdentifier(typ, id)) { annotation =>
      for {
        _ <- ensureTeamAdministration(request.user, annotation.team)
        reset <- annotation.muta.resetToBase() ?~> Messages("annotation.reset.failed")
        json <- annotationJson(request.user, reset)
      } yield {
        JsonOk(json, Messages("annotation.reset.success"))
      }
    }
  }

  def reopen(typ: String, id: String) = Authenticated.async { implicit request =>
    // Reopening an annotation is allowed if either the user owns the annotation or the user is allowed to administrate
    // the team the annotation belongs to
    def isReopenAllowed(user: User, annotation: AnnotationLike) = {
       annotation._user.contains(user._id) || user.adminTeams.exists(_.team == annotation.team)
    }

    withAnnotation(AnnotationIdentifier(typ, id)) { annotation =>
      for {
        _ <- isReopenAllowed(request.user, annotation) ?~> "reopen.notAllowed"
        reopenedAnnotation <- annotation.muta.reopen() ?~> "annotation.invalid"
        json <- annotationJson(request.user, reopenedAnnotation)
      } yield {
        JsonOk(json, Messages("annotation.reopened"))
      }
    }
  }

  def download(typ: String, id: String) = Authenticated.async { implicit request =>
    withAnnotation(AnnotationIdentifier(typ, id)) {
      annotation =>
        for {
          name <- nameAnnotation(annotation) ?~> Messages("annotation.name.impossible")
          _ <- annotation.restrictions.allowDownload(request.user) ?~> Messages("annotation.download.notAllowed")
          annotationDAO <- AnnotationDAO.findOneById(id) ?~> Messages("annotation.notFound")
          content <- annotation.content ?~> Messages("annotation.content.empty")
          stream <- content.toDownloadStream
        } yield {
          Ok.chunked(stream.andThen(Enumerator.eof[Array[Byte]])).withHeaders(
            CONTENT_TYPE ->
              "application/octet-stream",
            CONTENT_DISPOSITION ->
              s"filename=${'"'}${name + content.downloadFileExtension}${'"'}")
        }
    }
  }

  def createExplorational = Authenticated.async(parse.urlFormEncoded) { implicit request =>
    for {
      dataSetName <- postParameter("dataSetName") ?~> Messages("dataSet.notSupplied")
      dataSet <- DataSetDAO.findOneBySourceName(dataSetName) ?~> Messages("dataSet.notFound", dataSetName)
      contentType <- postParameter("contentType") ?~> Messages("annotation.contentType.notSupplied")
      annotation <- AnnotationService.createExplorationalFor(request.user, dataSet, contentType) ?~> Messages("annotation.create.failed")
    } yield {
      Redirect(routes.AnnotationController.trace(annotation.typ, annotation.id))
    }
  }

  def handleUpdates(annotation: Annotation, js: JsValue, version: Int)(implicit request: AuthenticatedRequest[_]): Fox[JsObject] = {
    js match {
      case JsArray(jsUpdates) =>
        for {
          updated <- annotation.muta.updateFromJson(jsUpdates) //?~> Messages("format.json.invalid")
        } yield {
          TimeSpanService.logUserInteraction(request.user, Some(updated))
          Json.obj("version" -> version)
        }
      case t                  =>
        Logger.info("Failed to handle json update. Tried: " + t)
        Failure(Messages("format.json.invalid"))
    }
  }

  def isUpdateable(annotationLike: AnnotationLike) = {
    annotationLike match {
      case a: Annotation => Some(a)
      case _             => None
    }
  }

  def isUpdateAllowed(annotation: AnnotationLike, version: Int)(implicit request: AuthenticatedRequest[_]) = {
    if (annotation.restrictions.allowUpdate(request.user))
      Full(version == annotation.version + 1)
    else
      Failure(Messages("notAllowed")) ~> FORBIDDEN
  }

  def updateWithJson(typ: String, id: String, version: Int) = Authenticated.async(parse.json(maxLength = 2097152)) { implicit request =>
<<<<<<< HEAD
    def executeIfAllowed(oldAnnotation: Annotation, isAllowed: Boolean, oldJs: JsObject) = {
      if (isAllowed)
        for {
          result <- handleUpdates(oldAnnotation, request.body, version)
        } yield {
          JsonOk(result, Messages("annotation.saved"))
        }
      else
        new Fox(Future.successful(Full(new JsonResult(CONFLICT)(oldJs, Messages("annotation.dirtyState")))))
    }
=======
      def executeIfAllowed(oldAnnotation: Annotation, isAllowed: Boolean) = {
        if (isAllowed)
          for {
            result <- handleUpdates(oldAnnotation, request.body, version)
          } yield {
            JsonOk(result, "annotation.saved")
          }
        else {
          for {
            oldJs <- oldAnnotation.annotationInfo(Some(request.user))
          } yield {
            new JsonResult(CONFLICT)(oldJs, Messages("annotation.dirtyState"))
          }
        }
      }
>>>>>>> 896895bd

    // Logger.info(s"Tracing update [$typ - $id, $version]: ${request.body}")
    AnnotationUpdateService.store(typ, id, version, request.body)

<<<<<<< HEAD
    for {
      oldAnnotation <- findAnnotation(typ, id)
      updateableAnnotation <- isUpdateable(oldAnnotation) ?~> Messages("annotation.update.impossible")
      isAllowed <- isUpdateAllowed(oldAnnotation, version).toFox
      oldJs <- oldAnnotation.annotationInfo(Some(request.user))
      result <- executeIfAllowed(updateableAnnotation, isAllowed, oldJs)
    } yield {
      result
    }
=======
      for {
        oldAnnotation <- findAnnotation(typ, id)
        updateableAnnotation <- isUpdateable(oldAnnotation) ?~> Messages("annotation.update.impossible")
        isAllowed <- isUpdateAllowed(oldAnnotation, version).toFox
        result <- executeIfAllowed(updateableAnnotation, isAllowed)
      } yield {
        result
      }
>>>>>>> 896895bd
  }

  def finishAnnotation(typ: String, id: String, user: User)(implicit ctx: DBAccessContext): Fox[(JsObject, String)] = {
    for {
      annotation <- AnnotationDAO.findOneById(id) ?~> Messages("annotation.notFound")
      (updated, message) <- annotation.muta.finishAnnotation(user)
      json <- annotationJson(user, updated)
    } yield {
      TimeSpanService.logUserInteraction(user, Some(annotation))         // log time on a tracings end
      (json, message)
    }
  }

  def finish(typ: String, id: String) = Authenticated.async { implicit request =>
    for {
      (json, message) <- finishAnnotation(typ, id, request.user)(GlobalAccessContext)
    } yield {
      JsonOk(json, Messages(message))
    }
  }

  def finishAll(typ: String) = Authenticated.async(parse.json) { implicit request =>
    withJsonAs[JsArray](request.body \ "annotations") { annotationIds =>
      val results: List[Fox[(JsObject, String)]] = (for {
        jsValue <- annotationIds.value
        id <- jsValue.asOpt[String]
      } yield finishAnnotation(typ, id, request.user)(GlobalAccessContext)).toList

      Fox.sequence(results) map { results =>
        JsonOk(Messages("annotation.allFinished"))
      }
    }
  }

  def finishWithRedirect(typ: String, id: String) = Authenticated.async { implicit request =>
    val redirectTarget = if(!request.user.isAnonymous) "/dashboard" else "/thankyou"

    for {
      annotation <- AnnotationDAO.findOneById(id) ?~> Messages("annotation.notFound")
      finished <- annotation.muta.finishAnnotation(request.user).futureBox
    } yield {
      finished match {
        case Full((_, message)) =>
          Redirect(redirectTarget).flashing("success" -> message)
        case Failure(message, _, _) =>
          Redirect(redirectTarget).flashing("error" -> message)
        case _ =>
          Redirect(redirectTarget).flashing("error" -> Messages("error.unknown"))
      }
    }
  }

  def nameExplorativeAnnotation(typ: String, id: String) = Authenticated.async(parse.urlFormEncoded) { implicit request =>
    for {
      annotation <- AnnotationDAO.findOneById(id) ?~> Messages("annotation.notFound")
      name <- postParameter("name") ?~> Messages("annotation.invalidName")
      updated <- annotation.muta.rename(name)
      renamedJSON <- Annotation.transformToJson(updated)
    } yield {
      JsonOk(
        Json.obj("annotations" -> renamedJSON),
        Messages("annotation.setName"))
    }
  }

  def empty(implicit request: AuthenticatedRequest[_]) = {
    views.html.main()(Html(""))
  }

  def annotationsForTask(taskId: String) = Authenticated.async { implicit request =>
    for {
      task <- TaskDAO.findOneById(taskId) ?~> Messages("task.notFound")
      _ <- ensureTeamAdministration(request.user, task.team)
      annotations <- task.annotations
      jsons <- Fox.sequence(annotations.map(annotationJson(request.user, _, exclude = List("content"))))
    } yield {
      Ok(JsArray(jsons.flatten))
    }
  }

  def cancel(typ: String, id: String) = Authenticated.async { implicit request =>
    def tryToCancel(annotation: AnnotationLike) = async {
      annotation match {
        case t if t.typ == AnnotationType.Task =>
          await(annotation.muta.cancelTask().futureBox).map { _ =>
            Ok
          }
        case _                                 =>
          Full(JsonOk(Messages("annotation.finished")))
      }
    }
    withAnnotation(AnnotationIdentifier(typ, id)) { annotation =>
      for {
        _ <- ensureTeamAdministration(request.user, annotation.team)
        result <- tryToCancel(annotation)
      } yield {
        UsedAnnotationDAO.removeAll(AnnotationIdentifier(typ, id))
        result
      }
    }
  }

  def transfer(typ: String, id: String) = Authenticated.async(parse.json) { implicit request =>
    for {
      annotation <- AnnotationDAO.findOneById(id) ?~> Messages("annotation.notFound")
      userId <- (request.body \ "userId").asOpt[String].toFox
      user <- UserDAO.findOneById(userId) ?~> Messages("user.notFound")
      result <- annotation.muta.transferToUser(user)
    } yield {
      Ok
    }
  }
}<|MERGE_RESOLUTION|>--- conflicted
+++ resolved
@@ -191,58 +191,33 @@
   }
 
   def updateWithJson(typ: String, id: String, version: Int) = Authenticated.async(parse.json(maxLength = 2097152)) { implicit request =>
-<<<<<<< HEAD
-    def executeIfAllowed(oldAnnotation: Annotation, isAllowed: Boolean, oldJs: JsObject) = {
+    def executeIfAllowed(oldAnnotation: Annotation, isAllowed: Boolean) = {
       if (isAllowed)
         for {
           result <- handleUpdates(oldAnnotation, request.body, version)
         } yield {
           JsonOk(result, Messages("annotation.saved"))
         }
-      else
-        new Fox(Future.successful(Full(new JsonResult(CONFLICT)(oldJs, Messages("annotation.dirtyState")))))
-    }
-=======
-      def executeIfAllowed(oldAnnotation: Annotation, isAllowed: Boolean) = {
-        if (isAllowed)
-          for {
-            result <- handleUpdates(oldAnnotation, request.body, version)
-          } yield {
-            JsonOk(result, "annotation.saved")
-          }
-        else {
-          for {
-            oldJs <- oldAnnotation.annotationInfo(Some(request.user))
-          } yield {
-            new JsonResult(CONFLICT)(oldJs, Messages("annotation.dirtyState"))
-          }
-        }
-      }
->>>>>>> 896895bd
+      else {
+        for {
+          oldJs <- oldAnnotation.annotationInfo(Some(request.user))
+        } yield {
+          new JsonResult(CONFLICT)(oldJs, Messages("annotation.dirtyState"))
+        }
+      }
+    }
 
     // Logger.info(s"Tracing update [$typ - $id, $version]: ${request.body}")
     AnnotationUpdateService.store(typ, id, version, request.body)
 
-<<<<<<< HEAD
     for {
       oldAnnotation <- findAnnotation(typ, id)
       updateableAnnotation <- isUpdateable(oldAnnotation) ?~> Messages("annotation.update.impossible")
       isAllowed <- isUpdateAllowed(oldAnnotation, version).toFox
-      oldJs <- oldAnnotation.annotationInfo(Some(request.user))
-      result <- executeIfAllowed(updateableAnnotation, isAllowed, oldJs)
+      result <- executeIfAllowed(updateableAnnotation, isAllowed)
     } yield {
       result
     }
-=======
-      for {
-        oldAnnotation <- findAnnotation(typ, id)
-        updateableAnnotation <- isUpdateable(oldAnnotation) ?~> Messages("annotation.update.impossible")
-        isAllowed <- isUpdateAllowed(oldAnnotation, version).toFox
-        result <- executeIfAllowed(updateableAnnotation, isAllowed)
-      } yield {
-        result
-      }
->>>>>>> 896895bd
   }
 
   def finishAnnotation(typ: String, id: String, user: User)(implicit ctx: DBAccessContext): Fox[(JsObject, String)] = {
