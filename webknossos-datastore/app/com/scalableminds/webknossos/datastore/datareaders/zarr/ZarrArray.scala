package com.scalableminds.webknossos.datastore.datareaders.zarr

import com.scalableminds.util.cache.AlfuCache

import java.io.IOException
import java.nio.charset.StandardCharsets
<<<<<<< HEAD
import com.scalableminds.webknossos.datastore.datareaders.{
  AxisOrder,
  ChunkReader,
  DatasetArray,
  DatasetHeader,
  DatasetPath
}
import ucar.ma2.{Array => MultiArray}
=======
import com.scalableminds.webknossos.datastore.datareaders.{AxisOrder, DatasetArray, DatasetHeader}
>>>>>>> d2385115
import com.scalableminds.webknossos.datastore.datavault.VaultPath
import com.scalableminds.webknossos.datastore.models.datasource.DataSourceId
import com.typesafe.scalalogging.LazyLogging
import play.api.libs.json.{JsError, JsSuccess, Json}

object ZarrArray extends LazyLogging {
  @throws[IOException]
<<<<<<< HEAD
  def open(path: VaultPath,
           dataSourceId: DataSourceId,
           layerName: String,
           axisOrderOpt: Option[AxisOrder],
           channelIndex: Option[Int],
           sharedChunkContentsCache: AlfuCache[String, MultiArray]): ZarrArray = {
    val rootPath = new DatasetPath("")
    val headerPath = rootPath.resolve(ZarrHeader.FILENAME_DOT_ZARRAY)
    val headerBytes = (path / headerPath.storeKey).readBytes()
=======
  def open(path: VaultPath, axisOrderOpt: Option[AxisOrder], channelIndex: Option[Int]): ZarrArray = {
    val headerBytes = (path / ZarrHeader.FILENAME_DOT_ZARRAY).readBytes()
>>>>>>> d2385115
    if (headerBytes.isEmpty)
      throw new IOException(
        "'" + ZarrHeader.FILENAME_DOT_ZARRAY + "' expected but is not readable or missing in store.")
    val headerString = new String(headerBytes.get, StandardCharsets.UTF_8)
    val header: ZarrHeader =
      Json.parse(headerString).validate[ZarrHeader] match {
        case JsSuccess(parsedHeader, _) =>
          parsedHeader
        case errors: JsError =>
          throw new Exception("Validating json as zarr header failed: " + JsError.toJson(errors).toString())
      }
    if (header.bytesPerChunk > DatasetArray.chunkSizeLimitBytes) {
      throw new IllegalArgumentException(
        f"Chunk size of this Zarr Array exceeds limit of ${DatasetArray.chunkSizeLimitBytes}, got ${header.bytesPerChunk}")
    }
<<<<<<< HEAD
    new ZarrArray(rootPath,
                  path,
                  dataSourceId,
                  layerName,
                  header,
                  axisOrderOpt.getOrElse(AxisOrder.asZyxFromRank(header.rank)),
                  channelIndex,
                  sharedChunkContentsCache)
  }

}

class ZarrArray(relativePath: DatasetPath,
                vaultPath: VaultPath,
                dataSourceId: DataSourceId,
                layerName: String,
                header: DatasetHeader,
                axisOrder: AxisOrder,
                channelIndex: Option[Int],
                sharedChunkContentsCache: AlfuCache[String, MultiArray])
    extends DatasetArray(relativePath,
                         vaultPath,
                         dataSourceId,
                         layerName,
                         header,
                         axisOrder,
                         channelIndex,
                         sharedChunkContentsCache)
    with LazyLogging {

  override protected val chunkReader: ChunkReader =
    ChunkReader.create(vaultPath, header)
}
=======
    new ZarrArray(path, header, axisOrderOpt.getOrElse(AxisOrder.asZyxFromRank(header.rank)), channelIndex)
  }

}

class ZarrArray(vaultPath: VaultPath, header: DatasetHeader, axisOrder: AxisOrder, channelIndex: Option[Int])
    extends DatasetArray(vaultPath, header, axisOrder, channelIndex)
    with LazyLogging
>>>>>>> d2385115
<|MERGE_RESOLUTION|>--- conflicted
+++ resolved
@@ -4,18 +4,8 @@
 
 import java.io.IOException
 import java.nio.charset.StandardCharsets
-<<<<<<< HEAD
-import com.scalableminds.webknossos.datastore.datareaders.{
-  AxisOrder,
-  ChunkReader,
-  DatasetArray,
-  DatasetHeader,
-  DatasetPath
-}
+import com.scalableminds.webknossos.datastore.datareaders.{AxisOrder, DatasetArray, DatasetHeader}
 import ucar.ma2.{Array => MultiArray}
-=======
-import com.scalableminds.webknossos.datastore.datareaders.{AxisOrder, DatasetArray, DatasetHeader}
->>>>>>> d2385115
 import com.scalableminds.webknossos.datastore.datavault.VaultPath
 import com.scalableminds.webknossos.datastore.models.datasource.DataSourceId
 import com.typesafe.scalalogging.LazyLogging
@@ -23,20 +13,13 @@
 
 object ZarrArray extends LazyLogging {
   @throws[IOException]
-<<<<<<< HEAD
   def open(path: VaultPath,
            dataSourceId: DataSourceId,
            layerName: String,
            axisOrderOpt: Option[AxisOrder],
            channelIndex: Option[Int],
            sharedChunkContentsCache: AlfuCache[String, MultiArray]): ZarrArray = {
-    val rootPath = new DatasetPath("")
-    val headerPath = rootPath.resolve(ZarrHeader.FILENAME_DOT_ZARRAY)
-    val headerBytes = (path / headerPath.storeKey).readBytes()
-=======
-  def open(path: VaultPath, axisOrderOpt: Option[AxisOrder], channelIndex: Option[Int]): ZarrArray = {
     val headerBytes = (path / ZarrHeader.FILENAME_DOT_ZARRAY).readBytes()
->>>>>>> d2385115
     if (headerBytes.isEmpty)
       throw new IOException(
         "'" + ZarrHeader.FILENAME_DOT_ZARRAY + "' expected but is not readable or missing in store.")
@@ -52,9 +35,7 @@
       throw new IllegalArgumentException(
         f"Chunk size of this Zarr Array exceeds limit of ${DatasetArray.chunkSizeLimitBytes}, got ${header.bytesPerChunk}")
     }
-<<<<<<< HEAD
-    new ZarrArray(rootPath,
-                  path,
+    new ZarrArray(path,
                   dataSourceId,
                   layerName,
                   header,
@@ -62,37 +43,13 @@
                   channelIndex,
                   sharedChunkContentsCache)
   }
-
 }
 
-class ZarrArray(relativePath: DatasetPath,
-                vaultPath: VaultPath,
+class ZarrArray(vaultPath: VaultPath,
                 dataSourceId: DataSourceId,
                 layerName: String,
                 header: DatasetHeader,
                 axisOrder: AxisOrder,
                 channelIndex: Option[Int],
                 sharedChunkContentsCache: AlfuCache[String, MultiArray])
-    extends DatasetArray(relativePath,
-                         vaultPath,
-                         dataSourceId,
-                         layerName,
-                         header,
-                         axisOrder,
-                         channelIndex,
-                         sharedChunkContentsCache)
-    with LazyLogging {
-
-  override protected val chunkReader: ChunkReader =
-    ChunkReader.create(vaultPath, header)
-}
-=======
-    new ZarrArray(path, header, axisOrderOpt.getOrElse(AxisOrder.asZyxFromRank(header.rank)), channelIndex)
-  }
-
-}
-
-class ZarrArray(vaultPath: VaultPath, header: DatasetHeader, axisOrder: AxisOrder, channelIndex: Option[Int])
-    extends DatasetArray(vaultPath, header, axisOrder, channelIndex)
-    with LazyLogging
->>>>>>> d2385115
+    extends DatasetArray(vaultPath, dataSourceId, layerName, header, axisOrder, channelIndex, sharedChunkContentsCache)