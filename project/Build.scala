import sbt._
import sbt.Keys._
import sbt.Task
import sbtassembly.PathList
import scala.concurrent.Future
import scala.concurrent.ExecutionContext.Implicits.global
import play.sbt.routes.RoutesKeys._
import sbtbuildinfo._
import sbtbuildinfo.BuildInfoKeys._

object Dependencies{
<<<<<<< HEAD
  val braingamesVersion = "11.0.1-SNAPSHOT"
=======
  val braingamesVersion = "11.1.0"
>>>>>>> 26bb59c6

  val braingamesDataStore = "com.scalableminds" %% "braingames-datastore" % braingamesVersion

  val dependencies = Seq(
    braingamesDataStore,
    "com.typesafe.akka" %% "akka-slf4j" % "2.4.1")
}

object Resolvers {
  val scmRel = "scm.io releases S3 bucket" at "https://s3-eu-central-1.amazonaws.com/maven.scm.io/releases/"
  val scmSnaps = "scm.io snapshots S3 bucket" at "https://s3-eu-central-1.amazonaws.com/maven.scm.io/snapshots/"
}

object ApplicationBuild extends Build with sbtassembly.AssemblyKeys {
  import Dependencies._
  import Resolvers._
  import sbtassembly.MergeStrategy


  lazy val datastoreSettings = Seq(
    version := braingamesVersion,
    libraryDependencies ++= dependencies,
    scalaVersion := "2.11.7",
      resolvers ++= Seq(
      scmRel,
      scmSnaps
    ),
    routesGenerator := InjectedRoutesGenerator,
    assemblyMergeStrategy in assembly := {
      case "application.conf"                                                  => MergeStrategy.concat
      case "package-info.class"                                                => MergeStrategy.concat
      case PathList(ps @ _*) if ps.last endsWith "package-info.class"          => MergeStrategy.discard
      case PathList(ps @ _*) if ps.last endsWith "pom.properties"              => MergeStrategy.concat
      case PathList(ps @ _*) if ps.last endsWith "pom.xml"                     => MergeStrategy.discard
      case PathList(ps @ _*) if ps.last endsWith "log4j-provider.properties"   => MergeStrategy.last
      case x if x.startsWith("META-INF/ECLIPSEF.RSA")                          => MergeStrategy.last
      case x if x.startsWith("META-INF/mailcap")                               => MergeStrategy.last
      case x if x.startsWith("META-INF/mimetypes.default")                     => MergeStrategy.last
      case x if x.startsWith("plugin.properties")                              => MergeStrategy.last
      case PathList("javax", "servlet", xs @ _*)                               => MergeStrategy.first
      case PathList("javax", "transaction", xs @ _*)                           => MergeStrategy.first
      case PathList("javax", "mail", xs @ _*)                                  => MergeStrategy.first
      case PathList("javax", "activation", xs @ _*)                            => MergeStrategy.first
      case PathList(ps @ _*) if ps.last endsWith ".html"                       => MergeStrategy.first
      case PathList("org", "apache", "commons", "logging", xs @ _*)            => MergeStrategy.first
      case PathList("play", "core", "server", xs @ _*)                         => MergeStrategy.first
      case "log4j.properties"                                                  => MergeStrategy.concat
      case "unwanted.txt"                                                      => MergeStrategy.discard
      case x =>
        val oldStrategy = (assemblyMergeStrategy in assembly).value
        oldStrategy(x)
    }
  )

  lazy val buildInfoSettings = Seq(
    buildInfoKeys := Seq[BuildInfoKey](name, version, scalaVersion, sbtVersion,
      "commitHash" -> new java.lang.Object() {
        override def toString(): String = {
          try {
            val extracted = new java.io.InputStreamReader(java.lang.Runtime.getRuntime().exec("git rev-parse HEAD").getInputStream())
            (new java.io.BufferedReader(extracted)).readLine()
          } catch {
            case t: Throwable => "get git hash failed"
          }
        }
      }.toString()
    ),
    buildInfoPackage := "datastore",
    buildInfoOptions := Seq(BuildInfoOption.ToJson, BuildInfoOption.BuildTime)
  )

  lazy val standaloneDatastore: Project = Project("standalone-datastore", file("."))
    .enablePlugins(play.PlayScala)
    .enablePlugins(BuildInfoPlugin)
    .settings((datastoreSettings ++ buildInfoSettings):_*)
}<|MERGE_RESOLUTION|>--- conflicted
+++ resolved
@@ -9,11 +9,7 @@
 import sbtbuildinfo.BuildInfoKeys._
 
 object Dependencies{
-<<<<<<< HEAD
-  val braingamesVersion = "11.0.1-SNAPSHOT"
-=======
   val braingamesVersion = "11.1.0"
->>>>>>> 26bb59c6
 
   val braingamesDataStore = "com.scalableminds" %% "braingames-datastore" % braingamesVersion
 
