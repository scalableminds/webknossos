--- conflicted
+++ resolved
@@ -78,15 +78,8 @@
     tasks = new PaginationCollection(tasks, model : DashboardTaskModel )
     @set("tasks", tasks)
 
-<<<<<<< HEAD
     @createCollection("allAnnotations")
-=======
-    exploratoryAnnotations = new PaginationCollection(@get("exploratoryAnnotations"))
-    exploratoryAnnotations.setSort("created", "desc")
-    # exploratoryAnnotations.add()
 
-    @set("exploratoryAnnotations", exploratoryAnnotations)
->>>>>>> 24c84d3c
 
 
   getNewTask : ->
