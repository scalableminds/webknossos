# Collaboration & Sharing
webKnossos is built for working collaboratively and sharing your work with colleagues, collaborators, and the scientific community.
Anything in webKnossos can be shared: the raw datasets, any skeleton or volume annotations, or complex segmentations.

When speaking about collaboration and sharing, we imagine three scenarios supported by webKnossos:

1. Sharing data with outsiders - anyone who is not a member of your webKnossos organization, e.g., colleagues from other institutes, reviewers, publishers, a paper publication, and the research community as a whole (read-only).
2. Sharing data within your organization to collaborate with other members/co-workers (both read-only or modifiable)
3. Reconstruction of large datasets through a divide-and-conquer strategy with the [projects and tasks system](./tasks.md).

Since webKnossos is a web platform, most resources can be shared as a web link/URL. This makes it super easy to integrate webKnossos in your existing communication workflows, e.g.:

- send collaborators an *email* containing a link to specific, interesting data location or annotations
- include a link in a *publication* so readers can have direct access to the data to see for themselves
- share a link through *Slack*, *MS Teams*, or any other messenger service
- include it in any *lab journal* and *blog* posts
- link it in a *forum* post

In many ways, the sharing by web link works similarly to products like Google Drive or Dropbox.

webKnossos sharing is tightly integrated with user permissions and access rights. See the sections [on dataset management](./datasets.md#general) and [user administration](./users.md) for more info.

![Video: Include links to your datasets directly in a publication](https://www.youtube.com/watch?v=hcm8Jx22DG8)

## Dataset Sharing

 Dataset sharing allows outside users to view your datasets and segmentation layers within webKnossos.
 Shared resources can be accessed through a direct URL or can be featured. 
 [Please contact us](mailto:hello@webknossos.org) to feature your dataset on https://webknossos.org.

 The easiest way to obtain this sharing link is by clicking the `Share` button in the toolbar at the top of the screen next to the position/coordinate section (*Share icon*). 
 The sharing link also encodes additional information, such as your current camera position/rotation, zoom level, any layers that are turned on/off, the selected node, etc ([Details below](#sharing_link_format). In other words, a sharing link typically captures your current webKnossos state so that any recipient can take off from the same situation.

 Sharing a dataset is useful for multiple scenarios: 
 
 - You recorded a novel microscopy dataset and want to include links to it in your paper or for reviewers. Use wklink.org to shorten these URLs, e.g. https://wklink.org/5386 ([contact us](mailto:hello@webknossos.org)) to create these short links.
 - You created an interesting, highly-accurate segmentation layer for an existing dataset and want to share it for your publication.
 - You have worked and published several datasets over the years and want to have a single gallery for all your public datasets.

 webKnossos shares datasets publicly (everyone can view them without any login) or privately (a login or special URLs are required to view the link).

### Private and Internal Sharing
A privately shared dataset can only be accessed by outside users using the correct URL.
A unique authentification token is part of the URL, so anyone with this URL has access permission for viewing the dataset.
The dataset is NOT featured publicly anywhere else on your webKnossos instance.

Private sharing is useful for giving outside users (reviewers, editors, journalists etc.) an opportunity to look at your data without having to publish it publicly.

To share a dataset privately, follow these steps:

1. Navigate to your user dashboard and `Datasets`. 
2. Select the dataset that you want to share and click on `Settings`.
3. Under the `Sharing & Permissions` tab, scroll down to the `Sharing Link` and copy it. 

![Configure the Dataset Sharing](images/dataset_general.jpeg)

To revoke a sharing link in the future, click the `Revoke` button on the right-hand side of the link.


  **Do not enable the `Make dataset publicly accessible` checkbox otherwise, anyone with a link can access this dataset without needing to log in/authenticate.
  Public access rights are not required for private sharing.**

### Public Sharing
Public sharing provides access to your dataset to the general public.
Anyone can access the shared dataset and view it on your webKnossos instance without the need for an account.

![The Featured Publications tab provides a public showcase of selected published, community datasets. ](images/getting_started-datasets.jpeg)

Public datasets provide an easy and convenient way of sharing your data with outside users after you have successfully published them.
Outside users can explore your data from the comfort of their browser without needing to sign up for an account.

To share a dataset publicly, follow these steps:

1. Navigate to your user dashboard and `Datasets`. 
2. Select the dataset that you want to share and click on `Settings`.
3. Under the `Sharing & Permissions` tab, scroll down to the checkbox `Make dataset publicly accessible` and enable it.
4. Copy the sharing link and distribute it to your colleagues through email, social media, messengers, etc.
5. (Recommended. From the `Metadata` tab, add/edit the dataset's description and give it a more appropriate title (`Display name`)).

![The Metadata tab overview](images/metadata_tab.jpeg)

  **We recommend giving your datasets a meaningful display name and description. Both are featured next to the data viewport in the `Info` tab in the main webKnossos UI.**


## Annotation Sharing
Besides sharing just a dataset for viewing, webKnossos can also share complete annotations, e.g., a large-scale skeleton reconstruction.
Sharing works for both skeletons and volume annotations.


### Annotation Permissions
There are three options to control who can see an annotation if they know the annotation URL:

1. `Private`: Only you and your team manager have access to the annotation.
2. `Internal`: All members of your organization have access to the annotation. Default option.
3. `Public`: Everybody, regardless of their login status, can access this annotation.
4. (`Team Sharing`: Share this annotation with other organization members so that it appears on their dashboard in the `Annotations` tab)

To change the visibility of an annotation, follow these steps:

1. Open your annotation from the dashboard
2. From the [toolbar](./tracing_ui.md#the-toolbar) select `Share` from the overflow menu next to the `Save` button.
3. Select the desired permission level from the three available options.

![Configure the Annotation Permissions](images/sharing_modal_visibility.jpeg)

Additionally, you can control whether other users, who can see your annotation, may also edit your annotation.
Use this setting to enable collaborative work within your annotation.
However, note that you should coordinate the collaboration because parallel changes to an annotation are not supported.

### Link Sharing
Annotations can be shared via a link. People, who obtain the link, must have access to the annotation according to the permissions above to view the annotation.

`Public` annotations do not require any user authentication and are a great option for sharing a link to your annotation from social media or your website.
For public annotations to work properly, the underlying dataset must also be shared publicly or privately (via token URL).
Otherwise, the annotation and data cannot be loaded by webKnossos, and an error will occur.
[Learn how to share datasets publicly above.](#public-sharing)

`Internal` annotations require the recipient of a link to log in with his webKnossos account.
This is primarily used for sharing annotations with your co-workers, e.g. for highlighting interesting positions in your work.
Since your position, rotation, zoom etc. are encoded in the URL it is a great way for working collaboratively.
Just send an URL to your co-workers in an email or blog post, and they may jump right into the annotation at your location.

`Private` annotations don't allow sharing. However, your direct supervisor and admins can still view the annotation.

Since every annotation is tied to an individual webKnossos user, co-workers cannot modify your annotation if you share it with them.
Instead, the shared annotation will be read-only.
If your co-workers want to make modifications to the annotation, they can click the `Copy to my Account` button in the toolbar.
This will create a copy of the annotation, link it to the co-workers' accounts and enable modifications again.
Think of this feature as GitHub forks. Changes made to a copy are not automatically synced with the original.

To get the sharing link of an annotation, follow the same steps as for changing the viewing permissions:

1. Open your annotation
2. From the [toolbar](./tracing_ui.md#the-toolbar) select `Share` from the overflow menu next to the `Save` button.
3. Copy the sharing URL.

![Get the Annotation Sharing Link](images/sharing_modal_link.jpeg)

#### Sharing Link Format

As already indicated, the sharing link encodes certain properties, like the current position, rotation, zoom, active mapping, and visible meshes. 
Anyone who opens a link will have the same webKnossos experience that was captured when copying the link. 
Alternatively, the link can be crafted manually or programmatically to direct users to specific locations in a dataset. 

The information is JSON-encoded in the URL fragment and has the following format (flow type definition):

<details>
  <summary>URL Fragment Format</summary>
  
  ```javascript
  type MappingType = "JSON" | "HDF5";
  type ViewMode = "orthogonal" | "oblique" | "flight" | "volume";
  type Vector3 = [number, number, number];

  type BaseMeshUrlDescriptor = {|
    +segmentId: number,
    +seedPosition: Vector3,
  |};
  type AdHocMeshUrlDescriptor = {|
    ...BaseMeshUrlDescriptor,
    +isPrecomputed: false,
    mappingName: ?string,
    mappingType: ?MappingType,
  |};
  type PrecomputedMeshUrlDescriptor = {|
    ...BaseMeshUrlDescriptor,
    +isPrecomputed: true,
    meshFileName: string,
  |};
  type MeshUrlDescriptor = AdHocMeshUrlDescriptor | PrecomputedMeshUrlDescriptor;

  type UrlStateByLayer = {
    [layerName: string]: {
      meshInfo?: {
        meshFileName: ?string,
        meshes: Array<MeshUrlDescriptor>,
      },
      mappingInfo?: {
        mappingName: string,
        mappingType: MappingType,
        agglomerateIdsToImport?: Array<number>,
      },
      connectomeInfo?: {
        connectomeName: string,
        agglomerateIdsToImport?: Array<number>,
      }
    },
  };
  
  type UrlManagerState = {|
    position?: Vector3,
    mode?: ViewMode,
    zoomStep?: number,
    activeNode?: number,
    rotation?: Vector3,
    stateByLayer?: UrlStateByLayer,
  |};

  ```
</details>


To avoid having to create annotations in advance when programmatically crafting links, a sandbox annotation can be used. A sandbox annotation is always accessible through the same URL and offers all available annotation features, however, changes are not saved. At any point, users can decide to copy the current state to their account. The sandbox can be accessed at `<webknossos_host>/datasets/<organization>/<dataset>/sandbox/skeleton`.

### Team Sharing
In addition to sharing your annotation via a link, you can also share your annotations with colleagues and make them available on their dashboard from the `Annotations` tab.
This is the simplest way to share an annotation with a whole team both for review purposes (read-only) or joint work efforts on the same annotation by several people.

To share an annotation with a certain team, follow these steps:

1. Open your annotation
2. From the [toolbar](./tracing_ui.md#the-toolbar) select `Share` from the overflow menu next to the `Save` button.
3. Under *Team Sharing*, select the teams from the dropdown menu.

![Enable Team Sharing for your annotation](images/sharing_modal_team.jpeg)

Any annotation shared this way will be listed in your personal and any team member's [Annotations Dashboard Tab](./dashboard.md#shared-annotations). By default team sharing is read-only, i.e. other team members can not make modifications to your annotation.  
You can allow others to make changes to your annotation by selecting the respective checkbox from the sharing dialog ("Yes, allow editing").
Note that while webKnossos allows several people to make modifications to a single annotation, it is strongly advised that only one person works on an annotation at once. webKnossos does not yet resolve changes made by multiple people annotating simultaneously and this may lead to data loss or inconsistencies. Please coordinate accordingly with your collaborators. We aim to improve this aspect in the future.
<<<<<<< HEAD

**Hint, in addition to the integrated Sharing features, you can also download annotations and send them via email to collaborators.**

![Video: Connect Publications to Your Dataset](https://www.youtube.com/watch?v=hcm8Jx22DG8)
=======

**Hint, in addition to the integrated Sharing features, you can also download annotations and send them via email to collaborators.**
>>>>>>> 65711105
<|MERGE_RESOLUTION|>--- conflicted
+++ resolved
@@ -217,12 +217,5 @@
 Any annotation shared this way will be listed in your personal and any team member's [Annotations Dashboard Tab](./dashboard.md#shared-annotations). By default team sharing is read-only, i.e. other team members can not make modifications to your annotation.  
 You can allow others to make changes to your annotation by selecting the respective checkbox from the sharing dialog ("Yes, allow editing").
 Note that while webKnossos allows several people to make modifications to a single annotation, it is strongly advised that only one person works on an annotation at once. webKnossos does not yet resolve changes made by multiple people annotating simultaneously and this may lead to data loss or inconsistencies. Please coordinate accordingly with your collaborators. We aim to improve this aspect in the future.
-<<<<<<< HEAD
 
 **Hint, in addition to the integrated Sharing features, you can also download annotations and send them via email to collaborators.**
-
-![Video: Connect Publications to Your Dataset](https://www.youtube.com/watch?v=hcm8Jx22DG8)
-=======
-
-**Hint, in addition to the integrated Sharing features, you can also download annotations and send them via email to collaborators.**
->>>>>>> 65711105
