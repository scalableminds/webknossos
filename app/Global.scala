import brainflight.tools.geometry._
import play.api._
import play.api.Play.current
import models._
import brainflight.mail.DefaultMails
import models.graph.Experiment
import models.graph.Tree
import models.graph.Node
import play.api.libs.concurrent._
import play.api.Play.current
import akka.actor.Props
import brainflight.mail.Mailer
import brainflight.io.StartWatching
import brainflight.io.DataSetChangeHandler
import brainflight.io.DirectoryWatcherActor

object Global extends GlobalSettings {

  override def onStart(app: Application) {
    if (Play.current.mode == Mode.Dev)
      InitialData.insert()
      
      val dwa = Akka.system.actorOf( Props[DirectoryWatcherActor], name = "directoryWatcher" )
      dwa ! StartWatching("binaryData", new DataSetChangeHandler)
  }

}

/**
 * Initial set of data to be imported
 * in the sample application.
 */
object InitialData {

  def insert() = {
    /*if ( DataSet.findAll.isEmpty ) {
      DataSet.insert( DataSet(
        "2012-06-28_Cortex",
        Play.configuration.getString( "binarydata.path" ) getOrElse ( "binaryData/" )+"2012-06-28_Cortex",
        List( 0, 1, 2, 3 ),
<<<<<<< HEAD
        Point3D( 80 * 128, 56 * 128, 19 * 128) ) )

    }*/
=======
        Point3D(24 * 128, 16 * 128, 8 * 128) ) )
    }
>>>>>>> 396e22ae

    if (Role.findAll.isEmpty) {
      Role.insert(Role("user", Nil))
      Role.insert(Role("admin", Permission("*", "*" :: Nil) :: Nil))
    }

    if (User.findAll.isEmpty) {
      val u = ("scmboy@scalableminds.com", "SCM Boy", "secret", List(Experiment.createNew._id))
      Seq(
        u).foreach(User.create _ tupled)
    }
  }

}<|MERGE_RESOLUTION|>--- conflicted
+++ resolved
@@ -38,14 +38,8 @@
         "2012-06-28_Cortex",
         Play.configuration.getString( "binarydata.path" ) getOrElse ( "binaryData/" )+"2012-06-28_Cortex",
         List( 0, 1, 2, 3 ),
-<<<<<<< HEAD
-        Point3D( 80 * 128, 56 * 128, 19 * 128) ) )
-
+        Point3D(24 * 128, 16 * 128, 8 * 128) ) )
     }*/
-=======
-        Point3D(24 * 128, 16 * 128, 8 * 128) ) )
-    }
->>>>>>> 396e22ae
 
     if (Role.findAll.isEmpty) {
       Role.insert(Role("user", Nil))
