--- conflicted
+++ resolved
@@ -26,24 +26,8 @@
   implicit def AuthenticatedRequest2Request[T](r: AuthenticatedRequest[T]): Request[T] =
     r.request
 
-<<<<<<< HEAD
   def ensureTeamAdministration(user: User, team: String) =
-    user.adminTeams.exists(_.team == team) ?~> Messages("team.admin.notAllowed", team)
-=======
-  def ensureTeamAdministration(user: User, team: String) = {
-    user.adminTeamNames.contains(team) match {
-      case true => Full(true)
-      case false => Failure(Messages("team.admin.notAllowed", team))
-    }
-  }
-
-  def allowedToAdministrate(admin: User, user: User) =
-    user.isEditableBy(admin) match {
-      case true => Full(true)
-      case false => Failure(Messages("notAllowed"))
-    }
-
->>>>>>> 6911fd4b
+    user.isAdminOf(team) ?~> Messages("team.admin.notAllowed", team)
 
   def allowedToAdministrate(admin: User, dataSet: DataSet) =
     dataSet.isEditableBy(Some(admin)) ?~> Messages("notAllowed")
