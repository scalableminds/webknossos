define [
		"libs/gl_engine/gl_engine",
		"libs/gl_engine/flycam",
		"model"
	], (GlEngine, Flycam, Model) ->
	
			engine = null
			cam = null
			cvs = null

			lastMatrix = null

			standardModelViewMatrix = null 		

			# geometry objects
			triangleplane = null
			meshes = {}
			meshCount = 0

			#ProgramObjects
			#One Shader for each Geometry-Type
			trianglesplaneProgramObject = null
			meshProgramObject = null

			#constants
			CLIPPING_DISTANCE = 140
			CAM_DISTANCE = 140
			BACKGROUND_COLOR = [0.9, 0.9 ,0.9 ,1]

			#main render function
			renderFunction = (forced) ->
				#skipping rendering if nothing has changed
				currentMatrix = cam.getMatrix()
				if forced is false
						if camHasChanged() is false
							writeFramerate engine.framerate, cam.getPos()
							return

				lastMatrix = currentMatrix

				#sets view to camera position and direction
				engine.loadMatrix standardModelViewMatrix
				engine.clear()

				# renders all geometry objects
				# render the Triangleplane first
				if triangleplane
					drawTriangleplane() 

				# render Meshes
				# coordinate axis mini-map
				if meshes["coordinateAxes"]
					g = meshes["coordinateAxes"]
					engine.useProgram meshProgramObject
					engine.pushMatrix()
					
					rotMatrix = cam.getMatrix()
					rotMatrix[12] = -g.relativePosition.x
					rotMatrix[13] = -g.relativePosition.y
					rotMatrix[14] = -CLIPPING_DISTANCE + g.relativePosition.z 

					engine.loadMatrix rotMatrix
					engine.scale g.scaleFactor.x					
					engine.render g
					engine.popMatrix()

				if meshes["crosshair"]
					g = meshes["crosshair"]
					engine.useProgram meshProgramObject
					engine.pushMatrix()
					engine.translate g.relativePosition.x, g.relativePosition.y, CLIPPING_DISTANCE + g.relativePosition.z 
					engine.scale g.scaleFactor.x					
					engine.render g
					engine.popMatrix()	

				if meshes["quarter"]
					g = meshes["quarter"]
					engine.useProgram meshProgramObject
					engine.pushMatrix()
					engine.translate g.relativePosition.x, g.relativePosition.y, CLIPPING_DISTANCE + g.relativePosition.z 
					if g.scaleFactor.x > 62
						g.scaleFactor.x = 1
					g.scaleFactor.x++
					engine.scale g.scaleFactor.x , g.scaleFactor.y, g.scaleFactor.z
					engine.render g
					engine.popMatrix()	

				# Normans Cube Preview
<<<<<<< HEAD
				for i in 2...meshCount
					g = meshes["cube" + 1]
					engine.useProgram meshProgramObject
					engine.pushMatrix()
					engine.translate g.relativePosition.x, g.relativePosition.y, CLIPPING_DISTANCE + g.relativePosition.z 
					if g.scaleFactor.x > 62
						g.scaleFactor.x = 1
					g.scaleFactor.x++
					engine.scale g.scaleFactor.x , g.scaleFactor.y, g.scaleFactor.z
					engine.render g
					engine.popMatrix()	

=======
				if meshes["cubes"]
					engine.useProgram meshProgramObject
					engine.pushMatrix()
					engine.scale [1,1,1]
					engine.translate -200, -100, 0

					for cube in cubes
						engine.translate cube.relativePosition.x, cube.relativePosition.y, CLIPPING_DISTANCE + cube.relativePosition.z 			
						engine.render cube

					engine.popMatrix()	


>>>>>>> bfdea195
				# OUTPUT Framerate
				writeFramerate engine.framerate, cam.getPos()


			drawTriangleplane = ->
				g = triangleplane

				transMatrix = cam.getMatrix()
				newVertices = M4x4.transformPointsAffine transMatrix, g.queryVertices
				
				#sets the original vertices to triangleplane
				unless g.vertices.VBO?
					g.setVertices (View.createArrayBufferObject g.normalVertices), g.normalVertices.length

				#sends current position to Model for preloading data
				Model.Binary.ping(transMatrix)#.done(View.draw).progress(View.draw)

				#sends current position to Model for caching route
				Model.Route.put transMatrix

				#get colors for new coords from Model
				Model.Binary.get(newVertices).done ({ buffer0, buffer1, bufferDelta }) ->
					
					engine.deleteSingleBuffer g.interpolationBuffer0.VBO
					engine.deleteSingleBuffer g.interpolationBuffer1.VBO
					engine.deleteSingleBuffer g.interpolationBufferDelta.VBO
					
					g.setInterpolationBuffer0 (View.createArrayBufferObject buffer0), buffer0.length
					g.setInterpolationBuffer1 (View.createArrayBufferObject buffer1), buffer1.length
					g.setInterpolationBufferDelta (View.createArrayBufferObject bufferDelta), bufferDelta.length

				engine.useProgram trianglesplaneProgramObject 

				engine.pushMatrix()
				engine.translate g.relativePosition.x, g.relativePosition.y, CLIPPING_DISTANCE + g.relativePosition.z 
				engine.scale g.scaleFactor.x
				engine.render g
				engine.popMatrix()	

			writeFramerate = (framerate = 0, position = [0, 0, 0]) ->	
				f = Math.floor(framerate)
				p = [Math.floor(position[0]), Math.floor(position[1]), Math.floor(position[2])]
				document.getElementById('status')
					.innerHTML = "#{f} FPS <br/> #{p}<br />" 

			camHasChanged = ->
				return true if lastMatrix is null			
				currentMatrix = cam.getMatrix()
				for i in [0..15]
					return true if lastMatrix[i] isnt currentMatrix[i]
				return false
				

			View =
				initialize : (canvas) ->
					cvs = canvas

					helperMatrix = [ 
						1, 0, 0, 0, 
						0, 1, 0, 0, 
						0, 0, 1, 0, 
						0, 0, 0, 1 
					]

					standardModelViewMatrix = M4x4.makeLookAt [ 
						helperMatrix[12], helperMatrix[13], helperMatrix[14]],
						V3.add([ 
							helperMatrix[8], helperMatrix[9], helperMatrix[10] ], 
							[helperMatrix[12], helperMatrix[13], helperMatrix[14]]),
						[helperMatrix[4], helperMatrix[5], helperMatrix[6]]

					engine = new GlEngine cvs, antialias : true
					engine.background BACKGROUND_COLOR
					engine.createProjectionMatrix()
					engine.onRender = renderFunction

					cam = new Flycam CAM_DISTANCE

					engine.startAnimationLoop() 

					#resizes canvas correctly
					_canvas = $("#render")

					cvs.resize = =>
						cvs.height = _canvas.height()
						cvs.width = _canvas.width()
						View.resize()
						View.draw()
						return

					$(window).resize( =>
						cvs.resize()
						return
					)

					$(window).resize()

					$(window).on("bucketloaded", View.draw) 


				# adds all kind of geometry to geometry-array
				# Mesh arrays can be added to support grouping
				# and adds the shader if is not already set for this geometry-type
				addGeometry : (geometry) ->

					# add mesh group 
					if _.isArray geometry
						for mesh in geometry
							if mesh.getClassType() is "Mesh"
								meshProgramObject ?= engine.createShaderProgram mesh.vertexShader, mesh.fragmentShader
						meshes[geometry.name] = geometry
						meshCount++
					#single mesh
					else if geometry.getClassType() is "Mesh"
							meshProgramObject ?= engine.createShaderProgram geometry.vertexShader, geometry.fragmentShader
							meshes[geometry.name] = geometry
							meshCount++

					# trianglesplane stuff
					else if geometry.getClassType() is "Trianglesplane"
						trianglesplaneProgramObject ?= engine.createShaderProgram geometry.vertexShader, geometry.fragmentShader
						triangleplane = geometry
						#a single draw to see when the triangleplane is ready
						
					@draw()

<<<<<<< HEAD
					if geometry.getClassType() is "Mesh"
						meshProgramObject ?= engine.createShaderProgram geometry.vertexShader, geometry.fragmentShader
						meshes[geometry.name] = geometry
						meshCount ++
						@draw()
=======
				removeMeshByName : (name) ->
					if meshes[name]
						# group deletion
						if _.isArray meshes[name]
							for mesh in meshes[name]
								engine.deleteBuffer mesh

						#single mesh
						engine.deleteBuffer meshes[name]
						delete meshes[name]
>>>>>>> bfdea195

				addColors : (newColors, x, y, z) ->
					#arrayPosition = x + y*colorWidth + z*colorWidth*colorWidth #wrong
					setColorclouds[0] = 1
					colorclouds[0] = newColors

				#redirects the call from GeometryFactory directly to engine
				createArrayBufferObject : (data) ->
					engine.createArrayBufferObject data
					
				#redirects the call from GeometryFactory directly to engine
				createElementArrayBufferObject : (data) ->
					engine.createElementArrayBufferObject data

				#Apply a single draw (not used right now)
				draw : ->
					engine.draw()

				setMatrix : (matrix) ->
					cam.setMatrix(matrix)

				getMatrix : ->
					cam.getMatrix()

				#Call this after the canvas was resized to fix the viewport
				resize : ->
					engine.setViewport()					
					engine.createProjectionMatrix()


			############################################################################
			#Interface for Controller
				yaw : (angle) ->
					cam.yaw angle

				yawDistance : (angle) ->
					cam.yawDistance	angle

				roll : (angle) ->
					cam.roll angle

				rollDistance : (angle) ->
					cam.rollDistance angle

				pitch : (angle) ->
					cam.pitch angle

				pitchDistance : (angle) ->
					cam.pitchDistance angle

				move : (p) ->
					cam.move p

				scaleTrianglesPlane : (delta) ->
					if triangleplane 
						x = Number(triangleplane.scaleFactor.x) + Number(delta)
						if x > 0 and x < 2
							triangleplane.scaleFactor.x = x
							@draw()<|MERGE_RESOLUTION|>--- conflicted
+++ resolved
@@ -86,20 +86,6 @@
 					engine.popMatrix()	
 
 				# Normans Cube Preview
-<<<<<<< HEAD
-				for i in 2...meshCount
-					g = meshes["cube" + 1]
-					engine.useProgram meshProgramObject
-					engine.pushMatrix()
-					engine.translate g.relativePosition.x, g.relativePosition.y, CLIPPING_DISTANCE + g.relativePosition.z 
-					if g.scaleFactor.x > 62
-						g.scaleFactor.x = 1
-					g.scaleFactor.x++
-					engine.scale g.scaleFactor.x , g.scaleFactor.y, g.scaleFactor.z
-					engine.render g
-					engine.popMatrix()	
-
-=======
 				if meshes["cubes"]
 					engine.useProgram meshProgramObject
 					engine.pushMatrix()
@@ -112,8 +98,6 @@
 
 					engine.popMatrix()	
 
-
->>>>>>> bfdea195
 				# OUTPUT Framerate
 				writeFramerate engine.framerate, cam.getPos()
 
@@ -240,13 +224,6 @@
 						
 					@draw()
 
-<<<<<<< HEAD
-					if geometry.getClassType() is "Mesh"
-						meshProgramObject ?= engine.createShaderProgram geometry.vertexShader, geometry.fragmentShader
-						meshes[geometry.name] = geometry
-						meshCount ++
-						@draw()
-=======
 				removeMeshByName : (name) ->
 					if meshes[name]
 						# group deletion
@@ -257,7 +234,6 @@
 						#single mesh
 						engine.deleteBuffer meshes[name]
 						delete meshes[name]
->>>>>>> bfdea195
 
 				addColors : (newColors, x, y, z) ->
 					#arrayPosition = x + y*colorWidth + z*colorWidth*colorWidth #wrong
