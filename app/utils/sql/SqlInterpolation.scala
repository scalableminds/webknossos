package utils.sql

import com.scalableminds.util.geometry.{BoundingBox, Vec3Double, Vec3Int}
import com.scalableminds.util.time.Instant
import play.api.libs.json.{JsValue, Json}
import slick.dbio.{Effect, NoStream}
import slick.jdbc._
import slick.sql.{SqlAction, SqlStreamingAction}
import slick.util.DumpInfo
import utils.ObjectId

import java.sql.{PreparedStatement, Types}
import scala.annotation.tailrec
import scala.collection.mutable
import scala.collection.mutable.ListBuffer
import scala.concurrent.duration
import scala.concurrent.duration.FiniteDuration

class SqlInterpolator(val s: StringContext) extends AnyVal {
  def q(param: Any*): SqlToken = {
    val parts = s.parts.toList
    val values = param.toList

    val outputSql = mutable.StringBuilder.newBuilder
    val outputValues = ListBuffer[SqlValue]()

    assert(parts.length == values.length + 1)
    for (i <- parts.indices) {
      outputSql ++= parts(i)

      if (i < values.length) {
        val value = values(i)
        value match {
          case x: SqlToken =>
            outputSql ++= x.sql
            outputValues ++= x.values
          case x =>
            val sqlValue = SqlValue.makeSqlValue(x)
            outputSql ++= sqlValue.placeholder
            outputValues += sqlValue
        }
      }
    }

    SqlToken(sql = outputSql.toString, values = outputValues.toList)
  }
}

object SqlInterpolation {
  implicit def sqlInterpolation(s: StringContext): SqlInterpolator = new SqlInterpolator(s)
}

case class SqlToken(sql: String, values: List[SqlValue] = List()) {
  def debugInfo: String = {
    // The debugInfo should be pastable in an SQL client
    val parts = sql.split("\\?", -1)
    assert(parts.tail.length == values.length)
    parts.tail.zip(values).foldLeft(parts.head)((acc, x) => acc + x._2.debugInfo + x._1)
  }

  def as[R](implicit resultConverter: GetResult[R]): SqlStreamingAction[Vector[R], R, Effect] =
    new StreamingInvokerAction[Vector[R], R, Effect] {
      def statements: List[String] = List(sql)

      protected[this] def createInvoker(statements: Iterable[String]): StatementInvoker[R] = new StatementInvoker[R] {
        val getStatement: String = statements.head

        protected def setParam(st: PreparedStatement): Unit = {
          val pp = new PositionedParameters(st)
          values.foreach(_.setParameter(pp))
        }

        protected def extractValue(rs: PositionedResult): R = resultConverter(rs)
      }

      override def getDumpInfo = DumpInfo(DumpInfo.simpleNameFor(getClass), mainInfo = s"[$debugInfo]")

      protected[this] def createBuilder: mutable.Builder[R, Vector[R]] = Vector.newBuilder[R]
    }

  def asUpdate: SqlAction[Int, NoStream, Effect] = as[Int](GetUpdateValue).head
}

object SqlToken {
  def join(values: List[Either[SqlValue, SqlToken]], sep: String): SqlToken = {
    val outputSql = mutable.StringBuilder.newBuilder
    val outputValues = ListBuffer[SqlValue]()
    for (i <- values.indices) {
      val value = values(i)
      value match {
        case Left(x) =>
          outputSql ++= x.placeholder
          outputValues += x
        case Right(x) =>
          outputSql ++= x.sql
          outputValues ++= x.values
      }
      if (i < values.length - 1) {
        outputSql ++= sep
      }
    }
    SqlToken(sql = outputSql.toString, values = outputValues.toList)
  }

  def tuple(values: Iterable[Any]): SqlToken = {
    val sqlValues = values.map(SqlValue.makeSqlValue).toList
    SqlToken(sql = s"(${sqlValues.map(_.placeholder).mkString(", ")})", values = sqlValues)
  }

  def tupleList(values: Iterable[Iterable[Any]]): SqlToken = {
    val sqlValueLists = values.map(list => list.map(SqlValue.makeSqlValue))
    SqlToken(sql = sqlValueLists.map(list => s"(${list.map(_.placeholder).mkString(", ")})").mkString(", "),
             values = sqlValueLists.flatten.toList)
  }

  def condition(token: SqlToken): SqlToken = SqlToken(sql = s"(${token.sql})", values = token.values)

  def raw(s: String): SqlToken = SqlToken(s)

  def empty: SqlToken = raw("")

  def identifier(id: String): SqlToken = raw('"' + id + '"')
}

trait SqlValue {
  def setParameter(pp: PositionedParameters): Unit

  def placeholder: String = "?"

  def debugInfo: String
}

object SqlValue {

  @tailrec
  def makeSqlValue(p: Any): SqlValue =
    p match {
      case x: SqlValue          => x
      case x: String            => StringValue(x)
      case x: Short             => ShortValue(x)
      case x: Int               => IntValue(x)
      case x: Long              => LongValue(x)
      case x: Float             => FloatValue(x)
      case x: Double            => DoubleValue(x)
      case x: Boolean           => BooleanValue(x)
      case x: Instant           => InstantValue(x)
      case x: FiniteDuration    => DurationValue(x)
      case x: ObjectId          => ObjectIdValue(x)
      case x: JsValue           => JsonValue(x)
      case x: Enumeration#Value => EnumerationValue(x)
      case x: Vec3Double        => Vector3Value(x)
      case x: Vec3Int           => Vector3Value(x.toVec3Double)
      case x: BoundingBox       => BoundingBoxValue(x)
      case x: Option[_] =>
        x match {
          case Some(y) => makeSqlValue(y)
          case None    => NoneValue()
        }
<<<<<<< HEAD
      case x: Short             => ShortValue(x)
      case x: Int               => IntValue(x)
      case x: Long              => LongValue(x)
      case x: Float             => FloatValue(x)
      case x: Double            => DoubleValue(x)
      case x: Boolean           => BooleanValue(x)
      case x: Instant           => InstantValue(x)
      case x: FiniteDuration    => DurationValue(x)
      case x: ObjectId          => ObjectIdValue(x)
      case x: JsValue           => JsonValue(x)
      case x: Enumeration#Value => EnumerationValue(x)
=======
      case x: List[_] => ArrayValue(x)
      case x: Set[_]  => ArrayValue(x.toList)
>>>>>>> 0c50ad79
    }
}

case class StringValue(v: String) extends SqlValue with SqlEscaping {
  override def setParameter(pp: PositionedParameters): Unit = pp.setString(v)

  override def debugInfo: String = escapeLiteral(v)
}

case class ShortValue(v: Short) extends SqlValue {
  override def setParameter(pp: PositionedParameters): Unit = pp.setShort(v)

  override def debugInfo: String = s"$v"
}

case class IntValue(v: Int) extends SqlValue {
  override def setParameter(pp: PositionedParameters): Unit = pp.setInt(v)

  override def debugInfo: String = s"$v"
}

case class LongValue(v: Long) extends SqlValue {
  override def setParameter(pp: PositionedParameters): Unit = pp.setLong(v)

  override def debugInfo: String = s"$v"
}

case class FloatValue(v: Float) extends SqlValue {
  override def setParameter(pp: PositionedParameters): Unit = pp.setFloat(v)

  override def debugInfo: String = s"$v"
}

case class DoubleValue(v: Double) extends SqlValue {
  override def setParameter(pp: PositionedParameters): Unit = pp.setDouble(v)

  override def debugInfo: String = s"$v"
}

case class BooleanValue(v: Boolean) extends SqlValue {
  override def setParameter(pp: PositionedParameters): Unit = pp.setBoolean(v)

  override def debugInfo: String = s"$v"
}

case class InstantValue(v: Instant) extends SqlValue with SqlEscaping {
  override def setParameter(pp: PositionedParameters): Unit = pp.setTimestamp(v.toSql)

  override def placeholder: String = "?::TIMESTAMPTZ"

  override def debugInfo: String = escapeLiteral(v.toString)
}

case class DurationValue(v: FiniteDuration) extends SqlValue with SqlEscaping {

  private def stringifyDuration = v.unit match {
    case duration.NANOSECONDS  => s"${v.length.toDouble / 1000.0} MICROSECONDS"
    case duration.MICROSECONDS => s"${v.length} MICROSECONDS"
    case duration.MILLISECONDS => s"${v.length} MILLISECONDS"
    case duration.SECONDS      => s"${v.length} SECONDS"
    case duration.MINUTES      => s"${v.length} MINUTES"
    case duration.HOURS        => s"${v.length} HOURS"
    case duration.DAYS         => s"${v.length} DAYS"
  }

  override def setParameter(pp: PositionedParameters): Unit =
    pp.setString(stringifyDuration)

  override def placeholder: String = "?::INTERVAL"

  override def debugInfo: String = escapeLiteral(stringifyDuration)
}

case class ObjectIdValue(v: ObjectId) extends SqlValue with SqlEscaping {
  override def setParameter(pp: PositionedParameters): Unit = pp.setString(v.id)

  override def debugInfo: String = escapeLiteral(v.id)
}

case class JsonValue(v: JsValue) extends SqlValue with SqlEscaping {
  override def setParameter(pp: PositionedParameters): Unit = pp.setString(Json.stringify(v))

  override def placeholder: String = "?::JSONB"

  override def debugInfo: String = escapeLiteral(Json.stringify(v))
}

case class EnumerationValue(v: Enumeration#Value) extends SqlValue with SqlEscaping {
  override def setParameter(pp: PositionedParameters): Unit = pp.setObject(v, Types.OTHER)

  override def placeholder: String = "?"

  override def debugInfo: String = escapeLiteral(v.toString)
}

case class ArrayValue(v: List[Any]) extends SqlValue with SqlEscaping {
  override def setParameter(pp: PositionedParameters): Unit = pp.setObject(v.map(_.toString).toArray, Types.ARRAY)

  override def debugInfo: String = "{" + v.map(i => escapeLiteral(i.toString)).mkString(",") + "}"
}

case class Vector3Value(v: Vec3Double) extends SqlValue with SqlEscaping {
  override def setParameter(pp: PositionedParameters): Unit = pp.setObject(v, Types.OTHER)

  override def debugInfo: String = v.toString
}

case class BoundingBoxValue(v: BoundingBox) extends SqlValue with SqlEscaping {
  case class BoundingBoxSql(x: Double, y: Double, z: Double, width: Double, height: Double, depth: Double) {
    override def toString: String = s"($x,$y,$z,$width,$height,$depth)"
  }

  private val bboxSql = BoundingBoxSql(v.topLeft.x.toDouble,
                                       v.topLeft.y.toDouble,
                                       v.topLeft.z.toDouble,
                                       v.width.toDouble,
                                       v.height.toDouble,
                                       v.depth.toDouble)

  override def setParameter(pp: PositionedParameters): Unit =
    pp.setObject(bboxSql, Types.OTHER)

  override def debugInfo: String =
    s"'$bboxSql'"
}

case class NoneValue() extends SqlValue {
  override def setParameter(pp: PositionedParameters): Unit = pp.setNull(Types.OTHER)

  override def debugInfo: String = "NULL"
}

case class EnumerationValue(v: Enumeration#Value) extends SqlValue with Escaping {

  override def setParameter(pp: PositionedParameters): Unit = pp.setObject(v, Types.OTHER)

  override def debugInfo: String = escapeLiteral(v.toString)
}

private object GetUpdateValue extends GetResult[Int] {
  def apply(pr: PositionedResult) =
    throw new Exception("Update statements should not return a ResultSet")
}<|MERGE_RESOLUTION|>--- conflicted
+++ resolved
@@ -156,7 +156,6 @@
           case Some(y) => makeSqlValue(y)
           case None    => NoneValue()
         }
-<<<<<<< HEAD
       case x: Short             => ShortValue(x)
       case x: Int               => IntValue(x)
       case x: Long              => LongValue(x)
@@ -168,10 +167,8 @@
       case x: ObjectId          => ObjectIdValue(x)
       case x: JsValue           => JsonValue(x)
       case x: Enumeration#Value => EnumerationValue(x)
-=======
-      case x: List[_] => ArrayValue(x)
-      case x: Set[_]  => ArrayValue(x.toList)
->>>>>>> 0c50ad79
+      case x: List[_]           => ArrayValue(x)
+      case x: Set[_]            => ArrayValue(x.toList)
     }
 }
 
@@ -304,13 +301,6 @@
   override def debugInfo: String = "NULL"
 }
 
-case class EnumerationValue(v: Enumeration#Value) extends SqlValue with Escaping {
-
-  override def setParameter(pp: PositionedParameters): Unit = pp.setObject(v, Types.OTHER)
-
-  override def debugInfo: String = escapeLiteral(v.toString)
-}
-
 private object GetUpdateValue extends GetResult[Int] {
   def apply(pr: PositionedResult) =
     throw new Exception("Update statements should not return a ResultSet")
