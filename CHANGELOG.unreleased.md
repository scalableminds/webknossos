--- conflicted
+++ resolved
@@ -27,11 +27,8 @@
 - Fixed a bug where some annotation times would be shown double. [#7787](https://github.com/scalableminds/webknossos/pull/7787)
 - Fixed a bug where no columns were shown in the time tracking overview. [#7803](https://github.com/scalableminds/webknossos/pull/7803)
 - Fixed a bug where ad-hoc meshes for coarse magnifications would have gaps. [#7799](https://github.com/scalableminds/webknossos/pull/7799)
-<<<<<<< HEAD
 - Fixed that the context menu didn't open correctly in the 3D viewport when right-clicking a node. [#7809](https://github.com/scalableminds/webknossos/pull/7809)
-=======
 - Fixed that right-clicking a mesh in the 3D viewport did crash when the corresponding segmentation layer was not visible. [#7811](https://github.com/scalableminds/webknossos/pull/7811)
->>>>>>> 813003d0
 
 ### Removed
 
