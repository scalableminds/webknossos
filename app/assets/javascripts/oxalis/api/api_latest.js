--- conflicted
+++ resolved
@@ -230,7 +230,8 @@
     }
   }
 
-<<<<<<< HEAD
+  //  SKELETONTRACING API
+
   /**
    * Increases the node radius of the active node by multiplying it with 1.05^delta.
    *
@@ -253,7 +254,8 @@
   centerActiveNode = (): void => {
     getActiveNode(Store.getState().tracing)
       .map(activeNode => Store.dispatch(setPositionAction(activeNode.position)));
-=======
+  }
+
   //  VOLUMETRACING API
 
  /**
@@ -303,7 +305,6 @@
       throw Error("Volume mode has to be either 0 or 1.");
     }
     Store.dispatch(setModeAction(mode));
->>>>>>> d825fe79
   }
 }
 
