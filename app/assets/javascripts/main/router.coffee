### define
jquery : $
underscore : _
libs/toast : Toast
main/routing_utils : RoutingUtils
oxalis/constants : constants
backbone : Backbone
./paginator : Paginator
###

class Router extends Backbone.Router

  routes :
    "dashboard"                     : "dashboard"
    "users"                         : "users"
    "teams"                         : "teams"
    "tasks"                         : "tasks"
    "admin/tasks/overview"          : "taskOverview"
    "admin/taskTypes"               : "hideLoading"
    "admin/projects"                : "projects"
    "admin/datasets"                : "datasets"
<<<<<<< HEAD
    "admin/tasks/overview"          : "taskOverview"
=======
    "admin/trainingsTasks/create"   : "createTraingsTasks"
>>>>>>> 1d46f3c0
    "annotations/Task/:id"          : "tracingTrace"
    "annotations/Explorational/:id" : "tracingTrace"
    "annotations/View/:id"          : "tracingTrace"
    "datasets/:id/view"             : "tracingView"
    "users/:id/details"             : "userDetails"
    "*url"                          : "hideLoading"

    #"admin/tasks/algorithm"      : "taskAlgorithm"



  hideLoading : ->

    $("#loader").css("display" : "none")


  dashboard : ->

    require ["main/dashboardLoader"], (DashboardLoader) ->

      DashboardLoader.displayBasicDashboard()
      DashboardLoader.displayUserDashboard()
      return


  userDetails : ->

    require ["main/dashboardLoader"], (DashboardLoader) ->
      DashboardLoader.displayBasicDashboard()
      return


  tracingTrace : ->

    require [
      "oxalis/controller"
    ], (Controller) ->

      leftTabBar = $("#main")
      dataUrl = leftTabBar.data("url")

      populateTemplate = (data) ->
        templateSource = _.unescape(leftTabBar.html())
        templateOutput = _.template(templateSource)(data)
        leftTabBar.html(templateOutput)

      $.ajax(
        url: dataUrl
        type: 'GET'
        success: (task) ->

          if task.noData
            populateTemplate({task : null})
          else
            populateTemplate({task : task})

        error: (xhr, status, error) ->

          console.error("Something went wrong when receiving task data", xhr, status, error)

        complete: (task) ->

          oxalis = window.oxalis = new Controller(constants.CONTROL_MODE_TRACE)
      )

      return


  tracingView : ->

    require [
      "oxalis/controller"
      "slider"
    ], (Controller) ->

      oxalis = window.oxalis = new Controller(constants.CONTROL_MODE_VIEW)

      return


  datasets : ->

    $modal = $(".modal")
    $modal.find(".btn-primary").on "click", -> submitTeams()

    # Attach model to main body to avoid z-Index
    $modal = $modal.detach()
    $("body").append($modal)

    teamsCache = null
    assignedTeams = []

    $(".team-label").on "click", ->
      # Find parent and read all labels for one dataset
      $parent = $(this).closest("tr")
      dataset = $parent.find("td").first().text().trim()
      $modal.data("dataset", dataset)

      $labels = $parent.find(".team-label").find(".label")
      assignedTeams = _.map($labels, (label) -> return $(label).text())

      if teamsCache
        showModal()
      else
        $.ajax(
          url: "/api/teams"
          dataType: "json"
        ).done (responseJSON) =>
          teamsCache = responseJSON
          showModal()

    showModal = ->

      $teamList = $modal.find("ul").empty()
      $checkBoxTags = _.map(teamsCache, (team) ->

        checked = if _.contains(assignedTeams, team.name) then "checked" else ""
        $("""
          <li>
            <label class="checkbox"><input type="checkbox" value="#{team.name}" #{checked}> #{team.name}</label>
          </li>
        """)
      )
      $teamList.append($checkBoxTags)
      $modal.modal("show")


    submitTeams = ->

        $checkboxes = $modal.find("input:checked")
        dataset = $modal.data("dataset")
        assignedTeams = _.map($checkboxes, (checkbox) -> return $(checkbox).parent().text().trim())

        console.log dataset, assignedTeams
        $modal.modal("hide")
        $.ajax(
          url: "/api/datasets/#{dataset}/teams"
          type: "POST"
          contentType: "application/json; charset=utf-8"
          data: JSON.stringify(assignedTeams)
        ).done ->
          window.location.reload()

    return @hideLoading()


  taskOverview : ->

    require ["admin/views/task/task_overview_view"], (TaskOverviewView) =>

      new TaskOverviewView(
        el : $("#main-container").find("#task-overview")[0]
      )

      return @hideLoading()


  users : ->

    require [
      "admin/views/user/user_list_view",
      "admin/views/pagination_view"
      "admin/models/user/user_collection"], (UserListView, PaginationView, UserCollection) =>

      userCollection = new UserCollection()
      paginationView = new PaginationView({collection: userCollection})
      userListView = new UserListView({collection: userCollection})

      @changeView(paginationView, userListView)
      return @hideLoading()


  teams : ->

    require ["admin/views/team/team_list_view"], (TeamListView) =>

      @changeView(new TeamListView())
      return @hideLoading()


  tasks : ->

    require [
      "admin/views/task/task_list_view",
      "admin/views/pagination_view"
      "admin/models/task/task_collection"], (TaskListView, PaginationView, TaskCollection) =>

      taskCollection = new TaskCollection()
      paginationView = new PaginationView({collection: taskCollection})
      taskListView = new TaskListView({collection: taskCollection})

      @changeView(paginationView, taskListView)
      return @hideLoading()


  taskAlgorithm : ->

    require ["admin/views/task/task_algorithm_view"], (TaskAlgorithmView) =>

      new TaskAlgorithmView(
        el : $("#main-container").find("#task-selection-algoritm")[0]
      )

      return @hideLoading()


  projects : ->

    preparePaginationData = (projects, users) ->

      for aProject, index in projects

        id = aProject._owner.$oid
        owner = _.find(users, (u) -> u.id == id)

        if owner
          ownerName = owner.firstName + " " + owner.lastName
        else
          ownerName = "<deleted>"

        projects[index].owner = ownerName

      return {"data" : projects }

    $owner = $("#owner")
    $pageSelection = $(".page-selection")

    ajaxOptions =
      url : $pageSelection.data("url")
      dataType : "json"
      type : "get"

    $.ajax(ajaxOptions).done((response) ->

      paginationData = preparePaginationData(response.projects, response.users)

      new Paginator( $pageSelection, paginationData)

      for aUser in response.users
        $owner.append("<option value='#{aUser.id}' selected=''>#{aUser.firstName} #{aUser.lastName}</option>")
    )


  changeView : (views...) ->

    $mainContainer = $("#main-container").empty()
    for view in views
      $mainContainer.append(view.render().el)



<|MERGE_RESOLUTION|>--- conflicted
+++ resolved
@@ -19,11 +19,6 @@
     "admin/taskTypes"               : "hideLoading"
     "admin/projects"                : "projects"
     "admin/datasets"                : "datasets"
-<<<<<<< HEAD
-    "admin/tasks/overview"          : "taskOverview"
-=======
-    "admin/trainingsTasks/create"   : "createTraingsTasks"
->>>>>>> 1d46f3c0
     "annotations/Task/:id"          : "tracingTrace"
     "annotations/Explorational/:id" : "tracingTrace"
     "annotations/View/:id"          : "tracingTrace"
@@ -32,7 +27,6 @@
     "*url"                          : "hideLoading"
 
     #"admin/tasks/algorithm"      : "taskAlgorithm"
-
 
 
   hideLoading : ->
