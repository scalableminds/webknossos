import React from "react";
import { Form, Modal, Input, Button, Row, Col, Steps, Card, AutoComplete, Alert } from "antd";
import {
  CloudUploadOutlined,
  TeamOutlined,
  UserOutlined,
  FileAddOutlined,
  RocketOutlined,
  ClockCircleOutlined,
  PlayCircleOutlined,
  PaperClipOutlined,
  CodeOutlined,
  CustomerServiceOutlined,
  PlusOutlined,
  UserAddOutlined,
} from "@ant-design/icons";
import { Link, RouteComponentProps, withRouter } from "react-router-dom";
import { connect } from "react-redux";
import type { APIUser, APIDataStore } from "types/api_flow_types";
import type { OxalisState } from "oxalis/store";
import Store from "oxalis/store";
import LinkButton from "components/link_button";
import { getDatastores, sendInvitesForOrganization } from "admin/admin_rest_api";
import DatasetSettingsView from "dashboard/dataset/dataset_settings_view";
import DatasetUploadView from "admin/dataset/dataset_upload_view";
import RegistrationForm from "admin/auth/registration_form";
import CreditsFooter from "components/credits_footer";
import Toast from "libs/toast";
import features from "features";
import { maxInludedUsersInFreePlan } from "./organization/pricing_plan_utils";

const { Step } = Steps;
const FormItem = Form.Item;
type StateProps = {
  activeUser: APIUser | null | undefined;
};
type Props = StateProps & RouteComponentProps;
type State = {
  currentStep: number;
  datastores: Array<APIDataStore>;
  organizationName: string;
  datasetNameToImport: string | null | undefined;
  isDatasetUploadModalVisible: boolean;
  isInviteModalVisible: boolean;
};

function StepHeader({
  header,
  subheader,
  icon,
  children,
}: {
  header: string;
  subheader: React.ReactNode;
  icon: React.ReactNode;
  children: React.ReactNode;
}) {
  return (
    <div>
      <div
        style={{
          paddingBottom: 32,
          textAlign: "center",
        }}
      >
        {icon}
        <p
          style={{
            fontSize: 24,
            margin: "14px 0 0",
          }}
        >
          {header}
        </p>
        <p
          style={{
            fontSize: 14,
            margin: "14px 0",
            color: "gray",
            display: "inline-block",
            width: 500,
          }}
        >
          {subheader}
        </p>
      </div>
      {children}
    </div>
  );
}

function FeatureCard({
  icon,
  header,
  children,
}: {
  icon: React.ReactNode;
  header: React.ReactNode;
  children: React.ReactNode;
}) {
  const columnSpan = {
    xs: 24,
    sm: 24,
    md: 12,
    lg: 12,
    xl: 8,
    xxl: 8,
  };
  return (
    <Col
      {...columnSpan}
      style={{
        padding: 12,
      }}
    >
      <Card
        style={{
          textAlign: "center",
          height: "100%",
        }}
      >
        <div
          style={{
            fontSize: 30,
          }}
        >
          {icon}
        </div>
        <p
          style={{
            fontWeight: "bold",
          }}
        >
          {header}
        </p>
        <p
          style={{
            color: "gray",
          }}
        >
          {children}
        </p>
      </Card>
    </Col>
  );
}

type OptionCardProps = {
  icon: React.ReactNode;
  header: string;
  children: React.ReactNode;
  action: React.ReactNode;
  height: number;
};
export function OptionCard({ icon, header, children, action, height }: OptionCardProps) {
  return (
    <div
      style={{
        padding: 12,
      }}
    >
      <Card
        bordered={false}
        bodyStyle={{
          textAlign: "center",
          height,
          width: 350,
          display: "flex",
          flexDirection: "column",
          justifyContent: "space-around",
          boxShadow: "var(--ant-box-shadow-base)",
          borderRadius: 3,
          border: 0,
        }}
      >
        <div
          className="without-icon-margin"
          style={{
            fontSize: 32,
            background: "var(--ant-primary)",
            borderRadius: "30px",
            padding: "6px 14px",
            color: "white",
            textAlign: "center",
            display: "inline-block",
            marginLeft: "auto",
            marginRight: "auto",
          }}
        >
          {icon}
        </div>
        <h1
          style={{
            fontSize: 20,
            lineHeight: "22px",
            marginBottom: 0,
          }}
        >
          {header}
        </h1>
        <p
          style={{
            fontSize: 14,
            lineHeight: "18px",
            color: "var(--ant-text-secondary)",
            margin: 0,
          }}
        >
          {children}
        </p>
        <p>{action}</p>
      </Card>
    </div>
  );
}

type InviteUsersModalState = {
  inviteesString: string;
};

export class InviteUsersModal extends React.Component<
  {
    visible?: boolean;
    handleVisibleChange?: (...args: Array<any>) => any;
    destroy?: (...args: Array<any>) => any;
    organizationName: string;
    currentUserCount: number;
    maxUserCountPerOrganization: number;
  },
  InviteUsersModalState
> {
  state: InviteUsersModalState = {
    inviteesString: "",
  };

  static defaultProps = {
    currentUserCount: 1,
    maxUserCountPerOrganization: maxInludedUsersInFreePlan, // default for Free Plan
  };

  extractEmailAddresses(): string[] {
    return this.state.inviteesString
      .split(/[,\s]+/)
      .map((a) => a.trim())
      .filter((lines) => lines.includes("@"));
  }

  sendInvite = async () => {
    const addresses = this.extractEmailAddresses();

    await sendInvitesForOrganization(addresses, true);
    Toast.success("An invitation was sent to the provided email addresses.");
    this.setState({
      inviteesString: "",
    });
    if (this.props.handleVisibleChange != null) this.props.handleVisibleChange(false);
    if (this.props.destroy != null) this.props.destroy();
  };

  getContent(isInvitesDisabled: boolean) {
    const exceedingUserLimitAlert = isInvitesDisabled ? (
      <Alert
        showIcon
        type="warning"
        description="Inviting more users will exceed your organization's user limit. Consider upgrading your webKnossos plan."
        style={{ marginBottom: 10 }}
        action={
          <Link to={`/organizations/${this.props.organizationName}`}>
            <Button size="small" type="primary">
              Upgrade Now
            </Button>
          </Link>
        }
      />
    ) : null;

    return (
      <React.Fragment>
<<<<<<< HEAD
        <p>
          Send an email to invite your colleagues and collaboration partners to your organization.
          Share datasets, collaboratively work on annotations, and organize complex analysis
          projects.
        </p>
        <p>Multiple email addresses should be separated with a comma, a space or a new line.</p>
        {exceedingUserLimitAlert}
=======
        Send invites to the following email addresses. Multiple addresses should be separated with a
        comma, a space or a new line. Note that new users have limited permissions by default which
        is why their role and team assignments should be doublechecked after account activation.
>>>>>>> e3dfdd26
        <Input.TextArea
          spellCheck={false}
          autoSize={{
            minRows: 6,
          }}
          onChange={(evt) => {
            this.setState({
              inviteesString: evt.target.value,
            });
          }}
          placeholder={"jane@example.com\njoe@example.com"}
          value={this.state.inviteesString}
        />
      </React.Fragment>
    );
  }

  render() {
    const isInvitesDisabled =
      this.props.currentUserCount + this.extractEmailAddresses().length >=
      this.props.maxUserCountPerOrganization;

    return (
      <Modal
<<<<<<< HEAD
        visible={this.props.visible == null ? true : this.props.visible}
        title={
          <>
            <UserAddOutlined /> Invite Users
          </>
        }
=======
        open={this.props.visible == null ? true : this.props.visible}
        title="Invite Users"
>>>>>>> e3dfdd26
        width={600}
        footer={
          <Button onClick={this.sendInvite} type="primary" disabled={isInvitesDisabled}>
            Send Invite Emails
          </Button>
        }
        onCancel={() => {
          if (this.props.handleVisibleChange != null) this.props.handleVisibleChange(false);
          if (this.props.destroy != null) this.props.destroy();
        }}
      >
        {this.getContent(isInvitesDisabled)}
      </Modal>
    );
  }
}

const OrganizationForm = ({ onComplete }: { onComplete: (args: any) => void }) => {
  const [form] = Form.useForm();

  // @ts-expect-error ts-migrate(7006) FIXME: Parameter 'values' implicitly has an 'any' type.
  const onFinish = (values) => {
    onComplete(values.organizationName);
  };

  return (
    <Form
      onFinish={onFinish}
      form={form}
      initialValues={{
        organizationName: "",
      }}
    >
      <Row
        justify="center"
        style={{
          padding: "20px 50px",
        }}
        align="middle"
        gutter={8}
      >
        <Col span={18}>
          <FormItem
            style={{
              width: "100%",
            }}
            rules={[
              {
                required: true,
                message: "Please enter an organization name!",
              },
            ]}
            name="organizationName"
          >
            <AutoComplete
              size="large"
              options={[]}
              defaultActiveFirstOption={false}
              placeholder="Your organization name"
            />
          </FormItem>
        </Col>
        <Col span={6}>
          <FormItem>
            <Button
              size="large"
              type="primary"
              icon={<PlusOutlined />}
              style={{
                width: "100%",
              }}
              htmlType="submit"
            >
              Create
            </Button>
          </FormItem>
        </Col>
      </Row>
    </Form>
  );
};

class OnboardingView extends React.PureComponent<Props, State> {
  state: State = {
    currentStep: 0,
    datastores: [],
    organizationName: "",
    isDatasetUploadModalVisible: false,
    isInviteModalVisible: false,
    datasetNameToImport: null,
  };

  componentDidMount() {
    if (this.props.activeUser != null) {
      this.props.history.push("/dashboard");
    }
  }

  async fetchDatastores() {
    const datastores = (await getDatastores()).filter((ds) => !ds.isConnector);
    this.setState({
      datastores,
    });
  }

  advanceStep = () => {
    this.setState((prevState) => ({
      currentStep: prevState.currentStep + 1,
      isDatasetUploadModalVisible: false,
      isInviteModalVisible: false,
      datasetNameToImport: null,
    }));
  };
  renderCreateOrganization = () => (
    <StepHeader
      header="Create or Join an Organization"
      subheader={
        <React.Fragment>
          Welcome to webKnossos! This guide will help you get started.
          <br />
          Setup your organization to manage users and datasets. Example names: &ldquo;University of
          Springfield&rdquo;, &ldquo;Simpsons Lab&rdquo;, &ldquo;Neuroscience Department&rdquo;
        </React.Fragment>
      }
      icon={<i className="far fa-building icon-big" />}
    >
      <OrganizationForm
        onComplete={(organizationName) => {
          this.setState({
            organizationName,
          });
          this.advanceStep();
        }}
      />
    </StepHeader>
  );
  renderCreateAccount = () => (
    <StepHeader
      header="Create an Admin Account"
      subheader={
        <React.Fragment>
          This will be the first user account in your organization. It will be equipped with admin
          privileges in order to confirm user registrations, define teams, create tasks and much
          more.
        </React.Fragment>
      }
      icon={<UserOutlined className="icon-big" />}
    >
      <RegistrationForm
        hidePrivacyStatement
        organizationNameToCreate={this.state.organizationName}
        onRegistered={() => {
          // Update the entered organization to the normalized name of the organization received by the backend.
          // This is needed for further requests.
          const { activeUser } = Store.getState();

          if (activeUser) {
            this.setState({
              organizationName: activeUser.organization,
            });
            // A user can only see the available datastores when he is logged in.
            // Thus we can fetch the datastores only after the registration.
            this.fetchDatastores();
          }

          this.advanceStep();
        }}
        confirmLabel="Create account"
        tryAutoLogin
      />
    </StepHeader>
  );
  renderUploadDatasets = () => (
    <StepHeader
      header="Add the first dataset to your organization."
      subheader={<React.Fragment>Upload your dataset via drag and drop.</React.Fragment>}
      icon={<FileAddOutlined className="icon-big" />}
    >
      {this.state.isDatasetUploadModalVisible && (
        <Modal
          visible
          width="85%"
          footer={null}
          maskClosable={false}
          onCancel={() =>
            this.setState({
              isDatasetUploadModalVisible: false,
            })
          }
        >
          <DatasetUploadView
            datastores={this.state.datastores}
            onUploaded={async (
              _organization: string,
              datasetName: string,
              needsConversion: boolean,
            ) => {
              this.setState({
                datasetNameToImport: datasetName,
                isDatasetUploadModalVisible: false,
              });

              if (needsConversion) {
                // If the dataset needs a conversion, the settings cannot be shown. Thus we skip the settings step.
                this.advanceStep();
              }
            }}
            withoutCard
          />
        </Modal>
      )}
      {this.state.datasetNameToImport != null && (
        <Modal visible width="85%" footer={null} maskClosable={false} onCancel={this.advanceStep}>
          <DatasetSettingsView
            isEditingMode={false}
            datasetId={{
              name: this.state.datasetNameToImport || "",
              owningOrganization: this.state.organizationName || "",
            }}
            onComplete={this.advanceStep}
            onCancel={this.advanceStep}
          />
        </Modal>
      )}
      <Row gutter={16} justify="center" align="bottom">
        <OptionCard
          header="Upload Dataset"
          icon={<CloudUploadOutlined />}
          action={
            <Button
              onClick={() =>
                this.setState({
                  isDatasetUploadModalVisible: true,
                })
              }
            >
              Upload your dataset
            </Button>
          }
          height={250}
        >
          You can also copy it directly onto the hosting server.{" "}
          <a href="https://docs.webknossos.org/webknossos/data_formats.html">
            Learn more about supported data formats.
          </a>
        </OptionCard>
        <OptionCard
          header="Skip"
          icon={<ClockCircleOutlined />}
          action={<LinkButton onClick={this.advanceStep}>Skip this step</LinkButton>}
          height={170}
        >
          You can always do this later!
        </OptionCard>
      </Row>
    </StepHeader>
  );
  renderWhatsNext = () => (
    <StepHeader
      header="Congratulations!"
      subheader={
        <React.Fragment>
          You&apos;ve completed the initial setup.
          <br />
          <a href="/dashboard">Start to explore and annotate your data now</a> or learn more about
          the features and concepts of webKnossos.
        </React.Fragment>
      }
      icon={<RocketOutlined className="icon-big" />}
    >
      <Row gutter={50}>
        <FeatureCard header="Data Annotation" icon={<PlayCircleOutlined />}>
          <a href="/dashboard">Explore and annotate your data.</a> For a brief overview,{" "}
          <a href="https://www.youtube.com/watch?v=jsz0tc3tuKI&t=30s">watch this video</a>.
        </FeatureCard>
        <FeatureCard header="More Datasets" icon={<CloudUploadOutlined />}>
          <a href="/datasets/upload">Upload more of your datasets.</a>{" "}
          <a href="https://docs.webknossos.org/webknossos/data_formats.html">Learn more</a> about
          the formats and upload processes webKnossos supports.
        </FeatureCard>
        <FeatureCard header="User & Team Management" icon={<TeamOutlined />}>
          <LinkButton
            onClick={() =>
              this.setState({
                isInviteModalVisible: true,
              })
            }
          >
            Invite users to work collaboratively
          </LinkButton>{" "}
          <InviteUsersModal
            organizationName={this.state.organizationName}
            visible={this.state.isInviteModalVisible}
            handleVisibleChange={(isInviteModalVisible) =>
              this.setState({
                isInviteModalVisible,
              })
            }
          />
          and assign them to <a href="/teams">teams</a>. Teams can be used to define dataset
          permissions and task assignments.
        </FeatureCard>
        <FeatureCard header="Project Management" icon={<PaperClipOutlined />}>
          Create <a href="/tasks">tasks</a> and <a href="/projects">projects</a> to efficiently
          accomplish your research goals.{" "}
          <a href="https://www.youtube.com/watch?v=4DD7408avUY">Watch this demo</a> to learn more.
        </FeatureCard>
        <FeatureCard header="Scripting" icon={<CodeOutlined />}>
          Use the <a href="/assets/docs/frontend-api/index.html">webKnossos API</a> to create{" "}
          <a href="/scripts">scriptable workflows</a>.{" "}
          <a href="https://www.youtube.com/watch?v=u5j8Sf5YwuM">Watch this demo</a> to learn more.
        </FeatureCard>
        <FeatureCard header="Contact Us" icon={<CustomerServiceOutlined />}>
          <a href="mailto:hello@webknossos.org">Get in touch</a> or{" "}
          <a href="https://forum.image.sc/tag/webknossos" target="_blank" rel="noopener noreferrer">
            write a post in the forum
          </a>
          , if you have any further questions or need help getting started.
        </FeatureCard>
      </Row>
    </StepHeader>
  );

  getAvailableSteps() {
    if (features().isDemoInstance) {
      return [
        {
          title: "Create Organization",
          component: this.renderCreateOrganization,
        },
        {
          title: "Create Account",
          component: this.renderCreateAccount,
        },
        {
          title: "What's Next?",
          component: this.renderWhatsNext,
        },
      ];
    } else {
      return [
        {
          title: "Create Organization",
          component: this.renderCreateOrganization,
        },
        {
          title: "Create Account",
          component: this.renderCreateAccount,
        },
        {
          title: "Add Dataset",
          component: this.renderUploadDatasets,
        },
        {
          title: "What's Next?",
          component: this.renderWhatsNext,
        },
      ];
    }
  }

  render() {
    const availableSteps = this.getAvailableSteps();
    const currentStepContent = availableSteps[this.state.currentStep].component();
    return (
      <>
        <div className="onboarding">
          <Row
            justify="center"
            style={{
              padding: "20px 50px 70px",
            }}
            align="middle"
          >
            <Col span={18}>
              <Steps
                current={this.state.currentStep}
                size="small"
                style={{
                  height: 25,
                }}
              >
                {availableSteps.map(({ title }) => (
                  <Step title={title} key={title} />
                ))}
              </Steps>
            </Col>
          </Row>
          <div
            style={{
              flex: "1 1 auto",
              display: "flex",
            }}
          >
            <Row
              justify="center"
              style={{
                flex: "1 1 auto",
              }}
              align="middle"
            >
              <Col span={18}>
                <Row justify="center" align="middle">
                  <Col span={24}>{currentStepContent}</Col>
                </Row>
              </Col>
            </Row>
          </div>
        </div>
        <CreditsFooter />
      </>
    );
  }
}

const mapStateToProps = (state: OxalisState): StateProps => ({
  activeUser: state.activeUser,
});

const connector = connect(mapStateToProps);
export default connector(withRouter<RouteComponentProps & Props, any>(OnboardingView));<|MERGE_RESOLUTION|>--- conflicted
+++ resolved
@@ -276,19 +276,14 @@
 
     return (
       <React.Fragment>
-<<<<<<< HEAD
         <p>
           Send an email to invite your colleagues and collaboration partners to your organization.
           Share datasets, collaboratively work on annotations, and organize complex analysis
           projects.
         </p>
         <p>Multiple email addresses should be separated with a comma, a space or a new line.</p>
+        <p>Note that new users have limited access permissions by default. Please doublecheck their roles and team assignments after they join your organization.</p>
         {exceedingUserLimitAlert}
-=======
-        Send invites to the following email addresses. Multiple addresses should be separated with a
-        comma, a space or a new line. Note that new users have limited permissions by default which
-        is why their role and team assignments should be doublechecked after account activation.
->>>>>>> e3dfdd26
         <Input.TextArea
           spellCheck={false}
           autoSize={{
@@ -313,17 +308,12 @@
 
     return (
       <Modal
-<<<<<<< HEAD
-        visible={this.props.visible == null ? true : this.props.visible}
+        open={this.props.visible == null ? true : this.props.visible}
         title={
           <>
             <UserAddOutlined /> Invite Users
           </>
         }
-=======
-        open={this.props.visible == null ? true : this.props.visible}
-        title="Invite Users"
->>>>>>> e3dfdd26
         width={600}
         footer={
           <Button onClick={this.sendInvite} type="primary" disabled={isInvitesDisabled}>
