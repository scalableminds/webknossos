package models.job

import com.scalableminds.util.accesscontext.DBAccessContext
import com.scalableminds.util.time.Instant
import com.scalableminds.util.tools.Fox
import com.scalableminds.webknossos.schema.Tables._
import models.job.JobState.JobState
import models.job.JobCommand.JobCommand
import play.api.libs.json.{JsObject, Json}
import slick.jdbc.PostgresProfile.api._
import slick.jdbc.TransactionIsolation.Serializable
import slick.lifted.Rep
import utils.sql.{SQLDAO, SqlClient, SqlToken}
import utils.ObjectId

import javax.inject.Inject
import scala.concurrent.ExecutionContext
import scala.concurrent.duration._

case class Job(
    _id: ObjectId,
    _owner: ObjectId,
    _dataStore: String,
    command: JobCommand,
    commandArgs: JsObject = Json.obj(),
    state: JobState = JobState.PENDING,
    manualState: Option[JobState] = None,
    _worker: Option[ObjectId] = None,
    _voxelyticsWorkflowHash: Option[String] = None,
    latestRunId: Option[String] = None,
    returnValue: Option[String] = None,
    started: Option[Long] = None,
    ended: Option[Long] = None,
    created: Instant = Instant.now,
    isDeleted: Boolean = false
) {
  def isEnded: Boolean = {
    val relevantState = manualState.getOrElse(state)
    relevantState == JobState.SUCCESS || state == JobState.FAILURE
  }

  def duration: Option[FiniteDuration] =
    for {
      e <- ended
      s <- started
    } yield (e - s).millis

  private def effectiveState: JobState = manualState.getOrElse(state)

  def exportFileName: Option[String] = argAsStringOpt("export_file_name")

  def datasetName: Option[String] = argAsStringOpt("dataset_name")

  private def argAsStringOpt(key: String) = (commandArgs \ key).toOption.flatMap(_.asOpt[String])

  def resultLink(organizationId: String): Option[String] =
    if (effectiveState != JobState.SUCCESS) None
    else {
      command match {
        case JobCommand.convert_to_wkw | JobCommand.compute_mesh_file =>
          datasetName.map { dsName =>
            s"/datasets/$organizationId/$dsName/view"
          }
        case JobCommand.export_tiff | JobCommand.render_animation =>
          Some(s"/api/jobs/${this._id}/export")
        case JobCommand.infer_nuclei | JobCommand.infer_neurons | JobCommand.materialize_volume_annotation |
            JobCommand.infer_with_model | JobCommand.infer_mitochondria | JobCommand.align_sections =>
          returnValue.map { resultDatasetName =>
            s"/datasets/$organizationId/$resultDatasetName/view"
          }
        case _ => None
      }
    }

  def resultLinkPublic(organizationId: String, webknossosPublicUrl: String): Option[String] =
    for {
      resultLink <- resultLink(organizationId)
      resultLinkPublic = if (resultLink.startsWith("/")) s"$webknossosPublicUrl$resultLink"
      else s"$resultLink"
    } yield resultLinkPublic

<<<<<<< HEAD
  def resultLinkSlackFormatted(organizationId: String, webknossosPublicUrl: String): Option[String] =
    for {
      resultLink <- resultLinkPublic(organizationId, webknossosPublicUrl)
=======
  def resultLinkSlackFormatted(organizationName: String, webknossosPublicUrl: String): String =
    (for {
      resultLink <- resultLinkPublic(organizationName, webknossosPublicUrl)
>>>>>>> 5ace6e28
      resultLinkFormatted = s" <$resultLink|Result>"
    } yield resultLinkFormatted).getOrElse("")

  def workflowLinkSlackFormatted(webknossosPublicUrl: String): String =
    _voxelyticsWorkflowHash.map { hash =>
      s" <$webknossosPublicUrl/workflows/$hash|Workflow Report>"
    }.getOrElse("")
}

class JobDAO @Inject()(sqlClient: SqlClient)(implicit ec: ExecutionContext)
    extends SQLDAO[Job, JobsRow, Jobs](sqlClient) {
  protected val collection = Jobs

  protected def idColumn(x: Jobs): Rep[String] = x._Id
  protected def isDeletedColumn(x: Jobs): Rep[Boolean] = x.isdeleted

  protected def parse(r: JobsRow): Fox[Job] =
    for {
      manualStateOpt <- Fox.runOptional(r.manualstate)(JobState.fromString)
      state <- JobState.fromString(r.state)
      command <- JobCommand.fromString(r.command)
    } yield {
      Job(
        ObjectId(r._Id),
        ObjectId(r._Owner),
        r._Datastore.trim,
        command,
        Json.parse(r.commandargs).as[JsObject],
        state,
        manualStateOpt,
        r._Worker.map(ObjectId(_)),
        r._VoxelyticsWorkflowhash,
        r.latestrunid,
        r.returnvalue,
        r.started.map(_.getTime),
        r.ended.map(_.getTime),
        Instant.fromSql(r.created),
        r.isdeleted
      )
    }

  override protected def readAccessQ(requestingUserId: ObjectId) =
    q"""
      _owner = $requestingUserId
      OR
      (_owner IN (SELECT _user FROM webknossos.user_team_roles WHERE _team IN (SELECT _team FROM webknossos.user_team_roles WHERE _user = $requestingUserId AND isTeamManager)))
      OR
      ((SELECT u._organization FROM webknossos.users_ u WHERE u._id = _owner) IN (SELECT _organization FROM webknossos.users_ WHERE _id = $requestingUserId AND isAdmin))
      OR
      ($requestingUserId IN
        (
          SELECT u._id
          FROM webknossos.users_ u JOIN webknossos.multiUsers_ m ON u._multiUser = m._id
          WHERE m.isSuperUser
        )
      )
     """

  private def listAccessQ(requestingUserId: ObjectId) =
    q"""_owner = $requestingUserId"""

  override def findAll(implicit ctx: DBAccessContext): Fox[List[Job]] =
    for {
      accessQuery <- accessQueryFromAccessQ(listAccessQ)
      r <- run(q"SELECT $columns FROM $existingCollectionName WHERE $accessQuery ORDER BY created".as[JobsRow])
      parsed <- parseAll(r)
    } yield parsed

  override def findOne(jobId: ObjectId)(implicit ctx: DBAccessContext): Fox[Job] =
    for {
      accessQuery <- readAccessQuery
      r <- run(q"SELECT $columns FROM $existingCollectionName WHERE $accessQuery AND _id = $jobId".as[JobsRow])
      parsed <- parseFirst(r, jobId)
    } yield parsed

  def countUnassignedPendingForDataStore(dataStoreName: String, jobCommands: Set[JobCommand]): Fox[Int] =
    if (jobCommands.isEmpty) Fox.successful(0)
    else {
      for {
        r <- run(q"""SELECT COUNT(*) from $existingCollectionName
                   WHERE state = ${JobState.PENDING}
                   AND command IN ${SqlToken.tupleFromList(jobCommands)}
                   AND manualState IS NULL
                   AND _dataStore = $dataStoreName
                   AND _worker IS NULL""".as[Int])
        head <- r.headOption
      } yield head
    }

  def countUnfinishedByWorker(workerId: ObjectId, jobCommands: Set[JobCommand]): Fox[Int] =
    if (jobCommands.isEmpty) Fox.successful(0)
    else {
      for {
        r <- run(q"""SELECT COUNT(*)
                     FROM $existingCollectionName
                     WHERE _worker = $workerId
                     AND state IN ${SqlToken.tupleFromValues(JobState.PENDING, JobState.STARTED)}
                     AND command IN ${SqlToken.tupleFromList(jobCommands)}
                     AND manualState IS NULL""".as[Int])
        head <- r.headOption
      } yield head
    }

  def findAllUnfinishedByWorker(workerId: ObjectId): Fox[List[Job]] =
    for {
      r <- run(q"""SELECT $columns from $existingCollectionName
                   WHERE _worker = $workerId AND state IN ${SqlToken
        .tupleFromValues(JobState.PENDING, JobState.STARTED)}
                   AND manualState IS NULL
                   ORDER BY created""".as[JobsRow])
      parsed <- parseAll(r)
    } yield parsed

  /*
   * Jobs that are cancelled by the user (manualState set to cancelled)
   * but not yet cancelled in the worker (state not yet set to cancelled)
   * are sent to the worker in to_cancel list. These are gathered here.
   * Compare the note on the job cancelling protocol in JobsController
   */
  def findAllCancellingByWorker(workerId: ObjectId): Fox[List[Job]] =
    for {
      r <- run(q"""SELECT $columns from $existingCollectionName
                   WHERE _worker = $workerId
                   AND state != ${JobState.CANCELLED}
                   AND manualState = ${JobState.CANCELLED}""".as[JobsRow])
      parsed <- parseAll(r)
    } yield parsed

  def organizationIdForJobId(jobId: ObjectId): Fox[String] =
    for {
      r <- run(q"""SELECT u._organization
           FROM webknossos.users u
           JOIN webknossos.jobs j ON j._owner = u._id
           WHERE j._id = $jobId
           """.as[String])
      firstRow <- r.headOption
    } yield firstRow

  def insertOne(j: Job): Fox[Unit] =
    for {
      _ <- run(q"""INSERT INTO webknossos.jobs(
                    _id, _owner, _dataStore, command, commandArgs,
                    state, manualState, _worker,
                    latestRunId, returnValue, started, ended,
                    created, isDeleted
                   )
                   VALUES(
                    ${j._id}, ${j._owner}, ${j._dataStore}, ${j.command}, ${j.commandArgs},
                    ${j.state}, ${j.manualState}, ${j._worker},
                    ${j.latestRunId}, ${j.returnValue}, ${j.started}, ${j.ended},
                    ${j.created}, ${j.isDeleted})""".asUpdate)
    } yield ()

  def updateManualState(id: ObjectId, manualState: JobState)(implicit ctx: DBAccessContext): Fox[Unit] =
    for {
      _ <- assertUpdateAccess(id)
      _ <- run(q"""UPDATE webknossos.jobs SET manualState = $manualState WHERE _id = $id""".asUpdate)
    } yield ()

  def updateStatus(jobId: ObjectId, s: JobStatus): Fox[Unit] =
    for {
      _ <- run(q"""UPDATE webknossos.jobs SET
                   latestRunId = ${s.latestRunId},
                   state = ${s.state},
                   returnValue = ${s.returnValue},
                   started = ${s.started},
                   ended = ${s.ended}
                   WHERE _id = $jobId""".asUpdate)
    } yield ()

  def updateVoxelyticsWorkflow(jobId: ObjectId, workflowHash: String): Fox[Unit] =
    for {
      _ <- run(q"""UPDATE webknossos.jobs SET _voxelytics_workflowHash = $workflowHash WHERE _id = $jobId""".asUpdate)
    } yield ()

  def reserveNextJob(worker: Worker, jobCommands: Set[JobCommand]): Fox[Unit] =
    if (jobCommands.isEmpty) Fox.successful(())
    else {
      val query =
        q"""
          WITH subquery AS (
            SELECT _id
            FROM $existingCollectionName
            WHERE
              state = ${JobState.PENDING}
              AND _dataStore = ${worker._dataStore}
              AND manualState IS NULL
              AND _worker IS NULL
              AND command IN ${SqlToken.tupleFromList(jobCommands)}
            ORDER BY created
            LIMIT 1
          )
          UPDATE webknossos.jobs_ j
          SET _worker = ${worker._id}
          FROM subquery
          WHERE j._id = subquery._id
          """.asUpdate
      for {
        _ <- run(
          query.withTransactionIsolation(Serializable),
          retryCount = 50,
          retryIfErrorContains = List(transactionSerializationError)
        )
      } yield ()
    }

  def countByState: Fox[Map[String, Int]] =
    for {
      result <- run(q"""SELECT state, count(_id)
                        FROM webknossos.jobs_
                        WHERE manualState IS NULL
                        GROUP BY state
                        ORDER BY state
                        """.as[(String, Int)])
    } yield result.toMap

}<|MERGE_RESOLUTION|>--- conflicted
+++ resolved
@@ -79,15 +79,9 @@
       else s"$resultLink"
     } yield resultLinkPublic
 
-<<<<<<< HEAD
-  def resultLinkSlackFormatted(organizationId: String, webknossosPublicUrl: String): Option[String] =
-    for {
+  def resultLinkSlackFormatted(organizationId: String, webknossosPublicUrl: String): String =
+    (for {
       resultLink <- resultLinkPublic(organizationId, webknossosPublicUrl)
-=======
-  def resultLinkSlackFormatted(organizationName: String, webknossosPublicUrl: String): String =
-    (for {
-      resultLink <- resultLinkPublic(organizationName, webknossosPublicUrl)
->>>>>>> 5ace6e28
       resultLinkFormatted = s" <$resultLink|Result>"
     } yield resultLinkFormatted).getOrElse("")
 
