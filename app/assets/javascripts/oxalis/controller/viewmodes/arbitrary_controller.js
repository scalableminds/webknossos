/**
 * arbitrary_controller.js
 * @flow
 */

import Backbone from "backbone";
import $ from "jquery";
import _ from "lodash";
import TWEEN from "tween.js";
import { InputKeyboard, InputMouse, InputKeyboardNoLoop } from "libs/input";
import type { ModifierKeys } from "libs/input";
import { V3 } from "libs/mjs";
import Utils from "libs/utils";
import Toast from "libs/toast";
import type { ModeType, Vector3, Point2 } from "oxalis/constants";
import View from "oxalis/view";
import Store from "oxalis/store";
import Model from "oxalis/model";
import { updateUserSettingAction, setFlightmodeRecordingAction, setViewModeAction } from "oxalis/model/actions/settings_actions";
import { setActiveNodeAction, deleteNodeAction, createTreeAction, createNodeAction, createBranchPointAction, requestDeleteBranchPointAction } from "oxalis/model/actions/skeletontracing_actions";
import SceneController from "oxalis/controller/scene_controller";
import SkeletonTracingController from "oxalis/controller/annotations/skeletontracing_controller";
import { getBaseVoxel } from "oxalis/model/scaleinfo";
import ArbitraryPlane from "oxalis/geometries/arbitrary_plane";
import Crosshair from "oxalis/geometries/crosshair";
import ArbitraryView from "oxalis/view/arbitrary_view";
import constants from "oxalis/constants";
import type { Matrix4x4 } from "libs/mjs";
import { yawFlycamAction, pitchFlycamAction, setPositionAction, setRotationAction, zoomInAction, zoomOutAction, moveFlycamAction } from "oxalis/model/actions/flycam_actions";
import { getRotation, getPosition } from "oxalis/model/accessors/flycam_accessor";
import { getActiveNode, getMaxNodeId } from "oxalis/model/accessors/skeletontracing_accessor";
import messages from "messages";

const CANVAS_SELECTOR = "#render-canvas";

class ArbitraryController {
  arbitraryView: ArbitraryView;
  view: View;
  sceneController: SceneController;
  skeletonTracingController: SkeletonTracingController;
  isStarted: boolean;
  canvas: JQuery;
  plane: ArbitraryPlane;
  crosshair: Crosshair;
  WIDTH: number;
  TIMETOCENTER: number;
  fullscreen: boolean;
  lastNodeMatrix: Matrix4x4;
  input: {
    mouse: ?InputMouse;
    keyboard: ?InputKeyboard;
    keyboardNoLoop: ?InputKeyboardNoLoop;
    keyboardOnce: ?InputKeyboard;
    destroy: () => void;
  };
  mode: ModeType = constants.MODE_PLANE_TRACING;

  // Copied from backbone events (TODO: handle this better)
  listenTo: Function;

  static initClass() {
    // See comment in Controller class on general controller architecture.
    //
    // Arbitrary Controller: Responsible for Arbitrary Modes

    this.prototype.WIDTH = 128;
    this.prototype.TIMETOCENTER = 200;
    this.prototype.fullscreen = false;

    this.prototype.input = {
      mouse: null,
      keyboard: null,
      keyboardNoLoop: null,
      keyboardOnce: null,

      destroy() {
        Utils.__guard__(this.mouse, x => x.destroy());
        Utils.__guard__(this.keyboard, x1 => x1.destroy());
        Utils.__guard__(this.keyboardNoLoop, x2 => x2.destroy());
        Utils.__guard__(this.keyboardOnce, x3 => x3.destroy());
      },
    };
  }

  constructor(
    view: View,
    sceneController: SceneController,
    skeletonTracingController: SkeletonTracingController,
  ) {
    let canvas;
    this.view = view;
    this.sceneController = sceneController;
    this.skeletonTracingController = skeletonTracingController;
    _.extend(this, Backbone.Events);

    this.isStarted = false;

    this.canvas = canvas = $(CANVAS_SELECTOR);

    this.arbitraryView = new ArbitraryView(canvas, this.view, this.WIDTH);

    this.plane = new ArbitraryPlane(this, this.WIDTH);
    this.arbitraryView.addGeometry(this.plane);

    this.input = _.extend({}, this.input);

    this.crosshair = new Crosshair(Store.getState().userConfiguration.crosshairSize);
    this.arbitraryView.addGeometry(this.crosshair);

    this.bindToEvents();
    this.arbitraryView.draw();

    this.stop();

    this.crosshair.setVisibility(Store.getState().userConfiguration.displayCrosshair);
  }


  render(): void {
    const matrix = Store.getState().flycam.currentMatrix;
    Model.getColorBinaries().forEach(binary =>
      binary.arbitraryPing(matrix, Store.getState().datasetConfiguration.quality));
  }


  initMouse(): void {
    this.input.mouse = new InputMouse(
      CANVAS_SELECTOR, {
        leftDownMove: (delta: Point2) => {
          const mouseInversionX = Store.getState().userConfiguration.inverseX ? 1 : -1;
          const mouseInversionY = Store.getState().userConfiguration.inverseY ? 1 : -1;
          if (this.mode === constants.MODE_ARBITRARY) {
            Store.dispatch(yawFlycamAction(
              -delta.x * mouseInversionX * Store.getState().userConfiguration.mouseRotateValue,
              true,
            ));
            Store.dispatch(pitchFlycamAction(
              delta.y * mouseInversionY * Store.getState().userConfiguration.mouseRotateValue,
              true,
            ));
          } else if (this.mode === constants.MODE_ARBITRARY_PLANE) {
            const f = Store.getState().flycam.zoomStep / (this.arbitraryView.width / this.WIDTH);
            Store.dispatch(moveFlycamAction([delta.x * f, delta.y * f, 0]));
          }
        },
        rightClick: (pos: Point2) => { this.createBranchMarker(pos); },
        scroll: this.scroll,
      },
    );
  }


  initKeyboard(): void {
    this.input.keyboard = new InputKeyboard({

      // KeyboardJS is sensitive to ordering (complex combos first)

      // Scale plane
      l: () => this.arbitraryView.applyScale(-Store.getState().userConfiguration.scaleValue),
      k: () => this.arbitraryView.applyScale(Store.getState().userConfiguration.scaleValue),

      // Move
      space: (timeFactor) => {
        this.setRecord(true);
        this.move(timeFactor);
      },
      "ctrl + space": (timeFactor) => {
        this.setRecord(true);
        this.move(-timeFactor);
      },

      f: (timeFactor) => {
        this.setRecord(false);
        this.move(timeFactor);
      },
      d: (timeFactor) => {
        this.setRecord(false);
        this.move(-timeFactor);
      },

      // Rotate at centre
      "shift + left": (timeFactor) => { Store.dispatch(yawFlycamAction(Store.getState().userConfiguration.rotateValue * timeFactor)); },
      "shift + right": (timeFactor) => { Store.dispatch(yawFlycamAction(-Store.getState().userConfiguration.rotateValue * timeFactor)); },
      "shift + up": (timeFactor) => { Store.dispatch(pitchFlycamAction(Store.getState().userConfiguration.rotateValue * timeFactor)); },
      "shift + down": (timeFactor) => { Store.dispatch(pitchFlycamAction(-Store.getState().userConfiguration.rotateValue * timeFactor)); },

      // Rotate in distance
      left: (timeFactor) => { Store.dispatch(yawFlycamAction(Store.getState().userConfiguration.rotateValue * timeFactor, this.mode === constants.MODE_ARBITRARY)); },
      right: (timeFactor) => { Store.dispatch(yawFlycamAction(-Store.getState().userConfiguration.rotateValue * timeFactor, this.mode === constants.MODE_ARBITRARY)); },
      up: (timeFactor) => { Store.dispatch(pitchFlycamAction(-Store.getState().userConfiguration.rotateValue * timeFactor, this.mode === constants.MODE_ARBITRARY)); },
      down: (timeFactor) => { Store.dispatch(pitchFlycamAction(Store.getState().userConfiguration.rotateValue * timeFactor, this.mode === constants.MODE_ARBITRARY)); },

      // Zoom in/out
      i: () => { Store.dispatch(zoomInAction()); },
      o: () => { Store.dispatch(zoomOutAction()); },

      // Change move value
      h: () => this.changeMoveValue(25),
      g: () => this.changeMoveValue(-25),
    });

    this.input.keyboardNoLoop = new InputKeyboardNoLoop({

      // Branches
      b: () => this.pushBranch(),
      j: () => { Store.dispatch(requestDeleteBranchPointAction()); },

      // Recenter active node
      s: () => this.centerActiveNode(),

      ".": () => this.nextNode(true),
      ",": () => this.nextNode(false),

      // Rotate view by 180 deg
      r: () => { Store.dispatch(yawFlycamAction(Math.PI)); },
    });

    this.input.keyboardOnce = new InputKeyboard(

      // Delete active node and recenter last node
      { "shift + space": () => { Store.dispatch(deleteNodeAction()); } }
    , -1);
  }


  setRecord(record: boolean): void {
    if (record !== Store.getState().temporaryConfiguration.flightmodeRecording) {
      Store.dispatch(setFlightmodeRecordingAction(record));
      this.setWaypoint();
    }
  }


  createBranchMarker(pos: Point2): void {
    Store.dispatch(setViewModeAction(constants.MODE_ARBITRARY_PLANE));
    const f = Store.getState().flycam.zoomStep / (this.arbitraryView.width / this.WIDTH);
    Store.dispatch(moveFlycamAction([-(pos.x - (this.arbitraryView.width / 2)) * f, -(pos.y - (this.arbitraryView.width / 2)) * f, 0]));
    Store.dispatch(createTreeAction());
    this.setWaypoint();
    Store.dispatch(moveFlycamAction([(pos.x - (this.arbitraryView.width / 2)) * f, (pos.y - (this.arbitraryView.width / 2)) * f, 0]));
    Store.dispatch(setViewModeAction(constants.MODE_ARBITRARY));
    this.moved();
  }


  nextNode(nextOne: boolean): void {
    Utils.zipMaybe(
      getActiveNode(Store.getState().tracing),
      getMaxNodeId(Store.getState().tracing),
    ).map(([activeNode, maxNodeId]) => {
      if ((nextOne && activeNode.id === maxNodeId) || (!nextOne && activeNode.id === 1)) {
        return;
      }
<<<<<<< HEAD
      Store.dispatch(setActiveNodeAction((activeNode.id + (2 * Number(nextOne))) - 1));// implicit cast from boolean to int
      if ((this.view.theme === constants.THEME_BRIGHT) !== nextOne) { // switch background to black for backwards move
        this.view.toggleTheme();
      }
=======
      Store.dispatch(setActiveNodeAction((activeNode.id + (2 * Number(nextOne))) - 1), true);// implicit cast from boolean to int
>>>>>>> f8dd781b
    });
  }

  getVoxelOffset(timeFactor: number): number {
    const state = Store.getState();
    const moveValue3d = state.userConfiguration.moveValue3d;
    const baseVoxel = getBaseVoxel(state.dataset.scale);
    return (moveValue3d * timeFactor) / baseVoxel / constants.FPS;
  }

  move(timeFactor: number): void {
    if (!this.isStarted) { return; }
    Store.dispatch(moveFlycamAction([0, 0, this.getVoxelOffset(timeFactor)]));
    this.moved();
  }

  init(): void {
    const clippingDistanceArbitrary = Store.getState().userConfiguration.clippingDistanceArbitrary;
    this.setClippingDistance(clippingDistanceArbitrary);
    this.arbitraryView.applyScale(0);
  }


  bindToEvents(): void {
    this.listenTo(this.arbitraryView, "render", this.render);

    for (const name of Object.keys(Model.binary)) {
      const binary = Model.binary[name];
      this.listenTo(binary.cube, "bucketLoaded", this.arbitraryView.draw);
    }

    Store.subscribe(() => {
      const { sphericalCapRadius, clippingDistanceArbitrary, displayCrosshair } = Store.getState().userConfiguration;
      this.crosshair.setScale(sphericalCapRadius);
      this.plane.setMode(this.mode);
      this.setClippingDistance(clippingDistanceArbitrary);
      this.crosshair.setVisibility(displayCrosshair);
    });
  }


  start(mode: ModeType): void {
    this.mode = mode;
    this.stop();

    this.plane.setMode(this.mode);

    this.initKeyboard();
    this.initMouse();
    this.arbitraryView.start();
    this.init();
    this.arbitraryView.draw();

    this.isStarted = true;
  }


  stop(): void {
    if (this.isStarted) {
      this.input.destroy();
    }

    this.arbitraryView.stop();

    this.isStarted = false;
  }

  scroll = (delta: number, type: ?ModifierKeys) => {
    if (type === "shift") {
      this.setParticleSize(Utils.clamp(-1, delta, 1));
    }
  }

  setWaypoint(): void {
    if (!Store.getState().temporaryConfiguration.flightmodeRecording) {
      return;
    }
    const position = getPosition(Store.getState().flycam);
    const rotation = getRotation(Store.getState().flycam);

    Store.dispatch(createNodeAction(position, rotation, constants.ARBITRARY_VIEW, 0));
  }


  changeMoveValue(delta: number): void {
    let moveValue = Store.getState().userConfiguration.moveValue3d + delta;
    moveValue = Math.min(constants.MAX_MOVE_VALUE, moveValue);
    moveValue = Math.max(constants.MIN_MOVE_VALUE, moveValue);

    Store.dispatch(updateUserSettingAction("moveValue3d", moveValue));
  }

  setParticleSize(delta: number): void {
    let particleSize = Store.getState().userConfiguration.particleSize + delta;
    particleSize = Math.min(constants.MAX_PARTICLE_SIZE, particleSize);
    particleSize = Math.max(constants.MIN_PARTICLE_SIZE, particleSize);

    Store.dispatch(updateUserSettingAction("particleSize", particleSize));
  }


  setClippingDistance(value: number): void {
    this.arbitraryView.setClippingDistance(value);
  }


  pushBranch(): void {
    // Consider for deletion
    this.setWaypoint();
    Store.dispatch(createBranchPointAction());
    Toast.success(messages["tracing.branchpoint_set"]);
  }


  centerActiveNode(): void {
    getActiveNode(Store.getState().tracing).map((activeNode) => {
      // animate the change to the new position and new rotation
      const curPos = getPosition(Store.getState().flycam);
      const newPos = activeNode.position;
      const curRotation = getRotation(Store.getState().flycam);
      let newRotation = activeNode.rotation;
      newRotation = this.getShortestRotation(curRotation, newRotation);

      const waypointAnimation = new TWEEN.Tween({
        x: curPos[0],
        y: curPos[1],
        z: curPos[2],
        rx: curRotation[0],
        ry: curRotation[1],
        rz: curRotation[2],
      });
      waypointAnimation.to({
        x: newPos[0],
        y: newPos[1],
        z: newPos[2],
        rx: newRotation[0],
        ry: newRotation[1],
        rz: newRotation[2],
      }, this.TIMETOCENTER);
      waypointAnimation.onUpdate(function () {
        Store.dispatch(setPositionAction([this.x, this.y, this.z]));
        Store.dispatch(setRotationAction([this.rx, this.ry, this.rz]));
      });
      waypointAnimation.start();
    });
  }

  getShortestRotation(curRotation: Vector3, newRotation: Vector3): Vector3 {
    // TODO
    // interpolating Euler angles does not lead to the shortest rotation
    // interpolate the Quaternion representation instead
    // https://theory.org/software/qfa/writeup/node12.html

    const result = [
      newRotation[0],
      newRotation[1],
      newRotation[2],
    ];
    for (let i = 0; i <= 2; i++) {
      // a rotation about more than 180° is shorter when rotating the other direction
      if (newRotation[i] - curRotation[i] > 180) {
        result[i] = newRotation[i] - 360;
      } else if (newRotation[i] - curRotation[i] < -180) {
        result[i] = newRotation[i] + 360;
      }
    }
    return result;
  }


  moved(): void {
    const matrix = Store.getState().flycam.currentMatrix;

    if (this.lastNodeMatrix == null) {
      this.lastNodeMatrix = matrix;
    }

    const { lastNodeMatrix } = this;

    const vector = [
      lastNodeMatrix[12] - matrix[12],
      lastNodeMatrix[13] - matrix[13],
      lastNodeMatrix[14] - matrix[14],
    ];
    const vectorLength = V3.length(vector);

    if (vectorLength > 10) {
      this.setWaypoint();
      this.lastNodeMatrix = matrix;
    }
  }
}
ArbitraryController.initClass();


export default ArbitraryController;<|MERGE_RESOLUTION|>--- conflicted
+++ resolved
@@ -251,14 +251,7 @@
       if ((nextOne && activeNode.id === maxNodeId) || (!nextOne && activeNode.id === 1)) {
         return;
       }
-<<<<<<< HEAD
       Store.dispatch(setActiveNodeAction((activeNode.id + (2 * Number(nextOne))) - 1));// implicit cast from boolean to int
-      if ((this.view.theme === constants.THEME_BRIGHT) !== nextOne) { // switch background to black for backwards move
-        this.view.toggleTheme();
-      }
-=======
-      Store.dispatch(setActiveNodeAction((activeNode.id + (2 * Number(nextOne))) - 1), true);// implicit cast from boolean to int
->>>>>>> f8dd781b
     });
   }
 
