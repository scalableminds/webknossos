# Changelog (Unreleased)

All notable (yet unreleased) user-facing changes to WEBKNOSSOS are documented in this file.
See `CHANGELOG.released.md` for the changes which are part of official releases.

The format is based on [Keep a Changelog](http://keepachangelog.com/en/1.0.0/)
and this project adheres to [Calendar Versioning](http://calver.org/) `0Y.0M.MICRO`.
For upgrade instructions, please check the [migration guide](MIGRATIONS.released.md).

## Unreleased
[Commits](https://github.com/scalableminds/webknossos/compare/23.03.1...HEAD)

### Added
- Added support for datasets where layers are transformed individually (with an affine matrix). Transformations can be specified via datasource-properties.json or via JS API (will be ephemeral, then). [#6748](https://github.com/scalableminds/webknossos/pull/6748)
- Added list of all respective team members to the administration page for teams. [#6915](https://github.com/scalableminds/webknossos/pull/6915)
<<<<<<< HEAD
- Added support for uploading zip64 files. [#6939](https://github.com/scalableminds/webknossos/pull/6939)
=======
- Added email notifications for WK worker jobs. [#6918](https://github.com/scalableminds/webknossos/pull/6918)
- Added support for viewing sharded neuroglancer precomputed datasets. [#6920](https://github.com/scalableminds/webknossos/pull/6920)
>>>>>>> d46eb37a

### Changed
- Interpolation during rendering is now more performance intensive, since the rendering approach was changed. Therefore, interpolation is disabled by default. On the flip side, the rendered quality is often higher than it used to be. [#6748](https://github.com/scalableminds/webknossos/pull/6748)
- Updated the styling of the "welcome" screen for new users to be in line with the new branding. [#6904](https://github.com/scalableminds/webknossos/pull/6904)
- Improved Terms-of-Service modal (e.g., allow to switch organization even when modal was blocking the remaining usage of WEBKNOSSOS). [#6930](https://github.com/scalableminds/webknossos/pull/6930)
- Uploads are now blocked when the organization’s storage quota is exceeded. [#6893](https://github.com/scalableminds/webknossos/pull/6893)

### Fixed
- Fixed an issue with text hints not being visible on the logout page for dark mode users. [#6916](https://github.com/scalableminds/webknossos/pull/6916)
- Fixed creating task types with a selected preferred mode. [#6928](https://github.com/scalableminds/webknossos/pull/6928)
- Fixed support for rendering of negative floats. [#6895](https://github.com/scalableminds/webknossos/pull/6895)
- Fixed caching issues with webworkers. [#6932](https://github.com/scalableminds/webknossos/pull/6932)
- Fixed download button for annotations which was disabled in some cases. [#6931](https://github.com/scalableminds/webknossos/pull/6931)
- Fixed antd deprecation warning for Dropdown menus. [#6898](https://github.com/scalableminds/webknossos/pull/6898)
### Removed

### Breaking Changes<|MERGE_RESOLUTION|>--- conflicted
+++ resolved
@@ -13,12 +13,9 @@
 ### Added
 - Added support for datasets where layers are transformed individually (with an affine matrix). Transformations can be specified via datasource-properties.json or via JS API (will be ephemeral, then). [#6748](https://github.com/scalableminds/webknossos/pull/6748)
 - Added list of all respective team members to the administration page for teams. [#6915](https://github.com/scalableminds/webknossos/pull/6915)
-<<<<<<< HEAD
-- Added support for uploading zip64 files. [#6939](https://github.com/scalableminds/webknossos/pull/6939)
-=======
 - Added email notifications for WK worker jobs. [#6918](https://github.com/scalableminds/webknossos/pull/6918)
 - Added support for viewing sharded neuroglancer precomputed datasets. [#6920](https://github.com/scalableminds/webknossos/pull/6920)
->>>>>>> d46eb37a
+- Added support for uploading zip64 files. [#6939](https://github.com/scalableminds/webknossos/pull/6939)
 
 ### Changed
 - Interpolation during rendering is now more performance intensive, since the rendering approach was changed. Therefore, interpolation is disabled by default. On the flip side, the rendered quality is often higher than it used to be. [#6748](https://github.com/scalableminds/webknossos/pull/6748)
