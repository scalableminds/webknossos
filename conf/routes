# Routes
# This file defines all application routes (Higher priority routes first)
# ~~~~

# The general pages
GET     /                                   controllers.Game.index
GET     /trace/:tracingId                   controllers.Game.trace(tracingId: String)
GET     /dashboard                          controllers.UserController.dashboard
GET     /game/initialize                    controllers.Game.initialize

# Tasks
GET     /tasks/requestTask                  controllers.TaskController.request

# Missions
POST    /missions                           controllers.admin.MissionAdministration.insertMissions
GET     /missions                           controllers.Knowledge.missions(dataSetId: String)

# Jira integration
GET     /jira                               controllers.Jira.index
POST    /jira                               controllers.Jira.submit

# Authentication
GET     /login                              controllers.Authentication.login
POST    /login                              controllers.Authentication.authenticate
GET     /logout                             controllers.Authentication.logout
GET     /register                           controllers.Authentication.register
POST    /register                           controllers.Authentication.registrate

GET     /login/fb                           controllers.login.FacebookLogin.login
GET     /login/fb/code                      controllers.login.FacebookLogin.loginCode(code: String)
GET     /login/tw                           controllers.login.TwitterLogin.login

# User settings
POST    /user/configuration                 controllers.UserController.saveSettings
GET     /user/configuration                 controllers.UserController.showSettings

# Binary Data
<<<<<<< HEAD
GET     /binary/arbitrary/ajax              controllers.BinaryData.arbitraryViaAjax(levelId: String, taskId: String)
GET			/binary/ws													controllers.BinaryData.requestViaWebsocket( dataSetId: String, cubeSize: Int, halfByte: Boolean )
POST    /binary/ajax				                controllers.BinaryData.requestViaAjax( dataSetId: String, cubeSize: Int, halfByte: Boolean )
GET     /binary/create                      controllers.BinaryData.createGrid(dataSetName: String)
GET     /binary/ajax                        controllers.BinaryData.requestViaAjaxDebug( dataSetId: String, cubeSize: Int, x: Int, y: Int, z: Int, resolution: Int )
=======

GET			/binary/ws													controllers.BinaryData.requestViaWebsocket( dataSetId: String, dataLayerName: String ?= "color", cubeSize: Int, halfByte: Boolean )
POST    /binary/ajax				                controllers.BinaryData.requestViaAjax( dataSetId: String, dataLayerName: String ?= "color", cubeSize: Int, halfByte: Boolean )
GET     /binary/arbitrary/ajax              controllers.BinaryData.arbitraryViaAjax(dataLayerName: String, levelId: String, taskId: String)

>>>>>>> cd9d637c

# Tracing Stuff
POST    /tracing/create                     controllers.TracingController.createExplorational
GET     /tracing                            controllers.TracingController.list
GET     /tracing/:tracingId                 controllers.TracingController.info( tracingId: String )
PUT     /tracing/:tracingId                 controllers.TracingController.update( tracingId: String )
GET     /tracing/:tracingId/finishAndRedirect  controllers.TracingController.finishWithRedirect( tracingId: String )
GET     /tracing/:tracingId/finish          controllers.TracingController.finish( tracingId: String, explorational: Boolean = false )
GET     /tracing/:tracingId/finishExperimental controllers.TracingController.finish( tracingId: String, explorational: Boolean = true )


#Admin pages
GET     /admin/nml/upload                    controllers.admin.NMLIO.uploadForm
POST    /admin/nml/upload                    controllers.admin.NMLIO.upload


# Admin Tasks
GET     /admin/tasks/algorithm              controllers.admin.TaskAlgorithm.index
POST    /admin/tasks/algorithm              controllers.admin.TaskAlgorithm.submitAlgorithm
GET     /admin/tasks/algorithm/:id?use=true controllers.admin.TaskAlgorithm.useAlgorithm(id: String)

GET     /admin/taskTypes                    controllers.admin.TaskTypeAdministration.list
POST    /admin/taskTypes/create             controllers.admin.TaskTypeAdministration.create
GET     /admin/taskTypes/:id/delete         controllers.admin.TaskTypeAdministration.delete(id: String)

GET     /admin/tasks                        controllers.admin.TaskAdministration.list
GET     /admin/tasks/:id/delete             controllers.admin.TaskAdministration.delete(id: String)
GET     /admin/tasks/create                 controllers.admin.TaskAdministration.create
POST    /admin/tasks/createBulk             controllers.admin.TaskAdministration.createBulk
POST    /admin/tasks/createFromTracing      controllers.admin.TaskAdministration.createFromTracing
POST    /admin/tasks/createFromForm         controllers.admin.TaskAdministration.createFromForm
GET     /admin/tasks/overview               controllers.admin.TaskAdministration.overview

GET     /admin/trainingsTasks               controllers.admin.TrainingsTaskAdministration.list
GET     /admin/trainingsTasks/create        controllers.admin.TrainingsTaskAdministration.create(taskId: String ?= "")
POST    /admin/trainingsTasks/createFromForm controllers.admin.TrainingsTaskAdministration.createFromForm
POST    /admin/trainingsTasks/createFromTracing controllers.admin.TrainingsTaskAdministration.createFromTracing
GET     /admin/trainingsTasks/:id/delete    controllers.admin.TrainingsTaskAdministration.delete(id: String)

GET     /admin/training/:id/startReview     controllers.admin.TrainingsTracingAdministration.startReview(id: String)
GET     /admin/training/:id/abortReview     controllers.admin.TrainingsTracingAdministration.abortReview(id: String)
GET     /admin/training/:id/finishReview    controllers.admin.TrainingsTracingAdministration.finishReview(id: String)
POST    /admin/training/:id/finishReview    controllers.admin.TrainingsTracingAdministration.finishReviewForm(id: String, passed: Boolean ?= true)


# User Administration
GET     /admin/users                        controllers.admin.UserAdministration.index
POST    /admin/users/verify                 controllers.admin.UserAdministration.verifyBulk
POST    /admin/users/delete                 controllers.admin.UserAdministration.deleteBulk
GET     /admin/users/:id/verify             controllers.admin.UserAdministration.verify(id: String)
GET     /admin/users/:id/delete             controllers.admin.UserAdministration.delete(id: String)
GET     /admin/users/:id/loginAs            controllers.admin.UserAdministration.loginAsUser(id: String)
POST    /admin/users/addRole                controllers.admin.UserAdministration.addRoleBulk
POST    /admin/users/removeRole             controllers.admin.UserAdministration.removeRoleBulk

GET     /admin/tracings/:id/review          controllers.admin.TrainingsTracingAdministration.oxalisReview(id: String)
GET     /admin/tracings/:id/download        controllers.admin.NMLIO.download( id: String )

# Level Creator
GET     /admin/level                        controllers.admin.LevelCreator.list
POST    /admin/level/create                 controllers.admin.LevelCreator.create
GET     /admin/level/:id/assets             controllers.admin.LevelCreator.listAssets(id: String)
GET     /admin/level/:id/delete             controllers.admin.LevelCreator.delete(id: String)
GET     /admin/level/:id                    controllers.admin.LevelCreator.use(id: String, missionId: String)
POST    /admin/level/:id/code               controllers.admin.LevelCreator.submitCode(id: String)
GET     /admin/level/:id/produce            controllers.admin.LevelCreator.produce(id: String)
POST    /admin/level/:id/uploadAsset        controllers.admin.LevelCreator.uploadAsset(id: String)
GET     /admin/level/:id/deleteAsset/*asset controllers.admin.LevelCreator.deleteAsset(id: String, asset: String)
GET     /admin/level/:id/asset/*asset       controllers.admin.LevelCreator.retrieveAsset(id: String, asset: String)

# Javascript routing
GET     /assets/javascripts/routes.js       controllers.Application.javascriptRoutes

# Map static resources from the /public folder to the /public path
GET     /assets/*file                       controllers.Assets.at(path="/public", file)
<|MERGE_RESOLUTION|>--- conflicted
+++ resolved
@@ -35,19 +35,11 @@
 GET     /user/configuration                 controllers.UserController.showSettings
 
 # Binary Data
-<<<<<<< HEAD
-GET     /binary/arbitrary/ajax              controllers.BinaryData.arbitraryViaAjax(levelId: String, taskId: String)
-GET			/binary/ws													controllers.BinaryData.requestViaWebsocket( dataSetId: String, cubeSize: Int, halfByte: Boolean )
-POST    /binary/ajax				                controllers.BinaryData.requestViaAjax( dataSetId: String, cubeSize: Int, halfByte: Boolean )
-GET     /binary/create                      controllers.BinaryData.createGrid(dataSetName: String)
-GET     /binary/ajax                        controllers.BinaryData.requestViaAjaxDebug( dataSetId: String, cubeSize: Int, x: Int, y: Int, z: Int, resolution: Int )
-=======
-
+GET     /binary/arbitrary/ajax              controllers.BinaryData.arbitraryViaAjax(dataLayerName: String, levelId: String, taskId: String)
 GET			/binary/ws													controllers.BinaryData.requestViaWebsocket( dataSetId: String, dataLayerName: String ?= "color", cubeSize: Int, halfByte: Boolean )
 POST    /binary/ajax				                controllers.BinaryData.requestViaAjax( dataSetId: String, dataLayerName: String ?= "color", cubeSize: Int, halfByte: Boolean )
-GET     /binary/arbitrary/ajax              controllers.BinaryData.arbitraryViaAjax(dataLayerName: String, levelId: String, taskId: String)
-
->>>>>>> cd9d637c
+GET     /binary/create                      controllers.BinaryData.createGrid(dataSetName: String, dataLayerName: String)
+GET     /binary/ajax                        controllers.BinaryData.requestViaAjaxDebug( dataSetId: String, dataLayerName: String, cubeSize: Int, x: Int, y: Int, z: Int, resolution: Int )
 
 # Tracing Stuff
 POST    /tracing/create                     controllers.TracingController.createExplorational
