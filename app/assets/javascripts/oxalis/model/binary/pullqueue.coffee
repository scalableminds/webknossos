### define
./cube : Cube
../../../libs/array_buffer_socket : ArrayBufferSocket
###

class PullQueue

  # Constants
  BATCH_LIMIT : 6
  BATCH_SIZE : 3
  ROUND_TRIP_TIME_SMOOTHER : .125
  BUCKET_TIME_SMOOTHER : .125

  cube : null
  queue : []

  dataSetName : ""

  batchCount : 0
  roundTripTime : 0

  
  constructor : (@dataSetName, @cube, @dataLayerName) ->


  swap : (a, b) ->

    queue = @queue

    tmp = queue[a]
    queue[a] = queue[b]
    queue[b] = tmp


  siftUp :(pos) ->

    queue = @queue

    while pos and queue[pos].priority < queue[(pos - 1) >> 1].priority
      parent = (pos - 1) >> 1
      @swap(pos, parent)
      pos = parent


  siftDown : (pos) ->

    queue = @queue

    while (pos << 1) + 1 < queue.length
      child = (pos << 1) + 1
      child++ if child + 1 < queue.length and queue[child].priority > queue[child + 1].priority
      break if queue[pos].priority < queue[child].priority
      @swap(pos, child)
      pos = child


  insert : (bucket, priority) ->

    # Buckets with a negative priority are not loaded
    return unless priority >= 0
    
    # Checking whether bucket is already loaded
    unless @cube.isBucketRequestedByZoomedAddress(bucket)
      @queue.push( { "bucket" : bucket, "priority" : priority } )
      @siftUp(@queue.length - 1)


  removeFirst : ->

    # No buckets in the queue
    return null unless @queue.length

    # Receive and remove first itemfrom queue
    first = @queue.splice(0, 1, @queue[@queue.length - 1])[0]
    @queue.pop()
    @siftDown(0)

    first.bucket


  clear : ->

    @queue.length = 0


  # Starting to download some buckets
  pull : ->

    while @batchCount < @BATCH_LIMIT and @queue.length
      
      batch = []

      while batch.length < @BATCH_SIZE and @queue.length
        
        bucket = @removeFirst()
        unless @cube.isBucketRequestedByZoomedAddress(bucket)
          batch.push bucket
          @cube.requestBucketByZoomedAddress(bucket)
          #console.log "Requested: ", bucket

      @pullBatch(batch) if batch.length > 0


  # Loading a bunch of buckets
  pullBatch : (batch) ->

    @batchCount++

    transmitBuffer = []
    for bucket in batch
      zoomStep = bucket[3]
      transmitBuffer.push(
        zoomStep
        if @fourBit and zoomStep == 0 then 1 else 0
        bucket[0] << (zoomStep + @cube.BUCKET_SIZE_P)
        bucket[1] << (zoomStep + @cube.BUCKET_SIZE_P)
        bucket[2] << (zoomStep + @cube.BUCKET_SIZE_P)
      )

    # Measuring the time until response arrives to select appropriate preloading strategy 
    roundTripBeginTime = new Date()

    @getLoadSocket(@dataLayerName).send(transmitBuffer)
      .pipe(

        (responseBuffer) =>

          @updateConnectionInfo(new Date() - roundTripBeginTime, batch.length)

          offset = 0

          for bucket, i in batch

            if transmitBuffer[i * 5 + 1]
              bucketData = @decode(responseBuffer.subarray(offset, offset += (@cube.BUCKET_LENGTH >> 1)))
            else
              bucketData = responseBuffer.subarray(offset, offset += @cube.BUCKET_LENGTH)
            #console.log "Success: ", bucket, bucketData
            @cube.setBucketByZoomedAddress(bucket, bucketData)

        =>
          
          for bucket in batch

            @cube.setBucketByZoomedAddress(bucket, null)
            #console.log "Failed: ", bucket
    
    ).always =>

      @batchCount--
      @pull()


  updateConnectionInfo : (roundTripTime, bucketCount) ->

    if @roundTripTime? and @bucketTime?
      @roundTripTime = (1 - @ROUND_TRIP_TIME_SMOOTHER) * @roundTripTime + @ROUND_TRIP_TIME_SMOOTHER * roundTripTime
      @bucketTime = (1 - @BUCKET_TIME_SMOOTHER) * @bucketTime + @BUCKET_TIME_SMOOTHER * (new Date() - @lastReceiveTime) / bucketCount
    else
      @roundTripTime = roundTripTime
      @bucketTime = roundTripTime / bucketCount

    @bucketsPerSecond = 1000 / @bucketTime
    @lastReceiveTime = new Date()


  decode : (colors) ->

    # Expand 4-bit data
    newColors = new Uint8Array(colors.length << 1)

    index = 0
    while index < newColors.length
      value = colors[index >> 1] 
      newColors[index] = value & 0b11110000
      index++
      newColors[index] = value << 4
      index++

    newColors


  set4Bit : (@fourBit) ->


  getLoadSocket : ->

    if @socket? then @socket else @socket = new ArrayBufferSocket(
      senders : [
        # new ArrayBufferSocket.WebWorker("ws://#{document.location.host}/binary/ws?dataSetName=#{@dataSetName}&cubeSize=#{1 << @cube.BUCKET_SIZE_P}")
        # new ArrayBufferSocket.WebSocket("ws://#{document.location.host}/binary/ws?dataSetName=#{@dataSetName}&cubeSize=#{1 << @cube.BUCKET_SIZE_P}")
<<<<<<< HEAD
        new ArrayBufferSocket.XmlHttpRequest("/binary/ajax?dataSetName=#{@dataSetName}&dataLayerName=#{@dataLayerName}&cubeSize=#{1 << @cube.BUCKET_SIZE_P}")
=======
        new ArrayBufferSocket.XmlHttpRequest("/datasets/#{@dataSetName}/layers/color/data?cubeSize=#{1 << @cube.BUCKET_SIZE_P}")
>>>>>>> f69a042f
      ]
      requestBufferType : Float32Array
      responseBufferType : Uint8Array
    )


  getTestBucket : _.once ->

    result = new Uint8Array(@cube.BUCKET_LENGTH)

    index = 0
    for i in [0...@cube.BUCKET_LENGTH / 3]
      result[index++] = 255
      result[index++] = 255
      result[index++] = 0

    result<|MERGE_RESOLUTION|>--- conflicted
+++ resolved
@@ -189,11 +189,7 @@
       senders : [
         # new ArrayBufferSocket.WebWorker("ws://#{document.location.host}/binary/ws?dataSetName=#{@dataSetName}&cubeSize=#{1 << @cube.BUCKET_SIZE_P}")
         # new ArrayBufferSocket.WebSocket("ws://#{document.location.host}/binary/ws?dataSetName=#{@dataSetName}&cubeSize=#{1 << @cube.BUCKET_SIZE_P}")
-<<<<<<< HEAD
-        new ArrayBufferSocket.XmlHttpRequest("/binary/ajax?dataSetName=#{@dataSetName}&dataLayerName=#{@dataLayerName}&cubeSize=#{1 << @cube.BUCKET_SIZE_P}")
-=======
-        new ArrayBufferSocket.XmlHttpRequest("/datasets/#{@dataSetName}/layers/color/data?cubeSize=#{1 << @cube.BUCKET_SIZE_P}")
->>>>>>> f69a042f
+        new ArrayBufferSocket.XmlHttpRequest("/datasets/#{@dataSetName}/layers/#{@dataLayerName}/data?cubeSize=#{1 << @cube.BUCKET_SIZE_P}")
       ]
       requestBufferType : Float32Array
       responseBufferType : Uint8Array
