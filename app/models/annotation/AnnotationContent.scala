--- conflicted
+++ resolved
@@ -26,15 +26,13 @@
 
   def editRotation: Vector3D
 
-<<<<<<< HEAD
   def roundTripTime: Option[Double]
 
   def bandwidth: Option[Double]
 
   def totalBuckets: Option[Long]
-=======
+
   def zoomLevel: Double
->>>>>>> 6614b934
 
   def boundingBox: Option[BoundingBox]
 
@@ -142,6 +140,11 @@
       writer.writeStartElement("zoomLevel")
       writer.writeAttribute("zoom", ac.zoomLevel.toString)
       writer.writeEndElement()
+      writer.writeStartElement("connection")
+      writer.writeAttribute("roundTripTime", ac.roundTripTime.getOrElse(0).toString)
+      writer.writeAttribute("bandwidth", ac.bandwidth.getOrElse(0).toString)
+      writer.writeAttribute("totalBuckets", ac.totalBuckets.getOrElse(0).toString)
+      writer.writeEndElement()
       true
     }
   }
