--- conflicted
+++ resolved
@@ -544,20 +544,19 @@
   background-size: contain;
 }
 
-<<<<<<< HEAD
 .hide-tree-edges-icon {
   height: 15px;
   width: 15px;
   display: inline-block;
   background-image: url("/assets/images/hide-skeleton-edges-icon-dark.svg");
   background-size: contain;
-=======
+}
+
 .segment-context-icon {
   margin-right: 8px;
   height: 12px;
   width: 15px;
   display: inline-block;
->>>>>>> e719bc38
 }
 
 .resolution-status-bar-icon {
