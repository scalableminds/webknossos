/* eslint-disable import/prefer-default-export */

/**
 * save_actions.js
 * @flow
 */
import type { UpdateAction } from "oxalis/model/sagas/update_actions";

type PushSaveQueueActionType = { type: "PUSH_SAVE_QUEUE", items: Array<UpdateAction>, pushNow: boolean };
type SaveNowActionType = { type: "SAVE_NOW" };
type ShiftSaveQueueActionType = { type: "SHIFT_SAVE_QUEUE", count: number };
type SetSaveBusyActionType = { type: "SET_SAVE_BUSY", isBusy: boolean };
<<<<<<< HEAD
type SetLastSaveTimestampActionType = { type: "SET_LAST_SAVE_TIMESTAMP" };
type SetVersionNumberActionType = {type: "SET_VERSION_NUMBER", version: number};

export type SaveActionTypes =
=======
type SetLastSaveTimestampActionType = { type: "SET_LAST_SAVE_TIMESTAMP", timestamp: number };
export type SaveActionType =
>>>>>>> 3dd958fc
  PushSaveQueueActionType |
  SaveNowActionType |
  ShiftSaveQueueActionType |
  SetSaveBusyActionType |
  SetLastSaveTimestampActionType;

export const pushSaveQueueAction = (items: Array<UpdateAction>, pushNow?: boolean = false): PushSaveQueueActionType => ({
  type: "PUSH_SAVE_QUEUE",
  items,
  pushNow,
});

export const saveNowAction = (): SaveNowActionType => ({
  type: "SAVE_NOW",
});

export const shiftSaveQueueAction = (count: number): ShiftSaveQueueActionType => ({
  type: "SHIFT_SAVE_QUEUE",
  count,
});

export const setSaveBusyAction = (isBusy: boolean): SetSaveBusyActionType => ({
  type: "SET_SAVE_BUSY",
  isBusy,
});

export const setLastSaveTimestampAction = (timestamp: number = Date.now()): SetLastSaveTimestampActionType => ({
  type: "SET_LAST_SAVE_TIMESTAMP",
<<<<<<< HEAD
});

export const setVersionNumber = (version: number): SetVersionNumberActionType => ({
  type: "SET_VERSION_NUMBER",
  version,
=======
  timestamp,
>>>>>>> 3dd958fc
});<|MERGE_RESOLUTION|>--- conflicted
+++ resolved
@@ -10,15 +10,9 @@
 type SaveNowActionType = { type: "SAVE_NOW" };
 type ShiftSaveQueueActionType = { type: "SHIFT_SAVE_QUEUE", count: number };
 type SetSaveBusyActionType = { type: "SET_SAVE_BUSY", isBusy: boolean };
-<<<<<<< HEAD
-type SetLastSaveTimestampActionType = { type: "SET_LAST_SAVE_TIMESTAMP" };
+type SetLastSaveTimestampActionType = { type: "SET_LAST_SAVE_TIMESTAMP", timestamp: number };
 type SetVersionNumberActionType = {type: "SET_VERSION_NUMBER", version: number};
-
-export type SaveActionTypes =
-=======
-type SetLastSaveTimestampActionType = { type: "SET_LAST_SAVE_TIMESTAMP", timestamp: number };
 export type SaveActionType =
->>>>>>> 3dd958fc
   PushSaveQueueActionType |
   SaveNowActionType |
   ShiftSaveQueueActionType |
@@ -47,13 +41,10 @@
 
 export const setLastSaveTimestampAction = (timestamp: number = Date.now()): SetLastSaveTimestampActionType => ({
   type: "SET_LAST_SAVE_TIMESTAMP",
-<<<<<<< HEAD
+  timestamp,
 });
 
 export const setVersionNumber = (version: number): SetVersionNumberActionType => ({
   type: "SET_VERSION_NUMBER",
   version,
-=======
-  timestamp,
->>>>>>> 3dd958fc
 });