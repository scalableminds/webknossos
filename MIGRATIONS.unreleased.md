--- conflicted
+++ resolved
@@ -9,10 +9,7 @@
 [Commits](https://github.com/scalableminds/webknossos/compare/23.11.0...HEAD)
 
 - If your deployment starts FossilDB separately, make sure to upgrade to version 0.1.27 (build master__484). Note that with the upgraded version, the database contents are automatically migrated. A downgrade to an older FossilDB version is not possible afterwards (creating an additional backup of the FossilDB data directory is advised)
-<<<<<<< HEAD
+- WEBKNOSSOS now sets the Content-Security-Policy (CSP) HTTP response header restricting which dynamic resources are allowed to load. Please update the `application.conf` - `play.filters.headers.contentSecurityPolicy` key if you'd like to change the default CSP. The default CSP is suited for WEBKNOSSOS development, replace it with the commented out production version when deploying WEBKNOSSOS. [#7367](https://github.com/scalableminds/webknossos/pull/7367)
 - The config `setting play.http.secret.key` (secret random string) now requires a minimum length of 32 bytes.
-=======
-- WEBKNOSSOS now sets the Content-Security-Policy (CSP) HTTP response header restricting which dynamic resources are allowed to load. Please update the `application.conf` - `play.filters.headers.contentSecurityPolicy` key if you'd like to change the default CSP. The default CSP is suited for WEBKNOSSOS development, replace it with the commented out production version when deploying WEBKNOSSOS. [#7367](https://github.com/scalableminds/webknossos/pull/7367)
->>>>>>> 71d59f75
 
 ### Postgres Evolutions: