import dayjs from "dayjs";
import { V3 } from "libs/mjs";
import type { RequestOptions, RequestOptionsWithData } from "libs/request";
import Request from "libs/request";
import type { Message } from "libs/toast";
import Toast from "libs/toast";
import * as Utils from "libs/utils";
import window, { location } from "libs/window";
import _ from "lodash";
import messages from "messages";
import ResumableJS from "resumablejs";
import {
  type APIAnnotation,
  type APIAnnotationInfo,
  type APIAnnotationType,
  type APIAnnotationVisibility,
  type APIAvailableTasksReport,
  type APIBuildInfoDatastore,
  type APIBuildInfoTracingstore,
  type APIBuildInfoWk,
  type APICompoundType,
  type APIConnectomeFile,
  type APIDataSource,
  type APIDataSourceId,
  type APIDataStore,
  type APIDataset,
  type APIDatasetCompact,
  type APIFeatureToggles,
  type APIHistogramData,
  type APIMagRestrictions,
  type APIMapping,
  type APIMaybeUnimportedDataset,
  type APIMeshFileInfo,
  type APIOrganization,
  type APIOrganizationCompact,
  type APIPricingPlanStatus,
  type APIProject,
  type APIProjectCreator,
  type APIProjectProgressReport,
  type APIProjectUpdater,
  type APIProjectWithStatus,
  type APIPublication,
  type APIScript,
  type APIScriptCreator,
  type APIScriptUpdater,
  type APITaskType,
  type APITeam,
  type APITimeInterval,
  type APITimeTrackingPerAnnotation,
  type APITimeTrackingPerUser,
  type APITimeTrackingSpan,
  type APITracingStore,
  type APITracingStoreAnnotation,
  type APIUpdateActionBatch,
  type APIUser,
  type APIUserCompact,
  type APIUserLoggedTime,
  type APIUserTheme,
  type AdditionalCoordinate,
  type AnnotationLayerDescriptor,
  AnnotationLayerEnum,
  type AnnotationViewConfiguration,
  type ExperienceDomainList,
  type LayerLink,
  type MaintenanceInfo,
  type ServerEditableMapping,
  type ServerTracing,
  type ShortLink,
  type TracingType,
  type VoxelSize,
  type VoxelyticsChunkStatistics,
  type VoxelyticsLogLine,
  type VoxelyticsWorkflowListing,
  type VoxelyticsWorkflowReport,
  type ZarrPrivateLink,
} from "types/api_types";
import type { ArbitraryObject } from "types/globals";
import { enforceValidatedDatasetViewConfiguration } from "types/schemas/dataset_view_configuration_defaults";
import type { DatasourceConfiguration } from "types/schemas/datasource.types";
import type { AnnotationTypeFilterEnum, LOG_LEVELS, Vector3 } from "viewer/constants";
import Constants, { ControlModeEnum, AnnotationStateFilterEnum } from "viewer/constants";
import type BoundingBox from "viewer/model/bucket_data_handling/bounding_box";
import {
  parseProtoAnnotation,
  parseProtoListOfLong,
  parseProtoTracing,
  serializeProtoListOfLong,
} from "viewer/model/helpers/proto_helpers";
import type {
  DatasetConfiguration,
  Mapping,
  MappingType,
  NumberLike,
  PartialDatasetConfiguration,
  SaveQueueEntry,
  StoreAnnotation,
  TraceOrViewCommand,
  UserConfiguration,
  VolumeTracing,
} from "viewer/store";
import { assertResponseLimit } from "./api/api_utils";
import { getDatasetIdFromNameAndOrganization } from "./api/disambiguate_legacy_routes";
import { doWithToken } from "./api/token";

export * from "./api/token";
export * from "./api/jobs";
export * as meshApi from "./api/mesh";

type NewTeam = {
  readonly name: string;
};

export function sendAnalyticsEvent(
  eventType: string,
  eventProperties: Record<string, any> = {},
): void {
  // Note that the Promise from sendJSONReceiveJSON is not awaited or returned here,
  // since failing analytics events should not have an impact on the application logic.
  Request.sendJSONReceiveJSON(`/api/analytics/${eventType}`, {
    method: "POST",
    data: eventProperties,
    showErrorToast: false,
  });
}
export function sendFailedRequestAnalyticsEvent(
  requestType: string,
  error: Record<string, any>,
  requestProperties: ArbitraryObject,
): void {
  const eventProperties = {
    request_type: requestType,
    request_properties: requestProperties,
    status: error.status || 0,
    messages: error.messages || [],
  };
  sendAnalyticsEvent("request_failed", eventProperties);
}

// ### Users
export async function loginUser(formValues: {
  email: string;
  password: string;
}): Promise<[APIUser, APIOrganization]> {
  await Request.sendJSONReceiveJSON("/api/auth/login", {
    data: formValues,
  });
  const activeUser = await getActiveUser();
  const organization = await getOrganization(activeUser.organization);

  return [activeUser, organization];
}

export async function logoutUser(): Promise<void> {
  await Request.receiveJSON("/api/auth/logout");
}

export async function getUsers(): Promise<Array<APIUser>> {
  const users = await Request.receiveJSON("/api/users");
  assertResponseLimit(users);
  return users;
}

export async function getTeamManagerOrAdminUsers(): Promise<Array<APIUser>> {
  const users = await Request.receiveJSON("/api/users?isTeamManagerOrAdmin=true");
  assertResponseLimit(users);
  return users;
}

export async function getAdminUsers(): Promise<Array<APIUser>> {
  const users = await Request.receiveJSON("/api/users?isAdmin=true");
  assertResponseLimit(users);
  return users;
}

export async function getEditableUsers(): Promise<Array<APIUser>> {
  const users = await Request.receiveJSON("/api/users?isEditable=true");
  assertResponseLimit(users);
  return users;
}

export function getUser(userId: string): Promise<APIUser> {
  return Request.receiveJSON(`/api/users/${userId}`);
}

export function updateUser(newUser: Partial<APIUser>): Promise<APIUser> {
  return Request.sendJSONReceiveJSON(`/api/users/${newUser.id}`, {
    method: "PATCH",
    data: newUser,
  });
}

export function updateNovelUserExperienceInfos(
  user: APIUser,
  novelUserExperienceShape: Record<string, any>,
): [APIUser, Promise<APIUser>] {
  const novelUserExperienceInfos = {
    ...user.novelUserExperienceInfos,
    ...novelUserExperienceShape,
  };
  const newUserSync = { ...user, novelUserExperienceInfos };
  const newUserAsync = Request.sendJSONReceiveJSON(
    `/api/users/${user.id}/novelUserExperienceInfos`,
    {
      method: "PUT",
      data: novelUserExperienceInfos,
    },
  );
  return [newUserSync, newUserAsync];
}

export function updateLastTaskTypeIdOfUser(
  userId: string,
  lastTaskTypeId: string,
): Promise<APIUser> {
  return Request.sendJSONReceiveJSON(`/api/users/${userId}/taskTypeId`, {
    method: "PUT",
    data: {
      lastTaskTypeId,
    },
  });
}

export function updateSelectedThemeOfUser(
  userId: string,
  selectedTheme: APIUserTheme,
): Promise<APIUser> {
  return Request.sendJSONReceiveJSON(`/api/users/${userId}/selectedTheme`, {
    method: "PUT",
    data: JSON.stringify(selectedTheme),
  });
}

export async function getAuthToken(): Promise<string> {
  const { token } = await Request.receiveJSON("/api/auth/token");
  return token;
}

export async function revokeAuthToken(): Promise<void> {
  await Request.receiveJSON("/api/auth/token", {
    method: "DELETE",
  });
}

export async function changePassword(data: Record<string, string>): Promise<void> {
  await Request.sendJSONReceiveJSON("/api/auth/changePassword", {
    data: data,
  });
}

// Used only by the webknossos-libs python client, but tested here in the snapshot tests.
export async function getLoggedTimes(userID: string): Promise<Array<APITimeInterval>> {
  const url = `/api/users/${userID}/loggedTime`;
  const response: APIUserLoggedTime = await Request.receiveJSON(url);
  return response.loggedTime;
}

// ### Scripts
export async function getScripts(): Promise<Array<APIScript>> {
  const scripts = await Request.receiveJSON("/api/scripts");
  assertResponseLimit(scripts);
  return scripts;
}

export function getScript(scriptId: string): Promise<APIScript> {
  return Request.receiveJSON(`/api/scripts/${scriptId}`);
}

export function deleteScript(scriptId: string): Promise<void> {
  return Request.receiveJSON(`/api/scripts/${scriptId}`, {
    method: "DELETE",
  });
}

export function createScript(script: APIScriptCreator): Promise<APIScript> {
  return Request.sendJSONReceiveJSON("/api/scripts", {
    data: script,
  });
}

export function updateScript(scriptId: string, script: APIScriptUpdater): Promise<APIScript> {
  return Request.sendJSONReceiveJSON(`/api/scripts/${scriptId}`, {
    method: "PUT",
    data: script,
  });
}
// ### TaskTypes
export async function getTaskTypes(): Promise<Array<APITaskType>> {
  const taskTypes = await Request.receiveJSON("/api/taskTypes");
  assertResponseLimit(taskTypes);
  return taskTypes;
}
export function deleteTaskType(taskTypeId: string): Promise<void> {
  return Request.receiveJSON(`/api/taskTypes/${taskTypeId}`, {
    method: "DELETE",
  });
}
export function getTaskType(taskTypeId: string): Promise<APITaskType> {
  return Request.receiveJSON(`/api/taskTypes/${taskTypeId}`);
}
export function createTaskType(
  taskType: Omit<APITaskType, "id" | "teamName">,
): Promise<APITaskType> {
  return Request.sendJSONReceiveJSON("/api/taskTypes", {
    data: taskType,
  });
}

export function updateTaskType(taskTypeId: string, taskType: APITaskType): Promise<void> {
  return Request.sendJSONReceiveJSON(`/api/taskTypes/${taskTypeId}`, {
    method: "PUT",
    data: taskType,
  });
}

// ### Teams
export async function getTeams(): Promise<Array<APITeam>> {
  const teams = await Request.receiveJSON("/api/teams", {
    doNotInvestigate: true,
  });
  assertResponseLimit(teams);
  return teams;
}

export async function getEditableTeams(): Promise<Array<APITeam>> {
  const teams = await Request.receiveJSON("/api/teams?isEditable=true", {
    doNotInvestigate: true,
  });
  assertResponseLimit(teams);
  return teams;
}

export function createTeam(newTeam: NewTeam): Promise<APITeam> {
  return Request.sendJSONReceiveJSON("/api/teams", {
    data: newTeam,
  });
}

export function deleteTeam(teamId: string): Promise<void> {
  return Request.receiveJSON(`/api/teams/${teamId}`, {
    method: "DELETE",
  });
}

// ### Projects
function transformProject<T extends APIProject | APIProjectWithStatus>(response: T): T {
  return Object.assign({}, response, {
    expectedTime: Utils.millisecondsToMinutes(response.expectedTime),
  });
}

export async function getProjects(): Promise<Array<APIProject>> {
  const responses = await Request.receiveJSON("/api/projects");
  assertResponseLimit(responses);
  return responses.map(transformProject);
}
export async function getProjectsWithStatus(): Promise<Array<APIProjectWithStatus>> {
  const responses = await Request.receiveJSON("/api/projects/withStatus");
  assertResponseLimit(responses);
  return responses.map(transformProject);
}
export async function getProjectsForTaskType(
  taskTypeId: string,
): Promise<Array<APIProjectWithStatus>> {
  const responses = await Request.receiveJSON(`/api/taskTypes/${taskTypeId}/projects`);
  assertResponseLimit(responses);
  return responses.map(transformProject);
}
export async function getProject(projectId: string): Promise<APIProject> {
  const project = await Request.receiveJSON(`/api/projects/${projectId}`);
  return transformProject(project);
}
export async function increaseProjectTaskInstances(
  projectId: string,
  delta: number = 1,
): Promise<APIProjectWithStatus> {
  const project = await Request.receiveJSON(
    `/api/projects/${projectId}/incrementEachTasksInstances?delta=${delta}`,
    {
      method: "PATCH",
    },
  );
  return transformProject(project);
}

export function deleteProject(projectId: string): Promise<void> {
  return Request.receiveJSON(`/api/projects/${projectId}`, {
    method: "DELETE",
  });
}
export function createProject(project: APIProjectCreator): Promise<APIProject> {
  const transformedProject = Object.assign({}, project, {
    expectedTime: Utils.minutesToMilliseconds(project.expectedTime),
  });
  return Request.sendJSONReceiveJSON("/api/projects", {
    data: transformedProject,
  });
}
export function updateProject(projectId: string, project: APIProjectUpdater): Promise<APIProject> {
  const transformedProject = Object.assign({}, project, {
    expectedTime: Utils.minutesToMilliseconds(project.expectedTime),
  });
  return Request.sendJSONReceiveJSON(`/api/projects/${projectId}`, {
    method: "PUT",
    data: transformedProject,
  });
}
export async function pauseProject(projectId: string): Promise<APIProject> {
  const project = await Request.receiveJSON(`/api/projects/${projectId}/pause`, {
    method: "PATCH",
  });
  return transformProject(project);
}
export async function resumeProject(projectId: string): Promise<APIProject> {
  const project = await Request.receiveJSON(`/api/projects/${projectId}/resume`, {
    method: "PATCH",
  });
  return transformProject(project);
}

// ### Private Links

export function createPrivateLink(
  annotationId: string,
  initialExpirationPeriodInDays: number = 30,
): Promise<ZarrPrivateLink> {
  return Request.sendJSONReceiveJSON("/api/zarrPrivateLinks", {
    data: {
      annotation: annotationId,
      expirationDateTime: dayjs().endOf("day").add(initialExpirationPeriodInDays, "days").valueOf(),
    },
  });
}

export function getPrivateLinksByAnnotation(annotationId: string): Promise<Array<ZarrPrivateLink>> {
  return Request.receiveJSON(`/api/zarrPrivateLinks/byAnnotation/${annotationId}`);
}

export function updatePrivateLink(link: ZarrPrivateLink): Promise<ZarrPrivateLink> {
  return Request.sendJSONReceiveJSON(`/api/zarrPrivateLinks/${link.id}`, {
    data: link,
    method: "PUT",
  });
}

export function deletePrivateLink(linkId: string): Promise<{
  messages: Array<Message>;
}> {
  return Request.receiveJSON(`/api/zarrPrivateLinks/${linkId}`, {
    method: "DELETE",
  });
}

// ### Annotations
export function getCompactAnnotationsForUser(
  userId: string,
  isFinished: boolean,
  pageNumber: number = 0,
): Promise<Array<APIAnnotationInfo>> {
  return Request.receiveJSON(
    `/api/users/${userId}/annotations?isFinished=${isFinished.toString()}&pageNumber=${pageNumber}`,
  );
}

export function getReadableAnnotations(
  isFinished: boolean,
  pageNumber: number = 0,
): Promise<Array<APIAnnotationInfo>> {
  return Request.receiveJSON(
    `/api/annotations/readable?isFinished=${isFinished.toString()}&pageNumber=${pageNumber}`,
  );
}

export function getTeamsForSharedAnnotation(
  typ: string,
  id: string,
  options?: RequestOptions,
): Promise<Array<APITeam>> {
  return Request.receiveJSON(`/api/annotations/${typ}/${id}/sharedTeams`, options);
}

export function updateTeamsForSharedAnnotation(
  typ: string,
  id: string,
  teamIds: Array<string>,
): Promise<Array<APITeam>> {
  return Request.sendJSONReceiveJSON(`/api/annotations/${typ}/${id}/sharedTeams`, {
    data: teamIds,
    method: "PATCH",
  });
}

export function reOpenAnnotation(
  annotationId: string,
  annotationType: APIAnnotationType,
): Promise<APIAnnotation> {
  return Request.receiveJSON(`/api/annotations/${annotationType}/${annotationId}/reopen`, {
    method: "PATCH",
  });
}

export type EditableAnnotation = {
  name: string;
  visibility: APIAnnotationVisibility;
  tags: Array<string>;
  viewConfiguration?: AnnotationViewConfiguration;
};

export function editAnnotation(
  annotationId: string,
  annotationType: APIAnnotationType,
  data: Partial<EditableAnnotation>,
): Promise<void> {
  return Request.sendJSONReceiveJSON(`/api/annotations/${annotationType}/${annotationId}/edit`, {
    data,
    method: "PATCH",
  });
}

export function editLockedState(
  annotationId: string,
  annotationType: APIAnnotationType,
  isLockedByOwner: boolean,
): Promise<APIAnnotation> {
  return Request.receiveJSON(
    `/api/annotations/${annotationType}/${annotationId}/editLockedState?isLockedByOwner=${isLockedByOwner}`,
    {
      method: "PATCH",
    },
  );
}

export function setOthersMayEditForAnnotation(
  annotationId: string,
  annotationType: APIAnnotationType,
  othersMayEdit: boolean,
): Promise<void> {
  return Request.receiveJSON(
    `/api/annotations/${annotationType}/${annotationId}/othersMayEdit?othersMayEdit=${othersMayEdit}`,
    {
      method: "PATCH",
    },
  );
}

type AnnotationLayerCreateDescriptor = {
  typ: AnnotationLayerEnum;
  name: string | null | undefined;
  autoFallbackLayer?: boolean;
  fallbackLayerName?: string | null | undefined;
  mappingName?: string | null | undefined;
  magRestrictions?: APIMagRestrictions | null | undefined;
};

export function finishAnnotation(
  annotationId: string,
  annotationType: APIAnnotationType,
): Promise<APIAnnotation> {
  return Request.receiveJSON(
    `/api/annotations/${annotationType}/${annotationId}/finish?timestamp=${Date.now()}`,
    {
      method: "PATCH",
    },
  );
}

export function resetAnnotation(
  annotationId: string,
  annotationType: APIAnnotationType,
): Promise<APIAnnotation> {
  return Request.receiveJSON(`/api/annotations/${annotationType}/${annotationId}/reset`, {
    method: "PUT",
  });
}

export function deleteAnnotation(
  annotationId: string,
  annotationType: APIAnnotationType,
): Promise<{
  messages: Array<Message>;
}> {
  return Request.receiveJSON(`/api/annotations/${annotationType}/${annotationId}`, {
    method: "DELETE",
  });
}

export function finishAllAnnotations(selectedAnnotationIds: Array<string>): Promise<{
  messages: Array<Message>;
}> {
  return Request.sendJSONReceiveJSON(
    `/api/annotations/Explorational/finish?timestamp=${Date.now()}`,
    {
      method: "PATCH",
      data: {
        annotations: selectedAnnotationIds,
      },
    },
  );
}

export function duplicateAnnotation(
  annotationId: string,
  annotationType: APIAnnotationType,
): Promise<APIAnnotation> {
  const url = `/api/annotations/${annotationType}/${annotationId}/duplicate`;
  return Request.receiveJSON(url, {
    method: "POST",
  });
}

export async function getUnversionedAnnotationInformation(
  annotationId: string,
  options: RequestOptions = {},
): Promise<APIAnnotation> {
  const infoUrl = `/api/annotations/${annotationId}/info?timestamp=${Date.now()}`;
  const annotationWithMessages = await Request.receiveJSON(infoUrl, options);

  // Extract the potential messages property before returning the task to avoid
  // failing e2e tests in annotations.e2e.ts
  const { messages: _messages, ...annotation } = annotationWithMessages;
  return annotation;
}

export async function getAnnotationCompoundInformation(
  annotationId: string,
  annotationType: APICompoundType,
  options: RequestOptions = {},
): Promise<APIAnnotation> {
  const infoUrl = `/api/annotations/${annotationType}/${annotationId}/info?timestamp=${Date.now()}`;
  const annotationWithMessages = await Request.receiveJSON(infoUrl, options);

  // Extract the potential messages property before returning the task to avoid
  // failing e2e tests in annotations.e2e.ts
  const { messages: _messages, ...annotation } = annotationWithMessages;
  return annotation;
}

export function getEmptySandboxAnnotationInformation(
  datasetId: string,
  tracingType: TracingType,
  sharingToken?: string | null | undefined,
  options: RequestOptions = {},
): Promise<APIAnnotation> {
  const sharingTokenSuffix = sharingToken != null ? `?sharingToken=${sharingToken}` : "";
  const infoUrl = `/api/datasets/${datasetId}/sandbox/${tracingType}${sharingTokenSuffix}`;
  return Request.receiveJSON(infoUrl, options);
}

export function createExplorational(
  datasetId: string,
  typ: TracingType,
  autoFallbackLayer: boolean,
  fallbackLayerName?: string | null | undefined,
  mappingName?: string | null | undefined,
  magRestrictions?: APIMagRestrictions | null | undefined,
  options: RequestOptions = {},
): Promise<APIAnnotation> {
  const url = `/api/datasets/${datasetId}/createExplorational`;
  let layers: Array<AnnotationLayerCreateDescriptor> = [];

  if (typ === "skeleton") {
    layers = [
      {
        typ: AnnotationLayerEnum.Skeleton,
        name: "Skeleton",
      },
    ];
  } else if (typ === "volume") {
    layers = [
      {
        typ: AnnotationLayerEnum.Volume,
        name: fallbackLayerName,
        fallbackLayerName,
        autoFallbackLayer,
        mappingName,
        magRestrictions,
      },
    ];
  } else {
    layers = [
      {
        typ: AnnotationLayerEnum.Skeleton,
        name: "Skeleton",
      },
      {
        typ: AnnotationLayerEnum.Volume,
        name: fallbackLayerName,
        fallbackLayerName,
        autoFallbackLayer,
        mappingName,
        magRestrictions,
      },
    ];
  }

  return Request.sendJSONReceiveJSON(url, { ...options, data: layers });
}

export async function getTracingsForAnnotation(
  annotation: APIAnnotation,
  version?: number | null | undefined,
): Promise<Array<ServerTracing>> {
  const skeletonLayers = annotation.annotationLayers.filter(
    (layer) => layer.typ === AnnotationLayerEnum.Skeleton,
  );
  const fullAnnotationLayers = await Promise.all(
    annotation.annotationLayers.map((layer) =>
      getTracingForAnnotationType(annotation, layer, version),
    ),
  );

  if (skeletonLayers.length > 1) {
    throw new Error(
      "Having more than one skeleton layer is currently not supported by WEBKNOSSOS.",
    );
  }

  return fullAnnotationLayers;
}

export async function acquireAnnotationMutex(
  annotationId: string,
): Promise<{ canEdit: boolean; blockedByUser: APIUserCompact | undefined | null }> {
  const { canEdit, blockedByUser } = await Request.receiveJSON(
    `/api/annotations/${annotationId}/acquireMutex`,
    {
      method: "POST",
    },
  );
  return { canEdit, blockedByUser };
}

export async function getTracingForAnnotationType(
  annotation: APIAnnotation,
  annotationLayerDescriptor: AnnotationLayerDescriptor,
  version?: number | null | undefined,
): Promise<ServerTracing> {
  const { tracingId, typ } = annotationLayerDescriptor;
  const tracingType = typ.toLowerCase() as "skeleton" | "volume";
  const params = new URLSearchParams({ annotationId: annotation.id });
  if (version != null) {
    params.set("version", version.toString());
  }
  const tracingArrayBuffer = await doWithToken((token) => {
    params.set("token", token);
    return Request.receiveArraybuffer(
      `${annotation.tracingStore.url}/tracings/${tracingType}/${tracingId}?${params}`,
      {
        headers: {
          Accept: "application/x-protobuf",
        },
      },
    );
  });
  const tracing = parseProtoTracing(tracingArrayBuffer, tracingType);

  if (!process.env.IS_TESTING) {
    // Log to console as the decoded tracing is hard to inspect in the devtools otherwise.
    console.log(`Parsed protobuf ${tracingType} tracing:`, tracing);
  }
  // The tracing id is not contained in the server tracing, but in the annotation content.
  tracing.id = tracingId;
  // Additionally, we assign the typ property (skeleton vs volume).
  // Flow complains since we don't doublecheck that we assign the correct type depending
  // on the tracing's structure.
  tracing.typ = typ;

  // @ts-ignore Remove datasetName and organizationId as these should not be used in the front-end, anymore.
  delete tracing.datasetName;
  // @ts-ignore
  delete tracing.organizationId;

  return tracing;
}

export function getUpdateActionLog(
  tracingStoreUrl: string,
  annotationId: string,
  oldestVersion?: number,
  newestVersion?: number,
<<<<<<< HEAD
  truncateActionLog: boolean = false,
): Promise<Array<APIUpdateActionBatch>> {
  return doWithToken((token) => {
    const params = new URLSearchParams([["truncate", truncateActionLog.toString()]]);
=======
  sortAscending: boolean = false,
): Promise<Array<APIUpdateActionBatch>> {
  return doWithToken(async (token) => {
    const params = new URLSearchParams();
>>>>>>> 35a23d3e
    params.set("token", token);
    if (oldestVersion != null) {
      params.set("oldestVersion", oldestVersion.toString());
    }
    if (newestVersion != null) {
      params.set("newestVersion", newestVersion.toString());
    }
    const log: APIUpdateActionBatch[] = await Request.receiveJSON(
      `${tracingStoreUrl}/tracings/annotation/${annotationId}/updateActionLog?${params}`,
    );

    if (sortAscending) {
      log.reverse();
    }
    return log;
  });
}

export function getNewestVersionForAnnotation(
  tracingStoreUrl: string,
  annotationId: string,
): Promise<number> {
  return doWithToken((token) =>
    Request.receiveJSON(
      `${tracingStoreUrl}/tracings/annotation/${annotationId}/newestVersion?token=${token}`,
    ).then((obj) => obj.version),
  );
}

export async function getAnnotationProto(
  tracingStoreUrl: string,
  annotationId: string,
  version?: number | null | undefined,
): Promise<APITracingStoreAnnotation> {
  const params = new URLSearchParams();
  if (version != null) {
    params.set("version", version.toString());
  }
  const annotationArrayBuffer = await doWithToken((token) => {
    params.set("token", token);
    return Request.receiveArraybuffer(
      `${tracingStoreUrl}/tracings/annotation/${annotationId}?${params}`,
      {
        headers: {
          Accept: "application/x-protobuf",
        },
      },
    );
  });
  const annotationProto = parseProtoAnnotation(annotationArrayBuffer);
  if (!process.env.IS_TESTING) {
    // Log to console as the decoded annotationProto is hard to inspect in the devtools otherwise.
    console.log("Parsed protobuf annotation:", annotationProto);
  }
  return annotationProto;
}

export function hasSegmentIndexInDataStore(
  dataStoreUrl: string,
  datasetDirectoryName: string,
  dataLayerName: string,
  organizationId: string,
) {
  return doWithToken((token) =>
    Request.receiveJSON(
      `${dataStoreUrl}/data/datasets/${organizationId}/${datasetDirectoryName}/layers/${dataLayerName}/hasSegmentIndex?token=${token}`,
    ),
  );
}

export function getSegmentVolumes(
  requestUrl: string,
  mag: Vector3,
  segmentIds: Array<number>,
  additionalCoordinates: AdditionalCoordinate[] | undefined | null,
  mappingName: string | null | undefined,
): Promise<number[]> {
  return doWithToken((token) =>
    Request.sendJSONReceiveJSON(`${requestUrl}/segmentStatistics/volume?token=${token}`, {
      data: { additionalCoordinates, mag, segmentIds, mappingName },
      method: "POST",
    }),
  );
}

export function getSegmentBoundingBoxes(
  requestUrl: string,
  mag: Vector3,
  segmentIds: Array<number>,
  additionalCoordinates: AdditionalCoordinate[] | undefined | null,
  mappingName: string | null | undefined,
): Promise<Array<{ topLeft: Vector3; width: number; height: number; depth: number }>> {
  return doWithToken((token) =>
    Request.sendJSONReceiveJSON(`${requestUrl}/segmentStatistics/boundingBox?token=${token}`, {
      data: { additionalCoordinates, mag, segmentIds, mappingName },
      method: "POST",
    }),
  );
}

export async function importVolumeTracing(
  annotation: StoreAnnotation,
  volumeTracing: VolumeTracing,
  dataFile: File,
  version: number,
): Promise<number> {
  return doWithToken((token) =>
    Request.sendMultipartFormReceiveJSON(
      `${annotation.tracingStore.url}/tracings/volume/${volumeTracing.tracingId}/importVolumeData?token=${token}`,
      {
        data: {
          dataFile,
          currentVersion: version,
        },
      },
    ),
  );
}

export async function downloadWithFilename(downloadUrl: string) {
  const link = document.createElement("a");
  link.href = downloadUrl;
  link.rel = "noopener";
  document.body.appendChild(link);
  link.click();
  document.body.removeChild(link);
}

export async function downloadAnnotation(
  annotationId: string,
  annotationType: APIAnnotationType,
  showVolumeFallbackDownloadWarning: boolean = false,
  version: number | null | undefined = null,
  downloadFileFormat: "zarr3" | "wkw" | "nml" = "wkw",
  includeVolumeData: boolean = true,
) {
  const params = new URLSearchParams();
  if (version != null) {
    params.set("version", version.toString());
  }

  if (includeVolumeData && showVolumeFallbackDownloadWarning) {
    Toast.info(messages["annotation.no_fallback_data_included"], {
      timeout: 12000,
    });
  }
  if (!includeVolumeData) {
    params.set("skipVolumeData", "true");
  } else {
    if (downloadFileFormat === "nml") {
      throw new Error(
        "Cannot download annotation with nml-only format while includeVolumeData is true",
      );
    }
    params.set("volumeDataZipFormat", downloadFileFormat);
  }

  const downloadUrl = `/api/annotations/${annotationType}/${annotationId}/download?${params}`;
  await downloadWithFilename(downloadUrl);
}

// ### Datasets
export async function getDatasets(
  isUnreported: boolean | null | undefined = null,
  folderId: string | null = null,
  searchQuery: string | null = null,
  includeSubfolders: boolean | null = null,
  limit: number | null = null,
): Promise<Array<APIDatasetCompact>> {
  const params = new URLSearchParams();
  if (isUnreported != null) {
    params.set("isUnreported", String(isUnreported));
  }
  if (folderId != null && folderId !== "") {
    params.set("folderId", folderId);
  }
  if (searchQuery != null) {
    params.set("searchQuery", searchQuery.trim());
  }
  if (limit != null) {
    params.set("limit", String(limit));
  }
  if (includeSubfolders != null) {
    params.set("includeSubfolders", includeSubfolders ? "true" : "false");
  }

  params.set("compact", "true");

  const datasets = await Request.receiveJSON(`/api/datasets?${params}`);
  assertResponseLimit(datasets);
  return datasets;
}

export function readDatasetDatasource(dataset: APIDataset): Promise<APIDataSource> {
  return doWithToken((token) =>
    Request.receiveJSON(
      `${dataset.dataStore.url}/data/datasets/${dataset.owningOrganization}/${dataset.directoryName}/readInboxDataSource?token=${token}`,
    ),
  );
}

export async function updateDatasetDatasource(
  datasetDirectoryName: string,
  dataStoreUrl: string,
  datasource: APIDataSource,
): Promise<void> {
  await doWithToken((token) =>
    Request.sendJSONReceiveJSON(
      `${dataStoreUrl}/data/datasets/${datasource.id.team}/${datasetDirectoryName}?token=${token}`,
      {
        data: datasource,
        method: "PUT",
      },
    ),
  );
}

export async function getActiveDatasetsOfMyOrganization(): Promise<Array<APIDataset>> {
  const datasets = await Request.receiveJSON("/api/datasets?isActive=true&onlyMyOrganization=true");
  assertResponseLimit(datasets);
  return datasets;
}

export function getDataset(
  datasetId: string,
  sharingToken?: string | null | undefined,
  options: RequestOptions = {},
): Promise<APIDataset> {
  const sharingTokenSuffix = sharingToken != null ? `?sharingToken=${sharingToken}` : "";
  return Request.receiveJSON(`/api/datasets/${datasetId}${sharingTokenSuffix}`, options);
}

export async function getDatasetLegacy(
  datasetOrga: string,
  datasetName: string,
  sharingToken?: string | null | undefined,
  options: RequestOptions = {},
): Promise<APIDataset> {
  const datasetId = await getDatasetIdFromNameAndOrganization(
    datasetName,
    datasetOrga,
    sharingToken,
    options,
  );
  return getDataset(datasetId, sharingToken, options);
}

export type DatasetUpdater = {
  description?: string | null;
  displayName?: string | null;
  sortingKey?: number;
  isPublic?: boolean;
  tags?: string[];
  folderId?: string;
  metadata?: APIDataset["metadata"];
};

export function updateDatasetPartial(
  datasetId: string,
  updater: DatasetUpdater,
): Promise<APIDataset> {
  return Request.sendJSONReceiveJSON(`/api/datasets/${datasetId}/updatePartial`, {
    method: "PATCH",
    data: updater,
  });
}

export async function getDatasetViewConfiguration(
  dataset: APIDataset,
  displayedVolumeTracings: Array<string>,
  sharingToken?: string | null | undefined,
): Promise<DatasetConfiguration> {
  const sharingTokenSuffix = sharingToken != null ? `?sharingToken=${sharingToken}` : "";
  const settings = await Request.sendJSONReceiveJSON(
    `/api/datasetConfigurations/${dataset.id}${sharingTokenSuffix}`,
    {
      data: displayedVolumeTracings,
      method: "POST",
    },
  );
  enforceValidatedDatasetViewConfiguration(settings, dataset);
  return settings;
}

export function updateDatasetConfiguration(
  datasetId: string,
  datasetConfig: PartialDatasetConfiguration,
  options: RequestOptions = {},
): Promise<Record<string, any>> {
  return Request.sendJSONReceiveJSON(`/api/datasetConfigurations/${datasetId}`, {
    ...options,
    method: "PUT",
    data: datasetConfig,
  });
}

export function getDatasetDefaultConfiguration(datasetId: string): Promise<DatasetConfiguration> {
  return Request.receiveJSON(`/api/datasetConfigurations/default/${datasetId}`);
}

export function updateDatasetDefaultConfiguration(
  datasetId: string,
  datasetConfiguration: DatasetConfiguration,
  options?: RequestOptions,
): Promise<ArbitraryObject> {
  return Request.sendJSONReceiveJSON(`/api/datasetConfigurations/default/${datasetId}`, {
    method: "PUT",
    data: datasetConfiguration,
    ...options,
  });
}

export function getDatasetAccessList(dataset: APIDataset): Promise<Array<APIUser>> {
  return Request.receiveJSON(`/api/datasets/${dataset.id}/accessList`);
}

type DatasetCompositionArgs = {
  newDatasetName: string;
  targetFolderId: string;
  organizationId: string;
  voxelSize: VoxelSize;
  layers: LayerLink[];
};

export function createDatasetComposition(
  datastoreUrl: string,
  payload: DatasetCompositionArgs,
): Promise<NewDatasetReply> {
  // Formatting the dataSourceId to the old format so that the backend can parse it.
  // And removing the datasetId as the datastore cannot use it.
  const updatedLayers = payload.layers.map(({ dataSourceId, datasetId, ...rest }) => ({
    ...rest,
    dataSourceId: { name: dataSourceId.directoryName, team: dataSourceId.owningOrganization },
  }));
  const payloadWithUpdatedLayers = {
    ...payload,
    layers: updatedLayers,
  };
  return doWithToken((token) =>
    Request.sendJSONReceiveJSON(`${datastoreUrl}/data/datasets/compose?token=${token}`, {
      data: payloadWithUpdatedLayers,
    }),
  );
}

export function createResumableUpload(datastoreUrl: string, uploadId: string): Promise<any> {
  // @ts-expect-error ts-migrate(7006) FIXME: Parameter 'file' implicitly has an 'any' type.
  const generateUniqueIdentifier = (file) => {
    if (file.path == null) {
      // file.path should be set by react-dropzone (which uses file-selector::toFileWithPath).
      // In case this "enrichment" of the file should change at some point (e.g., due to library changes),
      // throw an error.
      throw new Error("file.path is undefined.");
    }

    return `${uploadId}/${file.path || file.name}`;
  };

  return doWithToken(
    (token) =>
      // @ts-expect-error ts-migrate(2739) FIXME: Type 'Resumable' is missing the following properti... Remove this comment to see the full error message
      new ResumableJS({
        testChunks: true,
        target: `${datastoreUrl}/data/datasets?token=${token}`,
        chunkSize: 10 * 1024 * 1024, // 10MB
        permanentErrors: [400, 403, 404, 409, 415, 500, 501],
        simultaneousUploads: 3,
        chunkRetryInterval: 2000,
        maxChunkRetries: undefined,
        xhrTimeout: 10 * 60 * 1000, // 10m
        // @ts-expect-error ts-migrate(2322) FIXME: Type '(file: any) => string' is not assignable to ... Remove this comment to see the full error message
        generateUniqueIdentifier,
      }),
  );
}
type ReserveUploadInformation = {
  uploadId: string;
  name: string;
  directoryName: string;
  newDatasetId: string;
  organization: string;
  totalFileCount: number;
  filePaths: Array<string>;
  initialTeams: Array<string>;
  folderId: string | null;
};

export function reserveDatasetUpload(
  datastoreHost: string,
  reserveUploadInformation: ReserveUploadInformation,
): Promise<void> {
  return doWithToken((token) =>
    Request.sendJSONReceiveJSON(`/data/datasets/reserveUpload?token=${token}`, {
      data: reserveUploadInformation,
      host: datastoreHost,
    }),
  );
}

export type UnfinishedUpload = {
  uploadId: string;
  datasetName: string;
  folderId: string;
  created: number;
  filePaths: Array<string> | null | undefined;
  allowedTeams: Array<string>;
};

export function getUnfinishedUploads(
  datastoreHost: string,
  organizationName: string,
): Promise<UnfinishedUpload[]> {
  return doWithToken(async (token) => {
    const unfinishedUploads = (await Request.receiveJSON(
      `/data/datasets/getUnfinishedUploads?token=${token}&organizationName=${organizationName}`,
      {
        host: datastoreHost,
      },
    )) as Array<UnfinishedUpload>;
    return unfinishedUploads;
  });
}

type NewDatasetReply = {
  newDatasetId: string;
};

export function finishDatasetUpload(
  datastoreHost: string,
  uploadInformation: ArbitraryObject,
): Promise<NewDatasetReply> {
  return doWithToken((token) =>
    Request.sendJSONReceiveJSON(`/data/datasets/finishUpload?token=${token}`, {
      data: uploadInformation,
      host: datastoreHost,
    }),
  );
}

export function cancelDatasetUpload(
  datastoreHost: string,
  cancelUploadInformation: {
    uploadId: string;
  },
): Promise<void> {
  return doWithToken((token) =>
    Request.sendJSONReceiveJSON(`/data/datasets/cancelUpload?token=${token}`, {
      data: cancelUploadInformation,
      host: datastoreHost,
    }),
  );
}

type ExplorationResult = {
  dataSource: DatasourceConfiguration | undefined;
  report: string;
};

export async function exploreRemoteDataset(
  remoteUris: string[],
  datastoreName: string,
  credentials?: { username: string; pass: string } | null,
  preferredVoxelSize?: Vector3,
): Promise<ExplorationResult> {
  const { dataSource, report } = await Request.sendJSONReceiveJSON("/api/datasets/exploreRemote", {
    data: remoteUris.map((uri) => {
      const extendedUri = {
        remoteUri: uri.trim(),
        preferredVoxelSize,
        datastoreName,
      };

      if (credentials) {
        return {
          ...extendedUri,
          credentialIdentifier: credentials.username,
          credentialSecret: credentials.pass,
        };
      }

      return extendedUri;
    }),
  });
  if (report.indexOf("403 Forbidden") !== -1 || report.indexOf("401 Unauthorized") !== -1) {
    Toast.error("The data could not be accessed. Please verify the credentials!");
  }
  return { dataSource, report };
}

export async function storeRemoteDataset(
  datastoreUrl: string,
  datasetName: string,
  organizationId: string,
  datasource: string,
  folderId: string | null,
): Promise<NewDatasetReply> {
  return doWithToken((token) => {
    const params = new URLSearchParams();
    params.set("token", token);
    if (folderId) {
      params.set("folderId", folderId);
    }

    return Request.sendJSONReceiveJSON(
      `${datastoreUrl}/data/datasets/${organizationId}/${datasetName}?${params}`,
      {
        method: "POST",
        data: datasource,
      },
    );
  });
}

// Returns void if the name is valid. Otherwise, a string is returned which denotes the reason.
export async function isDatasetNameValid(datasetName: string): Promise<string | null | undefined> {
  if (datasetName === "") {
    return "The dataset name must not be empty.";
  }

  const response = await Request.receiveJSON(`/api/datasets/${datasetName}/isValidNewName`);
  if (response.isValid) {
    return null;
  } else {
    return response.errors[0];
  }
}

export function updateDatasetTeams(
  datasetId: string,
  newTeams: Array<string>,
): Promise<APIDataset> {
  return Request.sendJSONReceiveJSON(`/api/datasets/${datasetId}/teams`, {
    method: "PATCH",
    data: newTeams,
  });
}

export async function triggerDatasetCheck(datastoreHost: string): Promise<void> {
  await doWithToken((token) =>
    Request.triggerRequest(`/data/triggers/checkInboxBlocking?token=${token}`, {
      host: datastoreHost,
      method: "POST",
    }),
  );
}

export async function triggerDatasetClearCache(
  datastoreHost: string,
  dataSourceId: APIDataSourceId,
  layerName?: string,
): Promise<void> {
  await doWithToken((token) => {
    const params = new URLSearchParams();
    params.set("token", token);
    if (layerName) {
      params.set("layerName", layerName);
    }
    return Request.triggerRequest(
      `/data/triggers/reload/${dataSourceId.owningOrganization}/${dataSourceId.directoryName}?${params}`,
      {
        host: datastoreHost,
        method: "POST",
      },
    );
  });
}

export async function deleteDatasetOnDisk(
  datastoreHost: string,
  dataSourceId: APIDataSourceId,
): Promise<void> {
  await doWithToken((token) =>
    Request.triggerRequest(
      `/data/datasets/${dataSourceId.owningOrganization}/${dataSourceId.directoryName}/deleteOnDisk?token=${token}`,
      {
        host: datastoreHost,
        method: "DELETE",
      },
    ),
  );
}

export async function triggerDatasetClearThumbnailCache(datasetId: string): Promise<void> {
  await Request.triggerRequest(`/api/datasets/${datasetId}/clearThumbnailCache`, {
    method: "PUT",
  });
}

export async function clearCache(dataset: APIMaybeUnimportedDataset, layerName?: string) {
  return Promise.all([
    triggerDatasetClearCache(dataset.dataStore.url, dataset, layerName),
    triggerDatasetClearThumbnailCache(dataset.id),
  ]);
}

export async function getDatasetSharingToken(
  datasetId: string,
  options?: RequestOptions,
): Promise<string> {
  const { sharingToken } = await Request.receiveJSON(
    `/api/datasets/${datasetId}/sharingToken`,
    options,
  );
  return sharingToken;
}

export async function revokeDatasetSharingToken(datasetId: string): Promise<void> {
  await Request.triggerRequest(`/api/datasets/${datasetId}/sharingToken`, {
    method: "DELETE",
  });
}

export async function findDataPositionForLayer(
  datastoreUrl: string,
  dataSourceId: APIDataSourceId,
  layerName: string,
): Promise<{
  position: Vector3 | null | undefined;
  mag: Vector3 | null | undefined;
}> {
  const { position, mag } = await doWithToken((token) =>
    Request.receiveJSON(
      `${datastoreUrl}/data/datasets/${dataSourceId.owningOrganization}/${dataSourceId.directoryName}/layers/${layerName}/findData?token=${token}`,
    ),
  );
  return {
    position,
    mag,
  };
}

export async function findDataPositionForVolumeTracing(
  tracingstoreUrl: string,
  tracingId: string,
): Promise<{
  position: Vector3 | null | undefined;
  mag: Vector3 | null | undefined;
}> {
  const { position, mag } = await doWithToken((token) =>
    Request.receiveJSON(`${tracingstoreUrl}/tracings/volume/${tracingId}/findData?token=${token}`),
  );
  return {
    position,
    mag,
  };
}

export async function getHistogramForLayer(
  datastoreUrl: string,
  dataSourceId: APIDataSourceId,
  layerName: string,
): Promise<APIHistogramData> {
  return doWithToken((token) =>
    Request.receiveJSON(
      `${datastoreUrl}/data/datasets/${dataSourceId.owningOrganization}/${dataSourceId.directoryName}/layers/${layerName}/histogram?token=${token}`,
      { showErrorToast: false },
    ),
  );
}

export async function getMappingsForDatasetLayer(
  datastoreUrl: string,
  dataSourceId: APIDataSourceId,
  layerName: string,
): Promise<Array<string>> {
  return doWithToken((token) =>
    Request.receiveJSON(
      `${datastoreUrl}/data/datasets/${dataSourceId.owningOrganization}/${dataSourceId.directoryName}/layers/${layerName}/mappings?token=${token}`,
    ),
  );
}

export function fetchMapping(
  datastoreUrl: string,
  dataSourceId: APIDataSourceId,
  layerName: string,
  mappingName: string,
): Promise<APIMapping> {
  return doWithToken((token) =>
    Request.receiveJSON(
      `${datastoreUrl}/data/datasets/${dataSourceId.owningOrganization}/${dataSourceId.directoryName}/layers/${layerName}/mappings/${mappingName}?token=${token}`,
    ),
  );
}

export function getEditableMappingInfo(
  tracingStoreUrl: string,
  tracingId: string,
  annotationId: string,
  version: number | undefined | null,
): Promise<ServerEditableMapping> {
  return doWithToken((token) => {
    const params = new URLSearchParams({
      token,
      annotationId: `${annotationId}`,
    });
    if (version != null) {
      params.set("version", version.toString());
    }
    return Request.receiveJSON(`${tracingStoreUrl}/tracings/mapping/${tracingId}/info?${params}`);
  });
}

export function getPositionForSegmentInAgglomerate(
  datastoreUrl: string,
  dataSourceId: APIDataSourceId,
  layerName: string,
  mappingName: string,
  segmentId: number,
): Promise<Vector3> {
  return doWithToken(async (token) => {
    const params = new URLSearchParams({
      token,
      segmentId: `${segmentId}`,
    });
    const position = await Request.receiveJSON(
      `${datastoreUrl}/data/datasets/${dataSourceId.owningOrganization}/${
        dataSourceId.directoryName
      }/layers/${layerName}/agglomerates/${mappingName}/positionForSegment?${params.toString()}`,
    );
    return position;
  });
}

export async function getAgglomeratesForDatasetLayer(
  datastoreUrl: string,
  dataSourceId: APIDataSourceId,
  layerName: string,
): Promise<Array<string>> {
  return doWithToken((token) =>
    Request.receiveJSON(
      `${datastoreUrl}/data/datasets/${dataSourceId.owningOrganization}/${dataSourceId.directoryName}/layers/${layerName}/agglomerates?token=${token}`,
    ),
  );
}

// #### Publications
export async function getPublications(): Promise<Array<APIPublication>> {
  const publications = await Request.receiveJSON("/api/publications");
  assertResponseLimit(publications);
  return publications;
}

export async function getPublication(id: string): Promise<APIPublication> {
  const publication = await Request.receiveJSON(`/api/publications/${id}`);
  return publication;
}

// #### Datastores
export async function getDatastores(): Promise<APIDataStore[]> {
  const datastores = await Request.receiveJSON("/api/datastores");
  assertResponseLimit(datastores);
  return datastores;
}

export const getDataStoresCached = _.memoize(getDatastores);

export function getTracingstore(): Promise<APITracingStore> {
  return Request.receiveJSON("/api/tracingstore");
}

export const getTracingStoreCached = _.memoize(getTracingstore);

// ### Active User
export function getActiveUser(options?: RequestOptions): Promise<APIUser> {
  return Request.receiveJSON("/api/user", options);
}

export function getOrganizationPayingForActiveUser(
  activeUserId: string,
  options?: RequestOptions,
): Promise<string> {
  return Request.receiveJSON(`/api/user/${activeUserId}/payingOrganization`, options);
}

export function getUserConfiguration(): Promise<UserConfiguration> {
  return Request.receiveJSON("/api/user/userConfiguration");
}

export function updateUserConfiguration(
  userConfiguration: Record<string, any>,
): Promise<Record<string, any>> {
  return Request.sendJSONReceiveJSON("/api/user/userConfiguration", {
    method: "PUT",
    data: userConfiguration,
  });
}

export async function getTimeTrackingForUserSummedPerAnnotation(
  userId: string,
  startDate: dayjs.Dayjs,
  endDate: dayjs.Dayjs,
  annotationTypes: "Explorational" | "Task" | "Task,Explorational",
  annotationState: AnnotationStateFilterEnum,
  projectIds?: string[] | null,
): Promise<Array<APITimeTrackingPerAnnotation>> {
  const params = new URLSearchParams({
    start: startDate.valueOf().toString(),
    end: endDate.valueOf().toString(),
  });
  if (annotationTypes != null) params.set("annotationTypes", annotationTypes);
  if (projectIds != null && projectIds.length > 0) params.set("projectIds", projectIds.join(","));
  if (annotationState !== AnnotationStateFilterEnum.ALL) {
    params.set("annotationStates", annotationState);
  } else {
    params.set("annotationStates", "Active,Finished");
  }
  const timeTrackingData = await Request.receiveJSON(
    `/api/time/user/${userId}/summedByAnnotation?${params}`,
  );
  assertResponseLimit(timeTrackingData);
  return timeTrackingData;
}

export async function getTimeTrackingForUserSpans(
  userId: string,
  startDate: number,
  endDate: number,
  annotationTypes: "Explorational" | "Task" | "Task,Explorational",
  selectedState: AnnotationStateFilterEnum,
  projectIds?: string[] | null,
): Promise<Array<APITimeTrackingSpan>> {
  const params = new URLSearchParams({
    start: startDate.toString(),
    end: endDate.toString(),
  });
  if (annotationTypes != null) params.set("annotationTypes", annotationTypes);
  if (projectIds != null && projectIds.length > 0) {
    params.set("projectIds", projectIds.join(","));
  }
  if (selectedState !== AnnotationStateFilterEnum.ALL) {
    params.set("annotationStates", selectedState);
  } else {
    params.set("annotationStates", "Active,Finished");
  }
  return await Request.receiveJSON(`/api/time/user/${userId}/spans?${params}`);
}

export async function getTimeEntries(
  startMs: number,
  endMs: number,
  teamIds: string[],
  selectedTypes: AnnotationTypeFilterEnum,
  selectedState: AnnotationStateFilterEnum,
  projectIds: string[],
): Promise<Array<APITimeTrackingPerUser>> {
  const params = new URLSearchParams({
    start: startMs.toString(),
    end: endMs.toString(),
    annotationTypes: selectedTypes,
  });
  if (selectedState !== AnnotationStateFilterEnum.ALL) {
    params.set("annotationStates", selectedState);
  } else {
    params.set("annotationStates", "Active,Finished");
  }
  // Omit empty parameters in request
  if (projectIds.length > 0) params.set("projectIds", projectIds.join(","));
  if (teamIds.length > 0) params.set("teamIds", teamIds.join(","));
  return await Request.receiveJSON(`api/time/overview?${params}`);
}

export async function getProjectProgressReport(
  teamId: string,
  showErrorToast: boolean = true,
): Promise<Array<APIProjectProgressReport>> {
  const progressData = await Request.receiveJSON(`/api/teams/${teamId}/projectProgressReport`, {
    showErrorToast,
  });
  assertResponseLimit(progressData);
  return progressData;
}

export async function getAvailableTasksReport(
  teamId: string,
): Promise<Array<APIAvailableTasksReport>> {
  const availableTasksData = await Request.receiveJSON(`/api/teams/${teamId}/availableTasksReport`);
  assertResponseLimit(availableTasksData);
  return availableTasksData;
}

// ### Organizations
export async function getDefaultOrganization(): Promise<APIOrganization | null> {
  // Only returns an organization if the WEBKNOSSOS instance only has one organization
  return Request.receiveJSON("/api/organizations/default");
}

export function joinOrganization(inviteToken: string): Promise<void> {
  return Request.triggerRequest(`/api/auth/joinOrganization/${inviteToken}`, {
    method: "POST",
  });
}

export async function switchToOrganization(organizationId: string): Promise<void> {
  await Request.triggerRequest(`/api/auth/switchOrganization/${organizationId}`, {
    method: "POST",
  });
  location.reload();
}

export async function getUsersOrganizations(): Promise<Array<APIOrganizationCompact>> {
  const organizations: APIOrganizationCompact[] = await Request.receiveJSON(
    "/api/organizations?compact=true",
  );
  const scmOrganization = organizations.find((org) => org.id === "scalable_minds");
  if (scmOrganization == null) {
    return organizations;
  }
  // Move scalableminds organization to the front so it appears in the organization switcher
  // at the top.
  return [scmOrganization, ...organizations.filter((org) => org.id !== scmOrganization.id)];
}

export function getOrganizationByInvite(inviteToken: string): Promise<APIOrganization> {
  return Request.receiveJSON(`/api/organizations/byInvite/${inviteToken}`, {
    showErrorToast: false,
  });
}

export function sendInvitesForOrganization(
  recipients: Array<string>,
  autoActivate: boolean,
): Promise<void> {
  return Request.sendJSONReceiveJSON("/api/auth/sendInvites", {
    method: "POST",
    data: {
      recipients,
      autoActivate,
    },
  });
}

export async function getOrganization(organizationId: string): Promise<APIOrganization> {
  const organization = await Request.receiveJSON(`/api/organizations/${organizationId}`);
  return {
    ...organization,
    paidUntil: organization.paidUntil ?? Constants.MAXIMUM_DATE_TIMESTAMP,
    includedStorageBytes: organization.includedStorageBytes ?? Number.POSITIVE_INFINITY,
    includedUsers: organization.includedUsers ?? Number.POSITIVE_INFINITY,
  };
}

export async function checkAnyOrganizationExists(): Promise<boolean> {
  return !(await Request.receiveJSON("/api/organizationsIsEmpty"));
}

export async function deleteOrganization(organizationId: string): Promise<void> {
  return Request.triggerRequest(`/api/organizations/${organizationId}`, {
    method: "DELETE",
  });
}

export async function updateOrganization(
  organizationId: string,
  name: string,
  newUserMailingList: string,
): Promise<APIOrganization> {
  const updatedOrganization = await Request.sendJSONReceiveJSON(
    `/api/organizations/${organizationId}`,
    {
      method: "PATCH",
      data: {
        name,
        newUserMailingList,
      },
    },
  );

  return {
    ...updatedOrganization,
    paidUntil: updatedOrganization.paidUntil ?? Constants.MAXIMUM_DATE_TIMESTAMP,
    includedStorageBytes: updatedOrganization.includedStorageBytes ?? Number.POSITIVE_INFINITY,
    includedUsers: updatedOrganization.includedUsers ?? Number.POSITIVE_INFINITY,
  };
}

export async function isDatasetAccessibleBySwitching(
  commandType: TraceOrViewCommand,
): Promise<APIOrganization | null | undefined> {
  if (commandType.type === ControlModeEnum.TRACE) {
    return Request.receiveJSON(
      `/api/auth/accessibleBySwitching?annotationId=${commandType.annotationId}`,
      {
        showErrorToast: false,
      },
    );
  } else {
    return Request.receiveJSON(
      `/api/auth/accessibleBySwitching?datasetId=${commandType.datasetId}`,
      {
        showErrorToast: false,
      },
    );
  }
}

export async function isWorkflowAccessibleBySwitching(
  workflowHash: string,
): Promise<APIOrganization | null> {
  return Request.receiveJSON(`/api/auth/accessibleBySwitching?workflowHash=${workflowHash}`);
}

export async function sendUpgradePricingPlanEmail(requestedPlan: string): Promise<void> {
  return Request.receiveJSON(`/api/pricing/requestUpgrade?requestedPlan=${requestedPlan}`, {
    method: "POST",
  });
}

export async function sendExtendPricingPlanEmail(): Promise<void> {
  return Request.receiveJSON("/api/pricing/requestExtension", {
    method: "POST",
  });
}

export async function sendUpgradePricingPlanUserEmail(requestedUsers: number): Promise<void> {
  return Request.receiveJSON(`/api/pricing/requestUsers?requestedUsers=${requestedUsers}`, {
    method: "POST",
  });
}

export async function sendUpgradePricingPlanStorageEmail(requestedStorage: number): Promise<void> {
  return Request.receiveJSON(`/api/pricing/requestStorage?requestedStorage=${requestedStorage}`, {
    method: "POST",
  });
}

export async function sendOrderCreditsEmail(requestedCredits: number): Promise<void> {
  return Request.receiveJSON(`/api/pricing/requestCredits?requestedCredits=${requestedCredits}`, {
    method: "POST",
  });
}

export async function getPricingPlanStatus(): Promise<APIPricingPlanStatus> {
  return Request.receiveJSON("/api/pricing/status");
}

export const cachedGetPricingPlanStatus = _.memoize(getPricingPlanStatus);

// ### Health
export function pingHealthEndpoint(url: string, path: "tracings" | "data"): Promise<void> {
  const healthEndpoint = `${url}/${path}/health`;
  return Request.triggerRequest(healthEndpoint, {
    doNotInvestigate: true,
    mode: "cors",
    timeout: 5000,
  });
}

// ### BuildInfo webknossos
export function getBuildInfo(): Promise<APIBuildInfoWk> {
  return Request.receiveJSON("/api/buildinfo", {
    doNotInvestigate: true,
    mode: "cors",
  });
}

// ### BuildInfo datastore/tracingstore
export function getDataOrTracingStoreBuildInfo(
  dataOrTracingStoreUrl: string,
): Promise<APIBuildInfoDatastore | APIBuildInfoTracingstore> {
  return Request.receiveJSON(`${dataOrTracingStoreUrl}/api/buildinfo`, {
    doNotInvestigate: true,
    mode: "cors",
  });
}

// ### Feature Selection
export function getFeatureToggles(): Promise<APIFeatureToggles> {
  return Request.receiveJSON("/api/features");
}

export function getOperatorData(): Promise<string> {
  return Request.receiveJSON("/api/operatorData");
}

// ## Experience Domains
export function getExistingExperienceDomains(): Promise<ExperienceDomainList> {
  return Request.receiveJSON("/api/tasks/experienceDomains");
}

export async function isInMaintenance(): Promise<boolean> {
  const allMaintenances: Array<MaintenanceInfo> = await Request.receiveJSON(
    "/api/maintenances/listCurrentAndUpcoming",
  );
  const currentEpoch = Date.now();
  const currentMaintenance = allMaintenances.find(
    (maintenance) => maintenance.startTime < currentEpoch,
  );
  return currentMaintenance != null;
}

export async function listCurrentAndUpcomingMaintenances(): Promise<Array<MaintenanceInfo>> {
  return Request.receiveJSON("/api/maintenances/listCurrentAndUpcoming");
}

export function setMaintenance(bool: boolean): Promise<void> {
  return Request.triggerRequest("/api/maintenance", {
    method: bool ? "POST" : "DELETE",
  });
}
// @ts-ignore
window.setMaintenance = setMaintenance;

// Meshes

// These parameters are bundled into an object to avoid that the computeAdHocMesh function
// receives too many parameters, since this doesn't play well with the saga typings.
type MeshRequest = {
  // The position is in voxels in mag 1
  position: Vector3;
  additionalCoordinates: AdditionalCoordinate[] | undefined;
  mag: Vector3;
  segmentId: number; // Segment to build mesh for
  // The cubeSize is in voxels in mag <mag>
  cubeSize: Vector3;
  scaleFactor: Vector3;
  mappingName: string | null | undefined;
  mappingType: MappingType | null | undefined;
  findNeighbors: boolean;
};

export function computeAdHocMesh(
  requestUrl: string,
  meshRequest: MeshRequest,
): Promise<{
  buffer: ArrayBuffer;
  neighbors: Array<number>;
}> {
  const { position, additionalCoordinates, cubeSize, mappingName, scaleFactor, mag, ...rest } =
    meshRequest;

  return doWithToken(async (token) => {
    const params = new URLSearchParams();
    params.set("token", token);

    const { buffer, headers } = await Request.sendJSONReceiveArraybufferWithHeaders(
      `${requestUrl}/adHocMesh?${params}`,
      {
        data: {
          // The back-end needs a small padding at the border of the
          // bounding box to calculate the mesh. This padding
          // is added here to the position and bbox size.
          position: V3.toArray(V3.sub(position, mag)), // position is in mag1
          additionalCoordinates,
          cubeSize: V3.toArray(V3.add(cubeSize, [1, 1, 1])), //cubeSize is in target mag
          // Name and type of mapping to apply before building mesh (optional)
          mapping: mappingName,
          voxelSizeFactorInUnit: scaleFactor,
          mag,
          ...rest,
        },
      },
    );
    const neighbors = (Utils.parseMaybe(headers.neighbors) as number[] | null) || [];
    return {
      buffer,
      neighbors,
    };
  });
}

export function getBucketPositionsForAdHocMesh(
  tracingStoreUrl: string,
  tracingId: string,
  segmentId: number,
  cubeSize: Vector3,
  mag: Vector3,
  additionalCoordinates: AdditionalCoordinate[] | null | undefined,
): Promise<Vector3[]> {
  return doWithToken(async (token) => {
    const params = new URLSearchParams();
    params.set("token", token);
    const positions = await Request.sendJSONReceiveJSON(
      `${tracingStoreUrl}/tracings/volume/${tracingId}/segmentIndex/${segmentId}?${params}`,
      {
        data: {
          cubeSize,
          mag,
          additionalCoordinates,
        },
        method: "POST",
      },
    );
    return positions;
  });
}

export function getAgglomerateSkeleton(
  dataStoreUrl: string,
  dataSourceId: APIDataSourceId,
  layerName: string,
  mappingId: string,
  agglomerateId: number,
): Promise<ArrayBuffer> {
  return doWithToken((token) =>
    Request.receiveArraybuffer(
      `${dataStoreUrl}/data/datasets/${dataSourceId.owningOrganization}/${dataSourceId.directoryName}/layers/${layerName}/agglomerates/${mappingId}/skeleton/${agglomerateId}?token=${token}`, // The webworker code cannot do proper error handling and always expects an array buffer from the server.
      // The webworker code cannot do proper error handling and always expects an array buffer from the server.
      // However, the server might send an error json instead of an array buffer. Therefore, don't use the webworker code.
      {
        useWebworkerForArrayBuffer: false,
        showErrorToast: false,
      },
    ),
  );
}

export async function getAgglomeratesForSegmentsFromDatastore<T extends number | bigint>(
  dataStoreUrl: string,
  dataSourceId: APIDataSourceId,
  layerName: string,
  mappingId: string,
  segmentIds: Array<T>,
): Promise<Mapping> {
  if (segmentIds.length === 0) {
    return new Map();
  }
  const segmentIdBuffer = serializeProtoListOfLong<T>(segmentIds);
  const listArrayBuffer: ArrayBuffer = await doWithToken((token) => {
    const params = new URLSearchParams({ token });
    return Utils.retryAsyncFunction(() =>
      Request.receiveArraybuffer(
        `${dataStoreUrl}/data/datasets/${dataSourceId.owningOrganization}/${dataSourceId.directoryName}/layers/${layerName}/agglomerates/${mappingId}/agglomeratesForSegments?${params}`,
        {
          method: "POST",
          body: segmentIdBuffer,
          headers: {
            "Content-Type": "application/octet-stream",
          },
        },
      ),
    );
  });
  // Ensure that the values are bigint if the keys are bigint
  const adaptToType = Utils.isBigInt(segmentIds[0])
    ? (el: NumberLike) => BigInt(el)
    : (el: NumberLike) => el;
  const keyValues = _.zip(segmentIds, parseProtoListOfLong(listArrayBuffer).map(adaptToType));
  // @ts-ignore
  return new Map(keyValues);
}

export async function getAgglomeratesForSegmentsFromTracingstore<T extends number | bigint>(
  tracingStoreUrl: string,
  tracingId: string,
  segmentIds: Array<T>,
  annotationId: string,
  version?: number | null | undefined,
): Promise<Mapping> {
  if (segmentIds.length === 0) {
    return new Map();
  }
  const params = new URLSearchParams({ annotationId });
  if (version != null) {
    params.set("version", version.toString());
  }
  const segmentIdBuffer = serializeProtoListOfLong<T>(
    // The tracing store expects the ids to be sorted
    segmentIds.sort(<T extends NumberLike>(a: T, b: T) => Number(a - b)),
  );
  const listArrayBuffer: ArrayBuffer = await doWithToken((token) => {
    params.set("token", token);
    return Utils.retryAsyncFunction(() =>
      Request.receiveArraybuffer(
        `${tracingStoreUrl}/tracings/mapping/${tracingId}/agglomeratesForSegments?${params}`,
        {
          method: "POST",
          body: segmentIdBuffer,
          headers: {
            "Content-Type": "application/octet-stream",
          },
          showErrorToast: false,
        },
      ),
    );
  });

  // Ensure that the values are bigint if the keys are bigint
  const adaptToType = Utils.isBigInt(segmentIds[0])
    ? (el: NumberLike) => BigInt(el)
    : (el: NumberLike) => el;

  const keyValues = _.zip(segmentIds, parseProtoListOfLong(listArrayBuffer).map(adaptToType));
  // @ts-ignore
  return new Map(keyValues);
}

export function getEditableAgglomerateSkeleton(
  tracingStoreUrl: string,
  tracingId: string,
  agglomerateId: number,
): Promise<ArrayBuffer> {
  return doWithToken((token) =>
    Request.receiveArraybuffer(
      `${tracingStoreUrl}/tracings/mapping/${tracingId}/agglomerateSkeleton/${agglomerateId}?token=${token}`,
      // The webworker code cannot do proper error handling and always expects an array buffer from the server.
      // However, the server might send an error json instead of an array buffer. Therefore, don't use the webworker code.
      {
        useWebworkerForArrayBuffer: false,
        showErrorToast: false,
      },
    ),
  );
}

export async function getMeshfilesForDatasetLayer(
  dataStoreUrl: string,
  dataSourceId: APIDataSourceId,
  layerName: string,
): Promise<Array<APIMeshFileInfo>> {
  const meshFiles: Array<APIMeshFileInfo> = await doWithToken((token) =>
    Request.receiveJSON(
      `${dataStoreUrl}/data/datasets/${dataSourceId.owningOrganization}/${dataSourceId.directoryName}/layers/${layerName}/meshes?token=${token}`,
    ),
  );

  for (const file of meshFiles) {
    if (file.mappingName === "") {
      file.mappingName = undefined;
    }
  }

  return meshFiles;
}

// ### Connectomes
export function getConnectomeFilesForDatasetLayer(
  dataStoreUrl: string,
  dataSourceId: APIDataSourceId,
  layerName: string,
): Promise<Array<APIConnectomeFile>> {
  return doWithToken((token) =>
    Request.receiveJSON(
      `${dataStoreUrl}/data/datasets/${dataSourceId.owningOrganization}/${dataSourceId.directoryName}/layers/${layerName}/connectomes?token=${token}`,
    ),
  );
}

export function getSynapsesOfAgglomerates(
  dataStoreUrl: string,
  dataSourceId: APIDataSourceId,
  layerName: string,
  connectomeFile: string,
  agglomerateIds: Array<number>,
): Promise<
  Array<{
    in: Array<number>;
    out: Array<number>;
  }>
> {
  return doWithToken((token) =>
    Request.sendJSONReceiveJSON(
      `${dataStoreUrl}/data/datasets/${dataSourceId.owningOrganization}/${dataSourceId.directoryName}/layers/${layerName}/connectomes/synapses?token=${token}`,
      {
        data: {
          connectomeFile,
          agglomerateIds,
        },
      },
    ),
  );
}

function getSynapseSourcesOrDestinations(
  dataStoreUrl: string,
  dataSourceId: APIDataSourceId,
  layerName: string,
  connectomeFile: string,
  synapseIds: Array<number>,
  srcOrDst: "src" | "dst",
): Promise<Array<number>> {
  return doWithToken((token) =>
    Request.sendJSONReceiveJSON(
      `${dataStoreUrl}/data/datasets/${dataSourceId.owningOrganization}/${dataSourceId.directoryName}/layers/${layerName}/connectomes/synapses/${srcOrDst}?token=${token}`,
      {
        data: {
          connectomeFile,
          synapseIds,
        },
      },
    ),
  );
}

export function getSynapseSources(...args: any): Promise<Array<number>> {
  // @ts-expect-error ts-migrate(2556) FIXME: Expected 6 arguments, but got 1 or more.
  return getSynapseSourcesOrDestinations(...args, "src");
}

export function getSynapseDestinations(...args: any): Promise<Array<number>> {
  // @ts-expect-error ts-migrate(2556) FIXME: Expected 6 arguments, but got 1 or more.
  return getSynapseSourcesOrDestinations(...args, "dst");
}

export function getSynapsePositions(
  dataStoreUrl: string,
  dataSourceId: APIDataSourceId,
  layerName: string,
  connectomeFile: string,
  synapseIds: Array<number>,
): Promise<Array<Vector3>> {
  return doWithToken((token) =>
    Request.sendJSONReceiveJSON(
      `${dataStoreUrl}/data/datasets/${dataSourceId.owningOrganization}/${dataSourceId.directoryName}/layers/${layerName}/connectomes/synapses/positions?token=${token}`,
      {
        data: {
          connectomeFile,
          synapseIds,
        },
      },
    ),
  );
}

export function getSynapseTypes(
  dataStoreUrl: string,
  dataSourceId: APIDataSourceId,
  layerName: string,
  connectomeFile: string,
  synapseIds: Array<number>,
): Promise<{
  synapseTypes: Array<number>;
  typeToString: Array<string>;
}> {
  return doWithToken((token) =>
    Request.sendJSONReceiveJSON(
      `${dataStoreUrl}/data/datasets/${dataSourceId.owningOrganization}/${dataSourceId.directoryName}/layers/${layerName}/connectomes/synapses/types?token=${token}`,
      {
        data: {
          connectomeFile,
          synapseIds,
        },
      },
    ),
  );
}

export type MinCutTargetEdge = {
  position1: Vector3;
  position2: Vector3;
  segmentId1: number;
  segmentId2: number;
};
export async function getEdgesForAgglomerateMinCut(
  tracingStoreUrl: string,
  tracingId: string,
  segmentsInfo: {
    segmentId1: NumberLike;
    segmentId2: NumberLike;
    mag: Vector3;
    agglomerateId: NumberLike;
    editableMappingId: string;
  },
): Promise<Array<MinCutTargetEdge>> {
  return doWithToken((token) =>
    Utils.retryAsyncFunction(() =>
      Request.sendJSONReceiveJSON(
        `${tracingStoreUrl}/tracings/mapping/${tracingId}/agglomerateGraphMinCut?token=${token}`,
        {
          data: {
            ...segmentsInfo,
            // TODO: Proper 64 bit support (#6921)
            segmentId1: Number(segmentsInfo.segmentId1),
            segmentId2: Number(segmentsInfo.segmentId2),
            agglomerateId: Number(segmentsInfo.agglomerateId),
          },
        },
      ),
    ),
  );
}

export type NeighborInfo = {
  segmentId: number;
  neighbors: Array<{ segmentId: number; position: Vector3 }>;
};

export async function getNeighborsForAgglomerateNode(
  tracingStoreUrl: string,
  tracingId: string,
  segmentInfo: {
    segmentId: NumberLike;
    mag: Vector3;
    agglomerateId: NumberLike;
    editableMappingId: string;
  },
): Promise<NeighborInfo> {
  return doWithToken((token) =>
    Utils.retryAsyncFunction(() =>
      Request.sendJSONReceiveJSON(
        `${tracingStoreUrl}/tracings/mapping/${tracingId}/agglomerateGraphNeighbors?token=${token}`,
        {
          data: {
            ...segmentInfo,
            // TODO: Proper 64 bit support (#6921)
            segmentId: Number(segmentInfo.segmentId),
            agglomerateId: Number(segmentInfo.agglomerateId),
          },
        },
      ),
    ),
  );
}

// ### Smart Select

export async function getSamMask(
  dataset: APIDataset,
  layerName: string,
  mag: Vector3,
  surroundingBoxMag1: BoundingBox, // in mag 1
  prompt:
    | {
        type: "BOUNDING_BOX"; // relative to topleft
        selectionTopLeftX: number; // int, in target mag
        selectionTopLeftY: number; // int, in target mag
        selectionBottomRightX: number; // int, in target mag
        selectionBottomRightY: number; // int, in target mag
      }
    | {
        type: "POINT";
        pointX: number; // int, relative to topleft
        pointY: number; // int, relative to topleft
      },
  additionalCoordinates: AdditionalCoordinate[],
  intensityRange?: readonly [number, number] | null,
): Promise<Uint8Array> {
  const params = new URLSearchParams();
  if (intensityRange != null) {
    params.set("intensityMin", `${intensityRange[0]}`);
    params.set("intensityMax", `${intensityRange[1]}`);
  }

  const { type: interactionType, ...promptWithoutType } = prompt;

  const buffer = await Request.sendJSONReceiveArraybuffer(
    `/api/datasets/${dataset.id}/layers/${layerName}/segmentAnythingMask?${params}`,
    {
      data: {
        mag,
        surroundingBoundingBox: surroundingBoxMag1.asServerBoundingBox(),
        additionalCoordinates,
        interactionType,
        ...promptWithoutType,
      },
      showErrorToast: false,
    },
  );
  return new Uint8Array(buffer);
}

// ### Short links
export const createShortLink = _.memoize(
  (longLink: string): Promise<ShortLink> =>
    Request.sendJSONReceiveJSON("/api/shortLinks", {
      method: "POST",
      // stringify is necessary because the back-end expects a JSON string
      // (i.e., a string which contains quotes at the beginning and end).
      // The Request module does not add additional string quotes
      // if the data parameter is already a string.
      data: JSON.stringify(longLink),
    }),
);

export function getShortLink(key: string): Promise<ShortLink> {
  return Request.receiveJSON(`/api/shortLinks/byKey/${key}`);
}

// ### Voxelytics
export async function getVoxelyticsWorkflows(): Promise<Array<VoxelyticsWorkflowListing>> {
  return Request.receiveJSON("/api/voxelytics/workflows");
}

export function getVoxelyticsWorkflow(
  workflowHash: string,
  runId: string | null,
): Promise<VoxelyticsWorkflowReport> {
  const params = new URLSearchParams();
  if (runId != null) {
    params.set("runId", runId);
  }
  return Request.receiveJSON(`/api/voxelytics/workflows/${workflowHash}?${params}`);
}

export function getVoxelyticsLogs(
  runId: string,
  taskName: string | null,
  minLevel: LOG_LEVELS,
  startTime: Date,
  endTime: Date,
  limit: number | null = null,
): Promise<Array<VoxelyticsLogLine>> {
  // Data is fetched with the limit from the end backward, i.e. the latest data is fetched first.
  // The data is still ordered chronologically, i.e. ascending timestamps.
  const params = new URLSearchParams({
    runId,
    minLevel,
    startTimestamp: startTime.getTime().toString(),
    endTimestamp: endTime.getTime().toString(),
  });
  if (taskName != null) {
    params.set("taskName", taskName);
  }
  if (limit != null) {
    params.set("limit", limit.toString());
  }
  return Request.receiveJSON(`/api/voxelytics/logs?${params}`);
}

export function getVoxelyticsChunkStatistics(
  workflowHash: string,
  runId: string | null,
  taskName: string,
): Promise<Array<VoxelyticsChunkStatistics>> {
  const params = new URLSearchParams({
    taskName,
  });
  if (runId != null) {
    params.set("runId", runId);
  }
  return Request.receiveJSON(`/api/voxelytics/workflows/${workflowHash}/chunkStatistics?${params}`);
}
export function getVoxelyticsArtifactChecksums(
  workflowHash: string,
  runId: string | null,
  taskName: string,
  artifactName?: string,
): Promise<Array<Record<string, string | number>>> {
  const params = new URLSearchParams({
    taskName,
  });
  if (runId != null) {
    params.set("runId", runId);
  }
  if (artifactName != null) {
    params.set("artifactName", artifactName);
  }
  return Request.receiveJSON(
    `/api/voxelytics/workflows/${workflowHash}/artifactChecksums?${params}`,
  );
}

export function deleteWorkflow(workflowHash: string): Promise<void> {
  return Request.triggerRequest(`/api/voxelytics/workflows/${workflowHash}`, {
    method: "DELETE",
  });
}

// ### Help / Feedback userEmail
export function sendHelpEmail(message: string) {
  return Request.receiveJSON(
    `/api/helpEmail?${new URLSearchParams({
      message,
      currentUrl: window.location.href,
    })}`,
    {
      method: "POST",
    },
  );
}

export function requestSingleSignOnLogin() {
  return Request.receiveJSON("/api/auth/oidc/login");
}

export function verifyEmail(key: string) {
  return Request.receiveJSON(`/api/verifyEmail/${key}`, {
    method: "POST",
    showErrorToast: false,
  });
}

export function requestVerificationMail() {
  return Request.receiveJSON("/api/verifyEmail", {
    method: "POST",
  });
}

export function sendSaveRequestWithToken(
  urlWithoutToken: string,
  data: RequestOptionsWithData<Array<SaveQueueEntry>>,
): Promise<void> {
  // Ideally, this function should be refactored further so that it generates the
  // correct urlWithoutToken itself.
  return doWithToken((token) => Request.sendJSONReceiveJSON(`${urlWithoutToken}${token}`, data));
}<|MERGE_RESOLUTION|>--- conflicted
+++ resolved
@@ -777,17 +777,11 @@
   annotationId: string,
   oldestVersion?: number,
   newestVersion?: number,
-<<<<<<< HEAD
   truncateActionLog: boolean = false,
-): Promise<Array<APIUpdateActionBatch>> {
-  return doWithToken((token) => {
-    const params = new URLSearchParams([["truncate", truncateActionLog.toString()]]);
-=======
   sortAscending: boolean = false,
 ): Promise<Array<APIUpdateActionBatch>> {
   return doWithToken(async (token) => {
-    const params = new URLSearchParams();
->>>>>>> 35a23d3e
+    const params = new URLSearchParams([["truncate", truncateActionLog.toString()]]);
     params.set("token", token);
     if (oldestVersion != null) {
       params.set("oldestVersion", oldestVersion.toString());
