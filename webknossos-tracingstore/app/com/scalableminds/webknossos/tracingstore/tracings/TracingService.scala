--- conflicted
+++ resolved
@@ -5,11 +5,8 @@
 import com.scalableminds.webknossos.tracingstore.tracings.TracingType.TracingType
 import com.scalableminds.webknossos.tracingstore.tracings.volume.MergedVolumeStats
 import com.typesafe.scalalogging.LazyLogging
-<<<<<<< HEAD
 import play.api.http.Status.CONFLICT
-=======
 import net.liftweb.common.Box
->>>>>>> 978dde5b
 import play.api.libs.json._
 import scalapb.{GeneratedMessage, GeneratedMessageCompanion}
 
@@ -64,14 +61,14 @@
 
   def currentVersion(tracing: T): Long
 
-  def transactionBatchKey(tracingId: String, transactionId: String, transactionGroupIndex: Int, version: Long) =
-    s"transactionBatch___${tracingId}___${transactionId}___${transactionGroupIndex}___$version"
+  private def transactionGroupKey(tracingId: String, transactionId: String, transactionGroupIndex: Int, version: Long) =
+    s"transactionGroup___${tracingId}___${transactionId}___${transactionGroupIndex}___$version"
 
   protected def temporaryIdKey(tracingId: String) =
     s"temporaryTracingId___$tracingId"
 
   private def patternFor(tracingId: String, transactionId: String) =
-    s"transactionBatch___${tracingId}___${transactionId}___*"
+    s"transactionGroup___${tracingId}___${transactionId}___*"
 
   def saveUncommitted(tracingId: String,
                       transactionId: String,
@@ -82,12 +79,12 @@
     for {
       _ <- Fox.runIf(transactionGroupIndex > 0)(
         Fox.assertTrue(
-          uncommittedUpdatesStore.contains(transactionBatchKey(
+          uncommittedUpdatesStore.contains(transactionGroupKey(
             tracingId,
             transactionId,
             transactionGroupIndex - 1,
             version))) ?~> s"Incorrect transaction index. Got: $transactionGroupIndex but ${transactionGroupIndex - 1} does not exist" ~> CONFLICT)
-      _ <- uncommittedUpdatesStore.insert(transactionBatchKey(tracingId, transactionId, transactionGroupIndex, version),
+      _ <- uncommittedUpdatesStore.insert(transactionGroupKey(tracingId, transactionId, transactionGroupIndex, version),
                                           Json.toJson(updateGroup).toString(),
                                           Some(expiry))
     } yield ()
