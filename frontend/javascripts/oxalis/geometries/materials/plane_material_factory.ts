--- conflicted
+++ resolved
@@ -504,7 +504,6 @@
     );
     this.storePropertyUnsubscribers.push(
       listenToStoreProperty(
-<<<<<<< HEAD
         (storeState) => storeState.temporaryConfiguration.blendMode,
         (blendMode) => {
           if (blendMode === BLEND_MODES.ADDITIVE) {
@@ -512,7 +511,12 @@
           } else {
             this.uniforms.blendMode.value = 0;
           }
-=======
+        },
+        true,
+      ),
+    );
+    this.storePropertyUnsubscribers.push(
+      listenToStoreProperty(
         (storeState) => storeState.dataset.dataSource.dataLayers,
         (layers) => {
           let representativeLayerIdxForMag = null;
@@ -545,7 +549,6 @@
           this.uniforms.representativeLayerIdxForMag = {
             value: representativeLayerIdxForMag || 0,
           };
->>>>>>> 20f7e0c7
         },
         true,
       ),
