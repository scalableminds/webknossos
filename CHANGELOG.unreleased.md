--- conflicted
+++ resolved
@@ -11,19 +11,13 @@
 [Commits](https://github.com/scalableminds/webknossos/compare/21.01.0...HEAD)
 
 ### Added
-- 
+-
 
 ### Changed
 -
 
 ### Fixed
-<<<<<<< HEAD
-- Fix crash for trees with high comment count (> 100000 nodes). [#4965](https://github.com/scalableminds/webknossos/pull/4965)
-- Fix the upload of single file datasets. [#4977](https://github.com/scalableminds/webknossos/pull/4977)
-- Fix a bug where importing NMLs failed if they had unescaped greater-than signs inside of attributes. [#5003](https://github.com/scalableminds/webknossos/pull/5003)
-=======
--
->>>>>>> 3ba0f73a
+- Fixed a bug where importing NMLs failed if they had unescaped greater-than signs inside of attributes. [#5003](https://github.com/scalableminds/webknossos/pull/5003)
 
 ### Removed
 -