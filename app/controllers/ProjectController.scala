--- conflicted
+++ resolved
@@ -19,16 +19,13 @@
                                   annotationService: AnnotationService,
                                   annotationDAO: AnnotationDAO,
                                   taskDAO: TaskDAO,
+                                  taskService: TaskService,
                                   val messagesApi: MessagesApi) extends Controller with FoxImplicits {
 
   def list = SecuredAction.async {
     implicit request =>
       for {
-<<<<<<< HEAD
-        projects <- projectDAO.findAll
-=======
-        projects <- ProjectDAO.findAll ?~> "project.list.failed"
->>>>>>> cedb4d90
+        projects <- projectDAO.findAll ?~> "project.list.failed"
         js <- Fox.serialCombined(projects)(_.publicWrites)
       } yield {
         Ok(Json.toJson(js))
@@ -38,13 +35,8 @@
   def listWithStatus = SecuredAction.async {
     implicit request =>
       for {
-<<<<<<< HEAD
-        projects <- projectDAO.findAll
+        projects <- projectDAO.findAll ?~> "project.list.failed"
         allCounts <- taskDAO.countAllOpenInstancesGroupedByProjects
-=======
-        projects <- ProjectDAO.findAll ?~> "project.list.failed"
-        allCounts <- TaskDAO.countAllOpenInstancesGroupedByProjects
->>>>>>> cedb4d90
         js <- Fox.serialCombined(projects) { project =>
           for {
             openTaskInstances <- Fox.successful(allCounts.getOrElse(project._id, 0))
@@ -69,15 +61,9 @@
   def delete(projectName: String) = SecuredAction.async {
     implicit request =>
       for {
-<<<<<<< HEAD
         project <- projectDAO.findOneByName(projectName) ?~> Messages("project.notFound", projectName)
-        _ <- bool2Fox(project.isDeletableBy(request.identity)) ?~> Messages("project.remove.notAllowed")
-        _ <- projectService.deleteOne(project._id) ?~> Messages("project.remove.failure")
-=======
-        project <- ProjectDAO.findOneByName(projectName) ?~> Messages("project.notFound", projectName)
         _ <- bool2Fox(project.isDeletableBy(request.identity)) ?~> "project.remove.notAllowed"
-        _ <- ProjectService.deleteOne(project._id) ?~> "project.remove.failure"
->>>>>>> cedb4d90
+        _ <- projectService.deleteOne(project._id) ?~> "project.remove.failure"
       } yield {
         JsonOk(Messages("project.remove.success"))
       }
@@ -89,11 +75,7 @@
         case Empty =>
           for {
             _ <- ensureTeamAdministration(request.identity, project._team)
-<<<<<<< HEAD
-            _ <- projectDAO.insertOne(project)
-=======
-            _ <- ProjectDAO.insertOne(project) ?~> "project.creation.failed"
->>>>>>> cedb4d90
+            _ <- projectDAO.insertOne(project) ?~> "project.creation.failed"
             js <- project.publicWrites
           } yield Ok(js)
         case _ =>
@@ -139,16 +121,10 @@
   def tasksForProject(projectName: String) = SecuredAction.async {
     implicit request =>
       for {
-<<<<<<< HEAD
         project <- projectDAO.findOneByName(projectName) ?~> Messages("project.notFound", projectName)
-        _ <- ensureTeamAdministration(request.identity, project._team) ?~> Messages("notAllowed")
+        _ <- ensureTeamAdministration(request.identity, project._team) ?~> "notAllowed"
         tasks <- taskDAO.findAllByProject(project._id)(GlobalAccessContext)
-=======
-        project <- ProjectDAO.findOneByName(projectName) ?~> Messages("project.notFound", projectName)
-        _ <- ensureTeamAdministration(request.identity, project._team) ?~> "notAllowed"
-        tasks <- TaskDAO.findAllByProject(project._id)(GlobalAccessContext)
->>>>>>> cedb4d90
-        js <- Fox.serialCombined(tasks)(_.publicWrites)
+        js <- Fox.serialCombined(tasks)(task => taskService.publicWrites(task))
       } yield {
         Ok(Json.toJson(js))
       }
@@ -157,17 +133,10 @@
   def incrementEachTasksInstances(projectName: String, delta: Option[Long]) = SecuredAction.async {
     implicit request =>
       for {
-<<<<<<< HEAD
-        _ <- bool2Fox(delta.getOrElse(1L) >= 0) ?~> Messages("project.increaseTaskInstances.negative")
+        _ <- bool2Fox(delta.getOrElse(1L) >= 0) ?~> "project.increaseTaskInstances.negative"
         project <- projectDAO.findOneByName(projectName) ?~> Messages("project.notFound", projectName)
         _ <- taskDAO.incrementTotalInstancesOfAllWithProject(project._id, delta.getOrElse(1L))
         openInstanceCount <- taskDAO.countOpenInstancesForProject(project._id)
-=======
-        _ <- bool2Fox(delta.getOrElse(1L) >= 0) ?~> "project.increaseTaskInstances.negative"
-        project <- ProjectDAO.findOneByName(projectName) ?~> Messages("project.notFound", projectName)
-        _ <- TaskDAO.incrementTotalInstancesOfAllWithProject(project._id, delta.getOrElse(1L))
-        openInstanceCount <- TaskDAO.countOpenInstancesForProject(project._id)
->>>>>>> cedb4d90
         js <- project.publicWritesWithStatus(openInstanceCount)
       } yield Ok(js)
   }
@@ -175,12 +144,8 @@
   def usersWithActiveTasks(projectName: String) = SecuredAction.async {
     implicit request =>
       for {
-<<<<<<< HEAD
+        _ <- projectDAO.findOneByName(projectName) ?~> Messages("project.notFound", projectName)
         usersWithActiveTasks <- projectDAO.findUsersWithActiveTasks(projectName)
-=======
-        _ <- ProjectDAO.findOneByName(projectName) ?~> Messages("project.notFound", projectName)
-        usersWithActiveTasks <- ProjectDAO.findUsersWithActiveTasks(projectName)
->>>>>>> cedb4d90
       } yield {
         Ok(Json.toJson(usersWithActiveTasks.map(tuple  => Json.obj("email" -> tuple._1, "activeTasks" -> tuple._2))))
       }
@@ -188,19 +153,11 @@
 
   def transferActiveTasks(projectName: String) = SecuredAction.async(parse.json) { implicit request =>
     for {
-<<<<<<< HEAD
-      project <- projectDAO.findOneByName(projectName)
-      _ <- Fox.assertTrue(request.identity.isTeamManagerOrAdminOf(project._team))
-      newUserId <- (request.body \ "userId").asOpt[String].toFox
+      project <- projectDAO.findOneByName(projectName) ?~> Messages("project.notFound", projectName)
+      _ <- Fox.assertTrue(request.identity.isTeamManagerOrAdminOf(project._team)) ?~> "notAllowed"
+      newUserId <- (request.body \ "userId").asOpt[String].toFox ?~> "user.id.notFound"
       newUserIdValidated <- ObjectId.parse(newUserId)
       activeAnnotations <- annotationDAO.findAllActiveForProject(project._id)
-=======
-      project <- ProjectDAO.findOneByName(projectName) ?~> Messages("project.notFound", projectName)
-      _ <- ensureTeamAdministration(request.identity, project._team) ?~> "notAllowed"
-      newUserId <- (request.body \ "userId").asOpt[String].toFox ?~> "user.id.notFound"
-      newUserIdValidated <- ObjectId.parse(newUserId) ?~> "user.id.invalid"
-      activeAnnotations <- AnnotationDAO.findAllActiveForProject(project._id)
->>>>>>> cedb4d90
       updated <- Fox.serialCombined(activeAnnotations){ id =>
         annotationService.transferAnnotationToUser(AnnotationType.Task.toString, id.toString, newUserIdValidated)(securedRequestToUserAwareRequest)
       }
