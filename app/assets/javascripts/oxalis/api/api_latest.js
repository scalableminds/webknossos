--- conflicted
+++ resolved
@@ -55,11 +55,8 @@
 import { centerTDViewAction } from "oxalis/model/actions/view_mode_actions";
 import { rotate3DViewTo } from "oxalis/controller/camera_controller";
 import dimensions from "oxalis/model/dimensions";
-<<<<<<< HEAD
 import { discardSaveQueueAction } from "oxalis/model/actions/save_actions";
-=======
 import type { ToastStyleType } from "libs/toast";
->>>>>>> a5941543
 
 function assertExists(value: any, message: string) {
   if (value == null) {
