/**
 * volumetracing_reducer_helpers.js
 * @flow
 *
 * THESE HELPERFUNCTIONS MUST ONLY BE CALLED FROM A REDUCER
 *
 */

import update from "immutability-helper";

import { type ContourMode, type Vector3, type VolumeTool, VolumeToolEnum } from "oxalis/constants";
import type { OxalisState, VolumeTracing, VolumeCell } from "oxalis/store";
import { isVolumeTraceToolDisallowed } from "oxalis/model/accessors/volumetracing_accessor";
import { setDirectionReducer } from "oxalis/model/reducers/flycam_reducer";

export function setToolReducer(state: OxalisState, volumeTracing: VolumeTracing, tool: VolumeTool) {
  if (tool === volumeTracing.activeTool) {
    return state;
  }
  if (tool === VolumeToolEnum.TRACE && isVolumeTraceToolDisallowed(state)) {
    return state;
  }

  return update(state, {
    tracing: {
      volume: {
        activeTool: { $set: tool },
      },
    },
  });
}

export function setActiveCellReducer(state: OxalisState, volumeTracing: VolumeTracing, id: number) {
  const newActiveCell = volumeTracing.cells[id];

  if (newActiveCell == null && id > 0) {
    return createCellReducer(state, volumeTracing, id);
  }

  return update(state, {
    tracing: {
      volume: {
        activeCellId: { $set: id },
      },
    },
  });
}

export function createCellReducer(state: OxalisState, volumeTracing: VolumeTracing, id: ?number) {
  if (id === 0) {
    // cellId 0 means there is no annotation, so there must not be a cell with id 0
    return state;
  }
  let newMaxCellId = volumeTracing.maxCellId;
  if (id == null) {
    newMaxCellId++;
    id = newMaxCellId;
  } else {
    newMaxCellId = Math.max(id, newMaxCellId);
  }

  // Create the new VolumeCell
  const cell: VolumeCell = { id };

  return update(state, {
    tracing: {
      volume: {
        activeCellId: { $set: cell.id },
        cells: { [cell.id]: { $set: cell } },
        maxCellId: { $set: newMaxCellId },
      },
    },
  });
}

export function updateDirectionReducer(
  state: OxalisState,
  volumeTracing: VolumeTracing,
  centroid: Vector3,
) {
  let newState = state;
  if (volumeTracing.lastCentroid != null) {
    newState = setDirectionReducer(state, [
      centroid[0] - volumeTracing.lastCentroid[0],
      centroid[1] - volumeTracing.lastCentroid[1],
      centroid[2] - volumeTracing.lastCentroid[2],
    ]);
  }
  return update(newState, {
    tracing: {
      volume: {
        lastCentroid: { $set: centroid },
      },
    },
  });
}

export function addToLayerReducer(
  state: OxalisState,
  volumeTracing: VolumeTracing,
  position: Vector3,
) {
  const { allowUpdate } = state.tracing.restrictions;
  const { activeTool } = volumeTracing;
  if (!allowUpdate || (activeTool === VolumeToolEnum.TRACE && isVolumeTraceToolDisallowed(state))) {
    return state;
  }

  return update(state, {
    tracing: {
      volume: {
        contourList: { $push: [position] },
      },
    },
  });
}

export function resetContourReducer(state: OxalisState) {
  return update(state, {
    tracing: {
      volume: {
        contourList: { $set: [] },
      },
    },
  });
}

export function hideBrushReducer(state: OxalisState) {
  return update(state, {
    temporaryConfiguration: { mousePosition: { $set: null } },
  });
}

export function setContourTracingModeReducer(state: OxalisState, mode: ContourMode) {
  return update(state, {
    tracing: {
      volume: {
        contourTracingMode: { $set: mode },
      },
    },
  });
<<<<<<< HEAD
=======
}

export function removeFallbackLayerReducer(state: OxalisState) {
  return update(state, {
    tracing: {
      volume: {
        $unset: ["fallbackLayer"],
      },
    },
  });
}

export function setMaxCellReducer(state: OxalisState, volumeTracing: VolumeTracing, id: number) {
  return update(state, {
    tracing: {
      volume: {
        largestSegmentId: { $set: id },
      },
    },
  });
>>>>>>> bb73244d
}<|MERGE_RESOLUTION|>--- conflicted
+++ resolved
@@ -139,18 +139,6 @@
       },
     },
   });
-<<<<<<< HEAD
-=======
-}
-
-export function removeFallbackLayerReducer(state: OxalisState) {
-  return update(state, {
-    tracing: {
-      volume: {
-        $unset: ["fallbackLayer"],
-      },
-    },
-  });
 }
 
 export function setMaxCellReducer(state: OxalisState, volumeTracing: VolumeTracing, id: number) {
@@ -161,5 +149,4 @@
       },
     },
   });
->>>>>>> bb73244d
 }