// @flow
import { type RouterHistory, withRouter } from "react-router-dom";
import { Tabs, Icon, Modal, Button } from "antd";
import React, { useState } from "react";
import { connect } from "react-redux";
import _ from "lodash";

import type { APIUser, APIDataStore } from "types/api_flow_types";
import type { OxalisState } from "oxalis/store";
import { enforceActiveUser } from "oxalis/model/accessors/user_accessor";
import DatasetAddForeignView from "admin/dataset/dataset_add_foreign_view";
import DatasetAddNeuroglancerView from "admin/dataset/dataset_add_neuroglancer_view";
import DatasetAddBossView from "admin/dataset/dataset_add_boss_view";
import DatasetUploadView from "admin/dataset/dataset_upload_view";
import SampleDatasetsModal from "dashboard/dataset/sample_datasets_modal";
import features from "features";
import { getDatastores } from "admin/admin_rest_api";
import renderIndependently from "libs/render_independently";
import { useFetch } from "libs/react_helpers";

const { TabPane } = Tabs;

type Props = {|
  activeUser: APIUser,
|};
type PropsWithRouter = {|
  ...Props,
  history: RouterHistory,
|};

const renderSampleDatasetsModal = (user: APIUser, history: RouterHistory) => {
  renderIndependently(destroy => (
    <SampleDatasetsModal
      organizationName={user.organization}
      destroy={destroy}
      onOk={() => history.push("/dashboard/datasets")}
    />
  ));
};

const fetchCategorizedDatastores = async (): Promise<{
  own: Array<APIDataStore>,
  wkConnect: Array<APIDataStore>,
}> => {
  const fetchedDatastores = await getDatastores();
  return {
    own: fetchedDatastores.filter(ds => !ds.isForeign && !ds.isConnector),
    wkConnect: fetchedDatastores.filter(ds => ds.isConnector),
  };
};

const DatasetAddView = ({ history, activeUser }: PropsWithRouter) => {
  const datastores = useFetch(fetchCategorizedDatastores, { own: [], wkConnect: [] }, []);
  const [datasetName, setDatasetName] = useState("");
  const [organization, setOrganization] = useState("");
  const [datasetNeedsConversion, setDatasetNeedsConversion] = useState(false);

  const handleDatasetAdded = async (
    datasetOrganization: string,
    uploadedDatasetName: string,
    needsConversion: ?boolean,
  ): Promise<void> => {
    setOrganization(datasetOrganization);
    setDatasetName(uploadedDatasetName);
    setDatasetNeedsConversion(needsConversion);
  };

  const showAfterUploadContent = datasetName !== "";

  const getAfterUploadModalContent = () => {
    if (!showAfterUploadContent) {
      return null;
    }
    return (
      <div style={{ fontSize: 20, paddingTop: 13, textAlign: "center" }}>
        The dataset was uploaded successfully
        {datasetNeedsConversion ? " and a conversion job was started." : null}.
        <br />
<<<<<<< HEAD
        <div style={{ display: "flex", justifyContent: "center" }}>
          <div className="centered-items" style={{ marginTop: 10 }}>
            {datasetNeedsConversion ? (
              <React.Fragment>
                <Button type="primary" onClick={() => history.push("/jobs")}>
                  Show the Jobs Queue
                </Button>
                <Button onClick={() => history.push("/dashboard/datasets")}>Go to Dashboard</Button>
              </React.Fragment>
            ) : (
              <React.Fragment>
                <Button
                  type="primary"
                  onClick={() => history.push(`/datasets/${organization}/${datasetName}/view`)}
                >
                  View the Dataset
                </Button>
                <Button
                  onClick={() => history.push(`/datasets/${organization}/${datasetName}/import`)}
                >
                  Got to Dataset Settings
                </Button>
                <Button onClick={() => history.push("/dashboard/datasets")}>Go to Dashboard</Button>
              </React.Fragment>
            )}
          </div>
=======
        You can now:
        <div className="centered-items" style={{ marginTop: 16 }}>
          {datasetNeedsConversion ? (
            <React.Fragment>
              <Button type="primary" onClick={() => history.push("/jobs")}>
                View the Jobs Queue
              </Button>
              <Button onClick={() => history.push("/dashboard/datasets")}>Go to Dashboard</Button>
            </React.Fragment>
          ) : (
            <React.Fragment>
              <Button
                type="primary"
                onClick={() => history.push(`/datasets/${organization}/${datasetName}/view`)}
              >
                View the Dataset
              </Button>
              <Button
                onClick={() => history.push(`/datasets/${organization}/${datasetName}/import`)}
              >
                Got to Dataset Settings
              </Button>
              <Button onClick={() => history.push("/dashboard/datasets")}>Go to Dashboard</Button>
            </React.Fragment>
          )}
>>>>>>> 7e5a4bd2
        </div>
      </div>
    );
  };

  return (
    <React.Fragment>
      <Tabs defaultActiveKey="1" className="container">
        <TabPane
          tab={
            <span>
              <Icon type="upload" />
              Upload Dataset
            </span>
          }
          key="1"
        >
          <DatasetUploadView datastores={datastores.own} onUploaded={handleDatasetAdded} />
        </TabPane>
        {datastores.wkConnect.length > 0 && (
          <TabPane
            tab={
              <span>
                <Icon type="google" />
                Add Neuroglancer Dataset
              </span>
            }
            key="2"
          >
            <DatasetAddNeuroglancerView
              datastores={datastores.wkConnect}
              onAdded={handleDatasetAdded}
            />
          </TabPane>
        )}
        {datastores.wkConnect.length > 0 && (
          <TabPane
            tab={
              <span>
                <Icon type="database" />
                Add BossDB Dataset
              </span>
            }
            key="3"
          >
            <DatasetAddBossView datastores={datastores.wkConnect} onAdded={handleDatasetAdded} />
          </TabPane>
        )}
        {features().addForeignDataset && (
          <TabPane
            tab={
              <span>
                <Icon type="bars" />
                Add Foreign Dataset
              </span>
            }
            key="4"
          >
            <DatasetAddForeignView onAdded={() => history.push("/dashboard")} />
          </TabPane>
        )}
      </Tabs>
      <div style={{ textAlign: "center" }}>
        <p>or</p>
        <p>
          <a href="#" onClick={() => renderSampleDatasetsModal(activeUser, history)}>
            Add a Sample Dataset
          </a>
        </p>
      </div>
      <Modal
        visible={showAfterUploadContent}
        closable={showAfterUploadContent}
        keyboard={showAfterUploadContent}
        maskClosable={false}
        className="no-footer-modal"
        cancelButtonProps={{ style: { display: "none" } }}
        okButtonProps={{ style: { display: "none" } }}
        onCancel={() => setDatasetName("")}
        onOk={() => setDatasetName("")}
        width={580}
      >
        {showAfterUploadContent && getAfterUploadModalContent()}
      </Modal>
    </React.Fragment>
  );
};

const mapStateToProps = (state: OxalisState) => ({
  activeUser: enforceActiveUser(state.activeUser),
});

export default connect<Props, {||}, _, _, _, _>(mapStateToProps)(withRouter(DatasetAddView));<|MERGE_RESOLUTION|>--- conflicted
+++ resolved
@@ -76,13 +76,12 @@
         The dataset was uploaded successfully
         {datasetNeedsConversion ? " and a conversion job was started." : null}.
         <br />
-<<<<<<< HEAD
         <div style={{ display: "flex", justifyContent: "center" }}>
           <div className="centered-items" style={{ marginTop: 10 }}>
             {datasetNeedsConversion ? (
               <React.Fragment>
                 <Button type="primary" onClick={() => history.push("/jobs")}>
-                  Show the Jobs Queue
+                  View the Jobs Queue
                 </Button>
                 <Button onClick={() => history.push("/dashboard/datasets")}>Go to Dashboard</Button>
               </React.Fragment>
@@ -103,33 +102,6 @@
               </React.Fragment>
             )}
           </div>
-=======
-        You can now:
-        <div className="centered-items" style={{ marginTop: 16 }}>
-          {datasetNeedsConversion ? (
-            <React.Fragment>
-              <Button type="primary" onClick={() => history.push("/jobs")}>
-                View the Jobs Queue
-              </Button>
-              <Button onClick={() => history.push("/dashboard/datasets")}>Go to Dashboard</Button>
-            </React.Fragment>
-          ) : (
-            <React.Fragment>
-              <Button
-                type="primary"
-                onClick={() => history.push(`/datasets/${organization}/${datasetName}/view`)}
-              >
-                View the Dataset
-              </Button>
-              <Button
-                onClick={() => history.push(`/datasets/${organization}/${datasetName}/import`)}
-              >
-                Got to Dataset Settings
-              </Button>
-              <Button onClick={() => history.push("/dashboard/datasets")}>Go to Dashboard</Button>
-            </React.Fragment>
-          )}
->>>>>>> 7e5a4bd2
         </div>
       </div>
     );
