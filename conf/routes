--- conflicted
+++ resolved
@@ -104,13 +104,12 @@
 POST          /annotations/:typ/finish                                          controllers.AnnotationController.finishAll(typ: String)
 GET           /annotations/:typ/:id/reopen                                      controllers.AnnotationController.reopen(typ: String, id: String)
 GET           /annotations/:typ/:id/reset                                       controllers.AnnotationController.reset(typ: String, id: String)
-<<<<<<< HEAD
+
+# Deaktivated due to changes in the format of updates in the saved annotation updates
 # GET           /annotations/:typ/:id/revert                                      controllers.AnnotationController.revert(typ: String, id: String, version: Int)
-=======
-GET           /annotations/:typ/:id/revert                                      controllers.AnnotationController.revert(typ: String, id: String, version: Int)
-GET           /annotations/:typ/:id/updates                                     controllers.AnnotationController.listUpdates(typ: String, id: String)
-POST          /annotations/:typ/:id/updates/transfer                            controllers.AnnotationController.transferUpdates(typ: String, id: String, fromId: String, fromTyp: String, maxVersion: Int)
->>>>>>> 0062b045
+# GET           /annotations/:typ/:id/updates                                     controllers.AnnotationController.listUpdates(typ: String, id: String)
+# POST          /annotations/:typ/:id/updates/transfer                            controllers.AnnotationController.transferUpdates(typ: String, id: String, fromId: String, fromTyp: String, maxVersion: Int)
+
 POST          /annotations/:typ/:id/transfer                                    controllers.AnnotationController.transfer(typ: String, id: String)
 
 GET           /annotations/:typ/:id                                             controllers.AnnotationController.trace(typ: String, id: String)
