# Routes
# This file defines all application routes (Higher priority routes first)
# ~~~~

# The general pages
GET           /                                                                 controllers.Application.index
GET           /dashboard                                                        controllers.UserController.empty
GET           /impressum                                                        controllers.Application.impressum

# Github Issues integration
GET           /issues                                                           controllers.GithubIssues.index
POST          /issues                                                           controllers.GithubIssues.submit

# Help section
GET           /help/faq                                                         controllers.HelpController.faq
GET           /help/keyboardshortcuts                                           controllers.HelpController.keyboardShortcuts

# Authentication
GET           /login                                                            controllers.Authentication.login
POST          /login                                                            controllers.Authentication.authenticate
GET           /logout                                                           controllers.Authentication.logout
GET           /register                                                         controllers.Authentication.register
POST          /register                                                         controllers.Authentication.handleRegistration

# Configurations
GET           /api/userConfigurations/default                                   controllers.ConfigurationController.default
GET           /api/user/userConfiguration                                       controllers.ConfigurationController.read
POST          /api/user/userConfiguration                                       controllers.ConfigurationController.update
GET           /api/dataSetConfigurations/default                                controllers.ConfigurationController.defaultDataSet
GET           /api/dataSetConfigurations/:dataSetName                           controllers.ConfigurationController.readDataSet(dataSetName: String)
POST          /api/dataSetConfigurations/:dataSetName                           controllers.ConfigurationController.updateDataSet(dataSetName: String)

# Users
GET           /user/tasks/request                                               controllers.TaskController.request
GET           /users/:id/details                                                controllers.UserController.emptyWithWildcard(id)
GET           /users                                                            controllers.UserController.empty
GET           /user/password/reset                                              controllers.UserController.resetPassword
POST          /user/password/reset                                              controllers.UserController.handleResetPassword

GET           /api/users                                                        controllers.UserController.list
GET           /api/user                                                         controllers.UserController.current
GET           /api/user/annotations                                             controllers.UserController.annotations
GET           /api/user/loggedTime                                              controllers.UserController.loggedTime
GET           /api/users/:id                                                    controllers.UserController.user(id: String)
DELETE        /api/users/:id                                                    controllers.UserController.delete(id: String)
PUT           /api/users/:id                                                    controllers.UserController.update(id: String)
GET           /api/users/:id/loggedTime                                         controllers.UserController.userLoggedTime(id: String)
GET           /api/users/:id/annotations                                        controllers.UserController.userAnnotations(id: String)
GET           /api/users/:id/annotations/download                               controllers.admin.NMLIO.userDownload(id: String)
# GET         /api/users/:id/loginAs                                          controllers.UserController.loginAsUser(id: String)

# Team
GET           /teams                                                            controllers.TeamController.empty
GET           /api/teams                                                        controllers.TeamController.list
POST          /api/teams                                                        controllers.TeamController.create
DELETE        /api/teams/:id                                                    controllers.TeamController.delete(id: String)

# Binary Data

# Spotlight
GET           /spotlight                                                        controllers.DataSetController.userAwareEmpty

# DataSets
GET           /datasets                                                         controllers.DataSetController.empty
# GET           /datasets/import                                              controllers.DataSetController.importAll
GET           /datasets/:dataSetName/view                                       controllers.DataSetController.view(dataSetName: String)

GET           /api/datasets                                                     controllers.DataSetController.list
GET           /api/datasets/:dataSetName                                        controllers.DataSetController.read(dataSetName: String)
GET           /api/datasets/:dataSetName/accessList                             controllers.DataSetController.accessList(dataSetName: String)
POST          /api/datasets/:dataSetName/teams                                  controllers.DataSetController.updateTeams(dataSetName: String)
POST          /api/datasets/:dataSetName/import                                 controllers.DataSetController.importDataSet(dataSetName: String)
GET           /api/datasets/:dataSetName/import                                 controllers.DataSetController.importProgress(dataSetName: String)
GET           /api/datasets/:dataSetName/layers/:layer/thumbnail                controllers.DataSetController.thumbnail(dataSetName: String, layer: String)

POST          /api/datastores/:name/datasources                                 controllers.DataStoreController.updateAll(name: String)
POST          /api/datastores/:name/datasources/:dataSet                        controllers.DataStoreController.updateOne(name: String, dataSet: String)
GET           /api/datastores/:name/datasources/:dataSet/layers/:layer          controllers.DataStoreController.layerRead(name: String, dataSet: String, layer: String)
GET           /api/datastores/:name/backchannel                                 controllers.DataStoreController.backChannel(name: String, key: String)
GET           /api/datastore                                                    controllers.DataStoreController.show()

# Those routes are DEPRECATED and should NOT be used further
GET           /dataToken/validate                                               controllers.DataTokenController.validateUserToken(token: String, dataSetName: String, dataLayerName: String)
GET           /dataToken/generate                                               controllers.DataTokenController.generateUserToken(dataSetName: String, dataLayerName: String)
# ------ instead use
GET           /api/dataToken/validate                                           controllers.DataTokenController.validateUserToken(token: String, dataSetName: String, dataLayerName: String)
GET           /api/dataToken/generate                                           controllers.DataTokenController.generateUserToken(dataSetName: String, dataLayerName: String)
GET           /api/datasetToken/validate                                        controllers.DataTokenController.validateDataSetToken(token: String, dataSetName: String)

->            /data/                                                            com.scalableminds.datastore.Routes

# SkeletonTracing Stuff
<<<<<<< HEAD
POST          /annotations/createExplorational                                  controllers.AnnotationController.createExplorational
PUT           /annotations/:typ/:id                                             controllers.AnnotationController.updateWithJson(typ: String, id: String, version: Int)
POST          /annotations/:typ/:id/name                                        controllers.AnnotationController.nameExplorativeAnnotation(typ: String, id: String)
GET           /annotations/:typ/:id/finishAndRedirect                           controllers.AnnotationController.finishWithRedirect(typ: String, id: String)
GET           /annotations/:typ/:id/finish                                      controllers.AnnotationController.finish(typ: String, id: String)
POST          /annotations/:typ/finish                                          controllers.AnnotationController.finishAll(typ: String)
GET           /annotations/:typ/:id/reopen                                      controllers.AnnotationController.reopen(typ: String, id: String)
GET           /annotations/:typ/:id/reset                                       controllers.AnnotationController.reset(typ: String, id: String)
POST          /annotations/:typ/:id/transfer                                    controllers.AnnotationController.transfer(typ: String, id: String)
GET           /annotations/:typ/:id                                             controllers.AnnotationController.trace(typ: String, id: String)
GET           /annotations/:typ/:id/info                                        controllers.AnnotationController.info(typ: String, id: String)
GET           /annotations/:typ/:id/download                                    controllers.AnnotationController.download(typ: String, id: String)
DELETE        /annotations/:typ/:id                                             controllers.AnnotationController.cancel(typ: String, id: String)
GET           /annotations/:typ/:id/merge/:mergedTyp/:mergedId/:readOnly        controllers.AnnotationController.merge(typ: String, id: String, mergedTyp: String, mergedId: String, readOnly: Boolean)
# GET           /annotations/:typ/:id/saveMerged                                  controllers.AnnotationController.saveMerged(typ: String, id: String)
=======
POST          /annotations/createExplorational                                controllers.AnnotationController.createExplorational
PUT           /annotations/:typ/:id                                           controllers.AnnotationController.updateWithJson(typ: String, id: String, version: Int)
POST          /annotations/:typ/:id/name                                      controllers.AnnotationController.nameExplorativeAnnotation(typ: String, id: String)
GET           /annotations/:typ/:id/finishAndRedirect                         controllers.AnnotationController.finishWithRedirect(typ: String, id: String)
GET           /annotations/:typ/:id/finish                                    controllers.AnnotationController.finish(typ: String, id: String)
GET           /annotations/:typ/:id/reopen                                    controllers.AnnotationController.reopen(typ: String, id: String)
GET           /annotations/:typ/:id/reset                                     controllers.AnnotationController.reset(typ: String, id: String)
POST          /annotations/:typ/:id/transfer                                  controllers.AnnotationController.transfer(typ: String, id: String)

GET           /annotations/:typ/:id                                           controllers.AnnotationController.trace(typ: String, id: String)
GET           /annotations/:typ/:id/readOnly                                  controllers.AnnotationController.traceReadOnly(typ: String, id: String)
GET           /annotations/:typ/:id/info                                      controllers.AnnotationController.info(typ: String, id: String)
GET           /annotations/:typ/:id/readOnly/info                             controllers.AnnotationController.infoReadOnly(typ: String, id: String)
GET           /annotations/:typ/:id/download                                  controllers.AnnotationController.download(typ: String, id: String)
DELETE        /annotations/:typ/:id                                           controllers.AnnotationController.cancel(typ: String, id: String)
GET           /annotations/:typ/:id/merge/:mergedTyp/:mergedId/:readOnly      controllers.AnnotationController.merge(typ: String, id: String, mergedTyp: String, mergedId: String, readOnly: Boolean)
GET           /annotations/:typ/:id/saveMerged                                controllers.AnnotationController.saveMerged(typ: String, id: String)
>>>>>>> 8ac832f0

#Admin pages
GET           /admin/nml/upload                                                 controllers.admin.NMLIO.uploadForm
POST          /admin/nml/upload                                                 controllers.admin.NMLIO.upload

# Admin Tasks
<<<<<<< HEAD
GET           /api/tasks                                                        controllers.TaskController.list
DELETE        /api/tasks/:id                                                    controllers.admin.TaskAdministration.delete(id: String)

GET           /tasks                                                            controllers.TaskController.empty
GET           /tasks/overview                                                   controllers.admin.TaskAdministration.empty
GET           /admin/tasks/create                                               controllers.admin.TaskAdministration.create
POST          /admin/tasks/createBulk                                           controllers.admin.TaskAdministration.createBulk
POST          /admin/tasks/createFromNML                                        controllers.admin.TaskAdministration.createFromNML
POST          /admin/tasks/createFromForm                                       controllers.admin.TaskAdministration.createFromForm
GET           /admin/tasks/:id/edit                                             controllers.admin.TaskAdministration.edit(id: String)
POST          /admin/tasks/:id                                                  controllers.admin.TaskAdministration.editTaskForm(id: String)
GET           /api/tasks/overview                                               controllers.admin.TaskAdministration.overviewData
GET           /api/tasks/workload                                               controllers.TaskController.requestAvailableTasks
GET           /workload                                                         controllers.TaskController.empty
GET           /api/tasks/:id/download                                           controllers.admin.NMLIO.taskDownload(id: String)
GET           /api/tasks/:id/annotations                                        controllers.AnnotationController.annotationsForTask(id: String)

GET           /taskTypes                                                        controllers.admin.TaskTypeAdministration.empty
GET           /taskTypes/:id/edit                                               controllers.UserController.emptyWithWildcard(id: String)
GET           /api/taskTypes                                                    controllers.admin.TaskTypeAdministration.list
POST          /api/taskTypes                                                    controllers.admin.TaskTypeAdministration.create
DELETE        /api/taskTypes/:id/delete                                         controllers.admin.TaskTypeAdministration.delete(id: String)
GET           /api/taskTypes/:id/tasks                                          controllers.admin.TaskAdministration.tasksForType(id: String)
GET           /api/taskTypes/:id/download                                       controllers.admin.NMLIO.taskTypeDownload(id: String)
GET           /api/taskTypes/:id                                                controllers.admin.TaskTypeAdministration.get(id: String)
POST          /api/taskTypes/:id                                                controllers.admin.TaskTypeAdministration.editTaskTypeForm(id: String)
=======
GET           /api/tasks                                                      controllers.TaskController.list
DELETE        /api/tasks/:id                                                  controllers.admin.TaskAdministration.delete(id: String)

GET           /tasks                                                          controllers.TaskController.empty
GET           /tasks/overview                                                 controllers.admin.TaskAdministration.empty
GET           /admin/tasks/create                                             controllers.admin.TaskAdministration.create
POST          /admin/tasks/createBulk                                         controllers.admin.TaskAdministration.createBulk
POST          /admin/tasks/createFromNML                                      controllers.admin.TaskAdministration.createFromNML
POST          /admin/tasks/createFromForm                                     controllers.admin.TaskAdministration.createFromForm
GET           /admin/tasks/:id/edit                                           controllers.admin.TaskAdministration.edit(id: String)
POST          /admin/tasks/:id                                                controllers.admin.TaskAdministration.editTaskForm(id: String)
GET           /api/tasks/overview                                             controllers.admin.TaskAdministration.overviewData(start: Option[Long], end: Option[Long])
GET           /api/tasks/workload                                             controllers.TaskController.requestAvailableTasks
GET           /workload                                                       controllers.TaskController.empty

GET           /api/tasks/:id/download                                         controllers.admin.NMLIO.taskDownload(id: String)
GET           /api/tasks/:id/annotations                                      controllers.AnnotationController.annotationsForTask(id: String)

GET           /taskTypes                                                      controllers.admin.TaskTypeAdministration.empty
GET           /taskTypes/:id/edit                                             controllers.UserController.emptyWithWildcard(id: String)
GET           /api/taskTypes                                                  controllers.admin.TaskTypeAdministration.list
POST          /api/taskTypes                                                  controllers.admin.TaskTypeAdministration.create
DELETE        /api/taskTypes/:id/delete                                       controllers.admin.TaskTypeAdministration.delete(id: String)
GET           /api/taskTypes/:id/tasks                                        controllers.admin.TaskAdministration.tasksForType(id: String)
GET           /api/taskTypes/:id/download                                     controllers.admin.NMLIO.taskTypeDownload(id: String)
GET           /api/taskTypes/:id                                              controllers.admin.TaskTypeAdministration.get(id: String)
POST          /api/taskTypes/:id                                              controllers.admin.TaskTypeAdministration.editTaskTypeForm(id: String)
>>>>>>> 8ac832f0

# Projects
GET           /projects                                                         controllers.ProjectController.empty
GET           /api/projects                                                     controllers.ProjectController.list
POST          /api/projects                                                     controllers.ProjectController.create
DELETE        /api/projects/:name                                               controllers.ProjectController.delete(name: String)
GET           /api/projects/:name/download                                      controllers.admin.NMLIO.projectDownload(name: String)
GET           /api/projects/:name/tasks                                         controllers.ProjectController.tasksForProject(name: String)

GET           /statistics                                                       controllers.StatisticsController.empty
GET           /api/statistics/webknossos                                        controllers.StatisticsController.oxalis(interval: String, start: Option[Long], end: Option[Long])
GET           /api/statistics/users                                             controllers.StatisticsController.users(interval: String, start: Option[Long], end: Option[Long], limit: Int)

# Javascript routing
GET           /assets/javascripts/routes.js                                     controllers.Application.javascriptRoutes

# Map static resources from the /public folder to the /public path
GET           /assets/*file                                                     controllers.Assets.at(path="/public", file)<|MERGE_RESOLUTION|>--- conflicted
+++ resolved
@@ -90,7 +90,6 @@
 ->            /data/                                                            com.scalableminds.datastore.Routes
 
 # SkeletonTracing Stuff
-<<<<<<< HEAD
 POST          /annotations/createExplorational                                  controllers.AnnotationController.createExplorational
 PUT           /annotations/:typ/:id                                             controllers.AnnotationController.updateWithJson(typ: String, id: String, version: Int)
 POST          /annotations/:typ/:id/name                                        controllers.AnnotationController.nameExplorativeAnnotation(typ: String, id: String)
@@ -101,37 +100,19 @@
 GET           /annotations/:typ/:id/reset                                       controllers.AnnotationController.reset(typ: String, id: String)
 POST          /annotations/:typ/:id/transfer                                    controllers.AnnotationController.transfer(typ: String, id: String)
 GET           /annotations/:typ/:id                                             controllers.AnnotationController.trace(typ: String, id: String)
+GET           /annotations/:typ/:id/readOnly                                    controllers.AnnotationController.trace(typ: String, id: String)
 GET           /annotations/:typ/:id/info                                        controllers.AnnotationController.info(typ: String, id: String)
+GET           /annotations/:typ/:id/readOnly/info                               controllers.AnnotationController.infoReadOnly(typ: String, id: String)
 GET           /annotations/:typ/:id/download                                    controllers.AnnotationController.download(typ: String, id: String)
 DELETE        /annotations/:typ/:id                                             controllers.AnnotationController.cancel(typ: String, id: String)
 GET           /annotations/:typ/:id/merge/:mergedTyp/:mergedId/:readOnly        controllers.AnnotationController.merge(typ: String, id: String, mergedTyp: String, mergedId: String, readOnly: Boolean)
 # GET           /annotations/:typ/:id/saveMerged                                  controllers.AnnotationController.saveMerged(typ: String, id: String)
-=======
-POST          /annotations/createExplorational                                controllers.AnnotationController.createExplorational
-PUT           /annotations/:typ/:id                                           controllers.AnnotationController.updateWithJson(typ: String, id: String, version: Int)
-POST          /annotations/:typ/:id/name                                      controllers.AnnotationController.nameExplorativeAnnotation(typ: String, id: String)
-GET           /annotations/:typ/:id/finishAndRedirect                         controllers.AnnotationController.finishWithRedirect(typ: String, id: String)
-GET           /annotations/:typ/:id/finish                                    controllers.AnnotationController.finish(typ: String, id: String)
-GET           /annotations/:typ/:id/reopen                                    controllers.AnnotationController.reopen(typ: String, id: String)
-GET           /annotations/:typ/:id/reset                                     controllers.AnnotationController.reset(typ: String, id: String)
-POST          /annotations/:typ/:id/transfer                                  controllers.AnnotationController.transfer(typ: String, id: String)
-
-GET           /annotations/:typ/:id                                           controllers.AnnotationController.trace(typ: String, id: String)
-GET           /annotations/:typ/:id/readOnly                                  controllers.AnnotationController.traceReadOnly(typ: String, id: String)
-GET           /annotations/:typ/:id/info                                      controllers.AnnotationController.info(typ: String, id: String)
-GET           /annotations/:typ/:id/readOnly/info                             controllers.AnnotationController.infoReadOnly(typ: String, id: String)
-GET           /annotations/:typ/:id/download                                  controllers.AnnotationController.download(typ: String, id: String)
-DELETE        /annotations/:typ/:id                                           controllers.AnnotationController.cancel(typ: String, id: String)
-GET           /annotations/:typ/:id/merge/:mergedTyp/:mergedId/:readOnly      controllers.AnnotationController.merge(typ: String, id: String, mergedTyp: String, mergedId: String, readOnly: Boolean)
-GET           /annotations/:typ/:id/saveMerged                                controllers.AnnotationController.saveMerged(typ: String, id: String)
->>>>>>> 8ac832f0
 
 #Admin pages
 GET           /admin/nml/upload                                                 controllers.admin.NMLIO.uploadForm
 POST          /admin/nml/upload                                                 controllers.admin.NMLIO.upload
 
 # Admin Tasks
-<<<<<<< HEAD
 GET           /api/tasks                                                        controllers.TaskController.list
 DELETE        /api/tasks/:id                                                    controllers.admin.TaskAdministration.delete(id: String)
 
@@ -143,9 +124,10 @@
 POST          /admin/tasks/createFromForm                                       controllers.admin.TaskAdministration.createFromForm
 GET           /admin/tasks/:id/edit                                             controllers.admin.TaskAdministration.edit(id: String)
 POST          /admin/tasks/:id                                                  controllers.admin.TaskAdministration.editTaskForm(id: String)
-GET           /api/tasks/overview                                               controllers.admin.TaskAdministration.overviewData
+GET           /api/tasks/overview                                               controllers.admin.TaskAdministration.overviewData(start: Option[Long], end: Option[Long])
 GET           /api/tasks/workload                                               controllers.TaskController.requestAvailableTasks
 GET           /workload                                                         controllers.TaskController.empty
+
 GET           /api/tasks/:id/download                                           controllers.admin.NMLIO.taskDownload(id: String)
 GET           /api/tasks/:id/annotations                                        controllers.AnnotationController.annotationsForTask(id: String)
 
@@ -158,35 +140,6 @@
 GET           /api/taskTypes/:id/download                                       controllers.admin.NMLIO.taskTypeDownload(id: String)
 GET           /api/taskTypes/:id                                                controllers.admin.TaskTypeAdministration.get(id: String)
 POST          /api/taskTypes/:id                                                controllers.admin.TaskTypeAdministration.editTaskTypeForm(id: String)
-=======
-GET           /api/tasks                                                      controllers.TaskController.list
-DELETE        /api/tasks/:id                                                  controllers.admin.TaskAdministration.delete(id: String)
-
-GET           /tasks                                                          controllers.TaskController.empty
-GET           /tasks/overview                                                 controllers.admin.TaskAdministration.empty
-GET           /admin/tasks/create                                             controllers.admin.TaskAdministration.create
-POST          /admin/tasks/createBulk                                         controllers.admin.TaskAdministration.createBulk
-POST          /admin/tasks/createFromNML                                      controllers.admin.TaskAdministration.createFromNML
-POST          /admin/tasks/createFromForm                                     controllers.admin.TaskAdministration.createFromForm
-GET           /admin/tasks/:id/edit                                           controllers.admin.TaskAdministration.edit(id: String)
-POST          /admin/tasks/:id                                                controllers.admin.TaskAdministration.editTaskForm(id: String)
-GET           /api/tasks/overview                                             controllers.admin.TaskAdministration.overviewData(start: Option[Long], end: Option[Long])
-GET           /api/tasks/workload                                             controllers.TaskController.requestAvailableTasks
-GET           /workload                                                       controllers.TaskController.empty
-
-GET           /api/tasks/:id/download                                         controllers.admin.NMLIO.taskDownload(id: String)
-GET           /api/tasks/:id/annotations                                      controllers.AnnotationController.annotationsForTask(id: String)
-
-GET           /taskTypes                                                      controllers.admin.TaskTypeAdministration.empty
-GET           /taskTypes/:id/edit                                             controllers.UserController.emptyWithWildcard(id: String)
-GET           /api/taskTypes                                                  controllers.admin.TaskTypeAdministration.list
-POST          /api/taskTypes                                                  controllers.admin.TaskTypeAdministration.create
-DELETE        /api/taskTypes/:id/delete                                       controllers.admin.TaskTypeAdministration.delete(id: String)
-GET           /api/taskTypes/:id/tasks                                        controllers.admin.TaskAdministration.tasksForType(id: String)
-GET           /api/taskTypes/:id/download                                     controllers.admin.NMLIO.taskTypeDownload(id: String)
-GET           /api/taskTypes/:id                                              controllers.admin.TaskTypeAdministration.get(id: String)
-POST          /api/taskTypes/:id                                              controllers.admin.TaskTypeAdministration.editTaskTypeForm(id: String)
->>>>>>> 8ac832f0
 
 # Projects
 GET           /projects                                                         controllers.ProjectController.empty
