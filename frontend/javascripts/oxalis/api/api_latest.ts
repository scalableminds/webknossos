<<<<<<< HEAD
import PriorityQueue from "js-priority-queue";
// @ts-expect-error ts-migrate(7016) FIXME: Could not find a declaration file for module 'twee... Remove this comment to see the full error message
import TWEEN from "tween.js";
import _ from "lodash";
import type { Bucket, DataBucket } from "oxalis/model/bucket_data_handling/bucket";
import { type APICompoundType, APICompoundTypeEnum, type ElementClass } from "types/api_flow_types";
import { InputKeyboardNoLoop } from "libs/input";
import { M4x4, type Matrix4x4, V3, type Vector16 } from "libs/mjs";
import type { Versions } from "oxalis/view/version_view";
import {
  addTreesAndGroupsAction,
  setActiveNodeAction,
  createCommentAction,
  deleteNodeAction,
  centerActiveNodeAction,
  deleteTreeAction,
  resetSkeletonTracingAction,
  setNodeRadiusAction,
  setTreeNameAction,
  setActiveTreeAction,
  setActiveTreeGroupAction,
  setActiveTreeByNameAction,
  setTreeColorIndexAction,
  setTreeVisibilityAction,
  setTreeGroupAction,
  setTreeGroupsAction,
  setTreeEdgeVisibilityAction,
  createTreeAction,
} from "oxalis/model/actions/skeletontracing_actions";
import {
  bucketPositionToGlobalAddress,
  globalPositionToBucketPosition,
  scaleGlobalPositionWithMagnification,
  zoomedAddressToZoomedPosition,
} from "oxalis/model/helpers/position_converter";
import {
  callDeep,
  createGroupToSegmentsMap,
  MISSING_GROUP_ID,
  moveGroupsHelper,
} from "oxalis/view/right-border-tabs/tree_hierarchy_view_helpers";
import { centerTDViewAction } from "oxalis/model/actions/view_mode_actions";
import { disableSavingAction, discardSaveQueuesAction } from "oxalis/model/actions/save_actions";
=======
>>>>>>> d5a8499d
import {
  doWithToken,
  finishAnnotation,
  getMappingsForDatasetLayer,
  sendAnalyticsEvent,
} from "admin/admin_rest_api";
import { requestTask } from "admin/api/tasks";
import PriorityQueue from "js-priority-queue";
import { InputKeyboardNoLoop } from "libs/input";
import { M4x4, type Matrix4x4, V3, type Vector16 } from "libs/mjs";
import Request from "libs/request";
import type { ToastStyle } from "libs/toast";
import Toast from "libs/toast";
import UserLocalStorage from "libs/user_local_storage";
import * as Utils from "libs/utils";
import { coalesce } from "libs/utils";
import window, { location } from "libs/window";
import _ from "lodash";
import messages from "messages";
import type {
  AnnotationTool,
  BoundingBoxType,
  BucketAddress,
  ControlMode,
  OrthoView,
  TypedArray,
  Vector3,
  Vector4,
} from "oxalis/constants";
import Constants, {
  ControlModeEnum,
  OrthoViews,
  AnnotationToolEnum,
  TDViewDisplayModeEnum,
  MappingStatusEnum,
  EMPTY_OBJECT,
} from "oxalis/constants";
import { rotate3DViewTo } from "oxalis/controller/camera_controller";
import { loadAgglomerateSkeletonForSegmentId } from "oxalis/controller/combinations/segmentation_handlers";
import {
  createSkeletonNode,
  getOptionsForCreateSkeletonNode,
} from "oxalis/controller/combinations/skeleton_handlers";
import UrlManager from "oxalis/controller/url_manager";
import type { OxalisModel } from "oxalis/model";
import {
  getLayerBoundingBox,
  getLayerByName,
  getMagInfo,
  getMappingInfo,
  getVisibleSegmentationLayer,
} from "oxalis/model/accessors/dataset_accessor";
import { flatToNestedMatrix } from "oxalis/model/accessors/dataset_layer_transformation_accessor";
import {
  getActiveMagIndexForLayer,
  getPosition,
  getRotation,
} from "oxalis/model/accessors/flycam_accessor";
import {
  findTreeByNodeId,
  getActiveNode,
  getActiveTree,
  getActiveTreeGroup,
  getFlatTreeGroups,
  getNodeAndTree,
  getNodeAndTreeOrNull,
  getNodePosition,
  getTree,
  getTreeGroupsMap,
  mapGroups,
} from "oxalis/model/accessors/skeletontracing_accessor";
import {
  getActiveCellId,
  getActiveSegmentationTracing,
  getNameOfRequestedOrVisibleSegmentationLayer,
  getRequestedOrDefaultSegmentationTracingLayer,
  getRequestedOrVisibleSegmentationLayer,
  getRequestedOrVisibleSegmentationLayerEnforced,
  getSegmentColorAsRGBA,
  getSegmentsForLayer,
  getVolumeDescriptors,
  getVolumeTracingById,
  getVolumeTracingByLayerName,
  getVolumeTracings,
  hasVolumeTracings,
} from "oxalis/model/accessors/volumetracing_accessor";
import { restartSagaAction, wkReadyAction } from "oxalis/model/actions/actions";
import {
  dispatchMaybeFetchMeshFilesAsync,
  refreshMeshesAction,
  removeMeshAction,
  updateCurrentMeshFileAction,
  updateMeshVisibilityAction,
} from "oxalis/model/actions/annotation_actions";
import { setLayerTransformsAction } from "oxalis/model/actions/dataset_actions";
import { setPositionAction, setRotationAction } from "oxalis/model/actions/flycam_actions";
import { disableSavingAction, discardSaveQueuesAction } from "oxalis/model/actions/save_actions";
import {
  loadAdHocMeshAction,
  loadPrecomputedMeshAction,
} from "oxalis/model/actions/segmentation_actions";
import {
  setMappingAction,
  setMappingEnabledAction,
  updateDatasetSettingAction,
  updateLayerSettingAction,
  updateUserSettingAction,
} from "oxalis/model/actions/settings_actions";
import {
  addTreesAndGroupsAction,
  centerActiveNodeAction,
  createCommentAction,
  createTreeAction,
  deleteNodeAction,
  deleteTreeAction,
  resetSkeletonTracingAction,
  setActiveNodeAction,
  setActiveTreeAction,
  setActiveTreeByNameAction,
  setActiveTreeGroupAction,
  setNodeRadiusAction,
  setTreeColorIndexAction,
  setTreeEdgeVisibilityAction,
  setTreeGroupAction,
  setTreeGroupsAction,
  setTreeNameAction,
  setTreeVisibilityAction,
} from "oxalis/model/actions/skeletontracing_actions";
import { setToolAction } from "oxalis/model/actions/ui_actions";
import { centerTDViewAction } from "oxalis/model/actions/view_mode_actions";
import {
  type BatchableUpdateSegmentAction,
  batchUpdateGroupsAndSegmentsAction,
  clickSegmentAction,
  removeSegmentAction,
  setActiveCellAction,
  setSegmentGroupsAction,
  updateSegmentAction,
} from "oxalis/model/actions/volumetracing_actions";
import BoundingBox from "oxalis/model/bucket_data_handling/bounding_box";
import type { Bucket, DataBucket } from "oxalis/model/bucket_data_handling/bucket";
import { getConstructorForElementClass } from "oxalis/model/bucket_data_handling/bucket";
import type DataLayer from "oxalis/model/data_layer";
import dimensions from "oxalis/model/dimensions";
import { MagInfo } from "oxalis/model/helpers/mag_info";
import { parseNml } from "oxalis/model/helpers/nml_helpers";
import { overwriteAction } from "oxalis/model/helpers/overwrite_action_middleware";
import {
  bucketPositionToGlobalAddress,
  globalPositionToBucketPosition,
  scaleGlobalPositionWithMagnification,
  zoomedAddressToZoomedPosition,
} from "oxalis/model/helpers/position_converter";
import { getMaximumGroupId } from "oxalis/model/reducers/skeletontracing_reducer_helpers";
import { getHalfViewportExtentsInUnitFromState } from "oxalis/model/sagas/saga_selectors";
import { Model, api } from "oxalis/singletons";
import type {
  DatasetConfiguration,
  Mapping,
  MappingType,
  MutableNode,
  Node,
  OxalisState,
  Segment,
  SegmentGroup,
  SkeletonTracing,
  Tracing,
  TreeGroupTypeFlat,
  TreeMap,
  UserConfiguration,
  VolumeTracing,
} from "oxalis/store";
import Store from "oxalis/store";
import {
<<<<<<< HEAD
  createSkeletonNode,
  getOptionsForCreateSkeletonNode,
} from "oxalis/controller/combinations/skeleton_handlers";
import { requestTask } from "admin/api/tasks";
import { getConstructorForElementClass } from "oxalis/model/helpers/typed_buffer";
=======
  MISSING_GROUP_ID,
  callDeep,
  createGroupToSegmentsMap,
  moveGroupsHelper,
} from "oxalis/view/right-border-tabs/trees_tab/tree_hierarchy_view_helpers";
// @ts-expect-error ts-migrate(7016) FIXME: Could not find a declaration file for module 'twee... Remove this comment to see the full error message
import TWEEN from "tween.js";
import { type APICompoundType, APICompoundTypeEnum, type ElementClass } from "types/api_flow_types";
import type { AdditionalCoordinate } from "types/api_flow_types";
>>>>>>> d5a8499d

type TransformSpec =
  | { type: "scale"; args: [Vector3, Vector3] }
  | { type: "rotate"; args: [number, Vector3] }
  | { type: "translate"; args: Vector3 };

type OutdatedDatasetConfigurationKeys = "segmentationOpacity" | "isSegmentationDisabled";
export function assertExists<T>(value: any, message: string): asserts value is NonNullable<T> {
  if (value == null) {
    throw new Error(message);
  }
}
export function assertSkeleton(tracing: Tracing): SkeletonTracing {
  if (tracing.skeleton == null) {
    throw new Error("This api function should only be called in a skeleton annotation.");
  }

  return tracing.skeleton;
}
export function assertVolume(state: OxalisState): VolumeTracing {
  if (state.tracing.volumes.length === 0) {
    throw new Error(
      "This api function should only be called when a volume annotation layer exists.",
    );
  }

  const tracing = getRequestedOrDefaultSegmentationTracingLayer(state, null);

  if (tracing == null) {
    throw new Error(
      "This api function should only be called when a volume annotation layer is visible.",
    );
  }

  return tracing;
}
/**
 * All tracing related API methods. This is the newest version of the API (version 3).
 * @version 3
 * @class
 * @example
 * window.webknossos.apiReady(3).then(api => {
 *   api.tracing.getActiveNodeId();
 *   api.tracing.getActiveTreeId();
 *   ...
 * }
 */

class TracingApi {
  model: OxalisModel;

  /**
   * @private
   */
  isFinishing: boolean = false;

  /**
   * @private
   */
  constructor(model: OxalisModel) {
    this.model = model;
  }

  //  SKELETONTRACING API

  /**
   * Returns the id of the current active node.
   */
  getActiveNodeId(): number | null | undefined {
    const tracing = assertSkeleton(Store.getState().tracing);
    return getActiveNode(tracing)?.id ?? null;
  }

  /**
   * Returns the id of the current active tree.
   */
  getActiveTreeId(): number | null | undefined {
    const tracing = assertSkeleton(Store.getState().tracing);
    return getActiveTree(tracing)?.treeId ?? null;
  }

  /**
   * Returns the id of the current active group.
   */
  getActiveTreeGroupId(): number | null | undefined {
    const tracing = assertSkeleton(Store.getState().tracing);
    return getActiveTreeGroup(tracing)
      .map((group) => group.groupId)
      .getOrElse(null);
  }

  /**
   * Deprecated! Use getActiveTreeGroupId instead.
   */
  getActiveGroupId(): number | null | undefined {
    return this.getActiveTreeGroupId();
  }

  /**
   * Sets the active node given a node id.
   */
  setActiveNode(id: number) {
    assertSkeleton(Store.getState().tracing);
    assertExists(id, "Node id is missing.");
    Store.dispatch(setActiveNodeAction(id));
  }

  /**
   * Returns all nodes belonging to a tracing.
   */
  getAllNodes(): Array<Node> {
    const skeletonTracing = assertSkeleton(Store.getState().tracing);
    return _.flatMap(skeletonTracing.trees, (tree) => Array.from(tree.nodes.values()));
  }

  /**
   * Returns all trees belonging to a tracing.
   */
  getAllTrees(): TreeMap {
    const skeletonTracing = assertSkeleton(Store.getState().tracing);
    return skeletonTracing.trees;
  }

  /**
   * Deletes the node with nodeId in the tree with treeId
   */
  deleteNode(nodeId: number, treeId: number) {
    assertSkeleton(Store.getState().tracing);
    Store.dispatch(deleteNodeAction(nodeId, treeId));
  }

  /**
   * Centers the active node.
   */
  centerActiveNode() {
    assertSkeleton(Store.getState().tracing);
    Store.dispatch(centerActiveNodeAction());
  }

  /**
   * Creates a new and empty tree. Returns the
   * id of that tree.
   */
  createTree() {
    assertSkeleton(Store.getState().tracing);
    let treeId = null;
    Store.dispatch(
      createTreeAction((id) => {
        treeId = id;
      }),
    );
    if (treeId == null) {
      throw new Error("Could not create tree.");
    }
    return treeId;
  }

  /**
   * Deletes the tree with the given treeId.
   */
  deleteTree(treeId: number) {
    assertSkeleton(Store.getState().tracing);
    Store.dispatch(deleteTreeAction(treeId));
  }

  /**
   * Creates a new node in the current tree. If the active tree
   * is not empty, the node will be connected with an edge to
   * the currently active node.
   */
  createNode(
    position: Vector3,
    options?: {
      additionalCoordinates?: AdditionalCoordinate[];
      rotation?: Vector3;
      center?: boolean;
      branchpoint?: boolean;
      activate?: boolean;
      skipCenteringAnimationInThirdDimension?: boolean;
    },
  ) {
    assertSkeleton(Store.getState().tracing);
    const defaultOptions = getOptionsForCreateSkeletonNode();
    createSkeletonNode(
      position,
      options?.additionalCoordinates ?? defaultOptions.additionalCoordinates,
      options?.rotation ?? defaultOptions.rotation,
      options?.center ?? defaultOptions.center,
      options?.branchpoint ?? defaultOptions.branchpoint,
      options?.activate ?? defaultOptions.activate,
      // This is the only parameter where we don't fall back to the default option,
      // as the parameter mostly makes sense when the user creates a node *manually*.
      options?.skipCenteringAnimationInThirdDimension ?? false,
    );
  }

  /**
   * Completely resets the skeleton tracing.
   */
  resetSkeletonTracing() {
    assertSkeleton(Store.getState().tracing);
    Store.dispatch(resetSkeletonTracingAction());
  }

  /**
   * Sets the comment for a node.
   *
   * @example
   * const activeNodeId = api.tracing.getActiveNodeId();
   * api.tracing.setCommentForNode("This is a branch point", activeNodeId);
   */
  setCommentForNode(commentText: string, nodeId: number, treeId?: number): void {
    const skeletonTracing = assertSkeleton(Store.getState().tracing);
    assertExists(commentText, "Comment text is missing.");

    // Convert nodeId to node
    if (_.isNumber(nodeId)) {
      const tree =
        treeId != null
          ? skeletonTracing.trees[treeId]
          : findTreeByNodeId(skeletonTracing.trees, nodeId);
      assertExists(tree, `Couldn't find node ${nodeId}.`);
      Store.dispatch(createCommentAction(commentText, nodeId, tree.treeId));
    } else {
      throw new Error("Node id is missing.");
    }
  }

  /**
   * Returns the comment for a given node and tree (optional).
   * @param treeId - Supplying the tree id will provide a performance boost for looking up a comment.
   *
   * @example
   * const comment = api.tracing.getCommentForNode(23);
   *
   * @example // Provide a tree for lookup speed boost
   * const comment = api.tracing.getCommentForNode(23, api.getActiveTreeid());
   */
  getCommentForNode(nodeId: number, treeId?: number): string | null | undefined {
    const skeletonTracing = assertSkeleton(Store.getState().tracing);
    assertExists(nodeId, "Node id is missing.");
    // Convert treeId to tree
    let tree = null;

    if (treeId != null) {
      tree = skeletonTracing.trees[treeId];
      assertExists(tree, `Couldn't find tree ${treeId}.`);
      assertExists(
        tree.nodes.getOrThrow(nodeId),
        `Couldn't find node ${nodeId} in tree ${treeId}.`,
      );
    } else {
      tree = _.values(skeletonTracing.trees).find((__) => __.nodes.has(nodeId));
      assertExists(tree, `Couldn't find node ${nodeId}.`);
    }

    const comment = tree.comments.find((__) => __.nodeId === nodeId);
    return comment != null ? comment.content : null;
  }

  /**
   * Sets the name for a tree. If no tree id is given, the active tree is used.
   *
   * @example
   * api.tracing.setTreeName("Special tree", 1);
   */
  setTreeName(name: string, treeId: number | null | undefined) {
    const skeletonTracing = assertSkeleton(Store.getState().tracing);

    if (treeId == null) {
      treeId = skeletonTracing.activeTreeId;
    }

    Store.dispatch(setTreeNameAction(name, treeId));
  }

  /**
   * Sets the visibility of the edges for a tree. If no tree id is given, the active tree is used.
   *
   * @example
   * api.tracing.setTreeEdgeVisibility(false, 1);
   */
  setTreeEdgeVisibility(edgesAreVisible: boolean, treeId: number | null | undefined) {
    const skeletonTracing = assertSkeleton(Store.getState().tracing);

    if (treeId == null) {
      treeId = skeletonTracing.activeTreeId;
    }

    Store.dispatch(setTreeEdgeVisibilityAction(treeId, edgesAreVisible));
  }

  /**
   * Makes the specified tree active. Within the tree, the node with the highest ID will be activated.
   *
   * @example
   * api.tracing.setActiveTree(3);
   */
  setActiveTree(treeId: number) {
    const { tracing } = Store.getState();
    assertSkeleton(tracing);
    Store.dispatch(setActiveTreeAction(treeId));
  }

  /**
   * Makes the tree specified by name active. Within the tree, the node with the highest ID will be activated.
   *
   * @example
   * api.tracing.setActiveTree("tree_1");
   */
  setActiveTreeByName(treeName: string) {
    const { tracing } = Store.getState();
    assertSkeleton(tracing);
    Store.dispatch(setActiveTreeByNameAction(treeName));
  }

  /**
   * Makes the specified group active. Nodes cannot be added through the UI when a group is active.
   *
   * @example
   * api.tracing.setActiveTreeGroup(3);
   */
  setActiveTreeGroup(groupId: number) {
    const { tracing } = Store.getState();
    assertSkeleton(tracing);
    Store.dispatch(setActiveTreeGroupAction(groupId));
  }

  /**
   * Deprecated! Use renameSkeletonGroup instead.
   */
  setActiveGroup(groupId: number) {
    this.setActiveTreeGroup(groupId);
  }

  /**
   * Changes the color of the referenced tree. Internally, a pre-defined array of colors is used which is
   * why this function uses a colorIndex (between 0 and 500) instead of a proper color.
   *
   * @example
   * api.tracing.setTreeColorIndex(3, 10);
   */
  setTreeColorIndex(treeId: number | null | undefined, colorIndex: number) {
    const { tracing } = Store.getState();
    assertSkeleton(tracing);
    Store.dispatch(setTreeColorIndexAction(treeId, colorIndex));
  }

  /**
   * Changes the visibility of the referenced tree.
   *
   * @example
   * api.tracing.setTreeVisibility(3, false);
   */
  setTreeVisibility(treeId: number | null | undefined, isVisible: boolean) {
    const { tracing } = Store.getState();
    assertSkeleton(tracing);
    Store.dispatch(setTreeVisibilityAction(treeId, isVisible));
  }

  /**
   * Gets a list of tree groups
   *
   * @example
   * api.tracing.getTreeGroups();
   */
  getTreeGroups(): Array<TreeGroupTypeFlat> {
    const { tracing } = Store.getState();
    return getFlatTreeGroups(assertSkeleton(tracing));
  }

  /**
   * Sets the parent group of the referenced tree.
   *
   * @example
   * api.tracing.setTreeGroup(
   *   3,
   *   api.tracing.getTreeGroups.find(({ name }) => name === "My Tree Group").id,
   * );
   */
  setTreeGroup(treeId?: number, groupId?: number) {
    const { tracing } = Store.getState();
    const skeletonTracing = assertSkeleton(tracing);
    const treeGroupMap = getTreeGroupsMap(skeletonTracing);

    if (groupId != null && treeGroupMap[groupId] == null) {
      throw new Error("Provided group ID does not exist");
    }

    Store.dispatch(setTreeGroupAction(groupId, treeId));
  }

  async importNmlAsString(nmlString: string) {
    const { treeGroups, trees } = await parseNml(nmlString);
    Store.dispatch(addTreesAndGroupsAction(trees, treeGroups));
  }

  /**
   * Renames the group referenced by the provided id.
   *
   * @example
   * api.tracing.renameSkeletonGroup(
   *   3,
   *   "New group name",
   * );
   */
  renameSkeletonGroup(groupId: number, newName: string) {
    const { tracing } = Store.getState();
    const skeletonTracing = assertSkeleton(tracing);

    const newTreeGroups = _.cloneDeep(skeletonTracing.treeGroups);

    callDeep(newTreeGroups, groupId, (item) => {
      // @ts-expect-error ts-migrate(2540) FIXME: Cannot assign to 'name' because it is a read-only ... Remove this comment to see the full error message
      item.name = newName;
    });
    Store.dispatch(setTreeGroupsAction(newTreeGroups));
  }

  /**
   * Moves one skeleton group to another one (or to the root node when providing null as the second parameter).
   *
   * @example
   * api.tracing.moveSkeletonGroup(
   *   3,
   *   null, // moves group with id 0 to the root node
   * );
   */
  moveSkeletonGroup(groupId: number, targetGroupId: number | null) {
    const skeleton = Store.getState().tracing.skeleton;
    if (!skeleton) {
      throw new Error("No skeleton tracing found.");
    }
    const newTreeGroups = moveGroupsHelper(skeleton.treeGroups, groupId, targetGroupId);
    Store.dispatch(setTreeGroupsAction(newTreeGroups));
  }

  /**
   * Adds a segment to the segment list.
   *
   * @example
   * api.tracing.registerSegment(
   *   3,
   *   [1, 2, 3],
   *   null,             // optional
   *   "volume-layer-id" // optional
   * );
   */
  registerSegment(
    segmentId: number,
    somePosition: Vector3,
    someAdditionalCoordinates: AdditionalCoordinate[] | undefined = undefined,
    layerName?: string,
  ) {
    Store.dispatch(
      clickSegmentAction(segmentId, somePosition, someAdditionalCoordinates, layerName),
    );
  }

  /**
   * Registers all segments that exist at least partially in the given bounding box.
   *
   * @example
   * api.tracing.registerSegmentsForBoundingBox(
   *   [0, 0, 0],
   *   [10, 10, 10],
   *   "My Bounding Box"
   * );
   */
  registerSegmentsForBoundingBox = async (
    min: Vector3,
    max: Vector3,
    bbName: string,
    options?: { maximumSegmentCount?: number; maximumVolume?: number },
  ) => {
    const state = Store.getState();
    const maximumVolume = options?.maximumVolume ?? Constants.REGISTER_SEGMENTS_BB_MAX_VOLUME_VX;
    const maximumSegmentCount =
      options?.maximumSegmentCount ?? Constants.REGISTER_SEGMENTS_BB_MAX_SEGMENT_COUNT;
    const boundingBoxInMag1 = new BoundingBox({
      min,
      max,
    });

    const segmentationLayerName = api.data.getVisibleSegmentationLayerName();
    if (segmentationLayerName == null) {
      throw new Error(
        "No segmentation layer is currently visible. Enable the one you want to register segments for.",
      );
    }

    const magInfo = getMagInfo(getLayerByName(state.dataset, segmentationLayerName).resolutions);
    const theoreticalMagIndex = getActiveMagIndexForLayer(state, segmentationLayerName);
    const existingMagIndex = magInfo.getIndexOrClosestHigherIndex(theoreticalMagIndex);
    if (existingMagIndex == null) {
      throw new Error("The index of the current mag could not be found.");
    }
    const currentMag = magInfo.getMagByIndex(existingMagIndex);
    if (currentMag == null) {
      throw new Error("No mag could be found.");
    }

    const boundingBoxInMag = boundingBoxInMag1.fromMag1ToMag(currentMag);
    const volume = boundingBoxInMag.getVolume();
    if (volume > maximumVolume) {
      throw new Error(
        `The volume of the bounding box exceeds ${maximumVolume} vx, please make it smaller. Currently, the bounding box has a volume of ${volume} vx in the active magnification (${currentMag.join("-")}).`,
      );
    } else if (volume > maximumVolume / 8) {
      Toast.warning(
        "The volume of the bounding box is very large, registering all segments might take a while.",
      );
    }

    const data = await api.data.getDataForBoundingBox(
      segmentationLayerName,
      {
        min,
        max,
      },
      existingMagIndex,
    );
    const [dx, dy, dz] = currentMag;
    // getDataForBoundingBox grows the bounding box to be mag-aligned which can change the dimensions
    const boundingBoxInMag1MagAligned = boundingBoxInMag1.alignWithMag(currentMag, "grow");
    const dataMin = boundingBoxInMag1MagAligned.min;
    const dataMax = boundingBoxInMag1MagAligned.max;
    const segmentIdToPosition = new Map();
    let idx = 0;
    for (let z = dataMin[2]; z < dataMax[2]; z += dz) {
      for (let y = dataMin[1]; y < dataMax[1]; y += dy) {
        for (let x = dataMin[0]; x < dataMax[0]; x += dx) {
          const id = data[idx];
          if (id !== 0 && !segmentIdToPosition.has(id)) {
            segmentIdToPosition.set(id, [x, y, z]);
          }
          idx++;
        }
      }
    }

    const segmentIdCount = Array.from(segmentIdToPosition.entries()).length;
    const halfMaxNoSegments = maximumSegmentCount / 2;
    if (segmentIdCount > maximumSegmentCount) {
      throw new Error(
        `The given bounding box contains ${segmentIdCount} segments, but only ${maximumSegmentCount} segments can be registered at once. Please reduce the size of the bounding box.`,
      );
    } else if (segmentIdCount > halfMaxNoSegments) {
      Toast.warning(
        `The bounding box contains more than ${halfMaxNoSegments} segments. Registering all segments might take a while.`,
      );
    }

    let groupId = MISSING_GROUP_ID;
    try {
      groupId = api.tracing.createSegmentGroup(`Segments for ${bbName}`, -1, segmentationLayerName);
    } catch (_e) {
      console.info(
        `Volume tracing could not be found for the currently visible segmentation layer, registering segments for ${bbName} within root group.`,
      );
      Toast.warning(
        "The current segmentation layer is not editable and the segment list will not be persisted across page reloads. You can make it editable by clicking on the lock symbol to the right of the layer name.",
      );
    }
    const updateSegmentActions: BatchableUpdateSegmentAction[] = [];
    for (const [segmentId, position] of segmentIdToPosition.entries()) {
      api.tracing.registerSegment(segmentId, position, undefined, segmentationLayerName);
      updateSegmentActions.push(
        updateSegmentAction(segmentId, { groupId, id: segmentId }, segmentationLayerName),
      );
    }
    if (updateSegmentActions.length > 0)
      Store.dispatch(batchUpdateGroupsAndSegmentsAction(updateSegmentActions));
  };

  /**
   * Gets a segment object within the referenced volume layer. Note that this object
   * does not support any modifications made to it.
   *
   * @example
   * const segment = api.tracing.getSegment(
   *   3,
   *   "volume-layer-id"
   * );
   * console.log(segment.groupId)
   */
  getSegment(segmentId: number, layerName: string): Segment {
    const segment = getSegmentsForLayer(Store.getState(), layerName).getOrThrow(segmentId);
    // Return a copy to avoid mutations by third-party code.
    return { ...segment };
  }

  /**
   * Updates a segment. The segment parameter can contain all properties of a Segment
   * (except for the id) or less.
   *
   * @example
   * api.tracing.updateSegment(
   *   3,
   *   {
   *     name: "A name",
   *     somePosition: [1, 2, 3],
   *     someAdditionalCoordinates: [],
   *     color: [1, 2, 3],
   *     groupId: 1,
   *   },
   *   "volume-layer-id"
   * );
   */
  updateSegment(segmentId: number, segment: Partial<Segment>, layerName: string) {
    Store.dispatch(updateSegmentAction(segmentId, { ...segment, id: segmentId }, layerName));
  }

  /**
   * Removes a segment from the segment list. This does *not* mutate the actual voxel data.
   *
   * @example
   * api.tracing.removeSegment(
   *   3,
   *   "volume-layer-id"
   * );
   */
  removeSegment(segmentId: number, layerName: string) {
    Store.dispatch(removeSegmentAction(segmentId, layerName));
  }

  /**
   * Moves one segment group to another one (or to the root node when providing null as the second parameter).
   *
   * @example
   * api.tracing.moveSegmentGroup(
   *   3,
   *   null, // moves group with id 0 to the root node
   *   "volume-layer-id"
   * );
   */
  moveSegmentGroup(groupId: number, targetGroupId: number | undefined | null, layerName: string) {
    const { segmentGroups } = getVolumeTracingById(Store.getState().tracing, layerName);
    const newSegmentGroups = moveGroupsHelper(segmentGroups, groupId, targetGroupId);
    Store.dispatch(setSegmentGroupsAction(newSegmentGroups, layerName));
  }

  /**
   * Creates a new segment group and returns its id.
   *
   * @example
   * api.tracing.createSegmentGroup(
   *   "Group name",    // optional
   *   parentGroupId,   // optional. use -1 for the root group
   *   volumeLayerName, // see getSegmentationLayerNames
   * );
   */
  createSegmentGroup(
    name: string | null = null,
    parentGroupId: number = MISSING_GROUP_ID,
    volumeLayerName?: string,
  ): number {
    if (parentGroupId == null) {
      // Guard against explicitly passed null or undefined.
      parentGroupId = MISSING_GROUP_ID;
    }
    const volumeTracing = volumeLayerName
      ? getVolumeTracingByLayerName(Store.getState().tracing, volumeLayerName)
      : getActiveSegmentationTracing(Store.getState());
    if (volumeTracing == null) {
      throw new Error(`Could not find volume tracing layer with name ${volumeLayerName}`);
    }
    const { segmentGroups } = volumeTracing;

    const newSegmentGroups = _.cloneDeep(segmentGroups);
    const newGroupId = getMaximumGroupId(newSegmentGroups) + 1;
    const newGroup = {
      name: name || `Group ${newGroupId}`,
      groupId: newGroupId,
      children: [],
      isExpanded: false,
    };

    if (parentGroupId === MISSING_GROUP_ID) {
      newSegmentGroups.push(newGroup);
    } else {
      callDeep(newSegmentGroups, parentGroupId, (item) => {
        item.children.push(newGroup);
      });
    }

    Store.dispatch(setSegmentGroupsAction(newSegmentGroups, volumeTracing.tracingId));

    return newGroupId;
  }

  /**
   * Renames the segment group referenced by the provided id.
   *
   * @example
   * api.tracing.renameSegmentGroup(
   *   3,
   *   "New group name",
   *   volumeLayerName, // see getSegmentationLayerNames
   * );
   */
  renameSegmentGroup(groupId: number, newName: string, volumeLayerName?: string) {
    const volumeTracing = volumeLayerName
      ? getVolumeTracingByLayerName(Store.getState().tracing, volumeLayerName)
      : getActiveSegmentationTracing(Store.getState());
    if (volumeTracing == null) {
      throw new Error(`Could not find volume tracing layer with name ${volumeLayerName}`);
    }
    const { segmentGroups } = volumeTracing;

    const newSegmentGroups = mapGroups(segmentGroups, (group) => {
      if (group.groupId === groupId) {
        return {
          ...group,
          name: newName,
        };
      } else {
        return group;
      }
    });

    Store.dispatch(setSegmentGroupsAction(newSegmentGroups, volumeTracing.tracingId));
  }

  /**
   * Deletes the segment group referenced by the provided id. If deleteChildren is
   * true, the deletion is recursive.
   *
   * @example
   * api.tracing.deleteSegmentGroup(
   *   3,
   *   true,
   *   volumeLayerName, // see getSegmentationLayerNames
   * );
   */
  deleteSegmentGroup(groupId: number, deleteChildren: boolean = false, volumeLayerName?: string) {
    const volumeTracing = volumeLayerName
      ? getVolumeTracingByLayerName(Store.getState().tracing, volumeLayerName)
      : getActiveSegmentationTracing(Store.getState());
    if (volumeTracing == null) {
      throw new Error(`Could not find volume tracing layer with name ${volumeLayerName}`);
    }
    const { segments, segmentGroups } = volumeTracing;

    if (segments == null || segmentGroups == null) {
      return;
    }

    let newSegmentGroups = _.cloneDeep(segmentGroups);

    const groupToSegmentsMap = createGroupToSegmentsMap(segments);
    let segmentIdsToDelete: number[] = [];

    if (groupId === MISSING_GROUP_ID) {
      // special case: delete Root group and all children (aka everything)
      segmentIdsToDelete = Array.from(segments.values()).map((t) => t.id);
      newSegmentGroups = [];
    }

    const updateSegmentActions: BatchableUpdateSegmentAction[] = [];
    callDeep(newSegmentGroups, groupId, (item, index, parentsChildren, parentGroupId) => {
      const subsegments = groupToSegmentsMap[groupId] != null ? groupToSegmentsMap[groupId] : [];
      // Remove group
      parentsChildren.splice(index, 1);

      if (!deleteChildren) {
        // Move all subgroups to the parent group
        parentsChildren.push(...item.children);

        // Update all segments
        for (const segment of subsegments.values()) {
          updateSegmentActions.push(
            updateSegmentAction(
              segment.id,
              { groupId: parentGroupId === MISSING_GROUP_ID ? null : parentGroupId },
              volumeTracing.tracingId,
              // The parameter createsNewUndoState is not passed, since the action
              // is added to a batch and batch updates always create a new undo state.
            ),
          );
        }

        return;
      }

      // Finds all subsegments of the passed group recursively
      const findChildrenRecursively = (group: SegmentGroup) => {
        const currentSubsegments = groupToSegmentsMap[group.groupId] ?? [];
        // Delete all segments of the current group
        segmentIdsToDelete = segmentIdsToDelete.concat(
          currentSubsegments.map((segment) => segment.id),
        );
        // Also delete the segments of all subgroups
        group.children.forEach((subgroup) => findChildrenRecursively(subgroup));
      };

      findChildrenRecursively(item);
    });

    // Update the store at once
    const removeSegmentActions: BatchableUpdateSegmentAction[] = segmentIdsToDelete.map(
      (segmentId) => removeSegmentAction(segmentId, volumeTracing.tracingId),
    );
    Store.dispatch(
      batchUpdateGroupsAndSegmentsAction(
        updateSegmentActions.concat(removeSegmentActions, [
          setSegmentGroupsAction(newSegmentGroups, volumeTracing.tracingId),
        ]),
      ),
    );
  }

  /**
   * Deprecated! Use renameSkeletonGroup instead.
   */
  renameGroup(groupId: number, newName: string) {
    this.renameSkeletonGroup(groupId, newName);
  }

  /**
   * Returns the name for a given tree id. If none is given, the name of the active tree is returned.
   *
   * @example
   * api.tracing.getTreeName();
   */
  getTreeName(treeId?: number) {
    const tracing = assertSkeleton(Store.getState().tracing);
    return getTree(tracing, treeId)
      .map((activeTree) => activeTree.name)
      .get();
  }

  /**
   * Loads the agglomerate skeleton for the given segment id. Only possible if
   * a segmentation layer is visible for which an agglomerate mapping is enabled.
   *
   * @example
   * api.tracing.loadAgglomerateSkeletonForSegmentId(3);
   */
  loadAgglomerateSkeletonForSegmentId(segmentId: number) {
    loadAgglomerateSkeletonForSegmentId(segmentId);
  }

  /**
   * Saves the tracing and returns a promise (which you can call `then` on or use await with).
   *
   * @example
   * api.tracing.save().then(() => ... );
   *
   * @example
   * await api.tracing.save();
   */
  async save() {
    await Model.ensureSavedState();
  }

  /**
   * Finishes the task and gets the next one. It returns a promise (which you can call `then` on or use await with).
   * Don't assume that code after the finishAndGetNextTask call will be executed.
   * It can happen that there is no further task, in which case the user will be redirected to the dashboard.
   * Or the the page can be reloaded (e.g., if the dataset changed), which also means that no further JS code will
   * be executed in this site context.
   *
   * @example
   * api.tracing.finishAndGetNextTask().then(() => ... );
   *
   * @example
   * await api.tracing.finishAndGetNextTask();
   */
  async finishAndGetNextTask() {
    if (this.isFinishing) return;
    this.isFinishing = true;
    const state = Store.getState();
    const { annotationType, annotationId } = state.tracing;
    const { task } = state;

    if (task == null) {
      // Satisfy typescript
      throw new Error("Cannot find task to finish.");
    }

    await Model.ensureSavedState();
    await finishAnnotation(annotationId, annotationType);
    UserLocalStorage.setItem(
      "lastFinishedTask",
      JSON.stringify({
        annotationId,
        finishedTime: Date.now(),
      }),
    );

    try {
      const annotation = await requestTask();
      const isDifferentDataset = state.dataset.name !== annotation.dataSetName;
      const isDifferentTaskType = annotation.task.type.id !== task.type.id;
      const involvesVolumeTask =
        state.tracing.volumes.length > 0 || getVolumeDescriptors(annotation).length > 0;
      const currentScript = task.script != null ? task.script.gist : null;
      const nextScript = annotation.task.script != null ? annotation.task.script.gist : null;
      // A hot-swap of the task is not possible, currently, when a script is involved.
      const needsReloadDueToScript = currentScript != null || nextScript != null;
      const newTaskUrl = `/annotations/${annotation.typ}/${annotation.id}`;

      // In some cases the page needs to be reloaded, in others the tracing can be hot-swapped
      if (
        isDifferentDataset ||
        isDifferentTaskType ||
        needsReloadDueToScript ||
        involvesVolumeTask
      ) {
        location.href = newTaskUrl;
      } else {
        await this.restart(null, annotation.id, ControlModeEnum.TRACE);
      }
    } catch (err) {
      console.error(err);
      await Utils.sleep(2000);
      location.href = "/dashboard";
    } finally {
      this.isFinishing = false;
    }
  }

  /**
   * Restart webKnossos without refreshing the page. Please prefer finishAndGetNextTask for user scripts
   * since it does extra validation of the requested change and makes sure everything is saved etc.
   *
   * @example
   * api.tracing.restart("Explorational", "5909b5aa3e0000d4009d4d15", "TRACE")
   *
   */
  async restart(
    // Earlier versions used newAnnotationType here.
    newMaybeCompoundType: APICompoundType | null,
    newAnnotationId: string,
    newControlMode: ControlMode,
    version?: number | undefined | null,
    keepUrlState: boolean = false,
    keepUrlSearch: boolean = true,
  ) {
    if (newControlMode === ControlModeEnum.VIEW)
      throw new Error("Restarting with view option is not supported");
    Store.dispatch(restartSagaAction());
    UrlManager.reset(keepUrlState, keepUrlSearch);

    newMaybeCompoundType =
      newMaybeCompoundType != null ? coalesce(APICompoundTypeEnum, newMaybeCompoundType) : null;

    await Model.fetch(
      newMaybeCompoundType,
      {
        annotationId: newAnnotationId,
        // @ts-ignore
        type: newControlMode,
      },
      false,
      version,
    );
    Store.dispatch(discardSaveQueuesAction());
    Store.dispatch(wkReadyAction());
    UrlManager.updateUnthrottled();
  }

  /**
   * Reload tracing by reloading the entire page.
   *
   * @example
   * api.tracing.hardReload()
   */
  async hardReload() {
    await Model.ensureSavedState();
    location.reload();
  }

  //  SKELETONTRACING API

  /**
   * Increases the node radius of the given node by multiplying it with 1.05^delta.
   * If no nodeId and/or treeId are provided, it defaults to the current tree and current node.
   *
   * @example
   * api.tracing.setNodeRadius(1)
   */
  setNodeRadius(delta: number, nodeId?: number, treeId?: number): void {
    const skeletonTracing = assertSkeleton(Store.getState().tracing);
    getNodeAndTree(skeletonTracing, nodeId, treeId).map(([, node]) =>
      Store.dispatch(setNodeRadiusAction(node.radius * Math.pow(1.05, delta), nodeId, treeId)),
    );
  }

  /**
   * Centers the given node. If no node is provided, the active node is centered.
   *
   * @example
   * api.tracing.centerNode()
   */
  centerNode = (nodeId?: number): void => {
    const skeletonTracing = assertSkeleton(Store.getState().tracing);
    getNodeAndTree(skeletonTracing, nodeId).map(([, node]) => {
      return Store.dispatch(setPositionAction(getNodePosition(node, Store.getState())));
    });
  };

  /**
   * Centers the 3D view.
   *
   * @example
   * api.tracing.centerTDView()
   */
  centerTDView = (): void => {
    Store.dispatch(centerTDViewAction());
  };

  rotate3DViewToXY = (): void => rotate3DViewTo(OrthoViews.PLANE_XY);
  rotate3DViewToYZ = (): void => rotate3DViewTo(OrthoViews.PLANE_YZ);
  rotate3DViewToXZ = (): void => rotate3DViewTo(OrthoViews.PLANE_XZ);
  rotate3DViewToDiagonal = (animate: boolean = true): void => {
    rotate3DViewTo(OrthoViews.TDView, animate);
  };

  getShortestRotation(curRotation: Vector3, newRotation: Vector3): Vector3 {
    // TODO
    // interpolating Euler angles does not lead to the shortest rotation
    // interpolate the Quaternion representation instead
    // https://theory.org/software/qfa/writeup/node12.html
    const result = [newRotation[0], newRotation[1], newRotation[2]];

    for (let i = 0; i <= 2; i++) {
      // a rotation about more than 180° is shorter when rotating the other direction
      if (newRotation[i] - curRotation[i] > 180) {
        result[i] = newRotation[i] - 360;
      } else if (newRotation[i] - curRotation[i] < -180) {
        result[i] = newRotation[i] + 360;
      }
    }

    // @ts-expect-error ts-migrate(2322) FIXME: Type 'number[]' is not assignable to type 'Vector3... Remove this comment to see the full error message
    return result;
  }

  /**
   * Measures the length of the given tree and returns the length in nanometer and in voxels.
   */
  measureTreeLength(treeId: number): [number, number] {
    const state = Store.getState();
    const skeletonTracing = assertSkeleton(state.tracing);
    const tree = skeletonTracing.trees[treeId];

    if (!tree) {
      throw new Error(`Tree with id ${treeId} not found.`);
    }

    const voxelSizeFactor = state.dataset.dataSource.scale.factor;
    // Pre-allocate vectors
    let lengthInUnitAcc = 0;
    let lengthInVxAcc = 0;

    const getPos = (node: Readonly<MutableNode>) => getNodePosition(node, state);

    for (const edge of tree.edges.all()) {
      const sourceNode = tree.nodes.getOrThrow(edge.source);
      const targetNode = tree.nodes.getOrThrow(edge.target);
      lengthInUnitAcc += V3.scaledDist(getPos(sourceNode), getPos(targetNode), voxelSizeFactor);
      lengthInVxAcc += V3.length(V3.sub(getPos(sourceNode), getPos(targetNode)));
    }
    return [lengthInUnitAcc, lengthInVxAcc];
  }

  /**
   * Measures the length of all trees and returns the length in nanometer and in voxels.
   */
  measureAllTrees(): [number, number] {
    const skeletonTracing = assertSkeleton(Store.getState().tracing);
    let totalLengthInUnit = 0;
    let totalLengthInVx = 0;

    _.values(skeletonTracing.trees).forEach((currentTree) => {
      const [lengthInUnit, lengthInVx] = this.measureTreeLength(currentTree.treeId);
      totalLengthInUnit += lengthInUnit;
      totalLengthInVx += lengthInVx;
    });

    return [totalLengthInUnit, totalLengthInVx];
  }

  /**
   * Returns the shortest path between two nodes in nanometer and voxels as well as
   * an array of the node IDs in the shortest path.
   */
  findShortestPathBetweenNodes(
    sourceNodeId: number,
    targetNodeId: number,
  ): {
    lengthInUnit: number;
    lengthInVx: number;
    shortestPath: number[];
  } {
    const skeletonTracing = assertSkeleton(Store.getState().tracing);
    const { node: sourceNode, tree: sourceTree } = getNodeAndTreeOrNull(
      skeletonTracing,
      sourceNodeId,
    );
    const { node: targetNode, tree: targetTree } = getNodeAndTreeOrNull(
      skeletonTracing,
      targetNodeId,
    );

    if (sourceNode == null || targetNode == null) {
      throw new Error(`The node with id ${sourceNodeId} or ${targetNodeId} does not exist.`);
    }

    if (sourceTree == null || sourceTree !== targetTree) {
      throw new Error("The nodes are not within the same tree.");
    }

    const voxelSizeFactor = Store.getState().dataset.dataSource.scale.factor;
    // We use the Dijkstra algorithm to get the shortest path between the nodes.
    const distanceMap: Record<number, number> = {};
    // The distance map is also maintained in voxel space. This information is only
    // used when returning the final distance. The actual path finding is only done in
    // the physical space (nm-based).
    const distanceMapVx: Record<number, number> = {};
    // We keep track of each nodes parent node ID in order to reconstruct an array of
    // node IDs for the shortest path.
    const parentMap: Record<number, number> = {};
    parentMap[sourceNode.id] = -1;

    const getDistance = (nodeId: number) =>
      distanceMap[nodeId] != null ? distanceMap[nodeId] : Number.POSITIVE_INFINITY;

    distanceMap[sourceNode.id] = 0;
    distanceMapVx[sourceNode.id] = 0;
    // The priority queue saves node id and distance tuples.
    const priorityQueue = new PriorityQueue<[number, number]>({
      comparator: ([_first, firstDistance], [_second, secondDistance]) =>
        firstDistance <= secondDistance ? -1 : 1,
    });
    priorityQueue.queue([sourceNodeId, 0]);

    const state = Store.getState();
    const getPos = (node: Readonly<MutableNode>) => getNodePosition(node, state);

    while (priorityQueue.length > 0) {
      const [nextNodeId, distance] = priorityQueue.dequeue();
      const nextNodePosition = getPos(sourceTree.nodes.getOrThrow(nextNodeId));

      // Calculate the distance to all neighbours and update the distances.
      for (const { source, target } of sourceTree.edges.getEdgesForNode(nextNodeId)) {
        const neighbourNodeId = source === nextNodeId ? target : source;
        const neighbourPosition = getPos(sourceTree.nodes.getOrThrow(neighbourNodeId));
        const neighbourDistance =
          distance + V3.scaledDist(nextNodePosition, neighbourPosition, voxelSizeFactor);

        if (neighbourDistance < getDistance(neighbourNodeId)) {
          distanceMap[neighbourNodeId] = neighbourDistance;
          parentMap[neighbourNodeId] = source === nextNodeId ? source : target;
          const neighbourDistanceVx = V3.length(V3.sub(nextNodePosition, neighbourPosition));
          distanceMapVx[neighbourNodeId] = neighbourDistanceVx + distanceMapVx[nextNodeId];
          priorityQueue.queue([neighbourNodeId, neighbourDistance]);
        }
      }
    }
    // Retrace the shortest path from the target node.
    let nodeId = targetNodeId;
    const shortestPath = [targetNodeId];
    while (parentMap[nodeId] !== -1) {
      nodeId = parentMap[nodeId];
      shortestPath.unshift(nodeId);
    }

    return {
      lengthInUnit: distanceMap[targetNodeId],
      lengthInVx: distanceMapVx[targetNodeId],
      shortestPath,
    };
  }

  /**
   * Returns the length of the shortest path between two nodes in nanometer and in voxels.
   */
  measurePathLengthBetweenNodes(sourceNodeId: number, targetNodeId: number): [number, number] {
    const { lengthInUnit, lengthInVx } = this.findShortestPathBetweenNodes(
      sourceNodeId,
      targetNodeId,
    );
    return [lengthInUnit, lengthInVx];
  }

  /**
   * Starts an animation to center the given position. See setCameraPosition for a non-animated version of this function.
   *
   * @param position - Vector3
   * @param skipCenteringAnimationInThirdDimension -
   *        Boolean which decides whether the third dimension shall also be animated (defaults to true)
   *        When true, this lets the user still manipulate the "third dimension"
   *        during the animation (important because otherwise the user cannot continue to trace until
   *        the animation is over).
   * @param rotation - Vector3 (optional) - Will only be noticeable in flight or oblique mode.
   * @example
   * api.tracing.centerPositionAnimated([0, 0, 0])
   */
  centerPositionAnimated(
    position: Vector3,
    skipCenteringAnimationInThirdDimension: boolean = true,
    rotation?: Vector3,
  ): void {
    const { activeViewport } = Store.getState().viewModeData.plane;
    const dimensionToSkip =
      skipCenteringAnimationInThirdDimension && activeViewport !== OrthoViews.TDView
        ? dimensions.thirdDimensionForPlane(activeViewport)
        : null;
    const curPosition = getPosition(Store.getState().flycam);
    const curRotation = getRotation(Store.getState().flycam);
    if (!Array.isArray(rotation)) rotation = curRotation;
    rotation = this.getShortestRotation(curRotation, rotation);

    type Tweener = {
      positionX: number;
      positionY: number;
      positionZ: number;
      rotationX: number;
      rotationY: number;
      rotationZ: number;
    };
    const tween = new TWEEN.Tween({
      positionX: curPosition[0],
      positionY: curPosition[1],
      positionZ: curPosition[2],
      rotationX: curRotation[0],
      rotationY: curRotation[1],
      rotationZ: curRotation[2],
    });
    tween
      .to(
        {
          positionX: position[0],
          positionY: position[1],
          positionZ: position[2],
          rotationX: rotation[0],
          rotationY: rotation[1],
          rotationZ: rotation[2],
        },
        200,
      )
      .onUpdate(function (this: Tweener) {
        // needs to be a normal (non-bound) function
        Store.dispatch(
          setPositionAction([this.positionX, this.positionY, this.positionZ], dimensionToSkip),
        );
        Store.dispatch(setRotationAction([this.rotationX, this.rotationY, this.rotationZ]));
      })
      .start();
  }

  /**
   * Returns the current camera position.
   *
   * @example
   * const currentPosition = api.tracing.getCameraPosition()
   */
  getCameraPosition(): Vector3 {
    return getPosition(Store.getState().flycam);
  }

  /**
   * Sets the current camera position. See centerPositionAnimated for an animated version of this function.
   *
   * @example
   * api.tracing.setCameraPosition([100, 100, 100])
   */
  setCameraPosition(position: Vector3) {
    Store.dispatch(setPositionAction(position));
  }

  //  VOLUMETRACING API

  /**
   * Returns the id of the current active segment.
   * _Volume tracing only!_
   */
  getActiveCellId(): number | null | undefined {
    const tracing = assertVolume(Store.getState());
    return getActiveCellId(tracing);
  }

  /**
   * Sets the active segment given a segment id.
   * If a segment with the given id doesn't exist, it is created.
   * _Volume tracing only!_
   */
  setActiveCell(id: number) {
    assertVolume(Store.getState());
    assertExists(id, "Segment id is missing.");
    Store.dispatch(setActiveCellAction(id));
  }

  /**
   * Returns the active tool which is either
   * "MOVE", "SKELETON", "TRACE", "BRUSH", "FILL_CELL" or "PICK_CELL"
   */
  getAnnotationTool(): AnnotationTool {
    return Store.getState().uiInformation.activeTool;
  }

  /**
   * Sets the active tool which should be either
   * "MOVE", "SKELETON", "TRACE", "BRUSH", "FILL_CELL" or "PICK_CELL"
   * _Volume tracing only!_
   */
  setAnnotationTool(tool: AnnotationTool) {
    if (AnnotationToolEnum[tool] == null) {
      throw new Error(
        `Annotation tool has to be one of: "${Object.keys(AnnotationToolEnum).join('", "')}".`,
      );
    }

    Store.dispatch(setToolAction(tool));
  }

  /**
   * Deprecated! Use getAnnotationTool instead.
   */
  getVolumeTool(): AnnotationTool {
    return this.getAnnotationTool();
  }

  /**
   * Deprecated! Use setAnnotationTool instead.
   */
  setVolumeTool(tool: AnnotationTool) {
    this.setAnnotationTool(tool);
  }

  /**
   * Disables the saving for the current annotation.
   * WARNING: Cannot be undone. Only do this if you know what you are doing.
   */
  disableSaving() {
    Store.dispatch(disableSavingAction());
  }
}
/**
 * All binary data / layer related API methods.
 * @example
 * window.webknossos.apiReady(3).then(api => {
 *   api.data.getLayerNames();
 *   api.data.reloadBuckets(...);
 *   ...
 * }
 */

class DataApi {
  model: OxalisModel;

  constructor(model: OxalisModel) {
    this.model = model;
  }

  /**
   * Returns the names of all available layers of the current tracing.
   */
  getLayerNames(): Array<string> {
    return _.map(this.model.dataLayers, "name");
  }

  /**
   * DEPRECATED! Use getSegmentationLayerNames, getVisibleSegmentationLayer or getVolumeTracingLayerIds instead.
   *
   * Returns the name of the volume tracing layer (only exists for a volume annotation) or the visible
   * segmentation layer.
   */
  getVolumeTracingLayerName(): string {
    const segmentationLayer = this.model.getActiveSegmentationTracingLayer();

    if (segmentationLayer != null) {
      return segmentationLayer.name;
    }

    const visibleLayer = getVisibleSegmentationLayer(Store.getState());
    console.warn(
      "getVolumeTracingLayerName is deprecated. Please use getVolumeTracingLayerIds instead.",
    );

    if (visibleLayer != null) {
      console.warn(
        "getVolumeTracingLayerName was called, but there is no volume tracing. Falling back to the visible segmentation layer. Please use getSegmentationLayerNames instead.",
      );
      return visibleLayer.name;
    }

    throw new Error(
      "getVolumeTracingLayerName was called, but there is no volume tracing and also no visible segmentation layer.",
    );
  }

  /*
   * Returns the name of the visible segmentation layer (if it exists). Note that
   * if the visible layer is a volume tracing layer, the name will be an ID
   * (and not the name which the user can specify in the UI).
   */
  getVisibleSegmentationLayerName(): string | null | undefined {
    const visibleLayer = getVisibleSegmentationLayer(Store.getState());

    if (visibleLayer != null) {
      return visibleLayer.name;
    }

    return null;
  }

  /*
   * Returns the ids of the existing volume tracing layers.
   */
  getVolumeTracingLayerIds(): Array<string> {
    return getVolumeTracings(Store.getState().tracing).map((tracing) => tracing.tracingId);
  }

  /**
   * Return a list of segmentation layer names. Note for volume tracing layers,
   * the name will be an ID (and not the name which the user can specify in the UI).
   */
  getSegmentationLayerNames(): Array<string> {
    return this.model.getSegmentationLayers().map((layer) => layer.name);
  }

  /**
   * Invalidates all downloaded buckets of the given layer so that they are reloaded.
   * If an additional predicate is passed, each bucket is checked to see whether
   * it should be reloaded. Note that buckets that are in a REQUESTED state (i.e.,
   * currently being queued or downloaded) will always be reloaded by cancelling and rescheduling
   * the request.
   */
  async reloadBuckets(
    layerName: string,
    predicateFn?: (bucket: DataBucket) => boolean,
  ): Promise<void> {
    const truePredicate = () => true;
    await Promise.all(
      Utils.values(this.model.dataLayers).map(async (dataLayer: DataLayer) => {
        if (dataLayer.name === layerName) {
          if (dataLayer.cube.isSegmentation) {
            await Model.ensureSavedState();
          }

          dataLayer.cube.collectBucketsIf(predicateFn || truePredicate);
          dataLayer.layerRenderingManager.refresh();
        }
      }),
    );
  }

  /**
   * Invalidates all downloaded buckets so that they are reloaded.
   */
  async reloadAllBuckets(): Promise<void> {
    if (hasVolumeTracings(Store.getState().tracing)) {
      await Model.ensureSavedState();
    }

    Utils.values(this.model.dataLayers).forEach((dataLayer: DataLayer) => {
      dataLayer.cube.collectAllBuckets();
      dataLayer.layerRenderingManager.refresh();
    });
  }

  /**
   * Sets a mapping for a given layer.
   *
   * @example
   * const position = [123, 123, 123];
   * const segmentationLayerName = "segmentation";
   * const segmentId = await api.data.getDataValue(segmentationLayerName, position);
   * const treeId = api.tracing.getActiveTreeId();
   * const mapping = {[segmentId]: treeId}
   *
   * api.data.setMapping(segmentationLayerName, mapping);
   */
  setMapping(
    layerName: string,
    mapping: Mapping | Record<number, number>,
    options: {
      colors?: Array<number>;
      hideUnmappedIds?: boolean;
      showLoadingIndicator?: boolean;
      isMergerModeMapping?: boolean;
    } = {},
  ) {
    const layer = this.model.getLayerByName(layerName);

    if (!layer.isSegmentation) {
      throw new Error(messages["mapping.unsupported_layer"]);
    }

    const {
      colors: mappingColors,
      hideUnmappedIds,
      showLoadingIndicator,
      isMergerModeMapping,
    } = options;
    if (mappingColors != null) {
      // Consider removing custom color support if this event is rarely used
      // (see `mappingColors` handling in mapping_saga.ts)
      sendAnalyticsEvent("setMapping called with custom colors");
    }
    const mappingProperties = {
      mapping:
        mapping instanceof Map
          ? (new Map(mapping as Map<unknown, unknown>) as Mapping)
          : new Map(
              Object.entries(mapping).map(([key, value]) => [Number.parseInt(key, 10), value]),
            ),
      mappingColors,
      hideUnmappedIds,
      showLoadingIndicator,
      isMergerModeMapping,
    };
    Store.dispatch(setMappingAction(layerName, "<custom mapping>", "JSON", mappingProperties));
  }

  /**
   * Enables/Disables the active mapping. If layerName is not passed,
   * the currently visible segmentation layer will be used.
   */
  setMappingEnabled(isEnabled: boolean, layerName?: string) {
    const effectiveLayerName = getRequestedOrVisibleSegmentationLayerEnforced(
      Store.getState(),
      layerName,
    ).name;
    Store.dispatch(setMappingEnabledAction(effectiveLayerName, isEnabled));
  }

  /**
   * Gets all available mapping names for a given layer. If the layerName
   * is not passed, the currently visible segmentation layer will be used.
   *
   */
  async getMappingNames(layerName?: string): Promise<Array<string>> {
    const { dataset } = Store.getState();
    const segmentationLayer = getRequestedOrVisibleSegmentationLayerEnforced(
      Store.getState(),
      layerName,
    );
    return getMappingsForDatasetLayer(dataset.dataStore.url, dataset, segmentationLayer.name);
  }

  /**
   * Gets the active mapping for a given layer. If layerName is not
   * passed, the currently visible segmentation layer will be used.
   *
   */
  getActiveMapping(layerName?: string): string | null | undefined {
    const effectiveLayerName = getNameOfRequestedOrVisibleSegmentationLayer(
      Store.getState(),
      layerName,
    );

    if (!effectiveLayerName) {
      return null;
    }

    return getMappingInfo(
      Store.getState().temporaryConfiguration.activeMappingByLayer,
      effectiveLayerName,
    ).mappingName;
  }

  /**
   * Sets the active mapping for a given layer. If layerName is not passed,
   * the currently visible segmentation layer will be used.
   *
   */
  activateMapping(
    mappingName?: string,
    mappingType: MappingType = "JSON",
    layerName?: string,
  ): void {
    const effectiveLayerName = getNameOfRequestedOrVisibleSegmentationLayer(
      Store.getState(),
      layerName,
    );

    if (!effectiveLayerName) {
      throw new Error(messages["mapping.unsupported_layer"]);
    }

    Store.dispatch(setMappingAction(effectiveLayerName, mappingName, mappingType));
  }

  /**
   * Returns whether a mapping is currently enabled. If layerName is not passed,
   * the currently visible segmentation layer will be used.
   */
  isMappingEnabled(layerName?: string): boolean {
    const effectiveLayerName = getNameOfRequestedOrVisibleSegmentationLayer(
      Store.getState(),
      layerName,
    );

    if (!effectiveLayerName) {
      return false;
    }

    return (
      getMappingInfo(
        Store.getState().temporaryConfiguration.activeMappingByLayer,
        effectiveLayerName,
      ).mappingStatus === MappingStatusEnum.ENABLED
    );
  }

  refreshMeshes() {
    Store.dispatch(refreshMeshesAction());
  }

  /**
   * Returns the bounding box for a given layer name.
   */
  getBoundingBox(layerName: string): [Vector3, Vector3] {
    const { min, max } = getLayerBoundingBox(Store.getState().dataset, layerName);
    return [min, max];
  }

  /**
   * Returns raw binary data for a given layer, position and zoom level. If the zoom
   * level is not provided, the first magnification will be used. If this
   * mag does not exist, the next existing mag will be used.
   * If the zoom level is provided and points to a not existent mag,
   * 0 will be returned.
   *
   * @example // Return the greyscale value for a bucket
   * const position = [123, 123, 123];
   * api.data.getDataValue("binary", position).then((greyscaleColor) => ...);
   *
   * @example // Using the await keyword instead of the promise syntax
   * const greyscaleColor = await api.data.getDataValue("binary", position);
   *
   * @example // Get the segmentation id for the first volume tracing layer
   * const segmentId = await api.data.getDataValue(api.data.getVolumeTracingLayerIds()[0], position);
   */
  async getDataValue(
    layerName: string,
    position: Vector3,
    _zoomStep: number | null | undefined = null,
    additionalCoordinates: AdditionalCoordinate[] | null = null,
  ): Promise<number> {
    let zoomStep;

    if (_zoomStep != null) {
      zoomStep = _zoomStep;
    } else {
      const layer = getLayerByName(Store.getState().dataset, layerName);
      const magInfo = getMagInfo(layer.resolutions);
      zoomStep = magInfo.getFinestMagIndex();
    }

    const cube = this.model.getCubeByLayerName(layerName);
    additionalCoordinates = additionalCoordinates || Store.getState().flycam.additionalCoordinates;
    const bucketAddress = cube.positionToZoomedAddress(position, additionalCoordinates, zoomStep);
    await this.getLoadedBucket(layerName, bucketAddress);
    // Bucket has been loaded by now or was loaded already
    const dataValue = cube.getDataValue(position, additionalCoordinates, null, zoomStep);
    return dataValue;
  }

  /**
   * Returns the magnification that is _currently_ rendered at the given position.
   */
  getRenderedZoomStepAtPosition(layerName: string, position: Vector3 | null | undefined): number {
    return this.model.getCurrentlyRenderedZoomStepAtPosition(layerName, position);
  }

  /**
   * Returns the maginfication that will _ultimately_ be rendered at the given position, once
   * all respective buckets are loaded.
   */
  getUltimatelyRenderedZoomStepAtPosition(layerName: string, position: Vector3): Promise<number> {
    return this.model.getUltimatelyRenderedZoomStepAtPosition(layerName, position);
  }

  async getLoadedBucket(layerName: string, bucketAddress: BucketAddress): Promise<Bucket> {
    const cube = this.model.getCubeByLayerName(layerName);
    const bucket = await cube.getLoadedBucket(bucketAddress);
    return bucket;
  }

  /*
   * Deprecated! Use getDataForBoundingBox instead whose name describes its interface correctly.
   */
  async getDataFor2DBoundingBox(
    layerName: string,
    bbox: BoundingBoxType,
    _zoomStep: number | null | undefined = null,
  ) {
    return this.getDataForBoundingBox(layerName, bbox, _zoomStep);
  }

  /*
   * For the provided layer name and bounding box, an array is constructed with the actual data.
   * By default, the finest existent quality is chosen, but the quality can be adapted via the
   * zoomStep parameter.
   */
  async getDataForBoundingBox(
    layerName: string,
    mag1Bbox: BoundingBoxType,
    _zoomStep: number | null | undefined = null,
    additionalCoordinates: AdditionalCoordinate[] | null = null,
  ) {
    const layer = getLayerByName(Store.getState().dataset, layerName);
    const magInfo = getMagInfo(layer.resolutions);
    let zoomStep;

    if (_zoomStep != null) {
      zoomStep = _zoomStep;
    } else {
      zoomStep = magInfo.getFinestMagIndex();
    }

    const mags = magInfo.getDenseMags();
    const bucketAddresses = this.getBucketAddressesInCuboid(
      mag1Bbox,
      mags,
      zoomStep,
      additionalCoordinates,
    );

    if (bucketAddresses.length > 15000) {
      console.warn(
        "More than 15000 buckets need to be requested for the given bounding box. Consider passing a smaller bounding box or using another magnification.",
      );
    }

    const buckets = await Promise.all(
      bucketAddresses.map((addr) => this.getLoadedBucket(layerName, addr)),
    );
    const { elementClass } = getLayerByName(Store.getState().dataset, layerName);
    return this.cutOutCuboid(buckets, mag1Bbox, elementClass, mags, zoomStep);
  }

  async getViewportData(
    viewport: OrthoView,
    layerName: string,
    maybeMagIndex: number | null | undefined,
    additionalCoordinates: AdditionalCoordinate[] | null,
  ) {
    const state = Store.getState();
    const [curU, curV, curW] = dimensions.transDim(
      dimensions.roundCoordinate(getPosition(state.flycam)),
      viewport,
    );
    const [halfViewportExtentU, halfViewportExtentV] = getHalfViewportExtentsInUnitFromState(
      state,
      viewport,
    );
    const layer = getLayerByName(state.dataset, layerName);
    const magInfo = getMagInfo(layer.resolutions);
    if (maybeMagIndex == null) {
      maybeMagIndex = getActiveMagIndexForLayer(state, layerName);
    }
    const zoomStep = magInfo.getClosestExistingIndex(maybeMagIndex);

    const min = dimensions.transDim(
      V3.sub([curU, curV, curW], [halfViewportExtentU, halfViewportExtentV, 0]),
      viewport,
    );
    const max = dimensions.transDim(
      V3.add([curU, curV, curW], [halfViewportExtentU, halfViewportExtentV, 1]),
      viewport,
    );

    const mag = magInfo.getMagByIndexOrThrow(zoomStep);
    const magUVX = dimensions.transDim(mag, viewport);
    const widthInVoxel = Math.ceil(halfViewportExtentU / magUVX[0]);
    const heightInVoxel = Math.ceil(halfViewportExtentV / magUVX[1]);
    if (widthInVoxel * heightInVoxel > 1024 ** 2) {
      throw new Error(
        "Requested data for viewport cannot be loaded, since the amount of data is too large for the available magnification. Please zoom in further or ensure that coarser magnifications are available.",
      );
    }

    const cuboid = await this.getDataForBoundingBox(
      layerName,
      {
        min,
        max,
      },
      zoomStep,
      additionalCoordinates,
    );
    return cuboid;
  }

  getBucketAddressesInCuboid(
    bbox: BoundingBoxType,
    magnifications: Array<Vector3>,
    zoomStep: number,
    additionalCoordinates: AdditionalCoordinate[] | null,
  ): Array<BucketAddress> {
    const buckets = [];
    const bottomRight = bbox.max;
    const minBucket = globalPositionToBucketPosition(
      bbox.min,
      magnifications,
      zoomStep,
      additionalCoordinates,
    );

    const topLeft = (bucketAddress: BucketAddress) =>
      bucketPositionToGlobalAddress(bucketAddress, new MagInfo(magnifications));

    const nextBucketInDim = (bucket: BucketAddress, dim: 0 | 1 | 2) => {
      const copy = bucket.slice() as BucketAddress;
      copy[dim]++;
      return copy;
    };

    let bucket = minBucket;

    while (topLeft(bucket)[0] < bottomRight[0]) {
      const prevX = bucket.slice() as Vector4;

      while (topLeft(bucket)[1] < bottomRight[1]) {
        const prevY = bucket.slice() as Vector4;

        while (topLeft(bucket)[2] < bottomRight[2]) {
          buckets.push(bucket);
          bucket = nextBucketInDim(bucket, 2);
        }

        bucket = nextBucketInDim(prevY, 1);
      }

      bucket = nextBucketInDim(prevX, 0);
    }

    return buckets;
  }

  cutOutCuboid(
    buckets: Array<Bucket>,
    bbox: BoundingBoxType,
    elementClass: ElementClass,
    magnifications: Array<Vector3>,
    zoomStep: number,
  ): TypedArray {
    const mag = magnifications[zoomStep];
    // All calculations in this method are in zoomStep-space, so in global coordinates which are divided
    // by the mag
    const topLeft = scaleGlobalPositionWithMagnification(bbox.min, mag);
    // Ceil the bounding box bottom right instead of flooring, because it is exclusive
    const bottomRight = scaleGlobalPositionWithMagnification(bbox.max, mag, true);
    const extent: Vector3 = V3.sub(bottomRight, topLeft);
    const [TypedArrayClass, channelCount] = getConstructorForElementClass(elementClass);
    const result = new TypedArrayClass(channelCount * extent[0] * extent[1] * extent[2]);
    const bucketWidth = Constants.BUCKET_WIDTH;
    buckets.reverse();

    for (const bucket of buckets) {
      if (bucket.type === "null") {
        continue;
      }

      const bucketTopLeft = zoomedAddressToZoomedPosition(bucket.zoomedAddress);
      const x = Math.max(topLeft[0], bucketTopLeft[0]);
      let y = Math.max(topLeft[1], bucketTopLeft[1]);
      let z = Math.max(topLeft[2], bucketTopLeft[2]);
      const xMax = Math.min(bucketTopLeft[0] + bucketWidth, bottomRight[0]);
      const yMax = Math.min(bucketTopLeft[1] + bucketWidth, bottomRight[1]);
      const zMax = Math.min(bucketTopLeft[2] + bucketWidth, bottomRight[2]);

      while (z < zMax) {
        y = Math.max(topLeft[1], bucketTopLeft[1]);

        while (y < yMax) {
          const dataOffset =
            channelCount *
            ((x % bucketWidth) +
              (y % bucketWidth) * bucketWidth +
              (z % bucketWidth) * bucketWidth * bucketWidth);
          const rx = x - topLeft[0];
          const ry = y - topLeft[1];
          const rz = z - topLeft[2];
          const resultOffset = channelCount * (rx + ry * extent[0] + rz * extent[0] * extent[1]);
          // Checking for bucket.type !== "null" is not enough, since the bucket
          // could also be MISSING.
          const data = bucket.hasData()
            ? bucket.getData()
            : new TypedArrayClass(Constants.BUCKET_SIZE);
          const length = channelCount * (xMax - x);
          // The `set` operation is not problematic, since the BucketDataArray types
          // won't be mixed (either, they are BigInt or they aren't)
          // @ts-ignore
          result.set(data.slice(dataOffset, dataOffset + length), resultOffset);
          y += 1;
        }

        z += 1;
      }
    }

    return result;
  }

  /**
   * Helper method to build the download URL for a raw data cuboid.
   *
   * @ignore
   */
  _getDownloadUrlForRawDataCuboid(
    layerName: string,
    topLeft: Vector3,
    bottomRight: Vector3,
    token: string,
    magnification?: Vector3,
  ): string {
    const { dataset } = Store.getState();
    const magInfo = getMagInfo(getLayerByName(dataset, layerName, true).resolutions);
    magnification = magnification || magInfo.getFinestMag();

    const magString = magnification.join("-");
    return (
      `${dataset.dataStore.url}/data/datasets/${dataset.owningOrganization}/${dataset.directoryName}/layers/${layerName}/data?mag=${magString}&` +
      `token=${token}&` +
      `x=${Math.floor(topLeft[0])}&` +
      `y=${Math.floor(topLeft[1])}&` +
      `z=${Math.floor(topLeft[2])}&` +
      `width=${Math.floor(bottomRight[0] - topLeft[0])}&` +
      `height=${Math.floor(bottomRight[1] - topLeft[1])}&` +
      `depth=${Math.floor(bottomRight[2] - topLeft[2])}`
    );
  }

  /**
   * Downloads a cuboid of raw data from a dataset (not tracing) layer. A new window is opened for the download -
   * if that is not the case, please check your pop-up blocker.
   *
   * @example // Download a cuboid (from (0, 0, 0) to (100, 200, 100)) of raw data from the "segmentation" layer.
   * api.data.downloadRawDataCuboid("segmentation", [0,0,0], [100,200,100]);
   */
  downloadRawDataCuboid(layerName: string, topLeft: Vector3, bottomRight: Vector3): Promise<void> {
    return doWithToken((token) => {
      const downloadUrl = this._getDownloadUrlForRawDataCuboid(
        layerName,
        topLeft,
        bottomRight,
        token,
      );
      window.open(downloadUrl);
      // Theoretically the window.open call could fail if the token is expired, but that would be hard to check
      return Promise.resolve();
    });
  }

  getRawDataCuboid(
    layerName: string,
    topLeft: Vector3,
    bottomRight: Vector3,
    magnification?: Vector3,
  ): Promise<ArrayBuffer> {
    return doWithToken((token) => {
      const downloadUrl = this._getDownloadUrlForRawDataCuboid(
        layerName,
        topLeft,
        bottomRight,
        token,
        magnification,
      );
      return Request.receiveArraybuffer(downloadUrl);
    });
  }

  /**
   * Label voxels with the supplied value. Note that this method does not mutate
   * the data immediately, but instead returns a promise (since the data might
   * have to be downloaded first).
   *
   * _Volume tracing only!_
   *
   * @example // Set the segmentation id for some voxels to 1337
   * await api.data.labelVoxels([[1,1,1], [1,2,1], [2,1,1], [2,2,1]], 1337);
   */
  async labelVoxels(
    voxels: Array<Vector3>,
    label: number,
    additionalCoordinates: AdditionalCoordinate[] | null = null,
  ): Promise<void> {
    assertVolume(Store.getState());
    const segmentationLayer = this.model.getEnforcedSegmentationTracingLayer();
    await Promise.all(
      voxels.map((voxel) =>
        segmentationLayer.cube._labelVoxelInAllResolutions_DEPRECATED(
          voxel,
          additionalCoordinates,
          label,
        ),
      ),
    );
    segmentationLayer.cube.pushQueue.push();
  }

  /**
   * Returns the dataset's setting for the tracing view.
   * @param key - One of the following keys:
     - segmentationOpacity
     - fourBit
     - interpolation
     - layers
     - quality
     - segmentationPatternOpacity
     - renderMissingDataBlack
   *
   * @example
   * const segmentationOpacity = api.data.getConfiguration("segmentationOpacity");
   */
  getConfiguration(key: keyof DatasetConfiguration | OutdatedDatasetConfigurationKeys) {
    const printDeprecationWarning = () =>
      console.warn(`The properties segmentationOpacity and isSegmentationDisabled are no longer directly part of the data configuration.
      Instead, they are part of the segmentation layer configuration and can be accessed as follows:
      "const layerSettings = api.data.getConfiguration('layers');
      const segmentationOpacity = layerSettings[<segmentationLayerName>].alpha;
      const isSegmentationDisabled = layerSettings[<segmentationLayerName>].isDisabled;"`);

    switch (key) {
      case "segmentationOpacity": {
        printDeprecationWarning();
        const segmentationLayer = Model.getVisibleSegmentationLayer();
        return segmentationLayer
          ? Store.getState().datasetConfiguration.layers[segmentationLayer.name].alpha
          : undefined;
      }

      case "isSegmentationDisabled": {
        printDeprecationWarning();
        const segmentationLayer = Model.getVisibleSegmentationLayer();
        return segmentationLayer
          ? Store.getState().datasetConfiguration.layers[segmentationLayer.name].isDisabled
          : undefined;
      }

      default: {
        return Store.getState().datasetConfiguration[key];
      }
    }
  }

  /**
   * Set the dataset's setting for the tracing view.
   * @param key - Same keys as for getConfiguration()
   *
   * @example
   * api.data.setConfiguration("segmentationOpacity", 20);
   */
  setConfiguration(key: keyof DatasetConfiguration | OutdatedDatasetConfigurationKeys, value: any) {
    const printDeprecationWarning = () =>
      console.warn(`The properties segmentationOpacity and isSegmentationDisabled are no longer directly part of the data configuration.
      Instead, they are part of the segmentation layer configuration and can be set as follows:
      "const layerSettings = api.data.getConfiguration('layers');
      const copyOfLayerSettings = _.cloneDeep(layerSettings);
      copyOfLayerSettings[<segmentationLayerName>].alpha = 40;
      copyOfLayerSettings[<segmentationLayerName>].isDisabled = false;
      api.data.setConfiguration('layers', copyOfLayerSettings);"`);

    switch (key) {
      case "segmentationOpacity": {
        printDeprecationWarning();
        const segmentationLayer = Model.getVisibleSegmentationLayer();
        const segmentationLayerName = segmentationLayer != null ? segmentationLayer.name : null;

        if (segmentationLayerName) {
          Store.dispatch(updateLayerSettingAction(segmentationLayerName, "alpha", value));
        }

        break;
      }

      case "isSegmentationDisabled": {
        printDeprecationWarning();
        const segmentationLayer = Model.getVisibleSegmentationLayer();
        const segmentationLayerName = segmentationLayer != null ? segmentationLayer.name : null;

        if (segmentationLayerName) {
          Store.dispatch(updateLayerSettingAction(segmentationLayerName, "isDisabled", value));
        }

        break;
      }

      default: {
        Store.dispatch(updateDatasetSettingAction(key, value));
      }
    }
  }

  /**
   * Retrieve a list of available precomputed mesh files. If layerName is not passed,
   * the currently visible segmentation layer will be used.
   *
   * @example
   * const availableMeshFileNames = api.data.getAvailableMeshFiles();
   */
  async getAvailableMeshFiles(layerName?: string): Promise<Array<string>> {
    const effectiveLayer = getRequestedOrVisibleSegmentationLayer(Store.getState(), layerName);

    if (!effectiveLayer) {
      return Promise.resolve([]);
    }

    const state = Store.getState();
    const { dataset } = state;
    const meshFiles = await dispatchMaybeFetchMeshFilesAsync(
      Store.dispatch,
      effectiveLayer,
      dataset,
      true,
      false,
    );
    return meshFiles.map((meshFile) => meshFile.meshFileName);
  }

  /**
   * Get currently active mesh file (might be null). If layerName is not passed,
   * the currently visible segmentation layer will be used.
   *
   * @example
   * const activeMeshFile = api.data.getActiveMeshFile();
   */
  getActiveMeshFile(layerName?: string): string | null | undefined {
    const effectiveLayer = getRequestedOrVisibleSegmentationLayer(Store.getState(), layerName);

    if (!effectiveLayer) {
      return null;
    }

    const { currentMeshFile } = Store.getState().localSegmentationData[effectiveLayer.name];
    return currentMeshFile != null ? currentMeshFile.meshFileName : null;
  }

  /**
   * Set currently active mesh file (can be set to null). If layerName is not passed,
   * the currently visible segmentation layer will be used.
   *
   * @example
   * const availableMeshFileNames = api.data.getAvailableMeshFiles();
   * if (availableMeshFileNames.length > 0) {
   *   api.data.setActiveMeshFile(availableMeshFileNames[0]);
   * }
   */
  setActiveMeshFile(meshFileName: string | null | undefined, layerName?: string) {
    const effectiveLayerName = getNameOfRequestedOrVisibleSegmentationLayer(
      Store.getState(),
      layerName,
    );

    if (!effectiveLayerName) {
      return;
    }

    if (meshFileName == null) {
      Store.dispatch(updateCurrentMeshFileAction(effectiveLayerName, meshFileName));
      return;
    }

    const state = Store.getState();

    if (
      state.localSegmentationData[effectiveLayerName].availableMeshFiles == null ||
      !state.localSegmentationData[effectiveLayerName].availableMeshFiles.find(
        (el) => el.meshFileName === meshFileName,
      )
    ) {
      throw new Error(
        `The provided mesh file (${meshFileName}) is not available for this dataset. Available mesh files are: ${(state.localSegmentationData[effectiveLayerName].availableMeshFiles || []).join(", ")}`,
      );
    }

    Store.dispatch(updateCurrentMeshFileAction(effectiveLayerName, meshFileName));
  }

  /**
   * If a mesh file is active, loadPrecomputedMesh can be used to load a mesh for a given segment at a given seed position for
   * a specified segmentation layer. If layerName is not passed, the currently visible segmentation layer will be used.
   * If there is no mesh file for the dataset's segmentation layer available, you can use api.data.computeMeshOnDemand instead.
   *
   * @example
   * const currentPosition = api.tracing.getCameraPosition();
   * const segmentId = await api.data.getDataValue("segmentation", currentPosition);
   * const availableMeshFiles = await api.data.getAvailableMeshFiles();
   * api.data.setActiveMeshFile(availableMeshFiles[0]);
   *
   * api.data.loadPrecomputedMesh(segmentId, currentPosition);
   */
  loadPrecomputedMesh(
    segmentId: number,
    seedPosition: Vector3,
    layerName: string | null | undefined,
    seedAdditionalCoordinates?: AdditionalCoordinate[],
  ) {
    const state = Store.getState();
    const effectiveLayerName = getNameOfRequestedOrVisibleSegmentationLayer(state, layerName);

    if (!effectiveLayerName) {
      return;
    }

    const { dataset } = state;
    const currentMeshFile = state.localSegmentationData[effectiveLayerName].currentMeshFile;

    if (currentMeshFile == null) {
      throw new Error(
        "No mesh file was activated. Please call `api.data.setActiveMeshFile` first (use `api.data.getAvailableMeshFiles` to retrieve candidates).",
      );
    }

    const segmentationLayer = getLayerByName(dataset, effectiveLayerName);

    if (!segmentationLayer) {
      throw new Error("No segmentation layer was found.");
    }

    const { mappingName, meshFileName } = currentMeshFile;

    if (mappingName != null) {
      const activeMapping = this.getActiveMapping(effectiveLayerName);

      if (mappingName !== activeMapping) {
        const activeMappingWarning =
          activeMapping != null
            ? `the currently active mapping is ${activeMapping}`
            : "currently no mapping is active";
        console.warn(
          `The active mesh file ${meshFileName} was computed for mapping ${mappingName} but ${activeMappingWarning}.`,
        );
      }
    }

    Store.dispatch(
      loadPrecomputedMeshAction(
        segmentId,
        seedPosition,
        seedAdditionalCoordinates,
        meshFileName,
        effectiveLayerName,
      ),
    );
  }

  /**
   * Load a mesh for a given segment id and a seed position by computing it ad-hoc.
   *
   * @example
   * const currentPosition = api.tracing.getCameraPosition();
   * const segmentId = await api.data.getDataValue("segmentation", currentPosition);
   * api.data.computeMeshOnDemand(segmentId, currentPosition);
   */
  computeMeshOnDemand(
    segmentId: number,
    seedPosition: Vector3,
    seedAdditionalCoordinates?: AdditionalCoordinate[],
  ) {
    Store.dispatch(loadAdHocMeshAction(segmentId, seedPosition, seedAdditionalCoordinates));
  }

  /**
   * Set the visibility for a loaded mesh by providing the corresponding segment id.
   * If layerName is not passed, the currently visible segmentation layer will be used.
   *
   * @example
   * api.data.setMeshVisibility(segmentId, false);
   */
  setMeshVisibility(segmentId: number, isVisible: boolean, layerName?: string) {
    const effectiveLayerName = getRequestedOrVisibleSegmentationLayerEnforced(
      Store.getState(),
      layerName,
    ).name;

    if (Store.getState().localSegmentationData[effectiveLayerName].meshes?.[segmentId] != null) {
      Store.dispatch(updateMeshVisibilityAction(effectiveLayerName, segmentId, isVisible));
    } else {
      throw new Error(
        `Mesh for segment ${segmentId} was not found in State.localSegmentationData.`,
      );
    }
  }

  /**
   * Remove the mesh for a given segment and segmentation layer. If layerName is not passed,
   * the currently visible segmentation layer will be used.
   *
   * @example
   * api.data.removeMesh(segmentId, layerName);
   */
  removeMesh(segmentId: number, layerName?: string): void {
    const effectiveLayerName = getRequestedOrVisibleSegmentationLayerEnforced(
      Store.getState(),
      layerName,
    ).name;

    if (Store.getState().localSegmentationData[effectiveLayerName].meshes?.[segmentId] != null) {
      Store.dispatch(removeMeshAction(effectiveLayerName, segmentId));
    } else {
      throw new Error(
        `Mesh for segment ${segmentId} was not found in State.localSegmentationData.`,
      );
    }
  }

  /**
   * Removes all meshes from the scene for a given segmentation layer. If layerName is not passed,
   * the currently visible segmentation layer will be used.
   *
   * @example
   * api.data.resetMeshes();
   */
  resetMeshes(layerName?: string) {
    const effectiveLayerName = getRequestedOrVisibleSegmentationLayerEnforced(
      Store.getState(),
      layerName,
    ).name;
    const segmentIds = Object.keys(
      Store.getState().localSegmentationData[effectiveLayerName].meshes || EMPTY_OBJECT,
    );

    for (const segmentId of segmentIds) {
      Store.dispatch(removeMeshAction(effectiveLayerName, Number(segmentId)));
    }
  }

  /*
   * _Experimental_ API for applying a transformation matrix to a given layer. Note
   * that the transformation is only ephemeral for now. If you want to have persistent
   * transformations, store these in the settings JSON of the dataset.
   *
   * @example
   *
   * api.data._setAffineLayerTransforms(
   *   "C555_DIAMOND_2f",
   *   new Float32Array([
   *     0.03901274364025348, -0.08498337289603758, 0.00782446404039791, 555.7948181512004,
   *     0.18572293729076042, -0.029232702290255888, 0.059312326666574045, 135.9381974119121,
   *     0.0348291535208472, 0.005388247300907645, -0.06501029448614315, 561.0668326314798,
   *     0.0, 0.0, 0.0, 1.0,
   *   ]),
   * );
   */
  _setAffineLayerTransforms(layerName: string, transforms: Matrix4x4) {
    const coordinateTransforms = [
      {
        type: "affine" as const,
        matrix: flatToNestedMatrix(Array.from(transforms) as Vector16),
      },
    ];

    Store.dispatch(setLayerTransformsAction(layerName, coordinateTransforms));
  }

  /*
   * _Experimental_ API for creating transformation matrices based on an array of TransformerSpecs.
   * Can be used in combination with _setLayerTransforms.
   *
   * A TransformerSpec can be one of the following
   *  - { type: "scale"; args: [[scaleX, scaleY, scaleZ], [anchorX, anchorY, anchorZ]] }
   *  - { type: "rotate"; args: [thetaInRadAlongZAxis, [anchorX, anchorY, anchorZ]] }
   *  - { type: "translate"; args: [offsetX, offsetY, offsetZ] };
   *
   * @example
   * api.data._setLayerTransforms(
   *  "color",
   *   api.data._createTransformsFromSpecs([
   *     {type: "rotate", args: [1, [3473, 3383, 1024]]},
   *     {type: "translate", args: [0, 10, 0]}]
   *   ),
   * );
   */
  _createTransformsFromSpecs(specs: Array<TransformSpec>) {
    const makeTranslation = (x: number, y: number, z: number): Matrix4x4 =>
      new Float32Array([1, 0, 0, 0, 0, 1, 0, 0, 0, 0, 1, 0, x, y, z, 1]);
    const makeScale = (scale: Vector3, anchor: Vector3) =>
      M4x4.mul(
        M4x4.scale(scale, makeTranslation(anchor[0], anchor[1], anchor[2])),
        makeTranslation(-anchor[0], -anchor[1], -anchor[2]),
      );
    const makeRotation = (thetaInRad: number, pos: Vector3) =>
      M4x4.mul(
        M4x4.mul(
          makeTranslation(pos[0], pos[1], pos[2]),
          // biome-ignore format: don't format array
          new Float32Array([
            Math.cos(thetaInRad), Math.sin(thetaInRad), 0, 0,
            -Math.sin(thetaInRad), Math.cos(thetaInRad), 0, 0,
            0, 0, 1, 0, 0, 0, 0, 1,
          ]),
        ),
        makeTranslation(-pos[0], -pos[1], -pos[2]),
      );

    let matrix = makeTranslation(0, 0, 0);

    for (const spec of specs) {
      let argMatrix;

      if (spec.type === "scale") {
        argMatrix = makeScale(...spec.args);
      } else if (spec.type === "rotate") {
        argMatrix = makeRotation(...spec.args);
      } else if (spec.type === "translate") {
        argMatrix = makeTranslation(...spec.args);
      } else {
        throw new Error("Unknown transformation spec type");
      }

      matrix = M4x4.mul(argMatrix, matrix);
    }
    return M4x4.transpose(matrix);
  }

  /**
   * Get the RGB color of a segment (and its mesh) for a given segmentation layer. If layerName is not passed,
   * the currently visible segmentation layer will be used.
   *
   * @example
   * api.data.getSegmentColor(3);
   */
  getSegmentColor(segmentId: number, layerName?: string): Vector3 {
    const effectiveLayerName = getRequestedOrVisibleSegmentationLayerEnforced(
      Store.getState(),
      layerName,
    ).name;

    const [r, g, b] = getSegmentColorAsRGBA(Store.getState(), segmentId, effectiveLayerName);
    return [r, g, b];
  }

  /**
   * Set the RGB color of a segment (and its mesh) for a given segmentation layer. If layerName is not passed,
   * the currently visible segmentation layer will be used.
   *
   * @example
   * api.data.setSegmentColor(3, [0, 1, 1]);
   */
  setSegmentColor(segmentId: number, rgbColor: Vector3, layerName?: string) {
    const effectiveLayerName = getRequestedOrVisibleSegmentationLayerEnforced(
      Store.getState(),
      layerName,
    ).name;

    Store.dispatch(
      updateSegmentAction(
        segmentId,
        {
          color: rgbColor,
        },
        effectiveLayerName,
        undefined,
        true,
      ),
    );
  }
}
/**
 * All user configuration related API methods.
 * @example
 * window.webknossos.apiReady(3).then(api => {
 *   api.user.getConfiguration(...);
 *   api.user.setConfiguration(...);
 *   ...
 * }
 */

class UserApi {
  model: OxalisModel;

  constructor(model: OxalisModel) {
    this.model = model;
  }

  /**
  * Returns the user's setting for the tracing view.
  * @param key - One of the following keys:
    - moveValue
    - moveValue3d
    - rotateValue
    - crosshairSize
    - mouseRotateValue
    - clippingDistance
    - clippingDistanceArbitrary
    - dynamicSpaceDirection
    - displayCrosshair
    - displayScalebars
    - scale
    - tdViewDisplayPlanes
    - tdViewDisplayDatasetBorders
    - tdViewDisplayLayerBorders
    - newNodeNewTree
    - centerNewNode
    - highlightCommentedNodes
    - keyboardDelay
    - particleSize
    - overrideNodeRadius
    - sortTreesByName
    - sortCommentsAsc
    - sphericalCapRadius
    - hideTreeRemovalWarning
  *
  * @example
  * const keyboardDelay = api.user.getConfiguration("keyboardDelay");
  */
  getConfiguration(key: keyof UserConfiguration) {
    const value = Store.getState().userConfiguration[key];

    // Backwards compatibility
    if (key === "tdViewDisplayPlanes") {
      return value === TDViewDisplayModeEnum.DATA;
    }

    return value;
  }

  /**
   * Set the user's setting for the tracing view.
   * @param key - Same keys as for getConfiguration()
   *
   * @example
   * api.user.setConfiguration("keyboardDelay", 20);
   */
  setConfiguration(key: keyof UserConfiguration, value: any) {
    // Backwards compatibility
    if (key === "tdViewDisplayPlanes") {
      value = value ? TDViewDisplayModeEnum.DATA : TDViewDisplayModeEnum.WIREFRAME;
    }

    Store.dispatch(updateUserSettingAction(key, value));
  }
}

export type UnregisterHandler = {
  unregister(): void;
};
/**
 * Utility API methods to control wK.
 * @example
 * window.webknossos.apiReady(3).then(api => {
 *   api.utils.sleep(...);
 *   api.utils.showToast(...);
 *   ...
 * }
 */

class UtilsApi {
  model: OxalisModel;

  constructor(model: OxalisModel) {
    this.model = model;
  }

  /**
   * Wait for some milliseconds before continuing the control flow.
   *
   * @example // Wait for 5 seconds
   * await api.utils.sleep(5000);
   */
  sleep(milliseconds: number): Promise<void> {
    return new Promise((resolve) => {
      setTimeout(resolve, milliseconds);
    });
  }

  /**
   * Show a toast to the user. Returns a function which can be used to remove the toast again.
   *
   * @param {string} type - Can be one of the following: "info", "warning", "success" or "error"
   * @param {string} message - The message string you want to show
   * @param {number} timeout - Time period in milliseconds after which the toast will be hidden. Time is measured as soon as the user moves the mouse. A value of 0 means that the toast will only hide by clicking on it's X button.
   * @example // Show a toast for 5 seconds
   * const removeToast = api.utils.showToast("info", "You just got toasted", false, 5000);
   * // ... optionally:
   * // removeToast();
   */
  showToast(
    type: ToastStyle,
    message: string,
    timeout?: number,
  ): ((...args: Array<any>) => any) | null | undefined {
    Toast.message(type, message, {
      sticky: timeout === 0,
      timeout,
    });
    return () => Toast.close(message);
  }

  /**
   * Overwrite existing wK actions. wK uses [Redux](http://redux.js.org/) actions to trigger any changes to the application state.
   * @param {function(store, next, originalAction)} overwriteFunction - Your new implementation for the method in question. Receives the central wK store, a callback to fire the next/original action and the original action.
   * @param {string} actionName - The name of the action you wish to override:
   *   - CREATE_NODE
   *   - DELETE_NODE
   *   - SET_ACTIVE_NODE
   *   - SET_NODE_RADIUS
   *   - CREATE_BRANCHPOINT
   *   - DELETE_BRANCHPOINT
   *   - CREATE_TREE
   *   - DELETE_TREE
   *   - SET_ACTIVE_TREE
   *   - SET_ACTIVE_GROUP
   *   - SET_TREE_NAME
   *   - MERGE_TREES
   *   - SELECT_NEXT_TREE
   *   - SHUFFLE_TREE_COLOR
   *   - SHUFFLE_ALL_TREE_COLORS
   *   - CREATE_COMMENT
   *   - DELETE_COMMENT
   * @returns {function()} - A function used to unregister the overwriteFunction
   *
   *
   * @example
   * api.utils.registerOverwrite("MERGE_TREES", (store, next, originalAction) => {
   *   // ... do stuff before the original function...
   *   next(originalAction);
   *   // ... do something after the original function ...
   * });
   */
  registerOverwrite<S, A>(
    actionName: string,
    overwriteFunction: (store: S, next: (action: A) => void, originalAction: A) => A | Promise<A>,
  ) {
    return overwriteAction(actionName, overwriteFunction);
  }

  /**
   * Sets a custom handler function for a keyboard shortcut.
   */
  registerKeyHandler(key: string, handler: () => void): UnregisterHandler {
    const keyboard = new InputKeyboardNoLoop({
      [key]: handler,
    });
    return {
      unregister: keyboard.destroy.bind(keyboard),
    };
  }
}

export type ApiInterface = {
  tracing: TracingApi;
  data: DataApi;
  user: UserApi;
  utils: UtilsApi;
};
export default function createApiInterface(model: OxalisModel): ApiInterface {
  return {
    tracing: new TracingApi(model),
    data: new DataApi(model),
    user: new UserApi(model),
    utils: new UtilsApi(model),
  };
}<|MERGE_RESOLUTION|>--- conflicted
+++ resolved
@@ -1,49 +1,3 @@
-<<<<<<< HEAD
-import PriorityQueue from "js-priority-queue";
-// @ts-expect-error ts-migrate(7016) FIXME: Could not find a declaration file for module 'twee... Remove this comment to see the full error message
-import TWEEN from "tween.js";
-import _ from "lodash";
-import type { Bucket, DataBucket } from "oxalis/model/bucket_data_handling/bucket";
-import { type APICompoundType, APICompoundTypeEnum, type ElementClass } from "types/api_flow_types";
-import { InputKeyboardNoLoop } from "libs/input";
-import { M4x4, type Matrix4x4, V3, type Vector16 } from "libs/mjs";
-import type { Versions } from "oxalis/view/version_view";
-import {
-  addTreesAndGroupsAction,
-  setActiveNodeAction,
-  createCommentAction,
-  deleteNodeAction,
-  centerActiveNodeAction,
-  deleteTreeAction,
-  resetSkeletonTracingAction,
-  setNodeRadiusAction,
-  setTreeNameAction,
-  setActiveTreeAction,
-  setActiveTreeGroupAction,
-  setActiveTreeByNameAction,
-  setTreeColorIndexAction,
-  setTreeVisibilityAction,
-  setTreeGroupAction,
-  setTreeGroupsAction,
-  setTreeEdgeVisibilityAction,
-  createTreeAction,
-} from "oxalis/model/actions/skeletontracing_actions";
-import {
-  bucketPositionToGlobalAddress,
-  globalPositionToBucketPosition,
-  scaleGlobalPositionWithMagnification,
-  zoomedAddressToZoomedPosition,
-} from "oxalis/model/helpers/position_converter";
-import {
-  callDeep,
-  createGroupToSegmentsMap,
-  MISSING_GROUP_ID,
-  moveGroupsHelper,
-} from "oxalis/view/right-border-tabs/tree_hierarchy_view_helpers";
-import { centerTDViewAction } from "oxalis/model/actions/view_mode_actions";
-import { disableSavingAction, discardSaveQueuesAction } from "oxalis/model/actions/save_actions";
-=======
->>>>>>> d5a8499d
 import {
   doWithToken,
   finishAnnotation,
@@ -185,7 +139,6 @@
 } from "oxalis/model/actions/volumetracing_actions";
 import BoundingBox from "oxalis/model/bucket_data_handling/bounding_box";
 import type { Bucket, DataBucket } from "oxalis/model/bucket_data_handling/bucket";
-import { getConstructorForElementClass } from "oxalis/model/bucket_data_handling/bucket";
 import type DataLayer from "oxalis/model/data_layer";
 import dimensions from "oxalis/model/dimensions";
 import { MagInfo } from "oxalis/model/helpers/mag_info";
@@ -197,6 +150,7 @@
   scaleGlobalPositionWithMagnification,
   zoomedAddressToZoomedPosition,
 } from "oxalis/model/helpers/position_converter";
+import { getConstructorForElementClass } from "oxalis/model/helpers/typed_buffer";
 import { getMaximumGroupId } from "oxalis/model/reducers/skeletontracing_reducer_helpers";
 import { getHalfViewportExtentsInUnitFromState } from "oxalis/model/sagas/saga_selectors";
 import { Model, api } from "oxalis/singletons";
@@ -218,13 +172,6 @@
 } from "oxalis/store";
 import Store from "oxalis/store";
 import {
-<<<<<<< HEAD
-  createSkeletonNode,
-  getOptionsForCreateSkeletonNode,
-} from "oxalis/controller/combinations/skeleton_handlers";
-import { requestTask } from "admin/api/tasks";
-import { getConstructorForElementClass } from "oxalis/model/helpers/typed_buffer";
-=======
   MISSING_GROUP_ID,
   callDeep,
   createGroupToSegmentsMap,
@@ -234,7 +181,6 @@
 import TWEEN from "tween.js";
 import { type APICompoundType, APICompoundTypeEnum, type ElementClass } from "types/api_flow_types";
 import type { AdditionalCoordinate } from "types/api_flow_types";
->>>>>>> d5a8499d
 
 type TransformSpec =
   | { type: "scale"; args: [Vector3, Vector3] }
