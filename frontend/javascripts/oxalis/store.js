/**
 * store.js
 * @flow
 */

import { createStore, applyMiddleware, type Dispatch } from "redux";
import { enableBatching } from "redux-batched-actions";
import createSagaMiddleware from "redux-saga";

import type {
  APIAllowedMode,
  APIAnnotationType,
  APIAnnotationVisibility,
  APIConnectomeFile,
  APIDataLayer,
  APIDataStore,
  APIDataset,
  APIDatasetId,
  APIHistogramData,
  APIRestrictions,
  APIScript,
  APISettings,
  APITask,
  APITracingStore,
  APIUser,
  APIUserBase,
  AnnotationLayerDescriptor,
  MeshMetaData,
  TracingType,
  APIMeshFile,
} from "types/api_flow_types";
import type { Action } from "oxalis/model/actions/actions";
import {
  type BoundingBoxType,
  type ContourMode,
  type OverwriteMode,
  type FillMode,
  type ControlMode,
  ControlModeEnum,
  type TDViewDisplayMode,
  type ViewMode,
  type OrthoView,
  type Rect,
  type Vector2,
  type Vector3,
  type AnnotationTool,
  type MappingStatus,
} from "oxalis/constants";
import type { Matrix4x4 } from "libs/mjs";
import type { SkeletonTracingStats } from "oxalis/model/accessors/skeletontracing_accessor";
import type { UpdateAction } from "oxalis/model/sagas/update_actions";
import AnnotationReducer from "oxalis/model/reducers/annotation_reducer";
import DatasetReducer from "oxalis/model/reducers/dataset_reducer";
import DiffableMap from "libs/diffable_map";
import EdgeCollection from "oxalis/model/edge_collection";
import FlycamReducer from "oxalis/model/reducers/flycam_reducer";
import SaveReducer from "oxalis/model/reducers/save_reducer";
import SettingsReducer from "oxalis/model/reducers/settings_reducer";
import SkeletonTracingReducer from "oxalis/model/reducers/skeletontracing_reducer";
import TaskReducer from "oxalis/model/reducers/task_reducer";
import UiReducer from "oxalis/model/reducers/ui_reducer";
import UserReducer from "oxalis/model/reducers/user_reducer";
import ViewModeReducer from "oxalis/model/reducers/view_mode_reducer";
import VolumeTracingReducer from "oxalis/model/reducers/volumetracing_reducer";
import actionLoggerMiddleware from "oxalis/model/helpers/action_logger_middleware";
import defaultState from "oxalis/default_state";
import overwriteActionMiddleware from "oxalis/model/helpers/overwrite_action_middleware";
import reduceReducers from "oxalis/model/helpers/reduce_reducers";
import rootSaga from "oxalis/model/sagas/root_saga";
import ConnectomeReducer from "oxalis/model/reducers/connectome_reducer";

export type MutableCommentType = {|
  content: string,
  nodeId: number,
|};
export type CommentType = $ReadOnly<MutableCommentType>;

export type MutableEdge = {
  source: number,
  target: number,
};
export type Edge = $ReadOnly<MutableEdge>;

export type MutableNode = {
  id: number,
  position: Vector3,
  rotation: Vector3,
  bitDepth: number,
  viewport: number,
  resolution: number,
  radius: number,
  timestamp: number,
  interpolation: boolean,
};
export type Node = $ReadOnly<MutableNode>;

export type MutableBranchPoint = {
  timestamp: number,
  nodeId: number,
};
export type BranchPoint = $ReadOnly<MutableBranchPoint>;

export type MutableNodeMap = DiffableMap<number, MutableNode>;
export type NodeMap = DiffableMap<number, Node>;

export type BoundingBoxObject = {
  +topLeft: Vector3,
  +width: number,
  +height: number,
  +depth: number,
};

export type UserBoundingBoxToServer = {
  boundingBox: BoundingBoxObject,
  id: number,
  name?: string,
  color?: Vector3,
  isVisible?: boolean,
};

export type UserBoundingBoxWithoutIdMaybe = {|
  boundingBox?: BoundingBoxType,
  name?: string,
  color?: Vector3,
  isVisible?: boolean,
|};

export type UserBoundingBoxWithoutId = {|
  boundingBox: BoundingBoxType,
  name: string,
  color: Vector3,
  isVisible: boolean,
|};

export type UserBoundingBox = {
  id: number,
  ...UserBoundingBoxWithoutId,
};
export type MutableTree = {|
  treeId: number,
  groupId: ?number,
  color: Vector3,
  name: string,
  timestamp: number,
  comments: Array<MutableCommentType>,
  branchPoints: Array<MutableBranchPoint>,
  edges: EdgeCollection,
  isVisible: boolean,
  nodes: MutableNodeMap,
|};
export type Tree = {|
  +treeId: number,
  +groupId: ?number,
  +color: Vector3,
  +name: string,
  +timestamp: number,
  +comments: Array<CommentType>,
  +branchPoints: Array<BranchPoint>,
  +edges: EdgeCollection,
  +isVisible: boolean,
  +nodes: NodeMap,
|};

export type TreeGroupTypeFlat = {|
  +name: string,
  +groupId: number,
|};

export type TreeGroup = {|
  ...TreeGroupTypeFlat,
  +children: Array<TreeGroup>,
|};

export type DataLayerType = APIDataLayer;

export type Restrictions = APIRestrictions;

export type AllowedMode = APIAllowedMode;

export type Settings = APISettings;

export type DataStoreInfo = APIDataStore;

export type MutableTreeMap = { [number]: MutableTree };
export type TreeMap = { [number]: Tree };

export type AnnotationType = APIAnnotationType;
export type AnnotationVisibility = APIAnnotationVisibility;

export type RestrictionsAndSettings = {| ...Restrictions, ...Settings |};

export type Annotation = {|
  +annotationId: string,
  +restrictions: RestrictionsAndSettings,
  +visibility: AnnotationVisibility,
  +annotationLayers: Array<AnnotationLayerDescriptor>,
  +tags: Array<string>,
  +description: string,
  +name: string,
  +tracingStore: APITracingStore,
  +annotationType: AnnotationType,
  // This property contains back-end stored mesh objects for which
  // the support is about to end. See webknossos/#5633.
  +meshes: Array<MeshMetaData>,
  +user: ?APIUserBase,
|};

type TracingBase = {|
  +createdTimestamp: number,
  +version: number,
  +tracingId: string,
  +boundingBox: ?BoundingBoxType,
  +userBoundingBoxes: Array<UserBoundingBox>,
|};

export type NavigationList = {|
  +list: Array<number>,
  +activeIndex: number,
|};

export type SkeletonTracing = {|
  ...TracingBase,
  +type: "skeleton",
  +trees: TreeMap,
  +treeGroups: Array<TreeGroup>,
  +activeTreeId: ?number,
  +activeNodeId: ?number,
  +activeGroupId: ?number,
  +cachedMaxNodeId: number,
  +navigationList: NavigationList,
  +showSkeletons: boolean,
|};

export type Segment = {
  id: number,
  name: ?string,
  somePosition: Vector3,
  creationTime: ?number,
};

export type SegmentMap = DiffableMap<number, Segment>;

export type VolumeTracing = {|
  ...TracingBase,
  +type: "volume",
  // Note that there are also SegmentMaps in `state.localSegmentationData`
  // for non-annotation volume layers.
  +segments: SegmentMap,
  +maxCellId: number,
  +activeCellId: number,
  +lastCentroid: ?Vector3,
  +contourTracingMode: ContourMode,
  // Stores points of the currently drawn region in global coordinates
  +contourList: Array<Vector3>,
  +fallbackLayer?: string,
|};

export type ReadOnlyTracing = {|
  ...TracingBase,
  +type: "readonly",
|};

export type HybridTracing = {|
  ...Annotation,
  +skeleton: ?SkeletonTracing,
  +volumes: Array<VolumeTracing>,
  +readOnly: ?ReadOnlyTracing,
|};

export type Tracing = HybridTracing;

export type TraceOrViewCommand =
  | {|
      +type: typeof ControlModeEnum.VIEW,
      ...$Exact<APIDatasetId>,
    |}
  | {|
      +type: typeof ControlModeEnum.TRACE,
      +annotationId: string,
    |}
  | {|
      +type: typeof ControlModeEnum.SANDBOX,
      +tracingType: TracingType,
      ...$Exact<APIDatasetId>,
    |};

export type DatasetLayerConfiguration = {|
  +color: Vector3,
  +brightness?: number,
  +contrast?: number,
  +alpha: number,
  +intensityRange: Vector2,
  +min?: number,
  +max?: number,
  +isDisabled: boolean,
  +isInverted: boolean,
  +isInEditMode: boolean,
|};

export type LoadingStrategy = "BEST_QUALITY_FIRST" | "PROGRESSIVE_QUALITY";

export type DatasetConfiguration = {|
  +fourBit: boolean,
  +interpolation: boolean,
  +layers: {
    [name: string]: DatasetLayerConfiguration,
  },
  +position?: Vector3,
  +zoom?: number,
  +rotation?: Vector3,
  +renderMissingDataBlack: boolean,
  +loadingStrategy: LoadingStrategy,
  +segmentationPatternOpacity: number,
|};

export type PartialDatasetConfiguration = $Shape<{
  ...DatasetConfiguration,
  +layers: {
    [name: string]: $Shape<DatasetLayerConfiguration>,
  },
}>;

export type UserConfiguration = {|
  +autoSaveLayouts: boolean,
  +brushSize: number,
  +clippingDistance: number,
  +clippingDistanceArbitrary: number,
  +crosshairSize: number,
  +displayCrosshair: boolean,
  +displayScalebars: boolean,
  +dynamicSpaceDirection: boolean,
  +hideTreeRemovalWarning: boolean,
  +highlightCommentedNodes: boolean,
  +keyboardDelay: number,
  +mouseRotateValue: number,
  +moveValue3d: number,
  +moveValue: number,
  +newNodeNewTree: boolean,
  +centerNewNode: boolean,
  +overrideNodeRadius: boolean,
  +particleSize: number,
  +rotateValue: number,
  +sortCommentsAsc: boolean,
  +sortTreesByName: boolean,
  +sphericalCapRadius: number,
  +tdViewDisplayPlanes: TDViewDisplayMode,
  +tdViewDisplayDatasetBorders: boolean,
  +gpuMemoryFactor: number,
  // For volume (and hybrid) annotations, this mode specifies
  // how volume annotations overwrite existing voxels.
  +overwriteMode: OverwriteMode,
  +fillMode: FillMode,
  +useLegacyBindings: boolean,
|};

export type RecommendedConfiguration = $Shape<{
  ...UserConfiguration,
  ...DatasetConfiguration,
  zoom: number,
  segmentationOpacity: number,
}>;

export type HistogramDataForAllLayers = {
  [name: string]: APIHistogramData,
};

export type Mapping = { [key: number]: number };
export type MappingType = "JSON" | "HDF5";
export type ActiveMappingInfo = {
  +mappingName: ?string,
  +mapping: ?Mapping,
  +mappingKeys: ?Array<number>,
  +mappingColors: ?Array<number>,
  +hideUnmappedIds: boolean,
  +mappingStatus: MappingStatus,
  +mappingSize: number,
  +mappingType: MappingType,
};

export type TemporaryConfiguration = {
  +histogramData: HistogramDataForAllLayers,
  +viewMode: ViewMode,
  +flightmodeRecording: boolean,
  +controlMode: ControlMode,
  +mousePosition: ?Vector2,
  +hoveredSegmentId: number,
  +activeMappingByLayer: { [layerName: string]: ActiveMappingInfo },
  +isMergerModeEnabled: boolean,
  +isAutoBrushEnabled: boolean,
  +gpuSetup: {
    // These rendering-related variables are set up
    // during startup and cannot change (with the current
    // implementation). That's why, we are explicitly saving
    // these gpu setup variables here.
    +smallestCommonBucketCapacity: number,
    +initializedGpuFactor: number,
    +maximumLayerCountToRender: number,
  },
  +preferredQualityForMeshPrecomputation: number,
  +preferredQualityForMeshAdHocComputation: number,
  +lastVisibleSegmentationLayerName: ?string,
};

export type Script = APIScript;

export type Task = APITask;

export type SaveQueueEntry = {|
  version: number,
  timestamp: number,
  actions: Array<UpdateAction>,
  transactionId: string,
  transactionGroupCount: number,
  transactionGroupIndex: number,
  stats: ?SkeletonTracingStats,
  info: string,
|};

export type ProgressInfo = {
  +processedActionCount: number,
  +totalActionCount: number,
};

export type IsBusyInfo = {
  +skeleton: boolean,
  +volume: boolean,
};

export type SaveState = {
  +isBusyInfo: IsBusyInfo,
  +queue: {
    +skeleton: Array<SaveQueueEntry>,
    +volumes: {
      [tracingId: string]: Array<SaveQueueEntry>,
    },
  },
  +lastSaveTimestamp: {|
    +skeleton: number,
    +volumes: {
      [tracingId: string]: number,
    },
  |},
  +progressInfo: ProgressInfo,
};

export type Flycam = {
  +zoomStep: number,
  +currentMatrix: Matrix4x4,
  +spaceDirectionOrtho: [-1 | 1, -1 | 1, -1 | 1],
  +direction: Vector3,
};

export type CameraData = {
  +near: number,
  +far: number,
  +left: number,
  +right: number,
  +top: number,
  +bottom: number,
  +up: Vector3,
  +lookAt: Vector3,
  +position: Vector3,
};

export type PartialCameraData = {
  +near?: number,
  +far?: number,
  +left?: number,
  +right?: number,
  +top?: number,
  +bottom?: number,
  +up?: Vector3,
  +lookAt?: Vector3,
  +position?: Vector3,
};

export type PlaneModeData = {
  +activeViewport: OrthoView,
  +tdCamera: CameraData,
  +inputCatcherRects: {
    +PLANE_XY: Rect,
    +PLANE_YZ: Rect,
    +PLANE_XZ: Rect,
    +TDView: Rect,
  },
};

type ArbitraryModeData = {
  +inputCatcherRect: Rect,
};

export type ViewModeData = {
  +plane: PlaneModeData,
  +arbitrary: ArbitraryModeData,
};

export type BorderOpenStatus = {
  left: boolean,
  right: boolean,
};

export type Theme = "light" | "dark";

export type BusyBlockingInfo = {
  isBusy: boolean,
  reason?: string,
};

type UiInformation = {
  +showDropzoneModal: boolean,
  +showVersionRestore: boolean,
  +showShareModal: boolean,
  +activeTool: AnnotationTool,
  +storedLayouts: Object,
  +isImportingMesh: boolean,
  +isInAnnotationView: boolean,
  +hasOrganizations: boolean,
  +borderOpenStatus: BorderOpenStatus,
  +theme: Theme,
  +busyBlockingInfo: BusyBlockingInfo,
};

type BaseIsosurfaceInformation = {|
  +segmentId: number,
  +seedPosition: Vector3,
  +isLoading: boolean,
  +isVisible: boolean,
|};

<<<<<<< HEAD
export type ConnectomeData = {|
  +availableConnectomeFiles: ?Array<APIConnectomeFile>,
  +currentConnectomeFile: ?APIConnectomeFile,
  +pendingConnectomeFileName: ?string,
  +activeAgglomerateIds: Array<number>,
  +skeleton: ?SkeletonTracing,
|};

=======
export type AdHocIsosurfaceInformation = {|
  ...BaseIsosurfaceInformation,
  +isPrecomputed: false,
  +mappingName: ?string,
  +mappingType: ?MappingType,
|};

export type PrecomputedIsosurfaceInformation = {|
  ...BaseIsosurfaceInformation,
  +isPrecomputed: true,
  +meshFileName: string,
|};

export type IsosurfaceInformation = AdHocIsosurfaceInformation | PrecomputedIsosurfaceInformation;

>>>>>>> 0fd9157b
export type OxalisState = {|
  +datasetConfiguration: DatasetConfiguration,
  +userConfiguration: UserConfiguration,
  +temporaryConfiguration: TemporaryConfiguration,
  +dataset: APIDataset,
  +tracing: Tracing,
  +task: ?Task,
  +save: SaveState,
  +flycam: Flycam,
  +viewModeData: ViewModeData,
  +activeUser: ?APIUser,
  +uiInformation: UiInformation,
  +localSegmentationData: {
    [segmentationLayerName: string]: {
      +isosurfaces: { [segmentId: number]: IsosurfaceInformation },
      +availableMeshFiles: ?Array<APIMeshFile>,
      +currentMeshFile: ?APIMeshFile,
      // Note that for a volume tracing, this information should be stored
      // in state.tracing.volume.segments, as this is also persisted on the
      // server (i.e., not "local").
      // The `segments` here should only be used for non-annotation volume
      // layers.
      +segments: SegmentMap,
      +connectomeData: ConnectomeData,
    },
  },
|};

const sagaMiddleware = createSagaMiddleware();

export type Reducer = (state: OxalisState, action: Action) => OxalisState;

const combinedReducers = reduceReducers(
  SettingsReducer,
  DatasetReducer,
  SkeletonTracingReducer,
  VolumeTracingReducer,
  TaskReducer,
  SaveReducer,
  FlycamReducer,
  ViewModeReducer,
  AnnotationReducer,
  UserReducer,
  UiReducer,
  ConnectomeReducer,
);

const store = createStore<OxalisState, Action, Dispatch<*>>(
  enableBatching(combinedReducers),
  defaultState,
  applyMiddleware(actionLoggerMiddleware, overwriteActionMiddleware, sagaMiddleware),
);
sagaMiddleware.run(rootSaga);

export default store;<|MERGE_RESOLUTION|>--- conflicted
+++ resolved
@@ -527,7 +527,21 @@
   +isVisible: boolean,
 |};
 
-<<<<<<< HEAD
+export type AdHocIsosurfaceInformation = {|
+  ...BaseIsosurfaceInformation,
+  +isPrecomputed: false,
+  +mappingName: ?string,
+  +mappingType: ?MappingType,
+|};
+
+export type PrecomputedIsosurfaceInformation = {|
+  ...BaseIsosurfaceInformation,
+  +isPrecomputed: true,
+  +meshFileName: string,
+|};
+
+export type IsosurfaceInformation = AdHocIsosurfaceInformation | PrecomputedIsosurfaceInformation;
+
 export type ConnectomeData = {|
   +availableConnectomeFiles: ?Array<APIConnectomeFile>,
   +currentConnectomeFile: ?APIConnectomeFile,
@@ -536,23 +550,6 @@
   +skeleton: ?SkeletonTracing,
 |};
 
-=======
-export type AdHocIsosurfaceInformation = {|
-  ...BaseIsosurfaceInformation,
-  +isPrecomputed: false,
-  +mappingName: ?string,
-  +mappingType: ?MappingType,
-|};
-
-export type PrecomputedIsosurfaceInformation = {|
-  ...BaseIsosurfaceInformation,
-  +isPrecomputed: true,
-  +meshFileName: string,
-|};
-
-export type IsosurfaceInformation = AdHocIsosurfaceInformation | PrecomputedIsosurfaceInformation;
-
->>>>>>> 0fd9157b
 export type OxalisState = {|
   +datasetConfiguration: DatasetConfiguration,
   +userConfiguration: UserConfiguration,
