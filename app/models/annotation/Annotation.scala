--- conflicted
+++ resolved
@@ -201,7 +201,6 @@
       parsed <- Fox.combined(r.toList.map(parse))
     } yield parsed
 
-<<<<<<< HEAD
   // hint: does not use access query (because they dont support prefixes yet). use only after separate access check
   def findAllActiveForProject(projectId: ObjectId)(implicit ctx: DBAccessContext): Fox[List[ObjectId]] =
     for {
@@ -216,10 +215,7 @@
                         and a.typ = '#${AnnotationTypeSQL.Task}' """.as[String])
     } yield r.map(ObjectId(_)).toList
 
-  def findAllByTaskIdAndType(taskId: ObjectId, typ: AnnotationTypeSQL)(implicit ctx: DBAccessContext): Fox[List[AnnotationSQL]] =
-=======
   def findAllByTaskIdAndType(taskId: ObjectId, typ: AnnotationTypeSQL)(implicit ctx: DBAccessContext): Fox[List[Annotation]] =
->>>>>>> 3b71b129
     for {
       r <- run(Annotations.filter(r => notdel(r) && r._Task === taskId.id && r.typ === typ.toString && r.state =!= AnnotationState.Cancelled.toString).result)
       accessQuery <- readAccessQuery
