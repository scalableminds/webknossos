### define
underscore : _
coffee-script : CoffeeScript
routes : Routes
libs/event_mixin : EventMixin
libs/key_value_store : KeyValueStore
./plugins : Plugins
./buffer_utils : BufferUtils
###

class PluginRenderer

  plugins : null


  constructor : (@dimensions, @slidesBeforeProblem, @slidesAfterProblem, @assetHandler, @dataHandler) ->

    [ @width, @height, @depth ] = dimensions

    @state = new KeyValueStore()

    @plugins = new Plugins(@assetHandler)
    @createSidebar()


  setCode : (code) ->

    @code = code


  testCompile : ->

    _.isFunction(@compile())


  compile : (code) ->

    functionBody = CoffeeScript.compile(@code, bare : true)
    func = new Function(
      "plugins"
      "with(plugins) { #{functionBody} }"
    )


  getRange : ->

    return { start: 0, end: 0 } unless @dataHandler.deferred("initialized").state() == "resolved"

    func = @compile()

    range = { start: Infinity, end: 0 }

    _plugins =

      time : (options) ->
        start = Math.min(options.start, range.start)
<<<<<<< HEAD
        end = start + Math.max(options.end, range.end)
=======
        end = Math.max(options.end, range.end)
>>>>>>> 396cd282
        range = { start, end }

        (cb) -> cb()

      importSlides : ->

      unsafe : ->

      exit : ->
        _plugins.time = -> (->)
        range = { start: 0, end: 0 }
        return

      state : @state


    inputData = @getInitialInputData()

    for key, plugin of @plugins
      do (plugin) ->
        if key is "getMetaValues" or key is "filterUnlikelyEndSegments"

          _plugins[key] = (options) ->
            options = {} unless options? #if plugin has no options

            _.extend( options, input : inputData )
            _.extend( options, exit : _plugins.exit )
            plugin.execute(options)

        else
          _plugins[key] = ->

    func(_plugins)

    range


  getInitialInputData : ->
    
    initialInputData = 
      state : @state
      dimensions : @dimensions
      slidesBeforeProblem : @slidesBeforeProblem
<<<<<<< HEAD
      slidesAfterProblem : @slidesBeforeProblem
=======
      slidesAfterProblem : @slidesAfterProblem
>>>>>>> 396cd282
      mission : @dataHandler.getMissionData()



  render : (t) ->

    t = +t

    exited = false
    pixelCount = @width * @height
    frameBuffer = new Uint8Array( 4 * pixelCount )
    metaFrameData = null
    paraFrameData = null
    return { frameBuffer, metaFrameData, paraFrameData } unless @dataHandler.deferred("initialized").state() == "resolved"

    func = @compile()

    startFrame = 0
    endFrame = 0

    initialInputData = @getInitialInputData()
              
    inputData = _.clone(initialInputData)


    _plugins =


      time : (options) =>

        _.defaults(options, alpha : 1)
        startFrame = options.start
        endFrame = options.end

        if startFrame <= t <= endFrame
          (callback) =>
            _.extend(inputData,
              rgba : new Uint8Array( 4 * pixelCount )
              segmentation : new Uint16Array( pixelCount )
              relativeTime : if endFrame - startFrame > 0 then (t - startFrame) / (endFrame - startFrame) else 0
              absoluteTime : t
<<<<<<< HEAD
              writeFrameData : (key, payload) ->
                frameData = frameData ? {}
                frameData[key] = payload
=======
              writeMetaFrameData : (key, payload) ->
                metaFrameData = metaFrameData ? {}
                metaFrameData[key] = payload
              writeParaFrameData : (key, payload) ->
                paraFrameData = paraFrameData ? {}
                paraFrameData[key] = payload                
>>>>>>> 396cd282
            )

            callback()
            BufferUtils.alphaBlendBuffer(frameBuffer, inputData.rgba, options.alpha)
            
            inputData = _.clone(initialInputData)

        else
          ->

      importSlides : (options) =>

        _.defaults(options, scale : "auto")


        if options.scale == "auto"
          if endFrame - startFrame > 0
            options.scale = (options.end - options.start) / (endFrame - startFrame)
          else
            options.scale = 1

        slideOffset = (t - startFrame) * options.scale + options.start
        _.extend(inputData,
          rgba : @dataHandler.getRGBASlide( slideOffset )
          segmentation : @dataHandler.getSegmentationSlide( slideOffset )
        )

        @plugins.segmentImporter.execute(input : inputData, slideOffset)


      state : @state

      unsafe : (callback) -> callback(inputData)

      exit : -> exited = true; return




    for key, plugin of @plugins
      do (plugin) ->

        _plugins[key] = (options) ->
          options = {} unless options? #if plugin has no options

          _.extend( options, input : inputData )
          _.extend( options, exit : _plugins.exit )
          plugin.execute(options)

    func(_plugins)

    if exited
      null
    else
<<<<<<< HEAD
      { frameBuffer, frameData }
=======
      { frameBuffer, metaFrameData, paraFrameData }
>>>>>>> 396cd282



  pluginDocTemplate : _.template """
    <div class="accordion-group">
      <div class="accordion-heading">
        <a class="accordion-toggle"
          data-toggle="collapse"
          data-parent="<%= containerName %>"
          href="#<%= bodyId %>">
          <%= plugin.FRIENDLY_NAME %>
        </a>
      </div>
      <div id="<%= bodyId %>" class="accordion-body collapse">
        <div class="accordion-inner">
          <dl>
            <dt><%= plugin.COMMAND %></dt>
            <dd><%= plugin.DESCRIPTION %></dd>
          </dl>
          <h5>Parameter:</h5>
          <dl class="dl-horizontal">
            <% Object.keys(plugin.PARAMETER).forEach(function (parameterName) { %>
              <% if (parameterName == "input") return; %>
                <dt><%= parameterName %></dt>
                <dd><%= plugin.PARAMETER[parameterName] %></dd>
            <% }) %>
          </dl>
          <% if (plugin.EXAMPLES) { %>
            <h5>Examples:</h5>
            <% plugin.EXAMPLES.forEach(function (example) { %>
              <span><%= example.description %></span>
              <pre class="prettyprint linenums"><ol class="linenums"><% example.lines.forEach(function (line) { %><li><span class="pln"><%= line %></span></li><% }) %></ol></pre>
            <% }) %>
          <% } %>
        </div>
      </div>
    </div>
  """

  createSidebar : ->

    { plugins } = @

    containerName = "#plugins"

    for pluginName, i in Object.keys(plugins)

      plugin = plugins[pluginName]

      continue if plugin.PUBLIC is false

      $(containerName).append(
        @pluginDocTemplate { i, plugin, containerName, bodyId : "collapseBody#{i}" }
      )
<|MERGE_RESOLUTION|>--- conflicted
+++ resolved
@@ -54,11 +54,7 @@
 
       time : (options) ->
         start = Math.min(options.start, range.start)
-<<<<<<< HEAD
-        end = start + Math.max(options.end, range.end)
-=======
         end = Math.max(options.end, range.end)
->>>>>>> 396cd282
         range = { start, end }
 
         (cb) -> cb()
@@ -102,11 +98,7 @@
       state : @state
       dimensions : @dimensions
       slidesBeforeProblem : @slidesBeforeProblem
-<<<<<<< HEAD
-      slidesAfterProblem : @slidesBeforeProblem
-=======
       slidesAfterProblem : @slidesAfterProblem
->>>>>>> 396cd282
       mission : @dataHandler.getMissionData()
 
 
@@ -148,18 +140,12 @@
               segmentation : new Uint16Array( pixelCount )
               relativeTime : if endFrame - startFrame > 0 then (t - startFrame) / (endFrame - startFrame) else 0
               absoluteTime : t
-<<<<<<< HEAD
-              writeFrameData : (key, payload) ->
-                frameData = frameData ? {}
-                frameData[key] = payload
-=======
               writeMetaFrameData : (key, payload) ->
                 metaFrameData = metaFrameData ? {}
                 metaFrameData[key] = payload
               writeParaFrameData : (key, payload) ->
                 paraFrameData = paraFrameData ? {}
                 paraFrameData[key] = payload                
->>>>>>> 396cd282
             )
 
             callback()
@@ -214,11 +200,7 @@
     if exited
       null
     else
-<<<<<<< HEAD
-      { frameBuffer, frameData }
-=======
       { frameBuffer, metaFrameData, paraFrameData }
->>>>>>> 396cd282
 
 
 
