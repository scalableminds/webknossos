--- conflicted
+++ resolved
@@ -244,24 +244,6 @@
     } yield {
       (row.largestsegmentid, row.mappings) match {
         case (Some(segmentId), Some(mappings)) =>
-<<<<<<< HEAD
-          Fox.successful(AbstractSegmentationLayer(
-            row.name,
-            category,
-            boundingBox,
-            resolutions,
-            elementClass,
-            segmentId,
-            parseArrayTuple(mappings).toSet
-          ))
-        case (None, None) => Fox.successful(AbstractDataLayer(
-          row.name,
-          category,
-          boundingBox,
-          resolutions,
-          elementClass
-        ))
-=======
                                   Fox.successful(AbstractSegmentationLayer(
                                   row.name,
                                   category,
@@ -278,7 +260,6 @@
                                   resolutions.sortBy(_.maxDim),
                                   elementClass
                                 ))
->>>>>>> a388682c
         case _ => Fox.failure("Could not match Dataset Layer")
       }
     }
