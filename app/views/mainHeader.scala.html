--- conflicted
+++ resolved
@@ -91,11 +91,7 @@
               <a href="#script-modal" id="add-script-link" class="hide" data-toggle="modal"><i class="fa fa-gear fa-fw"></i>Add script</a>
             </li>
 		  <!-- TODO: change url when feature is ready; quickfix to make tutorial screenshots -->
-<<<<<<< HEAD
-        
-=======
 
->>>>>>> 1136ca59
           </ul>
           <ul class="nav navbar-nav navbar-right">
             <li class="dropdown">
