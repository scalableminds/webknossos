--- conflicted
+++ resolved
@@ -78,13 +78,8 @@
             />
 
             <Layout className="tracing-layout">
-<<<<<<< HEAD
-              <Header>
+              <Header style={{ position: "fixed", width: "100%", zIndex: 210, minHeight: 48 }}>
                 <ButtonComponent
-=======
-              <Header style={{ position: "fixed", width: "100%", zIndex: 210, minHeight: 48 }}>
-                <Button
->>>>>>> 266011fb
                   size="large"
                   onClick={this.handleSettingsCollapse}
                   style={{ float: "left", marginTop: "10px" }}
