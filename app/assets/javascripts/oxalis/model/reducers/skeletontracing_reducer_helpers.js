--- conflicted
+++ resolved
@@ -22,14 +22,8 @@
   let user = `${app.currentUser.firstName}_${app.currentUser.lastName}`;
   user = user.replace(/ /g, "_");   // Replace spaces in user names
 
-<<<<<<< HEAD
-  // Replace spaces in user names
-  user = user.replace(/ /g, "_");
-  if (state.tracing.tracingType === "Explorational" || !state.task) {
-=======
   let prefix = "Tree";
-  if (state.skeletonTracing.tracingType === "Explorational") {
->>>>>>> 2030bfa6
+  if (state.tracing.tracingType === "Explorational") {
     // Get YYYY-MM-DD string
     const creationDate = new Date(timestamp).toJSON().slice(0, 10);
     prefix = `explorative_${creationDate}_${user}_`;
@@ -271,7 +265,6 @@
 }
 
 export function createTree(state: OxalisState, timestamp: number): Maybe<TreeType> {
-<<<<<<< HEAD
   return getSkeletonTracing(state.tracing).chain((skeletonTracing) => {
     const { allowUpdate } = state.tracing.restrictions;
 
@@ -281,7 +274,7 @@
       const maxTreeId = getMaximumTreeId(skeletonTracing.trees);
       const newTreeId = _.isNumber(maxTreeId) ? maxTreeId + 1 : Constants.MIN_TREE_ID;
 
-      const name = generateTreeNamePrefix(state, timestamp) + Utils.zeroPad(newTreeId, 2);
+      const name = generateTreeName(state, timestamp, newTreeId);
 
       // Create the new tree
       const tree: TreeType = {
@@ -298,32 +291,6 @@
     }
     return Maybe.Nothing();
   });
-=======
-  const { allowUpdate } = state.skeletonTracing.restrictions;
-
-  if (allowUpdate) {
-    // create a new tree id and name
-    // tree id can become 0 after deleting all trees
-    const maxTreeId = getMaximumTreeId(state.skeletonTracing.trees);
-    const newTreeId = _.isNumber(maxTreeId) ? maxTreeId + 1 : Constants.MIN_TREE_ID;
-
-    const name = generateTreeName(state, timestamp, newTreeId);
-
-    // Create the new tree
-    const tree: TreeType = {
-      name,
-      treeId: newTreeId,
-      nodes: {},
-      timestamp,
-      color: ColorGenerator.distinctColorForId(newTreeId),
-      branchPoints: [],
-      edges: [],
-      comments: [],
-    };
-    return Maybe.Just(tree);
-  }
-  return Maybe.Nothing();
->>>>>>> 2030bfa6
 }
 
 export function deleteTree(state: OxalisState, tree: TreeType, timestamp: number): Maybe<[TreeMapType, number, ?number, number]> {
