package models.configuration

import play.api.libs.json._
import models.basics.BasicSettings

case class DataSetConfiguration(configuration: Map[String, JsValue]) {

  def configurationOrDefaults = {
    DataSetConfiguration.default.configuration ++ configuration
  }

}

object DataSetConfiguration extends BasicSettings {

  implicit val dataSetConfigurationFormat = Json.format[DataSetConfiguration]

  val default = DataSetConfiguration(
    Map(
      "fourBit" -> JsBoolean(true),
      "quality" -> JsNumber(0),
<<<<<<< HEAD
      "interpolation" -> JsBoolean(false)))
=======
      "interpolation" -> JsBoolean(true),
      "layers" -> Json.obj()))
>>>>>>> dcd933fa

}<|MERGE_RESOLUTION|>--- conflicted
+++ resolved
@@ -19,11 +19,5 @@
     Map(
       "fourBit" -> JsBoolean(true),
       "quality" -> JsNumber(0),
-<<<<<<< HEAD
-      "interpolation" -> JsBoolean(false)))
-=======
-      "interpolation" -> JsBoolean(true),
-      "layers" -> Json.obj()))
->>>>>>> dcd933fa
-
+      "interpolation" -> JsBoolean(true)))
 }