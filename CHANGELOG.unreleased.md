--- conflicted
+++ resolved
@@ -11,15 +11,7 @@
 [Commits](https://github.com/scalableminds/webknossos/compare/21.06.0...HEAD)
 
 ### Added
-<<<<<<< HEAD
-- Added the option to hide the plane borders and crosshairs in the 3D viewport. Also, this setting was moved from the "Other" section of the user settings to the 3D viewport. Additionally, added a setting to hide the dataset bounding box in the 3D view. [#5440](https://github.com/scalableminds/webknossos/pull/5440)
-- Added an icon to the info tab of a tracing that links to the dataset settings. It's located next to the dataset name. [#4772](https://github.com/scalableminds/webknossos/pull/5462)
-- Added the possibility to load precomputed meshes from a meshfile via the meshes tab or context menu. [#5345](https://github.com/scalableminds/webknossos/pull/5345)
-- Upgraded several dependencies including Play framework to 2.8, yielding performance and security improvements. [#5515](https://github.com/scalableminds/webknossos/pull/5515)
 - Added the possibility for admins to set long-running jobs to a “manually repaired” state. [#5530](https://github.com/scalableminds/webknossos/pull/5530)
-=======
--
->>>>>>> 94fa3b9d
 
 ### Changed
 -
@@ -28,7 +20,7 @@
 -
 
 ### Removed
-- 
+-
 
 ### Breaking Change
 -