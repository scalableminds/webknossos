--- conflicted
+++ resolved
@@ -1,12 +1,8 @@
 // @flow
 
-<<<<<<< HEAD
-import { Button, Spin, Icon, Alert, Form, Card, Tabs, Tooltip, Modal, Input } from "antd";
+import { Button, Spin, Alert, Form, Card, Tabs, Tooltip, Modal, Input } from "antd";
 import { FormInstance } from "antd/lib/form";
-=======
-import { Button, Spin, Alert, Form, Card, Tabs, Tooltip, Modal, Input } from "antd";
 import { ExclamationCircleOutlined } from "@ant-design/icons";
->>>>>>> 7df03ff3
 import * as React from "react";
 import _ from "lodash";
 import moment from "moment";
