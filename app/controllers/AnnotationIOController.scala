--- conflicted
+++ resolved
@@ -403,31 +403,19 @@
           tracingStoreClient.getSkeletonTracing(_, skeletonVersion))
         user <- userService.findOneCached(annotation._user)
         taskOpt <- Fox.runOptional(annotation._task)(taskDAO.findOne)
-<<<<<<< HEAD
         nmlStream = nmlWriter.toNmlStream(
           fetchedAnnotationLayers,
           Some(annotation),
-          dataSet.scale,
+          dataset.scale,
           None,
           organizationName,
           conf.Http.uri,
-          dataSet.name,
+          dataset.name,
           Some(user),
           taskOpt,
           skipVolumeData,
           volumeDataZipFormat
         )
-=======
-        nmlStream = nmlWriter.toNmlStream(fetchedAnnotationLayers,
-                                          Some(annotation),
-                                          dataset.scale,
-                                          None,
-                                          organizationName,
-                                          conf.Http.uri,
-                                          dataset.name,
-                                          Some(user),
-                                          taskOpt)
->>>>>>> f9d4091f
         nmlTemporaryFile = temporaryFileCreator.create()
         temporaryFileStream = new BufferedOutputStream(new FileOutputStream(nmlTemporaryFile))
         _ <- NamedEnumeratorStream("", nmlStream).writeTo(temporaryFileStream)
