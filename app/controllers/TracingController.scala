--- conflicted
+++ resolved
@@ -47,11 +47,7 @@
     f.mapTo[Box[AnnotationLike]]
   }
 
-<<<<<<< HEAD
-  def nameAnnotation(annotation: AnnotationLike)(implicit request: AuthenticatedRequest[_]) = Box.legacyNullTest[Future[String]] {
-=======
   def nameAnnotation(annotation: AnnotationLike)(implicit request: AuthenticatedRequest[_]) = {
->>>>>>> 41c2200e
     withInformationHandler(annotation.typ) {
       handler =>
         handler.nameForAnnotation(annotation)
