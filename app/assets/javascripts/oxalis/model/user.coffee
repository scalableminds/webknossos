### define
../../libs/request : Request
libs/event_mixin : EventMixin
###

class User

  # userdata
  # default values are defined in server
  moveValue : null
  moveValue3d : null
  rotateValue : null
  crosshairSize : null
  scaleValue : null
  mouseRotateValue : null
  routeClippingDistance : null
<<<<<<< HEAD
  routeClippingDistanceArbitrary : null
  lockZoom : null
=======
>>>>>>> 463bd1e4
  dynamicSpaceDirection : null
  displayCrosshair : null
  interpolation : null
  fourBit : null
  briConNames : null
  brightness : null
  contrast : null
  quality : null
  zoom : null
  displayPreviewXY : null
  displayPreviewYZ : null
  displayPreviewXZ : null
  newNodeNewTree : null
  nodesAsSpheres : null
  inverseX : null
  inverseY : null
  mouseActive : null
  keyboardActive : null
  gamepadActive : null
  motionsensorActive : null
  firstVisToggle : null
  particleSize : null


  constructor : (user) ->

    _.extend(this, new EventMixin())
    _.extend(@, user)


  setValue : (name, value) ->

    @[name] = value
    @trigger(name + "Changed", value)
    @push()

  getMouseInversionX : ->

    return if @inverseX then 1 else -1

  getMouseInversionY : ->

    return if @inverseY then 1 else -1


  triggerAll : ->

    for property of this
      @trigger(property + "Changed", @[property]) 


  push : ->

    $.when(@pushImpl())


  pushImpl : ->
    deferred = $.Deferred()
      
    Request.send(
      url      : "/user/configuration"
      type     : "POST"
      dataType : "json"
      data   : { 
        moveValue : @moveValue,
        moveValue3d : @moveValue3d,
        rotateValue : @rotateValue,
        crosshairSize : @crosshairSize,
        scaleValue : @scaleValue,
        mouseRotateValue : @mouseRotateValue,
        routeClippingDistance : @routeClippingDistance,
<<<<<<< HEAD
        routeClippingDistanceArbitrary : @routeClippingDistanceArbitrary,
        lockZoom : @lockZoom,
=======
>>>>>>> 463bd1e4
        dynamicSpaceDirection : @dynamicSpaceDirection,
        displayCrosshair : @displayCrosshair,
        interpolation : @interpolation,
        fourBit: @fourBit,
        briConNames : @briConNames,
        brightness: @brightness,
        contrast: @contrast, 
        quality : @quality,
        zoom : @zoom,
        displayPreviewXY : @displayPreviewXY,
        displayPreviewYZ : @displayPreviewYZ,
        displayPreviewXZ : @displayPreviewXZ,
        newNodeNewTree : @newNodeNewTree,
        nodesAsSpheres : @nodesAsSpheres,
        inverseX : @inverseX,
        inverseY : @inverseY,
        mouseActive : @mouseActive,
        keyboardActive : @keyboardActive,
        gamepadActive : @gamepadActive,
        motionsensorActive : @motionsensorActive
        firstVisToggle : @firstVisToggle 
        particleSize : @particleSize }
    ).fail( =>
      
      console.log "could'nt save userdata"

    ).always(-> deferred.resolve())
    
    deferred.promise()    <|MERGE_RESOLUTION|>--- conflicted
+++ resolved
@@ -14,11 +14,7 @@
   scaleValue : null
   mouseRotateValue : null
   routeClippingDistance : null
-<<<<<<< HEAD
   routeClippingDistanceArbitrary : null
-  lockZoom : null
-=======
->>>>>>> 463bd1e4
   dynamicSpaceDirection : null
   displayCrosshair : null
   interpolation : null
@@ -90,11 +86,7 @@
         scaleValue : @scaleValue,
         mouseRotateValue : @mouseRotateValue,
         routeClippingDistance : @routeClippingDistance,
-<<<<<<< HEAD
         routeClippingDistanceArbitrary : @routeClippingDistanceArbitrary,
-        lockZoom : @lockZoom,
-=======
->>>>>>> 463bd1e4
         dynamicSpaceDirection : @dynamicSpaceDirection,
         displayCrosshair : @displayCrosshair,
         interpolation : @interpolation,
