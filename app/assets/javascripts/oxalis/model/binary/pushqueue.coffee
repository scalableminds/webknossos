Cube              = require("./cube")
Request           = require("../../../libs/request")
MultipartData     = require("../../../libs/multipart_data")

class PushQueue

  BATCH_LIMIT : 1
  BATCH_SIZE : 32
  DEBOUNCE_TIME : 1000
  MESSAGE_TIMEOUT : 10000


  constructor : (@dataSetName, @cube, @layer, @tracingId, @updatePipeline, @sendData = true) ->

    @url = "#{@layer.url}/data/datasets/#{@dataSetName}/layers/#{@layer.name}/data?cubeSize=#{1 << @cube.BUCKET_SIZE_P}&annotationId=#{@tracingId}&token=#{@layer.token}"
    @queue = []

    @push = _.debounce @pushImpl, @DEBOUNCE_TIME


  insert : (bucket) ->

    @queue.push( bucket )
    @removeDuplicates()
    @push()


  insertFront : (bucket) ->

    @queue.unshift( bucket )
    @removeDuplicates()
    @push()


  clear : ->

    @queue = []


  removeDuplicates : ->

    @queue.sort( @comparePositions )

    i = 0
    while i < @queue.length - 1
      if @comparePositions( @queue[i], @queue[i+1] ) == 0
        @queue.splice( i, 1 )
      else
        i++


  comparePositions : ([x1, y1, z1], [x2, y2, z2]) ->

      return (x1 - x2) || (y1 - y2) || (z1 - z2)


  print : ->

    for e in @queue
      console.log(e)


  pushImpl : =>

    return @cube.temporalBucketManager.getAllLoadedPromise().then =>

      unless @sendData
        return Promise.resolve()

      while @queue.length

        batchSize = Math.min(@BATCH_SIZE, @queue.length)
        batch = @queue.splice(0, batchSize)
        @pushBatch(batch)

      return @updatePipeline.getLastActionPromise()


  pushBatch : (batch) ->

<<<<<<< HEAD
    getBucketData = (bucket) => @cube.getBucketByZoomedAddress(bucket).getData()
    return @layer.sendToStore(batch, getBucketData)
=======
    transmitData = new MultipartData()

    for bucket in batch
      zoomStep = bucket[3]

      transmitData.addPart(
          "X-Bucket": JSON.stringify(
            position: [
              bucket[0] << (zoomStep + @cube.BUCKET_SIZE_P)
              bucket[1] << (zoomStep + @cube.BUCKET_SIZE_P)
              bucket[2] << (zoomStep + @cube.BUCKET_SIZE_P)
            ]
            zoomStep: zoomStep
            cubeSize: 1 << @cube.BUCKET_SIZE_P),
          @cube.getBucket(bucket).getData())

    return @updatePipeline.executePassAlongAction( =>

      return transmitData.dataPromise().then((data) =>
        return Request.sendArraybufferReceiveArraybuffer(
          "#{@layer.url}/data/datasets/#{@dataSetName}/layers/#{@layer.name}/data?token=#{@layer.token}", {
            method : "PUT"
            data : data
            headers :
              "Content-Type" : "multipart/mixed; boundary=#{transmitData.boundary}"
            timeout : @MESSAGE_TIMEOUT
            compress : true
          }
        )
      )
    ).then(
      undefined
      (err) ->
        throw new Error("Uploading data failed.", err)
        Promise.reject(err)
    )
>>>>>>> ee7e93ed


module.exports = PushQueue<|MERGE_RESOLUTION|>--- conflicted
+++ resolved
@@ -78,47 +78,8 @@
 
   pushBatch : (batch) ->
 
-<<<<<<< HEAD
-    getBucketData = (bucket) => @cube.getBucketByZoomedAddress(bucket).getData()
+    getBucketData = (bucket) => @cube.getBucket(bucket).getData()
     return @layer.sendToStore(batch, getBucketData)
-=======
-    transmitData = new MultipartData()
-
-    for bucket in batch
-      zoomStep = bucket[3]
-
-      transmitData.addPart(
-          "X-Bucket": JSON.stringify(
-            position: [
-              bucket[0] << (zoomStep + @cube.BUCKET_SIZE_P)
-              bucket[1] << (zoomStep + @cube.BUCKET_SIZE_P)
-              bucket[2] << (zoomStep + @cube.BUCKET_SIZE_P)
-            ]
-            zoomStep: zoomStep
-            cubeSize: 1 << @cube.BUCKET_SIZE_P),
-          @cube.getBucket(bucket).getData())
-
-    return @updatePipeline.executePassAlongAction( =>
-
-      return transmitData.dataPromise().then((data) =>
-        return Request.sendArraybufferReceiveArraybuffer(
-          "#{@layer.url}/data/datasets/#{@dataSetName}/layers/#{@layer.name}/data?token=#{@layer.token}", {
-            method : "PUT"
-            data : data
-            headers :
-              "Content-Type" : "multipart/mixed; boundary=#{transmitData.boundary}"
-            timeout : @MESSAGE_TIMEOUT
-            compress : true
-          }
-        )
-      )
-    ).then(
-      undefined
-      (err) ->
-        throw new Error("Uploading data failed.", err)
-        Promise.reject(err)
-    )
->>>>>>> ee7e93ed
 
 
 module.exports = PushQueue