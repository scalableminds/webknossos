--- conflicted
+++ resolved
@@ -24,18 +24,11 @@
 case class VolumeTracing(
   dataSetName: String,
   userDataLayerName: String,
-<<<<<<< HEAD
   activeCellId: Option[Int] = None,
   timestamp: Long = System.currentTimeMillis(),
   editPosition: Point3D = Point3D(0,0,0),
+  zoomLevel: Double,
   boundingBox: Option[BoundingBox] = None,
-=======
-  timestamp: Long,
-  activeCellId: Option[Int],
-  editPosition: Point3D,
-  zoomLevel: Double,
-  boundingBox: Option[BoundingBox],
->>>>>>> 4301f6fd
   settings: AnnotationSettings = AnnotationSettings.volumeDefault,
   _id: BSONObjectID = BSONObjectID.generate)
   extends AnnotationContent {
@@ -77,12 +70,8 @@
       Json.obj(
         "activeCell" -> activeCellId,
         "customLayers" -> List(AnnotationContent.dataLayerWrites.writes(userDataLayer.dataLayer)),
-<<<<<<< HEAD
-        "activeCell" -> activeCellId,
-        "nextCell" -> userDataLayer.dataLayer.nextSegmentationId.getOrElse[Int](1)
-=======
+        "nextCell" -> userDataLayer.dataLayer.nextSegmentationId.getOrElse[Int](1),
         "zoomLevel" -> zoomLevel
->>>>>>> 4301f6fd
       )
     }
   }
@@ -99,17 +88,10 @@
     VolumeTracingDAO.findOneById(id)
 
   def createFrom(baseDataSet: DataSet)(implicit ctx: DBAccessContext) = {
-<<<<<<< HEAD
     for {
       baseSource <- baseDataSet.dataSource.toFox
       dataLayer <- DataStoreHandler.createUserDataLayer(baseDataSet.dataStoreInfo, baseSource)
-      volumeTracing = VolumeTracing(baseDataSet.name, dataLayer.dataLayer.name, editPosition = baseDataSet.defaultStart)
-=======
-    baseDataSet.dataSource.toFox.flatMap{ baseSource =>
-      val dataLayer = BinaryDataService.createUserDataSource(baseSource)
-      val t = VolumeTracing(baseDataSet.name, dataLayer.dataLayer.name, System.currentTimeMillis(), None, baseDataSet.defaultStart, VolumeTracing.defaultZoomLevel, None)
-      for{
->>>>>>> 4301f6fd
+      volumeTracing = VolumeTracing(baseDataSet.name, dataLayer.dataLayer.name, editPosition = baseDataSet.defaultStart, zoomLevel = VolumeTracing.defaultZoomLevel)
       _ <- UserDataLayerDAO.insert(dataLayer)
       _ <- VolumeTracingDAO.insert(volumeTracing)
     } yield {
