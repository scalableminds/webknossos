--- conflicted
+++ resolved
@@ -4,13 +4,6 @@
 import com.scalableminds.util.time.Instant
 import com.scalableminds.util.tools.Fox
 import com.scalableminds.webknossos.schema.Tables._
-<<<<<<< HEAD
-import com.typesafe.scalalogging.LazyLogging
-import mail.{DefaultMails, MailchimpClient, MailchimpTag, Send}
-import models.analytics.{AnalyticsService, FailedJobEvent, RunJobEvent}
-import models.dataset.DatasetDAO
-=======
->>>>>>> bbfc4ef3
 import models.job.JobState.JobState
 import models.job.JobCommand.JobCommand
 import play.api.libs.json.{JsObject, Json}
@@ -299,203 +292,4 @@
                         """.as[(String, Int)])
     } yield result.toMap
 
-<<<<<<< HEAD
-}
-
-class JobService @Inject()(wkConf: WkConf,
-                           actorSystem: ActorSystem,
-                           userDAO: UserDAO,
-                           mailchimpClient: MailchimpClient,
-                           multiUserDAO: MultiUserDAO,
-                           jobDAO: JobDAO,
-                           workerDAO: WorkerDAO,
-                           organizationDAO: OrganizationDAO,
-                           datasetDAO: DatasetDAO,
-                           defaultMails: DefaultMails,
-                           analyticsService: AnalyticsService,
-                           userService: UserService,
-                           slackNotificationService: SlackNotificationService)(implicit ec: ExecutionContext)
-    extends FoxImplicits
-    with LazyLogging
-    with Formatter {
-
-  private lazy val Mailer =
-    actorSystem.actorSelection("/user/mailActor")
-
-  def trackStatusChange(jobBeforeChange: Job, jobAfterChange: Job): Unit =
-    if (!jobBeforeChange.isEnded) {
-      if (jobAfterChange.state == JobState.SUCCESS) trackNewlySuccessful(jobBeforeChange, jobAfterChange)
-      if (jobAfterChange.state == JobState.FAILURE) trackNewlyFailed(jobBeforeChange, jobAfterChange)
-    }
-
-  private def trackNewlyFailed(jobBeforeChange: Job, jobAfterChange: Job): Unit = {
-    for {
-      user <- userDAO.findOne(jobBeforeChange._owner)(GlobalAccessContext)
-      multiUser <- multiUserDAO.findOne(user._multiUser)(GlobalAccessContext)
-      organization <- organizationDAO.findOne(user._organization)(GlobalAccessContext)
-      superUserLabel = if (multiUser.isSuperUser) " (for superuser)" else ""
-      durationLabel = jobAfterChange.duration.map(d => s" after ${formatDuration(d)}").getOrElse("")
-      _ = analyticsService.track(FailedJobEvent(user, jobBeforeChange.command))
-      msg = s"Job ${jobBeforeChange._id} failed$durationLabel. Command ${jobBeforeChange.command}, organization: ${organization.displayName}."
-      _ = logger.warn(msg)
-      _ = slackNotificationService.warn(
-        s"Failed job$superUserLabel",
-        msg
-      )
-      _ = sendFailedEmailNotification(user, jobAfterChange)
-    } yield ()
-    ()
-  }
-
-  private def trackNewlySuccessful(jobBeforeChange: Job, jobAfterChange: Job): Unit = {
-    for {
-      user <- userDAO.findOne(jobBeforeChange._owner)(GlobalAccessContext)
-      organization <- organizationDAO.findOne(user._organization)(GlobalAccessContext)
-      resultLink = jobAfterChange.resultLinkPublic(organization.name, wkConf.Http.uri)
-      resultLinkSlack = jobAfterChange.resultLinkSlackFormatted(organization.name, wkConf.Http.uri)
-      multiUser <- multiUserDAO.findOne(user._multiUser)(GlobalAccessContext)
-      superUserLabel = if (multiUser.isSuperUser) " (for superuser)" else ""
-      durationLabel = jobAfterChange.duration.map(d => s" after ${formatDuration(d)}").getOrElse("")
-      msg = s"Job ${jobBeforeChange._id} succeeded$durationLabel. Command ${jobBeforeChange.command}, organization: ${organization.displayName}.${resultLinkSlack
-        .getOrElse("")}"
-      _ = logger.info(msg)
-      _ = slackNotificationService.success(
-        s"Successful job$superUserLabel",
-        msg
-      )
-      _ = sendSuccessEmailNotification(user, jobAfterChange, resultLink.getOrElse(""))
-      _ = if (jobAfterChange.command == JobCommand.convert_to_wkw)
-        mailchimpClient.tagUser(user, MailchimpTag.HasUploadedOwnDataset)
-    } yield ()
-    ()
-  }
-
-  private def sendSuccessEmailNotification(user: User, job: Job, resultLink: String): Unit =
-    for {
-      userEmail <- userService.emailFor(user)(GlobalAccessContext)
-      datasetName = job.datasetName.getOrElse("")
-      genericEmailTemplate = defaultMails.jobSuccessfulGenericMail(user, userEmail, datasetName, resultLink, _, _)
-      emailTemplate <- (job.command match {
-        case JobCommand.convert_to_wkw =>
-          Some(defaultMails.jobSuccessfulUploadConvertMail(user, userEmail, datasetName, resultLink))
-        case JobCommand.export_tiff =>
-          Some(
-            genericEmailTemplate(
-              "Tiff Export",
-              "Your dataset has been exported as Tiff and is ready for download."
-            ))
-        case JobCommand.infer_nuclei =>
-          Some(
-            defaultMails.jobSuccessfulSegmentationMail(user, userEmail, datasetName, resultLink, "Nuclei Segmentation"))
-        case JobCommand.infer_neurons =>
-          Some(
-            defaultMails.jobSuccessfulSegmentationMail(user, userEmail, datasetName, resultLink, "Neuron Segmentation",
-            ))
-        case JobCommand.materialize_volume_annotation =>
-          Some(
-            genericEmailTemplate(
-              "Volume Annotation Merged",
-              "Your volume annotation has been successfully merged with the existing segmentation. The result is available as a new dataset in your dashboard."
-            ))
-        case JobCommand.compute_mesh_file =>
-          Some(
-            genericEmailTemplate(
-              "Mesh Generation",
-              "WEBKNOSSOS created 3D meshes for the whole segmentation layer of your dataset. Load pre-computed meshes by right-clicking any segment and choosing the corresponding option for near instant visualizations."
-            ))
-        case JobCommand.render_animation =>
-          Some(
-            genericEmailTemplate(
-              "Dataset Animation",
-              "Your animation of a WEBKNOSSOS dataset has been sucessfully created and is ready for download."
-            ))
-        case _ => None
-      }) ?~> "job.emailNotifactionsDisabled"
-      // some jobs, e.g. "find largest segment ideas", do not require an email notification
-      _ = Mailer ! Send(emailTemplate)
-    } yield ()
-
-  private def sendFailedEmailNotification(user: User, job: Job): Unit =
-    for {
-      userEmail <- userService.emailFor(user)(GlobalAccessContext)
-      datasetName = job.datasetName.getOrElse("")
-      emailTemplate = job.command match {
-        case JobCommand.convert_to_wkw => defaultMails.jobFailedUploadConvertMail(user, userEmail, datasetName)
-        case _                         => defaultMails.jobFailedGenericMail(user, userEmail, datasetName, job.command.toString)
-      }
-      _ = Mailer ! Send(emailTemplate)
-    } yield ()
-
-  def cleanUpIfFailed(job: Job): Fox[Unit] =
-    if (job.state == JobState.FAILURE && job.command == JobCommand.convert_to_wkw) {
-      logger.info(s"WKW conversion job ${job._id} failed. Deleting dataset from the database, freeing the name...")
-      val commandArgs = job.commandArgs.value
-      for {
-        datasetName <- commandArgs.get("dataset_name").map(_.as[String]).toFox
-        organizationName <- commandArgs.get("organization_name").map(_.as[String]).toFox
-        dataset <- datasetDAO.findOneByNameAndOrganizationName(datasetName, organizationName)(GlobalAccessContext)
-        _ <- datasetDAO.deleteDataset(dataset._id)
-      } yield ()
-    } else Fox.successful(())
-
-  def publicWrites(job: Job)(implicit ctx: DBAccessContext): Fox[JsObject] =
-    for {
-      owner <- userDAO.findOne(job._owner) ?~> "user.notFound"
-      organization <- organizationDAO.findOne(owner._organization) ?~> "organization.notFound"
-      resultLink = job.resultLink(organization.name)
-    } yield {
-      Json.obj(
-        "id" -> job._id.id,
-        "command" -> job.command,
-        "commandArgs" -> (job.commandArgs - "webknossos_token" - "user_auth_token"),
-        "state" -> job.state,
-        "manualState" -> job.manualState,
-        "latestRunId" -> job.latestRunId,
-        "returnValue" -> job.returnValue,
-        "resultLink" -> resultLink,
-        "voxelyticsWorkflowHash" -> job._voxelyticsWorkflowHash,
-        "created" -> job.created,
-        "started" -> job.started,
-        "ended" -> job.ended,
-      )
-    }
-
-  def parameterWrites(job: Job): JsObject =
-    Json.obj(
-      "job_id" -> job._id.id,
-      "command" -> job.command,
-      "job_kwargs" -> job.commandArgs
-    )
-
-  def submitJob(command: JobCommand, commandArgs: JsObject, owner: User, dataStoreName: String): Fox[Job] =
-    for {
-      _ <- bool2Fox(wkConf.Features.jobsEnabled) ?~> "job.disabled"
-      _ <- Fox.assertTrue(jobIsSupportedByAvailableWorkers(command, dataStoreName)) ?~> "job.noWorkerForDatastoreAndJob"
-      job = Job(ObjectId.generate, owner._id, dataStoreName, command, commandArgs)
-      _ <- jobDAO.insertOne(job)
-      _ = analyticsService.track(RunJobEvent(owner, command))
-    } yield job
-
-  def jobsSupportedByAvailableWorkers(dataStoreName: String): Fox[Set[JobCommand]] =
-    for {
-      workers <- workerDAO.findAllByDataStore(dataStoreName)
-      jobs = if (workers.isEmpty) Set[JobCommand]() else workers.map(_.supportedJobCommands).reduce(_.union(_))
-    } yield jobs
-
-  private def jobIsSupportedByAvailableWorkers(command: JobCommand, dataStoreName: String): Fox[Boolean] =
-    for {
-      jobs <- jobsSupportedByAvailableWorkers(dataStoreName)
-    } yield jobs.contains(command)
-
-  def assertBoundingBoxLimits(boundingBox: String, mag: Option[String]): Fox[Unit] =
-    for {
-      parsedBoundingBox <- BoundingBox.fromLiteral(boundingBox).toFox ?~> "job.invalidBoundingBox"
-      parsedMag <- Vec3Int.fromMagLiteral(mag.getOrElse("1-1-1"), allowScalar = true) ?~> "job.invalidMag"
-      boundingBoxInMag = parsedBoundingBox / parsedMag
-      _ <- bool2Fox(boundingBoxInMag.volume <= wkConf.Features.exportTiffMaxVolumeMVx * 1024 * 1024) ?~> "job.volumeExceeded"
-      _ <- bool2Fox(boundingBoxInMag.size.maxDim <= wkConf.Features.exportTiffMaxEdgeLengthVx) ?~> "job.edgeLengthExceeded"
-    } yield ()
-
-=======
->>>>>>> bbfc4ef3
 }