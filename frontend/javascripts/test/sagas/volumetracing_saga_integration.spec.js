--- conflicted
+++ resolved
@@ -9,7 +9,6 @@
 import { restartSagaAction, wkReadyAction } from "oxalis/model/actions/actions";
 import Store from "oxalis/store";
 import { getVolumeTracingOrFail } from "../reducers/volumetracing_reducer.spec";
-import setViewportRectsToNoneZeroExtent from "../test_helpers";
 
 const {
   setActiveCellAction,
@@ -24,11 +23,6 @@
   // Setup oxalis, this will execute model.fetch(...) and initialize the store with the tracing, etc.
   Store.dispatch(restartSagaAction());
   Store.dispatch(discardSaveQueuesAction());
-<<<<<<< HEAD
-  setViewportRectsToNoneZeroExtent();
-=======
->>>>>>> 661818ce
-
   await __setupOxalis(t, "volume");
 
   // Dispatch the wkReadyAction, so the sagas are started
