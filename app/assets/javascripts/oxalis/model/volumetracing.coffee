### define 
./volumecell : VolumeCell
./volumelayer : VolumeLayer
../../libs/event_mixin : EventMixin
./dimensions : Dimensions
libs/drawing : Drawing
###

class VolumeTracing

  constructor : (@flycam, @cube) ->
    _.extend(@, new EventMixin())

    @cells        = []          # List of VolumeCells
    @activeCell   = null        # Cell currently selected
    @currentLayer = null        # Layer currently edited
    @idCount      = 1

    @createCell()

    # For testing
    window.setAlpha = (v) -> Drawing.setAlpha(v)
    window.setSmoothLength = (v) -> Drawing.setSmoothLength(v)

  createCell : ->
    @cells.push( newCell = new VolumeCell(@idCount++) )
    @setActiveCell( newCell.id )
    @currentLayer = null

  startEditing : (planeId = @flycam.getActivePlane()) ->
    # Return, if layer was actually started
    if currentLayer?
      return false
    pos = Dimensions.roundCoordinate(@flycam.getPosition())
    thirdDimValue = pos[Dimensions.thirdDimensionForPlane(planeId)]
    @currentLayer = new VolumeLayer(planeId, thirdDimValue)
    return true

  addToLayer : (pos) ->

    unless @currentLayer?
      return

    @currentLayer.addContour(pos)
    @trigger "updateLayer", @currentLayer.getSmoothedContourList()

  finishLayer : ->
    unless @currentLayer?
      return

    start = (new Date()).getTime()
    iterator = @currentLayer.getVoxelIterator()
<<<<<<< HEAD
    labelValue = if @activeCell then ( @activeCell.id % 6 + 1 ) else 0
=======
    labelValue = if @activeCell then @activeCell.id else 0
>>>>>>> 32dfcc5d
    @cube.labelVoxels(iterator, labelValue)
    console.log "Labeling time:", ((new Date()).getTime() - start)

    @currentLayer = null
    @flycam.hasChanged = true

    @trigger "resetContour"

  getActiveCellId : ->

    if @activeCell?
      return @activeCell.id
    else
      return 0

  setActiveCell : (id) ->

<<<<<<< HEAD
=======
    console.log "setActiveCell", id

>>>>>>> 32dfcc5d
    @activeCell = null
    for cell in @cells
      if cell.id == id then @activeCell = cell

    console.log @getActiveCellId()
    @trigger "newActiveCell"<|MERGE_RESOLUTION|>--- conflicted
+++ resolved
@@ -50,11 +50,7 @@
 
     start = (new Date()).getTime()
     iterator = @currentLayer.getVoxelIterator()
-<<<<<<< HEAD
-    labelValue = if @activeCell then ( @activeCell.id % 6 + 1 ) else 0
-=======
     labelValue = if @activeCell then @activeCell.id else 0
->>>>>>> 32dfcc5d
     @cube.labelVoxels(iterator, labelValue)
     console.log "Labeling time:", ((new Date()).getTime() - start)
 
@@ -72,11 +68,8 @@
 
   setActiveCell : (id) ->
 
-<<<<<<< HEAD
-=======
     console.log "setActiveCell", id
 
->>>>>>> 32dfcc5d
     @activeCell = null
     for cell in @cells
       if cell.id == id then @activeCell = cell
