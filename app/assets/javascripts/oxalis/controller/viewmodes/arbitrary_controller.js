--- conflicted
+++ resolved
@@ -400,14 +400,7 @@
       if (id === 1) {
         this.cam.yaw(Math.PI);
         Toast.warning("Reached initial node, view reversed");
-<<<<<<< HEAD
-        // This line is broken at the moment, anyway. Merging it with PR #1639
-        // will lead to a merge conflict.
-        // Use the line from the other PR when resolving.
-        // this.model.commentTabView.appendComment("reversed");
-=======
         this.model.skeletonTracing.setComment("reversed");
->>>>>>> 5ff6e82a
       }
     }));
   }
