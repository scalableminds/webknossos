--- conflicted
+++ resolved
@@ -37,7 +37,7 @@
           method="POST"
           class="form-inline inline-block">
           <select id="dataSetsSelect" name="dataSetName" class="form-control">
-            <% activeDataSets().forEach(function(d) { %>
+            <% dataSets.forEach(function(d) { %>
               <option value="<%= d.get("name") %>"> <%= d.get("name") %> </option>
             <% }) %>
           </select>
@@ -95,18 +95,13 @@
     toggleViewArchived : "#toggle-view-archived"
     archiveAllButton : "#archive-all"
 
-<<<<<<< HEAD
   templateHelpers : ->
-    activeDataSets : =>
-      return @datasetCollection.toArray()
     showArchiveAllButton: =>
       !@showArchivedAnnotations
     toggleViewArchivedText: =>
       @toggleViewArchivedText()
 
 
-=======
->>>>>>> 54c87c55
   behaviors :
     SortTableBehavior :
       behaviorClass : SortTableBehavior
