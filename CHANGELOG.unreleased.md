# Changelog (Unreleased)

All notable (yet unreleased) user-facing changes to WEBKNOSSOS are documented in this file.
See `CHANGELOG.released.md` for the changes which are part of official releases.

The format is based on [Keep a Changelog](http://keepachangelog.com/en/1.0.0/)
and this project adheres to [Calendar Versioning](http://calver.org/) `0Y.0M.MICRO`.
For upgrade instructions, please check the [migration guide](MIGRATIONS.released.md).

## Unreleased
[Commits](https://github.com/scalableminds/webknossos/compare/24.04.0...HEAD)

### Added
- Creating and deleting edges is now possible with ctrl+(alt/shift)+leftclick in orthogonal, flight and oblique mode. Also, the flight and oblique modes allow selecting nodes with leftclick, creating new trees with 'c' and deleting the active node with 'del'. [#7678](https://github.com/scalableminds/webknossos/pull/7678)

### Changed
- Improved task list to sort tasks by project date, add option to expand all tasks at once and improve styling. [#7709](https://github.com/scalableminds/webknossos/pull/7709)
- Changed the time-tracking overview to show times spent in annotations and tasks and filter them by teams and projects. In the linked detail view, the tracked times can also be filtered by type (annotations or tasks) and project. [#7524](https://github.com/scalableminds/webknossos/pull/7524)
- The time tracking api route `/api/users/:id/loggedTime`, which is used by the webknossos-libs client, and groups the times by month, now uses UTC when determining month limits, rather than the server’s local timezone. [#7524](https://github.com/scalableminds/webknossos/pull/7524)
- Duplicated annotations are opened in a new browser tab. [#7724](https://github.com/scalableminds/webknossos/pull/7724)
- Changed some internal APIs to use spelling dataset instead of dataSet. This requires all connected datastores to be the latest version. [#7690](https://github.com/scalableminds/webknossos/pull/7690)

### Fixed
<<<<<<< HEAD
- Fixed a bug where users that have no team memberships were omitted from the user list. [#7721](https://github.com/scalableminds/webknossos/pull/7721)
=======
- Fixed that the Command modifier on MacOS wasn't treated correctly for some shortcuts. Also, instead of the Alt key, the ⌥ key is shown as a hint in the status bar on MacOS. [#7659](https://github.com/scalableminds/webknossos/pull/7659)
- Moving from the time tracking overview to its detail view, the selected user was not preselected in the next view. [#7722](https://github.com/scalableminds/webknossos/pull/7722)
- Fixed incorrect position of WEBKNOSSOS logo in screenshots. [#7726](https://github.com/scalableminds/webknossos/pull/7726)
- Fixed that invisible nodes could be selected when using the skeleton tool. [#7732](https://github.com/scalableminds/webknossos/pull/7732)
>>>>>>> 6c259240

### Removed

### Breaking Changes<|MERGE_RESOLUTION|>--- conflicted
+++ resolved
@@ -21,14 +21,11 @@
 - Changed some internal APIs to use spelling dataset instead of dataSet. This requires all connected datastores to be the latest version. [#7690](https://github.com/scalableminds/webknossos/pull/7690)
 
 ### Fixed
-<<<<<<< HEAD
-- Fixed a bug where users that have no team memberships were omitted from the user list. [#7721](https://github.com/scalableminds/webknossos/pull/7721)
-=======
 - Fixed that the Command modifier on MacOS wasn't treated correctly for some shortcuts. Also, instead of the Alt key, the ⌥ key is shown as a hint in the status bar on MacOS. [#7659](https://github.com/scalableminds/webknossos/pull/7659)
 - Moving from the time tracking overview to its detail view, the selected user was not preselected in the next view. [#7722](https://github.com/scalableminds/webknossos/pull/7722)
 - Fixed incorrect position of WEBKNOSSOS logo in screenshots. [#7726](https://github.com/scalableminds/webknossos/pull/7726)
 - Fixed that invisible nodes could be selected when using the skeleton tool. [#7732](https://github.com/scalableminds/webknossos/pull/7732)
->>>>>>> 6c259240
+- Fixed a bug where users that have no team memberships were omitted from the user list. [#7721](https://github.com/scalableminds/webknossos/pull/7721)
 
 ### Removed
 
