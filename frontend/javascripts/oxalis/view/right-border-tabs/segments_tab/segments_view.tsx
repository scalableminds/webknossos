--- conflicted
+++ resolved
@@ -94,20 +94,13 @@
   updateSegmentAction,
 } from "oxalis/model/actions/volumetracing_actions";
 import { api } from "oxalis/singletons";
-<<<<<<< HEAD
-import type { MeshInformation, OxalisState, Segment, SegmentGroup, TreeGroup } from "oxalis/store";
-=======
 import type {
-  ActiveMappingInfo,
   MeshInformation,
+  WebknossosState,
   Segment,
   SegmentGroup,
-  SegmentMap,
   TreeGroup,
-  VolumeTracing,
-  WebknossosState,
 } from "oxalis/store";
->>>>>>> 9ba816a5
 import Store from "oxalis/store";
 import ButtonComponent from "oxalis/view/components/button_component";
 import DomVisibilityObserver from "oxalis/view/components/dom_visibility_observer";
@@ -162,11 +155,7 @@
 
 type StateProps = ReturnType<typeof mapStateToProps>;
 
-<<<<<<< HEAD
-const mapStateToProps = (state: OxalisState) => {
-=======
-const mapStateToProps = (state: WebknossosState): StateProps => {
->>>>>>> 9ba816a5
+const mapStateToProps = (state: WebknossosState) => {
   const visibleSegmentationLayer = getVisibleSegmentationLayer(state);
   const activeVolumeTracing = getActiveSegmentationTracing(state);
   const mappingInfo = getMappingInfo(
