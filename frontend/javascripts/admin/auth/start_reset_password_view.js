// @flow
import React from "react";
import { withRouter } from "react-router-dom";
import { Form, Input, Button, Col, Row } from "antd";
import { MailOutlined } from "@ant-design/icons";
import Request from "libs/request";
import messages from "messages";
import Toast from "libs/toast";
import type { RouterHistory } from "react-router-dom";

const FormItem = Form.Item;

type Props = {
  history: RouterHistory,
};

function StartResetPasswordView({ history }: Props) {
  const [form] = Form.useForm();

  const handleSubmit = (event: SyntheticInputEvent<>) => {
    event.preventDefault();

    form.validateFields((err: ?Object, formValues: Object) => {
      if (!err) {
        Request.sendJSONReceiveJSON("/api/auth/startResetPassword", { data: formValues }).then(
          () => {
            Toast.success(messages["auth.reset_email_notification"]);
            history.push("/");
          },
        );
      }
    });
  };

  const { getFieldDecorator } = form;

<<<<<<< HEAD
  return (
    <Row type="flex" justify="center" style={{ padding: 50 }} align="middle">
      <Col span={8}>
        <h3>Reset Password</h3>
        <Form onSubmit={handleSubmit} form={form}>
          <FormItem>
            {getFieldDecorator("email", {
              rules: [
                {
                  required: true,
                  type: "email",
                  message: messages["auth.registration_email_input"],
                },
              ],
            })(
              <Input prefix={<Icon type="mail" style={{ fontSize: 13 }} />} placeholder="Email" />,
            )}
          </FormItem>
          <FormItem>
            <Button type="primary" htmlType="submit" style={{ width: "100%" }}>
              Send Reset Email
            </Button>
          </FormItem>
        </Form>
      </Col>
    </Row>
  );
=======
    return (
      <Row type="flex" justify="center" style={{ padding: 50 }} align="middle">
        <Col span={8}>
          <h3>Reset Password</h3>
          <Form onSubmit={this.handleSubmit}>
            <FormItem>
              {getFieldDecorator("email", {
                rules: [
                  {
                    required: true,
                    type: "email",
                    message: messages["auth.registration_email_input"],
                  },
                ],
              })(<Input prefix={<MailOutlined style={{ fontSize: 13 }} />} placeholder="Email" />)}
            </FormItem>
            <FormItem>
              <Button type="primary" htmlType="submit" style={{ width: "100%" }}>
                Send Reset Email
              </Button>
            </FormItem>
          </Form>
        </Col>
      </Row>
    );
  }
>>>>>>> 7df03ff3
}

export default withRouter(StartResetPasswordView);<|MERGE_RESOLUTION|>--- conflicted
+++ resolved
@@ -34,7 +34,6 @@
 
   const { getFieldDecorator } = form;
 
-<<<<<<< HEAD
   return (
     <Row type="flex" justify="center" style={{ padding: 50 }} align="middle">
       <Col span={8}>
@@ -49,9 +48,7 @@
                   message: messages["auth.registration_email_input"],
                 },
               ],
-            })(
-              <Input prefix={<Icon type="mail" style={{ fontSize: 13 }} />} placeholder="Email" />,
-            )}
+            })(<Input prefix={<MailOutlined style={{ fontSize: 13 }} />} placeholder="Email" />)}
           </FormItem>
           <FormItem>
             <Button type="primary" htmlType="submit" style={{ width: "100%" }}>
@@ -62,34 +59,6 @@
       </Col>
     </Row>
   );
-=======
-    return (
-      <Row type="flex" justify="center" style={{ padding: 50 }} align="middle">
-        <Col span={8}>
-          <h3>Reset Password</h3>
-          <Form onSubmit={this.handleSubmit}>
-            <FormItem>
-              {getFieldDecorator("email", {
-                rules: [
-                  {
-                    required: true,
-                    type: "email",
-                    message: messages["auth.registration_email_input"],
-                  },
-                ],
-              })(<Input prefix={<MailOutlined style={{ fontSize: 13 }} />} placeholder="Email" />)}
-            </FormItem>
-            <FormItem>
-              <Button type="primary" htmlType="submit" style={{ width: "100%" }}>
-                Send Reset Email
-              </Button>
-            </FormItem>
-          </Form>
-        </Col>
-      </Row>
-    );
-  }
->>>>>>> 7df03ff3
 }
 
 export default withRouter(StartResetPasswordView);