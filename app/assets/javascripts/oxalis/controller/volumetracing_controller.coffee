### define
../model/dimensions : Dimensions
../constants : constants
###

class VolumeTracingController

  constructor : ( { @model, @view, @sceneController, @cameraController, @move, @calculateGlobalPos } ) ->

    @inDeleteMode = false

    @mouseControls =
      
      leftDownMove : (delta, pos, ctrlPressed) =>

        if ctrlPressed
          @move [
            delta.x * @model.user.getMouseInversionX() / @view.scaleFactor
            delta.y * @model.user.getMouseInversionY() / @view.scaleFactor
            0
          ]
        else
          @model.volumeTracing.addToLayer( @calculateGlobalPos(pos))
      
<<<<<<< HEAD
      leftMouseDown : (pos, shiftPressed, altPressed) =>
        @enterDeleteMode( shiftPressed )
        @model.volumeTracing.startEditing()
=======
      leftMouseDown : (pos, shiftPressed, altPressed, id) =>

        @enterDeleteMode( shiftPressed )
        @model.volumeTracing.startEditing(id)
>>>>>>> ca2aaa77
      
      leftMouseUp : =>

        @model.volumeTracing.finishLayer()
        @restoreAfterDeleteMode()
      
      rightDownMove : (delta, pos, ctrlPressed, id) =>

        @model.volumeTracing.addToLayer( @calculateGlobalPos(pos))
      
      rightMouseDown : (pos, shiftPressed, altPressed, id) =>

        @enterDeleteMode()
        @model.volumeTracing.startEditing(id)
      
      rightMouseUp : =>

        @model.volumeTracing.finishLayer()
        @restoreAfterDeleteMode()
<<<<<<< HEAD
      
      rightDownMove : (delta, pos, ctrlPressed) =>
        @model.volumeTracing.addToLayer( @calculateGlobalPos(pos))
      
      rightMouseDown : (pos, shiftPressed, altPressed) =>
        @enterDeleteMode()
        @model.volumeTracing.startEditing()
      
      rightMouseUp : =>
        @model.volumeTracing.finishLayer()
        @restoreAfterDeleteMode()

      leftClick : (pos, shiftPressed, altPressed) =>

        cell = @model.binary["color"].cube.getLabel(
=======

      leftClick : (pos, shiftPressed, altPressed, id) =>

        cell = @model.binary.cube.getLabel(
>>>>>>> ca2aaa77
                  @calculateGlobalPos( pos ))

        if cell > 0
          @model.volumeTracing.setActiveCell( cell )
          

    @keyboardControls =

      "c" : =>
        @model.volumeTracing.createCell()

<<<<<<< HEAD
=======

>>>>>>> ca2aaa77
  enterDeleteMode : (enter = true) ->

    @inDeleteMode = enter

    if @inDeleteMode
      @prevActiveCell = @model.volumeTracing.getActiveCellId()
      @model.volumeTracing.setActiveCell(0)

<<<<<<< HEAD
=======

>>>>>>> ca2aaa77
  restoreAfterDeleteMode : ->

    if @inDeleteMode
      @model.volumeTracing.setActiveCell( @prevActiveCell )
<<<<<<< HEAD
    @inDeleteMode = false
=======
    @inDeleteMode = false


  drawVolume : (pos) ->

    @model.volumeTracing.addToLayer(pos)
>>>>>>> ca2aaa77
<|MERGE_RESOLUTION|>--- conflicted
+++ resolved
@@ -22,16 +22,10 @@
         else
           @model.volumeTracing.addToLayer( @calculateGlobalPos(pos))
       
-<<<<<<< HEAD
-      leftMouseDown : (pos, shiftPressed, altPressed) =>
-        @enterDeleteMode( shiftPressed )
-        @model.volumeTracing.startEditing()
-=======
       leftMouseDown : (pos, shiftPressed, altPressed, id) =>
 
         @enterDeleteMode( shiftPressed )
         @model.volumeTracing.startEditing(id)
->>>>>>> ca2aaa77
       
       leftMouseUp : =>
 
@@ -51,28 +45,10 @@
 
         @model.volumeTracing.finishLayer()
         @restoreAfterDeleteMode()
-<<<<<<< HEAD
-      
-      rightDownMove : (delta, pos, ctrlPressed) =>
-        @model.volumeTracing.addToLayer( @calculateGlobalPos(pos))
-      
-      rightMouseDown : (pos, shiftPressed, altPressed) =>
-        @enterDeleteMode()
-        @model.volumeTracing.startEditing()
-      
-      rightMouseUp : =>
-        @model.volumeTracing.finishLayer()
-        @restoreAfterDeleteMode()
-
-      leftClick : (pos, shiftPressed, altPressed) =>
-
-        cell = @model.binary["color"].cube.getLabel(
-=======
 
       leftClick : (pos, shiftPressed, altPressed, id) =>
 
-        cell = @model.binary.cube.getLabel(
->>>>>>> ca2aaa77
+        cell = @model.binary["color"].cube.getLabel(
                   @calculateGlobalPos( pos ))
 
         if cell > 0
@@ -84,10 +60,7 @@
       "c" : =>
         @model.volumeTracing.createCell()
 
-<<<<<<< HEAD
-=======
 
->>>>>>> ca2aaa77
   enterDeleteMode : (enter = true) ->
 
     @inDeleteMode = enter
@@ -96,21 +69,14 @@
       @prevActiveCell = @model.volumeTracing.getActiveCellId()
       @model.volumeTracing.setActiveCell(0)
 
-<<<<<<< HEAD
-=======
 
->>>>>>> ca2aaa77
   restoreAfterDeleteMode : ->
 
     if @inDeleteMode
       @model.volumeTracing.setActiveCell( @prevActiveCell )
-<<<<<<< HEAD
-    @inDeleteMode = false
-=======
     @inDeleteMode = false
 
 
   drawVolume : (pos) ->
 
-    @model.volumeTracing.addToLayer(pos)
->>>>>>> ca2aaa77
+    @model.volumeTracing.addToLayer(pos)