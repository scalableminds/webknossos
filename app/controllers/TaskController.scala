--- conflicted
+++ resolved
@@ -73,13 +73,8 @@
 
   def read(taskId: String) = SecuredAction.async { implicit request =>
     for {
-<<<<<<< HEAD
-      task <- taskDAO.findOne(ObjectId(taskId)) ?~> Messages("task.notFound")
+      task <- taskDAO.findOne(ObjectId(taskId)) ?~> "task.notFound"
       js <- taskService.publicWrites(task)
-=======
-      task <- TaskDAO.findOne(ObjectId(taskId)) ?~> "task.notFound"
-      js <- task.publicWrites
->>>>>>> cedb4d90
     } yield {
       Ok(js)
     }
@@ -95,23 +90,13 @@
 
   def createFromFile = SecuredAction.async { implicit request =>
     for {
-<<<<<<< HEAD
-      body <- request.body.asMultipartFormData ?~> Messages("invalid")
-      inputFile <- body.file("nmlFile[]") ?~> Messages("nml.file.notFound")
-      jsonString <- body.dataParts.get("formJSON").flatMap(_.headOption) ?~> Messages("format.json.missing")
-      params <- JsonHelper.parseJsonToFox[NmlTaskParameters](jsonString) ?~> Messages("task.create.failed")
-      taskTypeIdValidated <- ObjectId.parse(params.taskTypeId)
-      taskType <- taskTypeDAO.findOne(taskTypeIdValidated) ?~> Messages("taskType.notFound")
-      project <- projectDAO.findOneByName(params.projectName) ?~> Messages("project.notFound", params.projectName)
-=======
       body <- request.body.asMultipartFormData ?~> "binary.payload.invalid"
       inputFile <- body.file("nmlFile[]") ?~> "nml.file.notFound"
       jsonString <- body.dataParts.get("formJSON").flatMap(_.headOption) ?~> "format.json.missing"
       params <- JsonHelper.parseJsonToFox[NmlTaskParameters](jsonString) ?~> "task.create.failed"
       taskTypeIdValidated <- ObjectId.parse(params.taskTypeId) ?~> "taskType.id.invalid"
-      taskType <- TaskTypeDAO.findOne(taskTypeIdValidated) ?~> "taskType.notFound"
-      project <- ProjectDAO.findOneByName(params.projectName) ?~> Messages("project.notFound", params.projectName)
->>>>>>> cedb4d90
+      taskType <- taskTypeDAO.findOne(taskTypeIdValidated) ?~> "taskType.notFound"
+      project <- projectDAO.findOneByName(params.projectName) ?~> Messages("project.notFound", params.projectName)
       _ <- ensureTeamAdministration(request.identity, project._team)
       parseResults: List[NmlService.NmlParseResult] = NmlService.extractFromFile(inputFile.ref.file, inputFile.filename).parseResults
       skeletonSuccesses <- Fox.serialCombined(parseResults)(_.toSkeletonSuccessFox) ?~> "task.create.failed"
@@ -194,11 +179,7 @@
       case Some(scriptId) =>
         for {
           scriptIdValidated <- ObjectId.parse(scriptId)
-<<<<<<< HEAD
-          _ <- scriptDAO.findOne(scriptIdValidated) ?~> Messages("script.notFound")
-=======
-          _ <- ScriptDAO.findOne(scriptIdValidated) ?~> "script.notFound"
->>>>>>> cedb4d90
+          _ <- scriptDAO.findOne(scriptIdValidated) ?~> "script.notFound"
         } yield ()
       case _ => Fox.successful(())
     }
@@ -208,15 +189,9 @@
     for {
       _ <- skeletonTracingIdBox.toFox
       taskTypeIdValidated <- ObjectId.parse(params.taskTypeId)
-<<<<<<< HEAD
-      taskType <- taskTypeDAO.findOne(taskTypeIdValidated) ?~> Messages("taskType.notFound")
+      taskType <- taskTypeDAO.findOne(taskTypeIdValidated) ?~> "taskType.notFound"
       project <- projectDAO.findOneByName(params.projectName) ?~> Messages("project.notFound", params.projectName)
-      _ <- validateScript(params.scriptId)
-=======
-      taskType <- TaskTypeDAO.findOne(taskTypeIdValidated) ?~> "taskType.notFound"
-      project <- ProjectDAO.findOneByName(params.projectName) ?~> Messages("project.notFound", params.projectName)
       _ <- validateScript(params.scriptId) ?~> "script.invalid"
->>>>>>> cedb4d90
       _ <- ensureTeamAdministration(request.identity, project._team)
       task = Task(
         ObjectId.generate,
@@ -240,43 +215,25 @@
   def update(taskId: String) = SecuredAction.async(validateJson[TaskParameters]) { implicit request =>
     val params = request.body
     for {
-<<<<<<< HEAD
-      taskIdValidated <- ObjectId.parse(taskId)
-      task <- taskDAO.findOne(taskIdValidated) ?~> Messages("task.notFound")
+      taskIdValidated <- ObjectId.parse(taskId) ?~> "task.id.invalid"
+      task <- taskDAO.findOne(taskIdValidated) ?~> "task.notFound"
       project <- projectDAO.findOne(task._project)
-      _ <- ensureTeamAdministration(request.identity, project._team) ?~> Messages("notAllowed")
+      _ <- ensureTeamAdministration(request.identity, project._team) ?~> "notAllowed"
       _ <- taskDAO.updateTotalInstances(task._id, task.totalInstances + params.openInstances - task.openInstances)
       updatedTask <- taskDAO.findOne(taskIdValidated)
       json <- taskService.publicWrites(updatedTask)
-=======
+    } yield {
+      JsonOk(json, Messages("task.editSuccess"))
+    }
+  }
+
+  def delete(taskId: String) = SecuredAction.async { implicit request =>
+    for {
       taskIdValidated <- ObjectId.parse(taskId) ?~> "task.id.invalid"
-      task <- TaskDAO.findOne(taskIdValidated) ?~> "task.notFound"
-      project <- task.project
-      _ <- ensureTeamAdministration(request.identity, project._team) ?~> "notAllowed"
-      _ <- TaskDAO.updateTotalInstances(task._id, task.totalInstances + params.openInstances - task.openInstances)
-      updatedTask <- TaskDAO.findOne(taskIdValidated)
-      json <- updatedTask.publicWrites
->>>>>>> cedb4d90
-    } yield {
-      JsonOk(json, Messages("task.editSuccess"))
-    }
-  }
-
-  def delete(taskId: String) = SecuredAction.async { implicit request =>
-    for {
-<<<<<<< HEAD
-      taskIdValidated <- ObjectId.parse(taskId)
-      task <- taskDAO.findOne(taskIdValidated) ?~> Messages("task.notFound")
+      task <- taskDAO.findOne(taskIdValidated) ?~> "task.notFound"
       project <- projectDAO.findOne(task._project)
       _ <- ensureTeamAdministration(request.identity, project._team) ?~> Messages("notAllowed")
-      _ <- taskDAO.removeOneAndItsAnnotations(task._id)
-=======
-      taskIdValidated <- ObjectId.parse(taskId) ?~> "task.id.invalid"
-      task <- TaskDAO.findOne(taskIdValidated) ?~> "task.notFound"
-      project <- task.project
-      _ <- ensureTeamAdministration(request.identity, project._team)
-      _ <- TaskDAO.removeOneAndItsAnnotations(task._id) ?~> "task.remove.failed"
->>>>>>> cedb4d90
+      _ <- taskDAO.removeOneAndItsAnnotations(task._id) ?~> "task.remove.failed"
     } yield {
       JsonOk(Messages("task.removed"))
     }
@@ -284,16 +241,9 @@
 
   def listTasksForType(taskTypeId: String) = SecuredAction.async { implicit request =>
     for {
-<<<<<<< HEAD
-      taskTypeIdValidated <- ObjectId.parse(taskTypeId)
-      tasks <- taskDAO.findAllByTaskType(taskTypeIdValidated)
+      taskTypeIdValidated <- ObjectId.parse(taskTypeId) ?~> "taskType.id.invalid"
+      tasks <- taskDAO.findAllByTaskType(taskTypeIdValidated) ?~> "taskType.notFound"
       js <- Fox.serialCombined(tasks)(taskService.publicWrites(_))
-=======
-      taskTypeIdValidated <- ObjectId.parse(taskTypeId) ?~> "taskType.id.invalid"
-      _ <- TaskTypeDAO.findOne(taskTypeIdValidated) ?~> "taskType.notFound"
-      tasks <- TaskDAO.findAllByTaskType(taskTypeIdValidated)
-      js <- Fox.serialCombined(tasks)(_.publicWrites)
->>>>>>> cedb4d90
     } yield {
       Ok(Json.toJson(js))
     }
@@ -318,15 +268,9 @@
     val user = request.identity
     for {
       teams <- getAllowedTeamsForNextTask(user)
-<<<<<<< HEAD
-      (task, initializingAnnotationId) <- taskDAO.assignNext(user._id, teams) ?~> Messages("task.unavailable")
+      (task, initializingAnnotationId) <- taskDAO.assignNext(user._id, teams) ?~> "task.unavailable"
       insertedAnnotationBox <- annotationService.createAnnotationFor(user, task, initializingAnnotationId).futureBox
       _ <- annotationService.abortInitializedAnnotationOnFailure(initializingAnnotationId, insertedAnnotationBox)
-=======
-      (task, initializingAnnotationId) <-  TaskDAO.assignNext(user._id, teams) ?~> "task.unavailable"
-      insertedAnnotationBox <- AnnotationService.createAnnotationFor(user, task, initializingAnnotationId).futureBox
-      _ <- AnnotationService.abortInitializedAnnotationOnFailure(initializingAnnotationId, insertedAnnotationBox)
->>>>>>> cedb4d90
       annotation <- insertedAnnotationBox.toFox
       annotationJSON <- annotation.publicWrites(Some(user))
     } yield {
@@ -361,13 +305,8 @@
     val user = request.identity
     for {
       teamIds <- user.teamIds
-<<<<<<< HEAD
-      task <- taskDAO.peekNextAssignment(user._id, teamIds) ?~> Messages("task.unavailable")
+      task <- taskDAO.peekNextAssignment(user._id, teamIds) ?~> "task.unavailable"
       taskJson <- taskService.publicWrites(task)(GlobalAccessContext)
-=======
-      task <- TaskDAO.peekNextAssignment(user._id, teamIds) ?~> "task.unavailable"
-      taskJson <- task.publicWrites(GlobalAccessContext)
->>>>>>> cedb4d90
     } yield Ok(taskJson)
   }
 
