<<<<<<< HEAD
### define
app : app
backbone : backbone
oxalis/model/dimensions : Dimensions
oxalis/constants : constants
###
=======
app        = require("app")
backbone   = require("backbone")
Dimensions = require("oxalis/model/dimensions")
constants  = require("oxalis/constants")
>>>>>>> 865b826e

class SkeletonTracingController

  # See comment in Controller class on general controller architecture.
  #
  # Skeleton Tracing Controller:
  # Add Skeleton Tracing controls that are not specific to the view mode.
  # Also, this would be the place to define general Skeleton Tracing
  # functions that can be called by the specific view mode controller.


  constructor : ( @model, @sceneController, @skeletonTracingView ) ->

    _.extend(@, Backbone.Events)


  setParticleSize : (delta) =>

    particleSize = @model.user.get("particleSize") + delta
    particleSize = Math.min(constants.MAX_PARTICLE_SIZE, particleSize)
    particleSize = Math.max(constants.MIN_PARTICLE_SIZE, particleSize)

    @model.user.set("particleSize", (Number) particleSize)


  setRadius : (delta) ->

    @model.skeletonTracing.setActiveNodeRadius(
      @model.skeletonTracing.getActiveNodeRadius() * Math.pow(1.05 , delta)
    )


  toggleSkeletonVisibility : =>

    @sceneController.skeleton.toggleVisibility()
    # Show warning, if this is the first time to use
    # this function for this user
    if @model.user.get("firstVisToggle")
      @skeletonTracingView.showFirstVisToggle()
      @model.user.set("firstVisToggle", false)
      @model.user.push()


  setActiveNode : (nodeId, merge = false, centered = false) ->

    @model.skeletonTracing.setActiveNode nodeId, merge
    @model.skeletonTracing.centerActiveNode() if centered
<<<<<<< HEAD

=======
>>>>>>> 865b826e

  centerActiveNode : =>

<<<<<<< HEAD
    position = @model.skeletonTracing.getActiveNodePos()
    if position
      @model.flycam.setPosition(position)
=======
  centerActiveNode : =>
>>>>>>> 865b826e

    position = @model.skeletonTracing.getActiveNodePos()
    if position
      @model.flycam.setPosition(position)

<<<<<<< HEAD
=======
module.exports = SkeletonTracingController
>>>>>>> 865b826e


<|MERGE_RESOLUTION|>--- conflicted
+++ resolved
@@ -1,16 +1,7 @@
-<<<<<<< HEAD
-### define
-app : app
-backbone : backbone
-oxalis/model/dimensions : Dimensions
-oxalis/constants : constants
-###
-=======
 app        = require("app")
 backbone   = require("backbone")
 Dimensions = require("oxalis/model/dimensions")
 constants  = require("oxalis/constants")
->>>>>>> 865b826e
 
 class SkeletonTracingController
 
@@ -58,28 +49,14 @@
 
     @model.skeletonTracing.setActiveNode nodeId, merge
     @model.skeletonTracing.centerActiveNode() if centered
-<<<<<<< HEAD
 
-=======
->>>>>>> 865b826e
 
   centerActiveNode : =>
-
-<<<<<<< HEAD
-    position = @model.skeletonTracing.getActiveNodePos()
-    if position
-      @model.flycam.setPosition(position)
-=======
-  centerActiveNode : =>
->>>>>>> 865b826e
 
     position = @model.skeletonTracing.getActiveNodePos()
     if position
       @model.flycam.setPosition(position)
 
-<<<<<<< HEAD
-=======
 module.exports = SkeletonTracingController
->>>>>>> 865b826e
 
 
