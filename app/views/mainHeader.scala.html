@(showNavButtons: Boolean = true)(implicit session: oxalis.view.SessionData)

@import play.api.Play.current

@if(showNavButtons) {
  <header class="navbar navbar-fixed-top navbar-inverse">
    <div class="container-fluid">
      <div class="navbar-header">
        <button type="button" class="navbar-toggle" data-toggle="collapse" data-target="#main-menu">
          <span class="sr-only">Toggle navigation</span>
          <span class="icon-bar"></span>
          <span class="icon-bar"></span>
          <span class="icon-bar"></span>
        </button>
        <a class="navbar-brand" href="@routes.Application.index">@current.configuration.getString("application.name")</a>
      </div>

       @session.userOpt.map{ user =>
       <div class="collapse navbar-collapse" id="main-menu">
          <ul class="nav navbar-nav" >
            <li>
              <a href="/dashboard"><i class="fa fa-home fa-fw"></i>Dashboard</a>
            </li>
            @if(user.hasAdminAccess){
              <li class="dropdown">
                <a href="#" class="dropdown-toggle" data-toggle="dropdown">
                  <i class="fa fa-wrench fa-fw"></i>Administration
                  <b class="caret"></b>
                </a>
                <ul class="dropdown-menu">
                  <li>
                    <a href="/users">Users</a>
                  </li>
                  <li>
                    <a href="/projects">Projects</a>
                  </li>
                  <li>
                    <a href="/tasks">Tasks</a>
                  </li>
                  <li>
                    <a href="/taskTypes">Task Types</a>
                  </li>
				          <li>
                    <a href="/admin/datasets/upload">Dataset Upload</a>
                  </li>
                </ul>
              </li>
            }
            @if(user.hasAdminAccess){
              <li class="dropdown">
                <a href="#" class="dropdown-toggle" data-toggle="dropdown">
                  <i class="fa fa-bar-chart fa-fw"></i>Statistics
                  <b class="caret"></b>
                </a>
                <ul class="dropdown-menu">
                  <li>
                    <a href="/admin/datasets/upload">Dataset Upload</a>
                  </li>
                </ul>
              </li>
              <li class="dropdown">
                <a href="#" class="dropdown-toggle" data-toggle="dropdown">
                  <i class="fa fa-bar-chart fa-fw"></i>Statistics
                  <b class="caret"></b>
                </a>
                <ul class="dropdown-menu">
                  <li>
                    <a href="/tasks/overview">Overview</a>
                  </li>
                  <li>
                    <a href="/statistics">Weekly</a>
                  </li>
                  <li>
                    <a href="/workload">Workload</a>
                  </li>
                </ul>
              </li>
            }
            <li class="dropwdown">
              <a href="#" class="dropdown-toggle" data-toggle="dropdown">
                <i class="fa fa-question-circle fa-fw"></i>Further Help
                <b class="caret"></b>
              </a>
              <ul class="dropdown-menu">
                <li>
                  <a href="@routes.HelpController.keyboardShortcuts"><i class="fa fa-keyboard-o fa-fw"></i>Keyboard Shortcuts</a>
                </li>
                <li>
                  <a href="https://goo.gl/Hk53Rd"><i class="fa fa-video-camera fa-fw"></i>Introductory videos</a>
				        </li>
				<li>
                  <a href="@routes.GithubIssues.index" data-newwindow="700x470"><i class="fa fa-ambulance fa-fw"></i>Submit an issue</a>
                </li>
              </ul>
            </li>
            <li>
              <a href="#script-modal" id="add-script-link" class="hide" data-toggle="modal"><i class="fa fa-gear fa-fw"></i>Add script</a>
            </li>
<<<<<<< HEAD
		 
=======
>>>>>>> 5fddfdfc
          </ul>
          <ul class="nav navbar-nav navbar-right">
            <li class="dropdown">
              <a href="#" class="dropdown-toggle" data-toggle="dropdown">
                <i class="fa fa-user fa-fw"></i><strong>@user.name</strong>
                <b class="caret"></b>
              </a>
              <ul class="dropdown-menu">
                  <!--<li>
                <a href="#"><i class="fa fa-edit"></i>Edit Profile</a>
              </li>-->
                <li>
                    <a href="@routes.Authentication.logout()"><i class="fa fa-power-off"></i>Logout</a>
                </li>
              </ul>
            </li>
          </ul>
        }.getOrElse {
          <ul class="nav navbar-nav navbar-right">
            <li>
              <a href="@controllers.routes.Authentication.login()">Login</a>
            </li>
          </ul>
        }
      </div>
    </div>
  </header>
} else {
  @paleHeader()
}<|MERGE_RESOLUTION|>--- conflicted
+++ resolved
@@ -45,19 +45,6 @@
                   </li>
                 </ul>
               </li>
-            }
-            @if(user.hasAdminAccess){
-              <li class="dropdown">
-                <a href="#" class="dropdown-toggle" data-toggle="dropdown">
-                  <i class="fa fa-bar-chart fa-fw"></i>Statistics
-                  <b class="caret"></b>
-                </a>
-                <ul class="dropdown-menu">
-                  <li>
-                    <a href="/admin/datasets/upload">Dataset Upload</a>
-                  </li>
-                </ul>
-              </li>
               <li class="dropdown">
                 <a href="#" class="dropdown-toggle" data-toggle="dropdown">
                   <i class="fa fa-bar-chart fa-fw"></i>Statistics
@@ -88,7 +75,7 @@
                 <li>
                   <a href="https://goo.gl/Hk53Rd"><i class="fa fa-video-camera fa-fw"></i>Introductory videos</a>
 				        </li>
-				<li>
+				        <li>
                   <a href="@routes.GithubIssues.index" data-newwindow="700x470"><i class="fa fa-ambulance fa-fw"></i>Submit an issue</a>
                 </li>
               </ul>
@@ -96,10 +83,6 @@
             <li>
               <a href="#script-modal" id="add-script-link" class="hide" data-toggle="modal"><i class="fa fa-gear fa-fw"></i>Add script</a>
             </li>
-<<<<<<< HEAD
-		 
-=======
->>>>>>> 5fddfdfc
           </ul>
           <ul class="nav navbar-nav navbar-right">
             <li class="dropdown">
