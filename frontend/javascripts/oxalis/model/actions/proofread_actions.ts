import { Vector3 } from "oxalis/constants";
import { type AdditionalCoordinate } from "types/api_flow_types";
import type { Tree } from "oxalis/store";

export type ProofreadAtPositionAction = ReturnType<typeof proofreadAtPosition>;
export type ClearProofreadingByProductsAction = ReturnType<typeof clearProofreadingByProducts>;
export type ProofreadMergeAction = ReturnType<typeof proofreadMerge>;
export type MinCutAgglomerateAction = ReturnType<typeof minCutAgglomerateAction>;
export type MinCutAgglomerateWithPositionAction = ReturnType<
  typeof minCutAgglomerateWithPositionAction
>;
export type CutAgglomerateFromNeighborsAction = ReturnType<
  typeof cutAgglomerateFromNeighborsAction
>;

export type ProofreadAction =
  | ProofreadAtPositionAction
  | ClearProofreadingByProductsAction
  | ProofreadMergeAction
  | MinCutAgglomerateAction
  | MinCutAgglomerateWithPositionAction
  | CutAgglomerateFromNeighborsAction;

export const proofreadAtPosition = (
  position: Vector3,
  additionalCoordinates?: AdditionalCoordinate[],
) =>
  ({
    type: "PROOFREAD_AT_POSITION",
    position,
    additionalCoordinates,
  }) as const;

export const clearProofreadingByProducts = () =>
  ({
    type: "CLEAR_PROOFREADING_BY_PRODUCTS",
  }) as const;

export const proofreadMerge = (position: Vector3) =>
  ({
    type: "PROOFREAD_MERGE",
    position,
  }) as const;

export const minCutAgglomerateAction = (sourceNodeId: number, targetNodeId: number) =>
  ({
    type: "MIN_CUT_AGGLOMERATE",
    sourceNodeId,
    targetNodeId,
  }) as const;

export const minCutAgglomerateWithPositionAction = (position: Vector3) =>
  ({
    type: "MIN_CUT_AGGLOMERATE_WITH_POSITION",
    position,
<<<<<<< HEAD
  } as const);

export const cutAgglomerateFromNeighborsAction = (position: Vector3, tree?: Tree) =>
  ({
    type: "CUT_AGGLOMERATE_FROM_NEIGHBORS",
    position,
    tree,
  } as const);
=======
  }) as const;
>>>>>>> 80a0bc78
<|MERGE_RESOLUTION|>--- conflicted
+++ resolved
@@ -53,15 +53,11 @@
   ({
     type: "MIN_CUT_AGGLOMERATE_WITH_POSITION",
     position,
-<<<<<<< HEAD
-  } as const);
+  }) as const;
 
 export const cutAgglomerateFromNeighborsAction = (position: Vector3, tree?: Tree) =>
   ({
     type: "CUT_AGGLOMERATE_FROM_NEIGHBORS",
     position,
     tree,
-  } as const);
-=======
-  }) as const;
->>>>>>> 80a0bc78
+  }) as const;