# Changelog

All notable user-facing changes to webknossos are documented in this file.

The format is based on [Keep a Changelog](http://keepachangelog.com/en/1.0.0/)
and this project adheres to [Calendar Versioning](http://calver.org/) `0Y.0M.MICRO`.
For upgrade instructions, please check the [migration guide](MIGRATIONS.md).

## Unreleased
[Commits](https://github.com/scalableminds/webknossos/compare/20.03.0...HEAD)

### Added
- Added the possibility to reopen finished tasks as non-admin for a configurable time. [#4415](https://github.com/scalableminds/webknossos/pull/4415)
- Added support for drag-and-drop import of NML files even if the current view is read-only (e.g., because a dataset was opened in "view" mode). In this case, a new tracing is directly created into which the NML file is imported. [#4459](https://github.com/scalableminds/webknossos/pull/4459)
- Added indication for reloading a dataset in the dataset actions in the dashboard. [#4421](https://github.com/scalableminds/webknossos/pull/4421)

### Changed
- Changed NML import in tracings to try parsing files as NMLs and protobuf regardless of the file extension. [#4421](https://github.com/scalableminds/webknossos/pull/4421)
<<<<<<< HEAD
- Using the "Best Quality First" strategy in combination with having the "Render Black Data" setting disabled works better now. [#4470](https://github.com/scalableminds/webknossos/pull/4470)
=======
- Default interval for detecting new/deleted datasets on disk has been reduced from 10 to 1 minute. [#4464](https://github.com/scalableminds/webknossos/pull/4464)
>>>>>>> 76bff2ad

### Fixed
- Fixed that a node was created when using right click while brushing mode is active in hybrid tracings. [#4433](https://github.com/scalableminds/webknossos/pull/4433)
- Fixed opening view only dataset links with arbitrary modes being initially displayed in plane mode. [#4421](https://github.com/scalableminds/webknossos/pull/4421)
- Fixed a bug where users were wrongly allowed to edit the description of an annotation they were allowed to see but not update [#4466](https://github.com/scalableminds/webknossos/pull/4466)
- Fixed the creation of histograms for float datasets that only have one value besides 0. [#4468](https://github.com/scalableminds/webknossos/pull/4468)

### Removed
-

## [20.03.0](https://github.com/scalableminds/webknossos/releases/tag/20.03.0) - 2020-02-27
[Commits](https://github.com/scalableminds/webknossos/compare/20.02.0...20.03.0)

### Highlights
- Added support for datasets with more layers than the hardware can render simultaneously. The user can disable layers temporarily to control for which layers the GPU resources should be used. [#4424](https://github.com/scalableminds/webknossos/pull/4424)
- Time tracking precision is improved. [#4445](https://github.com/scalableminds/webknossos/pull/4445)

### Added
- Added support for datasets with more layers than the hardware can render simultaneously. The user can disable layers temporarily to control for which layers the GPU resources should be used. [#4424](https://github.com/scalableminds/webknossos/pull/4424)
- Added a notification when downloading nml including volume that informs that the fallback data is excluded in the download. [#4413](https://github.com/scalableminds/webknossos/pull/4413)
- Added a simpler method to install webKnossos on an own server. [#4446](https://github.com/scalableminds/webknossos/pull/4446)

### Changed
- Made the navbar scrollable on small screens. [#4413](https://github.com/scalableminds/webknossos/pull/4413)
- Opening the settings sidebar when viewing a dataset or tracing defaults to the dataset settings now. [#4425](https://github.com/scalableminds/webknossos/pull/4425)

### Fixed
- Fixed that for uint16 data layer the default value range of [0, 255] was used, causing most of the data to look white without manual adjustments. Now the correct range of [0, 65535] is used as default. [#4381](https://github.com/scalableminds/webknossos/pull/4381)
- Time tracking precision is improved. [#4445](https://github.com/scalableminds/webknossos/pull/4445)

### Removed
-


## [20.02.0](https://github.com/scalableminds/webknossos/releases/tag/20.02.0) - 2020-01-27
[Commits](https://github.com/scalableminds/webknossos/compare/20.01.0...20.02.0)

### Added
- Added new viewing permission for annotations: public (everyone with the link has access, logged in or not), internal (everyone from your organization has access), private (only you and your team managers and admins have access). The new default is internal as it is the old default non-public.
- Added support for using task ids as base for a new task, if the corresponding task only has one (finished) instance. [#4404](https://github.com/scalableminds/webknossos/pull/4404)

### Changed
- Changed the error message when importing a dataset without resolution directories. [#4389](https://github.com/scalableminds/webknossos/pull/4389)

### Fixed
- Fixed the deactivation of datasets if no datasets are present. [#4388](https://github.com/scalableminds/webknossos/pull/4388)
- Fixed the team sharing settings for private annotations. [#4409](https://github.com/scalableminds/webknossos/pull/4409)
- Fixed the team sharing loading for read only tracings. [#4411](https://github.com/scalableminds/webknossos/pull/4411)
- Fixed the renaming of annotations in the tracing view. [#4416](https://github.com/scalableminds/webknossos/pull/4416)


## [20.01.0](https://github.com/scalableminds/webknossos/releases/tag/20.01.0) - 2020-01-08
[Commits](https://github.com/scalableminds/webknossos/compare/19.12.0...20.01.0)

### Highlights
- Added a scale to the y-axis of histograms to indicate the logarithmic representation. Additionally, small histogram values are smoothed out. [#4349](https://github.com/scalableminds/webknossos/pull/4349)
- You can now share your annotations with selected teams. These annotations appear in the Shared Annotations Tab in the dashboard. [#4304](https://github.com/scalableminds/webknossos/pull/4304)

### Added
- Added `publicUri` configs for datastore and tracingstore for initial setup. [#4368](https://github.com/scalableminds/webknossos/pull/4368)
- Added a button to delete all cached data buckets of color layer and the reload them. [#4383](https://github.com/scalableminds/webknossos/pull/4383)
- Added a scale to the y-axis of histograms to indicate the logarithmic representation. Additionally, small histogram values are smoothed out. [#4349](https://github.com/scalableminds/webknossos/pull/4349)
- Added a new way of sharing annotations. You can share your annotations with selected teams. These annotations appear in the Shared Annotations Tab in the dashboard. [#4304](https://github.com/scalableminds/webknossos/pull/4304)
- Added an option to invert the color values of color layers. [#4382](https://github.com/scalableminds/webknossos/pull/4382)

### Changed
- Changed the way the new active tree is selected after deleting a tree. Now the tree with the next highest id, compared to the id of the deleted tree, is selected. [#4370](https://github.com/scalableminds/webknossos/pull/4370)
- Consolidates URI handling in the config. Pairs of `uri` and `secured` entries are now specified as just `uri` and require either `http://` or `https://` prefix. [#4368](https://github.com/scalableminds/webknossos/pull/4368)
- Renamed initial organization for the dev deployment to `sample_organization`. [#4368](https://github.com/scalableminds/webknossos/pull/4368)

### Fixed
- Fixed an issue where webKnossos would complain in certain scenarios when resolutions of datasets were not complete. [#4344](https://github.com/scalableminds/webknossos/pull/4344)
- Fixed permissions to all task lists, so only administrable tasks can get accessed. [#4331](https://github.com/scalableminds/webknossos/pull/4331)


## [19.12.0](https://github.com/scalableminds/webknossos/releases/tag/19.12.0) - 2019-11-25
[Commits](https://github.com/scalableminds/webknossos/compare/19.11.0...19.12.0)

### Highlights
- Added possibility to disable saving in an explorative annotation. This feature can save a lot of resources when dealing with very large NMLs which don't need to be persisted. [#4321](https://github.com/scalableminds/webknossos/pull/4321)
- Added support for importing tracings in a binary protobuf format via drag and drop. [#4320](https://github.com/scalableminds/webknossos/pull/4320)
- Fixed broken sorting in the dataset table of the dashboard. [#4318](https://github.com/scalableminds/webknossos/pull/4318)

### Added
- Added support for importing tracings in a binary protobuf format via drag and drop. [#4320](https://github.com/scalableminds/webknossos/pull/4320)
- Added an API to set a tree active by name. [#4317](https://github.com/scalableminds/webknossos/pull/4317)
- Added possibility to disable saving in an explorative annotation. This feature can save a lot of resources when dealing with very large NMLs which don't need to be persisted. [#4321](https://github.com/scalableminds/webknossos/pull/4321)

### Changed
- Some user actions, like deleting a group with all subtrees, resulted in lots of entries in the undo stack (one for each deleted tree). Those actions are now handled as a single atomic change and can be undone with a single undo invocation. [#4312](https://github.com/scalableminds/webknossos/pull/4312)
- The "Find Data" feature will jump to the center of the layer's bounding box, if no data could be found. The "Find Data" feature can be found next to each layer's name in the dataset settings tab. [#4346](https://github.com/scalableminds/webknossos/pull/4346)

### Fixed
- Fixed broken sorting in the dataset table of the dashboard. [#4318](https://github.com/scalableminds/webknossos/pull/4318)
- Fixed annotation access to match the text in the modal. [#4314](https://github.com/scalableminds/webknossos/pull/4314)
- Fixed that the brush tool could be selected in an read-only tracing. [#4345](https://github.com/scalableminds/webknossos/pull/4345)
- Fixed the name of downloaded annotation zips. [#4330](https://github.com/scalableminds/webknossos/pull/4330)

## [19.11.0](https://github.com/scalableminds/webknossos/releases/tag/19.11.0) - 2019-10-28
[Commits](https://github.com/scalableminds/webknossos/compare/19.10.0...19.11.0)

### Added
- Added an API to manage DataStores and TracingStores as admin. [#4286](https://github.com/scalableminds/webknossos/pull/4286)

### Fixed
- Cleaned up error reporting wording in case of dataset access failures (e.g. due to not being logged in). [#4301](https://github.com/scalableminds/webknossos/pull/4301)
- Fixed handling of uint64 data layers in sql evolution. [#4303](https://github.com/scalableminds/webknossos/pull/4303)


## [19.10.0](https://github.com/scalableminds/webknossos/releases/tag/19.10.0) - 2019-09-30
[Commits](https://github.com/scalableminds/webknossos/compare/19.09.0...19.10.0)

### Highlights
- Clicking on an experience domain of a user, while multiple users are selected will edit the domain of all selected users (instead of only the domain of the clicked row). [#4280](https://github.com/scalableminds/webknossos/pull/4280)
- Creating a new skeleton tree group will always activate that group. [#4282](https://github.com/scalableminds/webknossos/pull/4282)
- Resetting a task to the initials state is now also allowed for volume tasks. [#4276](https://github.com/scalableminds/webknossos/pull/4276)

### Added
- Reset to base is now also allowed for volume tasks. [#4276](https://github.com/scalableminds/webknossos/pull/4276)

### Changed

- Renamed "Expected Time" to "Time Limit" in the project table. [#4278](https://github.com/scalableminds/webknossos/pull/4278)
- Clicking on an experience domain of a user, while multiple users are selected will edit the domain of all selected users (instead of only the domain of the clicked row). [#4280](https://github.com/scalableminds/webknossos/pull/4280)
- Creating a new skeleton tree group will always activate that group. [#4282](https://github.com/scalableminds/webknossos/pull/4282)

### Fixed
- When creating tasks from zip, the individual nml names are used again, rather than the zip name. [#4277](https://github.com/scalableminds/webknossos/pull/4277)

### Removed
- Removed the Search shortcut (Ctrl+Shift+F) for comments in the tracing view, since that shortcut collides with the tree search. [#4291](https://github.com/scalableminds/webknossos/pull/4291)

## [19.09.0](https://github.com/scalableminds/webknossos/releases/tag/19.09.0) - 2019-08-28
[Commits](https://github.com/scalableminds/webknossos/compare/19.08.0...19.09.0)

### Highlights
- Users can see their own time statistics now. [#4220](https://github.com/scalableminds/webknossos/pull/4220)
- Added limited support for `uint64` segmentation layer by using the lower 4 bytes. [#4233](https://github.com/scalableminds/webknossos/pull/4233)
- Added a scale bar to the 3D viewport. [#4258](https://github.com/scalableminds/webknossos/pull/4258)
- Added currently spent hours on a project to the project progress view. [#4236](https://github.com/scalableminds/webknossos/pull/4236)


### Added
- Added the possibility to have an existing annotation as a base for a new task, thus making it also possible to have a base tracing for volume tasks. [#4198](https://github.com/scalableminds/webknossos/pull/4198)
- Indicating active nml downloads with a loading icon. [#4228](https://github.com/scalableminds/webknossos/pull/4228)
- Added possibility for users to see their own time statistics. [#4220](https://github.com/scalableminds/webknossos/pull/4220)
- Added merger mode as a setting for task types. Enabling this setting will automatically activate merger mode in tasks. [#4269](https://github.com/scalableminds/webknossos/pull/4269)
- The segmentation layer can now be turned invisible and also supports the find data feature. [#4232](https://github.com/scalableminds/webknossos/pull/4232)
- Enabled the advanced search for the comment tab. [#4238](https://github.com/scalableminds/webknossos/pull/4238)
- Added limited support for `uint64` segmentation layer by using the lower 4 bytes. [#4233](https://github.com/scalableminds/webknossos/pull/4233)
- Added an API route to add and delete dataStores. [#4242](https://github.com/scalableminds/webknossos/pull/4242)
- Added a scale bar to the 3D viewport. [#4258](https://github.com/scalableminds/webknossos/pull/4258)
- Added the possibility to import an nml file as a string and to reset the active skeleton tracing to the API. [#4252](https://github.com/scalableminds/webknossos/pull/4252)
- Added currently spent hours on a project to the project progress view. [#4236](https://github.com/scalableminds/webknossos/pull/4236)

### Changed
- Each of the  columns of the dataset table and explorative annotations table in the dashboard now have an individual fixed width, so the tables become scrollable on smaller screens. [#4207](https://github.com/scalableminds/webknossos/pull/4207)
- When uploading a zipped annotation (such as volume / hybrid / collection), the zip name is used for the resulting explorative annotation, rather than the name of the contained NML file. [#4222](https://github.com/scalableminds/webknossos/pull/4222)
- Color and segmentation layer are not longer treated separately in the dataset settings in tracing/view mode.  [#4232](https://github.com/scalableminds/webknossos/pull/4232)

### Fixed
- Data for disabled or invisible layers will no longer be downloaded, saving bandwidth and speeding up webKnossos in general. [#4202](https://github.com/scalableminds/webknossos/pull/4202)
- Fixed tooltip not disappearing in the statistics view in certain circumstances. [#4219](https://github.com/scalableminds/webknossos/pull/4219)
- Fixed the error messages when trying to access a dataset with insufficient permissions. [#4244](https://github.com/scalableminds/webknossos/pull/4244)
- Fixed the upload of volume tracings by recognizing the correct format of the fallback layer. [#4248](https://github.com/scalableminds/webknossos/pull/4248)
- Fixed an imprecision when exporting an NML via the front-end. [#4262](https://github.com/scalableminds/webknossos/pull/4262)
- Fixed viewing and tracing of datasets which only contain a segmentation layer. [#4265](https://github.com/scalableminds/webknossos/pull/4265)


## [19.08.0](https://github.com/scalableminds/webknossos/releases/tag/19.08.0) - 2019-07-29
[Commits](https://github.com/scalableminds/webknossos/compare/19.07.0...19.08.0)

### Highlights
- Added the possibility to remove isosurfaces from the 3D viewport by CTRL+Clicking it. [#4185](https://github.com/scalableminds/webknossos/pull/4185)
- Added support for int16 and uint16 color layers. [#4152](https://github.com/scalableminds/webknossos/pull/4152)
- Team managers and admins can now get tasks that they had previously cancelled. [#4088](https://github.com/scalableminds/webknossos/pull/4088)
- Increased performance for time logging. [#4196](https://github.com/scalableminds/webknossos/pull/4196)

### Added
- Volume tasks with only one finished instance can now be viewed as CompoundTask. [#4167](https://github.com/scalableminds/webknossos/pull/4167)
- Added the possibility to remove isosurfaces from the 3D viewport by CTRL+Clicking it. [#4185](https://github.com/scalableminds/webknossos/pull/4185)
- Added support for `int16` and `uint16` color layers. [#4152](https://github.com/scalableminds/webknossos/pull/4152)
- Added histogram support for `int16` and `uint16` color layers. Additionally refined support for `float` color layers. [#4195](https://github.com/scalableminds/webknossos/pull/4195)

### Changed
- Volume project download zips are reorganized to contain a zipfile for each annotation (that in turn contains a data.zip and an nml file). [#4167](https://github.com/scalableminds/webknossos/pull/4167)
- Team managers and admins can now get tasks that they had previously cancelled. [#4088](https://github.com/scalableminds/webknossos/pull/4088)
- Recording is now automatically turned off when switching from flight/oblique to orthogonal mode to prevent accidental node creation when switching back later. [#4211](https://github.com/scalableminds/webknossos/pull/4211)

### Fixed
- Fixed a bug where volume tracings could not be converted to hybrid. [#4159](https://github.com/scalableminds/webknossos/pull/4159)
- Fixed a bug where for uint24 color layers, scrambled data was shown for missing magnifications. [#4188](https://github.com/scalableminds/webknossos/pull/4188)
- Fixed a bug where collapsing/expanding all tree groups would trigger when toggling a single tree [#4178](https://github.com/scalableminds/webknossos/pull/4178)
- Fixed performance for time logging. [#4196](https://github.com/scalableminds/webknossos/pull/4196)
- Personal tracing layouts are saved per user now. [#4217](https://github.com/scalableminds/webknossos/pull/4217)
- Fixed an error message when quickly resizing the browser window. [#4205](https://github.com/scalableminds/webknossos/pull/4205)

### Removed
-


## [19.07.0](https://github.com/scalableminds/webknossos/releases/tag/19.07.0) - 2019-07-01
[Commits](https://github.com/scalableminds/webknossos/compare/19.06.0...19.07.0)

### Highlights
- Added a histogram and min- / max-sliders to the dataset settings for each layer. This replaces the brightness and contrast settings. [#4105](https://github.com/scalableminds/webknossos/pull/4105)
- Added the possibility to enforce a certain magnification range for tasks (can be configured in the corresponding task type). [#4101](https://github.com/scalableminds/webknossos/pull/4101)
- Added the possibility for admins to add experience domains while creating new tasks. [#4119](https://github.com/scalableminds/webknossos/pull/4119)

### Added
- Added the possibility to enforce a certain magnification range for tasks (can be configured in the corresponding task type). [#4101](https://github.com/scalableminds/webknossos/pull/4101)
- Added the possibility for admins to add experience domains while creating new tasks. [#4119](https://github.com/scalableminds/webknossos/pull/4119)
- Added a histogram to the dataset settings for each layer. It simplifies adjusting the brightness and contrast of a layer and replaces the brightness and contrast slider. [#4105](https://github.com/scalableminds/webknossos/pull/4105)
- The dataset and the explorative annotations table in the dashboard are now horizontally scrollable if the window is not wide enough. Additionally, clicking on the name of a dataset in the dataset table opens the dataset in view mode. [#4136](https://github.com/scalableminds/webknossos/pull/4136)
- Added an two additional buttons to the dropdown menu of the tree hierarchy view. On Click, one collapses the other expands all subgroups. [#4143](https://github.com/scalableminds/webknossos/pull/4143)
### Changed
- The tooltip of the timeline chart in the Time Tracking view now displays the duration in minutes:seconds. [#4121](https://github.com/scalableminds/webknossos/pull/4121)
- Reactivated and renamed the "Quality" setting to "Hardware Utilization". Using a higher value will render data in higher quality, but puts more stress on the user's hardware and bandwidth. [#4142](https://github.com/scalableminds/webknossos/pull/4142)


### Fixed
- Fixed that team managers couldn't view time tracking details of other users anymore. [#4125](https://github.com/scalableminds/webknossos/pull/4125)
- Fixed the positioning of the tooltip of the timeline chart in the Time Tracking view. [#4121](https://github.com/scalableminds/webknossos/pull/4121)
- Fixed a rendering problem which caused a red viewport on some Windows machines. [#4133](https://github.com/scalableminds/webknossos/pull/4133)

### Removed
- The brightness and contrast slider in the dataset got removed in favour of the new histogram feature. [#4105](https://github.com/scalableminds/webknossos/pull/4105)


## [19.06.0](https://github.com/scalableminds/webknossos/releases/tag/19.06.0) - 2019-05-27
[Commits](https://github.com/scalableminds/webknossos/compare/19.05.0...19.06.0)

### Highlights
- The time tracking view now displays dates instead of hours when having more than one day selected. [#4028](https://github.com/scalableminds/webknossos/pull/4028)
- BossDB datasets can now be added to webKnossos using the webknossos-connect service. [#4036](https://github.com/scalableminds/webknossos/pull/4036)
- When holding CTRL while toggling the visibility of a layer, that layer will be made exclusively visible. [#4061](https://github.com/scalableminds/webknossos/pull/4061)

### Added
- Non-admin users now can see their own tracing time statistics. [#4028](https://github.com/scalableminds/webknossos/pull/4028)
- The extent of a dataset is now displayed next to the scale in the dataset list in the dashboard. [#4058](https://github.com/scalableminds/webknossos/pull/4058)
- BossDB datasets can now be added to webKnossos using the webknossos-connect service. [#4036](https://github.com/scalableminds/webknossos/pull/4036)
- Added an auto-brush feature for selected datasets. [#4053](https://github.com/scalableminds/webknossos/pull/4053)
- When holding CTRL while toggling the visibility of a layer, that layer will be made exclusively visible. This change makes it easier to quickly compare different data layers against each other. [#4061](https://github.com/scalableminds/webknossos/pull/4061)

### Changed
- Heavily improved mapping creation/activation performance. [#4103](https://github.com/scalableminds/webknossos/pull/4103)
- The NML parser now rounds floating point values in node coordinates. [#4045](https://github.com/scalableminds/webknossos/pull/4045)
- The time tracking view now displays dates instead of hours when having more then one day selected. The display id's in the timeline diagram are not the task ids. The tooltip of the timeline diagram also got a rework. [#4028](https://github.com/scalableminds/webknossos/pull/4028)
- Improved the editing of datasets. Changes suggested by webKnossos will be easier to recognize as suggestions. [4104](https://github.com/scalableminds/webknossos/pull/4104)
- The time tracking view now displays dates instead of hours when having more than one day selected. The display id's in the timeline diagram are not the task ids. The tooltip of the timeline diagram also got a rework. [#4028](https://github.com/scalableminds/webknossos/pull/4028)

### Fixed
- Fixed an issue where the 3D view was not rendered correctly after maximizing another pane. [#4098](https://github.com/scalableminds/webknossos/pull/4098)
- The admin task list now only shows tasks belonging to a project one can administrate. [#4087](https://github.com/scalableminds/webknossos/pull/4087)
- When making a hybrid tracing from a volume tracing, the user bounding box is no longer lost. [#4062](https://github.com/scalableminds/webknossos/pull/4062)

### Removed
- It is no longer possible to scroll through planes while dragging one. [#4085](https://github.com/scalableminds/webknossos/pull/4085)


## [19.05.0](https://github.com/scalableminds/webknossos/releases/tag/19.05.0) - 2019-04-29
[Commits](https://github.com/scalableminds/webknossos/compare/19.04.0...19.05.0)

### Changed
- Improved performance for large tracings. [#3995](https://github.com/scalableminds/webknossos/pull/3995)
- Improved how the rendering quality can be adapted in the settings. The setting can now be used to tune the quality to your hardware specification. [#4015](https://github.com/scalableminds/webknossos/pull/4015)
- Empty trees in skeleton tracings are now allowed. [#4010](https://github.com/scalableminds/webknossos/pull/4010)
- Creating a hybrid tracing now asks whether to use the existing segmentation layer or use a new one. [#4033](https://github.com/scalableminds/webknossos/pull/4033)

### Fixed
- Fixed a missing redirect after registering for an existing organization (with autoVerify=true) via the onboarding flow. [#3984](https://github.com/scalableminds/webknossos/pull/3984)
- Fixed rendering artifacts which could occur under certain conditions. [#4015](https://github.com/scalableminds/webknossos/pull/4015)
- Fixed that the zoom step was reset after switching to a new task. [#4049](https://github.com/scalableminds/webknossos/pull/4049)


## [19.04.0](https://github.com/scalableminds/webknossos/releases/tag/19.04.0) - 2019-04-01
[Commits](https://github.com/scalableminds/webknossos/compare/19.03.0...19.04.0)

### Highlights
This release multiple new interactions are expanding webKnossos:
- Added merger mode for skeleton and hybrid tracings. It allows to merge segments from e.g. generated oversegmentations. [#3619](https://github.com/scalableminds/webknossos/pull/3619)
- Added a shortcut (Q) and button to screenshot the tracing views. [#3834](https://github.com/scalableminds/webknossos/pull/3834)
- Rendered isosurfaces in the 3D viewport can now be interacted with. Shift+Click on an isosurface will jump exactly to where you clicked. Also, hovering over an isosurface will highlight that cell in all viewports. [#3858](https://github.com/scalableminds/webknossos/pull/3858)
- Neuroglancer precomputed datasets can now be added to webKnossos using the webknossos-connect service. [#3843](https://github.com/scalableminds/webknossos/pull/3843)

Also the data viewing and tracing workflow is smoothed further:
- Different loading strategies are now supported ("best quality first" and "progressive quality"). Additionally, the rendering can use different magnifications as a fallback. [#3801](https://github.com/scalableminds/webknossos/pull/3801)
- Performance improvements :racing_car: [#3880](https://github.com/scalableminds/webknossos/pull/3880) & [#3902](https://github.com/scalableminds/webknossos/pull/3902)

### Added
- Rendered isosurfaces in the 3D viewport can now be interacted with. Shift+Click on an isosurface will jump exactly to where you clicked. Also, hovering over an isosurface will highlight that cell in all viewports. [#3858](https://github.com/scalableminds/webknossos/pull/3858)
- webKnossos now comes with a list of sample datasets that can be automatically downloaded and imported from the menu. [#3725](https://github.com/scalableminds/webknossos/pull/3725)
- Added a shortcut (Q) and button in the actions dropdown to screenshot the tracing views. The screenshots will contain everything that is visible in the tracing views, so feel free to disable the crosshairs in the settings or toggle the tree visibility using the (1) and (2) shortcuts before triggering the screenshot. [#3834](https://github.com/scalableminds/webknossos/pull/3834)
- Neuroglancer precomputed datasets can now be added to webKnossos using the webknossos-connect (wk-connect) service. To setup a wk-connect datastore follow the instructions in the [Readme](https://github.com/scalableminds/webknossos-connect). Afterwards, datasets can be added through "Add Dataset" - "Add Dataset via wk-connect". [#3843](https://github.com/scalableminds/webknossos/pull/3843)
- Added support for mappings for 8-bit and 16-bit segmentation layers. [#3953](https://github.com/scalableminds/webknossos/pull/3953)
- The dataset settings within the tracing view allow to select between different loading strategies now ("best quality first" and "progressive quality"). Additionally, the rendering can use different magnifications as a fallback (instead of only one magnification). [#3801](https://github.com/scalableminds/webknossos/pull/3801)
- The mapping selection dropdown is now sorted alphabetically. [#3864](https://github.com/scalableminds/webknossos/pull/3864)
- Added the possibility to filter datasets in the dashboard according to their availability. By default, datasets which are missing on disk (e.g., when the datastore was deleted) are not shown anymore. This behavior can be configured via the settings icon next to the search box in the dashboard. [#3883](https://github.com/scalableminds/webknossos/pull/3883)
- Added merger mode for skeleton and hybrid tracings. It allows to merge segments from e.g. generated segmentations. [#3619](https://github.com/scalableminds/webknossos/pull/3619)
- The HTML template now includes SEO tags for demo instances and hides internal instances from search engines.
- Segmentation ID mappings can now be used in volume and hybrid tracings. [#3949](https://github.com/scalableminds/webknossos/pull/3949)
- A maximize-button was added to the viewports in the annotation view. Maximization can also be toggled with the `.` shortcut. [#3876](https://github.com/scalableminds/webknossos/pull/3876)
- [webknossos-connect](https://github.com/scalableminds/webknossos-connect) now starts with webKnossos on local and development instances by default. [#3913](https://github.com/scalableminds/webknossos/pull/3913)
- The visibilities of trees in a skeleton tracing is now persisted across page loads. [#3942](https://github.com/scalableminds/webknossos/pull/3942)
- Added a button for each color layer to enable/disable the layer. [#3943](https://github.com/scalableminds/webknossos/pull/3943)
- Paginated routes now send a `X-Total-Count` HTTP header which shows how many entries were found in total. [#3899](https://github.com/scalableminds/webknossos/pull/3899)

### Changed
- Improved the flight mode performance for tracings with very large trees (>80.000 nodes). [#3880](https://github.com/scalableminds/webknossos/pull/3880)
- Tweaked the highlighting of the active node. The inner node looks exactly as a non-active node and is not round, anymore. An active node is circled by a "halo". In arbitrary mode, the halo is hidden and the active node is round. [#3868](https://github.com/scalableminds/webknossos/pull/3868)
- Improved the performance of moving through a dataset which should make the overall interaction smoother. [#3902](https://github.com/scalableminds/webknossos/pull/3902)
- Brush size is independent of zoom value, now. This change simplifies volume annotations, as brush sizes can be adapted to certain structures (e.g., vesicles) and don't need to be changed when zooming. [#3868](https://github.com/scalableminds/webknossos/pull/3889)
- Reworked the search in the trees tab. [#3878](https://github.com/scalableminds/webknossos/pull/3878)

### Fixed
- Fixed a bug where failed large save requests lead to inconsistent tracings on the server. [#3829](https://github.com/scalableminds/webknossos/pull/3829)
- Fixed the setting which enables to hide the planes within the 3D viewport. [#3857](https://github.com/scalableminds/webknossos/pull/3857)
- Fixed a bug which allowed the brush size to become negative when using shortcuts. [#3861](https://github.com/scalableminds/webknossos/pull/3861)
- Fixed interpolation along z-axis. [#3888](https://github.com/scalableminds/webknossos/pull/3888)
- Fixed that the halo of the active node could cover other nodes. [#3919](https://github.com/scalableminds/webknossos/pull/3919)
- Fixed that the 3D viewport was partially occluded due to clipping distance issues. [#3919](https://github.com/scalableminds/webknossos/pull/3919)
- Fixed that scrolling with the mouse wheel over a data viewport also scrolled the page. This bug appeared with the new Chrome version 73. [#3939](https://github.com/scalableminds/webknossos/pull/3939)

### Removed
- Removed FPS meter in Annotation View. [#3916](https://github.com/scalableminds/webknossos/pull/3916)


## [19.03.0](https://github.com/scalableminds/webknossos/releases/tag/19.03.0) - 2019-03-04
[Commits](https://github.com/scalableminds/webknossos/compare/19.02.0...19.03.0)

### Highlights
- The tracing view got two major improvements:
   - Data rendering is now fully using the available space and doesn't have to be quadratic anymore. Increasing the size of a viewport will result in more data being rendered (as opposed to the same data will be upscaled). [#3634](https://github.com/scalableminds/webknossos/pull/3634)
   - The active node is highlighted with a "halo ring". Additionally, the node is also rendered as a circle. In flight and oblique modes the halo is hidden. [#3731](https://github.com/scalableminds/webknossos/pull/3731)
- Added the possibility to create volume annotation tasks. When creating a task type, select whether to create `volume` or `skeleton` tasks. Compound viewing and file upload for volume tasks is not yet supported. [#3712](https://github.com/scalableminds/webknossos/pull/3712)
- Mappings for segmentations will be read automatically from the file system. It's not necessary to define the mappings within the `datasource-properties.json` anymore. [#3720](https://github.com/scalableminds/webknossos/pull/3720)

### Added
- Added the possibility to create volume annotation tasks. When creating a task type, select whether to create `volume` or `skeleton` tasks. Note that compound viewing for volume tasks is not supported yet. Same for creating volume tasks from uploaded nml/data files. [#3712](https://github.com/scalableminds/webknossos/pull/3712)
- Added an UI to select a mapping for a segmentation layer. The UI is placed in the segmentation tab within the tracing view. [#3720](https://github.com/scalableminds/webknossos/pull/3720)
- Added a button to jump to actual data if the bounding box of a dataset contains a lot of black data. [#3682](https://github.com/scalableminds/webknossos/pull/3682)

### Changed
- Data rendering is not tied to square viewports, anymore. As a result the screen space is used more efficiently to show data. Also, increasing the size of a viewport will result in more data being rendered (as opposed to the same data will be upscaled). [#3634](https://github.com/scalableminds/webknossos/pull/3634)
- Mappings for segmentations will be read automatically from the file system. It's not necessary to define the mappings within the `datasource-properties.json`, anymore. [#3720](https://github.com/scalableminds/webknossos/pull/3720)
- The active node is highlighted with a "halo ring". Additionally, the node is also rendered as a circle. In flight and oblique modes the halo is hidden. [#3731](https://github.com/scalableminds/webknossos/pull/3731)
- In the dashboard list of active tasks, the project name is now featured more prominently, as it switched places with the task type summary. [#3792](https://github.com/scalableminds/webknossos/pull/3792)
- Isosurfaces are now loaded from the middle outwards. [#3818](https://github.com/scalableminds/webknossos/pull/3818)
- The brush size will now be remembered across page reloads. [#3827](https://github.com/scalableminds/webknossos/pull/3827)
- Do not show publication view if no publications are specified. [#3778](https://github.com/scalableminds/webknossos/pull/3778)

### Fixed
- Fixed an error that occured when changing the URL hash. [#3746](https://github.com/scalableminds/webknossos/pull/3746)
- Fixed a bug in the timeline chart rendering. The start and end time of the timeline chart now match the selected time range. [#3772](https://github.com/scalableminds/webknossos/pull/3772)
- The modals for a new task description and recommended task settings are no longer shown in read-only tracings. [#3724](https://github.com/scalableminds/webknossos/pull/3724)
- Fixed a rendering bug when opening a task that only allowed flight/oblique mode tracing. [#3783](https://github.com/scalableminds/webknossos/pull/3783)
- Fixed a bug where some NMLs caused the webKnossos tab to freeze during NML upload. [#3758](https://github.com/scalableminds/webknossos/pull/3758)
- Fixed a bug where some skeleton save requests were wrongly rejected if they were sent more than once. [#3767](https://github.com/scalableminds/webknossos/pull/3767)
- Fixed a bug which caused a wrong aspect ratio in the 3D viewport when changing the layout. [#3817](https://github.com/scalableminds/webknossos/pull/3817)


## [19.02.0](https://github.com/scalableminds/webknossos/releases/tag/19.02.0) - 2019-02-04
[Commits](https://github.com/scalableminds/webknossos/compare/19.01.0...19.02.0)

### Highlights

- The Dataset Gallery was redesigned to be a Publication Gallery instead. It will feature scientific publications together with their published datasets and information such as the species, brain region or acquisition method of such datasets. [#3653](https://github.com/scalableminds/webknossos/pull/3653)
  Please see the [migration guide](MIGRATIONS.md#19020---2019-02-04) on how to add publications.
- Also, this release includes new features that enrich the view of your data:
   - Isosurface computation can now be triggered for whole segments (shift + click on a segment in view mode). [#3655](https://github.com/scalableminds/webknossos/pull/3655)
   - Added the possibility to fade the alpha value of data layers. Also, a dataset can now contain both RGB and grayscale layers. [#3670](https://github.com/scalableminds/webknossos/pull/3670)
- The volume annotation brush tool will now automatically fill any enclosed areas if the brushed outline is closed in one stroke. [#3698](https://github.com/scalableminds/webknossos/pull/3698)
  <img src="https://user-images.githubusercontent.com/1702075/51846983-02d34480-231b-11e9-86f2-2d8c4b0c9bd0.gif" width="200" />


### Added

- Added the possibility to fade the alpha value of data layers. Also, a dataset can now contain both RGB and grayscale layers. [#3670](https://github.com/scalableminds/webknossos/pull/3670)
- Added the possibility to disable that the current layout is saved automatically when changing it. Instead, the layout can be saved explicitly. [#3620](https://github.com/scalableminds/webknossos/pull/3620)
- Added the possibility to use flight and oblique mode when viewing a dataset. [#3644](https://github.com/scalableminds/webknossos/pull/3644)
- Added pagination to the REST API route `GET /projects/:name/tasks` (new optional parameters `limit` and `pageNumber`). [#3659](https://github.com/scalableminds/webknossos/pull/3659)
- Added the possibility to open the version restore view for read-only tracings. Older versions can be previewed and be downloaded as NML. [#3660](https://github.com/scalableminds/webknossos/pull/3660)

### Changed

- Team managers are now also allowed to create and own scripts. [#3676](https://github.com/scalableminds/webknossos/pull/3676)
- The Dataset Gallery was redesigned to be a Publication Gallery instead. It will feature scientific publications together with their published datasets and information such as the species, brain region or acquisition method of such datasets. [#3653](https://github.com/scalableminds/webknossos/pull/3653)
- Annotations for non-public datasets can now be shared using the "Share" functionality without making the dataset public. [#3664](https://github.com/scalableminds/webknossos/pull/3664)
- The volume annotation brush tool will now automatically fill any enclosed areas if the brushed outline is closed in one stroke. [#3698](https://github.com/scalableminds/webknossos/pull/3698)
  <img src="https://user-images.githubusercontent.com/1702075/51846983-02d34480-231b-11e9-86f2-2d8c4b0c9bd0.gif" width="200" />
- Statistics are now separated by organization, rather than showing the webKnossos instance’s totals. [#3663](https://github.com/scalableminds/webknossos/pull/3663)
- NML files can be imported into arbitrary datasets. Users will be asked to confirm the import process if the dataset of the NML differs from the currently active dataset. [#3716](https://github.com/scalableminds/webknossos/pull/3716)

### Fixed

- Fixed a rendering bug which caused data to be clipped in certain scenarios for datasets with anisotropic resolutions. [#3609](https://github.com/scalableminds/webknossos/pull/3609)
- Fixed a bug where saving tracings failed after they were open for >24h. [#3633](https://github.com/scalableminds/webknossos/pull/3633)
- Fixed a bug that resulted in slow data loading when moving quickly through a dataset. [#3656](https://github.com/scalableminds/webknossos/pull/3656)
- Fixed a bug which caused the wrong magnification to be rendered when zooming out very far. [#3641](https://github.com/scalableminds/webknossos/pull/3641)
- Fixed a bug which broke the functionality to toggle the visibility of a tree in a skeleton tracing. [#3719](https://github.com/scalableminds/webknossos/pull/3719)

## [19.01.0](https://github.com/scalableminds/webknossos/releases/tag/19.01.0) - 2019-01-14
[Commits](https://github.com/scalableminds/webknossos/compare/18.12.0...19.01.0)

### Highlights

- You can now create tracings on datasets of other organizations, provided you have access rights to the dataset (i.e. it is public). [#3533](https://github.com/scalableminds/webknossos/pull/3533)
- Added the experimental feature to dynamically render isosurfaces for segmentation layers (can be enabled in the dataset settings when viewing a dataset). [#3495](https://github.com/scalableminds/webknossos/pull/3495)
- Added the possibility to specify a recommended user configuration in a task type. The recommended configuration will be shown to users when they trace a task with a different task type and the configuration can be accepted or declined. [#3466](https://github.com/scalableminds/webknossos/pull/3466)
- Added the possibility to select multiple trees in skeleton tracings in the tree tab by using ctrl + left mouse. Deleting and moving trees will affect all selected trees. [#3457](https://github.com/scalableminds/webknossos/pull/3457)

### Added

- Added the possibility to select multiple trees in skeleton tracings in the tree tab by using ctrl + left mouse. Deleting and moving trees will affect all selected trees. [#3457](https://github.com/scalableminds/webknossos/pull/3457)
- Added the possibility to specify a recommended user configuration in a task type. The recommended configuration will be shown to users when they trace a task with a different task type and the configuration can be accepted or declined. [#3466](https://github.com/scalableminds/webknossos/pull/3466)
- You can now create tracings on datasets of other organizations, provided you have access rights to the dataset (i.e. it is public). [#3533](https://github.com/scalableminds/webknossos/pull/3533)
- Datasets imported through a datastore that is marked as 'scratch' will now show a construction-like header and error message to encourage moving the datasets to a permanent storage location. [#3500](https://github.com/scalableminds/webknossos/pull/3500)
- Added the experimental feature to dynamically render isosurfaces for segmentation layers (can be enabled in the dataset settings when viewing a dataset). [#3495](https://github.com/scalableminds/webknossos/pull/3495)
- Adds healthchecks to all Dockerfiles for automatic service healing [#3606](https://github.com/scalableminds/webknossos/pull/3606)
- Added possibility to load more tasks or explorative annotations in the dashboard. [#3505](https://github.com/scalableminds/webknossos/pull/3505)
- Adds a second colorful thumbnail for the datasets which have a segmentation layer and this segmentation thumbnail will be shown on hover over the other thumbnail. [#3507](https://github.com/scalableminds/webknossos/pull/3507)

### Fixed

- Fixed a performance issue for large tracings with many branch points. [#3519](https://github.com/scalableminds/webknossos/pull/3519)
- Fixed bug which caused buckets to disappear randomly. [#3531](https://github.com/scalableminds/webknossos/pull/3531)
- Fixed a bug which broke the redirect after dataset upload via GUI. [#3571](https://github.com/scalableminds/webknossos/pull/3571)

## [18.12.0](https://github.com/scalableminds/webknossos/releases/tag/18.12.0) - 2018-11-26
[Commits](https://github.com/scalableminds/webknossos/compare/18.11.0...18.12.0)

### Highlights

- Added the possibility to add STL mesh files to tracings. [#3367](https://github.com/scalableminds/webknossos/pull/3367)
- Improved support for datasets with a large skew in scale. [#3398](https://github.com/scalableminds/webknossos/pull/3398)
- Improved performance for flight mode. [#3392](https://github.com/scalableminds/webknossos/pull/3392)
- Fixed the guessed bounding box for datasets that do not start at (0,0,0). [#3437](https://github.com/scalableminds/webknossos/pull/3437)

### Added

- Added the possibility to add STL mesh files to tracings. [#3367](https://github.com/scalableminds/webknossos/pull/3367)

### Changed

- Improved support for datasets with a large skew in scale (e.g., [600, 600, 35]). [#3398](https://github.com/scalableminds/webknossos/pull/3398)
- Improved performance for flight mode. [#3392](https://github.com/scalableminds/webknossos/pull/3392)

### Fixed

- Fixed a bug where the initial onboarding setup failed if automatic initial data was disabled. [#3421](https://github.com/scalableminds/webknossos/pull/3421)
- Fixed a permission issue in the try setup.
- Fixed a bug where the guessed bounding box for datasets that do not start at (0,0,0) was too large. [#3437](https://github.com/scalableminds/webknossos/pull/3437)
- Fixed a bug where dataset list refresh failed when datasets for non-existing organizations were reported. [#3438](https://github.com/scalableminds/webknossos/pull/3438)
- Editing team access rights for datasets now works even if the datastore has no disk write access. [#3411](https://github.com/scalableminds/webknossos/pull/3411)
- Fixed a bug where the form values when editing TaskTypes were missing. [#3451](https://github.com/scalableminds/webknossos/pull/3451)
- Fixed a bug which caused RGB data to not render correctly. [#3455](https://github.com/scalableminds/webknossos/pull/3455)

### Removed

- Removed support to watch additional dataset directories, no longer automatically creating symbolic links to the main directory. [#3416](https://github.com/scalableminds/webknossos/pull/3416)

## [18.11.0](https://github.com/scalableminds/webknossos/releases/tag/18.11.0) - 2018-10-29

[Commits](https://github.com/scalableminds/webknossos/compare/18.10.0...18.11.0)

### Highlights

- Skeleton and volume tracings will be more unified, resulting in hybrid tracings that can contain both structures:
  - Hybrid tracings are now enabled by default. They allow to combine the functionality of skeleton and volume annotations in one tracing. [#3399](https://github.com/scalableminds/webknossos/pull/3399)
  - Old volume tracing versions now also can be restored. Access it through the dropdown next to the Save button. [#3349](https://github.com/scalableminds/webknossos/pull/3349)
- The tracing view was improved:
  - The info tab in tracing views now displays the extent of the current dataset. [#3371](https://github.com/scalableminds/webknossos/pull/3371).
  - A User can now have multiple layouts for tracing views. [#3299](https://github.com/scalableminds/webknossos/pull/3299)
  - More layouting improvements: [#3256](https://github.com/scalableminds/webknossos/pull/3256) [#3256](https://github.com/scalableminds/webknossos/pull/3256) [#3272](https://github.com/scalableminds/webknossos/pull/3272)

### Added

- Added support for duplicate dataset names for different organizations. [#3137](https://github.com/scalableminds/webknossos/pull/3137)
- Extended the version restore view and added a view to restore older versions of a volume tracing. Access it through the dropdown next to the Save button. [#3349](https://github.com/scalableminds/webknossos/pull/3349)
- Added support to watch additional dataset directories, automatically creating symbolic links to the main directory. [#3330](https://github.com/scalableminds/webknossos/pull/3330)
- Added a button to the users list view that revokes admin rights from all selected users. [#3378](https://github.com/scalableminds/webknossos/pull/3378)
- Hybrid tracings are now enabled by default. They allow to combine the functionality of skeleton and volume annotations in one tracing. [#3399](https://github.com/scalableminds/webknossos/pull/3399)
- A User can now have multiple layouts for tracing views. [#3299](https://github.com/scalableminds/webknossos/pull/3299)
- Added support for datasets with sparse resolutions (e.g., [[1, 1, 1], [16, 16, 16]]). [#3406](https://github.com/scalableminds/webknossos/pull/3406)
- The info tab in tracing views now displays the extent of the current dataset. [#3371](https://github.com/scalableminds/webknossos/pull/3371).

### Changed

- The UI for editing experience domains of users was improved. [#3254](https://github.com/scalableminds/webknossos/pull/3254)
- The tracing layout was changed to be more compact. [#3256](https://github.com/scalableminds/webknossos/pull/3256)
- It is no longer possible to draw outside of a viewport with the brush tool in volume tracing. [#3283](https://github.com/scalableminds/webknossos/pull/3283)
- There is now a separate tracingstore module, the datastore is no longer responsible for saving tracings. [#3281](https://github.com/scalableminds/webknossos/pull/3281)
- The version history view shows versions grouped by day and time now. [#3365](https://github.com/scalableminds/webknossos/pull/3365)
- Users can now access the annotations of other users (of the same organization) given the link, even if they are non-public. [#3348](https://github.com/scalableminds/webknossos/pull/3348)

### Fixed

- Fixed a layouting issue which occurred on a fresh page load when the layout was scaled to be bigger than the available space. [#3256](https://github.com/scalableminds/webknossos/pull/3256)
- Fixed overlap in comment tab for long tree names or comments. [#3272](https://github.com/scalableminds/webknossos/pull/3272)
- Fixed that CTRL + Shift + F opens two search popovers in the tracing view. Instead, the shortcut will only open the tree search now. [#3407](https://github.com/scalableminds/webknossos/pull/3407)
- Fixed a bug which caused data to not be displayed correctly if adjacent data does not exist.[#3270](https://github.com/scalableminds/webknossos/pull/3270)
- Fixed a bug which caused data to not be displayed correctly if adjacent data does not exist. [#3270](https://github.com/scalableminds/webknossos/pull/3270)
- Fixed a bug which caused initial rendering to sometimes miss some buckets. [#3262](https://github.com/scalableminds/webknossos/pull/3262)
- Fixed a bug which caused the save-button to never show success for volume tracings. [#3267](https://github.com/scalableminds/webknossos/pull/3267)
- Fixed a rendering bug which caused data to turn black sometimes when moving around. [#3409](https://github.com/scalableminds/webknossos/pull/3409)

## [18.10.0](https://github.com/scalableminds/webknossos/releases/tag/18.10.0) - 2018-09-22

[Commits](https://github.com/scalableminds/webknossos/compare/18.09.0...18.10.0)

### Highlights

- WebKnossos is documented now! Check it out: https://docs.webknossos.org [#3011](https://github.com/scalableminds/webknossos/pull/3011)
- There are multiple improvements of the tracing view:
  - Added customizable layouting to the tracing view. [#3070](https://github.com/scalableminds/webknossos/pull/3070)
  - Improved general performance of the tracing view by leveraging web workers. [#3162](https://github.com/scalableminds/webknossos/pull/3162)
  - Added a view to restore any older version of a skeleton tracing. Access it through the dropdown next to the Save button. [#3194](https://github.com/scalableminds/webknossos/pull/3194)
  - And more usability improvements: [#3126](https://github.com/scalableminds/webknossos/pull/3126), [#3066](https://github.com/scalableminds/webknossos/pull/3066)
- Project administration got some UI improvements: [#3077](https://github.com/scalableminds/webknossos/pull/3077), [#3224](https://github.com/scalableminds/webknossos/pull/3224), [#3233](https://github.com/scalableminds/webknossos/pull/3233)
- Improved security by enabling http security headers. [#3084](https://github.com/scalableminds/webknossos/pull/3084)

### Added

- Added URLs to the tabs in the dashboard. [#3183](https://github.com/scalableminds/webknossos/pull/3183)
- Improved security by enabling http security headers. [#3084](https://github.com/scalableminds/webknossos/pull/3084)
- Added the possibility to write markdown in the annotation description. [#3081](https://github.com/scalableminds/webknossos/pull/3081)
- Added a view to restore any older version of a skeleton tracing. Access it through the dropdown next to the Save button. [#3194](https://github.com/scalableminds/webknossos/pull/3194)
  ![version-restore-highlight](https://user-images.githubusercontent.com/1702075/45428378-6842d380-b6a1-11e8-88c2-e4ffcd762cd5.png)
- Added customizable layouting to the tracing view. [#3070](https://github.com/scalableminds/webknossos/pull/3070)
- Added the brush size to the settings on the left in volume tracing. The size can now also be adjusted by using only the keyboard. [#3126](https://github.com/scalableminds/webknossos/pull/3126)
- Added a user documentation for webKnossos [#3011](https://github.com/scalableminds/webknossos/pull/3011)
- Tree groups can now be activated. This allows to rename a tree group analogous to renaming a tree. Also, toggling the visibility of a tree group can now be done by using the shortcuts "1" and "2". [#3066](https://github.com/scalableminds/webknossos/pull/3066)
- Added the possibility to upload multiple NML files during task creation, even if they are not in a zip archive
- Added the possibility to supply a dedicated "sorting date" for datasets to change the sorting order in the gallery view, by default the creation date is used [#3124](https://github.com/scalableminds/webknossos/pull/3124)
- Added bar-chart visualization to project progress report. [#3224](https://github.com/scalableminds/webknossos/pull/3224)
- Added a button to collapse all comments. [#3215](https://github.com/scalableminds/webknossos/pull/3215)
- The datasets in the dashboard are now sorted according to their user-specific usage. As a result, relevant datasets should appear at the top of the list. [#3206](https://github.com/scalableminds/webknossos/pull/3206)
- 3D Meshes can now be imported into the tracing view by uploading corresponding STL files. [#3242](https://github.com/scalableminds/webknossos/pull/3242)

### Changed

- The modal used to change the experience of users by admins got a rework. [#3077](https://github.com/scalableminds/webknossos/pull/3077)
- During task creation, specifying an experience domain is now possible by choosing from existing domains. [#3233](https://github.com/scalableminds/webknossos/pull/3233)
- Unified the search functionality within webKnossos to implement an AND logic everyhwere. [#3228](https://github.com/scalableminds/webknossos/pull/3228)
- Renamed "Soma Clicking" to "Single-Node-Tree Mode". [#3141](https://github.com/scalableminds/webknossos/pull/3141/files)
- The fallback segmentation layer attribute of volume tracings is now persisted to NML/ZIP files. Upon re-upload, only volume tracings with this attribute will show a fallback layer. Use `tools/volumeAddFallbackLayer.py` to add this attribute to existing volume tracings. [#3088](https://github.com/scalableminds/webknossos/pull/3088)
- When splitting a tree, the split part that contains the initial node will now keep the original tree name and id. [#3145](https://github.com/scalableminds/webknossos/pull/3145)
- Improve error messages for parsing faulty NMLs. [#3227](https://github.com/scalableminds/webknossos/pull/3227)
- Finished tasks will be displayed with less details and sorted by their finishing date in the dashboard. [#3202](https://github.com/scalableminds/webknossos/pull/3202)
- Improved layouting for narrow screens. [#3226](https://github.com/scalableminds/webknossos/pull/3226)
- The welcome header will now also show on the default page if there are no existing organisations. [#3133](https://github.com/scalableminds/webknossos/pull/3133)
- Simplified the sharing of tracings. Users can simply copy the active URL from the browser's URL bar to share a tracing (assuming the tracing is public). [#3176](https://github.com/scalableminds/webknossos/pull/3176)
- Improved general performance of the tracing view by leveraging web workers. [#3162](https://github.com/scalableminds/webknossos/pull/3162)
- Improved overall drag-and-drop behavior by preventing the browser from opening the dragged file when the actual drag target was missed. [#3222](https://github.com/scalableminds/webknossos/pull/3222)
- The checkboxes in the user list view will clear now after the experience domains of users have been changed. [#3178](https://github.com/scalableminds/webknossos/pull/3178)
- Resetting a user's task requires a confirmation now. [#3181](https://github.com/scalableminds/webknossos/pull/3181)

### Fixed

- Fixed a bug where large volume downloads contained invalid data.zip archives. [#3086](https://github.com/scalableminds/webknossos/pull/3086)
- Fixed the sorting of the dashboard task list and explorative annotation list. [#3153](https://github.com/scalableminds/webknossos/pull/3153)
- Fixed a missing notification when a task annotation was reset. [#3207](https://github.com/scalableminds/webknossos/pull/3207)
- Fixed a bug where non-privileged users were wrongly allowed to pause/unpause projects. [#3097](https://github.com/scalableminds/webknossos/pull/3097)
- Fixed a bug in copy-segmentation-slice feature. [#3245](https://github.com/scalableminds/webknossos/pull/3245)
- Fixed a regression bug which caused the initial data loading to fail sometimes. [#3149](https://github.com/scalableminds/webknossos/pull/3149)
- Fixed a bug which caused a blank screen sometimes when the user is not logged in. [#3167](https://github.com/scalableminds/webknossos/pull/3167)
- Fixed a bug where NML downloads of Task Annotations failed. [#3166](https://github.com/scalableminds/webknossos/pull/3166)
- Fixed a bug where viewing Compound Annotations (such as all tasks for a project in one view) failed. [#3174](https://github.com/scalableminds/webknossos/pull/3174)

### Removed

- Removed the automatic redirect to the onboarding page from the default page if there are no existing organisations. [#3133](https://github.com/scalableminds/webknossos/pull/3133)

## [18.09.0](https://github.com/scalableminds/webknossos/releases/tag/18.09.0) - 2018-08-20

[Commits](https://github.com/scalableminds/webknossos/compare/18.08.0...18.09.0)

### Highlights

- The dashboard gallery loads faster [#3036](https://github.com/scalableminds/webknossos/pull/3036) and tracings in the dashboard can show their descriptions [#3035](https://github.com/scalableminds/webknossos/pull/3035).
- Managing new users got easier through "new inactive users" notifications [#2994](https://github.com/scalableminds/webknossos/pull/2994), and also team managers can activate them now [#3050](https://github.com/scalableminds/webknossos/pull/3050).
- Improved the UI for sharing datasets and tracings [#3029](https://github.com/scalableminds/webknossos/pull/3029).
- The tracing view got a progress-indicator [#2935](https://github.com/scalableminds/webknossos/pull/2935) and scale-bars [#3049](https://github.com/scalableminds/webknossos/pull/3049).
- When merging datasets within a tracing via the merge-modal, the user can choose whether the merge should be executed directly in the currently opened tracing. Alternatively, a new annotation can be created which is accessible via the dashboard, as before [#2935](https://github.com/scalableminds/webknossos/pull/2935).

### Added

- Added two new properties to mapping json files. The `colors: [<hsvHueValue1>, <hsvHueValue2>, ...]` property can be used to specify up to 256 custom colors for the first 256 equivalence classes of the mapping. The `hideUnmappedIds: <true|false>` property indicates whether segments that were not mapped should be rendered transparently or not. [#2965](https://github.com/scalableminds/webknossos/pull/2965)
- Added a button for refreshing the dataset in the backend cache. [#2975](https://github.com/scalableminds/webknossos/pull/2975)
- Added the possibility to see the description of a tracing within the dashboard. [#3035](https://github.com/scalableminds/webknossos/pull/3035)
- Comments of tracing trees can now be cycled through by keeping n and p pressed. [#3041](https://github.com/scalableminds/webknossos/pull/3041)
- All dates in webknossos will be shown in the browser's timezone. On hover, a tooltip will show the date in UTC. [#2916](https://github.com/scalableminds/webknossos/pull/2916) ![image](https://user-images.githubusercontent.com/2486553/42888385-74c82bc0-8aa8-11e8-9c3e-7cfc90ce93bc.png)
- When merging datasets within a tracing via the merge-modal, the user can choose whether the merge should be executed directly in the currently opened tracing. Alternatively, a new annotation can be created which is accessible via the dashboard (as it has been before).
- Added shortcuts for moving along the current tracing direction in orthogonal mode. Pressing 'e' (and 'r' for the reverse direction) will move along the "current direction", which is defined by the vector between the last two created nodes.
- Added a banner to the user list to notify admins of new inactive users that need to be activated. [#2994](https://github.com/scalableminds/webknossos/pull/2994)
- When a lot of changes need to be persisted to the server (e.g., after importing a large NML), the save button will show a percentage-based progress indicator.
- Changing tabs in a tracing view will not disable the keyboard shortcuts anymore. [#3042](https://github.com/scalableminds/webknossos/pull/3042)
- Added the possibility for admins to see and transfer all active tasks of a project to a single user in the project tab[#2863](https://github.com/scalableminds/webknossos/pull/2863)
- Added the possibility to import multiple NML files into the active tracing. This can be done by dragging and dropping the files directly into the tracing view. [#2908](https://github.com/scalableminds/webknossos/pull/2908)
- Added placeholders and functionality hints to (nearly) empty lists and tables in the admin views. [#2969](https://github.com/scalableminds/webknossos/pull/2969)
- Added the possibility to copy volume tracings to own account
- During the import of multiple NML files, the user can select an option to automatically create a group per file so that the imported trees are organized in a hierarchy. [#2908](https://github.com/scalableminds/webknossos/pull/2908)
- Added the option to display scale bars in the viewports for orthogonal mode. [#3049](https://github.com/scalableminds/webknossos/pull/3049)
- Added functions to the front-end API to activate a tree and to change the color of a tree. [#2997](https://github.com/scalableminds/webknossos/pull/2997)
- When a new team or project is created, invalid names will be directly marked in red. [#3034](https://github.com/scalableminds/webknossos/pull/3034)
- Added an error message to the NML upload if the needed permissions are missing for the upload. [#3051](https://github.com/scalableminds/webknossos/pull/3051)
- Comments can now contain references to nodes (`#<nodeid>`) or positions (`#(<x,y,z>)`). Clicking on such a reference activates the respective node or position and centers it. [#2950](https://github.com/scalableminds/webknossos/pull/2950)
- Added a default text to the task view to indicate, that no users are assigned to a task. [#3030](https://github.com/scalableminds/webknossos/issues/3030)

### Changed

- Added a checkbox to disable the warning when deleting a tree. An accidentally deleted tree can easily be restored using the Undo functionality. [#2995](https://github.com/scalableminds/webknossos/pull/2995)
- Improved the UI for sharing datasets and tracings. [#3029](https://github.com/scalableminds/webknossos/pull/3029)
- Team managers are now allowed to activate users (previously admin-only) [#3050](https://github.com/scalableminds/webknossos/pull/3050)
- Improved the loading time of datasets in the dashboard. [#3036](https://github.com/scalableminds/webknossos/pull/3036)

### Fixed

- Fixed a bug where unloaded data was sometimes shown as black instead of gray. [#2963](https://github.com/scalableminds/webknossos/pull/2963)
- Fixed that URLs linking to a certain position in a dataset or tracing always led to the position of the active node. [#2960](https://github.com/scalableminds/webknossos/pull/2960)
- Fixed that setting a bounding box in view mode did not work. [#3015](https://github.com/scalableminds/webknossos/pull/3015)
- Fixed a bug where viewing Compound Annotations (such as viewing all instances of a task at once) failed with a permission issue. [#3023](https://github.com/scalableminds/webknossos/pull/3023)
- Fixed that the segmentation layer is loaded from the server even when the segmentation opacity is set to 0. [#3067](https://github.com/scalableminds/webknossos/pull/3067)
- Fixed a bug where the team name was not displayed in the task types view of admins. [#3053](https://github.com/scalableminds/webknossos/pull/3053)

## [18.08.0](https://github.com/scalableminds/webknossos/releases/tag/18.08.0) - 2018-07-23

[Commits](https://github.com/scalableminds/webknossos/compare/18.07.0...18.08.0)

### Highlights

- Performance improvements for the tracing views. #2709 #2724 #2821
- Added onboarding flow for initial setup of WebKnossos. #2859
- The dataset gallery got a redesign with mobile support. #2761
- Improved the import dialog for datasets. Important fields can now be edited via form inputs instead of having to change the JSON. The JSON is still changeable when enabling an "Advanced" mode. #2881
- Added possibility to share a special link to invite users to join your organization. Following that link, the sign-up form will automatically register the user for the correct organization. #2898

### Added

- Added release version to navbar [#2888](https://github.com/scalableminds/webknossos/pull/2888)
- Users can view datasets in a table from the dashboard. That view also allows to create explorational tracings (which had to be done via the gallery view for non-admins before). [#2866](https://github.com/scalableminds/webknossos/pull/2866)
- Added the task bounding box of a skeleton tracing to NML files. [#2827](https://github.com/scalableminds/webknossos/pull/2827) \
   Example: `<taskBoundingBox topLeftX="0" topLeftY="0" topLeftZ="0" width="512" height="512" depth="512" />`
- Added the possibility to kick a user out of the organization team. [#2801](https://github.com/scalableminds/webknossos/pull/2801)
- Added a mandatory waiting interval of 10 seconds when getting a task with a new task type. The modal containing the task description cannot be closed earlier. These ten seconds should be used to fully understand the new task type. [#2793](https://github.com/scalableminds/webknossos/pull/2793)
- Added possibility to share a special link to invite users to join your organization. Following that link, the sign-up form will automatically register the user for the correct organization. [#2898](https://github.com/scalableminds/webknossos/pull/2898)
- Added more debugging related information in case of unexpected errors. The additional information can be used when reporting the error. [#2766](https://github.com/scalableminds/webknossos/pull/2766)
- Added permission for team managers to create explorational tracings on datasets without allowed teams. [#2758](https://github.com/scalableminds/webknossos/pull/2758)
- Added higher-resolution images for dataset gallery thumbnails. [#2745](https://github.com/scalableminds/webknossos/pull/2745)
- Added permission for admins to get tasks from all projects in their organization. [#2728](https://github.com/scalableminds/webknossos/pull/2728)
- Added the shortcut to copy the currently hovered cell id (CTRL + I) to non-volume-tracings, too. [#2726](https://github.com/scalableminds/webknossos/pull/2726)
- Added permission for team managers to refresh datasets. [#2688](https://github.com/scalableminds/webknossos/pull/2688)
- Added backend-unit-test setup and a first test for NML validation. [#2829](https://github.com/scalableminds/webknossos/pull/2829)
- Added progress indicators to the save button for cases where the saving takes some time (e.g., when importing a large NML). [#2947](https://github.com/scalableminds/webknossos/pull/2947)
- Added the possibility to not sort comments by name. When clicking the sort button multiple times, sorting is switched to sort by IDs. [#2915](https://github.com/scalableminds/webknossos/pull/2915)
- Added displayName for organizations. [#2869](https://github.com/scalableminds/webknossos/pull/2869)
- Added onboarding flow for initial setup of WebKnossos. [#2859](https://github.com/scalableminds/webknossos/pull/2859)
- Added the possibility to show the task in a random order. [#2860](https://github.com/scalableminds/webknossos/pull/2860)

### Changed

- Improved the search functionality in the datasets view. The datasets will be sorted so that the best match is shown first. If a different sorting is desired, the sorting-arrows in the columns can still be used to change the sorting criteria. [#2834](https://github.com/scalableminds/webknossos/pull/2834)
- Improved performance in orthogonal mode. [#2821](https://github.com/scalableminds/webknossos/pull/2821)
- When deleting the last node of a tree, that tree will not be removed automatically anymore. Instead, the tree will just be empty. To remove that active tree, the "delete" shortcut can be used again. [#2806](https://github.com/scalableminds/webknossos/pull/2806)
- Renamed "Cancel" to "Reset and Cancel" for tasks. [#2910](https://github.com/scalableminds/webknossos/pull/2910)
- Changed the type of the initial node of new tasks to be a branchpoint (if not created via NML). [#2799](https://github.com/scalableminds/webknossos/pull/2799)
- The dataset gallery got a redesign with mobile support. [#2761](https://github.com/scalableminds/webknossos/pull/2761)
- Improved the performance of saving large changes to a tracing (e.g., when importing a large NML). [#2947](https://github.com/scalableminds/webknossos/pull/2947)
- Improved loading speed of buckets. [#2724](https://github.com/scalableminds/webknossos/pull/2724)
- Changed the task search, when filtered by user, to show all instead of just active tasks (except for canceled tasks). [#2774](https://github.com/scalableminds/webknossos/pull/2774)
- Improved the import dialog for datasets. Important fields can now be edited via form inputs instead of having to change the JSON. The JSON is still changeable when enabling an "Advanced" mode. [#2881](https://github.com/scalableminds/webknossos/pull/2881)
- Hid old paused projects in the project progress report even if they have open instances. [#2768](https://github.com/scalableminds/webknossos/pull/2768)
- Excluded canceled tasks and base tracings from the list at `api/projects/:name/usersWithOpenTasks`. [#2765](https://github.com/scalableminds/webknossos/pull/2765)
- Streamlined the order in which initial buckets are loaded when viewing a dataset. [#2749](https://github.com/scalableminds/webknossos/pull/2749)
- Reduced the number of scenarios in which segmentation-related warnings are shown (e.g, not for skeleton tracings when there are multiple resolutions for segmentations anyway). [#2715](https://github.com/scalableminds/webknossos/pull/2715)
- Email addresses for notifications about new users and about task overtime are no longer specified instance-wide but once per organization. [#2939](https://github.com/scalableminds/webknossos/pull/2939)
- Improved tracing view page load performance by decreasing WebGL shader compilation time. [#2709](https://github.com/scalableminds/webknossos/pull/2709)
- Improved error reporting for project progress page. [#2955](https://github.com/scalableminds/webknossos/pull/2955)
- Redesigned the user task list to make it easier to read the whole task description. [#2861](https://github.com/scalableminds/webknossos/pull/2861)

### Fixed

- Fixed a bug which caused segmentation data to be requested as four-bit when four-bit-mode was enabled. [#2828](https://github.com/scalableminds/webknossos/pull/2828)
- Fixed a bug where possible comments or branchpoints sometimes were not properly deleted when deleting a node. [2897](https://github.com/scalableminds/webknossos/pull/2897)
- Fixed a bug which caused projects to be unpaused when the project priority was changed. [#2795](https://github.com/scalableminds/webknossos/pull/2795)
- Fixed an unnecessary warning when deleting a tree in a task, that warned about deleting the initial node although the initial node was not contained in the deleted tree. [#2812](https://github.com/scalableminds/webknossos/pull/2812)
- Fixed a bug where the comment tab was scrolled into view horizontally if a node with a comment was activated. [#2805](https://github.com/scalableminds/webknossos/pull/2805)
- Fixed a bug in for Firefox users where a long tree list created an unnecessary scroll region. [#2787](https://github.com/scalableminds/webknossos/pull/2787)
- Fixed clicking on a task type within the task list page, so that the task type page will actually only show the linked task type. [#2769](https://github.com/scalableminds/webknossos/pull/2769)
- Fixed clicking on a project within the task list page, so that the project page will actually only show the linked project. [#2759](https://github.com/scalableminds/webknossos/pull/2759)
- Fixed a bug in the front-end API's `setMapping` call which caused ignored calls if the provided object was mutated. [#2921](https://github.com/scalableminds/webknossos/pull/2921)
- Fixed a bug where cell IDs in the segmentation tab were not shown for all zoomsteps. [#2726](https://github.com/scalableminds/webknossos/pull/2726)
- Fixed the naming of the initial tree in tasks. [#2689](https://github.com/scalableminds/webknossos/pull/2689)
- Fixed a regression affecting node selection, shortcuts and 3d viewport navigation. [#2673](https://github.com/scalableminds/webknossos/pull/2673)
- Fixed the dataset zip upload for datasets, which only have one data layer and no config file. [#2840](https://github.com/scalableminds/webknossos/pull/2840)
- Fixed a bug where task deletion broke the task listing for users who had active annotations for the task [#2884](https://github.com/scalableminds/webknossos/pull/2884)
- Fixed that decimal scales (e.g., 11.24, 11.24, 30) couldn't be defined for datasets in "simple" mode. [#2912](https://github.com/scalableminds/webknossos/pull/2912)

## [18.07.0](https://github.com/scalableminds/webknossos/releases/tag/18.07.0) - 2018-07-05

First release<|MERGE_RESOLUTION|>--- conflicted
+++ resolved
@@ -16,11 +16,8 @@
 
 ### Changed
 - Changed NML import in tracings to try parsing files as NMLs and protobuf regardless of the file extension. [#4421](https://github.com/scalableminds/webknossos/pull/4421)
-<<<<<<< HEAD
 - Using the "Best Quality First" strategy in combination with having the "Render Black Data" setting disabled works better now. [#4470](https://github.com/scalableminds/webknossos/pull/4470)
-=======
 - Default interval for detecting new/deleted datasets on disk has been reduced from 10 to 1 minute. [#4464](https://github.com/scalableminds/webknossos/pull/4464)
->>>>>>> 76bff2ad
 
 ### Fixed
 - Fixed that a node was created when using right click while brushing mode is active in hybrid tracings. [#4433](https://github.com/scalableminds/webknossos/pull/4433)
