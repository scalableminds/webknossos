--- conflicted
+++ resolved
@@ -322,13 +322,12 @@
   return getVolumeTracingById(state.annotation, maybeVolumeLayer.tracingId);
 }
 
-<<<<<<< HEAD
 export function toggleSegmentGroupReducer(
-  state: OxalisState,
+  state: WebknossosState,
   layerName: string,
   groupId: number,
   targetVisibility?: boolean,
-): OxalisState {
+): WebknossosState {
   const updateInfo = getSegmentUpdateInfo(state, layerName);
 
   if (updateInfo.type === "NOOP") {
@@ -366,10 +365,10 @@
 }
 
 export function toggleAllSegmentsReducer(
-  state: OxalisState,
+  state: WebknossosState,
   layerName: string,
   isVisible: boolean | undefined,
-): OxalisState {
+): WebknossosState {
   const updateInfo = getSegmentUpdateInfo(state, layerName);
 
   if (updateInfo.type === "NOOP") {
@@ -391,13 +390,10 @@
   return updateSegments(state, layerName, (_oldSegments) => newSegments);
 }
 
-function VolumeTracingReducer(state: OxalisState, action: VolumeTracingReducerAction): OxalisState {
-=======
 function VolumeTracingReducer(
   state: WebknossosState,
   action: VolumeTracingReducerAction,
 ): WebknossosState {
->>>>>>> 9ba816a5
   switch (action.type) {
     case "INITIALIZE_VOLUMETRACING": {
       const volumeTracing = serverVolumeToClientVolumeTracing(action.tracing);
