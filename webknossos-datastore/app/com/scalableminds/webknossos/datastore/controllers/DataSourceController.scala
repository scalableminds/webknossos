--- conflicted
+++ resolved
@@ -202,7 +202,6 @@
       } yield result
     }
 
-<<<<<<< HEAD
   def finishUpload(): Action[UploadInformation] = Action.async(validateJson[UploadInformation]) { implicit request =>
     log() {
       for {
@@ -210,7 +209,8 @@
           .getDataSourceIdByUploadId(request.body.uploadId) ?~> "dataset.upload.validation.failed"
         result <- accessTokenService.validateAccessFromTokenContext(UserAccessRequest.writeDataSource(dataSourceId)) {
           for {
-            (dataSourceId, datasetSizeBytes) <- uploadService.finishUpload(request.body) ?~> "finishUpload.failed"
+            (dataSourceId, datasetSizeBytes) <- uploadService
+              .finishUpload(request.body) ?~> "dataset.upload.finishFailed"
             _ <- remoteWebknossosClient.reportUpload(dataSourceId,
                                                      datasetSizeBytes,
                                                      request.body.needsConversion.getOrElse(false),
@@ -219,29 +219,6 @@
         }
       } yield result
     }
-=======
-  def finishUpload(token: Option[String]): Action[UploadInformation] = Action.async(validateJson[UploadInformation]) {
-    implicit request =>
-      log() {
-        for {
-          dataSourceId <- uploadService
-            .getDataSourceIdByUploadId(request.body.uploadId) ?~> "dataset.upload.validation.failed"
-          result <- accessTokenService.validateAccess(UserAccessRequest.writeDataSource(dataSourceId),
-                                                      urlOrHeaderToken(token, request)) {
-            for {
-              (dataSourceId, datasetSizeBytes) <- uploadService
-                .finishUpload(request.body) ?~> "dataset.upload.finishFailed"
-              _ <- remoteWebknossosClient.reportUpload(
-                dataSourceId,
-                datasetSizeBytes,
-                request.body.needsConversion.getOrElse(false),
-                viaAddRoute = false,
-                userToken = urlOrHeaderToken(token, request)) ?~> "reportUpload.failed"
-            } yield Ok
-          }
-        } yield result
-      }
->>>>>>> ce8ffb37
   }
 
   def cancelUpload(): Action[CancelUploadInformation] =
