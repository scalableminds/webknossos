### define
underscore : _
backbone.marionette : marionette
app : app
dashboard/views/explorative_tracing_list_item_view : ExplorativeTracingListItemView
libs/input : Input
libs/toast : Toast
libs/behaviors/sort_table_behavior : SortTableBehavior
###

class ExplorativeTracingListView extends Backbone.Marionette.CompositeView

  template : _.template("""
    <h3>Explorative Annotations</h3>
    <% if (!isAdminView) {%>
      <div>
        <form action="<%= jsRoutes.controllers.admin.NMLIO.upload().url %>"
          method="POST"
          enctype="multipart/form-data"
          id="upload-and-explore-form"
          class="form-inline inline-block">
<<<<<<< HEAD
          <div class="fileinput fileinput-new" data-provides="fileinput">
            <span class="btn btn-default btn-file">
              <span class="fileinput-new">
                <i class="fa fa-upload" id="form-upload-icon"></i>
                <i class="fa fa-spinner fa-spin hide" id="form-spinner-icon"></i>
                Upload NML & explore
              </span>
              <input type="file" name="nmlFile" multiple accept=".nml">
            </span>
          </div>
=======
          <span class="btn-file btn btn-default">
            <input type="file" name="nmlFile" multiple>
              <i class="fa fa-upload" id="form-upload-icon"></i>
              <i class="fa fa-spinner fa-spin hide" id="form-spinner-icon"></i>
              Upload NML & explore
            </input>
          </span>
>>>>>>> 24c84d3c
        </form>

        <div class="divider-vertical"></div>

        <form action="<%= jsRoutes.controllers.AnnotationController.createExplorational().url %>"
<<<<<<< HEAD
            method="POST"
            class="form-inline inline-block">
=======
          method="POST"
          class="form-inline inline-block">
>>>>>>> 24c84d3c
          <select id="dataSetsSelect" name="dataSetName" class="form-control">
            <% activeDataSets.forEach(function(d) { %>
              <option value="<%= d.get("name") %>"> <%= d.get("name") %> </option>
            <% }) %>
          </select>
          <button type="submit" class="btn btn-default" name="contentType" value="skeletonTracing">
            <i class="fa fa-search"></i>Open skeleton mode
          </button>
          <button type="submit" class="btn btn-default" name="contentType" value="volumeTracing">
            <i class="fa fa-search"></i>Open volume mode
          </button>
        </form>
      </div>
    <% } %>

    <table class="table table-striped table-hover sortable-table" id="explorative-tasks">
      <thead>
        <tr>
          <th data-sort="formattedHash"> # </th>
          <th data-sort="name"> Name </th>
          <th data-sort="dataSource.id"> DataSet </th>
          <th> Stats </th>
          <th> Type </th>
          <th data-sort="created"> Created </th>
          <th> </th>
        </tr>
      </thead>
      <tbody></tbody>
    </table>
  """)

  childView : ExplorativeTracingListItemView
  childViewContainer : "tbody"

  events :
    "change input[type=file]" : "selectFiles"
    "submit @ui.uploadAndExploreForm" : "uploadFiles"

  ui :
    tracingChooser : "#tracing-chooser"
    uploadAndExploreForm : "#upload-and-explore-form"
    formSpinnerIcon : "#form-spinner-icon"
    formUploadIcon : "#form-upload-icon"

  templateHelpers : ->
    activeDataSets : @datasetCollection.toArray()

  behaviors :
    SortTableBehavior :
      behaviorClass : SortTableBehavior


  initialize : (options) ->

    @collection = @model.get("exploratoryAnnotations")

    @datasetCollection = @model.get("dataSets")
    @listenTo(@datasetCollection, "sync", @render)
    @datasetCollection.fetch({silent : true, data : "isActive=true"})


  selectFiles : (event) ->

    if event.target.files.length
      @ui.uploadAndExploreForm.submit()


  uploadFiles : (event) ->

    event.preventDefault()

    toggleIcon = =>

      [@ui.formSpinnerIcon, @ui.formUploadIcon].forEach((ea) -> ea.toggleClass("hide"))


    toggleIcon()

    form = @ui.uploadAndExploreForm

    $.ajax(
      url : form.attr("action")
      data : new FormData(form[0])
      type : "POST"
      processData : false
      contentType : false
    ).done( (data) ->
      url = "/annotations/" + data.annotation.typ + "/" + data.annotation.id
      app.router.loadURL(url)
      Toast.message(data.messages)
    ).fail( (xhr) ->
      Toast.message(xhr.responseJSON.messages)
    ).always( ->
      toggleIcon()
    )<|MERGE_RESOLUTION|>--- conflicted
+++ resolved
@@ -19,7 +19,6 @@
           enctype="multipart/form-data"
           id="upload-and-explore-form"
           class="form-inline inline-block">
-<<<<<<< HEAD
           <div class="fileinput fileinput-new" data-provides="fileinput">
             <span class="btn btn-default btn-file">
               <span class="fileinput-new">
@@ -30,27 +29,13 @@
               <input type="file" name="nmlFile" multiple accept=".nml">
             </span>
           </div>
-=======
-          <span class="btn-file btn btn-default">
-            <input type="file" name="nmlFile" multiple>
-              <i class="fa fa-upload" id="form-upload-icon"></i>
-              <i class="fa fa-spinner fa-spin hide" id="form-spinner-icon"></i>
-              Upload NML & explore
-            </input>
-          </span>
->>>>>>> 24c84d3c
         </form>
 
         <div class="divider-vertical"></div>
 
         <form action="<%= jsRoutes.controllers.AnnotationController.createExplorational().url %>"
-<<<<<<< HEAD
-            method="POST"
-            class="form-inline inline-block">
-=======
           method="POST"
           class="form-inline inline-block">
->>>>>>> 24c84d3c
           <select id="dataSetsSelect" name="dataSetName" class="form-control">
             <% activeDataSets.forEach(function(d) { %>
               <option value="<%= d.get("name") %>"> <%= d.get("name") %> </option>
