# Changelog (Unreleased)

All notable (yet unreleased) user-facing changes to WEBKNOSSOS are documented in this file.
See `CHANGELOG.released.md` for the changes which are part of official releases.

The format is based on [Keep a Changelog](http://keepachangelog.com/en/1.0.0/)
and this project adheres to [Calendar Versioning](http://calver.org/) `0Y.0M.MICRO`.
For upgrade instructions, please check the [migration guide](MIGRATIONS.released.md).

## Unreleased
[Commits](https://github.com/scalableminds/webknossos/compare/24.11.1...HEAD)

### Added
- When exploring remote URIs pasted from Neuroglancer, the format prefixes like `precomputed://` are now ignored, so users don’t have to remove them. [#8195](https://github.com/scalableminds/webknossos/pull/8195)
- Added the total volume of a dataset to a tooltip in the dataset info tab. [#8229](https://github.com/scalableminds/webknossos/pull/8229)

### Changed
- Renamed "resolution" to "magnification" in more places within the codebase, including local variables. [#8168](https://github.com/scalableminds/webknossos/pull/8168)
- Reading image files on datastore filesystem is now done asynchronously. [#8126](https://github.com/scalableminds/webknossos/pull/8126)
- Datasets can now be renamed and can have duplicate names. [#8075](https://github.com/scalableminds/webknossos/pull/8075)
- Improved error messages for starting jobs on datasets from other organizations. [#8181](https://github.com/scalableminds/webknossos/pull/8181)
- Terms of Service for Webknossos are now accepted at registration, not afterward. [#8193](https://github.com/scalableminds/webknossos/pull/8193)
- Removed bounding box size restriction for inferral jobs for super users. [#8200](https://github.com/scalableminds/webknossos/pull/8200)
<<<<<<< HEAD
- Improved the default colors for skeleton trees. [#8228](https://github.com/scalableminds/webknossos/pull/8228)
=======
- Improved logging for errors when loading datasets and problems arise during a conversion step. [#8202](https://github.com/scalableminds/webknossos/pull/8202)
- Allowed to train an AI model using differently sized bounding boxes. We recommend all bounding boxes to have equal dimensions or to have dimensions which are multiples of the smallest bounding box. [#8222](https://github.com/scalableminds/webknossos/pull/8222)
>>>>>>> c0fab5a9

### Fixed
- Fix performance bottleneck when deleting a lot of trees at once. [#8176](https://github.com/scalableminds/webknossos/pull/8176)
- Fix that listing datasets with the `api/datasets` route without compression failed due to missing permissions regarding public datasets. [#8249](https://github.com/scalableminds/webknossos/pull/8249)
- Fix a bug where changing the color of a segment via the menu in the segments tab would update the segment color of the previous segment, on which the context menu was opened. [#8225](https://github.com/scalableminds/webknossos/pull/8225)
- Fix a bug where in the add remote dataset view the dataset name setting was not in sync with the datasource setting of the advanced tab making the form not submittable. [#8245](https://github.com/scalableminds/webknossos/pull/8245)
- Fix a bug when importing an NML with groups when only groups but no trees exist in an annotation. [#8176](https://github.com/scalableminds/webknossos/pull/8176)
- Added missing legacy support for `isValidNewName` route. [#8252](https://github.com/scalableminds/webknossos/pull/8252)
- Fix a bug where trying to delete a non-existing node (via the API, for example) would delete the whole active tree. [#8176](https://github.com/scalableminds/webknossos/pull/8176)
- Fix a bug where dataset uploads would fail if the organization directory on disk is missing. [#8230](https://github.com/scalableminds/webknossos/pull/8230)

### Removed
- Removed support for HTTP API versions 3 and 4. [#8075](https://github.com/scalableminds/webknossos/pull/8075)
- Removed Google Analytics integration. [#8201](https://github.com/scalableminds/webknossos/pull/8201)

### Breaking Changes<|MERGE_RESOLUTION|>--- conflicted
+++ resolved
@@ -21,12 +21,9 @@
 - Improved error messages for starting jobs on datasets from other organizations. [#8181](https://github.com/scalableminds/webknossos/pull/8181)
 - Terms of Service for Webknossos are now accepted at registration, not afterward. [#8193](https://github.com/scalableminds/webknossos/pull/8193)
 - Removed bounding box size restriction for inferral jobs for super users. [#8200](https://github.com/scalableminds/webknossos/pull/8200)
-<<<<<<< HEAD
 - Improved the default colors for skeleton trees. [#8228](https://github.com/scalableminds/webknossos/pull/8228)
-=======
 - Improved logging for errors when loading datasets and problems arise during a conversion step. [#8202](https://github.com/scalableminds/webknossos/pull/8202)
 - Allowed to train an AI model using differently sized bounding boxes. We recommend all bounding boxes to have equal dimensions or to have dimensions which are multiples of the smallest bounding box. [#8222](https://github.com/scalableminds/webknossos/pull/8222)
->>>>>>> c0fab5a9
 
 ### Fixed
 - Fix performance bottleneck when deleting a lot of trees at once. [#8176](https://github.com/scalableminds/webknossos/pull/8176)
