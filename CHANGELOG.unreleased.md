# Changelog (Unreleased)

All notable (yet unreleased) user-facing changes to WEBKNOSSOS are documented in this file.
See `CHANGELOG.released.md` for the changes which are part of official releases.

The format is based on [Keep a Changelog](http://keepachangelog.com/en/1.0.0/)
and this project adheres to [Calendar Versioning](http://calver.org/) `0Y.0M.MICRO`.
For upgrade instructions, please check the [migration guide](MIGRATIONS.released.md).

## Unreleased
[Commits](https://github.com/scalableminds/webknossos/compare/24.11.1...HEAD)

### Added
- When exploring remote URIs pasted from Neuroglancer, the format prefixes like `precomputed://` are now ignored, so users don’t have to remove them. [#8195](https://github.com/scalableminds/webknossos/pull/8195)
- Added the total volume of a dataset to a tooltip in the dataset info tab. [#8229](https://github.com/scalableminds/webknossos/pull/8229)

### Changed
- Reading image files on datastore filesystem is now done asynchronously. [#8126](https://github.com/scalableminds/webknossos/pull/8126)
- Datasets can now be renamed and can have duplicate names. [#8075](https://github.com/scalableminds/webknossos/pull/8075)
- Improved error messages for starting jobs on datasets from other organizations. [#8181](https://github.com/scalableminds/webknossos/pull/8181)
- Terms of Service for Webknossos are now accepted at registration, not afterward. [#8193](https://github.com/scalableminds/webknossos/pull/8193)
- Removed bounding box size restriction for inferral jobs for super users. [#8200](https://github.com/scalableminds/webknossos/pull/8200)
- Improved logging for errors when loading datasets and problems arise during a conversion step. [#8202](https://github.com/scalableminds/webknossos/pull/8202)
- Allowed to train an AI model using differently sized bounding boxes. We recommend all bounding boxes to have equal dimensions or to have dimensions which are multiples of the smallest bounding box. [#8222](https://github.com/scalableminds/webknossos/pull/8222)

### Fixed
<<<<<<< HEAD
- Fixed performance bottleneck when deleting a lot of trees at once. [#8176](https://github.com/scalableminds/webknossos/pull/8176)
- Fixed a bug where changing the color of a segment via the menu in the segments tab would update the segment color of the previous segment, on which the context menu was opened. [#8225](https://github.com/scalableminds/webknossos/pull/8225)
- Fixed a bug when importing an NML with groups when only groups but no trees exist in an annotation. [#8176](https://github.com/scalableminds/webknossos/pull/8176)
- Fixed a bug where trying to delete a non-existing node (via the API, for example) would delete the whole active tree. [#8176](https://github.com/scalableminds/webknossos/pull/8176)
- Fixed a bug where dataset uploads would fail if the organization directory on disk is missing. [#8230](https://github.com/scalableminds/webknossos/pull/8230)
- Fixed some layout issues in the upload view. [#8231](https://github.com/scalableminds/webknossos/pull/8231)
=======
- Fix performance bottleneck when deleting a lot of trees at once. [#8176](https://github.com/scalableminds/webknossos/pull/8176)
- Fix that listing datasets with the `api/datasets` route without compression failed due to missing permissions regarding public datasets. [#8249](https://github.com/scalableminds/webknossos/pull/8249)
- Fix a bug where changing the color of a segment via the menu in the segments tab would update the segment color of the previous segment, on which the context menu was opened. [#8225](https://github.com/scalableminds/webknossos/pull/8225)
- Fix a bug where in the add remote dataset view the dataset name setting was not in sync with the datasource setting of the advanced tab making the form not submittable. [#8245](https://github.com/scalableminds/webknossos/pull/8245)
- Fix a bug when importing an NML with groups when only groups but no trees exist in an annotation. [#8176](https://github.com/scalableminds/webknossos/pull/8176)
- Added missing legacy support for `isValidNewName` route. [#8252](https://github.com/scalableminds/webknossos/pull/8252)
- Fix a bug where trying to delete a non-existing node (via the API, for example) would delete the whole active tree. [#8176](https://github.com/scalableminds/webknossos/pull/8176)
- Fix a bug where dataset uploads would fail if the organization directory on disk is missing. [#8230](https://github.com/scalableminds/webknossos/pull/8230)
>>>>>>> 3b00409f

### Removed
- Removed support for HTTP API versions 3 and 4. [#8075](https://github.com/scalableminds/webknossos/pull/8075)
- Removed Google Analytics integration. [#8201](https://github.com/scalableminds/webknossos/pull/8201)

### Breaking Changes<|MERGE_RESOLUTION|>--- conflicted
+++ resolved
@@ -24,23 +24,15 @@
 - Allowed to train an AI model using differently sized bounding boxes. We recommend all bounding boxes to have equal dimensions or to have dimensions which are multiples of the smallest bounding box. [#8222](https://github.com/scalableminds/webknossos/pull/8222)
 
 ### Fixed
-<<<<<<< HEAD
 - Fixed performance bottleneck when deleting a lot of trees at once. [#8176](https://github.com/scalableminds/webknossos/pull/8176)
+- Fixed that listing datasets with the `api/datasets` route without compression failed due to missing permissions regarding public datasets. [#8249](https://github.com/scalableminds/webknossos/pull/8249)
 - Fixed a bug where changing the color of a segment via the menu in the segments tab would update the segment color of the previous segment, on which the context menu was opened. [#8225](https://github.com/scalableminds/webknossos/pull/8225)
+- Fixed a bug where in the add remote dataset view the dataset name setting was not in sync with the datasource setting of the advanced tab making the form not submittable. [#8245](https://github.com/scalableminds/webknossos/pull/8245)
 - Fixed a bug when importing an NML with groups when only groups but no trees exist in an annotation. [#8176](https://github.com/scalableminds/webknossos/pull/8176)
+- Added missing legacy support for `isValidNewName` route. [#8252](https://github.com/scalableminds/webknossos/pull/8252)
 - Fixed a bug where trying to delete a non-existing node (via the API, for example) would delete the whole active tree. [#8176](https://github.com/scalableminds/webknossos/pull/8176)
 - Fixed a bug where dataset uploads would fail if the organization directory on disk is missing. [#8230](https://github.com/scalableminds/webknossos/pull/8230)
 - Fixed some layout issues in the upload view. [#8231](https://github.com/scalableminds/webknossos/pull/8231)
-=======
-- Fix performance bottleneck when deleting a lot of trees at once. [#8176](https://github.com/scalableminds/webknossos/pull/8176)
-- Fix that listing datasets with the `api/datasets` route without compression failed due to missing permissions regarding public datasets. [#8249](https://github.com/scalableminds/webknossos/pull/8249)
-- Fix a bug where changing the color of a segment via the menu in the segments tab would update the segment color of the previous segment, on which the context menu was opened. [#8225](https://github.com/scalableminds/webknossos/pull/8225)
-- Fix a bug where in the add remote dataset view the dataset name setting was not in sync with the datasource setting of the advanced tab making the form not submittable. [#8245](https://github.com/scalableminds/webknossos/pull/8245)
-- Fix a bug when importing an NML with groups when only groups but no trees exist in an annotation. [#8176](https://github.com/scalableminds/webknossos/pull/8176)
-- Added missing legacy support for `isValidNewName` route. [#8252](https://github.com/scalableminds/webknossos/pull/8252)
-- Fix a bug where trying to delete a non-existing node (via the API, for example) would delete the whole active tree. [#8176](https://github.com/scalableminds/webknossos/pull/8176)
-- Fix a bug where dataset uploads would fail if the organization directory on disk is missing. [#8230](https://github.com/scalableminds/webknossos/pull/8230)
->>>>>>> 3b00409f
 
 ### Removed
 - Removed support for HTTP API versions 3 and 4. [#8075](https://github.com/scalableminds/webknossos/pull/8075)
