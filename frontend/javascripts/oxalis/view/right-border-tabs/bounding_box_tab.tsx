import { type MenuProps, Table, Tooltip, Typography } from "antd";
import { PlusSquareOutlined } from "@ant-design/icons";
import { useSelector, useDispatch } from "react-redux";
import type React from "react";
import { useCallback, useEffect, useRef, useState } from "react";
import _ from "lodash";
import UserBoundingBoxInput from "oxalis/view/components/setting_input_views";
import {
  type Vector3,
  type Vector6,
  type BoundingBoxType,
  ControlModeEnum,
} from "oxalis/constants";
import {
  changeUserBoundingBoxAction,
  addUserBoundingBoxAction,
  deleteUserBoundingBoxAction,
} from "oxalis/model/actions/annotation_actions";
import { getSomeTracing } from "oxalis/model/accessors/tracing_accessor";
import { isAnnotationOwner } from "oxalis/model/accessors/annotation_accessor";
import { setPositionAction } from "oxalis/model/actions/flycam_actions";
import * as Utils from "libs/utils";
import type { OxalisState, UserBoundingBox } from "oxalis/store";
import DownloadModalView from "../action-bar/download_modal_view";
import { APIJobType } from "types/api_flow_types";
<<<<<<< HEAD
import { AutoSizer } from "react-virtualized";
import { ContextMenuContainer } from "./sidebar_context_menu";
import { getContextMenuPositionFromEvent } from "../context_menu";
=======
import AutoSizer from "react-virtualized-auto-sizer";
import { setActiveUserBoundingBoxId } from "oxalis/model/actions/ui_actions";
>>>>>>> 8bad56b0

const ADD_BBOX_BUTTON_HEIGHT = 32;
const CONTEXT_MENU_CLASS = "bbox-list-context-menu-overlay";

export default function BoundingBoxTab() {
  const bboxTableRef: Parameters<typeof Table>[0]["ref"] = useRef(null);
  const [selectedBoundingBoxForExport, setSelectedBoundingBoxForExport] =
    useState<UserBoundingBox | null>(null);
  const tracing = useSelector((state: OxalisState) => state.tracing);
  const allowUpdate = tracing.restrictions.allowUpdate;
  const isLockedByOwner = tracing.isLockedByOwner;
  const isOwner = useSelector((state: OxalisState) => isAnnotationOwner(state));
  const dataset = useSelector((state: OxalisState) => state.dataset);
  const activeBoundingBoxId = useSelector(
    (state: OxalisState) => state.uiInformation.activeUserBoundingBoxId,
  );
  const { userBoundingBoxes } = getSomeTracing(tracing);
  const [contextMenuPosition, setContextMenuPosition] = useState<[number, number] | null>(null);
  const [menu, setMenu] = useState<MenuProps | null>(null);
  const dispatch = useDispatch();

  const setChangeBoundingBoxBounds = (id: number, boundingBox: BoundingBoxType) =>
    dispatch(
      changeUserBoundingBoxAction(id, {
        boundingBox,
      }),
    );

  const addNewBoundingBox = () => dispatch(addUserBoundingBoxAction());

  const setPosition = (position: Vector3) => dispatch(setPositionAction(position));

  const deleteBoundingBox = (id: number) => dispatch(deleteUserBoundingBoxAction(id));

  const setBoundingBoxVisibility = (id: number, isVisible: boolean) =>
    dispatch(
      changeUserBoundingBoxAction(id, {
        isVisible,
      }),
    );

  const setBoundingBoxName = (id: number, name: string) =>
    dispatch(
      changeUserBoundingBoxAction(id, {
        name,
      }),
    );

  const setBoundingBoxColor = (id: number, color: Vector3) =>
    dispatch(
      changeUserBoundingBoxAction(id, {
        color,
      }),
    );

  function handleBoundingBoxBoundingChange(id: number, boundingBox: Vector6) {
    setChangeBoundingBoxBounds(id, Utils.computeBoundingBoxFromArray(boundingBox));
  }

  function handleGoToBoundingBox(id: number) {
    const boundingBoxEntry = userBoundingBoxes.find((bbox) => bbox.id === id);

    if (!boundingBoxEntry) {
      return;
    }

    const { min, max } = boundingBoxEntry.boundingBox;
    const center: Vector3 = [
      min[0] + (max[0] - min[0]) / 2,
      min[1] + (max[1] - min[1]) / 2,
      min[2] + (max[2] - min[2]) / 2,
    ];
    setPosition(center);
  }

  const isViewMode = useSelector(
    (state: OxalisState) => state.temporaryConfiguration.controlMode === ControlModeEnum.VIEW,
  );

  let maybeUneditableExplanation;
  if (isViewMode) {
    maybeUneditableExplanation = "Please create a new annotation to add custom bounding boxes.";
  } else if (!allowUpdate) {
    maybeUneditableExplanation =
      "Copy this annotation to your account to adapt the bounding boxes.";
  }

  const isExportEnabled = dataset.dataStore.jobsSupportedByAvailableWorkers.includes(
    APIJobType.EXPORT_TIFF,
  );

  useEffect(() => {
    if (bboxTableRef.current != null && activeBoundingBoxId != null) {
      bboxTableRef.current.scrollTo({ key: activeBoundingBoxId });
    }
  }, [activeBoundingBoxId]);

  const boundingBoxWrapperTableColumns = [
    {
      title: "Bounding Boxes",
      key: "id",
      render: (_id: number, bb: UserBoundingBox) => (
        <UserBoundingBoxInput
          key={bb.id}
          value={Utils.computeArrayFromBoundingBox(bb.boundingBox)}
          color={bb.color}
          name={bb.name}
          isExportEnabled={isExportEnabled}
          isVisible={bb.isVisible}
          onBoundingChange={_.partial(handleBoundingBoxBoundingChange, bb.id)}
          onDelete={_.partial(deleteBoundingBox, bb.id)}
          onExport={isExportEnabled ? _.partial(setSelectedBoundingBoxForExport, bb) : () => {}}
          onGoToBoundingBox={_.partial(handleGoToBoundingBox, bb.id)}
          onVisibilityChange={_.partial(setBoundingBoxVisibility, bb.id)}
          onNameChange={_.partial(setBoundingBoxName, bb.id)}
          onColorChange={_.partial(setBoundingBoxColor, bb.id)}
          disabled={!allowUpdate}
          isLockedByOwner={isLockedByOwner}
          isOwner={isOwner}
          onOpenContextMenu={onOpenContextMenu}
        />
      ),
    },
  ];

  const maybeAddBoundingBoxButton = allowUpdate ? (
    <div style={{ display: "inline-block", width: "100%", textAlign: "center" }}>
      <Tooltip title="Click to add another bounding box.">
        <PlusSquareOutlined
          onClick={addNewBoundingBox}
          style={{
            cursor: "pointer",
            marginBottom: userBoundingBoxes.length === 0 ? 12 : 0,
          }}
        />
      </Tooltip>
    </div>
  ) : null;

  const onOpenContextMenu = (menu: MenuProps, event: React.MouseEvent<HTMLDivElement>) => {
    event.preventDefault();

    const [x, y] = getContextMenuPositionFromEvent(event, CONTEXT_MENU_CLASS);
    showContextMenuAt(x, y, menu);
  };

  const showContextMenuAt = useCallback((xPos: number, yPos: number, menu: MenuProps) => {
    // On Windows the right click to open the context menu is also triggered for the overlay
    // of the context menu. This causes the context menu to instantly close after opening.
    // Therefore delay the state update to delay that the context menu is rendered.
    // Thus the context overlay does not get the right click as an event and therefore does not close.
    setTimeout(() => {
      setContextMenuPosition([xPos, yPos]);
      setMenu(menu);
    }, 0);
  }, []);

  const hideContextMenu = useCallback(() => {
    setContextMenuPosition(null);
    setMenu(null);
  }, []);

  return (
    <div
      className="padded-tab-content"
      style={{
        minWidth: 300,
        height: "100%",
      }}
    >
      <ContextMenuContainer
        hideContextMenu={hideContextMenu}
        contextMenuPosition={contextMenuPosition}
        menu={menu}
        className={CONTEXT_MENU_CLASS}
      />
      {/* Don't render a table in view mode. */}
      {isViewMode ? null : userBoundingBoxes.length > 0 ? (
        <AutoSizer defaultHeight={500}>
          {({ height, width }) => (
            <div
              style={{
                height,
                width,
              }}
            >
              <Table
                ref={bboxTableRef}
                columns={boundingBoxWrapperTableColumns}
                dataSource={userBoundingBoxes}
                pagination={false}
                rowKey="id"
                showHeader={false}
                className="bounding-box-table"
                rowSelection={{
                  selectedRowKeys: activeBoundingBoxId != null ? [activeBoundingBoxId] : [],
                  getCheckboxProps: () => ({ disabled: true }),
                }}
                footer={() => maybeAddBoundingBoxButton}
                virtual
                scroll={{ y: height - (allowUpdate ? ADD_BBOX_BUTTON_HEIGHT : 10) }} // If the scroll height is exactly
                // the height of the diff, the AutoSizer will always rerender the table and toggle an additional scrollbar.
                onRow={(bb) => ({
                  onClick: () => {
                    handleGoToBoundingBox(bb.id);
                    dispatch(setActiveUserBoundingBoxId(bb.id));
                  },
                })}
              />
            </div>
          )}
        </AutoSizer>
      ) : (
        <>
          <div>No Bounding Boxes created yet.</div>
          {maybeAddBoundingBoxButton}
        </>
      )}
      <Typography.Text type="secondary">{maybeUneditableExplanation}</Typography.Text>
      {selectedBoundingBoxForExport != null ? (
        <DownloadModalView
          isOpen
          isAnnotation
          onClose={() => setSelectedBoundingBoxForExport(null)}
          initialBoundingBoxId={selectedBoundingBoxForExport.id}
          initialTab="export"
        />
      ) : null}
    </div>
  );
}<|MERGE_RESOLUTION|>--- conflicted
+++ resolved
@@ -23,14 +23,10 @@
 import type { OxalisState, UserBoundingBox } from "oxalis/store";
 import DownloadModalView from "../action-bar/download_modal_view";
 import { APIJobType } from "types/api_flow_types";
-<<<<<<< HEAD
-import { AutoSizer } from "react-virtualized";
 import { ContextMenuContainer } from "./sidebar_context_menu";
 import { getContextMenuPositionFromEvent } from "../context_menu";
-=======
 import AutoSizer from "react-virtualized-auto-sizer";
 import { setActiveUserBoundingBoxId } from "oxalis/model/actions/ui_actions";
->>>>>>> 8bad56b0
 
 const ADD_BBOX_BUTTON_HEIGHT = 32;
 const CONTEXT_MENU_CLASS = "bbox-list-context-menu-overlay";
@@ -142,7 +138,7 @@
           isVisible={bb.isVisible}
           onBoundingChange={_.partial(handleBoundingBoxBoundingChange, bb.id)}
           onDelete={_.partial(deleteBoundingBox, bb.id)}
-          onExport={isExportEnabled ? _.partial(setSelectedBoundingBoxForExport, bb) : () => {}}
+          onExport={isExportEnabled ? _.partial(setSelectedBoundingBoxForExport, bb) : () => { }}
           onGoToBoundingBox={_.partial(handleGoToBoundingBox, bb.id)}
           onVisibilityChange={_.partial(setBoundingBoxVisibility, bb.id)}
           onNameChange={_.partial(setBoundingBoxName, bb.id)}
