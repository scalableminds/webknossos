$                                  = require("jquery")
_                                  = require("lodash")
app                                = require("../app")
Backbone                           = require("backbone")
Stats                              = require("stats.js")
PlaneController                    = require("./controller/viewmodes/plane_controller")
SkeletonTracingController          = require("./controller/annotations/skeletontracing_controller")
VolumeTracingController            = require("./controller/annotations/volumetracing_controller")
SkeletonTracingArbitraryController = require("./controller/combinations/skeletontracing_arbitrary_controller")
SkeletonTracingPlaneController     = require("./controller/combinations/skeletontracing_plane_controller")
VolumeTracingPlaneController       = require("./controller/combinations/volumetracing_plane_controller")
SceneController                    = require("./controller/scene_controller")
UrlManager                         = require("./controller/url_manager")
Model                              = require("./model")
View                               = require("./view")
SkeletonTracingView                = require("./view/skeletontracing/skeletontracing_view")
VolumeTracingView                  = require("./view/volumetracing/volumetracing_view")
constants                          = require("./constants")
Input                              = require("../libs/input")
Toast                              = require("../libs/toast")


class Controller

  # Main controller, responsible for setting modes and everything
  # that has to be controlled in any mode.
  #
  # We have a matrix of modes like this:
  #
  #   Annotation Mode \ View mode    Plane       Arbitrary
  #              Skeleton Tracing      X             X
  #                Volume Tracing      X             /
  #
  # In order to maximize code reuse, there is - besides the main
  # controller - a controller for each row, each column and each
  # cross in this matrix.

  constructor : (options) ->

    { @model } = options

    _.extend(@,
      view : null
      planeController : null
      arbitraryController : null
      allowedModes : []
    )

    _.extend(@, Backbone.Events)

    @fullScreen = false

    @urlManager = new UrlManager(@model)
    @model.set("state", @urlManager.initialState)

    @model.fetch()
      .then(
        (error) => @modelFetchDone(error)
<<<<<<< HEAD
      #(response) => @modelFetchFail(response)
=======
>>>>>>> 42f27bde
      )


  modelFetchDone : (error) ->

    # Do not continue, when there was an error and we got no settings from the server
    if error
      return

    unless @model.tracing.restrictions.allowAccess
      Toast.Error "You are not allowed to access this tracing"
      return

    @urlManager.startUrlUpdater()

    for allowedMode in @model.settings.allowedModes

      if @model.getColorBinaries()[0].cube.BIT_DEPTH == 8
        switch allowedMode
          when "flight" then @allowedModes.push(constants.MODE_ARBITRARY)
          when "oblique" then @allowedModes.push(constants.MODE_ARBITRARY_PLANE)

      switch allowedMode
        when "volume" then @allowedModes.push(constants.MODE_VOLUME)

    if not @model.volumeTracing?
      # Plane tracing mode is always allowed (except in VOLUME mode)
      @allowedModes.push(constants.MODE_PLANE_TRACING)


    # FPS stats
    stats = new Stats()
    $("body").append stats.domElement

    @sceneController = new SceneController(
      @model.upperBoundary, @model.flycam, @model)


    if @model.skeletonTracing?

      @view = new SkeletonTracingView(@model)
      @annotationController = new SkeletonTracingController(
        @model, @sceneController, @view )
      @planeController = new SkeletonTracingPlaneController(
        @model, stats, @view, @sceneController, @annotationController)
      @arbitraryController = new SkeletonTracingArbitraryController(
        @model, stats, @view, @sceneController, @annotationController)

    else if @model.volumeTracing?

      @view = new VolumeTracingView(@model)
      @annotationController = new VolumeTracingController(
        @model, @sceneController, @view )
      @planeController = new VolumeTracingPlaneController(
        @model, stats, @view, @sceneController, @annotationController)

    else # View mode

      @view = new View(@model)
      @planeController = new PlaneController(
        @model, stats, @view, @sceneController)

    @initKeyboard()

    for binaryName of @model.binary
      @listenTo(@model.binary[binaryName].cube, "bucketLoaded", -> app.vent.trigger("rerender"))

    @listenTo(@model, "change:mode", @setMode)

    @allowedModes.sort()
    if @allowedModes.length == 0
      Toast.error("There was no valid allowed tracing mode specified.")
    else
      @model.setMode(@allowedModes[0])
    if @urlManager.initialState.mode? and @urlManager.initialState.mode != @model.mode
      @model.setMode(@urlManager.initialState.mode)


    # Zoom step warning
    @zoomStepWarningToast = null
    @model.flycam.on
      zoomStepChanged : =>
        shouldWarn = not @model.canDisplaySegmentationData()
        if shouldWarn and not @zoomStepWarningToast?
          toastType = if @model.volumeTracing? then "danger" else "info"
          @zoomStepWarningToast = Toast.message(toastType,
            "Segmentation data is only fully supported at a smaller zoom level.", true)
        else if not shouldWarn and @zoomStepWarningToast?
          @zoomStepWarningToast.remove()
          @zoomStepWarningToast = null


  initKeyboard : ->

    $(document).keypress (event) ->

      if $(event.target).is("input")
        # don't summon help modal when the user types into an input field
        return

      if event.shiftKey && event.which == 63
        $("#help-modal").modal('toggle')



    # avoid scrolling while pressing space
    $(document).keydown (event) ->
      event.preventDefault() if (event.which == 32 or event.which == 18 or 37 <= event.which <= 40) and !$(":focus").length
      return

    keyboardControls = {}

    if @model.get("controlMode") == constants.CONTROL_MODE_TRACE
      _.extend( keyboardControls, {
        #Set Mode, outcomment for release
        "shift + 1" : =>
          @model.setMode(constants.MODE_PLANE_TRACING)
        "shift + 2" : =>
          @model.setMode(constants.MODE_ARBITRARY)
        "shift + 3" : =>
          @model.setMode(constants.MODE_ARBITRARY_PLANE)

        "t" : =>
          @view.toggleTheme()

        "m" : => # rotate allowed modes

          index = (@allowedModes.indexOf(@model.get("mode")) + 1) % @allowedModes.length
          @model.setMode(@allowedModes[index])

        "super + s, ctrl + s" : (event) =>

          event.preventDefault()
          event.stopPropagation()
          @model.save()
      } )

    new Input.KeyboardNoLoop( keyboardControls )


  setMode : (newMode, force = false) ->

    if (newMode == constants.MODE_ARBITRARY or newMode == constants.MODE_ARBITRARY_PLANE) and (newMode in @allowedModes or force)
      @planeController?.stop()
      @arbitraryController.start(newMode)

    else if (newMode == constants.MODE_PLANE_TRACING or newMode == constants.MODE_VOLUME) and (newMode in @allowedModes or force)
      @arbitraryController?.stop()
      @planeController.start(newMode)

    else # newMode not allowed or invalid
      return

    @model.mode = newMode


module.exports = Controller<|MERGE_RESOLUTION|>--- conflicted
+++ resolved
@@ -56,10 +56,6 @@
     @model.fetch()
       .then(
         (error) => @modelFetchDone(error)
-<<<<<<< HEAD
-      #(response) => @modelFetchFail(response)
-=======
->>>>>>> 42f27bde
       )
 
 
