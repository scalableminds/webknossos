--- conflicted
+++ resolved
@@ -135,21 +135,7 @@
   setWaypoint : (centered) =>
 
     curGlobalPos = @flycam.getPosition()
-<<<<<<< HEAD
     treeGeometry = @getTreeGeometry(@cellTracing.getTree().treeId)
-=======
-    position     = @cellTracing.getActiveNodePos()
-    id           = @cellTracing.getActiveNodeId()
-    index        = @getIndexFromTreeId(@cellTracing.getTree().treeId)
-    color        = @cellTracing.getTree().color
-    radius       = @cellTracing.getActiveNodeRadius()
-    type         = @cellTracing.getActiveNodeType()
-
-    if !@nodesBuffer[index].getLength()
-      @lastNodePosition = position
-    unless @lastNodePosition
-      @lastNodePosition = position
->>>>>>> d144bb2e
 
     treeGeometry.addNode( @cellTracing.getActiveNode() )
 
