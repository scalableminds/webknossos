--- conflicted
+++ resolved
@@ -113,13 +113,8 @@
     raycaster.ray.__scalingFactors = @model.scaleInfo.nmPerVoxel
  
     # identify clicked object
-<<<<<<< HEAD
-    intersects = raycaster.intersectObjects(@sceneController.skeleton.nodes)
+    intersects = raycaster.intersectObjects(@sceneController.skeleton.getAllNodes())
     
-=======
-    intersects = raycaster.intersectObjects(@sceneController.skeleton.getAllNodes())
-    #if intersects.length > 0 and intersects[0].distance >= 0
->>>>>>> abd88c83
     for intersect in intersects
 
       index = intersect.index
