/**
 * volumetracing_saga.js
 * @flow
 */
import _ from "lodash";
import * as tf from "@tensorflow/tfjs";
import floodfill from "n-dimensional-flood-fill";

import {
  type CopySegmentationLayerAction,
  resetContourAction,
  updateDirectionAction,
  type InferSegmentationInViewportAction,
} from "oxalis/model/actions/volumetracing_actions";
import {
  type Saga,
  _take,
  _takeEvery,
  call,
  fork,
  put,
  race,
  select,
  take,
} from "oxalis/model/sagas/effect-generators";
import { type UpdateAction, updateVolumeTracing } from "oxalis/model/sagas/update_actions";
import { V3 } from "libs/mjs";
import type { VolumeTracing, Flycam } from "oxalis/store";
import {
  enforceVolumeTracing,
  isVolumeTracingDisallowed,
} from "oxalis/model/accessors/volumetracing_accessor";
import { getBaseVoxelFactors } from "oxalis/model/scaleinfo";
import { getPosition, getRotation } from "oxalis/model/accessors/flycam_accessor";
import Constants, {
  type BoundingBoxType,
  type ContourMode,
  ContourModeEnum,
  type OrthoView,
  type VolumeTool,
  VolumeToolEnum,
} from "oxalis/constants";
import Dimensions from "oxalis/model/dimensions";
import Model from "oxalis/model";
import Toast from "libs/toast";
import VolumeLayer from "oxalis/model/volumetracing/volumelayer";
import api from "oxalis/api/internal_api";

export function* watchVolumeTracingAsync(): Saga<void> {
  yield* take("WK_READY");
  yield _takeEvery("COPY_SEGMENTATION_LAYER", copySegmentationLayer);
  yield _takeEvery("INFER_SEGMENT_IN_VIEWPORT", inferSegmentInViewport);
  yield* fork(warnOfTooLowOpacity);
}

function* warnOfTooLowOpacity(): Saga<void> {
  yield* take("INITIALIZE_SETTINGS");
  if (yield* select(state => state.tracing.volume == null)) {
    return;
  }

  const isOpacityTooLow = yield* select(
    state => state.datasetConfiguration.segmentationOpacity < 10,
  );
  if (isOpacityTooLow) {
    Toast.warning(
      'Your setting for "segmentation opacity" is set very low.<br />Increase it for better visibility while volume tracing.',
    );
  }
}

export function* editVolumeLayerAsync(): Generator<any, any, any> {
  yield* take("INITIALIZE_VOLUMETRACING");
  const allowUpdate = yield* select(state => state.tracing.restrictions.allowUpdate);

  while (allowUpdate) {
    const startEditingAction = yield* take("START_EDITING");
    if (startEditingAction.type !== "START_EDITING") {
      throw new Error("Unexpected action. Satisfy flow.");
    }
    const contourTracingMode = yield* select(
      state => enforceVolumeTracing(state.tracing).contourTracingMode,
    );

    // Volume tracing for higher zoomsteps is currently not allowed
    if (yield* select(state => isVolumeTracingDisallowed(state))) {
      continue;
    }
    const currentLayer = yield* call(createVolumeLayer, startEditingAction.planeId);
    const activeTool = yield* select(state => enforceVolumeTracing(state.tracing).activeTool);

    const initialViewport = yield* select(state => state.viewModeData.plane.activeViewport);
    const activeViewportBounding = yield* call(getBoundingsFromPosition, initialViewport);
    if (activeTool === VolumeToolEnum.BRUSH) {
      yield* call(
        labelWithIterator,
        currentLayer.getCircleVoxelIterator(startEditingAction.position, activeViewportBounding),
        contourTracingMode,
      );
    }

    while (true) {
      const { addToLayerAction, finishEditingAction } = yield* race({
        addToLayerAction: _take("ADD_TO_LAYER"),
        finishEditingAction: _take("FINISH_EDITING"),
      });

      if (finishEditingAction) break;
      if (!addToLayerAction || addToLayerAction.type !== "ADD_TO_LAYER") {
        throw new Error("Unexpected action. Satisfy flow.");
      }
      const activeViewport = yield* select(state => state.viewModeData.plane.activeViewport);
      if (initialViewport !== activeViewport) {
        // if the current viewport does not match the initial viewport -> dont draw
        continue;
      }
      if (activeTool === VolumeToolEnum.TRACE) {
        currentLayer.addContour(addToLayerAction.position);
      } else if (activeTool === VolumeToolEnum.BRUSH) {
        const currentViewportBounding = yield* call(getBoundingsFromPosition, activeViewport);
        yield* call(
          labelWithIterator,
          currentLayer.getCircleVoxelIterator(addToLayerAction.position, currentViewportBounding),
          contourTracingMode,
        );
      }
    }

    yield* call(finishLayer, currentLayer, activeTool, contourTracingMode);
  }
}

function* getBoundingsFromPosition(currentViewport: OrthoView): Saga<?BoundingBoxType> {
  const position = Dimensions.roundCoordinate(yield* select(state => getPosition(state.flycam)));
  const zoom = yield* select(state => state.flycam.zoomStep);
  const baseVoxelFactors = yield* select(state =>
    getBaseVoxelFactors(state.dataset.dataSource.scale),
  );
  const halfViewportWidth = Math.round((Constants.PLANE_WIDTH / 2) * zoom);
  const relevantCoordinates = Dimensions.transDim([1, 1, 0], currentViewport);
  let halfViewportBounds = [
    halfViewportWidth * baseVoxelFactors[0] * relevantCoordinates[0],
    halfViewportWidth * baseVoxelFactors[1] * relevantCoordinates[1],
    halfViewportWidth * baseVoxelFactors[2] * relevantCoordinates[2],
  ];
  halfViewportBounds = V3.ceil(halfViewportBounds);
  return {
    min: V3.sub(position, halfViewportBounds),
    max: V3.add(position, halfViewportBounds),
  };
}

function* createVolumeLayer(planeId: OrthoView): Saga<VolumeLayer> {
  const position = Dimensions.roundCoordinate(yield* select(state => getPosition(state.flycam)));
  const thirdDimValue = position[Dimensions.thirdDimensionForPlane(planeId)];
  return new VolumeLayer(planeId, thirdDimValue);
}

function* labelWithIterator(iterator, contourTracingMode): Saga<void> {
  const allowUpdate = yield* select(state => state.tracing.restrictions.allowUpdate);
  if (!allowUpdate) return;

  const activeCellId = yield* select(state => enforceVolumeTracing(state.tracing).activeCellId);
  const segmentationLayer = yield* call([Model, Model.getSegmentationLayer]);
  const { cube } = segmentationLayer;
  switch (contourTracingMode) {
    case ContourModeEnum.DRAW_OVERWRITE:
      yield* call([cube, cube.labelVoxels], iterator, activeCellId);
      break;
    case ContourModeEnum.DRAW:
      yield* call([cube, cube.labelVoxels], iterator, activeCellId, 0);
      break;
    case ContourModeEnum.DELETE_FROM_ACTIVE_CELL:
      yield* call([cube, cube.labelVoxels], iterator, 0, activeCellId);
      break;
    case ContourModeEnum.DELETE_FROM_ANY_CELL:
      yield* call([cube, cube.labelVoxels], iterator, 0);
      break;
    default:
      throw new Error("Invalid volume tracing mode.");
  }
}

function* copySegmentationLayer(action: CopySegmentationLayerAction): Saga<void> {
  const allowUpdate = yield* select(state => state.tracing.restrictions.allowUpdate);
  if (!allowUpdate) return;

  const activeViewport = yield* select(state => state.viewModeData.plane.activeViewport);
  if (activeViewport === "TDView") {
    // Cannot copy labels from 3D view
    return;
  }

  const segmentationLayer = yield* call([Model, Model.getSegmentationLayer]);
  const position = Dimensions.roundCoordinate(yield* select(state => getPosition(state.flycam)));
  const zoom = yield* select(state => state.flycam.zoomStep);
  const baseVoxelFactors = yield* select(state =>
    Dimensions.transDim(getBaseVoxelFactors(state.dataset.dataSource.scale), activeViewport),
  );
  const halfViewportWidth = Math.round((Constants.PLANE_WIDTH / 2) * zoom);
  const [scaledOffsetX, scaledOffsetY] = baseVoxelFactors.map(f => halfViewportWidth * f);

  const activeCellId = yield* select(state => enforceVolumeTracing(state.tracing).activeCellId);

  function copyVoxelLabel(voxelTemplateAddress, voxelTargetAddress) {
    const templateLabelValue = segmentationLayer.cube.getDataValue(voxelTemplateAddress);

    // Only copy voxels from the previous layer which belong to the current cell
    if (templateLabelValue === activeCellId) {
      const currentLabelValue = segmentationLayer.cube.getDataValue(voxelTargetAddress);

      // Do not overwrite already labelled voxels
      if (currentLabelValue === 0) {
        api.data.labelVoxels([voxelTargetAddress], templateLabelValue);
      }
    }
  }

  const directionInverter = action.source === "nextLayer" ? 1 : -1;
  const spaceDirectionOrtho = yield* select(state => state.flycam.spaceDirectionOrtho);
  const dim = Dimensions.getIndices(activeViewport)[2];
  const direction = spaceDirectionOrtho[dim];

  const [tx, ty, tz] = Dimensions.transDim(position, activeViewport);
  const z = tz;
  for (let x = tx - scaledOffsetX; x < tx + scaledOffsetX; x++) {
    for (let y = ty - scaledOffsetY; y < ty + scaledOffsetY; y++) {
      copyVoxelLabel(
        Dimensions.transDim([x, y, tz + direction * directionInverter], activeViewport),
        Dimensions.transDim([x, y, z], activeViewport),
      );
    }
  }
}

let segmentationModel = null;
function* getSegmentationModel(): Saga<Object> {
  if (segmentationModel == null) {
    console.time("fetch model");
    segmentationModel = yield* call(
      [tf, tf.loadModel],
      "http://localhost:9000/assets/bundle/seg-model.json",
    );
    console.timeEnd("fetch model");
  }
  return segmentationModel;
}

function* inferSegmentInViewport(action: InferSegmentationInViewportAction): Saga<void> {
  const allowUpdate = yield* select(state => state.tracing.restrictions.allowUpdate);
  if (!allowUpdate) return;

  const activeViewport = yield* select(state => state.viewModeData.plane.activeViewport);
  if (activeViewport === "TDView") {
    // Cannot copy labels from 3D view
    return;
  }

  const colorLayers = yield* call([Model, Model.getColorLayers]);
  const colorLayer = colorLayers[0];
  const zoom = yield* select(state => state.flycam.zoomStep);
  const baseVoxelFactors = yield* select(state =>
    Dimensions.transDim(getBaseVoxelFactors(state.dataset.dataSource.scale), activeViewport),
  );
  const baseViewportWidth = Math.round(Constants.PLANE_WIDTH * zoom);
  const [viewportWidthX, viewportWidthY] = baseVoxelFactors.map(f => baseViewportWidth * f);
  const activeCellId = yield* select(state => enforceVolumeTracing(state.tracing).activeCellId);
  const outputExtent = 100;
  const overflowBufferSize = 92;
  const inputExtent = outputExtent + 2 * overflowBufferSize;
  const inputExtentHalf = inputExtent / 2;
<<<<<<< HEAD
  const halfVec = [inputExtentHalf, inputExtentHalf, 0];

  console.time("fetch cuboid");
  const min = V3.sub(position, halfVec);
  const max = V3.add(V3.add(position, halfVec), [0, 0, 1]);
  const cuboidData = yield* call([api.data, api.data.getDataFor2DBoundingBox], colorLayer.name, {
    min,
    max,
  });
  // const cuboidData = yield* call([api, api.data.getDataFor2DBoundingBox], { min, max });
  console.timeEnd("fetch cuboid");
  console.log("cuboidData", cuboidData);

  // const sliceBuffer = [];
  const [tx, ty, tz] = Dimensions.transDim(position, activeViewport);
  const z = tz;
  // for (let x = tx - inputExtentHalf; x < tx + inputExtentHalf; x++) {
  //   const row = [];
  //   for (let y = ty - inputExtentHalf; y < ty + inputExtentHalf; y++) {
  //     const voxelAddress = Dimensions.transDim([x, y, z], activeViewport);
  //     const voxelValue = colorLayer.cube.getDataValue(voxelAddress);
  //     // row.push(currentCellId === activeCellId ? 1 : 0);
  //     row.push([(voxelValue - 128) / 128]);
  //   }
  //   sliceBuffer.push(row);
  // }
  // const tensor = tf.tensor4d([sliceBuffer]);
  const scaledData = new Float32Array(new Uint8Array(cuboidData)).map(el => (el - 128) / 128);

  if (scaledData.length !== inputExtent ** 2) {
    console.warn("missing buckets");
    return;
  }

  let tensor = tf.tensor4d(scaledData, [1, inputExtent, inputExtent, 1]);
  tensor = tf.transpose(tensor, [0, 2, 1, 3]);

=======
  console.log("viewport width", viewportWidthX);

  const { brightness, contrast } = (yield* select(state => state.datasetConfiguration.layers))[
    colorLayer.name
  ];
  const halfViewportWidthX = Math.round(viewportWidthX / 2);
  const halfViewportWidthY = Math.round(viewportWidthY / 2);
  console.time("get-data");
  const tensorArray = [];
  const [tx, ty, tz] = Dimensions.transDim(action.position, activeViewport);
  for (
    let tileX = tx - halfViewportWidthX;
    tileX < tx + halfViewportWidthX;
    tileX += outputExtent
  ) {
    for (
      let tileY = ty - halfViewportWidthY;
      tileY < ty + halfViewportWidthY;
      tileY += outputExtent
    ) {
      const sliceBuffer = [];
      const z = tz;
      for (let x = 0; x < inputExtent; x++) {
        const row = [];
        for (let y = 0; y < inputExtent; y++) {
          const voxelAddress = Dimensions.transDim(
            [x + tileX - overflowBufferSize, y + tileY - overflowBufferSize, z],
            activeViewport,
          );
          const voxelValue = colorLayer.cube.getDataValue(voxelAddress);
          // row.push(currentCellId === activeCellId ? 1 : 0);
          row.push([((voxelValue + brightness - 128) * contrast) / 128]);
        }
        sliceBuffer.push(row);
      }
      tensorArray.push(sliceBuffer);
    }
  }
  console.timeEnd("get-data");
  console.time("predict");
  const tensor = tf.tensor4d(tensorArray);
>>>>>>> a9c32f1a
  const model = yield* call(getSegmentationModel);
  const inferredTensor = model.predict(tensor);

  const inferredData = yield* call([inferredTensor, inferredTensor.data]);
  console.timeEnd("predict");
  const getter = (x, y) => {
    if (x < 0 && y < 0 && x >= viewportWidthX && y >= viewportWidthY) {
      return false;
    }
    const tileX = Math.floor(x / outputExtent);
    const tileY = Math.floor(y / outputExtent);
    const numTiles = Math.ceil(viewportWidthX / outputExtent);
    const relX = x % outputExtent;
    const relY = y % outputExtent;
    return (
      inferredData[(tileX * numTiles + tileY) * outputExtent ** 2 + relX * outputExtent + relY] >
      0.9
    );
  };
  console.time("flood");
  const seed = [halfViewportWidthX, halfViewportWidthY];
  if (!getter(...seed)) return;
  const segmentedData = floodfill({ getter, seed }).flooded;
  console.timeEnd("flood");
  console.time("label");
  for (const [xRel, yRel] of segmentedData) {
    const x = tx - halfViewportWidthX + xRel;
    const y = ty - halfViewportWidthY + yRel;
    const voxelAddress = Dimensions.transDim([x, y, tz], activeViewport);
    api.data.labelVoxels([voxelAddress], activeCellId);
  }
  console.timeEnd("label");
}

export function* finishLayer(
  layer: VolumeLayer,
  activeTool: VolumeTool,
  contourTracingMode: ContourMode,
): Saga<void> {
  if (layer == null || layer.isEmpty()) {
    return;
  }

  if (activeTool === VolumeToolEnum.TRACE) {
    const start = Date.now();

    layer.finish();
    yield* call(labelWithIterator, layer.getVoxelIterator(), contourTracingMode);

    console.log("Labeling time:", Date.now() - start);
  }

  yield* put(updateDirectionAction(layer.getCentroid()));
  yield* put(resetContourAction());
}

export function* disallowVolumeTracingWarning(): Saga<*> {
  while (true) {
    yield* take(["SET_TOOL", "CYCLE_TOOL"]);
    if (yield* select(state => isVolumeTracingDisallowed(state))) {
      Toast.warning("Volume tracing is not possible at this zoom level. Please zoom in further.");
    }
  }
}

function updateTracingPredicate(
  prevVolumeTracing: VolumeTracing,
  volumeTracing: VolumeTracing,
  prevFlycam: Flycam,
  flycam: Flycam,
): boolean {
  return (
    !_.isEqual(prevVolumeTracing.userBoundingBox, volumeTracing.userBoundingBox) ||
    prevVolumeTracing.activeCellId !== volumeTracing.activeCellId ||
    prevVolumeTracing.maxCellId !== volumeTracing.maxCellId ||
    prevFlycam !== flycam
  );
}

export function* diffVolumeTracing(
  prevVolumeTracing: VolumeTracing,
  volumeTracing: VolumeTracing,
  prevFlycam: Flycam,
  flycam: Flycam,
): Generator<UpdateAction, void, void> {
  if (updateTracingPredicate(prevVolumeTracing, volumeTracing, prevFlycam, flycam)) {
    yield updateVolumeTracing(
      volumeTracing,
      V3.floor(getPosition(flycam)),
      getRotation(flycam),
      flycam.zoomStep,
    );
  }
}<|MERGE_RESOLUTION|>--- conflicted
+++ resolved
@@ -269,45 +269,8 @@
   const overflowBufferSize = 92;
   const inputExtent = outputExtent + 2 * overflowBufferSize;
   const inputExtentHalf = inputExtent / 2;
-<<<<<<< HEAD
   const halfVec = [inputExtentHalf, inputExtentHalf, 0];
 
-  console.time("fetch cuboid");
-  const min = V3.sub(position, halfVec);
-  const max = V3.add(V3.add(position, halfVec), [0, 0, 1]);
-  const cuboidData = yield* call([api.data, api.data.getDataFor2DBoundingBox], colorLayer.name, {
-    min,
-    max,
-  });
-  // const cuboidData = yield* call([api, api.data.getDataFor2DBoundingBox], { min, max });
-  console.timeEnd("fetch cuboid");
-  console.log("cuboidData", cuboidData);
-
-  // const sliceBuffer = [];
-  const [tx, ty, tz] = Dimensions.transDim(position, activeViewport);
-  const z = tz;
-  // for (let x = tx - inputExtentHalf; x < tx + inputExtentHalf; x++) {
-  //   const row = [];
-  //   for (let y = ty - inputExtentHalf; y < ty + inputExtentHalf; y++) {
-  //     const voxelAddress = Dimensions.transDim([x, y, z], activeViewport);
-  //     const voxelValue = colorLayer.cube.getDataValue(voxelAddress);
-  //     // row.push(currentCellId === activeCellId ? 1 : 0);
-  //     row.push([(voxelValue - 128) / 128]);
-  //   }
-  //   sliceBuffer.push(row);
-  // }
-  // const tensor = tf.tensor4d([sliceBuffer]);
-  const scaledData = new Float32Array(new Uint8Array(cuboidData)).map(el => (el - 128) / 128);
-
-  if (scaledData.length !== inputExtent ** 2) {
-    console.warn("missing buckets");
-    return;
-  }
-
-  let tensor = tf.tensor4d(scaledData, [1, inputExtent, inputExtent, 1]);
-  tensor = tf.transpose(tensor, [0, 2, 1, 3]);
-
-=======
   console.log("viewport width", viewportWidthX);
 
   const { brightness, contrast } = (yield* select(state => state.datasetConfiguration.layers))[
@@ -316,8 +279,14 @@
   const halfViewportWidthX = Math.round(viewportWidthX / 2);
   const halfViewportWidthY = Math.round(viewportWidthY / 2);
   console.time("get-data");
-  const tensorArray = [];
+  const tensorBuffer = new Float32Array(
+    inputExtent ** 2 * (halfViewportWidthX / outputExtent) * (halfViewportWidthY / outputExtent),
+  );
   const [tx, ty, tz] = Dimensions.transDim(action.position, activeViewport);
+  const z = tz;
+  // const min = V3.sub(position, halfVec);
+  // const max = V3.add(V3.add(position, halfVec), [0, 0, 1]);
+  let sliceCounter = 0;
   for (
     let tileX = tx - halfViewportWidthX;
     tileX < tx + halfViewportWidthX;
@@ -328,28 +297,36 @@
       tileY < ty + halfViewportWidthY;
       tileY += outputExtent
     ) {
-      const sliceBuffer = [];
-      const z = tz;
-      for (let x = 0; x < inputExtent; x++) {
-        const row = [];
-        for (let y = 0; y < inputExtent; y++) {
-          const voxelAddress = Dimensions.transDim(
-            [x + tileX - overflowBufferSize, y + tileY - overflowBufferSize, z],
-            activeViewport,
-          );
-          const voxelValue = colorLayer.cube.getDataValue(voxelAddress);
-          // row.push(currentCellId === activeCellId ? 1 : 0);
-          row.push([((voxelValue + brightness - 128) * contrast) / 128]);
-        }
-        sliceBuffer.push(row);
-      }
-      tensorArray.push(sliceBuffer);
-    }
-  }
-  console.timeEnd("get-data");
-  console.time("predict");
-  const tensor = tf.tensor4d(tensorArray);
->>>>>>> a9c32f1a
+      const min = [tileX - overflowBufferSize, tileY - overflowBufferSize, z];
+      const max = [
+        tileX - overflowBufferSize + inputExtent,
+        tileY - overflowBufferSize + inputExtent,
+        z,
+      ];
+
+      const cuboidData = yield* call(
+        [api.data, api.data.getDataFor2DBoundingBox],
+        colorLayer.name,
+        {
+          min,
+          max,
+        },
+      );
+
+      tensorBuffer.set(
+        new Float32Array(new Uint8Array(cuboidData)).map(el => (el - 128) / 128),
+        inputExtent ** 2 * sliceCounter,
+      );
+      sliceCounter++;
+    }
+  }
+
+  // todo
+  // row.push([((voxelValue + brightness - 128) * contrast) / 128]);
+
+  let tensor = tf.tensor4d(tensorArray, [tensorArray.length, inputExtent, inputExtent, 1]);
+  tensor = tf.transpose(tensor, [0, 2, 1, 3]);
+
   const model = yield* call(getSegmentationModel);
   const inferredTensor = model.predict(tensor);
 
