--- conflicted
+++ resolved
@@ -8,7 +8,7 @@
 object TreeUtils {
   type FunctionalNodeMapping = Function[Int, Int]
   type FunctionalGroupMapping = Function[Int, Int]
-  type FunctionalTreeMapping = Function[Int, Int]
+  type TreeIdMap = Map[Int, Int]
 
   val nodeIdReferenceRegex: Regex = "#([0-9]+)" r
 
@@ -28,38 +28,22 @@
       nodes.map(_.id).max
   }
 
-  private def maxTreeId(trees: Seq[Tree]) =
-    if (trees.isEmpty)
-      0
-    else
-      trees.map(_.treeId).max
-
-  private def densifyTreeIds(trees: Seq[Tree]): Seq[Tree] =
-    trees.sortBy(_.treeId).zipWithIndex.map {
-      case (tree, index) => tree.withTreeId(index + 1)
-    }
-
   def mergeTrees(sourceTrees: Seq[Tree],
                  targetTrees: Seq[Tree],
-                 treeMapping: FunctionalTreeMapping,
+                 treeMappingSource: Map[Int, Int],
+                 treeMappingTarget: Map[Int, Int],
                  nodeMapping: FunctionalNodeMapping,
                  groupMapping: FunctionalGroupMapping): Seq[Tree] = {
-<<<<<<< HEAD
     val sourceNodeIds: Set[Int] = sourceTrees.flatMap(_.nodes.map(_.id)).toSet
-=======
-    val targetTreesDensified = densifyTreeIds(targetTrees)
-    val sourceTreesDensified = densifyTreeIds(sourceTrees)
-    val treeMaxId = maxTreeId(targetTreesDensified)
 
-    val sourceNodeIds: Set[Int] = sourceTreesDensified.flatMap(_.nodes.map(_.id)).toSet
->>>>>>> 0bcb244d
-
-    val mappedSourceTrees = sourceTreesDensified.map(
+    val mappedSourceTrees = sourceTrees.map(
       tree =>
-        applyNodeMapping(tree.withTreeId(treeMapping(tree.treeId)), nodeMapping, sourceNodeIds)
+        applyNodeMapping(tree.withTreeId(treeMappingSource(tree.treeId)), nodeMapping, sourceNodeIds)
           .copy(groupId = tree.groupId.map(groupMapping(_))))
 
-    targetTreesDensified ++ mappedSourceTrees
+    val mappedTargetTrees = targetTrees.map(tree => tree.withTreeId(treeMappingTarget(tree.treeId)))
+
+    mappedTargetTrees ++ mappedSourceTrees
   }
 
   private def applyNodeMapping(tree: Tree, f: Int => Int, sourceNodeIds: Set[Int]) =
@@ -85,11 +69,19 @@
       nodeId + nodeIdOffset
   }
 
-  def calculateTreeMapping(targetTrees: Seq[Tree]): Int => Int = {
-    val treeMaxId = maxTreeId(targetTrees)
-    (treeId: Int) =>
-      treeId + treeMaxId
-  }
+  def calculateTreeMappings(sourceTrees: Seq[Tree], targetTrees: Seq[Tree]): (TreeIdMap, TreeIdMap) =
+    (calculateTreeMapping(sourceTrees, targetTrees.length), calculateTreeMapping(targetTrees, 0))
+
+  // We’re densifying the tree ids to avoid sparse ids growing too fast
+  private def calculateTreeMapping(trees: Seq[Tree], offset: Int): Map[Int, Int] =
+    trees
+      .map(_.treeId)
+      .sorted
+      .zipWithIndex
+      .map {
+        case (treeId, index) => (treeId, index + 1 + offset)
+      }
+      .toMap
 
   private def calculateNodeOffset(sourceTrees: Seq[Tree], targetTrees: Seq[Tree]) =
     if (targetTrees.isEmpty)
