package models.annotation

import java.io.{BufferedOutputStream, FileOutputStream}

import com.scalableminds.util.geometry.{BoundingBox, Point3D, Scale, Vector3D}
import com.scalableminds.util.io.{NamedEnumeratorStream, ZipIO}
import com.scalableminds.util.reactivemongo.{DBAccessContext, GlobalAccessContext}
import com.scalableminds.util.tools.{BoxImplicits, Fox, FoxImplicits, TextUtils}
import com.scalableminds.webknossos.datastore.SkeletonTracing.{Color, SkeletonTracing, SkeletonTracings, Tree}
import com.scalableminds.webknossos.datastore.VolumeTracing.VolumeTracing
import com.scalableminds.webknossos.datastore.models.datasource.{DataSourceLike => DataSource, SegmentationLayerLike => SegmentationLayer}
import com.scalableminds.webknossos.datastore.tracings._
import com.scalableminds.webknossos.datastore.tracings.skeleton.{NodeDefaults, SkeletonTracingDefaults}
import com.scalableminds.webknossos.datastore.tracings.volume.VolumeTracingDefaults
import com.typesafe.scalalogging.LazyLogging
import models.annotation.AnnotationState._
import models.annotation.AnnotationTypeSQL.AnnotationTypeSQL
import models.annotation.handler.SavedTracingInformationHandler
import models.annotation.nml.NmlWriter
import models.binary.{DataSet, DataSetDAO, DataSetSQLDAO, DataStoreHandlingStrategy}
import models.task.TaskSQL
import models.team.OrganizationSQLDAO
import models.user.User
import utils.ObjectId
import play.api.i18n.Messages
import play.api.Play.current
import play.api.i18n.Messages.Implicits._

import scala.concurrent.Future
import scala.collection.{IterableLike, TraversableLike}
import scala.runtime.Tuple3Zipped
import scala.collection.generic.Growable
import net.liftweb.common.{Box, Full}
import play.api.libs.Files.TemporaryFile
import play.api.libs.concurrent.Execution.Implicits._
import play.api.libs.iteratee.Enumerator
import reactivemongo.bson.BSONObjectID

object AnnotationService
  extends BoxImplicits
  with FoxImplicits
  with TextUtils
  with ProtoGeometryImplicits
  with LazyLogging {

  private def selectSuitableTeam(user: User, dataSet: DataSet)(implicit ctx: DBAccessContext): Fox[ObjectId] = {
    val selectedTeamOpt = dataSet.allowedTeams.intersect(user.teamIds).headOption
    selectedTeamOpt match {
      case Some(selectedTeam) => Fox.successful(ObjectId.fromBsonId(selectedTeam))
      case None =>
        for {
          _ <- user.isAdmin
          organization <- OrganizationSQLDAO.findOneByName(user.organization)
          organizationTeamId <- OrganizationSQLDAO.findOrganizationTeamId(organization._id)
        } yield organizationTeamId
    }
  }

  private def createVolumeTracing(dataSource: DataSource, withFallback: Boolean): VolumeTracing = {
    val fallbackLayer = if (withFallback) {
      dataSource.dataLayers.flatMap {
        case layer: SegmentationLayer => Some(layer)
        case _ => None
      }.headOption
    } else None

    VolumeTracing(
      None,
      dataSource.boundingBox,
      System.currentTimeMillis(),
      dataSource.id.name,
      dataSource.center,
      VolumeTracingDefaults.editRotation,
      fallbackLayer.map(layer => elementClassToProto(layer.elementClass)).getOrElse(VolumeTracingDefaults.elementClass),
      fallbackLayer.map(_.name),
      fallbackLayer.map(_.largestSegmentId).getOrElse(VolumeTracingDefaults.largestSegmentId),
      0,
      VolumeTracingDefaults.zoomLevel
    )
  }

  def createExplorationalFor(
    user: User,
    _dataSet: ObjectId,
    tracingType: TracingType.Value,
    withFallback: Boolean)(implicit ctx: DBAccessContext): Fox[AnnotationSQL] = {

    def createTracing(dataSet: DataSet, dataSource: DataSource) = tracingType match {
      case TracingType.skeleton =>
        dataSet.dataStore.saveSkeletonTracing(SkeletonTracingDefaults.createInstance.copy(dataSetName = dataSet.name, editPosition = dataSource.center))
      case TracingType.volume =>
        dataSet.dataStore.saveVolumeTracing(createVolumeTracing(dataSource, withFallback))
    }
    for {
      dataSet <- DataSetDAO.findOneById(_dataSet)
      dataSource <- dataSet.dataSource.toUsable ?~> "DataSet is not imported."
      tracing <- createTracing(dataSet, dataSource)
      teamId <- selectSuitableTeam(user, dataSet)
      annotation = AnnotationSQL(
        ObjectId.generate,
        _dataSet,
        None,
        teamId,
        ObjectId.fromBsonId(user._id),
        tracing
      )
      _ <- AnnotationSQLDAO.insertOne(annotation)
    } yield {
      annotation
    }
  }

  def finish(annotation: AnnotationSQL)(implicit ctx: DBAccessContext) = {
    // WARNING: needs to be repeatable, might be called multiple times for an annotation
    AnnotationSQLDAO.updateState(annotation._id, AnnotationState.Finished)
  }

  def baseFor(taskId: ObjectId)(implicit ctx: DBAccessContext): Fox[AnnotationSQL] =
    (for {
      list <- AnnotationSQLDAO.findAllByTaskIdAndType(taskId, AnnotationTypeSQL.TracingBase)
    } yield list.headOption.toFox).flatten

  def annotationsFor(taskId: ObjectId)(implicit ctx: DBAccessContext) =
      AnnotationSQLDAO.findAllByTaskIdAndType(taskId, AnnotationTypeSQL.Task)

  def countActiveAnnotationsFor(taskId: ObjectId)(implicit ctx: DBAccessContext) =
    AnnotationSQLDAO.countActiveByTask(taskId, AnnotationTypeSQL.Task)

  def countOpenNonAdminTasks(user: User)(implicit ctx: DBAccessContext) =
    AnnotationSQLDAO.countActiveAnnotationsFor(ObjectId.fromBsonId(user._id), AnnotationTypeSQL.Task, user.teamManagerTeamIds.map(ObjectId.fromBsonId(_)))

  def tracingFromBase(annotationBase: AnnotationSQL, dataSet: DataSet)(implicit ctx: DBAccessContext): Fox[TracingReference] = {
    for {
      dataSource <- dataSet.dataSource.toUsable.toFox ?~> Messages("dataSet.notImported", dataSet.name)
      newTracingReference <- dataSet.dataStore.duplicateSkeletonTracing(annotationBase.tracing)
    } yield newTracingReference
  }

  def createAnnotationFor(user: User, task: TaskSQL, initializingAnnotationId: ObjectId)(implicit messages: Messages, ctx: DBAccessContext): Fox[AnnotationSQL] = {
    def useAsTemplateAndInsert(annotation: AnnotationSQL) = {
      for {
        dataSetName <- DataSetSQLDAO.getNameById(annotation._dataSet)(GlobalAccessContext) ?~> "dataSet.notFound"
        dataSet <- DataSetDAO.findOneById(annotation._dataSet) ?~> ("Could not access DataSet " + dataSetName + ". Does your team have access?")
        newTracing <- tracingFromBase(annotation, dataSet) ?~> "Failed to use annotation base as template."
        newAnnotation = annotation.copy(
          _id = initializingAnnotationId,
          _user = ObjectId.fromBsonId(user._id),
          tracing = newTracing,
          state = Active,
          typ = AnnotationTypeSQL.Task,
          created = System.currentTimeMillis,
          modified = System.currentTimeMillis)
        _ <- AnnotationSQLDAO.updateInitialized(newAnnotation)
      } yield {
        newAnnotation
      }
    }

    for {
      annotationBase <- task.annotationBase ?~> "Failed to retrieve annotation base."
      result <- useAsTemplateAndInsert(annotationBase).toFox
    } yield {
      result
    }
  }

  def createTracingBase(dataSetName: String, boundingBox: Option[BoundingBox], startPosition: Point3D, startRotation: Vector3D) = {
    val initialNode = NodeDefaults.createInstance.withId(1).withPosition(startPosition).withRotation(startRotation)
    val initialTree = Tree(1, Seq(initialNode), Seq(), Some(Color(1, 0, 0, 1)), Seq(), Seq(), "", System.currentTimeMillis())
    SkeletonTracingDefaults.createInstance.copy(
      dataSetName = dataSetName,
      boundingBox = boundingBox.flatMap { box => if (box.isEmpty) None else Some(box) },
      editPosition = startPosition,
      editRotation = startRotation,
      activeNodeId = Some(1),
      trees = Seq(initialTree))
  }

  def abortInitializedAnnotationOnFailure(initializingAnnotationId: ObjectId, insertedAnnotationBox: Box[AnnotationSQL]) = {
    insertedAnnotationBox match {
      case Full(_) => Fox.successful(())
      case _ => AnnotationSQLDAO.abortInitializingAnnotation(initializingAnnotationId)
    }
  }

  def createAnnotationBase(
    task: TaskSQL,
    userId: BSONObjectID,
<<<<<<< HEAD
    tracingReference: TracingReference,
    dataSetName: String,
=======
    tracingReferenceBox: Box[TracingReference],
    dataSetId: ObjectId,
>>>>>>> 7cca4eb5
    description: Option[String]
    )(implicit ctx: DBAccessContext) = {

    for {
      taskType <- task.taskType
      project <- task.project
      annotationBase = AnnotationSQL(
        ObjectId.generate,
        dataSetId,
        Some(task._id),
        project._team,
        ObjectId.fromBsonId(userId),
        tracingReference,
        description.getOrElse(""),
        typ = AnnotationTypeSQL.TracingBase)
      _ <- AnnotationSQLDAO.insertOne(annotationBase)
    } yield true
  }


  def createFrom(
                user: User,
                dataSetId: ObjectId,
                dataSet: DataSet,
                tracingReference: TracingReference,
                annotationType: AnnotationTypeSQL,
                name: Option[String],
                description: String)(implicit messages: Messages, ctx: DBAccessContext): Fox[AnnotationSQL] = {
    for {
      teamId <- selectSuitableTeam(user, dataSet)
      annotation = AnnotationSQL(
        ObjectId.generate,
        dataSetId,
        None,
        teamId,
        ObjectId.fromBsonId(user._id),
        tracingReference,
        description,
        name = name.getOrElse(""),
        typ = annotationType)
      _ <- AnnotationSQLDAO.insertOne(annotation)
    } yield annotation
  }

  def zipAnnotations(annotations: List[AnnotationSQL], zipFileName: String)(implicit messages: Messages, ctx: DBAccessContext): Fox[TemporaryFile] = {
    for {
      tracingsNamesAndScalesAsTuples <- getTracingsScalesAndNamesFor(annotations)
      tracingsAndNamesFlattened = flattenTupledLists(tracingsNamesAndScalesAsTuples)
      nmlsAndNames = tracingsAndNamesFlattened.map(tuple => (NmlWriter.toNmlStream(Left(tuple._1), tuple._4, tuple._3), tuple._2))
      zip <- createZip(nmlsAndNames, zipFileName)
    } yield zip
  }

  private def flattenTupledLists[A,B,C,D](tupledLists: List[(List[A], List[B], List[C], List[D])]) = {
    tupledLists.map(tuple => zippedFourLists(tuple._1, tuple._2, tuple._3, tuple._4)).flatten
  }

  private def zippedFourLists[A,B,C,D](l1: List[A], l2: List[B], l3: List[C], l4: List[D]): List[(A, B, C, D)] = {
    ((l1, l2, l3).zipped.toList, l4).zipped.toList.map( tuple => (tuple._1._1, tuple._1._2, tuple._1._3, tuple._2))
  }

  private def getTracingsScalesAndNamesFor(annotations: List[AnnotationSQL])(implicit ctx: DBAccessContext): Fox[List[(List[SkeletonTracing], List[String], List[Option[Scale]], List[AnnotationSQL])]] = {

    def getTracings(dataSetId: ObjectId, tracingReferences: List[TracingReference]) = {
      for {
        dataSet <- DataSetDAO.findOneById(dataSetId)
        tracingContainers <- Fox.serialCombined(tracingReferences.grouped(1000).toList)(dataSet.dataStore.getSkeletonTracings)
      } yield tracingContainers.flatMap(_.tracings)
    }

    def getDatasetScale(dataSetId: ObjectId) = {
      for {
        dataSet <- DataSetDAO.findOneById(dataSetId)
      } yield dataSet.dataSource.scaleOpt
    }

    def getNames(annotations: List[AnnotationSQL]) = Fox.combined(annotations.map(a => SavedTracingInformationHandler.nameForAnnotation(a).toFox))

    val annotationsGrouped: Map[ObjectId, List[AnnotationSQL]] = annotations.groupBy(_._dataSet)
    val tracings = annotationsGrouped.map {
      case (dataSetId, annotations) => {
        for {
          scale <- getDatasetScale(dataSetId)
          tracings <- getTracings(dataSetId, annotations.map(_.tracing))
          names <- getNames(annotations)
        } yield (tracings, names, annotations.map(a => scale), annotations)
      }
    }
    Fox.combined(tracings.toList)
  }

  private def createZip(nmls: List[(Enumerator[Array[Byte]],String)], zipFileName: String): Future[TemporaryFile] = {
    val zipped = TemporaryFile(normalize(zipFileName), ".zip")
    val zipper = ZipIO.startZip(new BufferedOutputStream(new FileOutputStream(zipped.file)))

    def addToZip(nmls: List[(Enumerator[Array[Byte]],String)]): Future[Boolean] = {
      nmls match {
        case head :: tail =>
          zipper.withFile(head._2 + ".nml")(NamedEnumeratorStream("", head._1).writeTo).flatMap(_ => addToZip(tail))
        case _            =>
          Future.successful(true)
      }
    }

    addToZip(nmls).map { _ =>
      zipper.close()
      zipped
    }
  }
}<|MERGE_RESOLUTION|>--- conflicted
+++ resolved
@@ -186,13 +186,8 @@
   def createAnnotationBase(
     task: TaskSQL,
     userId: BSONObjectID,
-<<<<<<< HEAD
     tracingReference: TracingReference,
-    dataSetName: String,
-=======
-    tracingReferenceBox: Box[TracingReference],
     dataSetId: ObjectId,
->>>>>>> 7cca4eb5
     description: Option[String]
     )(implicit ctx: DBAccessContext) = {
 
