# Routes
# This file defines all application routes (Higher priority routes first)
# ~~~~

# The general pages
GET           /                                                                 controllers.Application.index
GET           /dashboard                                                        controllers.UserController.empty
GET           /dashboard-old                                                  controllers.UserController.empty
GET           /impressum                                                        controllers.Application.impressum
GET           /info                                                             controllers.Application.info
GET           /thankyou                                                         controllers.Application.thankyou
GET           /api/buildinfo                                                    controllers.Application.buildInfo
POST          /api/analytics/:namespace                                         controllers.Application.analytics(namespace)

# Github Issues integration
GET           /issues                                                           controllers.GithubIssues.index
POST          /issues                                                           controllers.GithubIssues.submit

# Help section
GET           /help/faq                                                         controllers.HelpController.faq
GET           /help/keyboardshortcuts                                           controllers.HelpController.keyboardShortcuts

# Authentication
#GET           /auth/login                                                       controllers.Authentication.login(redirect: Option[String])
#POST          /auth/login                                                       controllers.Authentication.authenticate
#GET           /auth/switch                                                      controllers.Authentication.switchTo(to: String)
#GET           /auth/logout                                                      controllers.Authentication.logout
#GET           /auth/register                                                    controllers.Authentication.register
#POST          /auth/register                                                    controllers.Authentication.handleRegistration
#GET           /auth/sso                                                         controllers.Authentication.singleSignOn(sso: String, sig: String)

#new auth
<<<<<<< HEAD
GET           /auth/register                                                    controllers.Authentication.empty
POST          /auth/register                                                    controllers.Authentication.handleRegistration
GET           /auth/login                                                       controllers.Authentication.empty
POST          /auth/login                                                       controllers.Authentication.authenticate
GET           /auth/reset                                                       controllers.Authentication.empty
POST          /auth/reset                                                       controllers.Authentication.handleStartResetPassword
=======
GET           /register                                                         controllers.Authentication.empty
GET           /login                                                            controllers.Authentication.empty
GET           /reset                                                            controllers.Authentication.empty
POST          /api/register                                                     controllers.Authentication.handleRegistration
POST          /api/login                                                        controllers.Authentication.authenticate
POST          /api/reset                                                       controllers.Authentication.handleStartResetPassword
>>>>>>> 6cf2d306
GET           /auth/reset/:token                                                controllers.Authentication.resetPassword(token:String)
POST          /api/reset/:token                                                 controllers.Authentication.handleResetPassword(token:String)
GET           /api/logout                                                       controllers.Authentication.logout

# Configurations
GET           /api/userConfigurations/default                                   controllers.ConfigurationController.default
GET           /api/user/userConfiguration                                       controllers.ConfigurationController.read
POST          /api/user/userConfiguration                                       controllers.ConfigurationController.update
GET           /api/dataSetConfigurations/default                                controllers.ConfigurationController.defaultDataSet
GET           /api/dataSetConfigurations/:dataSetName                           controllers.ConfigurationController.readDataSet(dataSetName: String)
POST          /api/dataSetConfigurations/:dataSetName                           controllers.ConfigurationController.updateDataSet(dataSetName: String)

# Users
GET           /user/tasks/request                                               controllers.TaskController.request
GET           /user/tasks/peek                                                  controllers.TaskController.peekNext(limit: Int ?= 10)
GET           /users/:id/details                                                controllers.UserController.emptyWithWildcard(id)
GET           /users                                                            controllers.UserController.empty
GET           /user/password/reset                                              controllers.UserController.resetPassword
POST          /user/password/reset                                              controllers.UserController.handleResetPassword

GET           /api/users                                                        controllers.UserController.list
GET           /api/user                                                         controllers.UserController.current
GET           /api/user/tasks                                                   controllers.UserController.tasks(isFinished: Option[Boolean], limit: Option[Int])
GET           /api/user/annotations                                             controllers.UserController.annotations(isFinished: Option[Boolean], limit: Option[Int])
GET           /api/user/loggedTime                                              controllers.UserController.loggedTime
GET           /api/users/:id                                                    controllers.UserController.user(id: String)
POST          /api/users/:id                                                    controllers.UserController.update(id: String)
GET           /api/users/:id/tasks                                              controllers.UserController.userTasks(id: String, isFinished: Option[Boolean], limit: Option[Int])
GET           /api/users/:id/loggedTime                                         controllers.UserController.userLoggedTime(id: String)
POST          /api/users/loggedTime                                             controllers.UserController.usersLoggedTime
GET           /api/users/:id/annotations                                        controllers.UserController.userAnnotations(id: String, isFinished: Option[Boolean], limit: Option[Int])
GET           /api/users/:id/annotations/download                               controllers.AnnotationIOController.userDownload(id: String)

# MTurk
GET           /hits/:id                                                         controllers.MTurkController.startAssignment(id: String, workerId: String, assignmentId: String)

# Team
GET           /teams                                                            controllers.TeamController.empty
GET           /api/teams                                                        controllers.TeamController.list
POST          /api/teams                                                        controllers.TeamController.create
DELETE        /api/teams/:id                                                    controllers.TeamController.delete(id: String)

# Binary Data

# Spotlight
GET           /spotlight                                                        controllers.DataSetController.userAwareEmpty

# DataSets
GET           /datasets                                                         controllers.DataSetController.empty
GET           /datasets/:id/edit                                                controllers.DataSetController.emptyWithWildcard(id)
GET           /datasets/:id/import                                                     controllers.DataSetController.emptyWithWildcard(id)
GET           /datasets/:dataSetName/view                                       controllers.DataSetController.view(dataSetName: String)

GET           /api/datasets                                                     controllers.DataSetController.list
GET           /api/datasets/:dataSetName                                        controllers.DataSetController.read(dataSetName: String)
POST          /api/datasets/:dataSetName                                        controllers.DataSetController.update(dataSetName: String)
GET           /api/datasets/:dataSetName/accessList                             controllers.DataSetController.accessList(dataSetName: String)
POST          /api/datasets/:dataSetName/teams                                  controllers.DataSetController.updateTeams(dataSetName: String)
GET           /api/datasets/:dataSetName/layers/:layer/thumbnail                controllers.DataSetController.thumbnail(dataSetName: String, layer: String)

GET           /api/datastores                                                   controllers.DataStoreController.list
POST          /api/datastores/:name/datasource                                  controllers.WKDataStoreController.updateOne(name: String)
POST          /api/datastores/:name/datasources                                 controllers.WKDataStoreController.updateAll(name: String)
POST          /api/datastores/:name/status                                      controllers.WKDataStoreController.statusUpdate(name: String)
POST          /api/datastores/:name/verifyUpload                                controllers.WKDataStoreController.validateDataSetUpload(name: String, token: String)

# Those routes are DEPRECATED and should NOT be used further
GET           /dataToken/validate                                               controllers.DataTokenController.validateUserAndDataSetToken(token: String, dataSetName: String, dataLayerName: String)
GET           /dataToken/generate                                               controllers.DataTokenController.generateToken(dataSetName: Option[String], dataLayerName: Option[String])
# ------ instead use
GET           /api/dataToken/validate                                           controllers.DataTokenController.validateUserAndDataSetToken(token: String, dataSetName: String, dataLayerName: String)
GET           /api/dataToken/generate                                           controllers.DataTokenController.generateToken(dataSetName: Option[String], dataLayerName: Option[String])
GET           /api/datasetToken/validate                                        controllers.DataTokenController.validateDataSetToken(token: String, dataSetName: String)

# ->            /data/                                                            com.scalableminds.datastore.Routes

# SkeletonTracing Stuff
POST          /annotations/createExplorational                                  controllers.AnnotationController.createExplorational
POST          /admin/nml/upload                                                 controllers.AnnotationIOController.upload
PUT           /annotations/:typ/:id                                             controllers.AnnotationController.updateWithJson(typ: String, id: String, version: Int)
POST          /annotations/:typ/:id/edit                                        controllers.AnnotationController.editAnnotation(typ: String, id: String)
GET           /annotations/:typ/:id/finishAndRedirect                           controllers.AnnotationController.finishWithRedirect(typ: String, id: String)
GET           /annotations/:typ/:id/finish                                      controllers.AnnotationController.finish(typ: String, id: String)
GET           /annotations/:typ/:id/duplicate                                   controllers.AnnotationController.duplicate(typ: String, id: String)
POST          /annotations/:typ/finish                                          controllers.AnnotationController.finishAll(typ: String)
GET           /annotations/:typ/:id/reopen                                      controllers.AnnotationController.reopen(typ: String, id: String)
GET           /annotations/:typ/:id/reset                                       controllers.AnnotationController.reset(typ: String, id: String)

GET           /annotations/:typ/:id/revert                                      controllers.AnnotationController.revert(typ: String, id: String, version: Int)

# Deactivated due to changes in the format of updates in the saved annotation updates
# GET           /annotations/:typ/:id/updates                                     controllers.AnnotationController.listUpdates(typ: String, id: String)
# POST          /annotations/:typ/:id/updates/transfer                            controllers.AnnotationController.transferUpdates(typ: String, id: String, fromId: String, fromTyp: String, maxVersion: Int)

POST          /annotations/:typ/:id/transfer                                    controllers.AnnotationController.transfer(typ: String, id: String)

GET           /annotations/:typ/:id                                             controllers.AnnotationController.trace(typ: String, id: String)
GET           /annotations/:typ/:id/readOnly                                    controllers.AnnotationController.traceReadOnly(typ: String, id: String)
GET           /annotations/:typ/:id/info                                        controllers.AnnotationController.info(typ: String, id: String)
GET           /annotations/:typ/:id/readOnly/info                               controllers.AnnotationController.infoReadOnly(typ: String, id: String)
GET           /annotations/:typ/:id/download                                    controllers.AnnotationIOController.download(typ: String, id: String)
DELETE        /annotations/:typ/:id                                             controllers.AnnotationController.cancel(typ: String, id: String)
GET           /annotations/:typ/:id/merge/:mergedTyp/:mergedId/:readOnly        controllers.AnnotationController.merge(typ: String, id: String, mergedTyp: String, mergedId: String, readOnly: Boolean)

GET           /api/annotations/:typ/:id/loggedTime                              controllers.AnnotationController.loggedTime(typ: String, id: String)
# GET           /annotations/:typ/:id/saveMerged                                  controllers.AnnotationController.saveMerged(typ: String, id: String)

# Admin datasets
GET           /datasets/upload                                                  controllers.DataSetController.empty
POST          /api/datasets                                                     controllers.DataSetController.create(typ: String)

# Admin Tasks
GET           /api/tasks                                                        controllers.TaskController.list

# DELETE        /api/tasks/:id                                                    controllers.admin.TaskAdministration.delete(id: String)

GET           /tasks                                                            controllers.TaskController.empty
GET           /tasks/overview                                                   controllers.TaskController.empty
GET           /tasks/create                                                     controllers.TaskController.empty

GET           /api/queries                                                      controllers.QueryController.empty
POST          /api/queries                                                      controllers.QueryController.query(type: String, limit: Int ?= 1000)
GET           /api/descriptions/:element                                        controllers.QueryController.descriptions(element)

POST          /api/tasks                                                        controllers.TaskController.create(type: String)
GET           /api/tasks/workload                                               controllers.TaskController.requestAvailableTasks
GET           /api/tasks/:id                                                    controllers.TaskController.read(id: String)
DELETE        /api/tasks/:id                                                    controllers.TaskController.delete(id: String)
PUT           /api/tasks/:id                                                    controllers.TaskController.update(id: String)

GET           /tasks/:id/edit                                                   controllers.UserController.emptyWithWildcard(id: String)
# show backbone views for task creation

#POST          /admin/tasks/createBulk                                           controllers.admin.TaskAdministration.createBulk
#POST          /admin/tasks/createFromNML                                        controllers.admin.TaskAdministration.createFromNML
#POST          /admin/tasks/createFromForm                                       controllers.admin.TaskAdministration.createFromForm

# TODO: remove
#GET           /admin/tasks/:id/edit                                          controllers.admin.TaskAdministration.edit(id: String)
#GET           /admin/tasks/:id/edit                                             controllers.UserController.emptyWithWildcard(id: String)
#POST          /admin/tasks/:id                                                  controllers.admin.TaskAdministration.editTaskForm(id: String)
#GET           /api/tasks/overview                                               controllers.admin.TaskAdministration.overviewData
GET           /workload                                                         controllers.TaskController.empty

GET           /api/tasks/:id/download                                           controllers.AnnotationIOController.taskDownload(id: String)
GET           /api/tasks/:id/annotations                                        controllers.AnnotationController.annotationsForTask(id: String)

GET           /taskTypes                                                        controllers.TaskTypeController.empty(id: String = "")
GET           /taskTypes/create                                                 controllers.TaskTypeController.empty(id: String = "")
GET           /taskTypes/:id/tasks                                              controllers.TaskTypeController.empty(id: String)
GET           /taskTypes/:id/edit                                               controllers.UserController.emptyWithWildcard(id: String)

GET           /api/taskTypes                                                    controllers.TaskTypeController.list
POST          /api/taskTypes                                                    controllers.TaskTypeController.create
DELETE        /api/taskTypes/:id                                                controllers.TaskTypeController.delete(id: String)
GET           /api/taskTypes/:id/tasks                                          controllers.TaskController.listTasksForType(id: String)

GET           /api/taskTypes/:id/download                                       controllers.AnnotationIOController.taskTypeDownload(id: String)
GET           /api/taskTypes/:id                                                controllers.TaskTypeController.get(id: String)
PUT           /api/taskTypes/:id                                                controllers.TaskTypeController.update(id: String)

GET           /scripts                                                        controllers.ScriptsController.empty(id: String = "")
GET           /scripts/create                                                 controllers.ScriptsController.empty(id: String = "")
GET           /scripts/:id/edit                                               controllers.UserController.emptyWithWildcard(id: String)

GET           /api/scripts                                                    controllers.ScriptsController.list
POST          /api/scripts                                                    controllers.ScriptsController.create
GET           /api/scripts/:id                                                controllers.ScriptsController.get(id: String)
PUT           /api/scripts/:id                                                controllers.ScriptsController.update(id: String)
DELETE        /api/scripts/:id                                                controllers.ScriptsController.delete(id: String)


# ID Validation
GET           /api/find                                                         controllers.SearchController.find(q: String, type: String)


# Projects
GET           /projects                                                         controllers.ProjectController.empty(name: String = "")
GET           /projects/create                                                  controllers.ProjectController.empty(name: String = "")
GET           /projects/:name/tasks                                             controllers.ProjectController.empty(name: String)
GET           /projects/:name/edit                                              controllers.ProjectController.empty(name: String)
GET           /api/projects                                                     controllers.ProjectController.list
POST          /api/projects                                                     controllers.ProjectController.create
GET           /api/projects/:name                                               controllers.ProjectController.read(name: String)
DELETE        /api/projects/:name                                               controllers.ProjectController.delete(name: String)
PUT           /api/projects/:name                                               controllers.ProjectController.update(name: String)
GET           /api/projects/:name/download                                      controllers.AnnotationIOController.projectDownload(name: String)
GET           /api/projects/:name/tasks                                         controllers.ProjectController.tasksForProject(name: String)
GET           /api/projects/:name/pause                                         controllers.ProjectController.pause(name: String)
GET           /api/projects/:name/resume                                        controllers.ProjectController.resume(name: String)

GET           /statistics                                                       controllers.StatisticsController.empty
GET           /api/statistics/webknossos                                        controllers.StatisticsController.oxalis(interval: String, start: Option[Long], end: Option[Long])
GET           /api/statistics/users                                             controllers.StatisticsController.users(interval: String, start: Option[Long], end: Option[Long], limit: Int)
GET           /api/statistics/assignments                                       controllers.StatisticsController.assignmentStatistics(start: Option[Long], end: Option[Long])

# Javascript routing
GET           /assets/javascripts/routes.js                                     controllers.Application.javascriptRoutes

# Map static resources from the /public folder to the /public path
GET           /assets/*file                                                     controllers.Assets.at(path="/public", file)

#Timelogging
GET           /api/time/allusers/:year/:month                                   controllers.TimeController.getWorkingHoursOfAllUsers(year: Int, month: Int)
GET           /api/time/userlist/:year/:month                                   controllers.TimeController.loggedTimeForMultipleUser(email: String, year: Int, month: Int)<|MERGE_RESOLUTION|>--- conflicted
+++ resolved
@@ -30,21 +30,13 @@
 #GET           /auth/sso                                                         controllers.Authentication.singleSignOn(sso: String, sig: String)
 
 #new auth
-<<<<<<< HEAD
-GET           /auth/register                                                    controllers.Authentication.empty
-POST          /auth/register                                                    controllers.Authentication.handleRegistration
-GET           /auth/login                                                       controllers.Authentication.empty
-POST          /auth/login                                                       controllers.Authentication.authenticate
-GET           /auth/reset                                                       controllers.Authentication.empty
-POST          /auth/reset                                                       controllers.Authentication.handleStartResetPassword
-=======
+
 GET           /register                                                         controllers.Authentication.empty
 GET           /login                                                            controllers.Authentication.empty
 GET           /reset                                                            controllers.Authentication.empty
 POST          /api/register                                                     controllers.Authentication.handleRegistration
 POST          /api/login                                                        controllers.Authentication.authenticate
 POST          /api/reset                                                       controllers.Authentication.handleStartResetPassword
->>>>>>> 6cf2d306
 GET           /auth/reset/:token                                                controllers.Authentication.resetPassword(token:String)
 POST          /api/reset/:token                                                 controllers.Authentication.handleResetPassword(token:String)
 GET           /api/logout                                                       controllers.Authentication.logout
