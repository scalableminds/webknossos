include "application_dev.conf"
include "mongodb.conf"

application {
  insertInitialData = false
  authentication {
    enableDevAutoLogin = false
    enableDevAutoVerify = false
  }
}

http.uri="https://webknossos.brain.mpg.de"

<<<<<<< HEAD
amazon.mturk.sandbox = false
=======
mongodb {
  port = 37017
  servers = ["localhost:37017"]
  evolution {
    enabled = false
    applyProdEvolutions = false
    applyDownEvolutions = false
  }
}
>>>>>>> f2d8de06

braintracing.active = true
braintracing.newuserlist="help@mhlab.net"
workload.active = true

airbrake {
  enabled = true
  environment = "production"
}

google {
  analytics.trackingID="UA-68675741-2"
}<|MERGE_RESOLUTION|>--- conflicted
+++ resolved
@@ -11,20 +11,6 @@
 
 http.uri="https://webknossos.brain.mpg.de"
 
-<<<<<<< HEAD
-amazon.mturk.sandbox = false
-=======
-mongodb {
-  port = 37017
-  servers = ["localhost:37017"]
-  evolution {
-    enabled = false
-    applyProdEvolutions = false
-    applyDownEvolutions = false
-  }
-}
->>>>>>> f2d8de06
-
 braintracing.active = true
 braintracing.newuserlist="help@mhlab.net"
 workload.active = true
