### define
backbone : Backbone
underscore : _
app : app
./model/binary : Binary
./model/skeletontracing/skeletontracing : SkeletonTracing
./model/user : User
./model/dataset_configuration : DatasetConfiguration
./model/volumetracing/volumetracing : VolumeTracing
./model/binarydata_connection_info : ConnectionInfo
./model/scaleinfo : ScaleInfo
./model/flycam2d : Flycam2d
./model/flycam3d : Flycam3d
./constants : constants
libs/request : Request
libs/toast : Toast
libs/pipeline : Pipeline
###

# This is the model. It takes care of the data including the
# communication with the server.

# All public operations are **asynchronous**. We return a promise
# which you can react on.


class Model extends Backbone.Model

<<<<<<< HEAD
=======

>>>>>>> af9f5bfa
  fetch : (options) ->

    Request.send(
      url : "/annotations/#{@get("tracingType")}/#{@get("tracingId")}/info"
      dataType : "json"
    ).pipe (tracing) =>

      @datasetName = tracing.content.dataSet.name

      if tracing.error
        Toast.error(tracing.error)
        return {"error" : true}

      else unless tracing.content.dataSet
        Toast.error("Selected dataset doesn't exist")
        return {"error" : true}

      else unless tracing.content.dataSet.dataLayers
        if @datasetName
          Toast.error("Please, double check if you have the dataset '#{@datasetName}' imported.")
        else
          Toast.error("Please, make sure you have a dataset imported.")
        return {"error" : true}

      else

        @user = new User()
        @user.fetch().pipe( =>

          @set("dataset", new Backbone.Model(tracing.content.dataSet))
          @set("datasetConfiguration", new DatasetConfiguration({@datasetName}))
          @get("datasetConfiguration").fetch().pipe( =>

<<<<<<< HEAD
            layers = @getLayers(tracing.content.contentData.customLayers)
=======
            layers  = @getLayers(tracing.content.contentData.customLayers)
>>>>>>> af9f5bfa

            $.when(
              @getDataTokens(layers)...
            ).pipe =>
              @initializeWithData(tracing, layers)

          -> Toast.error("Ooops. We couldn't communicate with our mother ship. Please try to reload this page.")
          )
        )


  initializeWithData : (tracing, layers) ->

    dataset = @get("dataset")

    $.assertExtendContext({
      task: @get("tracingId")
      dataSet: dataset.get("name")
    })

    console.log "tracing", tracing
    console.log "user", @user

    isVolumeTracing = "volume" in tracing.content.settings.allowedModes
    app.scaleInfo = new ScaleInfo(dataset.get("scale"))
    @updatePipeline = new Pipeline([tracing.version])

    if (bb = tracing.content.boundingBox)?
        @boundingBox = {
          min : bb.topLeft
          max : [
            bb.topLeft[0] + bb.width
            bb.topLeft[1] + bb.height
            bb.topLeft[2] + bb.depth
          ]
        }

    @connectionInfo = new ConnectionInfo()
    @binary = {}

    maxZoomStep = -Infinity

    for layer in layers
      layer.bitDepth = parseInt(layer.elementClass.substring(4))
      maxLayerZoomStep = Math.log(Math.max(layer.resolutions...)) / Math.LN2
      @binary[layer.name] = new Binary(this, tracing, layer, maxLayerZoomStep, @updatePipeline, @connectionInfo)
      maxZoomStep = Math.max(maxZoomStep, maxLayerZoomStep)

    if @getColorBinaries().length == 0
      Toast.error("No data available! Something seems to be wrong with the dataset.")

    @setDefaultBinaryColors()

    flycam = new Flycam2d(constants.PLANE_WIDTH, maxZoomStep + 1, @)
    flycam3d = new Flycam3d(constants.DISTANCE_3D, dataset.get("scale"))
    @set("flycam", flycam)
    @set("flycam3d", flycam3d)
    @listenTo(flycam3d, "changed", (matrix, zoomStep) => flycam.setPosition(matrix[12..14]))
    @listenTo(flycam, "positionChanged" : (position) => flycam3d.setPositionSilent(position))

    # init state
    state = @get("state")
    flycam.setPosition( state.position || tracing.content.editPosition )
    if state.zoomStep?
      flycam.setZoomStep( state.zoomStep )
      flycam3d.setZoomStep( state.zoomStep )
    if state.rotation?
      flycam3d.setRotation( state.rotation )

    if @get("controlMode") == constants.CONTROL_MODE_TRACE

      if isVolumeTracing
        $.assert( @getSegmentationBinary()?,
          "Volume is allowed, but segmentation does not exist" )
        @set("volumeTracing", new VolumeTracing(tracing, flycam, @getSegmentationBinary(), @updatePipeline))
<<<<<<< HEAD
=======

>>>>>>> af9f5bfa
      else
        @set("skeletonTracing", new SkeletonTracing(tracing, flycam, flycam3d, @user, @updatePipeline))

    @computeBoundaries()

    @set("tracing", tracing)
    @set("settings", tracing.content.settings)
    @set("mode", if isVolumeTracing then constants.MODE_VOLUME else constants.MODE_PLANE_TRACING)

    @initSettersGetter()
    @trigger("sync")

    return

  getDataTokens : (layers) ->

    dataStoreUrl = @get("dataset").get("dataStore").url

    for layer in layers
      do (layer) =>
        Request.send(
          url : "/dataToken/generate?dataSetName=#{@datasetName}&dataLayerName=#{layer.name}"
          dataType : "json"
        ).pipe (dataStore) ->
          layer.token = dataStore.token
          layer.url   = dataStoreUrl


  getColorBinaries : ->

    return _.filter(@binary, (binary) ->
      binary.category == "color"
    )


  getSegmentationBinary : ->

    return _.find(@binary, (binary) ->
      binary.category == "segmentation"
    )


  setDefaultBinaryColors : ->

    datasetConfig = @get("datasetConfiguration")
    layerColors = datasetConfig.get("layerColors")
    colorBinaries = @getColorBinaries()

    if colorBinaries.length == 1
      defaultColors = [[255, 255, 255]]
    else
      defaultColors = [[255, 0, 0], [0, 255, 0], [0, 0, 255],
                        [255, 255, 0], [0, 255, 255], [255, 0, 255]]

    for binary, i in colorBinaries
      if layerColors[binary.name]
        color = layerColors[binary.name]
      else
        color = defaultColors[i % defaultColors.length]
      datasetConfig.set("layerColors.#{binary.name}", color)


  getLayers : (userLayers) ->
    # Overwrite or extend layers with userLayers

    layers = @get("dataset").get("dataLayers")
    return layers unless userLayers?

    for userLayer in userLayers

      layer = _.find layers, (layer) ->
        layer.name == userLayer.fallback?.layerName

      if layer?
        _.extend layer, userLayer
      else
        layers.push(userLayer)

    return layers


  canDisplaySegmentationData : ->

    return not @flycam.getIntegerZoomStep() > 0 or not @getSegmentationBinary()


  computeBoundaries : ->

    @lowerBoundary = [ Infinity,  Infinity,  Infinity]
    @upperBoundary = [-Infinity, -Infinity, -Infinity]

    for key, binary of @binary
      for i in [0..2]
        @lowerBoundary[i] = Math.min @lowerBoundary[i], binary.lowerBoundary[i]
        @upperBoundary[i] = Math.max @upperBoundary[i], binary.upperBoundary[i]

<<<<<<< HEAD
  # delegate save request to all submodules
  save : ->

    submodels = []
    dfds = []

    if @user?
      submodels.push[@user]

    if @get("dataset")?
      submodels.push[@get("dataset")]

    if @get("datasetConfiguration")?
      submodels.push[@get("datasetConfiguration")]

    if @get("volumeTracing")?
      submodels.push(@get("volumeTracing").stateLogger)

    if @get("skeletonTracing")?
      submodels.push(@get("skeletonTracing").stateLogger)

    _.each(submodels, (model) ->
      dfds.push( model.save() )
    )

    return $.when.apply($, dfds)
=======

>>>>>>> af9f5bfa

  # Make the Model compatible between legacy Oxalis style and Backbone.Modela/Views
  initSettersGetter : ->

    _.forEach(@attributes, (value, key, attribute) =>

      Object.defineProperty(@, key,
        set : (val) ->
          this.set(key, val)
        , get : ->
          return @get(key)
      )
    )<|MERGE_RESOLUTION|>--- conflicted
+++ resolved
@@ -26,10 +26,6 @@
 
 class Model extends Backbone.Model
 
-<<<<<<< HEAD
-=======
-
->>>>>>> af9f5bfa
   fetch : (options) ->
 
     Request.send(
@@ -63,11 +59,7 @@
           @set("datasetConfiguration", new DatasetConfiguration({@datasetName}))
           @get("datasetConfiguration").fetch().pipe( =>
 
-<<<<<<< HEAD
             layers = @getLayers(tracing.content.contentData.customLayers)
-=======
-            layers  = @getLayers(tracing.content.contentData.customLayers)
->>>>>>> af9f5bfa
 
             $.when(
               @getDataTokens(layers)...
@@ -143,10 +135,6 @@
         $.assert( @getSegmentationBinary()?,
           "Volume is allowed, but segmentation does not exist" )
         @set("volumeTracing", new VolumeTracing(tracing, flycam, @getSegmentationBinary(), @updatePipeline))
-<<<<<<< HEAD
-=======
-
->>>>>>> af9f5bfa
       else
         @set("skeletonTracing", new SkeletonTracing(tracing, flycam, flycam3d, @user, @updatePipeline))
 
@@ -243,7 +231,6 @@
         @lowerBoundary[i] = Math.min @lowerBoundary[i], binary.lowerBoundary[i]
         @upperBoundary[i] = Math.max @upperBoundary[i], binary.upperBoundary[i]
 
-<<<<<<< HEAD
   # delegate save request to all submodules
   save : ->
 
@@ -270,9 +257,6 @@
     )
 
     return $.when.apply($, dfds)
-=======
-
->>>>>>> af9f5bfa
 
   # Make the Model compatible between legacy Oxalis style and Backbone.Modela/Views
   initSettersGetter : ->
