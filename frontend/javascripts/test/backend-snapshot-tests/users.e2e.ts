import {
  tokenUserA,
  tokenUserE,
  tokenUserF,
  setUserAuthToken,
  resetDatabase,
  replaceVolatileValues,
  writeTypeCheckingFile,
} from "test/e2e-setup";
<<<<<<< HEAD
import * as api from "admin/admin_rest_api";
import { describe, it, beforeAll, expect, beforeEach } from "vitest";
=======
import * as api from "admin/rest_api";
import { describe, it, beforeAll, expect } from "vitest";
>>>>>>> 652ed280

describe("Users API (E2E)", () => {
  beforeAll(async () => {
    // Reset database and change token
    resetDatabase();
  });
  beforeEach(() => {
    // Reset database and change token
    setUserAuthToken(tokenUserA);
  });

  it("getUsers() Orga X", async () => {
    const users = await api.getUsers();
    writeTypeCheckingFile(users, "user", "APIUser", {
      isArray: true,
    });
    expect(replaceVolatileValues(users)).toMatchSnapshot();
  });

  it("getUsers() Orga Y", async () => {
    setUserAuthToken(tokenUserE);
    const users = await api.getUsers();
    expect(replaceVolatileValues(users)).toMatchSnapshot();
  });

  it("getUsers() Orga Z", async () => {
    setUserAuthToken(tokenUserF);
    const users = await api.getUsers();
    expect(replaceVolatileValues(users)).toMatchSnapshot();
  });

  it("getAdminUsers()", async () => {
    const adminUsers = await api.getAdminUsers();
    expect(replaceVolatileValues(adminUsers)).toMatchSnapshot();
  });

  it("getEditableUsers()", async () => {
    const editableUsers = await api.getEditableUsers();
    expect(editableUsers).toMatchSnapshot();
  });

  it("getUser()", async () => {
    const activeUser = await api.getActiveUser();
    const user = await api.getUser(activeUser.id);
    expect(replaceVolatileValues(user)).toMatchSnapshot();
  });

  it("updateUser()", async () => {
    const activeUser = await api.getActiveUser();
    const newUser = Object.assign({}, activeUser, {
      firstName: "UpdatedFirstName",
    });
    const updatedUser = await api.updateUser(newUser);
    expect(replaceVolatileValues(updatedUser)).toMatchSnapshot();

    const oldUser = await api.updateUser(activeUser);
    expect(replaceVolatileValues(oldUser)).toMatchSnapshot();
  });

  it("getLoggedTimes()", async () => {
    const activeUser = await api.getActiveUser();
    const loggedTimes = await api.getLoggedTimes(activeUser.id);
    writeTypeCheckingFile(loggedTimes, "logged-times", "APITimeInterval", {
      isArray: true,
    });
    expect(loggedTimes).toMatchSnapshot();
  });

  it("getAuthToken()", async () => {
    const authToken = await api.getAuthToken();
    expect(authToken).toMatchSnapshot();
  });

  it("revokeAuthToken()", async () => {
    // Don't revoke the authToken or all test will fail!!!
    // Leave the test anyway to remind everyone of this.
    // await api.revokeAuthToken();
    expect(true).toBe(true); // Just pass the test
  });
});<|MERGE_RESOLUTION|>--- conflicted
+++ resolved
@@ -7,13 +7,8 @@
   replaceVolatileValues,
   writeTypeCheckingFile,
 } from "test/e2e-setup";
-<<<<<<< HEAD
-import * as api from "admin/admin_rest_api";
+import * as api from "admin/rest_api";
 import { describe, it, beforeAll, expect, beforeEach } from "vitest";
-=======
-import * as api from "admin/rest_api";
-import { describe, it, beforeAll, expect } from "vitest";
->>>>>>> 652ed280
 
 describe("Users API (E2E)", () => {
   beforeAll(async () => {
