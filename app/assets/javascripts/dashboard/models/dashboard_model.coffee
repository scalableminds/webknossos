--- conflicted
+++ resolved
@@ -61,9 +61,7 @@
 
 
   createCollection: (name) ->
-    collection = new PaginationCollection()
-    # Display newst first.
-    collection.bootstrap()
+    collection = new SortedCollection()
     collection.sortBy("created")
     collection.add(@get(name))
     @set(name, collection)
@@ -78,14 +76,7 @@
     tasks = new SortedCollection(tasks, model : DashboardTaskModel )
     @set("tasks", tasks)
 
-<<<<<<< HEAD
     @createCollection("allAnnotations")
-=======
-    exploratoryAnnotations = new SortedCollection(@get("exploratoryAnnotations"))
-    exploratoryAnnotations.setSort("created", "desc")
-
-    @set("exploratoryAnnotations", exploratoryAnnotations)
->>>>>>> f0f49ff6
 
 
   getNewTask : ->
