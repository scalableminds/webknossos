--- conflicted
+++ resolved
@@ -152,55 +152,32 @@
 
       # TODO: Undo outcommenting these test once GC is fixed
 
-<<<<<<< HEAD
-        cube.getBucket([0, 0, 0, 0])
-        cube.getBucket([1, 1, 1, 0])
-        cube.getBucket([2, 2, 2, 0])
-        cube.getBucket([3, 3, 3, 0])
-=======
       # it "should only keep 3 buckets", ->
->>>>>>> 6800b6b0
 
-      #   cube.getBucketByZoomedAddress([0, 0, 0, 0])
-      #   cube.getBucketByZoomedAddress([1, 1, 1, 0])
-      #   cube.getBucketByZoomedAddress([2, 2, 2, 0])
-      #   cube.getBucketByZoomedAddress([3, 3, 3, 0])
+      #   cube.getBucket([0, 0, 0, 0])
+      #   cube.getBucket([1, 1, 1, 0])
+      #   cube.getBucket([2, 2, 2, 0])
+      #   cube.getBucket([3, 3, 3, 0])
 
       #   expect(cube.bucketCount).toBe(3)
 
-<<<<<<< HEAD
-        b1 = cube.getBucket([0, 0, 0, 0])
-        b1.pull()
-        b2 = cube.getBucket([1, 1, 1, 0])
-        b3 = cube.getBucket([2, 2, 2, 0])
-        b4 = cube.getBucket([3, 3, 3, 0])
-=======
       # it "should not collect buckets with shouldCollect() == false", ->
->>>>>>> 6800b6b0
 
-      #   b1 = cube.getBucketByZoomedAddress([0, 0, 0, 0])
+      #   b1 = cube.getBucket([0, 0, 0, 0])
       #   b1.pull()
-      #   b2 = cube.getBucketByZoomedAddress([1, 1, 1, 0])
-      #   b3 = cube.getBucketByZoomedAddress([2, 2, 2, 0])
-      #   b4 = cube.getBucketByZoomedAddress([3, 3, 3, 0])
+      #   b2 = cube.getBucket([1, 1, 1, 0])
+      #   b3 = cube.getBucket([2, 2, 2, 0])
+      #   b4 = cube.getBucket([3, 3, 3, 0])
 
       #   expect(b1.shouldCollect()).toBe(false)
 
       #   addresses = cube.buckets.map((b) -> b.zoomedAddress)
       #   expect(addresses).toEqual([[0, 0, 0, 0], [3, 3, 3, 0], [2, 2, 2, 0]])
 
-<<<<<<< HEAD
-        cube.getBucket([0, 0, 0, 0]).pull()
-        cube.getBucket([1, 1, 1, 0]).pull()
-        cube.getBucket([2, 2, 2, 0]).pull()
-
-        expect(-> cube.getBucket([3, 3, 3, 0])).toThrow()
-=======
       # it "should throw an exception if no bucket is collectable", ->
 
-      #   cube.getBucketByZoomedAddress([0, 0, 0, 0]).pull()
-      #   cube.getBucketByZoomedAddress([1, 1, 1, 0]).pull()
-      #   cube.getBucketByZoomedAddress([2, 2, 2, 0]).pull()
+      #   cube.getBucket([0, 0, 0, 0]).pull()
+      #   cube.getBucket([1, 1, 1, 0]).pull()
+      #   cube.getBucket([2, 2, 2, 0]).pull()
 
-      #   expect(-> cube.getBucketByZoomedAddress([3, 3, 3, 0])).toThrow()
->>>>>>> 6800b6b0
+      #   expect(-> cube.getBucket([3, 3, 3, 0])).toThrow()
