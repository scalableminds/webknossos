_                     = require("lodash")
Marionette            = require("backbone.marionette")
Toast                 = require("libs/toast")
ProjectTaskView       = require("./project_task_view")
ProjectTaskCollection = require("admin/models/project/project_task_collection")

class ProjectListItemView extends Marionette.CompositeView

  template : _.template("""
    <tr id="<%- name %>">
      <td class="details-toggle" href="/admin/projects/<%- name %>/tasks">
        <i class="caret-right"></i>
        <i class="caret-down"></i>
      </td>
      <td><%- name %></td>
      <td><%- team %></td>
      <% if(owner.email) { %>
        <td><%- owner.firstName %> <%- owner.lastName %> (<%- owner.email %>)</td>
      <% } else { %>
        <td>-</td>
      <% } %>
      <td><%= numberOfOpenAssignments %></td>
      <td class="nowrap">
<<<<<<< HEAD
        <% if (status.completed > 0) { %>
          <a href="/annotations/CompoundProject/<%- name %>" title="View all finished tracings">
            <i class="fa fa-random"></i>view
          </a><br/>
          <a href="/api/projects/<%- name %>/download" title="Download all finished tracings">
            <i class="fa fa-download"></i>download
          </a><br/>
        <% } %>
=======
        <a href="/annotations/CompoundProject/<%= name %>" title="View all finished tracings">
          <i class="fa fa-random"></i>view
        </a><br/>
        <a href="/api/projects/<%= name %>/download" title="Download all finished tracings">
          <i class="fa fa-download"></i>download
        </a><br/>
>>>>>>> fc541039
        <a href="#" class="delete">
          <i class="fa fa-trash-o"></i>delete
        </a>
      </td>
    </tr>
    <tr class="details-row hide" >
      <td colspan="12">
        <table class="table table-condensed table-nohead table-hover">
          <tbody>
          </tbody>
        </table>
      </td>
    </tr>
  """)

  tagName : "tbody"
  childView : ProjectTaskView
  childViewContainer : "tbody"

  events :
    "click .delete" : "deleteProject"
    "click .details-toggle" : "toggleDetails"

  ui:
    "detailsRow" : ".details-row"
    "detailsToggle" : ".details-toggle"


  initialize : ->

    @listenTo(app.vent, "projectListView:toggleDetails", @toggleDetails)
    @collection = new ProjectTaskCollection(@model.get("name"))

    # minimize the toggle view on item deletion
    @listenTo(@collection, "remove", (item) =>
      @toggleDetails()
    )


  deleteProject : ->

    if window.confirm("Do you really want to delete this project?")
      xhr = @model.destroy(
        wait : true
      )


  toggleDetails : ->

    if @ui.detailsRow.hasClass("hide")

      @collection
        .fetch()
        .done( =>
          @render()
          @ui.detailsRow.removeClass("hide")
          @ui.detailsToggle.addClass("open")
        )
    else
      @ui.detailsRow.addClass("hide")
      @ui.detailsToggle.removeClass("open")

module.exports = ProjectListItemView<|MERGE_RESOLUTION|>--- conflicted
+++ resolved
@@ -19,25 +19,13 @@
       <% } else { %>
         <td>-</td>
       <% } %>
-      <td><%= numberOfOpenAssignments %></td>
       <td class="nowrap">
-<<<<<<< HEAD
-        <% if (status.completed > 0) { %>
-          <a href="/annotations/CompoundProject/<%- name %>" title="View all finished tracings">
-            <i class="fa fa-random"></i>view
-          </a><br/>
-          <a href="/api/projects/<%- name %>/download" title="Download all finished tracings">
-            <i class="fa fa-download"></i>download
-          </a><br/>
-        <% } %>
-=======
-        <a href="/annotations/CompoundProject/<%= name %>" title="View all finished tracings">
+        <a href="/annotations/CompoundProject/<%- name %>" title="View all finished tracings">
           <i class="fa fa-random"></i>view
         </a><br/>
-        <a href="/api/projects/<%= name %>/download" title="Download all finished tracings">
+        <a href="/api/projects/<%- name %>/download" title="Download all finished tracings">
           <i class="fa fa-download"></i>download
         </a><br/>
->>>>>>> fc541039
         <a href="#" class="delete">
           <i class="fa fa-trash-o"></i>delete
         </a>
