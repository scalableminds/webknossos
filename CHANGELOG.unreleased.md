--- conflicted
+++ resolved
@@ -13,11 +13,8 @@
 ### Added
 - Remote datasets can now also be streamed from Google Cloud Storage URIs (`gs://`). [#6775](https://github.com/scalableminds/webknossos/pull/6775)
 - Remote volume datasets in the neuroglancer precomputed format can now be viewed in WEBKNOSSOS. [#6716](https://github.com/scalableminds/webknossos/pull/6716)
-<<<<<<< HEAD
-- Added new mesh-related menu items to the context menu when a mesh is hovered in the 3d viewport. [#](https://github.com/scalableminds/webknossos/pull/6813).
-=======
-- Highlight 'organization owner' in Admin>User page. [#6832](https://github.com/scalableminds/webknossos/pull/6832)
->>>>>>> e003e205
+- Added new mesh-related menu items to the context menu when a mesh is hovered in the 3d viewport. [#](https://github.com/scalableminds/webknossos/pull/6813)
+- Highlight 'organization owner' in Admin>User page. [#6832](https://github.com/scalableminds/webknossos/pull/6832
 
 
 ### Changed
