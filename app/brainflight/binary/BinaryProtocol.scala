package brainflight.binary

import brainflight.tools.geometry.Vector3I
import brainflight.tools.ExtendedTypes._
import brainflight.tools.geometry.Point3D
import play.api.Logger

trait Handle {
  var handle: Array[Byte] = Array()

  def setHandle( h: Array[Byte] ) {
    handle = h
  }
}

abstract class BinaryMessage extends Handle

case class SingleDataRequest( resolutionExponent: Int, position: Point3D )
case class MultipleDataRequest( requests: Array[SingleDataRequest]) extends BinaryMessage

object BinaryProtocol {
  /**
   * Length of the different transfert parts of a message
   */
  val HandleLength = 4
  val ZoomLevelLength = 4
  val CoordinatesLength = 12
  
  val RequestSize = ZoomLevelLength + CoordinatesLength
  /**
   * An ajax request must always contain a zoom level and the coordinates
   */
  val MinAjaxRequestSize = RequestSize
  /**
   * A websocket request must contain a handle, the zoom level and the coordinates
   */
  val MinWebSocketRequestSize = HandleLength + RequestSize

  def parseSingleRequestPayload( singleRequestPayload: Array[Byte] ) = {
    val ( binResolution, binPosition ) = singleRequestPayload.splitAt( 4 )
  
    // calculate the upper left corner of the data cube
    val positionArray = binPosition.subDivide( 4 ).map( _.reverse.toIntFromFloat )

    Point3D.fromArray( positionArray ).map { position =>
      val resolutionExponent = binResolution.reverse.toIntFromFloat
      SingleDataRequest( resolutionExponent, position )
    }
  }
  
  def parsePayload( multipleRequestPayload: Array[Byte] ): Option[BinaryMessage] = {
    val requests = multipleRequestPayload.subDivide( RequestSize ) flatMap { 
      parseSingleRequestPayload }
    
    if( requests.size > 0 )
      Some(MultipleDataRequest( requests ))
    else
      None
  }

  /**
   * Parses a message sent on a websocket. The message must have the following
   * structure:
   *
   * | handle: Float | zoomLevel: Float | xPos: Float | yPos: Float | zPos: Float |
   *
   * Each float consists of 4 bytes.
   */
  def parseWebsocket( in: Array[Byte] ): Option[BinaryMessage] = {
<<<<<<< HEAD
    if ( in.length >= MinWebSocketRequestSize && in.length % 4 == 0 ) {
      val ( binPayload, binHandle ) = in.splitAt( RequestSize )
      assert(binHandle.size == 4, "Wrong handle size: " + binHandle)
=======
    Logger.trace("Websocket incoming payload. size: " + in.length)
    if ( in.length >= MinWebSocketRequestSize && in.length % 4 == 1 ) {
      val ( binPayload, binHandle ) = in.splitAt( in.length - 1 )
>>>>>>> bedd2f73
      parsePayload( binPayload ).map { message =>
        message.setHandle( binHandle )
        message
      }
    } else {
      None
    }
  }

  /**
   * Parses a message sent via HTTP POST. The message must have the same
   * structure as a websocket message, but doesn't contain the handle field.
   */
  def parseAjax( in: Array[Byte] ): Option[BinaryMessage] = {
    if ( in.size >= MinAjaxRequestSize ) {
      parsePayload( in )
    } else {
      None
    }
  }
}<|MERGE_RESOLUTION|>--- conflicted
+++ resolved
@@ -67,15 +67,9 @@
    * Each float consists of 4 bytes.
    */
   def parseWebsocket( in: Array[Byte] ): Option[BinaryMessage] = {
-<<<<<<< HEAD
-    if ( in.length >= MinWebSocketRequestSize && in.length % 4 == 0 ) {
-      val ( binPayload, binHandle ) = in.splitAt( RequestSize )
-      assert(binHandle.size == 4, "Wrong handle size: " + binHandle)
-=======
     Logger.trace("Websocket incoming payload. size: " + in.length)
     if ( in.length >= MinWebSocketRequestSize && in.length % 4 == 1 ) {
       val ( binPayload, binHandle ) = in.splitAt( in.length - 1 )
->>>>>>> bedd2f73
       parsePayload( binPayload ).map { message =>
         message.setHandle( binHandle )
         message
