// @flow
/* eslint-disable import/prefer-default-export */
import type { BoundingBoxType } from "oxalis/constants";
import type { APIAnnotation, ServerBoundingBox } from "admin/api_flow_types";
import type { Annotation, BoundingBoxObject } from "oxalis/store";
import Maybe from "data.maybe";
import * as Utils from "libs/utils";

export function convertServerBoundingBoxToFrontend(
  boundingBox: ?ServerBoundingBox,
): ?BoundingBoxType {
  return Maybe.fromNullable(boundingBox)
    .map(bb =>
      Utils.computeBoundingBoxFromArray(
        Utils.concatVector3(Utils.point3ToVector3(bb.topLeft), [bb.width, bb.height, bb.depth]),
      ),
    )
    .getOrElse(null);
}

export function convertFrontendBoundingBoxToServer(
  boundingBox: ?BoundingBoxType,
): ?BoundingBoxObject {
  return Maybe.fromNullable(boundingBox)
    .map(bb => ({
      topLeft: bb.min,
      width: bb.max[0] - bb.min[0],
      height: bb.max[1] - bb.min[1],
      depth: bb.max[2] - bb.min[2],
    }))
    .getOrElse(null);
}

export function convertPointToVecInBoundingBox(boundingBox: ServerBoundingBox): BoundingBoxObject {
  return {
    width: boundingBox.width,
    height: boundingBox.height,
    depth: boundingBox.depth,
    topLeft: Utils.point3ToVector3(boundingBox.topLeft),
  };
}

export function convertServerAnnotationToFrontendAnnotation(annotation: APIAnnotation): Annotation {
<<<<<<< HEAD
  const { id: annotationId, isPublic, tags, description, name, typ: tracingType } = annotation;
=======
  const {
    id: annotationId,
    isPublic,
    tags,
    description,
    name,
    typ: tracingType,
    tracingStore,
  } = annotation;
>>>>>>> 261958ef
  const restrictions = {
    ...annotation.restrictions,
    ...annotation.settings,
  };
  return {
    annotationId,
    restrictions,
    isPublic,
    tags,
    description,
    name,
    tracingType,
    tracingStore,
  };
}<|MERGE_RESOLUTION|>--- conflicted
+++ resolved
@@ -41,9 +41,6 @@
 }
 
 export function convertServerAnnotationToFrontendAnnotation(annotation: APIAnnotation): Annotation {
-<<<<<<< HEAD
-  const { id: annotationId, isPublic, tags, description, name, typ: tracingType } = annotation;
-=======
   const {
     id: annotationId,
     isPublic,
@@ -53,7 +50,6 @@
     typ: tracingType,
     tracingStore,
   } = annotation;
->>>>>>> 261958ef
   const restrictions = {
     ...annotation.restrictions,
     ...annotation.settings,
