--- conflicted
+++ resolved
@@ -11,31 +11,12 @@
 [Commits](https://github.com/scalableminds/webknossos/compare/release-YY.MM...HEAD)
 
 ### Added
-<<<<<<< HEAD
-=======
-- Viewport scale bars are now dynamically adjusted to display sensible values. [#5418](https://github.com/scalableminds/webknossos/pull/6034)
-- Added the option to make a segment's ID active via the right-click context menu in the segments list. [#5935](https://github.com/scalableminds/webknossos/pull/6006)
-- Added a button next to the histogram which adapts the contrast and brightness to the currently visible data. [#5961](https://github.com/scalableminds/webknossos/pull/5961)
-- Running uploads can now be cancelled. [#5958](https://github.com/scalableminds/webknossos/pull/5958)
-- Added experimental min-cut feature to split a segment in a volume tracing with two seeds. [#5885](https://github.com/scalableminds/webknossos/pull/5885)
-- Annotations with multiple volume layers can now be uploaded. (Note that merging multiple annotations with multiple volume layers each is not supported.) [#6028](https://github.com/scalableminds/webknossos/pull/6028)
-- Decrease volume annotation download latency by using a different compression level. [#6036](https://github.com/scalableminds/webknossos/pull/6036)
 - The visible meshes are now included in the link copied from the "Share" modal or the "Share" button next to the dataset position. They are automatically loaded for users that open the shared link. [#5993](https://github.com/scalableminds/webknossos/pull/5993)
->>>>>>> 0fd9157b
 
 ### Changed
 
 ### Fixed
-<<<<<<< HEAD
-=======
-- Fixed volume-related bugs which could corrupt the volume data in certain scenarios. [#5955](https://github.com/scalableminds/webknossos/pull/5955)
-- Fixed the placeholder resolution computation for anisotropic layers with missing base resolutions. [#5983](https://github.com/scalableminds/webknossos/pull/5983)
-- Fixed a bug where ad-hoc meshes were computed for a mapping, although it was disabled. [#5982](https://github.com/scalableminds/webknossos/pull/5982)
-- Fixed a bug where volume annotation downloads would sometimes contain truncated zips. [#6009](https://github.com/scalableminds/webknossos/pull/6009)
-- Fixed a bug where downloaded multi-layer volume annotations would have the wrong data.zip filenames. [#6028](https://github.com/scalableminds/webknossos/pull/6028)
-- Fixed a bug which could cause an error message to appear when saving. [#6052](https://github.com/scalableminds/webknossos/pull/6052)
 - Fixed a bug where deactivated users would still be listed as allowed to access the datasets of their team. [#6070](https://github.com/scalableminds/webknossos/pull/6070)
->>>>>>> 0fd9157b
 
 ### Removed
 
