--- conflicted
+++ resolved
@@ -4,13 +4,8 @@
 
 case class AnnotationSource(id: String,
                             annotationLayers: List[AnnotationLayer],
-<<<<<<< HEAD
-                            dataSetName: String,
+                            datasetName: String,
                             organizationId: String,
-=======
-                            datasetName: String,
-                            organizationName: String,
->>>>>>> 3b8e545f
                             dataStoreUrl: String,
                             tracingStoreUrl: String,
                             accessViaPrivateLink: Boolean) {
