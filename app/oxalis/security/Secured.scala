package oxalis.security

import play.api.i18n._
import play.api.mvc.Request
import play.api.{Configuration, Logger, Play}

import com.scalableminds.util.tools.{Fox, FoxImplicits}
import controllers.routes
import models.user.{User, UserService}
import net.liftweb.common.{Empty, Full}
import play.api.Play.current
import play.api.libs.concurrent.Execution.Implicits._

import com.mohiva.play.silhouette.api.{Environment, SecuredErrorHandler, Silhouette}
import com.mohiva.play.silhouette.impl.authenticators.CookieAuthenticator


<<<<<<< HEAD
object silhouetteOxalis extends Silhouette[User, CookieAuthenticator] with FoxImplicits{
=======
object WebknossosSilhouette extends Silhouette[User, CookieAuthenticator] with FoxImplicits{
>>>>>>> 6675992c

  val config = Play.configuration
  val lang = new DefaultLangs(config)
  val messagesAPIEnvironment  = play.api.Environment.simple()

<<<<<<< HEAD
  val environment = new EnvironmentOxalis(config)
=======
  val environment = new WebknossosEnvironment(config)
>>>>>>> 6675992c

  override protected def env: Environment[User, CookieAuthenticator] = environment

  override def messagesApi: MessagesApi = new DefaultMessagesApi(messagesAPIEnvironment, config, lang)
}
<|MERGE_RESOLUTION|>--- conflicted
+++ resolved
@@ -15,21 +15,13 @@
 import com.mohiva.play.silhouette.impl.authenticators.CookieAuthenticator
 
 
-<<<<<<< HEAD
-object silhouetteOxalis extends Silhouette[User, CookieAuthenticator] with FoxImplicits{
-=======
 object WebknossosSilhouette extends Silhouette[User, CookieAuthenticator] with FoxImplicits{
->>>>>>> 6675992c
 
   val config = Play.configuration
   val lang = new DefaultLangs(config)
   val messagesAPIEnvironment  = play.api.Environment.simple()
 
-<<<<<<< HEAD
-  val environment = new EnvironmentOxalis(config)
-=======
   val environment = new WebknossosEnvironment(config)
->>>>>>> 6675992c
 
   override protected def env: Environment[User, CookieAuthenticator] = environment
 
