--- conflicted
+++ resolved
@@ -444,90 +444,10 @@
     } else {
       currentConsecCount = 1;
     }
-<<<<<<< HEAD
-    return currentMode;
-  },
-
-  sortArray8(arr: Array<number>): void {
-    // This function sorts an array of size 8.
-    // Swap instructions were generated here:
-    // http://jgamble.ripco.net/cgi-bin/nw.cgi?inputs=8&algorithm=best&output=macro
-    swap(arr, 0, 1);
-    swap(arr, 2, 3);
-    swap(arr, 0, 2);
-    swap(arr, 1, 3);
-    swap(arr, 1, 2);
-    swap(arr, 4, 5);
-    swap(arr, 6, 7);
-    swap(arr, 4, 6);
-    swap(arr, 5, 7);
-    swap(arr, 5, 6);
-    swap(arr, 0, 4);
-    swap(arr, 1, 5);
-    swap(arr, 1, 4);
-    swap(arr, 2, 6);
-    swap(arr, 3, 7);
-    swap(arr, 3, 6);
-    swap(arr, 2, 4);
-    swap(arr, 3, 5);
-    swap(arr, 3, 4);
-  },
-
-  waitForSelector(selector: string): Promise<*> {
-    const tryToResolve = resolve => {
-      const el = document.querySelector(selector);
-      if (el) {
-        resolve(el);
-      } else {
-        window.requestAnimationFrame(() => tryToResolve(resolve));
-      }
-    };
-    return new Promise(tryToResolve);
-  },
-
-  convertDecToBase256(num: number): Vector4 {
-    const divMod = n => [Math.floor(n / 256), n % 256];
-    let tmp = num;
-    // eslint-disable-next-line
-    let r, g, b, a;
-
-    [tmp, r] = divMod(tmp); // eslint-disable-line
-    [tmp, g] = divMod(tmp); // eslint-disable-line
-    [tmp, b] = divMod(tmp); // eslint-disable-line
-    [tmp, a] = divMod(tmp); // eslint-disable-line
-
-    // Big endian
-    return [a, b, g, r];
-  },
-
-  async promiseAllWithErrors<T>(
-    promises: Array<Promise<T>>,
-  ): Promise<{ successes: Array<T>, errors: Array<Error> }> {
-    const successOrErrorObjects = await Promise.all(promises.map(p => p.catch(error => error)));
-    return successOrErrorObjects.reduce(
-      ({ successes, errors }, successOrError) => {
-        if (successOrError instanceof Error) {
-          return {
-            successes,
-            errors: errors.concat([successOrError]),
-          };
-        } else {
-          return {
-            successes: successes.concat([successOrError]),
-            errors,
-          };
-        }
-      },
-      { successes: [], errors: [] },
-    );
-  },
-};
-=======
     lastEl = el;
   }
   return currentMode;
 }
->>>>>>> 4724128b
 
 export function sortArray8(arr: Array<number>): void {
   // This function sorts an array of size 8.
@@ -554,6 +474,18 @@
   swap(arr, 3, 4);
 }
 
+export function waitForSelector(selector: string): Promise<*> {
+  const tryToResolve = resolve => {
+    const el = document.querySelector(selector);
+    if (el) {
+      resolve(el);
+    } else {
+      window.requestAnimationFrame(() => tryToResolve(resolve));
+    }
+  };
+  return new Promise(tryToResolve);
+}
+
 export function convertDecToBase256(num: number): Vector4 {
   const divMod = n => [Math.floor(n / 256), n % 256];
   let tmp = num;
