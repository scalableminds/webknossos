import React, { useMemo, useState } from "react";
import { SyncOutlined } from "@ant-design/icons";
import { Table, Progress, Tooltip, Button } from "antd";
import { Link } from "react-router-dom";
import { getVoxelyticsWorkflows } from "admin/admin_rest_api";
import {
  VoxelyticsWorkflowListingRun,
  VoxelyticsRunState,
  VoxelyticsTaskInfo,
  VoxelyticsWorkflowListing,
} from "types/api_flow_types";
import { usePolling } from "libs/react_hooks";
import { formatDateMedium } from "libs/format_utils";
import Toast from "libs/toast";
import { VX_POLLING_INTERVAL } from "./workflow_view";

<<<<<<< HEAD
function parseRunInfo(runInfo: VoxelyticsWorkflowListingRun): VoxelyticsWorkflowListingRun {
  return {
    ...runInfo,
    beginTime: new Date(runInfo.beginTime),
    endTime: runInfo.endTime != null ? new Date(runInfo.endTime) : null,
  } as any as VoxelyticsWorkflowListingRun;
=======
function parseTaskInfo(taskInfo: VoxelyticsTaskInfo): VoxelyticsTaskInfo {
  return {
    ...taskInfo,
  } as VoxelyticsTaskInfo;
}

function parseRunInfo(runInfo: VoxelyticsRunInfo): VoxelyticsRunInfo {
  return {
    ...runInfo,
    tasks: runInfo.tasks.map(parseTaskInfo),
  } as any as VoxelyticsRunInfo;
>>>>>>> b0131496
}

function parseWorkflowInfo(workflowInfo: VoxelyticsWorkflowListing): VoxelyticsWorkflowListing {
  return {
    ...workflowInfo,
    runs: workflowInfo.runs.map(parseRunInfo).sort((a, b) => b.beginTime - a.beginTime),
  };
}

function uniqueify<T>(array: Array<T>): Array<T> {
  return [...new Set(array)];
}

<<<<<<< HEAD
type RenderRunInfo = VoxelyticsWorkflowListingRun & {
=======
function aggregateTasks(runs: Array<VoxelyticsRunInfo>): Array<VoxelyticsTaskInfo> {
  function selectCombinedTaskRun(taskRuns: Array<VoxelyticsTaskInfo>): VoxelyticsTaskInfo {
    const runningOrFinishedTaskRuns = taskRuns.filter((t) =>
      [
        VoxelyticsRunState.RUNNING,
        VoxelyticsRunState.STALE,
        VoxelyticsRunState.COMPLETE,
        VoxelyticsRunState.FAILED,
        VoxelyticsRunState.CANCELLED,
      ].includes(t.state),
    );
    if (runningOrFinishedTaskRuns.length > 0) {
      return runningOrFinishedTaskRuns[0];
    }
    return taskRuns[0];
  }

  const combinedTaskRuns = runs[0].tasks.map((task) =>
    selectCombinedTaskRun(
      runs
        .flatMap((run) => {
          const taskMaybe = run.tasks.find((t) => t.taskName === task.taskName);
          return taskMaybe != null ? [taskMaybe] : [];
        })
        .sort((a, b) => (b.beginTime ?? -Infinity) - (a.beginTime ?? -Infinity)),
    ),
  );
  return combinedTaskRuns;
}

type RenderRunInfo = VoxelyticsRunInfo & {
>>>>>>> b0131496
  workflowName: string;
  workflowHash: string;
  children?: Array<VoxelyticsWorkflowListingRun>;
};

export default function WorkflowListView() {
  const [isLoading, setIsLoading] = useState(false);
  const [workflows, setWorkflows] = useState<Array<VoxelyticsWorkflowListing>>([]);

  async function loadData() {
    setIsLoading(true);
    try {
      const _workflows = (await getVoxelyticsWorkflows()).map(parseWorkflowInfo);
      setWorkflows(_workflows);
    } catch (err) {
      console.error(err);
      Toast.error("Could not load workflow list.");
    } finally {
      setIsLoading(false);
    }
  }

  usePolling(loadData, VX_POLLING_INTERVAL);

  const renderRuns = useMemo(
    () =>
      workflows.map((workflow) => ({
        workflowName: workflow.name,
        workflowHash: workflow.hash,
        state: workflow.state,
        beginTime: workflow.runs[0].beginTime,
        endTime: workflow.runs[0].endTime,
        name: "",
        id: "", // used to distinguish between workflows and runs when rendering
        username: uniqueify(workflow.runs.map((run) => run.username)).join(", "),
        hostname: uniqueify(workflow.runs.map((run) => run.hostname)).join(", "),
        voxelyticsVersion: uniqueify(workflow.runs.map((run) => run.voxelyticsVersion)).join(", "),
        taskStatistics: workflow.taskStatistics,
        children: workflow.runs.map((run) => ({
          workflowName: workflow.name,
          workflowHash: workflow.hash,
          ...run,
        })),
      })),
    [workflows],
  ) as any as Array<RenderRunInfo>;

  function renderProgress(run: RenderRunInfo) {
    const skippedCount = run.taskStatistics.skipped;
    const completeCount = run.taskStatistics.complete;
    const cancelledCount = run.taskStatistics.cancelled;
    const failedCount = run.taskStatistics.failed;
    const runnableCount = run.taskStatistics.total - run.taskStatistics.skipped;
    let label = `${completeCount}/${runnableCount} complete`;
    if (cancelledCount > 0) {
      label += `, ${cancelledCount} cancelled`;
    }
    if (failedCount > 0) {
      label += `, ${failedCount} failed`;
    }
    if (skippedCount > 0) {
      label += `, ${skippedCount} skipped`;
    }
    if (run.state === VoxelyticsRunState.STALE) {
      label += ", timeout";
    }

    return (
      <Tooltip title={label}>
        <Progress
          percent={Math.round(((completeCount + failedCount) / runnableCount) * 100)}
          status={runStateToStatus(run.state)}
          success={{ percent: Math.round((completeCount / runnableCount) * 100) }}
          size="small"
        />
      </Tooltip>
    );
  }

  function runStateToStatus(state: VoxelyticsRunState) {
    switch (state) {
      case VoxelyticsRunState.COMPLETE:
        return "success";
      case VoxelyticsRunState.STALE:
      case VoxelyticsRunState.FAILED:
      case VoxelyticsRunState.CANCELLED:
        return "exception";
      case VoxelyticsRunState.PENDING:
        return "active";
      default:
        return "normal";
    }
  }

  return (
    <div className="container voxelytics-view">
      <div className="pull-right">
        <Button onClick={() => loadData()}>
          <SyncOutlined spin={isLoading} /> Refresh
        </Button>
      </div>
      <h3>Voxelytics Workflows</h3>
      <Table
        bordered
        rowKey={(run: RenderRunInfo) => `${run.id}-${run.workflowHash}`}
        pagination={{ pageSize: 100 }}
        columns={[
          {
            title: "Workflow",
            key: "workflow",
            render: (run: RenderRunInfo) =>
              run.id === "" ? (
                <Link to={`/workflows/${run.workflowHash}`}>
                  {run.workflowName} ({run.workflowHash})
                </Link>
              ) : (
                <Link to={`/workflows/${run.workflowHash}?runId=${encodeURIComponent(run.id)}`}>
                  {run.name}
                </Link>
              ),
          },
          {
            title: "User",
            dataIndex: "username",
            key: "user",
            filters: uniqueify(renderRuns.map((run) => run.username)).map((username) => ({
              text: username,
              value: username,
            })),
            onFilter: (value: string | number | boolean, run: RenderRunInfo) =>
              run.username.startsWith(String(value)),
            filterSearch: true,
          },
          {
            title: "Hostname",
            dataIndex: "hostname",
            key: "hostname",
            filters: uniqueify(renderRuns.map((run) => run.hostname)).map((hostname) => ({
              text: hostname,
              value: hostname,
            })),
            onFilter: (value: string | number | boolean, run: RenderRunInfo) =>
              run.hostname.startsWith(String(value)),
            filterSearch: true,
          },
          {
            title: "Progress",
            key: "progress",
            width: 200,
            render: renderProgress,
          },
          {
            title: "Begin",
            key: "begin",
            defaultSortOrder: "descend",
            sorter: (a: RenderRunInfo, b: RenderRunInfo) =>
              (a.beginTime ?? Infinity) - (b.beginTime ?? Infinity),
            render: (run: RenderRunInfo) => run.beginTime && formatDateMedium(run.beginTime),
          },
          {
            title: "End",
            key: "end",
            sorter: (a: RenderRunInfo, b: RenderRunInfo) =>
              (a.endTime ?? Infinity) - (b.endTime ?? Infinity),
            render: (run: RenderRunInfo) => run.endTime && formatDateMedium(run.endTime),
          },
        ]}
        dataSource={renderRuns}
      />
    </div>
  );
}<|MERGE_RESOLUTION|>--- conflicted
+++ resolved
@@ -14,26 +14,12 @@
 import Toast from "libs/toast";
 import { VX_POLLING_INTERVAL } from "./workflow_view";
 
-<<<<<<< HEAD
 function parseRunInfo(runInfo: VoxelyticsWorkflowListingRun): VoxelyticsWorkflowListingRun {
   return {
     ...runInfo,
     beginTime: new Date(runInfo.beginTime),
     endTime: runInfo.endTime != null ? new Date(runInfo.endTime) : null,
   } as any as VoxelyticsWorkflowListingRun;
-=======
-function parseTaskInfo(taskInfo: VoxelyticsTaskInfo): VoxelyticsTaskInfo {
-  return {
-    ...taskInfo,
-  } as VoxelyticsTaskInfo;
-}
-
-function parseRunInfo(runInfo: VoxelyticsRunInfo): VoxelyticsRunInfo {
-  return {
-    ...runInfo,
-    tasks: runInfo.tasks.map(parseTaskInfo),
-  } as any as VoxelyticsRunInfo;
->>>>>>> b0131496
 }
 
 function parseWorkflowInfo(workflowInfo: VoxelyticsWorkflowListing): VoxelyticsWorkflowListing {
@@ -47,41 +33,7 @@
   return [...new Set(array)];
 }
 
-<<<<<<< HEAD
 type RenderRunInfo = VoxelyticsWorkflowListingRun & {
-=======
-function aggregateTasks(runs: Array<VoxelyticsRunInfo>): Array<VoxelyticsTaskInfo> {
-  function selectCombinedTaskRun(taskRuns: Array<VoxelyticsTaskInfo>): VoxelyticsTaskInfo {
-    const runningOrFinishedTaskRuns = taskRuns.filter((t) =>
-      [
-        VoxelyticsRunState.RUNNING,
-        VoxelyticsRunState.STALE,
-        VoxelyticsRunState.COMPLETE,
-        VoxelyticsRunState.FAILED,
-        VoxelyticsRunState.CANCELLED,
-      ].includes(t.state),
-    );
-    if (runningOrFinishedTaskRuns.length > 0) {
-      return runningOrFinishedTaskRuns[0];
-    }
-    return taskRuns[0];
-  }
-
-  const combinedTaskRuns = runs[0].tasks.map((task) =>
-    selectCombinedTaskRun(
-      runs
-        .flatMap((run) => {
-          const taskMaybe = run.tasks.find((t) => t.taskName === task.taskName);
-          return taskMaybe != null ? [taskMaybe] : [];
-        })
-        .sort((a, b) => (b.beginTime ?? -Infinity) - (a.beginTime ?? -Infinity)),
-    ),
-  );
-  return combinedTaskRuns;
-}
-
-type RenderRunInfo = VoxelyticsRunInfo & {
->>>>>>> b0131496
   workflowName: string;
   workflowHash: string;
   children?: Array<VoxelyticsWorkflowListingRun>;
