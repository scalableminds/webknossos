# Understanding the User Interface

The main WEBKNOSSOS user interface for viewing and annotating datasets is divided into five sections:

1. A [toolbar](./toolbar.md) for general purposes features such as Saving your work and displaying the current position within the dataset. Further, it provides access to all the tools for annotating and manipulating your data. It spans along the full width of the top of your screen.
2. The [left-hand side panel](./layers.md) provides a list of all available data, segmentation, and annotation layers as well as a settings menu for viewport options and keyboard controls.
3. The center of the screen is occupied by the annotation interface. Your dataset is displayed here, and you navigate and annotate it as desired. Most interactions will take place here.
4. The [right-hand side panel](./object_info.md) is occupied by several tabs providing more information on your current dataset, skeleton/volume annotations, and other lists. Depending on your editing mode these tabs might adapt.
5. The bottom of the screen is covered by a status bar showing context-sensitive hints for mouse controls as well as additional information on mouse hover.

![An overview of the WEBKNOSSOS annotation UI highlighting the 4 main sections of the interface](../images/user_interface.png)

<<<<<<< HEAD
Read More About [Skeleton Annotation](../skeleton_annotation/index.md)

=======
You can customize the interface to your liking. Toggle the left and right sidebars, and drag the viewport edges to adjust the view. To reset the layout, go to Menu > Layout > Reset Layout in the toolbar.

![Customizing the layout](../images/customize_layout.gif)

Read More About [Skeleton Annotation](../skeleton_annotation/index.md)

>>>>>>> eafc81e3
Read More About [Volume Annotation](../volume_annotation/index.md)





<|MERGE_RESOLUTION|>--- conflicted
+++ resolved
@@ -10,17 +10,12 @@
 
 ![An overview of the WEBKNOSSOS annotation UI highlighting the 4 main sections of the interface](../images/user_interface.png)
 
-<<<<<<< HEAD
-Read More About [Skeleton Annotation](../skeleton_annotation/index.md)
-
-=======
 You can customize the interface to your liking. Toggle the left and right sidebars, and drag the viewport edges to adjust the view. To reset the layout, go to Menu > Layout > Reset Layout in the toolbar.
 
 ![Customizing the layout](../images/customize_layout.gif)
 
 Read More About [Skeleton Annotation](../skeleton_annotation/index.md)
 
->>>>>>> eafc81e3
 Read More About [Volume Annotation](../volume_annotation/index.md)
 
 
