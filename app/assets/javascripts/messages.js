--- conflicted
+++ resolved
@@ -34,9 +34,5 @@
   "team.delete": "Do you really want to delete this team?",
   "taskType.delete": "Do you really want to delete this task type?",
   "request.max_item_count_alert":
-<<<<<<< HEAD
-    "Your request returned more than 1000 results. More results might be available on the server but were omitted for technical reseaons.",
-=======
     "Your request returned more than 1000 results. More results might be available on the server but were omitted for technical reasons.",
->>>>>>> a6c39874
 };