--- conflicted
+++ resolved
@@ -296,23 +296,14 @@
               value={layerConfiguration.alpha}
               onChange={_.partial(this.props.onChangeLayer, layerName, "alpha")}
             />
-<<<<<<< HEAD
             {isColorLayer && layerConfiguration != null ? (
-              <ColorSetting
-                label="Color"
-                value={Utils.rgbToHex(layerConfiguration.color)}
-                onChange={_.partial(this.props.onChangeLayer, layerName, "color")}
-                className="ant-btn"
-              />
-=======
-            {isColorLayer && layer != null ? (
               <Row className="margin-bottom" style={{ marginTop: 4 }}>
                 <Col span={12}>
                   <label className="setting-label">Color</label>
                 </Col>
                 <Col span={10}>
                   <ColorSetting
-                    value={Utils.rgbToHex(layer.color)}
+                    value={Utils.rgbToHex(layerConfiguration.color)}
                     onChange={_.partial(this.props.onChangeLayer, layerName, "color")}
                     className="ant-btn"
                     style={{ marginLeft: 6 }}
@@ -325,7 +316,7 @@
                         this.props.onChangeLayer(
                           layerName,
                           "isInverted",
-                          layer ? !layer.isInverted : false,
+                          layerConfiguration ? !layerConfiguration.isInverted : false,
                         )
                       }
                       style={{
@@ -336,11 +327,13 @@
                       }}
                     >
                       <i
-                        className={`fa fa-adjust ${layer.isInverted ? "flip-horizontally" : ""}`}
+                        className={`fa fa-adjust ${
+                          layerConfiguration.isInverted ? "flip-horizontally" : ""
+                        }`}
                         style={{
                           margin: 0,
                           transition: "transform 0.5s ease 0s",
-                          color: layer.isInverted
+                          color: layerConfiguration.isInverted
                             ? "rgba(24, 144, 255, 1.0)"
                             : "rgba(0, 0, 0, 0.65)",
                         }}
@@ -349,7 +342,6 @@
                   </Tooltip>
                 </Col>
               </Row>
->>>>>>> 95b94eca
             ) : (
               <SwitchSetting
                 label={settings.highlightHoveredCellId}
