--- conflicted
+++ resolved
@@ -8,26 +8,17 @@
 For upgrade instructions, please check the [migration guide](MIGRATIONS.released.md).
 
 ## Unreleased
-<<<<<<< HEAD
 [Commits](https://github.com/scalableminds/webknossos/compare/25.02.1...HEAD)
-=======
-[Commits](https://github.com/scalableminds/webknossos/compare/25.02.0...HEAD)
->>>>>>> 5444647e
 
 ### Added
 
 ### Changed
-<<<<<<< HEAD
-
-### Fixed
-=======
 - When using a zarr link to a wk-served data layer as another layer’s source, the user’s token is used to access the data. [#8322](https://github.com/scalableminds/webknossos/pull/8322/)
 
 ### Fixed
 - Fixed a bug that would lock a non existing mapping to an empty segmentation layer under certain conditions. [#8401](https://github.com/scalableminds/webknossos/pull/8401)
 - Fixed the alignment of the button that allows restricting floodfill operations to a bounding box. [#8388](https://github.com/scalableminds/webknossos/pull/8388) 
 - Fixed rare bug where saving got stuck. [#8409](https://github.com/scalableminds/webknossos/pull/8409)
->>>>>>> 5444647e
 
 ### Removed
 
