import _ from "lodash";
import type { OxalisState, Tracing } from "oxalis/store";
<<<<<<< HEAD
=======
import type { APIAnnotationInfo } from "types/api_flow_types";
>>>>>>> e007e411
import type { EmptyObject } from "types/globals";
import { getVolumeTracingById } from "./volumetracing_accessor";

export function mayEditAnnotationProperties(state: OxalisState) {
  const { owner, restrictions } = state.tracing;
  const activeUser = state.activeUser;

  return !!(
    restrictions.allowUpdate &&
    restrictions.allowSave &&
    activeUser &&
    owner?.id === activeUser.id &&
    !state.tracing.isLockedByOwner
  );
}

export function isAnnotationOwner(state: OxalisState) {
  const activeUser = state.activeUser;
  const owner = state.tracing.owner;

  return !!(activeUser && owner?.id === activeUser.id);
}

export function isAnnotationFromDifferentOrganization(state: OxalisState) {
  const activeUser = state.activeUser;

  return !!(activeUser && activeUser?.organization !== state.tracing.organization);
}

export type SkeletonTracingStats = {
  treeCount: number;
  nodeCount: number;
  edgeCount: number;
  branchPointCount: number;
};

export type VolumeTracingStats = {
  segmentCount: number;
};

export type TracingStats = Record<string, SkeletonTracingStats | VolumeTracingStats | EmptyObject>;

export function getStats(tracing: Tracing): TracingStats {
  const stats: TracingStats = {};
  const { skeleton, volumes } = tracing;
  for (const volumeTracing of volumes) {
    stats[volumeTracing.tracingId] = { segmentCount: volumeTracing.segments.size() };
  }
  if (skeleton) {
    stats[skeleton.tracingId] = {
      treeCount: _.size(skeleton.trees),
      nodeCount: _.reduce(skeleton.trees, (sum, tree) => sum + tree.nodes.size(), 0),
      edgeCount: _.reduce(skeleton.trees, (sum, tree) => sum + tree.edges.size(), 0),
      branchPointCount: _.reduce(skeleton.trees, (sum, tree) => sum + _.size(tree.branchPoints), 0),
    };
  }
  return stats;
}

export function getCreationTimestamp(tracing: Tracing) {
  let timestamp = tracing.skeleton?.createdTimestamp;
  for (const volumeTracing of tracing.volumes) {
    if (!timestamp || volumeTracing.createdTimestamp < timestamp) {
      timestamp = volumeTracing.createdTimestamp;
    }
  }
  return timestamp || 0;
}

export function getSkeletonStats(stats: TracingStats): SkeletonTracingStats | undefined {
  for (const tracingId in stats) {
    if ("treeCount" in stats[tracingId]) {
      // TS thinks the return value could be EmptyObject even though
      // we just checked that treeCount is a property.
      return stats[tracingId] as SkeletonTracingStats;
    }
  }
  return undefined;
}

export function getVolumeStats(stats: TracingStats): [string, VolumeTracingStats][] {
  return Array.from(Object.entries(stats)).filter(
    ([_tracingId, stat]) => "segmentCount" in stat,
  ) as [string, VolumeTracingStats][];
}<|MERGE_RESOLUTION|>--- conflicted
+++ resolved
@@ -1,9 +1,5 @@
 import _ from "lodash";
 import type { OxalisState, Tracing } from "oxalis/store";
-<<<<<<< HEAD
-=======
-import type { APIAnnotationInfo } from "types/api_flow_types";
->>>>>>> e007e411
 import type { EmptyObject } from "types/globals";
 import { getVolumeTracingById } from "./volumetracing_accessor";
 
