--- conflicted
+++ resolved
@@ -28,12 +28,8 @@
 // Creates data zip from volume tracings
 class Zarr3BucketStreamSink(val layer: VolumeTracingLayer, tracingHasFallbackLayer: Boolean)
     extends ProtoGeometryImplicits
-<<<<<<< HEAD
     with ReversionHelper
-=======
-    with VolumeBucketReversionHelper
     with Zarr3OutputHelper
->>>>>>> dd118b26
     with ByteUtils {
 
   private lazy val defaultLayerName = "volumeAnnotationData"
