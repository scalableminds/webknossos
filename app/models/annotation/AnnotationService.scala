package models.annotation

import org.apache.pekko.actor.ActorSystem
import org.apache.pekko.stream.Materializer
import com.scalableminds.util.accesscontext.{AuthorizedAccessContext, DBAccessContext, GlobalAccessContext}
import com.scalableminds.util.geometry.{BoundingBox, Vec3Double, Vec3Int}
import com.scalableminds.util.io.{NamedStream, ZipIO}
import com.scalableminds.util.requestparsing.ObjectId
import com.scalableminds.util.time.Instant
import com.scalableminds.util.tools.{BoxImplicits, Fox, FoxImplicits, TextUtils}
import com.scalableminds.webknossos.datastore.SkeletonTracing._
import com.scalableminds.webknossos.datastore.VolumeTracing.{VolumeTracing, VolumeTracingOpt, VolumeTracings}
import com.scalableminds.webknossos.datastore.geometry.{
  AdditionalCoordinateProto,
  ColorProto,
  NamedBoundingBoxProto,
  Vec3DoubleProto,
  Vec3IntProto
}
import com.scalableminds.webknossos.datastore.helpers.{NodeDefaults, ProtoGeometryImplicits, SkeletonTracingDefaults}
import com.scalableminds.webknossos.datastore.models.VoxelSize
import com.scalableminds.webknossos.datastore.models.annotation.{
  AnnotationLayer,
  AnnotationLayerStatistics,
  AnnotationLayerType,
  AnnotationSource,
  FetchedAnnotationLayer
}
import com.scalableminds.webknossos.datastore.models.datasource.{
  AdditionalAxis,
  ElementClass,
  DataSourceLike => DataSource,
  SegmentationLayerLike => SegmentationLayer
}
import com.scalableminds.webknossos.datastore.rpc.RPC
import com.scalableminds.webknossos.tracingstore.tracings._
import com.scalableminds.webknossos.tracingstore.tracings.volume.VolumeDataZipFormat.VolumeDataZipFormat
import com.scalableminds.webknossos.tracingstore.tracings.volume.{
  ResolutionRestrictions,
  VolumeDataZipFormat,
  VolumeTracingDefaults,
  VolumeTracingDownsampling
}
import com.typesafe.scalalogging.LazyLogging
import controllers.AnnotationLayerParameters
import models.annotation.AnnotationState._
import models.annotation.AnnotationType.AnnotationType
import models.annotation.handler.SavedTracingInformationHandler
import models.annotation.nml.NmlWriter
import models.dataset._
import models.organization.OrganizationDAO
import models.project.ProjectDAO
import models.task.{Task, TaskDAO, TaskService, TaskTypeDAO}
import models.team.{TeamDAO, TeamService}
import models.user.{User, UserDAO, UserService}
import net.liftweb.common.{Box, Full}
import play.api.i18n.{Messages, MessagesProvider}
import play.api.libs.Files.{TemporaryFile, TemporaryFileCreator}
import play.api.libs.json.{JsNull, JsObject, JsValue, Json}
import utils.{WkConf}

import java.io.{BufferedOutputStream, File, FileOutputStream}
import javax.inject.Inject
import scala.concurrent.{ExecutionContext, Future}

case class DownloadAnnotation(skeletonTracingIdOpt: Option[String],
                              volumeTracingIdOpt: Option[String],
                              skeletonTracingOpt: Option[SkeletonTracing],
                              volumeTracingOpt: Option[VolumeTracing],
                              volumeDataOpt: Option[Array[Byte]],
                              name: String,
                              voxelSizeOpt: Option[VoxelSize],
                              annotation: Annotation,
                              user: User,
                              taskOpt: Option[Task],
                              organizationId: String,
                              datasetName: String)

// Used to pass duplicate properties when creating a new tracing to avoid masking them.
// Uses the proto-generated geometry classes, hence the full qualifiers.
case class RedundantTracingProperties(
    editPosition: Vec3IntProto,
    editRotation: Vec3DoubleProto,
    zoomLevel: Double,
    userBoundingBoxes: Seq[NamedBoundingBoxProto],
    editPositionAdditionalCoordinates: Seq[AdditionalCoordinateProto],
)

class AnnotationService @Inject()(
    annotationInformationProvider: AnnotationInformationProvider,
    savedTracingInformationHandler: SavedTracingInformationHandler,
    annotationDAO: AnnotationDAO,
    annotationLayersDAO: AnnotationLayerDAO,
    userDAO: UserDAO,
    taskTypeDAO: TaskTypeDAO,
    taskService: TaskService,
    datasetService: DatasetService,
    datasetDAO: DatasetDAO,
    dataStoreService: DataStoreService,
    tracingStoreService: TracingStoreService,
    tracingStoreDAO: TracingStoreDAO,
    taskDAO: TaskDAO,
    teamDAO: TeamDAO,
    userService: UserService,
    teamService: TeamService,
    dataStoreDAO: DataStoreDAO,
    projectDAO: ProjectDAO,
    organizationDAO: OrganizationDAO,
    annotationRestrictionDefaults: AnnotationRestrictionDefaults,
    nmlWriter: NmlWriter,
    temporaryFileCreator: TemporaryFileCreator,
    conf: WkConf,
    rpc: RPC
)(implicit ec: ExecutionContext, val materializer: Materializer)
    extends BoxImplicits
    with FoxImplicits
    with ProtoGeometryImplicits
    with LazyLogging {
  implicit val actorSystem: ActorSystem = ActorSystem()

  val DefaultAnnotationListLimit = 1000

  private def selectSuitableTeam(user: User, dataset: Dataset): Fox[ObjectId] =
    (for {
      userTeamIds <- userService.teamIdsFor(user._id)
      datasetAllowedTeamIds <- teamService.allowedTeamIdsForDataset(dataset, cumulative = true) ?~> "allowedTeams.notFound"
    } yield {
      val selectedTeamOpt = datasetAllowedTeamIds.intersect(userTeamIds).headOption
      selectedTeamOpt match {
        case Some(selectedTeam) => Fox.successful(selectedTeam)
        case None =>
          for {
            isTeamManagerOrAdminOfOrg <- userService.isTeamManagerOrAdminOfOrg(user, user._organization)
            _ <- bool2Fox(isTeamManagerOrAdminOfOrg || dataset.isPublic || user.isDatasetManager)
            organizationTeamId <- organizationDAO.findOrganizationTeamId(user._organization)
          } yield organizationTeamId
      }
    }).flatten

  private def createVolumeTracing(
      dataSource: DataSource,
      datasetOrganizationId: String,
      datasetDataStore: DataStore,
      fallbackLayer: Option[SegmentationLayer],
      boundingBox: Option[BoundingBox] = None,
      startPosition: Option[Vec3Int] = None,
      startRotation: Option[Vec3Double] = None,
      resolutionRestrictions: ResolutionRestrictions,
      mappingName: Option[String]
  ): Fox[VolumeTracing] = {
    val resolutions = VolumeTracingDownsampling.magsForVolumeTracing(dataSource, fallbackLayer)
    val resolutionsRestricted = resolutionRestrictions.filterAllowed(resolutions)
    val additionalAxes =
      fallbackLayer.map(_.additionalAxes).getOrElse(dataSource.additionalAxesUnion)
    for {
      _ <- bool2Fox(resolutionsRestricted.nonEmpty) ?~> "annotation.volume.resolutionRestrictionsTooTight"
      remoteDatastoreClient = new WKRemoteDataStoreClient(datasetDataStore, rpc)
      fallbackLayerHasSegmentIndex <- fallbackLayer match {
        case Some(layer) =>
          remoteDatastoreClient.hasSegmentIndexFile(datasetOrganizationId, dataSource.id.path, layer.name)
        case None => Fox.successful(false)
      }
    } yield
      VolumeTracing(
        None,
        boundingBoxToProto(boundingBox.getOrElse(dataSource.boundingBox)),
        System.currentTimeMillis(),
        dataSource.id.path,
        vec3IntToProto(startPosition.getOrElse(dataSource.center)),
        vec3DoubleToProto(startRotation.getOrElse(vec3DoubleFromProto(VolumeTracingDefaults.editRotation))),
        elementClassToProto(
          fallbackLayer.map(layer => layer.elementClass).getOrElse(VolumeTracingDefaults.elementClass)),
        fallbackLayer.map(_.name),
        combineLargestSegmentIdsByPrecedence(fromNml = None, fromFallbackLayer = fallbackLayer.map(_.largestSegmentId)),
        0,
        VolumeTracingDefaults.zoomLevel,
        organizationId = Some(datasetOrganizationId),
        mappingName = mappingName,
        resolutions = resolutionsRestricted.map(vec3IntToProto),
        hasSegmentIndex = Some(fallbackLayer.isEmpty || fallbackLayerHasSegmentIndex),
        additionalAxes = AdditionalAxis.toProto(additionalAxes)
      )
  }

  def combineLargestSegmentIdsByPrecedence(fromNml: Option[Long],
                                           fromFallbackLayer: Option[Option[Long]]): Option[Long] =
    if (fromNml.nonEmpty)
      // This was called for an NML upload. The NML had an explicit largestSegmentId. Use that.
      fromNml
    else if (fromFallbackLayer.nonEmpty)
      // There is a fallback layer. Use its largestSegmentId, even if it is None.
      // Some tracing functionality will be disabled until a segment id is set by the user.
      fromFallbackLayer.flatten
    else {
      // There is no fallback layer. Start at default segment id for fresh volume layers
      VolumeTracingDefaults.largestSegmentId
    }

  def addAnnotationLayer(annotation: Annotation,
                         organizationId: String,
                         annotationLayerParameters: AnnotationLayerParameters)(implicit ctx: DBAccessContext,
                                                                               mp: MessagesProvider): Fox[Unit] =
    for {
      dataset <- datasetDAO.findOne(annotation._dataset) ?~> "dataset.notFoundForAnnotation"
      dataSource <- datasetService.dataSourceFor(dataset).flatMap(_.toUsable) ?~> "dataSource.notFound"
      newAnnotationLayers <- createTracingsForExplorational(
        dataset,
        dataSource,
        List(annotationLayerParameters),
        organizationId,
        annotation.annotationLayers) ?~> "annotation.createTracings.failed"
      _ <- annotationLayersDAO.insertForAnnotation(annotation._id, newAnnotationLayers)
    } yield ()

  def deleteAnnotationLayer(annotation: Annotation, layerName: String): Fox[Unit] =
    for {
      _ <- annotationLayersDAO.deleteOne(annotation._id, layerName)
    } yield ()

  private def createTracingsForExplorational(dataset: Dataset,
                                             dataSource: DataSource,
                                             allAnnotationLayerParameters: List[AnnotationLayerParameters],
                                             datasetOrganizationId: String,
                                             existingAnnotationLayers: List[AnnotationLayer] = List())(
      implicit ctx: DBAccessContext,
      mp: MessagesProvider): Fox[List[AnnotationLayer]] = {

    def getAutoFallbackLayerName: Option[String] =
      dataSource.dataLayers.find {
        case _: SegmentationLayer => true
        case _                    => false
      }.map(_.name)

    def getFallbackLayer(fallbackLayerName: String): Fox[SegmentationLayer] =
      for {
        fallbackLayer <- dataSource.dataLayers
          .filter(dl => dl.name == fallbackLayerName)
          .flatMap {
            case layer: SegmentationLayer => Some(layer)
            case _                        => None
          }
          .headOption
          .toFox
        _ <- bool2Fox(
          ElementClass
            .largestSegmentIdIsInRange(fallbackLayer.largestSegmentId, fallbackLayer.elementClass)) ?~> Messages(
          "annotation.volume.largestSegmentIdExceedsRange",
          fallbackLayer.largestSegmentId,
          fallbackLayer.elementClass)
      } yield fallbackLayer

    def createAndSaveAnnotationLayer(annotationLayerParameters: AnnotationLayerParameters,
                                     oldPrecedenceLayerProperties: Option[RedundantTracingProperties],
                                     dataStore: DataStore): Fox[AnnotationLayer] =
      for {
        client <- tracingStoreService.clientFor(dataset)
        tracingIdAndName <- annotationLayerParameters.typ match {
          case AnnotationLayerType.Skeleton =>
            val skeleton = SkeletonTracingDefaults.createInstance.copy(
              datasetName = dataset.name,
              editPosition = dataSource.center,
              organizationId = Some(datasetOrganizationId),
              additionalAxes = AdditionalAxis.toProto(dataSource.additionalAxesUnion)
            )
            val skeletonAdapted = oldPrecedenceLayerProperties.map { p =>
              skeleton.copy(
                editPosition = p.editPosition,
                editRotation = p.editRotation,
                zoomLevel = p.zoomLevel,
                userBoundingBoxes = p.userBoundingBoxes,
                editPositionAdditionalCoordinates = p.editPositionAdditionalCoordinates
              )
            }.getOrElse(skeleton)
            for {
              tracingId <- client.saveSkeletonTracing(skeletonAdapted)
              name = annotationLayerParameters.name.getOrElse(
                AnnotationLayer.defaultNameForType(annotationLayerParameters.typ))
            } yield (tracingId, name)
          case AnnotationLayerType.Volume =>
            val autoFallbackLayerName =
              if (annotationLayerParameters.autoFallbackLayer) getAutoFallbackLayerName else None
            val fallbackLayerName = annotationLayerParameters.fallbackLayerName.orElse(autoFallbackLayerName)
            for {
              fallbackLayer <- Fox.runOptional(fallbackLayerName)(getFallbackLayer)
              volumeTracing <- createVolumeTracing(
                dataSource,
                datasetOrganizationId,
                dataStore,
                fallbackLayer,
                resolutionRestrictions =
                  annotationLayerParameters.resolutionRestrictions.getOrElse(ResolutionRestrictions.empty),
                mappingName = annotationLayerParameters.mappingName
              )
              volumeTracingAdapted = oldPrecedenceLayerProperties.map { p =>
                volumeTracing.copy(
                  editPosition = p.editPosition,
                  editRotation = p.editRotation,
                  zoomLevel = p.zoomLevel,
                  userBoundingBoxes = p.userBoundingBoxes,
                  editPositionAdditionalCoordinates = p.editPositionAdditionalCoordinates
                )
              }.getOrElse(volumeTracing)
              volumeTracingId <- client.saveVolumeTracing(volumeTracingAdapted, dataSource = Some(dataSource))
              name = annotationLayerParameters.name
                .orElse(autoFallbackLayerName)
                .getOrElse(AnnotationLayer.defaultNameForType(annotationLayerParameters.typ))
            } yield (volumeTracingId, name)
          case _ =>
            Fox.failure(s"Unknown AnnotationLayerType: ${annotationLayerParameters.typ}")
        }
      } yield
        AnnotationLayer(tracingIdAndName._1,
                        annotationLayerParameters.typ,
                        tracingIdAndName._2,
                        AnnotationLayerStatistics.zeroedForTyp(annotationLayerParameters.typ))

    def fetchOldPrecedenceLayer: Fox[Option[FetchedAnnotationLayer]] =
      if (existingAnnotationLayers.isEmpty) Fox.successful(None)
      else
        for {
          oldPrecedenceLayer <- selectLayerWithPrecedence(existingAnnotationLayers)
          tracingStoreClient <- tracingStoreService.clientFor(dataset)
          oldPrecedenceLayerFetched <- if (oldPrecedenceLayer.typ == AnnotationLayerType.Skeleton)
            tracingStoreClient.getSkeletonTracing(oldPrecedenceLayer, None)
          else
            tracingStoreClient.getVolumeTracing(oldPrecedenceLayer,
                                                None,
                                                skipVolumeData = true,
                                                volumeDataZipFormat = VolumeDataZipFormat.wkw,
                                                dataset.voxelSize)
        } yield Some(oldPrecedenceLayerFetched)

    def extractPrecedenceProperties(oldPrecedenceLayer: FetchedAnnotationLayer): RedundantTracingProperties =
      oldPrecedenceLayer.tracing match {
        case Left(s) =>
          RedundantTracingProperties(
            s.editPosition,
            s.editRotation,
            s.zoomLevel,
            s.userBoundingBoxes ++ s.userBoundingBox.map(
              com.scalableminds.webknossos.datastore.geometry.NamedBoundingBoxProto(0, None, None, None, _)),
            s.editPositionAdditionalCoordinates
          )
        case Right(v) =>
          RedundantTracingProperties(
            v.editPosition,
            v.editRotation,
            v.zoomLevel,
            v.userBoundingBoxes ++ v.userBoundingBox.map(
              com.scalableminds.webknossos.datastore.geometry.NamedBoundingBoxProto(0, None, None, None, _)),
            v.editPositionAdditionalCoordinates
          )
      }

    for {
      /*
        Note that the tracings have redundant properties, with a precedence logic selecting a layer
        from which the values are used. Adding a layer may change this precedence, so the redundant
        values need to be copied to the new layer from the layer that had precedence before. Otherwise, those
        properties would be masked and lost.
        Unfortunately, their history is still lost since the new layer gets only the latest snapshot.
        We do this for *every* new layer, since we only later get its ID which determines the actual precedence.
        All of this is skipped if existingAnnotationLayers is empty.
       */
      oldPrecedenceLayer <- fetchOldPrecedenceLayer
      dataStore <- dataStoreDAO.findOneByName(dataset._dataStore.trim) ?~> "dataStore.notFoundForDataset"
      precedenceProperties = oldPrecedenceLayer.map(extractPrecedenceProperties)
      newAnnotationLayers <- Fox.serialCombined(allAnnotationLayerParameters)(p =>
        createAndSaveAnnotationLayer(p, precedenceProperties, dataStore))
    } yield newAnnotationLayers
  }

  /*
   If there is more than one tracing, select the one that has precedence for the parameters (they should be identical anyway)
   This needs to match the code in NmlWriter’s selectLayerWithPrecedence, though the types are different
   */
  private def selectLayerWithPrecedence(annotationLayers: List[AnnotationLayer]): Fox[AnnotationLayer] = {
    val skeletonLayers = annotationLayers.filter(_.typ == AnnotationLayerType.Skeleton)
    val volumeLayers = annotationLayers.filter(_.typ == AnnotationLayerType.Volume)
    if (skeletonLayers.nonEmpty) {
      Fox.successful(skeletonLayers.minBy(_.tracingId))
    } else if (volumeLayers.nonEmpty) {
      Fox.successful(volumeLayers.minBy(_.tracingId))
    } else Fox.failure("Trying to select precedence layer from empty layer list.")
  }

  def createExplorationalFor(user: User,
                             datasetId: ObjectId,
                             annotationLayerParameters: List[AnnotationLayerParameters])(
      implicit ctx: DBAccessContext,
      m: MessagesProvider): Fox[Annotation] =
    for {
      dataset <- datasetDAO.findOne(datasetId) ?~> "dataset.noAccessById"
      dataSource <- datasetService.dataSourceFor(dataset)
<<<<<<< HEAD
      datasetOrganization <- organizationDAO.findOne(dataset._organization)
      usableDataSource <- dataSource.toUsable ?~> Messages("dataset.notImported", dataSource.id.path)
=======
      datasetOrganization <- organizationDAO.findOne(dataset._organization)(GlobalAccessContext) ?~> "organization.notFound"
      usableDataSource <- dataSource.toUsable ?~> Messages("dataset.notImported", dataSource.id.name)
>>>>>>> 32b7cb40
      annotationLayers <- createTracingsForExplorational(dataset,
                                                         usableDataSource,
                                                         annotationLayerParameters,
                                                         datasetOrganization._id) ?~> "annotation.createTracings.failed"
      teamId <- selectSuitableTeam(user, dataset) ?~> "annotation.create.forbidden"
      annotation = Annotation(ObjectId.generate, datasetId, None, teamId, user._id, annotationLayers)
      _ <- annotationDAO.insertOne(annotation)
    } yield annotation

  def makeAnnotationHybrid(annotation: Annotation, organizationId: String, fallbackLayerName: Option[String])(
      implicit ctx: DBAccessContext,
      mp: MessagesProvider): Fox[Unit] =
    for {
      newAnnotationLayerType <- annotation.tracingType match {
        case TracingType.skeleton => Fox.successful(AnnotationLayerType.Volume)
        case TracingType.volume   => Fox.successful(AnnotationLayerType.Skeleton)
        case _                    => Fox.failure("annotation.makeHybrid.alreadyHybrid")
      }
      usedFallbackLayerName = if (newAnnotationLayerType == AnnotationLayerType.Volume) fallbackLayerName else None
      newAnnotationLayerParameters = AnnotationLayerParameters(
        newAnnotationLayerType,
        usedFallbackLayerName,
        autoFallbackLayer = false,
        None,
        Some(ResolutionRestrictions.empty),
        Some(AnnotationLayer.defaultNameForType(newAnnotationLayerType)),
        None
      )
      _ <- addAnnotationLayer(annotation, organizationId, newAnnotationLayerParameters) ?~> "makeHybrid.createTracings.failed"
    } yield ()

  def downsampleAnnotation(annotation: Annotation, volumeAnnotationLayer: AnnotationLayer)(
      implicit ctx: DBAccessContext): Fox[Unit] =
    for {
      dataset <- datasetDAO.findOne(annotation._dataset) ?~> "dataset.notFoundForAnnotation"
      _ <- bool2Fox(volumeAnnotationLayer.typ == AnnotationLayerType.Volume) ?~> "annotation.downsample.volumeOnly"
      rpcClient <- tracingStoreService.clientFor(dataset)
      newVolumeTracingId <- rpcClient.duplicateVolumeTracing(volumeAnnotationLayer.tracingId, downsample = true)
      _ = logger.info(
        s"Replacing volume tracing ${volumeAnnotationLayer.tracingId} by downsampled copy $newVolumeTracingId for annotation ${annotation._id}.")
      _ <- annotationLayersDAO.replaceTracingId(annotation._id, volumeAnnotationLayer.tracingId, newVolumeTracingId)
    } yield ()

  // WARNING: needs to be repeatable, might be called multiple times for an annotation
  def finish(annotation: Annotation, user: User, restrictions: AnnotationRestrictions)(
      implicit ctx: DBAccessContext): Fox[String] = {
    def executeFinish: Fox[String] =
      for {
        _ <- annotationDAO.updateModified(annotation._id, Instant.now)
        _ <- annotationDAO.updateState(annotation._id, AnnotationState.Finished)
      } yield {
        if (annotation._task.isEmpty)
          "annotation.finished"
        else
          "task.finished"
      }

    (for {
      allowed <- restrictions.allowFinishSoft(user)
    } yield {
      if (allowed) {
        if (annotation.state == Active) {
          logger.info(
            s"Finishing annotation ${annotation._id.toString}, new state will be ${AnnotationState.Finished.toString}, access context: ${ctx.toStringAnonymous}")
          executeFinish
        } else if (annotation.state == Finished) {
          logger.info(
            s"Silently not finishing annotation ${annotation._id.toString} for it is already finished. Access context: ${ctx.toStringAnonymous}")
          Fox.successful("annotation.finished")
        } else {
          logger.info(
            s"Not finishing annotation ${annotation._id.toString} for its state is ${annotation.state.toString}. Access context: ${ctx.toStringAnonymous}")
          Fox.failure("annotation.notActive")
        }
      } else {
        logger.info(
          s"Not finishing annotation ${annotation._id.toString} due to missing permissions. Access context: ${ctx.toStringAnonymous}")
        Fox.failure("annotation.notPossible")
      }
    }).flatten
  }

  private def baseForTask(taskId: ObjectId)(implicit ctx: DBAccessContext): Fox[Annotation] =
    (for {
      list <- annotationDAO.findAllByTaskIdAndType(taskId, AnnotationType.TracingBase)
    } yield list.headOption.toFox).flatten

  def annotationsFor(taskId: ObjectId)(implicit ctx: DBAccessContext): Fox[List[Annotation]] =
    annotationDAO.findAllByTaskIdAndType(taskId, AnnotationType.Task)

  private def tracingsFromBase(annotationBase: Annotation, dataset: Dataset)(
      implicit ctx: DBAccessContext,
      m: MessagesProvider): Fox[(Option[String], Option[String])] =
    for {
      _ <- bool2Fox(dataset.isUsable) ?~> Messages("dataset.notImported", dataset.name)
      tracingStoreClient <- tracingStoreService.clientFor(dataset)
      baseSkeletonIdOpt <- annotationBase.skeletonTracingId
      baseVolumeIdOpt <- annotationBase.volumeTracingId
      newSkeletonId: Option[String] <- Fox.runOptional(baseSkeletonIdOpt)(skeletonId =>
        tracingStoreClient.duplicateSkeletonTracing(skeletonId))
      newVolumeId: Option[String] <- Fox.runOptional(baseVolumeIdOpt)(volumeId =>
        tracingStoreClient.duplicateVolumeTracing(volumeId))
    } yield (newSkeletonId, newVolumeId)

  def createAnnotationFor(user: User, taskId: ObjectId, initializingAnnotationId: ObjectId)(
      implicit m: MessagesProvider,
      ctx: DBAccessContext): Fox[Annotation] = {
    def useAsTemplateAndInsert(annotation: Annotation) =
      for {
        datasetName <- datasetDAO.getNameById(annotation._dataset)(GlobalAccessContext) ?~> "dataset.notFoundForAnnotation"
        dataset <- datasetDAO.findOne(annotation._dataset) ?~> Messages("dataset.noAccess", datasetName)
        (newSkeletonId, newVolumeId) <- tracingsFromBase(annotation, dataset) ?~> s"Failed to use annotation base as template for task $taskId with annotation base ${annotation._id}"
        annotationLayers <- AnnotationLayer.layersFromIds(newSkeletonId, newVolumeId)
        newAnnotation = annotation.copy(
          _id = initializingAnnotationId,
          _user = user._id,
          annotationLayers = annotationLayers,
          state = Active,
          typ = AnnotationType.Task,
          created = Instant.now,
          modified = Instant.now
        )
        _ <- annotationDAO.updateInitialized(newAnnotation)
      } yield newAnnotation

    for {
      annotationBase <- baseForTask(taskId) ?~> "Failed to retrieve annotation base."
      result <- useAsTemplateAndInsert(annotationBase).toFox
    } yield result
  }

  def createSkeletonTracingBase(datasetName: String,
                                boundingBox: Option[BoundingBox],
                                startPosition: Vec3Int,
                                startRotation: Vec3Double): SkeletonTracing = {
    val initialNode = NodeDefaults.createInstance.withId(1).withPosition(startPosition).withRotation(startRotation)
    val initialTree = Tree(
      1,
      Seq(initialNode),
      Seq.empty,
      Some(ColorProto(1, 0, 0, 1)),
      Seq(BranchPoint(initialNode.id, System.currentTimeMillis())),
      Seq.empty,
      "",
      System.currentTimeMillis()
    )
    SkeletonTracingDefaults.createInstance.copy(
      datasetName = datasetName,
      boundingBox = boundingBox.flatMap { box =>
        if (box.isEmpty) None else Some(box)
      },
      editPosition = startPosition,
      editRotation = startRotation,
      activeNodeId = Some(1),
      trees = Seq(initialTree)
    )
  }

  def createVolumeTracingBase(datasetName: String,
                              organizationId: String,
                              boundingBox: Option[BoundingBox],
                              startPosition: Vec3Int,
                              startRotation: Vec3Double,
                              volumeShowFallbackLayer: Boolean,
                              resolutionRestrictions: ResolutionRestrictions)(implicit ctx: DBAccessContext,
                                                                              m: MessagesProvider): Fox[VolumeTracing] =
    for {
      organization <- organizationDAO.findOne(organizationId)
      dataset <- datasetDAO.findOneByPathAndOrganization(datasetName, organizationId) ?~> Messages("dataset.notFound",
                                                                                                   datasetName)
      dataSource <- datasetService.dataSourceFor(dataset).flatMap(_.toUsable)
      dataStore <- dataStoreDAO.findOneByName(dataset._dataStore.trim)
      fallbackLayer = if (volumeShowFallbackLayer) {
        dataSource.dataLayers.flatMap {
          case layer: SegmentationLayer => Some(layer)
          case _                        => None
        }.headOption
      } else None
      _ <- bool2Fox(fallbackLayer.forall(_.largestSegmentId.exists(_ >= 0L))) ?~> "annotation.volume.invalidLargestSegmentId"

      volumeTracing <- createVolumeTracing(
        dataSource,
        organization._id,
        dataStore,
        fallbackLayer = fallbackLayer,
        boundingBox = boundingBox.flatMap { box =>
          if (box.isEmpty) None else Some(box)
        },
        startPosition = Some(startPosition),
        startRotation = Some(startRotation),
        resolutionRestrictions = resolutionRestrictions,
        mappingName = None
      )
    } yield volumeTracing

  def abortInitializedAnnotationOnFailure(initializingAnnotationId: ObjectId,
                                          insertedAnnotationBox: Box[Annotation]): Fox[Unit] =
    insertedAnnotationBox match {
      case Full(_) => Fox.successful(())
      case _       => annotationDAO.abortInitializingAnnotation(initializingAnnotationId)
    }

  def createAnnotationBase(
      taskFox: Fox[Task],
      userId: ObjectId,
      skeletonTracingIdBox: Box[Option[String]],
      volumeTracingIdBox: Box[Option[String]],
      datasetId: ObjectId,
      description: Option[String]
  )(implicit ctx: DBAccessContext): Fox[Unit] =
    for {
      task <- taskFox
      skeletonIdOpt <- skeletonTracingIdBox.toFox
      volumeIdOpt <- volumeTracingIdBox.toFox
      _ <- bool2Fox(skeletonIdOpt.isDefined || volumeIdOpt.isDefined) ?~> "annotation.needsAtleastOne"
      project <- projectDAO.findOne(task._project)
      annotationLayers <- AnnotationLayer.layersFromIds(skeletonIdOpt, volumeIdOpt)
      annotationBase = Annotation(ObjectId.generate,
                                  datasetId,
                                  Some(task._id),
                                  project._team,
                                  userId,
                                  annotationLayers,
                                  description.getOrElse(""),
                                  typ = AnnotationType.TracingBase)
      _ <- annotationDAO.insertOne(annotationBase)
    } yield ()

  def createFrom(user: User,
                 dataset: Dataset,
                 annotationLayers: List[AnnotationLayer],
                 annotationType: AnnotationType,
                 name: Option[String],
                 description: String): Fox[Annotation] =
    for {
      teamId <- selectSuitableTeam(user, dataset)
      annotation = Annotation(ObjectId.generate,
                              dataset._id,
                              None,
                              teamId,
                              user._id,
                              annotationLayers,
                              description,
                              name = name.getOrElse(""),
                              typ = annotationType)
      _ <- annotationDAO.insertOne(annotation)
    } yield annotation

  def updateTeamsForSharedAnnotation(annotationId: ObjectId, teams: List[ObjectId])(
      implicit ctx: DBAccessContext): Fox[Unit] =
    annotationDAO.updateTeamsForSharedAnnotation(annotationId, teams)

  def zipAnnotations(annotations: List[Annotation],
                     zipFileName: String,
                     skipVolumeData: Boolean,
                     volumeDataZipFormat: VolumeDataZipFormat)(implicit
                                                               ctx: DBAccessContext): Fox[TemporaryFile] =
    for {
      downloadAnnotations <- getTracingsScalesAndNamesFor(annotations, skipVolumeData, volumeDataZipFormat)
      nmlsAndVolumes <- Fox.serialCombined(downloadAnnotations.flatten) {
        case DownloadAnnotation(skeletonTracingIdOpt,
                                volumeTracingIdOpt,
                                skeletonTracingOpt,
                                volumeTracingOpt,
                                volumeDataOpt,
                                name,
                                voxelSizeOpt,
                                annotation,
                                user,
                                taskOpt,
                                organizationId,
                                datasetName) =>
          for {
            fetchedAnnotationLayersForAnnotation <- FetchedAnnotationLayer.layersFromTracings(skeletonTracingIdOpt,
                                                                                              volumeTracingIdOpt,
                                                                                              skeletonTracingOpt,
                                                                                              volumeTracingOpt)
            nml = nmlWriter.toNmlStream(
              name,
              fetchedAnnotationLayersForAnnotation,
              Some(annotation),
              voxelSizeOpt,
              Some(name + "_data.zip"),
              organizationId,
              conf.Http.uri,
              datasetName,
              Some(user),
              taskOpt,
              skipVolumeData,
              volumeDataZipFormat
            )
          } yield (nml, volumeDataOpt)
      }
      zip <- createZip(nmlsAndVolumes, zipFileName)
    } yield zip

  private def getTracingsScalesAndNamesFor(
      annotations: List[Annotation],
      skipVolumeData: Boolean,
      volumeDataZipFormat: VolumeDataZipFormat)(implicit ctx: DBAccessContext): Fox[List[List[DownloadAnnotation]]] = {

    def getSingleDownloadAnnotation(annotation: Annotation, voxelSizeOpt: Option[VoxelSize]) =
      for {
        user <- userService.findOneCached(annotation._user) ?~> "user.notFound"
        taskOpt <- Fox.runOptional(annotation._task)(taskDAO.findOne) ?~> "task.notFound"
        name <- savedTracingInformationHandler.nameForAnnotation(annotation)
        dataset <- datasetDAO.findOne(annotation._dataset)
        organizationId <- organizationDAO.findOrganizationIdForAnnotation(annotation._id)
        skeletonTracingIdOpt <- annotation.skeletonTracingId
        volumeTracingIdOpt <- annotation.volumeTracingId
      } yield
        DownloadAnnotation(skeletonTracingIdOpt,
                           volumeTracingIdOpt,
                           None,
                           None,
                           None,
                           name,
                           voxelSizeOpt,
                           annotation,
                           user,
                           taskOpt,
                           organizationId,
                           dataset.name)

    def getSkeletonTracings(datasetId: ObjectId, tracingIds: List[Option[String]]): Fox[List[Option[SkeletonTracing]]] =
      for {
        dataset <- datasetDAO.findOne(datasetId)
        tracingStoreClient <- tracingStoreService.clientFor(dataset)
        tracingContainers: List[SkeletonTracings] <- Fox.serialCombined(tracingIds.grouped(1000).toList)(
          tracingStoreClient.getSkeletonTracings)
        tracingOpts: List[SkeletonTracingOpt] = tracingContainers.flatMap(_.tracings)
      } yield tracingOpts.map(_.tracing)

    def getVolumeTracings(datasetId: ObjectId, tracingIds: List[Option[String]]): Fox[List[Option[VolumeTracing]]] =
      for {
        dataset <- datasetDAO.findOne(datasetId)
        tracingStoreClient <- tracingStoreService.clientFor(dataset)
        tracingContainers: List[VolumeTracings] <- Fox.serialCombined(tracingIds.grouped(1000).toList)(
          tracingStoreClient.getVolumeTracings)
        tracingOpts: List[VolumeTracingOpt] = tracingContainers.flatMap(_.tracings)
      } yield tracingOpts.map(_.tracing)

    def getVolumeDataObjects(datasetId: ObjectId,
                             tracingIds: List[Option[String]],
                             volumeDataZipFormat: VolumeDataZipFormat): Fox[List[Option[Array[Byte]]]] =
      for {
        dataset <- datasetDAO.findOne(datasetId)
        tracingStoreClient <- tracingStoreService.clientFor(dataset)
        tracingDataObjects: List[Option[Array[Byte]]] <- Fox.serialCombined(tracingIds) {
          case None                      => Fox.successful(None)
          case Some(_) if skipVolumeData => Fox.successful(None)
          case Some(tracingId) =>
            tracingStoreClient
              .getVolumeData(tracingId,
                             version = None,
                             volumeDataZipFormat = volumeDataZipFormat,
                             voxelSize = dataset.voxelSize)
              .map(Some(_))
        }
      } yield tracingDataObjects

    def getDatasetScale(datasetId: ObjectId) =
      for {
        dataset <- datasetDAO.findOne(datasetId)
      } yield dataset.voxelSize

    val annotationsGrouped: Map[ObjectId, List[Annotation]] = annotations.groupBy(_._dataset)
    val tracingsGrouped = annotationsGrouped.map {
      case (datasetId, annotations) =>
        for {
          scale <- getDatasetScale(datasetId)
          skeletonTracingIdOpts <- Fox.serialCombined(annotations)(a => a.skeletonTracingId)
          volumeTracingIdOpts <- Fox.serialCombined(annotations)(a => a.volumeTracingId)
          skeletonTracings <- getSkeletonTracings(datasetId, skeletonTracingIdOpts)
          volumeTracings <- getVolumeTracings(datasetId, volumeTracingIdOpts)
          volumeDataObjects <- getVolumeDataObjects(datasetId, volumeTracingIdOpts, volumeDataZipFormat)
          incompleteDownloadAnnotations <- Fox.serialCombined(annotations)(getSingleDownloadAnnotation(_, scale))
        } yield
          incompleteDownloadAnnotations
            .zip(skeletonTracings)
            .map {
              case (downloadAnnotation, skeletonTracingOpt) =>
                downloadAnnotation.copy(skeletonTracingOpt = skeletonTracingOpt)
            }
            .zip(volumeTracings)
            .map {
              case (downloadAnnotation, volumeTracingOpt) =>
                downloadAnnotation.copy(volumeTracingOpt = volumeTracingOpt)
            }
            .zip(volumeDataObjects)
            .map {
              case (downloadAnnotation, volumeDataOpt) =>
                downloadAnnotation.copy(volumeDataOpt = volumeDataOpt)
            }
    }

    Fox.combined(tracingsGrouped.toList)
  }

  private def createZip(nmls: List[(NamedStream, Option[Array[Byte]])], zipFileName: String): Fox[TemporaryFile] = {
    val zipped = temporaryFileCreator.create(TextUtils.normalize(zipFileName), ".zip")
    val zipper = ZipIO.startZip(new BufferedOutputStream(new FileOutputStream(new File(zipped.path.toString))))

    def addToZip(nmls: List[(NamedStream, Option[Array[Byte]])]): Fox[Boolean] =
      nmls match {
        case (nml, volumeDataOpt) :: tail =>
          if (volumeDataOpt.isDefined) {
            val subZip = temporaryFileCreator.create(TextUtils.normalize(nml.name), ".zip")
            val subZipper =
              ZipIO.startZip(new BufferedOutputStream(new FileOutputStream(new File(subZip.path.toString))))
            volumeDataOpt.foreach(volumeData => subZipper.addFileFromBytes(nml.name + "_data.zip", volumeData))
            for {
              _ <- subZipper.addFileFromNamedStream(nml, suffix = ".nml")
              _ = subZipper.close()
              _ = zipper.addFileFromTemporaryFile(nml.name + ".zip", subZip)
              res <- addToZip(tail)
            } yield res
          } else {
            zipper.addFileFromNamedStream(nml, suffix = ".nml").flatMap(_ => addToZip(tail))
          }
        case _ =>
          Future.successful(true)
      }

    addToZip(nmls).map { _ =>
      zipper.close()
      zipped
    }
  }

  def transferAnnotationToUser(typ: String, id: String, userId: ObjectId, issuingUser: User)(
      implicit ctx: DBAccessContext): Fox[Annotation] =
    for {
      annotation <- annotationInformationProvider.provideAnnotation(typ, id, issuingUser) ?~> "annotation.notFound"
      newUser <- userDAO.findOne(userId) ?~> "user.notFound"
      _ <- datasetDAO.findOne(annotation._dataset)(AuthorizedAccessContext(newUser)) ?~> "annotation.transferee.noDatasetAccess"
      _ <- annotationDAO.updateUser(annotation._id, newUser._id)
      updated <- annotationInformationProvider.provideAnnotation(typ, id, issuingUser)
    } yield updated

  def resetToBase(annotation: Annotation)(implicit ctx: DBAccessContext, m: MessagesProvider): Fox[Unit] =
    annotation.typ match {
      case AnnotationType.Explorational =>
        Fox.failure("annotation.revert.tasksOnly")
      case AnnotationType.Task =>
        for {
          task <- taskFor(annotation)
          oldSkeletonTracingIdOpt <- annotation.skeletonTracingId // This also asserts that the annotation does not have multiple volume/skeleton layers
          oldVolumeTracingIdOpt <- annotation.volumeTracingId
          _ = logger.warn(
            s"Resetting annotation ${annotation._id} to base, discarding skeleton tracing $oldSkeletonTracingIdOpt and/or volume tracing $oldVolumeTracingIdOpt")
          annotationBase <- baseForTask(task._id)
          dataset <- datasetDAO.findOne(annotationBase._dataset)(GlobalAccessContext) ?~> "dataset.notFoundForAnnotation"
          (newSkeletonIdOpt, newVolumeIdOpt) <- tracingsFromBase(annotationBase, dataset)
          _ <- Fox.bool2Fox(newSkeletonIdOpt.isDefined || newVolumeIdOpt.isDefined) ?~> "annotation.needsEitherSkeletonOrVolume"
          _ <- Fox.runOptional(newSkeletonIdOpt)(newSkeletonId =>
            oldSkeletonTracingIdOpt.toFox.map { oldSkeletonId =>
              annotationLayersDAO.replaceTracingId(annotation._id, oldSkeletonId, newSkeletonId)
          })
          _ <- Fox.runOptional(newVolumeIdOpt)(newVolumeId =>
            oldVolumeTracingIdOpt.toFox.map { oldVolumeId =>
              annotationLayersDAO.replaceTracingId(annotation._id, oldVolumeId, newVolumeId)
          })
        } yield ()
    }

  private def settingsFor(annotation: Annotation)(implicit ctx: DBAccessContext) =
    if (annotation.typ == AnnotationType.Task || annotation.typ == AnnotationType.TracingBase)
      for {
        taskId <- annotation._task.toFox
        task: Task <- taskDAO.findOne(taskId) ?~> "task.notFound"
        taskType <- taskTypeDAO.findOne(task._taskType) ?~> "taskType.notFound"
      } yield {
        taskType.settings
      } else
      Fox.successful(AnnotationSettings.defaultFor(annotation.tracingType))

  def taskFor(annotation: Annotation)(implicit ctx: DBAccessContext): Fox[Task] =
    annotation._task.toFox.flatMap(taskId => taskDAO.findOne(taskId))

  def publicWrites(annotation: Annotation,
                   requestingUser: Option[User] = None,
                   restrictionsOpt: Option[AnnotationRestrictions] = None): Fox[JsObject] = {
    implicit val ctx: DBAccessContext = GlobalAccessContext
    for {
      dataset <- datasetDAO.findOne(annotation._dataset) ?~> "dataset.notFoundForAnnotation"
      organization <- organizationDAO.findOne(dataset._organization) ?~> "organization.notFound"
      task = annotation._task.toFox.flatMap(taskId => taskDAO.findOne(taskId))
      taskJson <- task.flatMap(t => taskService.publicWrites(t)).getOrElse(JsNull)
      userJson <- userJsonForAnnotation(annotation._user)
      settings <- settingsFor(annotation)
      restrictionsJs <- AnnotationRestrictions.writeAsJson(
        restrictionsOpt.getOrElse(annotationRestrictionDefaults.defaultsFor(annotation)),
        requestingUser)
      dataStore <- dataStoreDAO.findOneByName(dataset._dataStore.trim) ?~> "datastore.notFound"
      dataStoreJs <- dataStoreService.publicWrites(dataStore)
      teams <- teamDAO.findSharedTeamsForAnnotation(annotation._id)
      teamsJson <- Fox.serialCombined(teams)(teamService.publicWrites(_))
      tracingStore <- tracingStoreDAO.findFirst
      tracingStoreJs <- tracingStoreService.publicWrites(tracingStore)
      contributors <- userDAO.findContributorsForAnnotation(annotation._id)
      contributorsJs <- Fox.serialCombined(contributors)(c => userJsonForAnnotation(c._id, Some(c)))
    } yield {
      Json.obj(
        "modified" -> annotation.modified,
        "state" -> annotation.state,
        "isLockedByOwner" -> annotation.isLockedByOwner,
        "id" -> annotation.id,
        "name" -> annotation.name,
        "description" -> annotation.description,
        "viewConfiguration" -> annotation.viewConfiguration,
        "typ" -> annotation.typ,
        "task" -> taskJson,
        "stats" -> Json.obj(), // included for legacy parsers
        "restrictions" -> restrictionsJs,
        "annotationLayers" -> Json.toJson(annotation.annotationLayers),
        "datasetId" -> dataset._id,
        "dataSetName" -> dataset.name,
        "organization" -> organization._id,
        "dataStore" -> dataStoreJs,
        "tracingStore" -> tracingStoreJs,
        "visibility" -> annotation.visibility,
        "settings" -> settings,
        "tracingTime" -> annotation.tracingTime,
        "teams" -> teamsJson,
        "tags" -> (annotation.tags ++ Set(dataset.name, annotation.tracingType.toString)),
        "user" -> userJson,
        "owner" -> userJson,
        "contributors" -> contributorsJs,
        "othersMayEdit" -> annotation.othersMayEdit
      )
    }
  }

  def writesWithDataset(annotation: Annotation): Fox[JsObject] = {
    implicit val ctx: DBAccessContext = GlobalAccessContext
    for {
      dataset <- datasetDAO.findOne(annotation._dataset) ?~> "dataset.notFoundForAnnotation"
      tracingStore <- tracingStoreDAO.findFirst
      tracingStoreJs <- tracingStoreService.publicWrites(tracingStore)
      datasetJs <- datasetService.publicWrites(dataset, None, None, None)
    } yield
      Json.obj(
        "id" -> annotation._id.id,
        "name" -> annotation.name,
        "description" -> annotation.description,
        "typ" -> annotation.typ,
        "tracingStore" -> tracingStoreJs,
        "dataSet" -> datasetJs
      )
  }

  def writesAsAnnotationSource(annotation: Annotation, accessViaPrivateLink: Boolean): Fox[JsValue] = {
    implicit val ctx: DBAccessContext = GlobalAccessContext
    for {
      dataset <- datasetDAO.findOne(annotation._dataset) ?~> "dataset.notFoundForAnnotation"
      organization <- organizationDAO.findOne(dataset._organization) ?~> "organization.notFound"
      dataStore <- dataStoreDAO.findOneByName(dataset._dataStore.trim) ?~> "datastore.notFound"
      tracingStore <- tracingStoreDAO.findFirst
      annotationSource = AnnotationSource(
        id = annotation.id,
        annotationLayers = annotation.annotationLayers,
        datasetPath = dataset.path,
        organizationId = organization._id,
        dataStoreUrl = dataStore.publicUrl,
        tracingStoreUrl = tracingStore.publicUrl,
        accessViaPrivateLink = accessViaPrivateLink,
      )
    } yield Json.toJson(annotationSource)
  }

  private def userJsonForAnnotation(userId: ObjectId, userOpt: Option[User] = None): Fox[Option[JsObject]] =
    if (userId == ObjectId.dummyId) {
      Fox.successful(None)
    } else {
      for {
        user <- Fox.fillOption(userOpt)(userService.findOneCached(userId)(GlobalAccessContext)) ?~> "user.notFound"
        userJson <- userService.compactWrites(user)
      } yield Some(userJson)
    }

  //for Explorative Annotations list
  def writeCompactInfo(annotationInfo: AnnotationCompactInfo): JsObject = {
    val teamsJson = annotationInfo.teamNames.indices.map(
      idx =>
        Json.obj(
          "id" -> annotationInfo.teamIds(idx),
          "name" -> annotationInfo.teamNames(idx),
          "organizationId" -> annotationInfo.teamOrganizationIds(idx)
      ))

    val annotationLayerJson = annotationInfo.tracingIds.indices.map(
      idx =>
        Json.obj(
          "tracingId" -> annotationInfo.tracingIds(idx),
          "typ" -> annotationInfo.annotationLayerTypes(idx),
          "name" -> annotationInfo.annotationLayerNames(idx),
          "stats" -> annotationInfo.annotationLayerStatistics(idx)
      )
    )
    val tracingType: String = getAnnotationTypeForTag(annotationInfo)
    Json.obj(
      "modified" -> annotationInfo.modified,
      "state" -> annotationInfo.state,
      "id" -> annotationInfo.id,
      "name" -> annotationInfo.name,
      "description" -> annotationInfo.description,
      "typ" -> annotationInfo.typ,
      "stats" -> Json.obj(), // included for legacy parsers
      "isLockedByOwner" -> annotationInfo.isLockedByOwner,
      "annotationLayers" -> annotationLayerJson,
      "dataSetName" -> annotationInfo.dataSetName,
      "organization" -> annotationInfo.organization,
      "visibility" -> annotationInfo.visibility,
      "tracingTime" -> annotationInfo.tracingTime,
      "teams" -> teamsJson,
      "tags" -> (annotationInfo.tags ++ Set(annotationInfo.dataSetName, tracingType)),
      "owner" -> Json.obj(
        "id" -> annotationInfo.ownerId.toString,
        "firstName" -> annotationInfo.ownerFirstName,
        "lastName" -> annotationInfo.ownerLastName
      ),
      "othersMayEdit" -> annotationInfo.othersMayEdit,
    )
  }

  private def getAnnotationTypeForTag(annotationInfo: AnnotationCompactInfo): String = {
    val skeletonPresent = annotationInfo.annotationLayerTypes.contains(AnnotationLayerType.Skeleton.toString)
    val volumePresent = annotationInfo.annotationLayerTypes.contains(AnnotationLayerType.Volume.toString)
    if (skeletonPresent && volumePresent) {
      "hybrid"
    } else if (skeletonPresent) {
      "skeleton"
    } else {
      "volume"
    }
  }
}<|MERGE_RESOLUTION|>--- conflicted
+++ resolved
@@ -392,13 +392,8 @@
     for {
       dataset <- datasetDAO.findOne(datasetId) ?~> "dataset.noAccessById"
       dataSource <- datasetService.dataSourceFor(dataset)
-<<<<<<< HEAD
-      datasetOrganization <- organizationDAO.findOne(dataset._organization)
+      datasetOrganization <- organizationDAO.findOne(dataset._organization)(GlobalAccessContext) ?~> "organization.notFound"
       usableDataSource <- dataSource.toUsable ?~> Messages("dataset.notImported", dataSource.id.path)
-=======
-      datasetOrganization <- organizationDAO.findOne(dataset._organization)(GlobalAccessContext) ?~> "organization.notFound"
-      usableDataSource <- dataSource.toUsable ?~> Messages("dataset.notImported", dataSource.id.name)
->>>>>>> 32b7cb40
       annotationLayers <- createTracingsForExplorational(dataset,
                                                          usableDataSource,
                                                          annotationLayerParameters,
