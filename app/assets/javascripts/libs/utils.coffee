--- conflicted
+++ resolved
@@ -32,19 +32,6 @@
       array.reduce(( (r, a) -> r + a ), 0)
 
 
-<<<<<<< HEAD
-  floorArray : (array) ->
-
-    return array.map( (a) -> Math.floor(a) )
-
-
-  roundArray : (array) ->
-
-    return array.map( (a) -> Math.round(a) )
-
-
-=======
->>>>>>> 14a94175
   roundTo : (value, digits) ->
 
     digitMultiplier = Math.pow(10, digits)
