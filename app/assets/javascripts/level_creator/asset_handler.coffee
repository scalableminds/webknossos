<<<<<<< HEAD
### define
###
=======
### define ###
>>>>>>> c6d7375d

class AssetHandler

  constructor : ->


  $form = $("#fileupload")

  $("#assets").find("[type=submit]").click ->

    $input = $("<input>", type : "file", name : "nmlFile", class : "hide", multiple : true)

    $input.change ->
      if this.files.length

        console.log this.files

        this.files.forEach( file, ->
          $("#assets tbody").append("<tr><td>#{file.name}</td><td><a href=\"#\"><i class=\"icon-trash\"></i></a></td></tr>")
        )

        $form.submit()


    $input.click()

  fetchAsset : (name) -><|MERGE_RESOLUTION|>--- conflicted
+++ resolved
@@ -1,9 +1,5 @@
-<<<<<<< HEAD
-### define
-###
-=======
 ### define ###
->>>>>>> c6d7375d
+
 
 class AssetHandler
 
@@ -12,19 +8,20 @@
 
   $form = $("#fileupload")
 
-  $("#assets").find("[type=submit]").click ->
+  $("#assets").find("[type=submit]").click (event) ->
 
-    $input = $("<input>", type : "file", name : "nmlFile", class : "hide", multiple : true)
+
+    event.preventDefault()
+
+    $input = $("<input>", type : "file", name : "asset", class : "hide", multiple : true)
 
     $input.change ->
-      if this.files.length
+      if @files.length
 
-        console.log this.files
+        for key, file of @files
+          $("#assets tbody").append("<tr><td>#{file.name}</td><td><a href=\"#\"><i class=\"icon-trash\"></i></a></td></tr>")
 
-        this.files.forEach( file, ->
-          $("#assets tbody").append("<tr><td>#{file.name}</td><td><a href=\"#\"><i class=\"icon-trash\"></i></a></td></tr>")
-        )
-
+        $form.append(@)
         $form.submit()
 
 
