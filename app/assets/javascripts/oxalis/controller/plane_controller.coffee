### define
jquery : $
underscore : _
./camera_controller : CameraController
./scene_controller : SceneController
../model/dimensions : Dimensions
libs/event_mixin : EventMixin
libs/input : Input
../view/plane_view : PlaneView
../constants : constants
libs/threejs/TrackballControls : TrackballControls
###

class PlaneController

  bindings : []
  model : null
  view : null
  gui : null

  input :
    mouseControllers : []
    keyboard : null
    keyboardNoLoop : null

    unbind : ->
      for mouse in @mouseControllers
        mouse.unbind()
      @mouseControllers = []
      @keyboard?.unbind()
      @keyboardNoLoop?.unbind()


  constructor : (@model, stats, @gui, renderer, scene) ->

    _.extend(@, new EventMixin())

    @flycam = @model.flycam
<<<<<<< HEAD
    @view  = new PlaneView(@model, @flycam, stats, renderer, scene)
=======
    @flycam.setPosition(@model.route.data.editPosition)
    @flycam.setZoomSteps(@model.user.zoomXY, @model.user.zoomYZ, @model.user.zoomXZ)
    @flycam.setQuality(@model.user.quality)
    @view  = new PlaneView(@model, @flycam, stats)
>>>>>>> cef5d496

    # initialize Camera Controller
    @cameraController = new CameraController(@view.getCameras(), @view.getLights(), @flycam, @model)

    @canvasesAndNav = $("#main")[0]

    @prevControls = $('#prevControls')
    @prevControls.addClass("btn-group")

    buttons = [
        name : "3D View"
        callback : @cameraController.changePrevSV
      ,
        name : "XY Plane"
        callback : @cameraController.changePrevXY
        color : "#f00"
      ,
        name : "YZ Plane"
        callback : @cameraController.changePrevYZ
        color : "#00f"
      ,
        name : "XZ Plane"
        callback : @cameraController.changePrevXZ
        color : "#0f0"
    ]

    for button in buttons

      button.control = @prevControls.append(
        $("<button>", type : "button", class : "btn btn-small")
          .html("#{if button.color then "<span style=\"background: #{button.color}\"></span>" else ""}#{button.name}")
          .on("click", button.callback)
      )    

    @sceneController = new SceneController(@model.binary.cube.upperBoundary, @flycam, @model)

    meshes = @sceneController.getMeshes()
    
    for mesh in meshes
      @view.addGeometry(mesh)

    @flycam.setPosition(@model.route.data.editPosition)

<<<<<<< HEAD
    @cameraController.changePrevSV()
    @sceneController.setDisplayCrosshair @model.user.displayCrosshair
    @sceneController.setInterpolation @model.user.interpolation
    @sceneController.setDisplaySV PLANE_XY, @model.user.displayPreviewXY
    @sceneController.setDisplaySV PLANE_YZ, @model.user.displayPreviewYZ
    @sceneController.setDisplaySV PLANE_XZ, @model.user.displayPreviewXZ
    @sceneController.skeleton.setDisplaySpheres @model.user.nodesAsSpheres
=======
    @model.user.triggerAll()
>>>>>>> cef5d496

    # hide contextmenu, while rightclicking a canvas
    $("#render").bind "contextmenu", (event) ->
      event.preventDefault()
      return

    @bind()
    @start()


  initMouse : ->

    for planeId in ["xy", "yz", "xz"]
      @input.mouseControllers.push( new Input.Mouse($("#plane#{planeId}"),
        over : @view["setActivePlane#{planeId.toUpperCase()}"]
        leftDownMove : (delta) => 
          @move [
            delta.x * @model.user.getMouseInversionX() / @view.scaleFactor
            delta.y * @model.user.getMouseInversionY() / @view.scaleFactor
            0
          ]
        scroll : @scroll
        leftClick : @onPlaneClick
        rightClick : @setWaypoint
      ) )

    @input.mouseControllers.push( new Input.Mouse($("#skeletonview"),
      leftDownMove : (delta) => 
        @cameraController.movePrevX(delta.x * @model.user.getMouseInversionX())
        @cameraController.movePrevY(delta.y * @model.user.getMouseInversionY())
      scroll : (value) =>
        @cameraController.zoomPrev(value,
          @input.mouseControllers[constants.VIEW_3D].position,
          @view.curWidth)
      leftClick : @onPreviewClick
    ) )

    view = $("#skeletonview")[0]
    pos = @model.scaleInfo.voxelToNm(@flycam.getPosition())
    @controls = new THREE.TrackballControls(
      @view.getCameras()[constants.VIEW_3D],
      view, 
      new THREE.Vector3(pos...), 
      => @flycam.hasChanged = true )
    
    @controls.noZoom = true
    @controls.noPan = true

    @controls.target.set(
      @model.scaleInfo.voxelToNm(@flycam.getPosition())...)

    @flycam.on
      positionChanged : (position) =>
        @controls.setTarget(
          new THREE.Vector3(@model.scaleInfo.voxelToNm(position)...))

    @cameraController.on
      cameraPositionChanged : =>
        @controls.update()


  initKeyboard : ->
    
    # avoid scrolling while pressing space
    $(document).keydown (event) ->
      event.preventDefault() if (event.which == 32 or event.which == 18 or 37 <= event.which <= 40) and !$(":focus").length
      return

    @input.keyboard = new Input.Keyboard(

      #ScaleTrianglesPlane
      "l" : => @view.scaleTrianglesPlane(-@model.user.scaleValue)
      "k" : => @view.scaleTrianglesPlane( @model.user.scaleValue)

      #Move
      "left"  : => @moveX(-@model.user.moveValue)
      "right" : => @moveX( @model.user.moveValue)
      "up"    : => @moveY(-@model.user.moveValue)
      "down"  : => @moveY( @model.user.moveValue)

      #misc keys
      # TODO: what does this? I removed it, I need the key.
      #"n" : => Helper.toggle()
      #"ctr + s"       : => @model.route.pushImpl()
    )
    
    @input.keyboardNoLoop = new Input.KeyboardNoLoop(

      #View     
      "1" : =>
        @sceneController.toggleSkeletonVisibility()
        # Show warning, if this is the first time to use
        # this function for this user
        if @model.user.firstVisToggle
          @view.showFirstVisToggle()
          @model.user.firstVisToggle = false
          @model.user.push()

      #Branches
      "b" : => @pushBranch()
      "j" : => @popBranch() 

      "s" : @centerActiveNode

      #Zoom in/out
      "i" : => @zoomIn()
      "o" : => @zoomOut()

      #Comments
      "n" : => @setActiveNode(@model.route.nextCommentNodeID(false), false)
      "p" : => @setActiveNode(@model.route.nextCommentNodeID(true), false)

      #Move
      "space" : (first) => @moveZ( @model.user.moveValue, first)
      "f" : (first) => @moveZ( @model.user.moveValue, first)
      "d" : (first) => @moveZ( - @model.user.moveValue, first)
      "shift + f" : (first) => @moveZ( @model.user.moveValue * 5, first)
      "shift + d" : (first) => @moveZ( - @model.user.moveValue * 5, first)

      "shift + space" : (first) => @moveZ(-@model.user.moveValue, first)
      "ctrl + space" : (first) => @moveZ(-@model.user.moveValue, first)
    )


  init : ->

    @cameraController.setRouteClippingDistance @model.user.routeClippingDistance
    @sceneController.setRouteClippingDistance @model.user.routeClippingDistance


  start : ->

    @initKeyboard()
<<<<<<< HEAD
    @init()
    @sceneController.start()
=======
    @initMouse()
>>>>>>> cef5d496
    @view.start()


  stop : ->

    @input.unbind()
    @view.stop()
    @sceneController.stop()


  bind : ->

    @view.bind()

    @view.on
      render : => @render()
      renderCam : (id, event) => @sceneController.updateSceneForCam(id)

    @sceneController.skeleton.on
      newGeometries : (list, event) =>
        for geometry in list
          @view.addGeometry(geometry)
      removeGeometries : (list, event) =>
        for geometry in list
          @view.removeGeometry(geometry)    


  render : ->

    @model.binary.ping(@flycam.getPosition(), {zoomStep: @flycam.getIntegerZoomSteps(), area: [@flycam.getArea(constants.PLANE_XY),
                        @flycam.getArea(constants.PLANE_YZ), @flycam.getArea(constants.PLANE_XZ)], activePlane: @flycam.getActivePlane()})
    @model.route.globalPosition = @flycam.getPosition()
    @cameraController.update()
    @sceneController.update()
    @model.route.rendered()

  move : (v) => @flycam.moveActivePlane(v)

  moveX : (x) => @move([x, 0, 0])
  moveY : (y) => @move([0, y, 0])
  moveZ : (z, first) =>
    if(first)
      activePlane = @flycam.getActivePlane()
      @flycam.move(Dimensions.transDim(
        [0, 0, (if z < 0 then -1 else 1) << @flycam.getIntegerZoomStep(activePlane)],
        activePlane), activePlane)
    else
      @move([0, 0, z])

  zoomIn : =>
    @zoomPos = @getMousePosition()
    @cameraController.zoomIn()
    @finishZoom()

  zoomOut : =>
    @zoomPos = @getMousePosition()
    @cameraController.zoomOut()
    @finishZoom()

  finishZoom : =>
    
    # Move the plane so that the mouse is at the same position as
    # before the zoom
    if @isMouseOver()
      mousePos = @getMousePosition()
      moveVector = [@zoomPos[0] - mousePos[0],
                    @zoomPos[1] - mousePos[1],
                    @zoomPos[2] - mousePos[2]]
      @flycam.move(moveVector, @flycam.getActivePlane())

    @model.user.setValue("zoomXY", @flycam.getZoomStep(constants.PLANE_XY))
    @model.user.setValue("zoomYZ", @flycam.getZoomStep(constants.PLANE_YZ))
    @model.user.setValue("zoomXZ", @flycam.getZoomStep(constants.PLANE_XZ))

  getMousePosition : ->
    activePlane = @flycam.getActivePlane()
    pos = @input.mouseControllers[activePlane].position
    return @calculateGlobalPos([pos.x, pos.y])

  isMouseOver : ->
    activePlane = @flycam.getActivePlane()
    return @input.mouseControllers[activePlane].isMouseOver

  setNodeRadius : (delta) =>
    lastRadius = @model.route.getActiveNodeRadius()
    radius = lastRadius + (lastRadius/20 * delta) #achieve logarithmic change behaviour
    @model.route.setActiveNodeRadius(radius)

  setParticleSize : (delta) =>
    @model.route.setParticleSize(@model.route.getParticleSize() + delta)

  scroll : (delta, type) =>
    switch type
      when null then @moveZ(delta)
      when "shift" then @setParticleSize(delta)
      when "alt"
        if delta > 0
          @zoomIn()
        else
          @zoomOut()


  ########### Click callbacks
  
  setWaypoint : (relativePosition, typeNumber) =>
    activeNodePos = @model.route.getActiveNodePos()
    position = @calculateGlobalPos(relativePosition)
    # set the new trace direction
    if activeNodePos
      @flycam.setDirection([
        position[0] - activeNodePos[0], 
        position[1] - activeNodePos[1], 
        position[2] - activeNodePos[2]
      ])
    @addNode(position)

  calculateGlobalPos : (clickPos) ->
    curGlobalPos  = @flycam.getPosition()
    zoomFactor    = @flycam.getPlaneScalingFactor @flycam.getActivePlane()
    scaleFactor   = @view.scaleFactor
    planeRatio    = @model.scaleInfo.baseVoxelFactors
    position = switch @flycam.getActivePlane()
      when constants.PLANE_XY 
        [ curGlobalPos[0] - (constants.WIDTH * scaleFactor / 2 - clickPos[0]) / scaleFactor * planeRatio[0] * zoomFactor, 
          curGlobalPos[1] - (constants.WIDTH * scaleFactor / 2 - clickPos[1]) / scaleFactor * planeRatio[1] * zoomFactor, 
          curGlobalPos[2] ]
      when constants.PLANE_YZ 
        [ curGlobalPos[0], 
          curGlobalPos[1] - (constants.WIDTH * scaleFactor / 2 - clickPos[1]) / scaleFactor * planeRatio[1] * zoomFactor, 
          curGlobalPos[2] - (constants.WIDTH * scaleFactor / 2 - clickPos[0]) / scaleFactor * planeRatio[2] * zoomFactor ]
      when constants.PLANE_XZ 
        [ curGlobalPos[0] - (constants.WIDTH * scaleFactor / 2 - clickPos[0]) / scaleFactor * planeRatio[0] * zoomFactor, 
          curGlobalPos[1], 
          curGlobalPos[2] - (constants.WIDTH * scaleFactor / 2 - clickPos[1]) / scaleFactor * planeRatio[2] * zoomFactor ]

  onPreviewClick : (position, shiftAltPressed) =>
    @onClick(position, constants.VIEW_3D, shiftAltPressed)

  onPlaneClick : (position, shiftAltPressed) =>
    plane = @flycam.getActivePlane()
    @onClick(position, plane, shiftAltPressed)

  onClick : (position, plane, shiftAltPressed) =>
    scaleFactor = @view.scaleFactor
    camera      = @view.getCameras()[plane]
    # vector with direction from camera position to click position
    vector = new THREE.Vector3((position[0] / (384 * scaleFactor) ) * 2 - 1, - (position[1] / (384 * scaleFactor)) * 2 + 1, 0.5)
    
    # create a ray with the direction of this vector, set ray threshold depending on the zoom of the 3D-view
    projector = new THREE.Projector()
    raycaster = projector.pickingRay(vector, camera)
    raycaster.ray.threshold = @flycam.getRayThreshold(plane)

    raycaster.ray.__scalingFactors = @model.scaleInfo.nmPerVoxel
 
    # identify clicked object
    intersects = raycaster.intersectObjects(@sceneController.skeleton.nodes)
    #if intersects.length > 0 and intersects[0].distance >= 0
    for intersect in intersects
      
      index = intersect.index
      nodeID = intersect.object.geometry.nodeIDs.getAllElements()[index]

      posArray = intersect.object.geometry.__vertexArray
      intersectsCoord = [posArray[3 * index], posArray[3 * index + 1], posArray[3 * index + 2]]
      globalPos = @flycam.getPosition()

      # make sure you can't click nodes, that are clipped away (one can't see)
      ind = Dimensions.getIndices(plane)
      if plane == constants.VIEW_3D or (Math.abs(globalPos[ind[2]] - intersectsCoord[ind[2]]) < @cameraController.getRouteClippingDistance(ind[2])+1)

        # set the active Node to the one that has the ID stored in the vertex
        # center the node if click was in 3d-view
        centered = plane == constants.VIEW_3D
        @setActiveNode(nodeID, centered, shiftAltPressed)
        break

  ########### Model Interaction

  addNode : (position) =>
    if @model.user.newNodeNewTree == true
      @createNewTree()
      @model.route.one("rendered", =>
        @model.route.one("rendered", =>
          @model.route.addNode(position, constants.TYPE_USUAL)))
    else
      @model.route.addNode(position, constants.TYPE_USUAL)

  pushBranch : =>
    @model.route.pushBranch()

  popBranch : =>
    _.defer => @model.route.popBranch().done((id) => 
      @setActiveNode(id, true)
    )

  setActiveNode : (nodeId, centered, mergeTree) =>
    @model.route.setActiveNode(nodeId, mergeTree)
    if centered
      @centerActiveNode()

  centerActiveNode : =>
    position = @model.route.getActiveNodePos()
    if position
      @flycam.setPosition(position)

  deleteActiveNode : =>
    @model.route.deleteActiveNode()

  createNewTree : =>
    @model.route.createNewTree()<|MERGE_RESOLUTION|>--- conflicted
+++ resolved
@@ -36,14 +36,11 @@
     _.extend(@, new EventMixin())
 
     @flycam = @model.flycam
-<<<<<<< HEAD
-    @view  = new PlaneView(@model, @flycam, stats, renderer, scene)
-=======
     @flycam.setPosition(@model.route.data.editPosition)
     @flycam.setZoomSteps(@model.user.zoomXY, @model.user.zoomYZ, @model.user.zoomXZ)
     @flycam.setQuality(@model.user.quality)
-    @view  = new PlaneView(@model, @flycam, stats)
->>>>>>> cef5d496
+
+    @view  = new PlaneView(@model, @flycam, stats, renderer, scene)
 
     # initialize Camera Controller
     @cameraController = new CameraController(@view.getCameras(), @view.getLights(), @flycam, @model)
@@ -87,17 +84,7 @@
 
     @flycam.setPosition(@model.route.data.editPosition)
 
-<<<<<<< HEAD
-    @cameraController.changePrevSV()
-    @sceneController.setDisplayCrosshair @model.user.displayCrosshair
-    @sceneController.setInterpolation @model.user.interpolation
-    @sceneController.setDisplaySV PLANE_XY, @model.user.displayPreviewXY
-    @sceneController.setDisplaySV PLANE_YZ, @model.user.displayPreviewYZ
-    @sceneController.setDisplaySV PLANE_XZ, @model.user.displayPreviewXZ
-    @sceneController.skeleton.setDisplaySpheres @model.user.nodesAsSpheres
-=======
     @model.user.triggerAll()
->>>>>>> cef5d496
 
     # hide contextmenu, while rightclicking a canvas
     $("#render").bind "contextmenu", (event) ->
@@ -231,12 +218,9 @@
   start : ->
 
     @initKeyboard()
-<<<<<<< HEAD
     @init()
+    @initMouse()
     @sceneController.start()
-=======
-    @initMouse()
->>>>>>> cef5d496
     @view.start()
 
 
