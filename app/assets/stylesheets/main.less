@import (inline) "../../../public/bower_components/bootstrap/dist/css/bootstrap.css";
@import (inline) "../../../public/bower_components/c3/c3.css";
@import (inline) "../../../public/bower_components/bootstrap-daterangepicker/daterangepicker.css";
@import (inline) "../../../public/bower_components/nouislider/distribute/nouislider.min.css";
@import "../../../public/bower_components/font-awesome/less/font-awesome.less";
@import "../../../public/bower_components/jasny-bootstrap/less/build/jasny-bootstrap.less";

@import "_variables.less";
@import "admin/_user.less";
@import "admin/_team.less";
@import "admin/_dataset.less";
@import "admin/_pagination.less";
@import "admin/_task.less";
@import "admin/_project.less";
@import "admin/_statistics.less";
@import "_bootstrap_addons.less";
@import "_datasets.less";
@import "_dashboard.less";
@import "trace_view/_tracing_view.less";
@import "trace_view/_action_bar.less";
@import "trace_view/_right_menu.less";
@import "trace_view/_settings.less";
@import "_help.less";
@import "_sort_table_icons.less";


// ----------------------- MAIN STYLES
body {
  //background: #000000;
  color: @mainColor;
  font-family: "Source Sans Pro", sans-serif;
  font-weight: 400;
  font-size: 16px;
  -webkit-font-smoothing: antialised;
}
body:-webkit-full-screen {
  width: 100%;
  height: 100%;
}
.save-error .navbar {
  background-color: #c00;
}
.navbar .navbar-brand {
  background: url(/assets/images/oxalis-white.png) 15px center no-repeat;
  padding-left: 43px;
  font-weight: 400;
  margin-left: 0px;
  padding-top: 10px;
  padding-bottom: 10px;
  height: @navbar-height;

}
.navbar span.navbar-brand:hover {
  color: #999;
}

.navbar #main-menu {
  a [class^="fa-"],
  a [class*=" fa-"] {
    color: #fff;
  }
  .dropdown-menu i {
    color: #000;
  }
}

.label {
  margin-right: .2em;
}

.well form {
  margin-bottom: 0;
}

.container.wide {
  margin-left: 20px;
  margin-right: 20px;
  width: auto;
}

// Only affect child items in tables
td.nowrap * {
  white-space: nowrap;
}

.table-details {

  .details-row > td {
    box-shadow: inset 0 0 10px rgba(180, 180, 180, .2);
  }
  .details-toggle,
  .details-toggle-all {

    cursor: pointer;

    .caret-down {
      display: none;
    }

    &.open {
      .caret-right {
        display: none;
      }
      .caret-down {
        display: inline-block;
      }
    }
  }
}

.table {
  a [class^="fa-"],
  a [class*=" fa-"] {
    color: #000;
  }
}

.light-caret {
  display: inline-block;
  width: 0;
  height: 0;
  vertical-align: middle;
  content: "";
}
.caret-right {
  .light-caret;
  border-left: 4px solid #888;
  border-top: 4px solid transparent;
  border-bottom: 4px solid transparent;
}
.caret-down {
  .light-caret;
  border-top: 4px solid #888;
  border-right: 4px solid transparent;
  border-left: 4px solid transparent;
}

.fa-random {
  width: 14px;
  background-position: -217px -120px;
}

.fa-bull::before {
  display: inline-block;
  width: 16px;
  content: "•";
  text-align: center;
}

.inline-block {
  display: inline-block;
}

.inline {
  display: inline;
}

#alert-container {
  position: fixed;
  right: 20px;
  top: 60px;
  z-index: 1050; //above modal backdrop

  .alert {
    cursor: default;
    position: relative;
  }
  .alert:hover {
    box-shadow: 0 0 10px rgba(100, 100, 100, .2);
  }
}

#stats {
  position: fixed;
  bottom: 0;
  right: 0;
}
.bright {
  background : #fff;
  p {
    color : #000;
  }
  .inactive {
    border-color: #fff;
  }
}

.dark {
  color: #fff;
  background : #000;

  #dataset .well,
  .panel-body {
    background: #000;
  }

  p {
    color : #fff;
  }

  .modal, .modal p{
    color : #000;
  }
  .inactive {
    border-color: #000;
  }
}

#loader-icon {
  position: absolute;
  top: 50%;
  margin-top: 20px;
  width: 100%;
  text-align: center;
  z-index: 101;
}

#loader-background {
  position: fixed;
  left: 0px;
  top: 0px;
  height: 100%;
  width: 100%;
  background-color: white;
  color: white;
  padding-top: 100px;
  opacity: 0.7;
  filter: alpha(opacity=50);
  z-index: 100;
}

#main-container {
  margin-top: @navbar-height;
}

#credits {
  margin-top: 50px;
  border-radius: 0;
  color: #888;

  section {
    margin-top: 4em;
  }

  img {
    margin-bottom: 15px;
  }
}

#help-modal-body {
  max-height: 800px;
}

#oxalis-header {

  margin-bottom: 40px;
  margin-left: 34px;
  margin-top: 20px;

  img {
    height: 200px;
    width: 200px;
  }

  div {
    vertical-align: middle;
    font-weight: 200;
    display: inline-block;
    font-size: 150px;
    line-height: normal;
    color: #000;
    margin-left: 17px;
  }
}

#impressum{
  h5{
  margin-top: 2em;
  }
}

@media screen and (max-width: 960px) {
  .container {
    width: auto;
    margin: 0 10px;
  }
}

.space-top {
  margin-top: 30px;
}

// Fixing font awesome
.btn [class^="fa-"],
.nav [class^="fa-"],
.btn [class*=" fa-"],
.nav [class*=" fa-"] {
  line-height: normal;
}

#merge {
    width: 280px;
    padding: 10px;
    position: absolute;
    top: 240px;
    left: 0px;
    background-color: #aaf;
    visibility: hidden;
}

#optionswindow select {
  color: black;
}

//submit issue form
textarea[name=description] {
  height: 100px;
}
// make sure text and icons have space between them
i {
  margin-right: 5px;
}

<<<<<<< HEAD
.v-center > .v-center-agent {
  display: table-cell;
  vertical-align: middle;
}

.v-center {
  display: table;
  height: 100%;
}

.flex-column {
  display: flex;
  flex-direction: column;
  flex-grow: 1;
=======
.btn-file input[type=file] {
    position: absolute;
    top: 0;
    right: 0;
    min-width: 100%;
    min-height: 100%;
    font-size: 999px;
    text-align: right;
    filter: alpha(opacity=0);
    opacity: 0;
    outline: none;
    background: white;
    cursor: inherit;
    display: block;
}

.dataset-region {
  margin-top: 25px;
}

#add-script-input {
  width: 100%;
>>>>>>> 8ac832f0
}<|MERGE_RESOLUTION|>--- conflicted
+++ resolved
@@ -321,7 +321,6 @@
   margin-right: 5px;
 }
 
-<<<<<<< HEAD
 .v-center > .v-center-agent {
   display: table-cell;
   vertical-align: middle;
@@ -336,28 +335,8 @@
   display: flex;
   flex-direction: column;
   flex-grow: 1;
-=======
-.btn-file input[type=file] {
-    position: absolute;
-    top: 0;
-    right: 0;
-    min-width: 100%;
-    min-height: 100%;
-    font-size: 999px;
-    text-align: right;
-    filter: alpha(opacity=0);
-    opacity: 0;
-    outline: none;
-    background: white;
-    cursor: inherit;
-    display: block;
-}
-
-.dataset-region {
-  margin-top: 25px;
 }
 
 #add-script-input {
   width: 100%;
->>>>>>> 8ac832f0
 }