--- conflicted
+++ resolved
@@ -1,20 +1,3 @@
-<<<<<<< HEAD
-### define
-app : app
-backbone : Backbone
-jquery : $
-underscore : _
-libs/input : Input
-three.trackball : Trackball
-../camera_controller : CameraController
-../../model/dimensions : Dimensions
-../../view/plane_view : PlaneView
-../../constants : constants
-../annotations/skeletontracing_controller : SkeletonTracingController
-../annotations/volumetracing_controller : VolumeTracingController
-three : THREE
-###
-=======
 app                       = require("app")
 Backbone                  = require("backbone")
 $                         = require("jquery")
@@ -28,7 +11,6 @@
 SkeletonTracingController = require("../annotations/skeletontracing_controller")
 VolumeTracingController   = require("../annotations/volumetracing_controller")
 THREE                     = require("three")
->>>>>>> 865b826e
 
 class PlaneController
 
