import _ from "lodash";
import update from "immutability-helper";
import type { Action } from "oxalis/model/actions/actions";
import type { Matrix4x4 } from "libs/mjs";
import { M4x4 } from "libs/mjs";
import type { OxalisState } from "oxalis/store";
import type { Vector3 } from "oxalis/constants";
import { getBaseVoxelFactors } from "oxalis/model/scaleinfo";
import {
  getValidZoomRangeForUser,
  ZOOM_STEP_INTERVAL,
} from "oxalis/model/accessors/flycam_accessor";
import Dimensions from "oxalis/model/dimensions";
import * as Utils from "libs/utils";

function cloneMatrix(m: Matrix4x4): Matrix4x4 {
  return [
    m[0],
    m[1],
    m[2],
    m[3],
    m[4],
    m[5],
    m[6],
    m[7],
    m[8],
    m[9],
    m[10],
    m[11],
    m[12],
    m[13],
    m[14],
    m[15],
  ];
}

export function rotateOnAxis(currentMatrix: Matrix4x4, angle: number, axis: Vector3): Matrix4x4 {
  return M4x4.rotate(angle, axis, currentMatrix, []);
}

function rotateOnAxisWithDistance(
  zoomStep: number,
  distance: number,
  currentMatrix: Matrix4x4,
  angle: number,
  axis: Vector3,
): Matrix4x4 {
  const distanceVecNegative: Vector3 = [0, 0, -zoomStep * distance];
  const distanceVecPositive: Vector3 = [0, 0, zoomStep * distance];
  let matrix = M4x4.translate(distanceVecNegative, currentMatrix, []);
  matrix = rotateOnAxis(matrix, angle, axis);
  return M4x4.translate(distanceVecPositive, matrix, []);
}

function rotateReducer(
  state: OxalisState,
  angle: number,
  axis: Vector3,
  regardDistance: boolean,
): OxalisState {
  if (Number.isNaN(angle)) {
    return state;
  }

  const { flycam } = state;

  if (regardDistance) {
    return update(state, {
      flycam: {
        currentMatrix: {
          $set: rotateOnAxisWithDistance(
            flycam.zoomStep,
            state.userConfiguration.sphericalCapRadius,
            flycam.currentMatrix,
            angle,
            axis,
          ),
        },
      },
    });
  }

  return update(state, {
    flycam: {
      currentMatrix: {
        $set: rotateOnAxis(flycam.currentMatrix, angle, axis),
      },
    },
  });
}

export function getMatrixScale(dataSetScale: Vector3): Vector3 {
  const scale = [1 / dataSetScale[0], 1 / dataSetScale[1], 1 / dataSetScale[2]];
  const maxScale = Math.max(scale[0], scale[1], scale[2]);
  const multi = 1 / maxScale;
  return [multi * scale[0], multi * scale[1], multi * scale[2]];
}

function resetMatrix(matrix: Matrix4x4, dataSetScale: Vector3) {
  const scale = getMatrixScale(dataSetScale);
  // Save position
  const position = [matrix[12], matrix[13], matrix[14]];
  // Reset rotation
  const newMatrix = rotateOnAxis(M4x4.scale(scale, M4x4.identity, []), Math.PI, [0, 0, 1]);
  // Restore position
  newMatrix[12] = position[0];
  newMatrix[13] = position[1];
  newMatrix[14] = position[2];
  return newMatrix;
}

function moveReducer(state: OxalisState, vector: Vector3): OxalisState {
  const matrix = cloneMatrix(state.flycam.currentMatrix);

  if (!vector.includes(NaN)) {
    matrix[12] += vector[0];
    matrix[13] += vector[1];
    matrix[14] += vector[2];
  }

  return update(state, {
    flycam: {
      currentMatrix: {
        $set: matrix,
      },
    },
  });
}

export function zoomReducer(state: OxalisState, zoomStep: number): OxalisState {
  const [min, max] = getValidZoomRangeForUser(state);
  let newZoomStep = Utils.clamp(min, zoomStep, max);

  if (isNaN(newZoomStep)) {
    newZoomStep = 1;
  }

  const newState = update(state, {
    flycam: {
      zoomStep: {
        $set: newZoomStep,
      },
    },
  });
  return newState;
}
export function setDirectionReducer(state: OxalisState, direction: Vector3) {
  const previousSpaceDirectionOrtho = state.flycam.spaceDirectionOrtho;
  const spaceDirectionOrtho = Utils.map3((el, index) => {
    if (el === 0) {
      return previousSpaceDirectionOrtho[index];
    }

    return el < 0 ? -1 : 1;
  }, direction);
  return update(state, {
    flycam: {
      direction: {
        $set: direction,
      },
      spaceDirectionOrtho: {
        $set: spaceDirectionOrtho,
      },
    },
  });
}

export function setRotationReducer(state: OxalisState, rotation: Vector3) {
<<<<<<< HEAD
  if (state.dataset != null) {
=======
  // Don't change rotation in orthogonal mode, because this would lead to incorrect
  // buckets being selected for rendering.
  if (state.dataset != null && state.temporaryConfiguration.viewMode !== "orthogonal") {
>>>>>>> 6e41f6db
    const [x, y, z] = rotation;
    let matrix = resetMatrix(state.flycam.currentMatrix, state.dataset.dataSource.scale);
    matrix = rotateOnAxis(matrix, (-z * Math.PI) / 180, [0, 0, 1]);
    matrix = rotateOnAxis(matrix, (-y * Math.PI) / 180, [0, 1, 0]);
    matrix = rotateOnAxis(matrix, (-x * Math.PI) / 180, [1, 0, 0]);
    return update(state, {
      flycam: {
        currentMatrix: {
          $set: matrix,
        },
      },
    });
  }

  return state;
}

function FlycamReducer(state: OxalisState, action: Action): OxalisState {
  switch (action.type) {
    case "SET_DATASET": {
      return update(state, {
        flycam: {
          currentMatrix: {
            $set: resetMatrix(state.flycam.currentMatrix, action.dataset.dataSource.scale),
          },
        },
      });
    }

    case "ZOOM_IN":
      return zoomReducer(state, state.flycam.zoomStep / ZOOM_STEP_INTERVAL);

    case "ZOOM_OUT":
      return zoomReducer(state, state.flycam.zoomStep * ZOOM_STEP_INTERVAL);

    case "ZOOM_BY_DELTA":
      return zoomReducer(
        state,
        state.flycam.zoomStep / Math.pow(ZOOM_STEP_INTERVAL, action.zoomDelta),
      );

    case "SET_ZOOM_STEP":
      return zoomReducer(state, action.zoomStep);

    case "SET_POSITION": {
      // cannot use M4x4.clone because of immutable-seamless
      const matrix = cloneMatrix(state.flycam.currentMatrix);
      const { position } = action;

      if (action.dimensionToSkip !== 0 && !isNaN(position[0])) {
        matrix[12] = action.position[0];
      }

      if (action.dimensionToSkip !== 1 && !isNaN(position[1])) {
        matrix[13] = action.position[1];
      }

      if (action.dimensionToSkip !== 2 && !isNaN(position[2])) {
        matrix[14] = action.position[2];
      }

      return update(state, {
        flycam: {
          currentMatrix: {
            $set: matrix,
          },
        },
      });
    }

    case "SET_ROTATION": {
      // This action should only be dispatched when *not* being in orthogonal mode,
      // because this would lead to incorrect buckets being selected.
      if (state.temporaryConfiguration.viewMode !== "orthogonal") {
        return setRotationReducer(state, action.rotation);
      }
      // No-op
      return state;
    }

    case "SET_DIRECTION": {
      return setDirectionReducer(state, action.direction);
    }

    case "MOVE_FLYCAM": {
      if (action.vector.includes(NaN)) {
        // if the action vector is invalid, do not update
        return state;
      }

      const newMatrix = M4x4.translate(action.vector, state.flycam.currentMatrix, []);
      return update(state, {
        flycam: {
          currentMatrix: {
            $set: newMatrix,
          },
        },
      });
    }

    case "MOVE_FLYCAM_ORTHO": {
      const vector = _.clone(action.vector);

      const { planeId } = action;

      // if planeID is given, use it to manipulate z
      if (planeId != null && state.userConfiguration.dynamicSpaceDirection) {
        // change direction of the value connected to space, based on the last direction
        const dim = Dimensions.getIndices(planeId)[2];
        vector[dim] *= state.flycam.spaceDirectionOrtho[dim];
      }

      return moveReducer(state, vector);
    }

    case "MOVE_PLANE_FLYCAM_ORTHO": {
      const { dataset } = state;

      if (dataset != null) {
        const { planeId, increaseSpeedWithZoom } = action;
        const vector = Dimensions.transDim(action.vector, planeId);
        const zoomFactor = increaseSpeedWithZoom ? state.flycam.zoomStep : 1;
        const scaleFactor = getBaseVoxelFactors(dataset.dataSource.scale);
        const delta: Vector3 = [
          vector[0] * zoomFactor * scaleFactor[0],
          vector[1] * zoomFactor * scaleFactor[1],
          vector[2] * zoomFactor * scaleFactor[2],
        ];

        if (planeId != null && state.userConfiguration.dynamicSpaceDirection) {
          // change direction of the value connected to space, based on the last direction
          const dim = Dimensions.getIndices(planeId)[2];
          delta[dim] *= state.flycam.spaceDirectionOrtho[dim];
        }

        return moveReducer(state, delta);
      }

      return state;
    }

    case "YAW_FLYCAM":
      return rotateReducer(state, action.angle, [0, 1, 0], action.regardDistance);

    case "ROLL_FLYCAM":
      return rotateReducer(state, action.angle, [0, 0, 1], action.regardDistance);

    case "PITCH_FLYCAM":
      return rotateReducer(state, action.angle, [1, 0, 0], action.regardDistance);

    case "ROTATE_FLYCAM":
      return rotateReducer(state, action.angle, action.axis, action.regardDistance);

    default:
      return state;
  }
}

export default FlycamReducer;<|MERGE_RESOLUTION|>--- conflicted
+++ resolved
@@ -166,13 +166,7 @@
 }
 
 export function setRotationReducer(state: OxalisState, rotation: Vector3) {
-<<<<<<< HEAD
   if (state.dataset != null) {
-=======
-  // Don't change rotation in orthogonal mode, because this would lead to incorrect
-  // buckets being selected for rendering.
-  if (state.dataset != null && state.temporaryConfiguration.viewMode !== "orthogonal") {
->>>>>>> 6e41f6db
     const [x, y, z] = rotation;
     let matrix = resetMatrix(state.flycam.currentMatrix, state.dataset.dataSource.scale);
     matrix = rotateOnAxis(matrix, (-z * Math.PI) / 180, [0, 0, 1]);
@@ -245,7 +239,7 @@
 
     case "SET_ROTATION": {
       // This action should only be dispatched when *not* being in orthogonal mode,
-      // because this would lead to incorrect buckets being selected.
+      // because this would lead to incorrect buckets being selected for rendering.
       if (state.temporaryConfiguration.viewMode !== "orthogonal") {
         return setRotationReducer(state, action.rotation);
       }
