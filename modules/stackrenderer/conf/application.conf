include "../../../conf/application.conf"
include "aws.conf"

S3.isEnabled=true

stackrenderer{
  nrOfRenderers=4
  imagesPerRow=10
  phantom.timeout=30
}

levelcreator{
  auth.enabled=true
  auth.username="levelcreator"
  auth.password="croppy"

<<<<<<< HEAD
  useLevelcreatorAsDataSource=true

  baseUrl="p9981.levelcreator.org"
  # baseUrl="localhost:9090"
=======
  baseUrl="levelcreator.org"
>>>>>>> 21dee805
  assetsDirectory = data/levels/assets
  stackDirectory = data/levels/stacks
}

http.uri="http://p9981.levelcreator.org"

# ~~~~~
# The secret key is used to secure cryptographics functions.
# If you deploy your application to several instances be sure to use the same key!
application.secret="1P[DuQX8[YiAoI9F0SU[D5BXHkQvO05Xh4s]2E3Dd8vu8tInnwLTlljNYIgy5u5;"
application.langs="en"

mongo.dbname=play-levelcreator

# Binary Data
bindata.folder=binaryData

# Actor settings
# ~~~~~
actor.defaultTimeout = 60
js.defaultTimeout= 60

# Logger
# ~~~~~
# You can also configure logback (http://logback.qos.ch/), by providing a logger.xml file in the conf directory .

# Root logger:
logger.root=ERROR

# Logger used by the framework:
logger.play=INFO

# Logger provided to your application:
logger.application=DEBUG
<|MERGE_RESOLUTION|>--- conflicted
+++ resolved
@@ -14,14 +14,12 @@
   auth.username="levelcreator"
   auth.password="croppy"
 
-<<<<<<< HEAD
+
   useLevelcreatorAsDataSource=true
 
   baseUrl="p9981.levelcreator.org"
   # baseUrl="localhost:9090"
-=======
-  baseUrl="levelcreator.org"
->>>>>>> 21dee805
+
   assetsDirectory = data/levels/assets
   stackDirectory = data/levels/stacks
 }
