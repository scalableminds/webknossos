--- conflicted
+++ resolved
@@ -1,10 +1,6 @@
 {
   "name": "oxalis",
-<<<<<<< HEAD
   "version": "0.17.18",
-=======
-  "version": "0.17.15",
->>>>>>> fcf6b23f
   "repository": {
     "type": "git",
     "url": "git://github.com/scalableminds/oxalis.git"
