--- conflicted
+++ resolved
@@ -15,11 +15,8 @@
 - Segment statistics are now available for ND datasets. [#7411](https://github.com/scalableminds/webknossos/pull/7411)
 - Added support for uploading N5 and Neuroglancer Precomputed datasets. [#7578](https://github.com/scalableminds/webknossos/pull/7578)
 - Webknossos can now open ND Zarr datasets with arbitrary axis orders (not limited to `**xyz` anymore). [#7592](https://github.com/scalableminds/webknossos/pull/7592)
-<<<<<<< HEAD
 - Added support for skeleton annotations within datasets that have transformed layers. The skeleton nodes will move according to the transforms when rendering a specific layer natively. Also, downloading visible trees can be done by incorporating the current transforms. However, note that the back-end export does not take transforms into account. [#7588](https://github.com/scalableminds/webknossos/pull/7588)
-=======
 - Added a new "Split from all neighboring segments" feature for the proofreading mode. [#7611](https://github.com/scalableminds/webknossos/pull/7611)
->>>>>>> 2e3e1439
 
 ### Changed
 - Datasets stored in WKW format are no longer loaded with memory mapping, reducing memory demands. [#7528](https://github.com/scalableminds/webknossos/pull/7528)
