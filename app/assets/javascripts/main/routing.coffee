--- conflicted
+++ resolved
@@ -181,8 +181,4 @@
 
       require ["./level_creator"], (LevelCreator) ->
 
-<<<<<<< HEAD
-        window.levelCreator = new LevelCreator()
-=======
-        window.levelCreator = new LevelCreator()
->>>>>>> 2002880d
+        window.levelCreator = new LevelCreator()