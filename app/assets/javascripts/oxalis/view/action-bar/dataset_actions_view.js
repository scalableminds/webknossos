--- conflicted
+++ resolved
@@ -56,13 +56,8 @@
 
   handleCopyToAccount = async (event: SyntheticInputEvent<>) => {
     event.target.blur();
-<<<<<<< HEAD
-    const url = `/annotations/${this.props.tracingType}/${this.props.tracingId}/duplicate`;
+    const url = `/annotations/${this.props.tracingType}/${this.props.annotationId}/duplicate`;
     this.props.history.push(url);
-=======
-    const url = `/annotations/${this.props.tracingType}/${this.props.annotationId}/duplicate`;
-    app.router.loadURL(url);
->>>>>>> fea6b062
   };
 
   handleFinish = async (event: SyntheticInputEvent<>) => {
