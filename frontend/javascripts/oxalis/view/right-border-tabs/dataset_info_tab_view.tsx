import type { Dispatch } from "redux";
import { Tooltip, Button, Dropdown, Menu } from "antd";
import { SettingOutlined, InfoCircleOutlined, StarOutlined } from "@ant-design/icons";
import { connect } from "react-redux";
// @ts-expect-error ts-migrate(7016) FIXME: Could not find a declaration file for module 'reac... Remove this comment to see the full error message
import Markdown from "react-remarkable";
import React from "react";
import { Link } from "react-router-dom";
import type { APIDataset, APIUser } from "types/api_flow_types";
import { ControlModeEnum } from "oxalis/constants";
import { formatScale } from "libs/format_utils";
import { getBaseVoxel } from "oxalis/model/scaleinfo";
import { getDatasetExtentAsString, getResolutions } from "oxalis/model/accessors/dataset_accessor";
import { getActiveResolutionInfo } from "oxalis/model/accessors/flycam_accessor";
import { getStats } from "oxalis/model/accessors/skeletontracing_accessor";
import {
  setAnnotationNameAction,
  setAnnotationDescriptionAction,
} from "oxalis/model/actions/annotation_actions";
import EditableTextLabel from "oxalis/view/components/editable_text_label";
import features from "features";
import type { OxalisState, Task, Tracing } from "oxalis/store";

import {
  NucleiInferralModal,
  NeuronInferralModal,
} from "oxalis/view/right-border-tabs/starting_job_modals";
import { formatUserName } from "oxalis/model/accessors/user_accessor";
import { mayUserEditDataset } from "libs/utils";
import { mayEditAnnotationProperties } from "oxalis/model/accessors/annotation_accessor";

const enum StartableJobsEnum {
  NUCLEI_INFERRAL = "nuclei inferral",
  NEURON_INFERRAL = "neuron inferral",
}

type StateProps = {
  tracing: Tracing;
  dataset: APIDataset;
  task: Task | null | undefined;
  activeUser: APIUser | null | undefined;
<<<<<<< HEAD
  activeResolutionInfo: ReturnType<typeof getActiveResolutionInfo>;
  isDatasetViewMode: boolean;
=======
  activeResolution: Vector3;
  mayEditAnnotation: boolean;
>>>>>>> 0f6233f4
};
type DispatchProps = {
  setAnnotationName: (arg0: string) => void;
  setAnnotationDescription: (arg0: string) => void;
};
type Props = StateProps & DispatchProps;
type State = {
  showJobsDetailsModal: StartableJobsEnum | null | undefined;
};
const shortcuts = [
  {
    key: "1",
    keybinding: [
      <span key="zoom-1" className="keyboard-key-icon">
        I
      </span>,
      "/",
      <span key="zoom-2" className="keyboard-key-icon">
        O
      </span>,
      "or",
      <span key="zoom-3" className="keyboard-key-icon">
        ALT
      </span>,
      "+",
      <img
        key="zoom-4"
        className="keyboard-mouse-icon"
        src="/assets/images/icon-mousewheel.svg"
        alt="Mouse Wheel"
      />,
    ],
    action: "Zoom in/out",
  },
  {
    key: "2",
    keybinding: [
      <img
        key="move-1"
        className="keyboard-mouse-icon"
        src="/assets/images/icon-mousewheel.svg"
        alt="Mouse Wheel"
      />,
      "or",
      <span key="move-2" className="keyboard-key-icon">
        D
      </span>,
      "/",
      <span key="move-3" className="keyboard-key-icon">
        F
      </span>,
    ],
    action: "Move Along 3rd Axis",
  },
  {
    key: "3",
    keybinding: [
      <img
        key="move"
        className="keyboard-mouse-icon"
        src="/assets/images/icon-mouse-left.svg"
        alt="Left Mouse Button"
      />,
    ],
    action: "Move",
  },
  {
    key: "4",
    keybinding: [
      <img
        key="rotate"
        className="keyboard-mouse-icon"
        src="/assets/images/icon-mouse-right.svg"
        alt="Right Mouse Button"
      />,
      "in 3D View",
    ],
    action: "Rotate 3D View",
  },
];
export function convertPixelsToNm(
  lengthInPixel: number,
  zoomValue: number,
  dataset: APIDataset,
): number {
  return lengthInPixel * zoomValue * getBaseVoxel(dataset.dataSource.scale);
}
export function convertNmToPixels(
  lengthInNm: number,
  zoomValue: number,
  dataset: APIDataset,
): number {
  return lengthInNm / (zoomValue * getBaseVoxel(dataset.dataSource.scale));
}

export function DatasetExtentRow({ dataset }: { dataset: APIDataset }) {
  const extentInVoxel = getDatasetExtentAsString(dataset, true);
  const extentInLength = getDatasetExtentAsString(dataset, false);

  return (
    <Tooltip title="Dataset extent" placement="left">
      <tr>
        <td
          style={{
            paddingRight: 4,
            paddingTop: 10,
            verticalAlign: "top",
          }}
        >
          <img
            className="info-tab-icon"
            src="/assets/images/icon-extent.svg"
            alt="Dataset extent"
          />
        </td>
        <td
          style={{
            paddingTop: 10,
          }}
        >
          {extentInVoxel}
          <br /> {extentInLength}
        </td>
      </tr>
    </Tooltip>
  );
}

export function VoxelSizeRow({ dataset }: { dataset: APIDataset }) {
  return (
    <Tooltip title="Dataset voxel size" placement="left">
      <tr>
        <td
          style={{
            paddingRight: 4,
            verticalAlign: "top",
          }}
        >
          <img className="info-tab-icon" src="/assets/images/icon-voxelsize.svg" alt="Voxel size" />
        </td>
        <td>{formatScale(dataset.dataSource.scale)}</td>
      </tr>
    </Tooltip>
  );
}

class DatasetInfoTabView extends React.PureComponent<Props, State> {
  state: State = {
    showJobsDetailsModal: null,
  };

  setAnnotationName = (newName: string) => {
    this.props.setAnnotationName(newName);
  };

  setAnnotationDescription = (newDescription: string) => {
    this.props.setAnnotationDescription(newDescription);
  };

  getTracingStatistics() {
    const statsMaybe = getStats(this.props.tracing);
    return this.props.tracing.skeleton != null ? (
      <div>
        <p>Number of Trees: {statsMaybe.map((stats) => stats.treeCount).getOrElse(null)}</p>
        <p>Number of Nodes: {statsMaybe.map((stats) => stats.nodeCount).getOrElse(null)}</p>
        <p>Number of Edges: {statsMaybe.map((stats) => stats.edgeCount).getOrElse(null)}</p>
        <p>
          Number of Branch Points:{" "}
          {statsMaybe.map((stats) => stats.branchPointCount).getOrElse(null)}
        </p>
      </div>
    ) : null;
  }

  getKeyboardShortcuts() {
    return this.props.isDatasetViewMode ? (
      <div
        style={{
          marginBottom: 25,
        }}
      >
        <table className="shortcut-table">
          <tbody>
            {shortcuts.map((shortcut) => (
              <tr key={shortcut.key}>
                <td
                  style={{
                    width: 200,
                  }}
                >
                  {shortcut.keybinding}
                </td>
                <td>{shortcut.action}</td>
              </tr>
            ))}
          </tbody>
        </table>
        <a
          target="_blank"
          href="https://docs.webknossos.org/webknossos/keyboard_shortcuts.html"
          rel="noopener noreferrer"
          style={{
            fontSize: 14,
          }}
        >
          More shortcuts…
        </a>
      </div>
    ) : null;
  }

  getOrganizationLogo() {
    if (!this.props.dataset.logoUrl) {
      return null;
    }

    return this.props.isDatasetViewMode ? (
      <img
        style={{
          maxHeight: 250,
          maxWidth: "100%",
          objectFit: "contain",
        }}
        src={this.props.dataset.logoUrl}
        alt={`${this.props.dataset.owningOrganization} Logo`}
      />
    ) : null;
  }

  getProcessingJobsMenu = () => {
    const { dataset } = this.props;

    if (!dataset.jobsEnabled) {
      return (
        <tr>
          <td
            style={{
              paddingRight: 4,
              paddingTop: 10,
              verticalAlign: "top",
            }}
          >
            <StarOutlined className="info-tab-icon" width={24} height={24} />
          </td>
          <td>
            <Tooltip title="Dataset Processing features are only available for datasets hosted natively and not on other datastores.">
              <Button
                disabled
                type="link"
                style={{
                  padding: 0,
                }}
              >
                Process Dataset
              </Button>
            </Tooltip>
          </td>
        </tr>
      );
    }

    const jobMenuItems = [
      <Menu.Item
        key="start_nuclei_inferal"
        onClick={() =>
          this.setState({
            showJobsDetailsModal: StartableJobsEnum.NUCLEI_INFERRAL,
          })
        }
      >
        <Tooltip title="Start a job that automatically detects nuclei for this dataset.">
          Start Nuclei Inferral
        </Tooltip>
      </Menu.Item>,
    ];

    if (this.props.activeUser?.isSuperUser) {
      jobMenuItems.push(
        <Menu.Item
          key="start_neuron_inferral"
          onClick={() =>
            this.setState({
              showJobsDetailsModal: StartableJobsEnum.NEURON_INFERRAL,
            })
          }
        >
          <Tooltip title="Start a job that automatically reconstructs neurons for this dataset.">
            Start Neuron Inferral
          </Tooltip>
        </Menu.Item>,
      );
    }

    return (
      <tr>
        <td
          style={{
            paddingRight: 4,
            paddingTop: 10,
            verticalAlign: "top",
          }}
        >
          <StarOutlined
            className="info-tab-icon"
            style={{
              fontSize: 18,
            }}
          />
        </td>
        <Dropdown
          overlay={<Menu>{jobMenuItems}</Menu>}
          overlayStyle={{
            minWidth: "unset",
          }}
        >
          <td>
            <Button
              type="link"
              style={{
                padding: 0,
              }}
            >
              Process Dataset
            </Button>
          </td>
        </Dropdown>
      </tr>
    );
  };

  getDatasetName() {
    const {
      name: datasetName,
      displayName,
      description: datasetDescription,
      owningOrganization,
    } = this.props.dataset;
    const { activeUser } = this.props;

    const getEditSettingsIcon = () =>
      mayUserEditDataset(activeUser, this.props.dataset) ? (
        <Tooltip title="Edit dataset settings">
          <Button
            type="text"
            icon={<SettingOutlined />}
            href={`/datasets/${owningOrganization}/${datasetName}/edit`}
            className="transparent-background-on-hover"
            target="_blank"
          />
        </Tooltip>
      ) : null;

    if (this.props.isDatasetViewMode) {
      return (
        <div>
          <p
            style={{
              wordWrap: "break-word",
            }}
          >
            <strong>{displayName || datasetName}</strong>
            {getEditSettingsIcon()}
          </p>
          {datasetDescription ? (
            <div
              style={{
                fontSize: 14,
              }}
            >
              <Markdown
                source={datasetDescription}
                options={{
                  html: false,
                  breaks: true,
                  linkify: true,
                }}
              />
            </div>
          ) : null}
        </div>
      );
    }

    return (
      <p>
        Dataset:{" "}
        <Link
          to={`/datasets/${owningOrganization}/${datasetName}/view`}
          title={`Click to view dataset ${datasetName} without annotation`}
          style={{
            wordWrap: "break-word",
          }}
        >
          {datasetName}
        </Link>
        {getEditSettingsIcon()}
      </p>
    );
  }

  getTracingName() {
    if (this.props.isDatasetViewMode) return null;
    let annotationTypeLabel;
    const { annotationType, name } = this.props.tracing;
    const tracingName = name || "[unnamed]";

    if (this.props.task != null) {
      // In case we have a task display its id
      annotationTypeLabel = (
        <span>
          {annotationType} : {this.props.task.id}
        </span>
      );
    } else if (!this.props.mayEditAnnotation) {
      // For readonly tracings display the non-editable explorative tracing name
      annotationTypeLabel = <span>Annotation: {tracingName}</span>;
    } else {
      // Or display the editable explorative tracing name
      annotationTypeLabel = (
        <span
          style={{
            display: "inline-flex",
          }}
        >
          Annotation:
          <EditableTextLabel
            value={tracingName}
            onChange={this.setAnnotationName}
            label="Annotation Name"
          />
        </span>
      );
    }

    const tracingDescription = this.props.tracing.description || "[no description]";
    let descriptionEditField;

    if (this.props.mayEditAnnotation) {
      descriptionEditField = (
        <span
          style={{
            display: "inline-flex",
          }}
        >
          Description:
          <EditableTextLabel
            value={tracingDescription}
            onChange={this.setAnnotationDescription}
            rows={4}
            markdown
            label="Annotation Description"
          />
        </span>
      );
    } else {
      descriptionEditField = (
        <span
          style={{
            verticalAlign: "top",
          }}
        >
          Description:
          <Markdown
            source={tracingDescription}
            options={{
              html: false,
              breaks: true,
              linkify: true,
            }}
          />
        </span>
      );
    }

    return (
      <div>
        <div>{annotationTypeLabel}</div>
        <div>{descriptionEditField}</div>
      </div>
    );
  }

  maybePrintOwnerAndContributors() {
    const { activeUser } = this.props;
    const { owner, contributors } = this.props.tracing;

    if (!owner) {
      return null;
    }

    const contributorsString =
      contributors.length > 0
        ? contributors.map((user) => formatUserName(activeUser, user)).join(", ")
        : "none";

    return (
      <div>
        <div>Owner: {formatUserName(activeUser, owner)}</div>
        <div>
          Contributors: {contributorsString}
          <Tooltip title='If other users edited this annotation, they will be listed here. You can allow other users to edit the annotation by opening the "Share" dialog from the dropdown menu.'>
            <InfoCircleOutlined
              style={{
                marginLeft: 6,
              }}
            />
          </Tooltip>
        </div>
      </div>
    );
  }

  renderSelectedStartingJobsModal() {
    const handleClose = () =>
      this.setState({
        showJobsDetailsModal: null,
      });

    if (this.state.showJobsDetailsModal === StartableJobsEnum.NUCLEI_INFERRAL) {
      return <NucleiInferralModal handleClose={handleClose} />;
    } else if (this.state.showJobsDetailsModal === StartableJobsEnum.NEURON_INFERRAL) {
      return <NeuronInferralModal handleClose={handleClose} />;
    }

    return null;
  }

  render() {
    const { dataset, activeResolutionInfo, activeUser } = this.props;
    const { activeMagIndicesOfEnabledLayers, representativeResolution, isActiveResolutionGlobal } =
      activeResolutionInfo;
    const resolutions = getResolutions(dataset);
    const resolutionInfo =
      representativeResolution != null ? (
        <Tooltip
          title={
            <div>
              Rendered magnification per layer:
              <ul>
                {Object.entries(activeMagIndicesOfEnabledLayers).map(([layerName, magIndex]) => (
                  <li key={layerName}>
                    {layerName}: {resolutions[magIndex].join("-")}
                  </li>
                ))}
              </ul>
              Available resolutions:
              <ul>
                {resolutions.map((r) => (
                  <li key={r.join()}>{r.join("-")}</li>
                ))}
              </ul>
            </div>
          }
          placement="left"
        >
          <tr>
            <td
              style={{
                paddingRight: 4,
                paddingTop: 10,
                verticalAlign: "top",
              }}
            >
              <img
                className="info-tab-icon"
                src="/assets/images/icon-downsampling.svg"
                alt="Resolution"
              />
            </td>
            <td
              style={{
                paddingRight: 4,
                paddingTop: 10,
                verticalAlign: "top",
              }}
            >
              {representativeResolution.join("-")}
              {isActiveResolutionGlobal ? "" : "*"}{" "}
            </td>
          </tr>
        </Tooltip>
      ) : null;
    return (
      <div className="flex-overflow padded-tab-content">
        <div className="info-tab-block">
          {this.getTracingName()}
          {this.getDatasetName()}
          {this.maybePrintOwnerAndContributors()}
        </div>

        <div className="info-tab-block">
          <table
            style={{
              fontSize: 14,
            }}
          >
            <tbody>
              <VoxelSizeRow dataset={dataset} />
              <DatasetExtentRow dataset={dataset} />
              {resolutionInfo}

              {features().jobsEnabled &&
              activeUser != null &&
              (activeUser.isDatasetManager || activeUser.isAdmin)
                ? this.getProcessingJobsMenu()
                : null}
            </tbody>
          </table>
          {this.renderSelectedStartingJobsModal()}
        </div>

        <div className="info-tab-block">{this.getTracingStatistics()}</div>
        {this.getKeyboardShortcuts()}
        {this.getOrganizationLogo()}
      </div>
    );
  }
}

const mapStateToProps = (state: OxalisState): StateProps => ({
  tracing: state.tracing,
  dataset: state.dataset,
  task: state.task,
  activeUser: state.activeUser,
<<<<<<< HEAD
  isDatasetViewMode: state.temporaryConfiguration.controlMode === ControlModeEnum.VIEW,
  activeResolutionInfo: getActiveResolutionInfo(state),
=======
  activeResolution: getCurrentResolution(state),
  mayEditAnnotation: mayEditAnnotationProperties(state),
>>>>>>> 0f6233f4
});

const mapDispatchToProps = (dispatch: Dispatch<any>) => ({
  setAnnotationName(tracingName: string) {
    dispatch(setAnnotationNameAction(tracingName));
  },

  setAnnotationDescription(comment: string) {
    dispatch(setAnnotationDescriptionAction(comment));
  },
});

const connector = connect(mapStateToProps, mapDispatchToProps);
export default connector(DatasetInfoTabView);<|MERGE_RESOLUTION|>--- conflicted
+++ resolved
@@ -39,13 +39,9 @@
   dataset: APIDataset;
   task: Task | null | undefined;
   activeUser: APIUser | null | undefined;
-<<<<<<< HEAD
   activeResolutionInfo: ReturnType<typeof getActiveResolutionInfo>;
   isDatasetViewMode: boolean;
-=======
-  activeResolution: Vector3;
   mayEditAnnotation: boolean;
->>>>>>> 0f6233f4
 };
 type DispatchProps = {
   setAnnotationName: (arg0: string) => void;
@@ -670,13 +666,9 @@
   dataset: state.dataset,
   task: state.task,
   activeUser: state.activeUser,
-<<<<<<< HEAD
   isDatasetViewMode: state.temporaryConfiguration.controlMode === ControlModeEnum.VIEW,
   activeResolutionInfo: getActiveResolutionInfo(state),
-=======
-  activeResolution: getCurrentResolution(state),
   mayEditAnnotation: mayEditAnnotationProperties(state),
->>>>>>> 0f6233f4
 });
 
 const mapDispatchToProps = (dispatch: Dispatch<any>) => ({
