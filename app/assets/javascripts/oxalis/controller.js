/**
 * controller.js
 * @flow
 */
/* globals JQueryInputEventObject:false */

import React from "react";
import $ from "jquery";
import _ from "lodash";
import app from "app";
import Utils from "libs/utils";
import Backbone from "backbone";
import Stats from "stats.js";
import { InputKeyboardNoLoop } from "libs/input";
import Toast from "libs/toast";
import Store from "oxalis/store";
import PlaneController from "oxalis/controller/viewmodes/plane_controller";
import SkeletonTracingPlaneController from "oxalis/controller/combinations/skeletontracing_plane_controller";
import VolumeTracingPlaneController from "oxalis/controller/combinations/volumetracing_plane_controller";
import ArbitraryController from "oxalis/controller/viewmodes/arbitrary_controller";
import MinimalSkeletonTracingArbitraryController from "oxalis/controller/combinations/minimal_skeletontracing_arbitrary_controller";
import SceneController from "oxalis/controller/scene_controller";
import UrlManager from "oxalis/controller/url_manager";
import constants, { ControlModeEnum } from "oxalis/constants";
import Request from "libs/request";
import ApiLoader from "oxalis/api/api_loader";
import { wkReadyAction } from "oxalis/model/actions/actions";
import { saveNowAction, undoAction, redoAction } from "oxalis/model/actions/save_actions";
import { setViewModeAction } from "oxalis/model/actions/settings_actions";
import Model from "oxalis/model";
import Modal from "oxalis/view/modal";
import { connect } from "react-redux";
import messages from "messages";

import type { ModeType, ControlModeType } from "oxalis/constants";
import type { OxalisState, SkeletonTracingTypeTracingType } from "oxalis/store";

class Controller extends React.PureComponent {
  props: {
    initialTracingType: SkeletonTracingTypeTracingType,
    initialTracingId: string,
    initialControlmode: ControlModeType,
    // Delivered by connect()
    viewMode: ModeType,
  };

  keyboardNoLoop: InputKeyboardNoLoop;
  stats: Stats;

  // Copied from backbone events (TODO: handle this better)
  listenTo: Function;
  stopListening: Function;

  state: {
    ready: boolean,
  } = {
    ready: false,
  };

  // Main controller, responsible for setting modes and everything
  // that has to be controlled in any mode.
  //
  // We have a matrix of modes like this:
  //
  //   Annotation Mode \ View mode    Plane       Arbitrary
  //              Skeleton Tracing      X             X
  //                Volume Tracing      X             /
  //
  // In order to maximize code reuse, there is - besides the main
  // controller - a controller for each row, each column and each
  // cross in this matrix.

  componentDidMount() {
    app.router.showLoadingSpinner();

    _.extend(this, Backbone.Events);

    UrlManager.initialize();

    if (!this.isWebGlSupported()) {
      Toast.error(messages["webgl.disabled"]);
    }

    Model.fetch(
      this.props.initialTracingType,
      this.props.initialTracingId,
      this.props.initialControlmode,
      true,
    )
      .then(() => this.modelFetchDone())
      .catch(error => {
        // Don't throw errors for errors already handled by the model.
        if (error !== Model.HANDLED_ERROR) {
          throw error;
        }
      });
  }

  modelFetchDone() {
    app.router.on("beforeunload", () => {
      const stateSaved = Model.stateSaved();
      if (!stateSaved && Store.getState().tracing.restrictions.allowUpdate) {
        Store.dispatch(saveNowAction());
        return messages["save.leave_page_unfinished"];
      }
      return null;
    });

    UrlManager.startUrlUpdater();
    SceneController.initialize();

    // FPS stats
    this.stats = new Stats();
    $("body").append(this.stats.domElement);

    this.initKeyboard();
    this.initTaskScript();
    this.maybeShowNewTaskTypeModal();

    for (const binaryName of Object.keys(Model.binary)) {
      this.listenTo(Model.binary[binaryName].cube, "bucketLoaded", () =>
        app.vent.trigger("rerender"),
      );
    }

    window.webknossos = new ApiLoader(Model);

    app.router.hideLoadingSpinner();
    app.vent.trigger("webknossos:ready");
    Store.dispatch(wkReadyAction());
    this.setState({ ready: true });
  }

  initTaskScript() {
    // Loads a Gist from GitHub with a user script if there is a
    // script assigned to the task
    const task = Store.getState().task;
    if (task != null && task.script != null) {
      const script = task.script;
      const gistId = _.last(script.gist.split("/"));

      Request.receiveJSON(`https://api.github.com/gists/${gistId}`).then(gist => {
        const firstFile = gist.files[Object.keys(gist.files)[0]];

        if (firstFile && firstFile.content) {
          try {
            // eslint-disable-next-line no-eval
            eval(firstFile.content);
          } catch (error) {
            console.error(error);
            Toast.error(
              `Error executing the task script "${script.name}". See console for more information.`,
            );
          }
        } else {
          Toast.error(`${messages["task.user_script_retrieval_error"]} ${script.name}`);
        }
      });
    }
  }

  // TODO find a new home
  maybeShowNewTaskTypeModal() {
    // Users can aquire new tasks directly in the tracing view. Occasionally,
    // they start working on a new TaskType and need to be instructed.
    let text;
    const task = Store.getState().task;
    if (!Utils.getUrlParams("differentTaskType") || task == null) {
      return;
    }

    const taskType = task.type;
    const title = `Attention, new Task Type: ${taskType.summary}`;
    if (taskType.description) {
      text = `${messages["task.new_description"]}:<br>${taskType.description}`;
    } else {
      text = messages["task.no_description"];
    }
    Modal.show(text, title);
  }

  isWebGlSupported() {
    return (
      window.WebGLRenderingContext &&
      document.createElement("canvas").getContext("experimental-webgl")
    );
  }

  initKeyboard() {
    // avoid scrolling while pressing space
    $(document).keydown((event: JQueryInputEventObject) => {
      if (
        (event.which === 32 || event.which === 18 || (event.which >= 37 && event.which <= 40)) &&
        !$(":focus").length
      ) {
        event.preventDefault();
      }
    });

    const controlMode = Store.getState().temporaryConfiguration.controlMode;
    const keyboardControls = {};
    if (controlMode === ControlModeEnum.TRACE) {
      _.extend(keyboardControls, {
        // Set Mode, outcomment for release
        "shift + 1": () => Store.dispatch(setViewModeAction(constants.MODE_PLANE_TRACING)),
        "shift + 2": () => Store.dispatch(setViewModeAction(constants.MODE_ARBITRARY)),
        "shift + 3": () => Store.dispatch(setViewModeAction(constants.MODE_ARBITRARY_PLANE)),

        m: () => {
          // rotate allowed modes
          const currentViewMode = Store.getState().temporaryConfiguration.viewMode;
          const allowedModes = Store.getState().tracing.restrictions.allowedModes;
          const index = (allowedModes.indexOf(currentViewMode) + 1) % allowedModes.length;
          Store.dispatch(setViewModeAction(allowedModes[index]));
        },

        "super + s": event => {
          event.preventDefault();
          event.stopPropagation();
          Model.save();
        },

        "ctrl + s": event => {
          event.preventDefault();
          event.stopPropagation();
          Model.save();
        },

        // Undo
<<<<<<< HEAD
        "super + z": () => Store.dispatch(undoAction()),
=======
        "super + z": event => {
          event.preventDefault();
          event.stopPropagation();
          Store.dispatch(undoAction());
        },
>>>>>>> 34768bb1
        "ctrl + z": () => Store.dispatch(undoAction()),

        // Redo
        "super + y": event => {
          event.preventDefault();
          event.stopPropagation();
          Store.dispatch(redoAction());
        },
        "ctrl + y": () => Store.dispatch(redoAction()),
      });
    }

    this.keyboardNoLoop = new InputKeyboardNoLoop(keyboardControls);
  }

  updateStats = () => this.stats.update();

  render() {
    if (!this.state.ready) {
      return null;
    }
    const state = Store.getState();
    const allowedModes = Store.getState().tracing.restrictions.allowedModes;
    const mode = this.props.viewMode;

    if (!allowedModes.includes(mode)) {
      // Since this mode is not allowed, render nothing. A warning about this will be
      // triggered in the model. Don't throw an error since the store might change so that
      // the render function can succeed.
      return null;
    }

    const isArbitrary = constants.MODES_ARBITRARY.includes(mode);
    const isPlane = constants.MODES_PLANE.includes(mode);

    if (isArbitrary) {
      if (state.tracing.restrictions.advancedOptionsAllowed) {
        return <ArbitraryController onRender={this.updateStats} viewMode={mode} />;
      } else {
        return (
          <MinimalSkeletonTracingArbitraryController onRender={this.updateStats} viewMode={mode} />
        );
      }
    } else if (isPlane) {
      switch (state.tracing.type) {
        case "volume": {
          return <VolumeTracingPlaneController onRender={this.updateStats} />;
        }
        case "skeleton": {
          return <SkeletonTracingPlaneController onRender={this.updateStats} />;
        }
        default: {
          return <PlaneController onRender={this.updateStats} />;
        }
      }
    } else {
      // At the moment, all possible view modes consist of the union of MODES_ARBITRARY and MODES_PLANE
      // In case we add new viewmodes, the following error will be thrown.
      throw new Error("The current mode is none of the four known mode types");
    }
  }
}

function mapStateToProps(state: OxalisState) {
  return {
    viewMode: state.temporaryConfiguration.viewMode,
  };
}

export default connect(mapStateToProps)(Controller);<|MERGE_RESOLUTION|>--- conflicted
+++ resolved
@@ -227,15 +227,11 @@
         },
 
         // Undo
-<<<<<<< HEAD
-        "super + z": () => Store.dispatch(undoAction()),
-=======
         "super + z": event => {
           event.preventDefault();
           event.stopPropagation();
           Store.dispatch(undoAction());
         },
->>>>>>> 34768bb1
         "ctrl + z": () => Store.dispatch(undoAction()),
 
         // Redo
