--- conflicted
+++ resolved
@@ -351,12 +351,7 @@
         isFinishing: true,
       });
       finishDatasetUpload(datastoreUrl, uploadInfo).then(
-<<<<<<< HEAD
-        async () => {
-=======
         async ({ newDatasetId }) => {
-          Toast.success(messages["dataset.upload_success"]);
->>>>>>> 3b00409f
           let maybeError;
 
           if (this.state.needsConversion) {
