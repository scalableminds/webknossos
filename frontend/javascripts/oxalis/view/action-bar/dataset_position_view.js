// @flow
import { Input, Tooltip, Icon } from "antd";
import { connect } from "react-redux";
import Clipboard from "clipboard-js";
import React, { PureComponent } from "react";
import type { APIDataset } from "admin/api_flow_types";
import { V3 } from "libs/mjs";
import { Vector3Input } from "libs/vector_input";
import { getPosition, getRotation } from "oxalis/model/accessors/flycam_accessor";
import { setPositionAction, setRotationAction } from "oxalis/model/actions/flycam_actions";
import { getDatasetExtentInVoxel } from "oxalis/model/accessors/dataset_accessor";
import ButtonComponent from "oxalis/view/components/button_component";
import Store, { type OxalisState, type Flycam, type Task } from "oxalis/store";
import Toast from "libs/toast";
import constants, { type ViewMode, type Vector3 } from "oxalis/constants";
import message from "messages";

type Props = {|
  flycam: Flycam,
  viewMode: ViewMode,
  dataset: APIDataset,
  task: ?Task,
|};

const positionIconStyle = { transform: "rotate(-45deg)" };
const warningColors = { color: "rgb(255, 155, 85)", borderColor: "rgb(241, 122, 39)" };
const copyPositionDefaultStyle = { padding: "0 10px" };
const copyPositionErrorStyle = {
  ...copyPositionDefaultStyle,
  ...warningColors,
};
const positionInputDefaultStyle = { textAlign: "center" };
const positionInputErrorStyle = {
  ...positionInputDefaultStyle,
  ...warningColors,
};

class DatasetPositionView extends PureComponent<Props> {
  copyPositionToClipboard = async () => {
    const position = V3.floor(getPosition(this.props.flycam)).join(", ");
    await Clipboard.copy(position);
    Toast.success("Position copied to clipboard");
  };

  copyRotationToClipboard = async () => {
    const rotation = V3.round(getRotation(this.props.flycam)).join(", ");
    await Clipboard.copy(rotation);
    Toast.success("Rotation copied to clipboard");
  };

  handleChangePosition = (position: Vector3) => {
    Store.dispatch(setPositionAction(position));
  };

  handleChangeRotation = (rotation: Vector3) => {
    Store.dispatch(setRotationAction(rotation));
  };

  isPositionOutOfBounds = (position: Vector3) => {
    const { dataset, task } = this.props;
    const { min: datasetMin, max: datasetMax } = getDatasetExtentInVoxel(dataset);
    const isPositionOutOfBounds = (min: Vector3, max: Vector3) =>
      position[0] < min[0] ||
      position[1] < min[1] ||
      position[2] < min[2] ||
      position[0] >= max[0] ||
      position[1] >= max[1] ||
      position[2] >= max[2];
    const isOutOfDatasetBounds = isPositionOutOfBounds(datasetMin, datasetMax);
    let isOutOfTaskBounds = false;
    if (task && task.boundingBox) {
      const bbox = task.boundingBox;
      const bboxMax = [
        bbox.topLeft[0] + bbox.width,
        bbox.topLeft[1] + bbox.height,
        bbox.topLeft[2] + bbox.depth,
      ];
      isOutOfTaskBounds = isPositionOutOfBounds(bbox.topLeft, bboxMax);
    }
    return { isOutOfDatasetBounds, isOutOfTaskBounds };
  };

  render() {
    const position = V3.floor(getPosition(this.props.flycam));
    const { isOutOfDatasetBounds, isOutOfTaskBounds } = this.isPositionOutOfBounds(position);
    const copyPositionStyle =
      isOutOfDatasetBounds || isOutOfTaskBounds ? copyPositionErrorStyle : copyPositionDefaultStyle;
    const positionInputStyle =
      isOutOfDatasetBounds || isOutOfTaskBounds
        ? positionInputErrorStyle
        : positionInputDefaultStyle;

    let maybeErrorMessage = null;
    if (isOutOfDatasetBounds) {
      maybeErrorMessage = message["tracing.out_of_dataset_bounds"];
    } else if (!maybeErrorMessage && isOutOfTaskBounds) {
      maybeErrorMessage = message["tracing.out_of_task_bounds"];
    }
    const rotation = V3.round(getRotation(this.props.flycam));
    const isArbitraryMode = constants.MODES_ARBITRARY.includes(this.props.viewMode);

    const positionView = (
      <div style={{ display: "flex" }}>
        <Input.Group compact style={{ whiteSpace: "nowrap" }}>
          <Tooltip title={message["tracing.copy_position"]} placement="bottomLeft">
            <ButtonComponent
              onClick={this.copyPositionToClipboard}
              style={copyPositionStyle}
              className="hide-on-small-screen"
            >
              <Icon type="pushpin" style={positionIconStyle} />
            </ButtonComponent>
          </Tooltip>
          <Vector3Input
            value={position}
            onChange={this.handleChangePosition}
            autosize
<<<<<<< HEAD
            style={positionInputStyle}
=======
            style={{ textAlign: "center", ...maybeErrorColor }}
            allowDecimals
>>>>>>> 5ce4cd80
          />
        </Input.Group>
        {isArbitraryMode ? (
          <Input.Group compact style={{ whiteSpace: "nowrap", marginLeft: 10 }}>
            <Tooltip title={message["tracing.copy_rotation"]} placement="bottomLeft">
              <ButtonComponent
                onClick={this.copyRotationToClipboard}
                style={{ padding: "0 10px" }}
                className="hide-on-small-screen"
              >
                <Icon type="reload" />
              </ButtonComponent>
            </Tooltip>
            <Vector3Input
              value={rotation}
              onChange={this.handleChangeRotation}
              style={{ textAlign: "center", width: 120 }}
              allowDecimals
            />
          </Input.Group>
        ) : null}
      </div>
    );
    return <Tooltip title={maybeErrorMessage || null}>{positionView}</Tooltip>;
  }
}

function mapStateToProps(state: OxalisState): Props {
  return {
    flycam: state.flycam,
    viewMode: state.temporaryConfiguration.viewMode,
    dataset: state.dataset,
    task: state.task,
  };
}

export default connect<Props, {||}, _, _, _, _>(mapStateToProps)(DatasetPositionView);<|MERGE_RESOLUTION|>--- conflicted
+++ resolved
@@ -115,12 +115,8 @@
             value={position}
             onChange={this.handleChangePosition}
             autosize
-<<<<<<< HEAD
             style={positionInputStyle}
-=======
-            style={{ textAlign: "center", ...maybeErrorColor }}
             allowDecimals
->>>>>>> 5ce4cd80
           />
         </Input.Group>
         {isArbitraryMode ? (
