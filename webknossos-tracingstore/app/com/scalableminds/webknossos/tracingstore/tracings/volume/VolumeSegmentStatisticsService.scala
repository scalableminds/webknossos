package com.scalableminds.webknossos.tracingstore.tracings.volume

import com.scalableminds.util.geometry.{BoundingBox, Vec3Int}
import com.scalableminds.util.tools.Fox
import com.scalableminds.webknossos.datastore.VolumeTracing.VolumeTracing
import com.scalableminds.webknossos.datastore.geometry.ListOfVec3IntProto
<<<<<<< HEAD
import com.scalableminds.webknossos.datastore.helpers.{ProtoGeometryImplicits, SegmentStatistics}
import com.scalableminds.webknossos.datastore.models.{UnsignedInteger, UnsignedIntegerArray, WebKnossosDataRequest}
import com.scalableminds.webknossos.datastore.models.datasource.DataLayer
=======
import com.scalableminds.webknossos.datastore.helpers.ProtoGeometryImplicits
import com.scalableminds.webknossos.datastore.models.{
  AdditionalCoordinate,
  UnsignedInteger,
  UnsignedIntegerArray,
  WebKnossosDataRequest
}
import com.scalableminds.webknossos.datastore.models.datasource.{AdditionalAxis, DataLayer}
>>>>>>> b161b3d9
import com.scalableminds.webknossos.tracingstore.tracings.editablemapping.EditableMappingService

import javax.inject.Inject
import scala.concurrent.ExecutionContext

<<<<<<< HEAD
=======
case class SegmentStatisticsParameters(mag: Vec3Int,
                                       segmentIds: List[Long],
                                       additionalCoordinates: Option[Seq[AdditionalCoordinate]])
object SegmentStatisticsParameters {
  implicit val jsonFormat: OFormat[SegmentStatisticsParameters] = Json.format[SegmentStatisticsParameters]
}

>>>>>>> b161b3d9
class VolumeSegmentStatisticsService @Inject()(volumeTracingService: VolumeTracingService,
                                               volumeSegmentIndexService: VolumeSegmentIndexService,
                                               editableMappingService: EditableMappingService)
    extends ProtoGeometryImplicits
    with SegmentStatistics {

  def getSegmentVolume(tracingId: String,
                       segmentId: Long,
                       mag: Vec3Int,
                       mappingName: Option[String],
                       userToken: Option[String])(implicit ec: ExecutionContext): Fox[Long] =
    for {
      typedData <- getTypedDataForSegmentIndex(tracingId, mappingName, userToken, segmentId, mag)
    } yield calculateSegmentVolume(segmentId, mag, typedData)

<<<<<<< HEAD
  def getSegmentBoundingBox(tracingId: String,
                            segmentId: Long,
                            mag: Vec3Int,
                            mappingName: Option[String],
                            userToken: Option[String])(implicit ec: ExecutionContext): Fox[BoundingBox] =
    calculateSegmentBoundingBox(segmentId,
                                mag,
                                getBucketPositions(tracingId, mappingName, userToken),
                                getTypedDataForBucketPosition(tracingId, userToken))

  private def getTypedDataForSegmentIndex(tracingId: String,
                                          mappingName: Option[String],
                                          userToken: Option[String],
                                          segmentId: Long,
                                          mag: Vec3Int)(implicit ec: ExecutionContext) =
=======
  // Returns the segment volume (=number of voxels) in the target mag
  def getSegmentVolume(tracingId: String,
                       segmentId: Long,
                       mag: Vec3Int,
                       additionalCoordinates: Option[Seq[AdditionalCoordinate]],
                       userToken: Option[String])(implicit ec: ExecutionContext): Fox[Long] =
>>>>>>> b161b3d9
    for {
      tracing <- volumeTracingService.find(tracingId) ?~> "tracing.notFound"
      fallbackLayer <- volumeTracingService.getFallbackLayer(tracingId)
      bucketPositions: ListOfVec3IntProto <- volumeSegmentIndexService
<<<<<<< HEAD
        .getSegmentToBucketIndexWithEmptyFallbackWithoutBuffer(fallbackLayer,
                                                               tracingId,
                                                               segmentId,
                                                               mag,
                                                               None,
                                                               mappingName,
                                                               userToken)
      volumeData <- getVolumeDataForPositions(tracing, tracingId, mag, bucketPositions, userToken)
=======
        .getSegmentToBucketIndexWithEmptyFallbackWithoutBuffer(tracingId,
                                                               segmentId,
                                                               mag,
                                                               additionalCoordinates,
                                                               AdditionalAxis.fromProtosAsOpt(tracing.additionalAxes))
      volumeData <- getVolumeDataForPositions(tracing,
                                              tracingId,
                                              mag,
                                              bucketPositions,
                                              additionalCoordinates,
                                              userToken)
>>>>>>> b161b3d9
      dataTyped: Array[UnsignedInteger] = UnsignedIntegerArray.fromByteArray(volumeData, tracing.elementClass)
    } yield dataTyped

<<<<<<< HEAD
  private def getTypedDataForBucketPosition(tracingId: String, userToken: Option[String])(bucketPosition: Vec3Int,
                                                                                          mag: Vec3Int) =
    for {
      tracing <- volumeTracingService.find(tracingId) ?~> "tracing.notFound"
      bucketData <- getVolumeDataForPositions(tracing, tracingId, mag, Seq(bucketPosition), userToken)
=======
  // Returns the bounding box in voxels in the target mag
  def getSegmentBoundingBox(tracingId: String,
                            segmentId: Long,
                            mag: Vec3Int,
                            additionalCoordinates: Option[Seq[AdditionalCoordinate]],
                            userToken: Option[String])(implicit ec: ExecutionContext): Fox[BoundingBox] =
    for {
      tracing <- volumeTracingService.find(tracingId) ?~> "tracing.notFound"
      allBucketPositions: ListOfVec3IntProto <- volumeSegmentIndexService
        .getSegmentToBucketIndexWithEmptyFallbackWithoutBuffer(tracingId,
                                                               segmentId,
                                                               mag,
                                                               additionalCoordinates,
                                                               AdditionalAxis.fromProtosAsOpt(tracing.additionalAxes))
      relevantBucketPositions = filterOutInnerBucketPositions(allBucketPositions)
      boundingBoxMutable = scala.collection.mutable.ListBuffer[Int](Int.MaxValue,
                                                                    Int.MaxValue,
                                                                    Int.MaxValue,
                                                                    Int.MinValue,
                                                                    Int.MinValue,
                                                                    Int.MinValue) //topleft, bottomright
      _ <- Fox.serialCombined(relevantBucketPositions.iterator)(
        bucketPosition =>
          extendBoundingBoxByData(tracing,
                                  tracingId,
                                  mag,
                                  segmentId,
                                  boundingBoxMutable,
                                  bucketPosition,
                                  additionalCoordinates,
                                  userToken))
    } yield
      if (boundingBoxMutable.exists(item => item == Int.MaxValue || item == Int.MinValue)) {
        BoundingBox.empty
      } else
        BoundingBox(
          Vec3Int(boundingBoxMutable(0), boundingBoxMutable(1), boundingBoxMutable(2)),
          boundingBoxMutable(3) - boundingBoxMutable(0) + 1,
          boundingBoxMutable(4) - boundingBoxMutable(1) + 1,
          boundingBoxMutable(5) - boundingBoxMutable(2) + 1
        )

  // The buckets that form the outer walls of the bounding box are relevant (in each of those the real min/max voxel positions could occur)
  private def filterOutInnerBucketPositions(bucketPositions: ListOfVec3IntProto): Seq[Vec3Int] =
    if (bucketPositions.values.isEmpty) List.empty
    else {
      val minX = bucketPositions.values.map(_.x).min
      val minY = bucketPositions.values.map(_.y).min
      val minZ = bucketPositions.values.map(_.z).min
      val maxX = bucketPositions.values.map(_.x).max
      val maxY = bucketPositions.values.map(_.y).max
      val maxZ = bucketPositions.values.map(_.z).max
      bucketPositions.values
        .filter(pos =>
          pos.x == minX || pos.x == maxX || pos.y == minY || pos.y == maxY || pos.z == minZ || pos.z == maxZ)
        .map(vec3IntFromProto)
    }

  private def extendBoundingBoxByData(tracing: VolumeTracing,
                                      tracingId: String,
                                      mag: Vec3Int,
                                      segmentId: Long,
                                      mutableBoundingBox: scala.collection.mutable.ListBuffer[Int],
                                      bucketPosition: Vec3Int,
                                      additionalCoordinates: Option[Seq[AdditionalCoordinate]],
                                      userToken: Option[String]): Fox[Unit] =
    for {
      bucketData <- getVolumeDataForPositions(tracing,
                                              tracingId,
                                              mag,
                                              Seq(bucketPosition),
                                              additionalCoordinates,
                                              userToken)
>>>>>>> b161b3d9
      dataTyped: Array[UnsignedInteger] = UnsignedIntegerArray.fromByteArray(
        bucketData,
        elementClassFromProto(tracing.elementClass))
    } yield dataTyped

  private def getBucketPositions(tracingId: String, mappingName: Option[String], userToken: Option[String])(
      segmentId: Long,
      mag: Vec3Int)(implicit ec: ExecutionContext) =
    for {
      fallbackLayer <- volumeTracingService.getFallbackLayer(tracingId)
      allBucketPositions: ListOfVec3IntProto <- volumeSegmentIndexService
        .getSegmentToBucketIndexWithEmptyFallbackWithoutBuffer(fallbackLayer,
                                                               tracingId,
                                                               segmentId,
                                                               mag,
                                                               None,
                                                               mappingName,
                                                               userToken)
    } yield allBucketPositions

  private def getVolumeDataForPositions(tracing: VolumeTracing,
                                        tracingId: String,
                                        mag: Vec3Int,
                                        bucketPositions: ListOfVec3IntProto,
                                        additionalCoordinates: Option[Seq[AdditionalCoordinate]],
                                        userToken: Option[String]): Fox[Array[Byte]] =
    getVolumeDataForPositions(tracing,
                              tracingId,
                              mag,
                              bucketPositions.values.map(vec3IntFromProto),
                              additionalCoordinates,
                              userToken)

  private def getVolumeDataForPositions(tracing: VolumeTracing,
                                        tracingId: String,
                                        mag: Vec3Int,
                                        bucketPositions: Seq[Vec3Int],
                                        additionalCoordinates: Option[Seq[AdditionalCoordinate]],
                                        userToken: Option[String]): Fox[Array[Byte]] = {

    val dataRequests = bucketPositions.map { position =>
      WebKnossosDataRequest(
        position = position * mag * DataLayer.bucketLength,
        mag = mag,
        cubeSize = DataLayer.bucketLength,
        fourBit = Some(false),
        applyAgglomerate = None,
        version = None,
        additionalCoordinates = additionalCoordinates
      )
    }.toList
    for {
      (data, _) <- if (tracing.mappingIsEditable.getOrElse(false))
        editableMappingService.volumeData(tracing, tracingId, dataRequests, userToken)
      else volumeTracingService.data(tracingId, tracing, dataRequests, includeFallbackDataIfAvailable = true, userToken)
    } yield data
  }

}<|MERGE_RESOLUTION|>--- conflicted
+++ resolved
@@ -4,194 +4,102 @@
 import com.scalableminds.util.tools.Fox
 import com.scalableminds.webknossos.datastore.VolumeTracing.VolumeTracing
 import com.scalableminds.webknossos.datastore.geometry.ListOfVec3IntProto
-<<<<<<< HEAD
 import com.scalableminds.webknossos.datastore.helpers.{ProtoGeometryImplicits, SegmentStatistics}
 import com.scalableminds.webknossos.datastore.models.{UnsignedInteger, UnsignedIntegerArray, WebKnossosDataRequest}
 import com.scalableminds.webknossos.datastore.models.datasource.DataLayer
-=======
-import com.scalableminds.webknossos.datastore.helpers.ProtoGeometryImplicits
-import com.scalableminds.webknossos.datastore.models.{
-  AdditionalCoordinate,
-  UnsignedInteger,
-  UnsignedIntegerArray,
-  WebKnossosDataRequest
-}
-import com.scalableminds.webknossos.datastore.models.datasource.{AdditionalAxis, DataLayer}
->>>>>>> b161b3d9
+import com.scalableminds.webknossos.datastore.models.AdditionalCoordinate
+import com.scalableminds.webknossos.datastore.models.datasource.AdditionalAxis
 import com.scalableminds.webknossos.tracingstore.tracings.editablemapping.EditableMappingService
 
 import javax.inject.Inject
 import scala.concurrent.ExecutionContext
 
-<<<<<<< HEAD
-=======
-case class SegmentStatisticsParameters(mag: Vec3Int,
-                                       segmentIds: List[Long],
-                                       additionalCoordinates: Option[Seq[AdditionalCoordinate]])
-object SegmentStatisticsParameters {
-  implicit val jsonFormat: OFormat[SegmentStatisticsParameters] = Json.format[SegmentStatisticsParameters]
-}
-
->>>>>>> b161b3d9
 class VolumeSegmentStatisticsService @Inject()(volumeTracingService: VolumeTracingService,
                                                volumeSegmentIndexService: VolumeSegmentIndexService,
                                                editableMappingService: EditableMappingService)
     extends ProtoGeometryImplicits
     with SegmentStatistics {
 
+  // Returns the segment volume (=number of voxels) in the target mag
   def getSegmentVolume(tracingId: String,
                        segmentId: Long,
                        mag: Vec3Int,
                        mappingName: Option[String],
+                       additionalCoordinates: Option[Seq[AdditionalCoordinate]],
                        userToken: Option[String])(implicit ec: ExecutionContext): Fox[Long] =
     for {
-      typedData <- getTypedDataForSegmentIndex(tracingId, mappingName, userToken, segmentId, mag)
+      typedData <- getTypedDataForSegmentIndex(tracingId, mappingName, userToken, segmentId, mag, additionalCoordinates)
     } yield calculateSegmentVolume(segmentId, mag, typedData)
 
-<<<<<<< HEAD
   def getSegmentBoundingBox(tracingId: String,
                             segmentId: Long,
                             mag: Vec3Int,
                             mappingName: Option[String],
+                            additionalCoordinates: Option[Seq[AdditionalCoordinate]],
                             userToken: Option[String])(implicit ec: ExecutionContext): Fox[BoundingBox] =
-    calculateSegmentBoundingBox(segmentId,
-                                mag,
-                                getBucketPositions(tracingId, mappingName, userToken),
-                                getTypedDataForBucketPosition(tracingId, userToken))
+    calculateSegmentBoundingBox(
+      segmentId,
+      mag,
+      additionalCoordinates,
+      getBucketPositions(tracingId, mappingName, additionalCoordinates, userToken),
+      getTypedDataForBucketPosition(tracingId, userToken)
+    )
 
-  private def getTypedDataForSegmentIndex(tracingId: String,
-                                          mappingName: Option[String],
-                                          userToken: Option[String],
-                                          segmentId: Long,
-                                          mag: Vec3Int)(implicit ec: ExecutionContext) =
-=======
-  // Returns the segment volume (=number of voxels) in the target mag
-  def getSegmentVolume(tracingId: String,
-                       segmentId: Long,
-                       mag: Vec3Int,
-                       additionalCoordinates: Option[Seq[AdditionalCoordinate]],
-                       userToken: Option[String])(implicit ec: ExecutionContext): Fox[Long] =
->>>>>>> b161b3d9
+  private def getTypedDataForSegmentIndex(
+      tracingId: String,
+      mappingName: Option[String],
+      userToken: Option[String],
+      segmentId: Long,
+      mag: Vec3Int,
+      additionalCoordinates: Option[Seq[AdditionalCoordinate]])(implicit ec: ExecutionContext) =
     for {
       tracing <- volumeTracingService.find(tracingId) ?~> "tracing.notFound"
       fallbackLayer <- volumeTracingService.getFallbackLayer(tracingId)
       bucketPositions: ListOfVec3IntProto <- volumeSegmentIndexService
-<<<<<<< HEAD
         .getSegmentToBucketIndexWithEmptyFallbackWithoutBuffer(fallbackLayer,
                                                                tracingId,
                                                                segmentId,
                                                                mag,
                                                                None,
                                                                mappingName,
+                                                               additionalCoordinates,
+                                                               AdditionalAxis.fromProtosAsOpt(tracing.additionalAxes),
                                                                userToken)
-      volumeData <- getVolumeDataForPositions(tracing, tracingId, mag, bucketPositions, userToken)
-=======
-        .getSegmentToBucketIndexWithEmptyFallbackWithoutBuffer(tracingId,
-                                                               segmentId,
-                                                               mag,
-                                                               additionalCoordinates,
-                                                               AdditionalAxis.fromProtosAsOpt(tracing.additionalAxes))
       volumeData <- getVolumeDataForPositions(tracing,
                                               tracingId,
                                               mag,
                                               bucketPositions,
                                               additionalCoordinates,
                                               userToken)
->>>>>>> b161b3d9
       dataTyped: Array[UnsignedInteger] = UnsignedIntegerArray.fromByteArray(volumeData, tracing.elementClass)
     } yield dataTyped
 
-<<<<<<< HEAD
-  private def getTypedDataForBucketPosition(tracingId: String, userToken: Option[String])(bucketPosition: Vec3Int,
-                                                                                          mag: Vec3Int) =
+  private def getTypedDataForBucketPosition(tracingId: String, userToken: Option[String])(
+      bucketPosition: Vec3Int,
+      mag: Vec3Int,
+      additionalCoordinates: Option[Seq[AdditionalCoordinate]]) =
     for {
       tracing <- volumeTracingService.find(tracingId) ?~> "tracing.notFound"
-      bucketData <- getVolumeDataForPositions(tracing, tracingId, mag, Seq(bucketPosition), userToken)
-=======
-  // Returns the bounding box in voxels in the target mag
-  def getSegmentBoundingBox(tracingId: String,
-                            segmentId: Long,
-                            mag: Vec3Int,
-                            additionalCoordinates: Option[Seq[AdditionalCoordinate]],
-                            userToken: Option[String])(implicit ec: ExecutionContext): Fox[BoundingBox] =
-    for {
-      tracing <- volumeTracingService.find(tracingId) ?~> "tracing.notFound"
-      allBucketPositions: ListOfVec3IntProto <- volumeSegmentIndexService
-        .getSegmentToBucketIndexWithEmptyFallbackWithoutBuffer(tracingId,
-                                                               segmentId,
-                                                               mag,
-                                                               additionalCoordinates,
-                                                               AdditionalAxis.fromProtosAsOpt(tracing.additionalAxes))
-      relevantBucketPositions = filterOutInnerBucketPositions(allBucketPositions)
-      boundingBoxMutable = scala.collection.mutable.ListBuffer[Int](Int.MaxValue,
-                                                                    Int.MaxValue,
-                                                                    Int.MaxValue,
-                                                                    Int.MinValue,
-                                                                    Int.MinValue,
-                                                                    Int.MinValue) //topleft, bottomright
-      _ <- Fox.serialCombined(relevantBucketPositions.iterator)(
-        bucketPosition =>
-          extendBoundingBoxByData(tracing,
-                                  tracingId,
-                                  mag,
-                                  segmentId,
-                                  boundingBoxMutable,
-                                  bucketPosition,
-                                  additionalCoordinates,
-                                  userToken))
-    } yield
-      if (boundingBoxMutable.exists(item => item == Int.MaxValue || item == Int.MinValue)) {
-        BoundingBox.empty
-      } else
-        BoundingBox(
-          Vec3Int(boundingBoxMutable(0), boundingBoxMutable(1), boundingBoxMutable(2)),
-          boundingBoxMutable(3) - boundingBoxMutable(0) + 1,
-          boundingBoxMutable(4) - boundingBoxMutable(1) + 1,
-          boundingBoxMutable(5) - boundingBoxMutable(2) + 1
-        )
-
-  // The buckets that form the outer walls of the bounding box are relevant (in each of those the real min/max voxel positions could occur)
-  private def filterOutInnerBucketPositions(bucketPositions: ListOfVec3IntProto): Seq[Vec3Int] =
-    if (bucketPositions.values.isEmpty) List.empty
-    else {
-      val minX = bucketPositions.values.map(_.x).min
-      val minY = bucketPositions.values.map(_.y).min
-      val minZ = bucketPositions.values.map(_.z).min
-      val maxX = bucketPositions.values.map(_.x).max
-      val maxY = bucketPositions.values.map(_.y).max
-      val maxZ = bucketPositions.values.map(_.z).max
-      bucketPositions.values
-        .filter(pos =>
-          pos.x == minX || pos.x == maxX || pos.y == minY || pos.y == maxY || pos.z == minZ || pos.z == maxZ)
-        .map(vec3IntFromProto)
-    }
-
-  private def extendBoundingBoxByData(tracing: VolumeTracing,
-                                      tracingId: String,
-                                      mag: Vec3Int,
-                                      segmentId: Long,
-                                      mutableBoundingBox: scala.collection.mutable.ListBuffer[Int],
-                                      bucketPosition: Vec3Int,
-                                      additionalCoordinates: Option[Seq[AdditionalCoordinate]],
-                                      userToken: Option[String]): Fox[Unit] =
-    for {
       bucketData <- getVolumeDataForPositions(tracing,
                                               tracingId,
                                               mag,
                                               Seq(bucketPosition),
                                               additionalCoordinates,
                                               userToken)
->>>>>>> b161b3d9
       dataTyped: Array[UnsignedInteger] = UnsignedIntegerArray.fromByteArray(
         bucketData,
         elementClassFromProto(tracing.elementClass))
     } yield dataTyped
 
-  private def getBucketPositions(tracingId: String, mappingName: Option[String], userToken: Option[String])(
-      segmentId: Long,
-      mag: Vec3Int)(implicit ec: ExecutionContext) =
+  private def getBucketPositions(
+      tracingId: String,
+      mappingName: Option[String],
+      additionalCoordinates: Option[Seq[AdditionalCoordinate]],
+      userToken: Option[String])(segmentId: Long, mag: Vec3Int)(implicit ec: ExecutionContext) =
     for {
       fallbackLayer <- volumeTracingService.getFallbackLayer(tracingId)
+      tracing <- volumeTracingService.find(tracingId) ?~> "tracing.notFound"
+      additionalAxes = AdditionalAxis.fromProtosAsOpt(tracing.additionalAxes)
       allBucketPositions: ListOfVec3IntProto <- volumeSegmentIndexService
         .getSegmentToBucketIndexWithEmptyFallbackWithoutBuffer(fallbackLayer,
                                                                tracingId,
@@ -199,6 +107,8 @@
                                                                mag,
                                                                None,
                                                                mappingName,
+                                                               additionalCoordinates,
+                                                               additionalAxes,
                                                                userToken)
     } yield allBucketPositions
 
