<<<<<<< HEAD
Cube              = require("./cube")
Request           = require("libs/request")
MultipartData     = require("libs/multipart_data")
=======
_                       = require("lodash")
Uint8ArrayBuilder       = require("libs/uint8array_builder")
Request                 = require("libs/request")
pako                    = require("pako")
>>>>>>> 6926f9ef

class PushQueue

  BATCH_LIMIT : 1
  BATCH_SIZE : 32
  THROTTLE_TIME : 10000
  MESSAGE_TIMEOUT : 10000


  constructor : (@dataSetName, @cube, @layer, @tracingId, @updatePipeline, @sendData = true) ->

    @url = "#{@layer.url}/data/datasets/#{@dataSetName}/layers/#{@layer.name}/data?cubeSize=#{1 << @cube.BUCKET_SIZE_P}&annotationId=#{@tracingId}&token=#{@layer.token}"
    @queue = []

    @push = _.throttle @pushImpl, @THROTTLE_TIME


  insert : (bucket) ->

    @queue.push( bucket )
    @removeDuplicates()


  insertFront : (bucket) ->

    @queue.unshift( bucket )
    @removeDuplicates()


  clear : ->

    @queue = []


  removeDuplicates : ->

    @queue.sort( @comparePositions )

    i = 0
    while i < @queue.length - 1
      if @comparePositions( @queue[i], @queue[i+1] ) == 0
        @queue.splice( i, 1 )
      else
        i++


  comparePositions : ([x1, y1, z1], [x2, y2, z2]) ->

      return (x1 - x2) || (y1 - y2) || (z1 - z2)


  print : ->

    for e in @queue
      console.log(e)


  pushImpl : =>

    unless @sendData
      return

    while @queue.length

      batchSize = Math.min(@BATCH_SIZE, @queue.length)
      batch = @queue.splice(0, batchSize)
      @pushBatch(batch)


  pushBatch : (batch) ->

    transmitData = new MultipartData()

    for bucket in batch
      zoomStep = bucket[3]

      transmitData.addPart(
          "X-Bucket": JSON.stringify(
            position: [
              bucket[0] << (zoomStep + @cube.BUCKET_SIZE_P)
              bucket[1] << (zoomStep + @cube.BUCKET_SIZE_P)
              bucket[2] << (zoomStep + @cube.BUCKET_SIZE_P)
            ]
            zoomStep: zoomStep
            cubeSize: 1 << @cube.BUCKET_SIZE_P),
          @cube.getBucketDataByZoomedAddress(bucket))

    @updatePipeline.executePassAlongAction =>

<<<<<<< HEAD
      @sendRequest(transmitData)


  sendRequest : (multipartData) ->

    multipartData.dataPromise().then((data) =>
      Request.send(
        multipartData : data
        multipartBoundary : multipartData.boundary
        type : "PUT"
        url : "#{@layer.url}/data/datasets/#{@dataSetName}/layers/#{@layer.name}/data?token=#{@layer.token}"
        dataType : 'arraybuffer'
        timeout : @MESSAGE_TIMEOUT
        compress : true
      )
    )
=======
      console.log "Pushing batch", batch
      transmitBuffer = pako.gzip(transmitBuffer)

      Request.$(Request.sendArraybufferReceiveArraybuffer(
        @url
        data: transmitBuffer
        method: "PUT"
        headers:
          "Content-Encoding": "gzip"
      ))
>>>>>>> 6926f9ef


module.exports = PushQueue<|MERGE_RESOLUTION|>--- conflicted
+++ resolved
@@ -1,13 +1,6 @@
-<<<<<<< HEAD
 Cube              = require("./cube")
 Request           = require("libs/request")
 MultipartData     = require("libs/multipart_data")
-=======
-_                       = require("lodash")
-Uint8ArrayBuilder       = require("libs/uint8array_builder")
-Request                 = require("libs/request")
-pako                    = require("pako")
->>>>>>> 6926f9ef
 
 class PushQueue
 
@@ -97,35 +90,16 @@
 
     @updatePipeline.executePassAlongAction =>
 
-<<<<<<< HEAD
-      @sendRequest(transmitData)
-
-
-  sendRequest : (multipartData) ->
-
-    multipartData.dataPromise().then((data) =>
-      Request.send(
-        multipartData : data
-        multipartBoundary : multipartData.boundary
-        type : "PUT"
-        url : "#{@layer.url}/data/datasets/#{@dataSetName}/layers/#{@layer.name}/data?token=#{@layer.token}"
-        dataType : 'arraybuffer'
-        timeout : @MESSAGE_TIMEOUT
-        compress : true
+      transmitData.dataPromise().then((data) =>
+        Request.sendArraybufferReceiveArraybuffer("#{@layer.url}/data/datasets/#{@dataSetName}/layers/#{@layer.name}/data?token=#{@layer.token}",
+          method : "PUT"
+          data : data
+          headers :
+            "Content-Type" : "multipart/mixed; boundary=#{transmitData.boundary}"
+          timeout : @MESSAGE_TIMEOUT
+          compress : true
+        )
       )
-    )
-=======
-      console.log "Pushing batch", batch
-      transmitBuffer = pako.gzip(transmitBuffer)
-
-      Request.$(Request.sendArraybufferReceiveArraybuffer(
-        @url
-        data: transmitBuffer
-        method: "PUT"
-        headers:
-          "Content-Encoding": "gzip"
-      ))
->>>>>>> 6926f9ef
 
 
 module.exports = PushQueue