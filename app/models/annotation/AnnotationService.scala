package models.annotation

import java.io.{BufferedOutputStream, File, FileOutputStream}

import akka.actor.ActorSystem
import akka.stream.ActorMaterializer
import akka.stream.scaladsl.{Source, StreamConverters}
import akka.util.ByteString
import com.scalableminds.util.geometry.{BoundingBox, Point3D, Scale, Vector3D}
import com.scalableminds.util.io.{NamedEnumeratorStream, ZipIO}
import com.scalableminds.util.accesscontext.{AuthorizedAccessContext, DBAccessContext, GlobalAccessContext}
import com.scalableminds.util.mvc.Formatter
import com.scalableminds.util.tools.{BoxImplicits, Fox, FoxImplicits, TextUtils}
import com.scalableminds.webknossos.tracingstore.SkeletonTracing._
import com.scalableminds.webknossos.tracingstore.VolumeTracing.{VolumeTracing, VolumeTracingOpt, VolumeTracings}
import com.scalableminds.webknossos.datastore.models.datasource.{
  DataSourceLike => DataSource,
  SegmentationLayerLike => SegmentationLayer
}
import com.scalableminds.webknossos.tracingstore.geometry
import com.scalableminds.webknossos.tracingstore.tracings._
import com.scalableminds.webknossos.tracingstore.tracings.skeleton.{NodeDefaults, SkeletonTracingDefaults}
import com.scalableminds.webknossos.tracingstore.tracings.volume.VolumeTracingDefaults
import com.typesafe.scalalogging.LazyLogging
import javax.inject.Inject
import models.annotation.AnnotationState._
import models.annotation.AnnotationType.AnnotationType
import models.annotation.handler.SavedTracingInformationHandler
import models.annotation.nml.NmlWriter
import models.binary._
import models.mesh.{MeshDAO, MeshService}
import models.project.ProjectDAO
import models.task.{Task, TaskDAO, TaskService, TaskTypeDAO}
import models.team.OrganizationDAO
import models.user.{User, UserDAO, UserService}
import utils.ObjectId
import play.api.i18n.{I18nSupport, Messages, MessagesApi, MessagesProvider}

import scala.concurrent.{ExecutionContext, Future}
import net.liftweb.common.{Box, Full}
import play.api.libs.Files.{TemporaryFile, TemporaryFileCreator}
import play.api.libs.iteratee.Enumerator
import play.api.libs.json.{JsNull, JsObject, Json}

case class DownloadAnnotation(skeletonTracingOpt: Option[SkeletonTracing],
                              volumeTracingOpt: Option[VolumeTracing],
                              volumeDataOpt: Option[Array[Byte]],
                              name: String,
                              scaleOpt: Option[Scale],
                              annotation: Annotation,
                              user: User,
                              taskOpt: Option[Task],
                              organizationName: String)

class AnnotationService @Inject()(annotationInformationProvider: AnnotationInformationProvider,
                                  savedTracingInformationHandler: SavedTracingInformationHandler,
                                  annotationDAO: AnnotationDAO,
                                  userDAO: UserDAO,
                                  taskTypeDAO: TaskTypeDAO,
                                  taskService: TaskService,
                                  dataSetService: DataSetService,
                                  dataSetDAO: DataSetDAO,
                                  dataStoreService: DataStoreService,
                                  tracingStoreService: TracingStoreService,
                                  tracingStoreDAO: TracingStoreDAO,
                                  taskDAO: TaskDAO,
                                  userService: UserService,
                                  dataStoreDAO: DataStoreDAO,
                                  projectDAO: ProjectDAO,
                                  organizationDAO: OrganizationDAO,
                                  annotationRestrictionDefults: AnnotationRestrictionDefaults,
                                  nmlWriter: NmlWriter,
                                  temporaryFileCreator: TemporaryFileCreator,
                                  meshDAO: MeshDAO,
                                  meshService: MeshService)(implicit ec: ExecutionContext)
    extends BoxImplicits
    with FoxImplicits
    with TextUtils
    with ProtoGeometryImplicits
    with LazyLogging {

  implicit val actorSystem = ActorSystem()
  implicit val materializer = ActorMaterializer()

  private def selectSuitableTeam(user: User, dataSet: DataSet)(implicit ctx: DBAccessContext): Fox[ObjectId] =
    (for {
      userTeamIds <- userService.teamIdsFor(user._id)
      datasetAllowedTeamIds <- dataSetService.allowedTeamIdsFor(dataSet._id)
    } yield {
      val selectedTeamOpt = datasetAllowedTeamIds.intersect(userTeamIds).headOption
      selectedTeamOpt match {
        case Some(selectedTeam) => Fox.successful(selectedTeam)
        case None =>
          for {
            isTeamManagerOrAdminOfOrg <- userService.isTeamManagerOrAdminOfOrg(user, user._organization)
            _ <- bool2Fox(isTeamManagerOrAdminOfOrg || dataSet.isPublic)
            organizationTeamId <- organizationDAO.findOrganizationTeamId(user._organization)
          } yield organizationTeamId
      }
    }).flatten

  private def createVolumeTracing(
      dataSource: DataSource,
      withFallback: Boolean,
      boundingBox: Option[BoundingBox] = None,
      startPosition: Option[Point3D] = None,
      startRotation: Option[Vector3D] = None
  ): VolumeTracing = {
    val fallbackLayer: Option[SegmentationLayer] = if (withFallback) {
      dataSource.dataLayers.flatMap {
        case layer: SegmentationLayer => Some(layer)
        case _                        => None
      }.headOption
    } else None

    VolumeTracing(
      None,
      boundingBoxToProto(boundingBox.getOrElse(dataSource.boundingBox)),
      System.currentTimeMillis(),
      dataSource.id.name,
      point3DToProto(startPosition.getOrElse(dataSource.center)),
      vector3DToProto(startRotation.getOrElse(vector3DFromProto(VolumeTracingDefaults.editRotation))),
      elementClassToProto(fallbackLayer.map(layer => layer.elementClass).getOrElse(VolumeTracingDefaults.elementClass)),
      fallbackLayer.map(_.name),
      fallbackLayer.map(_.largestSegmentId).getOrElse(VolumeTracingDefaults.largestSegmentId),
      0,
      VolumeTracingDefaults.zoomLevel
    )
  }

  def createTracings(
      dataSet: DataSet,
      dataSource: DataSource,
      tracingType: TracingType.Value,
      withFallback: Boolean,
      oldTracingId: Option[String] = None)(implicit ctx: DBAccessContext): Fox[(Option[String], Option[String])] =
    tracingType match {
      case TracingType.skeleton =>
        for {
          client <- tracingStoreService.clientFor(dataSet)
          oldTracingOpt <- Fox.runOptional(oldTracingId)(id => client.getVolumeTracing(id, skipVolumeData = true))
          userBBoxOpt = oldTracingOpt.map(_._1).flatMap(_.userBoundingBox)
          skeletonTracingId <- client.saveSkeletonTracing(
            SkeletonTracingDefaults.createInstance
              .copy(dataSetName = dataSet.name, editPosition = dataSource.center, userBoundingBox = userBBoxOpt))
        } yield (Some(skeletonTracingId), None)
      case TracingType.volume =>
        for {
          client <- tracingStoreService.clientFor(dataSet)
          volumeTracingId <- client.saveVolumeTracing(createVolumeTracing(dataSource, withFallback))
        } yield (None, Some(volumeTracingId))
      case TracingType.hybrid =>
        for {
          client <- tracingStoreService.clientFor(dataSet)
          skeletonTracingId <- client.saveSkeletonTracing(
            SkeletonTracingDefaults.createInstance.copy(dataSetName = dataSet.name, editPosition = dataSource.center))
          volumeTracingId <- client.saveVolumeTracing(createVolumeTracing(dataSource, withFallback))
        } yield (Some(skeletonTracingId), Some(volumeTracingId))
    }

  def createExplorationalFor(user: User, _dataSet: ObjectId, tracingType: TracingType.Value, withFallback: Boolean)(
      implicit ctx: DBAccessContext): Fox[Annotation] =
    for {
      dataSet <- dataSetDAO.findOne(_dataSet)
      dataSource <- dataSetService.dataSourceFor(dataSet)
      usableDataSource <- dataSource.toUsable ?~> "DataSet is not imported."
      tracingIds <- createTracings(dataSet, usableDataSource, tracingType, withFallback)
      teamId <- selectSuitableTeam(user, dataSet)
      annotation = Annotation(
        ObjectId.generate,
        _dataSet,
        None,
        teamId,
        user._id,
        tracingIds._1,
        tracingIds._2
      )
      _ <- annotationDAO.insertOne(annotation)
    } yield {
      annotation
    }

  def makeAnnotationHybrid(user: User, annotation: Annotation)(implicit ctx: DBAccessContext) = {
    def createNewTracings(dataSet: DataSet, dataSource: DataSource) = annotation.tracingType match {
      case TracingType.skeleton =>
        createTracings(dataSet, dataSource, TracingType.volume, true).flatMap {
          case (_, Some(volumeId)) => annotationDAO.updateVolumeTracingId(annotation._id, volumeId)
          case _                   => Fox.failure("unexpectedReturn")
        }
      case TracingType.volume =>
        createTracings(dataSet, dataSource, TracingType.skeleton, false, annotation.volumeTracingId).flatMap {
          case (Some(skeletonId), _) => annotationDAO.updateSkeletonTracingId(annotation._id, skeletonId)
          case _                     => Fox.failure("unexpectedReturn")
        }
      case _ => Fox.failure("annotation.makeHybrid.alreadyHybrid")
    }

    for {
      dataSet <- dataSetDAO.findOne(annotation._dataSet) ?~> "dataSet.notFoundForAnnotation"
      dataSource <- dataSetService.dataSourceFor(dataSet).flatMap(_.toUsable) ?~> "dataSource.notFound"
      _ <- createNewTracings(dataSet, dataSource) ?~> "makeHybrid.createTracings.failed"
    } yield ()

  }

  // WARNING: needs to be repeatable, might be called multiple times for an annotation
  def finish(annotation: Annotation, user: User, restrictions: AnnotationRestrictions)(
      implicit ctx: DBAccessContext): Fox[String] = {
    def executeFinish: Fox[String] =
      for {
        _ <- annotationDAO.updateState(annotation._id, AnnotationState.Finished)
      } yield {
        if (annotation._task.isEmpty)
          "annotation.finished"
        else
          "task.finished"
      }

    (for {
      allowed <- restrictions.allowFinish(user)
    } yield {
      if (allowed) {
        if (annotation.state == Active)
          executeFinish
        else
          Fox.failure("annotation.notActive")
      } else {
        Fox.failure("annotation.notPossible")
      }
    }).flatten
  }

  def baseForTask(taskId: ObjectId)(implicit ctx: DBAccessContext): Fox[Annotation] =
    (for {
      list <- annotationDAO.findAllByTaskIdAndType(taskId, AnnotationType.TracingBase)
    } yield list.headOption.toFox).flatten

  def annotationsFor(taskId: ObjectId)(implicit ctx: DBAccessContext) =
    annotationDAO.findAllByTaskIdAndType(taskId, AnnotationType.Task)

  def countOpenNonAdminTasks(user: User)(implicit ctx: DBAccessContext) =
    for {
      teamManagerTeamIds <- userService.teamManagerTeamIdsFor(user._id)
      result <- annotationDAO.countActiveAnnotationsFor(user._id, AnnotationType.Task, teamManagerTeamIds)
    } yield result

  def tracingFromBase(annotationBase: Annotation, dataSet: DataSet)(
      implicit ctx: DBAccessContext,
      m: MessagesProvider): Fox[(Option[String], Option[String])] =
    for {
      _ <- bool2Fox(dataSet.isUsable) ?~> Messages("dataSet.notImported", dataSet.name)
      tracingStoreClient <- tracingStoreService.clientFor(dataSet)
      newSkeletonId: Option[String] <- Fox.runOptional(annotationBase.skeletonTracingId)(skeletonId =>
        tracingStoreClient.duplicateSkeletonTracing(skeletonId))
      newVolumeId: Option[String] <- Fox.runOptional(annotationBase.volumeTracingId)(volumeId =>
        tracingStoreClient.duplicateVolumeTracing(volumeId))
    } yield (newSkeletonId, newVolumeId)

  def createAnnotationFor(user: User, task: Task, initializingAnnotationId: ObjectId)(
      implicit m: MessagesProvider,
      ctx: DBAccessContext): Fox[Annotation] = {
    def useAsTemplateAndInsert(annotation: Annotation) =
      for {
        dataSetName <- dataSetDAO.getNameById(annotation._dataSet)(GlobalAccessContext) ?~> "dataSet.notFoundForAnnotation"
        dataSet <- dataSetDAO.findOne(annotation._dataSet) ?~> Messages("dataSet.noAccess", dataSetName)
        (newSkeletonId, newVolumeId) <- tracingFromBase(annotation, dataSet) ?~> s"Failed to use annotation base as template for task ${task._id} with annotation base ${annotation._id}"
        newAnnotation = annotation.copy(
          _id = initializingAnnotationId,
          _user = user._id,
          skeletonTracingId = newSkeletonId,
          volumeTracingId = newVolumeId,
          state = Active,
          typ = AnnotationType.Task,
          created = System.currentTimeMillis,
          modified = System.currentTimeMillis
        )
        _ <- annotationDAO.updateInitialized(newAnnotation)
      } yield {
        newAnnotation
      }

    for {
      annotationBase <- baseForTask(task._id) ?~> "Failed to retrieve annotation base."
      result <- useAsTemplateAndInsert(annotationBase).toFox
    } yield {
      result
    }
  }

  def createSkeletonTracingBase(dataSetName: String,
                                boundingBox: Option[BoundingBox],
                                startPosition: Point3D,
                                startRotation: Vector3D): SkeletonTracing = {
    val initialNode = NodeDefaults.createInstance.withId(1).withPosition(startPosition).withRotation(startRotation)
    val initialTree = Tree(
      1,
      Seq(initialNode),
      Seq.empty,
      Some(Color(1, 0, 0, 1)),
      Seq(BranchPoint(initialNode.id, System.currentTimeMillis())),
      Seq.empty,
      "",
      System.currentTimeMillis()
    )
    SkeletonTracingDefaults.createInstance.copy(
      dataSetName = dataSetName,
      boundingBox = boundingBox.flatMap { box =>
        if (box.isEmpty) None else Some(box)
      },
      editPosition = startPosition,
      editRotation = startRotation,
      activeNodeId = Some(1),
      trees = Seq(initialTree)
    )
  }

  def createVolumeTracingBase(
      dataSetName: String,
      organizationId: ObjectId,
      boundingBox: Option[BoundingBox],
      startPosition: Point3D,
      startRotation: Vector3D,
      volumeShowFallbackLayer: Boolean)(implicit ctx: DBAccessContext, m: MessagesProvider): Fox[VolumeTracing] =
    for {
      dataSet <- dataSetDAO.findOneByNameAndOrganization(dataSetName, organizationId) ?~> Messages("dataset.notFound",
                                                                                                   dataSetName)
      dataSource <- dataSetService.dataSourceFor(dataSet).flatMap(_.toUsable)
      volumeTracing = createVolumeTracing(
        dataSource,
        withFallback = volumeShowFallbackLayer,
        boundingBox = boundingBox.flatMap { box =>
          if (box.isEmpty) None else Some(box)
        },
        startPosition = Some(startPosition),
        startRotation = Some(startRotation)
      )
    } yield volumeTracing

  def abortInitializedAnnotationOnFailure(initializingAnnotationId: ObjectId, insertedAnnotationBox: Box[Annotation]) =
    insertedAnnotationBox match {
      case Full(_) => Fox.successful(())
      case _       => annotationDAO.abortInitializingAnnotation(initializingAnnotationId)
    }

  def createAnnotationBase(
      taskFox: Fox[Task],
      userId: ObjectId,
      skeletonTracingIdBox: Box[Option[String]],
      volumeTracingIdBox: Box[Option[String]],
      dataSetId: ObjectId,
      description: Option[String]
  )(implicit ctx: DBAccessContext) =
    for {
      task <- taskFox
      skeletonIdOpt <- skeletonTracingIdBox.toFox
      volumeIdOpt <- volumeTracingIdBox.toFox
      _ <- bool2Fox(skeletonIdOpt.isDefined || volumeIdOpt.isDefined) ?~> "annotation.needsAtleastOne"
<<<<<<< HEAD
=======
      _ <- taskTypeDAO.findOne(task._taskType)(GlobalAccessContext)
>>>>>>> 158e8848
      project <- projectDAO.findOne(task._project)
      annotationBase = Annotation(ObjectId.generate,
                                  dataSetId,
                                  Some(task._id),
                                  project._team,
                                  userId,
                                  skeletonIdOpt,
                                  volumeIdOpt,
                                  description.getOrElse(""),
                                  typ = AnnotationType.TracingBase)
      _ <- annotationDAO.insertOne(annotationBase)
    } yield true

  def createFrom(user: User,
                 dataSet: DataSet,
                 skeletonTracingId: Option[String],
                 volumeTracingId: Option[String],
                 annotationType: AnnotationType,
                 name: Option[String],
                 description: String)(implicit m: MessagesProvider, ctx: DBAccessContext): Fox[Annotation] =
    for {
      teamId <- selectSuitableTeam(user, dataSet)
      annotation = Annotation(ObjectId.generate,
                              dataSet._id,
                              None,
                              teamId,
                              user._id,
                              skeletonTracingId,
                              volumeTracingId,
                              description,
                              name = name.getOrElse(""),
                              typ = annotationType)
      _ <- annotationDAO.insertOne(annotation)
    } yield annotation

  def zipAnnotations(annotations: List[Annotation], zipFileName: String, skipVolumeData: Boolean)(
      implicit m: MessagesProvider,
      ctx: DBAccessContext): Fox[TemporaryFile] =
    for {
      downloadAnnotations <- getTracingsScalesAndNamesFor(annotations, skipVolumeData)
      nmlsAndNames = downloadAnnotations.flatten.map {
        case DownloadAnnotation(skeletonTracingOpt,
                                volumeTracingOpt,
                                volumeDataOpt,
                                name,
                                scaleOpt,
                                annotation,
                                user,
                                taskOpt,
                                organizationName) =>
          (nmlWriter.toNmlStream(skeletonTracingOpt,
                                 volumeTracingOpt,
                                 Some(annotation),
                                 scaleOpt,
                                 Some(name + "_data.zip"),
                                 organizationName,
                                 Some(user),
                                 taskOpt),
           name,
           volumeDataOpt)
      }

      zip <- createZip(nmlsAndNames, zipFileName)
    } yield zip

  private def getTracingsScalesAndNamesFor(annotations: List[Annotation], skipVolumeData: Boolean)(
      implicit ctx: DBAccessContext): Fox[List[List[DownloadAnnotation]]] = {

    def getSingleDownloadAnnotation(annotation: Annotation, dataSetId: ObjectId, scaleOpt: Option[Scale]) =
      for {
        user <- userService.findOneById(annotation._user, useCache = true) ?~> "user.notFound"
        taskOpt <- Fox.runOptional(annotation._task)(taskDAO.findOne) ?~> "task.notFound"
        name <- savedTracingInformationHandler.nameForAnnotation(annotation)
        organizationName <- organizationDAO.findOrganizationNameForAnnotation(annotation._id)
      } yield DownloadAnnotation(None, None, None, name, scaleOpt, annotation, user, taskOpt, organizationName)

    def getSkeletonTracings(dataSetId: ObjectId, tracingIds: List[Option[String]]): Fox[List[Option[SkeletonTracing]]] =
      for {
        dataSet <- dataSetDAO.findOne(dataSetId)
        tracingStoreClient <- tracingStoreService.clientFor(dataSet)
        tracingContainers: List[SkeletonTracings] <- Fox.serialCombined(tracingIds.grouped(1000).toList)(
          tracingStoreClient.getSkeletonTracings)
        tracingOpts: List[SkeletonTracingOpt] = tracingContainers.flatMap(_.tracings)
      } yield tracingOpts.map(_.tracing)

    def getVolumeTracings(dataSetId: ObjectId, tracingIds: List[Option[String]]): Fox[List[Option[VolumeTracing]]] =
      for {
        dataSet <- dataSetDAO.findOne(dataSetId)
        tracingStoreClient <- tracingStoreService.clientFor(dataSet)
        tracingContainers: List[VolumeTracings] <- Fox.serialCombined(tracingIds.grouped(1000).toList)(
          tracingStoreClient.getVolumeTracings)
        tracingOpts: List[VolumeTracingOpt] = tracingContainers.flatMap(_.tracings)
      } yield tracingOpts.map(_.tracing)

    def getVolumeDataObjects(dataSetId: ObjectId, tracingIds: List[Option[String]]): Fox[List[Option[Array[Byte]]]] =
      for {
        dataSet <- dataSetDAO.findOne(dataSetId)
        tracingStoreClient <- tracingStoreService.clientFor(dataSet)
        tracingDataObjects: List[Option[Array[Byte]]] <- Fox.serialCombined(tracingIds) {
          case None                      => Fox.successful(None)
          case Some(_) if skipVolumeData => Fox.successful(None)
          case Some(tracingId)           => tracingStoreClient.getVolumeData(tracingId).map(Some(_))
        }
      } yield tracingDataObjects

    def getDatasetScale(dataSetId: ObjectId) =
      for {
        dataSet <- dataSetDAO.findOne(dataSetId)
      } yield dataSet.scale

    val annotationsGrouped: Map[ObjectId, List[Annotation]] = annotations.groupBy(_._dataSet)
    val tracingsGrouped = annotationsGrouped.map {
      case (dataSetId, annotations) =>
        for {
          scale <- getDatasetScale(dataSetId)
          skeletonTracings <- getSkeletonTracings(dataSetId, annotations.map(_.skeletonTracingId))
          volumeTracings <- getVolumeTracings(dataSetId, annotations.map(_.volumeTracingId))
          volumeDataObjects <- getVolumeDataObjects(dataSetId, annotations.map(_.volumeTracingId))
          incompleteDownloadAnnotations <- Fox.serialCombined(annotations)(
            getSingleDownloadAnnotation(_, dataSetId, scale))
        } yield
          incompleteDownloadAnnotations
            .zip(skeletonTracings)
            .map {
              case (downloadAnnotation, skeletonTracingOpt) =>
                downloadAnnotation.copy(skeletonTracingOpt = skeletonTracingOpt)
            }
            .zip(volumeTracings)
            .map {
              case (downloadAnnotation, volumeTracingOpt) =>
                downloadAnnotation.copy(volumeTracingOpt = volumeTracingOpt)
            }
            .zip(volumeDataObjects)
            .map {
              case (downloadAnnotation, volumeDataOpt) =>
                downloadAnnotation.copy(volumeDataOpt = volumeDataOpt)
            }
    }

    Fox.combined(tracingsGrouped.toList)
  }

  private def createZip(nmls: List[(Enumerator[Array[Byte]], String, Option[Array[Byte]])],
                        zipFileName: String): Future[TemporaryFile] = {
    val zipped = temporaryFileCreator.create(normalize(zipFileName), ".zip")
    val zipper = ZipIO.startZip(new BufferedOutputStream(new FileOutputStream(new File(zipped.path.toString))))

    def addToZip(nmls: List[(Enumerator[Array[Byte]], String, Option[Array[Byte]])]): Future[Boolean] =
      nmls match {
        case (nml, name, volumeDataOpt) :: tail => {
          if (volumeDataOpt.isDefined) {
            val subZip = temporaryFileCreator.create(normalize(name), ".zip")
            val subZipper =
              ZipIO.startZip(new BufferedOutputStream(new FileOutputStream(new File(subZip.path.toString))))
            volumeDataOpt.foreach(volumeData => subZipper.addFileFromBytes(name + "_data.zip", volumeData))
            for {
              _ <- subZipper.addFileFromEnumerator(name + ".nml", nml)
              _ = subZipper.close()
              _ = zipper.addFileFromTemporaryFile(name + ".zip", subZip)
              res <- addToZip(tail)
            } yield res
          } else {
            zipper.addFileFromEnumerator(name + ".nml", nml).flatMap(_ => addToZip(tail))
          }
        }
        case _ =>
          Future.successful(true)
      }

    addToZip(nmls).map { _ =>
      zipper.close()
      zipped
    }
  }

  def transferAnnotationToUser(typ: String, id: String, userId: ObjectId, issuingUser: User)(
      implicit ctx: DBAccessContext): Fox[Annotation] =
    for {
      annotation <- annotationInformationProvider.provideAnnotation(typ, id, issuingUser) ?~> "annotation.notFound"
      newUser <- userDAO.findOne(userId) ?~> "user.notFound"
      _ <- dataSetDAO.findOne(annotation._dataSet)(AuthorizedAccessContext(newUser)) ?~> "annotation.transferee.noDataSetAccess"
      _ <- annotationDAO.updateUser(annotation._id, newUser._id)
      updated <- annotationInformationProvider.provideAnnotation(typ, id, issuingUser)
    } yield updated

  def resetToBase(annotation: Annotation)(implicit ctx: DBAccessContext, m: MessagesProvider) = annotation.typ match {
    case AnnotationType.Explorational =>
      Fox.failure("annotation.revert.tasksOnly")
    case AnnotationType.Task =>
      for {
        task <- taskFor(annotation)
        _ = logger.warn(
          s"Resetting annotation ${annotation._id} to base, discarding skeleton tracing ${annotation.skeletonTracingId} and/or volume tracing ${annotation.volumeTracingId}")
        annotationBase <- baseForTask(task._id)
        dataSet <- dataSetDAO.findOne(annotationBase._dataSet)(GlobalAccessContext) ?~> "dataSet.notFoundForAnnotation"
        (newSkeletonIdOpt, newVolumeIdOpt) <- tracingFromBase(annotationBase, dataSet)
        _ <- Fox
          .bool2Fox(newSkeletonIdOpt.isDefined || newVolumeIdOpt.isDefined) ?~> "annotation.needsEitherSkeletonOrVolume"
        _ <- Fox.runOptional(newSkeletonIdOpt)(newSkeletonId =>
          annotationDAO.updateSkeletonTracingId(annotation._id, newSkeletonId))
        _ <- Fox.runOptional(newVolumeIdOpt)(newVolumeId =>
          annotationDAO.updateVolumeTracingId(annotation._id, newVolumeId))
      } yield ()
  }

  private def settingsFor(annotation: Annotation)(implicit ctx: DBAccessContext) =
    if (annotation.typ == AnnotationType.Task || annotation.typ == AnnotationType.TracingBase)
      for {
        taskId <- annotation._task.toFox
        task: Task <- taskDAO.findOne(taskId) ?~> "task.notFound"
        taskType <- taskTypeDAO.findOne(task._taskType) ?~> "taskType.notFound"
      } yield {
        taskType.settings
      } else
      Fox.successful(AnnotationSettings.defaultFor(annotation.tracingType))

  def taskFor(annotation: Annotation)(implicit ctx: DBAccessContext): Fox[Task] =
    annotation._task.toFox.flatMap(taskId => taskDAO.findOne(taskId)(GlobalAccessContext))

  def publicWrites(annotation: Annotation,
                   requestingUser: Option[User] = None,
                   restrictionsOpt: Option[AnnotationRestrictions] = None): Fox[JsObject] = {
    implicit val ctx = GlobalAccessContext
    for {
      dataSet <- dataSetDAO.findOne(annotation._dataSet) ?~> "dataSet.notFoundForAnnotation"
      organization <- organizationDAO.findOne(dataSet._organization) ?~> "organization.notFound"
      task = annotation._task.toFox.flatMap(taskId => taskDAO.findOne(taskId))
      taskJson <- task.flatMap(t => taskService.publicWrites(t)).getOrElse(JsNull)
      user <- userService.findOneById(annotation._user, useCache = true)(GlobalAccessContext)
      isTeamManagerOrAdminOfOwner <- Fox.runOptional(requestingUser)(requester =>
        userService.isTeamManagerOrAdminOf(requester, user))
      userJson <- if (isTeamManagerOrAdminOfOwner.getOrElse(false)) userService.compactWrites(user).map(Some(_))
      else Fox.successful(None)
      settings <- settingsFor(annotation)
      restrictionsJs <- AnnotationRestrictions.writeAsJson(
        restrictionsOpt.getOrElse(annotationRestrictionDefults.defaultsFor(annotation)),
        requestingUser)
      dataStore <- dataStoreDAO.findOneByName(dataSet._dataStore.trim) ?~> "datastore.notFound"
      dataStoreJs <- dataStoreService.publicWrites(dataStore)
      meshes <- meshDAO.findAllWithAnnotation(annotation._id)
      meshesJs <- Fox.serialCombined(meshes)(meshService.publicWrites)
      tracingStore <- tracingStoreDAO.findFirst
      tracingStoreJs <- tracingStoreService.publicWrites(tracingStore)
    } yield {
      Json.obj(
        "modified" -> annotation.modified,
        "state" -> annotation.state,
        "id" -> annotation.id,
        "name" -> annotation.name,
        "description" -> annotation.description,
        "typ" -> annotation.typ,
        "task" -> taskJson,
        "stats" -> annotation.statistics,
        "restrictions" -> restrictionsJs,
        "formattedHash" -> Formatter.formatHash(annotation._id.toString),
        "tracing" -> Json.obj("skeleton" -> annotation.skeletonTracingId, "volume" -> annotation.volumeTracingId),
        "dataSetName" -> dataSet.name,
        "organization" -> organization.name,
        "dataStore" -> dataStoreJs,
        "tracingStore" -> tracingStoreJs,
        "isPublic" -> annotation.isPublic,
        "settings" -> settings,
        "tracingTime" -> annotation.tracingTime,
        "tags" -> (annotation.tags ++ Set(dataSet.name, annotation.tracingType.toString)),
        "user" -> userJson,
        "meshes" -> meshesJs
      )
    }
  }

  //for Explorative Annotations list
  def compactWrites(annotation: Annotation)(implicit ctx: DBAccessContext): Fox[JsObject] =
    for {
      dataSet <- dataSetDAO.findOne(annotation._dataSet)(GlobalAccessContext) ?~> "dataSet.notFoundForAnnotation"
      organization <- organizationDAO.findOne(dataSet._organization)(GlobalAccessContext) ?~> "organization.notFound"
    } yield {
      Json.obj(
        "modified" -> annotation.modified,
        "state" -> annotation.state,
        "id" -> annotation._id.toString,
        "name" -> annotation.name,
        "description" -> annotation.description,
        "typ" -> annotation.typ,
        "stats" -> annotation.statistics,
        "formattedHash" -> Formatter.formatHash(annotation._id.toString),
        "tracing" -> Json.obj("skeleton" -> annotation.skeletonTracingId, "volume" -> annotation.volumeTracingId),
        "dataSetName" -> dataSet.name,
        "organization" -> organization.name,
        "isPublic" -> annotation.isPublic,
        "tracingTime" -> annotation.tracingTime,
        "tags" -> (annotation.tags ++ Set(dataSet.name, annotation.tracingType.toString))
      )
    }
}<|MERGE_RESOLUTION|>--- conflicted
+++ resolved
@@ -355,10 +355,6 @@
       skeletonIdOpt <- skeletonTracingIdBox.toFox
       volumeIdOpt <- volumeTracingIdBox.toFox
       _ <- bool2Fox(skeletonIdOpt.isDefined || volumeIdOpt.isDefined) ?~> "annotation.needsAtleastOne"
-<<<<<<< HEAD
-=======
-      _ <- taskTypeDAO.findOne(task._taskType)(GlobalAccessContext)
->>>>>>> 158e8848
       project <- projectDAO.findOne(task._project)
       annotationBase = Annotation(ObjectId.generate,
                                   dataSetId,
