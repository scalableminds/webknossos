--- conflicted
+++ resolved
@@ -3,25 +3,13 @@
 import brainflight.tools.geometry.Point3D
 import com.mongodb.casbah.commons.MongoDBObject
 import org.bson.types.ObjectId
-<<<<<<< HEAD
 import play.api.libs.json._
 import play.api.data.validation.ValidationError
 import xml.Xml
 import xml.XMLWrites
 import models.binary.DataSet
-import models.graph.Tree._
-import models.graph.Comment
-import models.graph._
-=======
-import play.api.libs.json.Writes
-import play.api.libs.json.Json
-import play.api.libs.json.JsObject
-import xml.Xml
-import xml.XMLWrites
-import models.binary.DataSet
 import DBTree.DBTreeFormat
 import nml.Comment
->>>>>>> 0034df51
 import models.user.User
 import brainflight.tools.geometry.Scale
 import java.util.Date
@@ -304,21 +292,14 @@
       ID -> e.id,
       TREES -> e.trees,
       VERSION -> e.version,
-<<<<<<< HEAD
-=======
       TREES -> e.trees.map(DBTreeFormat.writes),
->>>>>>> 0034df51
       ACTIVE_NODE -> e.activeNodeId,
       BRANCH_POINTS -> e.branchPoints,
       SCALE -> e.scale,
       COMMENTS -> e.comments,
       EDIT_POSITION -> e.editPosition)
 
-<<<<<<< HEAD
-    def reads(js: JsValue): JsResult[Tracing] = {
-=======
     /*def reads(js: JsValue): Tracing = {
->>>>>>> 0034df51
 
       val id = (js \ ID).as[String]
       val version = (js \ VERSION).as[Int]
