--- conflicted
+++ resolved
@@ -23,25 +23,6 @@
 POST          /register                                                       controllers.Authentication.handleRegistration
 
 # User settings
-<<<<<<< HEAD
-GET           /users                                               controllers.UserController.empty
-POST          /user/configuration                                  controllers.SettingsController.update
-GET           /user/configuration                                  controllers.SettingsController.read
-GET           /user/configuration/default                          controllers.SettingsController.default
-GET           /user/tasks/request                                  controllers.TaskController.request
-GET           /users/:id/details                                   controllers.UserController.emptyWithWildcard(id)
-
-GET           /api/users                                           controllers.UserController.list
-GET           /api/user                                            controllers.UserController.current
-GET           /api/user/annotations                                controllers.UserController.annotations
-GET           /api/user/loggedTime                                 controllers.UserController.loggedTime
-GET           /api/users/:id                                       controllers.UserController.user(id: String)
-DELETE        /api/users/:id                                       controllers.UserController.delete(id: String)
-PUT           /api/users/:id                                       controllers.UserController.update(id: String)
-GET           /api/users/:id/loggedTime                            controllers.UserController.userLoggedTime(id: String)
-GET           /api/users/:id/annotations                           controllers.UserController.userAnnotations(id: String)
-GET           /api/users/:id/annotations/download                  controllers.admin.NMLIO.userDownload(id: String)
-=======
 GET           /users                                                          controllers.UserController.empty
 POST          /user/configuration                                             controllers.SettingsController.update
 GET           /user/configuration                                             controllers.SettingsController.read
@@ -56,10 +37,10 @@
 GET           /api/users/:id                                                  controllers.UserController.user(id: String)
 DELETE        /api/users/:id                                                  controllers.UserController.delete(id: String)
 PUT           /api/users/:id                                                  controllers.UserController.update(id: String)
+GET           /api/users/:id/loggedTime                                       controllers.UserController.userLoggedTime(id: String)
 GET           /api/users/:id/annotations                                      controllers.UserController.userAnnotations(id: String)
 GET           /api/users/:id/annotations/download                             controllers.admin.NMLIO.userDownload(id: String)
->>>>>>> 8ad9d717
-# GET         /api/users/:id/loginAs                                     controllers.UserController.loginAsUser(id: String)
+# GET         /api/users/:id/loginAs                                      controllers.UserController.loginAsUser(id: String)
 
 # Team
 GET           /teams                                                          controllers.TeamController.empty
@@ -70,11 +51,7 @@
 # Binary Data
 
 # Spotlight
-<<<<<<< HEAD
-GET           /spotlight                                           controllers.DataSetController.userAwareEmpty
-=======
-GET           /spotlight                                                      controllers.DataSetController.spotlight
->>>>>>> 8ad9d717
+GET           /spotlight                                                      controllers.DataSetController.userAwareEmpty
 
 # DataSets
 GET           /datasets                                                       controllers.DataSetController.empty
@@ -118,42 +95,18 @@
 POST          /admin/nml/upload                                               controllers.admin.NMLIO.upload
 
 # Admin Tasks
-<<<<<<< HEAD
-GET           /api/tasks                                           controllers.TaskController.list
-DELETE        /api/tasks/:id                                       controllers.admin.TaskAdministration.delete(id: String)
-
-GET           /tasks                                               controllers.TaskController.empty
-GET           /tasks/overview                                      controllers.admin.TaskAdministration.empty
-GET           /admin/tasks/create                                  controllers.admin.TaskAdministration.create
-POST          /admin/tasks/createBulk                              controllers.admin.TaskAdministration.createBulk
-POST          /admin/tasks/createFromNML                           controllers.admin.TaskAdministration.createFromNML
-POST          /admin/tasks/createFromForm                          controllers.admin.TaskAdministration.createFromForm
-GET           /admin/tasks/:id/edit                                controllers.admin.TaskAdministration.edit(id: String)
-POST          /admin/tasks/:id                                     controllers.admin.TaskAdministration.editTaskForm(id: String)
-GET           /api/tasks/overview                                  controllers.admin.TaskAdministration.overviewData
-
-GET           /api/tasks/:id/download                              controllers.admin.NMLIO.taskDownload(id: String)
-GET           /api/tasks/:id/annotations                           controllers.AnnotationController.annotationsForTask(id: String)
-
-GET           /admin/taskTypes                                     controllers.admin.TaskTypeAdministration.list
-POST          /admin/taskTypes                                     controllers.admin.TaskTypeAdministration.create
-GET           /admin/taskTypes/:id/delete                          controllers.admin.TaskTypeAdministration.delete(id: String)
-GET           /admin/taskTypes/:id/edit                            controllers.admin.TaskTypeAdministration.edit(id: String)
-GET           /admin/taskTypes/:id/tasks                           controllers.admin.TaskAdministration.tasksForType(id: String)
-POST          /admin/taskTypes/:id                                 controllers.admin.TaskTypeAdministration.editTaskTypeForm(id: String)
-=======
 GET           /api/tasks                                                      controllers.TaskController.list
 DELETE        /api/tasks/:id                                                  controllers.admin.TaskAdministration.delete(id: String)
 
 GET           /tasks                                                          controllers.TaskController.empty
+GET           /tasks/overview                                                 controllers.admin.TaskAdministration.empty
 GET           /admin/tasks/create                                             controllers.admin.TaskAdministration.create
 POST          /admin/tasks/createBulk                                         controllers.admin.TaskAdministration.createBulk
 POST          /admin/tasks/createFromNML                                      controllers.admin.TaskAdministration.createFromNML
 POST          /admin/tasks/createFromForm                                     controllers.admin.TaskAdministration.createFromForm
-GET           /admin/tasks/overview                                           controllers.admin.TaskAdministration.overview
-GET           /admin/tasks/overview/data                                      controllers.admin.TaskAdministration.overviewData
 GET           /admin/tasks/:id/edit                                           controllers.admin.TaskAdministration.edit(id: String)
 POST          /admin/tasks/:id                                                controllers.admin.TaskAdministration.editTaskForm(id: String)
+GET           /api/tasks/overview                                             controllers.admin.TaskAdministration.overviewData
 
 GET           /api/tasks/:id/download                                         controllers.admin.NMLIO.taskDownload(id: String)
 GET           /api/tasks/:id/annotations                                      controllers.AnnotationController.annotationsForTask(id: String)
@@ -164,7 +117,6 @@
 GET           /admin/taskTypes/:id/edit                                       controllers.admin.TaskTypeAdministration.edit(id: String)
 GET           /admin/taskTypes/:id/tasks                                      controllers.admin.TaskAdministration.tasksForType(id: String)
 POST          /admin/taskTypes/:id                                            controllers.admin.TaskTypeAdministration.editTaskTypeForm(id: String)
->>>>>>> 8ad9d717
 
 # Projects
 GET           /projects                                                       controllers.ProjectController.empty
