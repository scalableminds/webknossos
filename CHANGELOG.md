--- conflicted
+++ resolved
@@ -20,13 +20,10 @@
 ### Fixed
 
 - Fixed a bug where the initial onboarding setup failed if automatic initial data was disabled. [#3421](https://github.com/scalableminds/webknossos/pull/3421)
-<<<<<<< HEAD
 - Fixed a permission issue in the try setup
-=======
 - Fixed a bug where the guessed bounding box for datasets that do not start at (0,0,0) was too large [#3437](https://github.com/scalableminds/webknossos/pull/3437)
 - Fixed a bug where dataset list refresh failed when datasets for non-existing organizations were reported. [#3438](https://github.com/scalableminds/webknossos/pull/3438)
 - Fixed a bug where the form values when editing TaskTypes were missing [#3451](https://github.com/scalableminds/webknossos/pull/3451)
->>>>>>> d173cc53
 
 ### Removed
 
