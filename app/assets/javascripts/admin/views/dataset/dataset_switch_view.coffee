--- conflicted
+++ resolved
@@ -1,23 +1,12 @@
-<<<<<<< HEAD
 _                        = require("lodash")
 marionette               = require("backbone.marionette")
 DatasetListView          = require("./dataset_list_view")
 DatasetCollection        = require("admin/models/dataset/dataset_collection")
 SpotlightDatasetListView = require("views/spotlight_dataset_list_view")
+PaginationCollection     = require("admin/models/pagination_collection")
 PaginationView           = require("admin/views/pagination_view")
 utils                    = require("libs/utils")
-=======
-### define
-underscore : _
-backbone.marionette : marionette
-./dataset_list_view : DatasetListView
-admin/models/dataset/dataset_collection : DatasetCollection
-admin/models/pagination_collection : PaginationCollection
-views/spotlight_dataset_list_view : SpotlightDatasetListView
-admin/views/pagination_view : PaginationView
-libs/utils : utils
-###
->>>>>>> 47c53d64
+
 
 class DatasetSwitchView extends Backbone.Marionette.LayoutView
 
