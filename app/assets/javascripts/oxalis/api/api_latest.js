/*
 * api_latest.js
 * @flow
 */

import _ from "lodash";
import { InputKeyboardNoLoop } from "libs/input";
import Model from "oxalis/model";
import type { OxalisModel } from "oxalis/model";
import Store from "oxalis/store";
import {
  updateUserSettingAction,
  updateDatasetSettingAction,
  setMappingAction,
} from "oxalis/model/actions/settings_actions";
import {
  setActiveNodeAction,
  createCommentAction,
  deleteNodeAction,
  deleteTreeAction,
  setNodeRadiusAction,
  setTreeNameAction,
  setActiveTreeAction,
  setTreeColorIndexAction,
  setTreeVisibilityAction,
  setTreeGroupAction,
  setTreeGroupsAction,
} from "oxalis/model/actions/skeletontracing_actions";
import { callDeep } from "oxalis/view/right-menu/tree_hierarchy_view_helpers";
import {
  findTreeByNodeId,
  getNodeAndTree,
  getActiveNode,
  getActiveTree,
  getTree,
  getFlatTreeGroups,
  getTreeGroupsMap,
} from "oxalis/model/accessors/skeletontracing_accessor";
import { getLayerBoundaries } from "oxalis/model/accessors/dataset_accessor";
import { setActiveCellAction, setToolAction } from "oxalis/model/actions/volumetracing_actions";
import { getActiveCellId, getVolumeTool } from "oxalis/model/accessors/volumetracing_accessor";
import type { Vector3, VolumeTool, ControlMode } from "oxalis/constants";
import type {
  Node,
  UserConfiguration,
  DatasetConfiguration,
  TreeMap,
  Tracing,
  SkeletonTracing,
  VolumeTracing,
  TracingTypeTracing,
  Mapping,
  TreeGroupTypeFlat,
} from "oxalis/store";
import { overwriteAction } from "oxalis/model/helpers/overwrite_action_middleware";
import Toast from "libs/toast";
import window, { location } from "libs/window";
import * as Utils from "libs/utils";
import { ControlModeEnum, OrthoViews, VolumeToolEnum } from "oxalis/constants";
import { setPositionAction, setRotationAction } from "oxalis/model/actions/flycam_actions";
import { getPosition, getRotation } from "oxalis/model/accessors/flycam_accessor";
import TWEEN from "tween.js";
import { wkReadyAction, restartSagaAction } from "oxalis/model/actions/actions";
import UrlManager from "oxalis/controller/url_manager";
import { centerTDViewAction } from "oxalis/model/actions/view_mode_actions";
import { rotate3DViewTo } from "oxalis/controller/camera_controller";
import dimensions from "oxalis/model/dimensions";
import { requestTask, finishAnnotation, doWithToken } from "admin/admin_rest_api";
import { discardSaveQueuesAction } from "oxalis/model/actions/save_actions";
import messages from "messages";
import type { ToastStyle } from "libs/toast";

function assertExists(value: any, message: string) {
  if (value == null) {
    throw new Error(message);
  }
}

function assertSkeleton(tracing: Tracing): SkeletonTracing {
  if (tracing.skeleton == null) {
    throw new Error("This api function should only be called in a skeleton tracing.");
  }
  return tracing.skeleton;
}

function assertVolume(tracing: Tracing): VolumeTracing {
  if (tracing.volume == null) {
    throw new Error("This api function should only be called in a volume tracing.");
  }
  return tracing.volume;
}
/**
 * All tracing related API methods. This is the newest version of the API (version 3).
 * @version 3
 * @class
 */
class TracingApi {
  model: OxalisModel;
  /**
   * @private
   */
  isFinishing: boolean = false;

  /**
   * @private
   */
  constructor(model: OxalisModel) {
    this.model = model;
  }

  //  SKELETONTRACING API

  /**
   * Returns the id of the current active node.
   */
  getActiveNodeId(): ?number {
    const tracing = assertSkeleton(Store.getState().tracing);
    return getActiveNode(tracing)
      .map(node => node.id)
      .getOrElse(null);
  }

  /**
   * Returns the id of the current active tree.
   */
  getActiveTreeId(): ?number {
    const tracing = assertSkeleton(Store.getState().tracing);
    return getActiveTree(tracing)
      .map(tree => tree.treeId)
      .getOrElse(null);
  }

  /**
   * Sets the active node given a node id.
   */
  setActiveNode(id: number) {
    assertSkeleton(Store.getState().tracing);
    assertExists(id, "Node id is missing.");
    Store.dispatch(setActiveNodeAction(id));
  }

  /**
   * Returns all nodes belonging to a tracing.
   */
  getAllNodes(): Array<Node> {
    const skeletonTracing = assertSkeleton(Store.getState().tracing);
    return _.flatMap(skeletonTracing.trees, tree => Array.from(tree.nodes.values()));
  }

  /**
   * Returns all trees belonging to a tracing.
   */
  getAllTrees(): TreeMap {
    const skeletonTracing = assertSkeleton(Store.getState().tracing);
    return skeletonTracing.trees;
  }

  /**
   * Deletes the node with nodeId in the tree with treeId
   */
  deleteNode(nodeId: number, treeId: number) {
    assertSkeleton(Store.getState().tracing);
    Store.dispatch(deleteNodeAction(nodeId, treeId));
  }

  deleteTree(treeId: number) {
    assertSkeleton(Store.getState().tracing);
    Store.dispatch(deleteTreeAction(treeId));
  }

  /**
   * Sets the comment for a node.
   *
   * @example
   * const activeNodeId = api.tracing.getActiveNodeId();
   * api.tracing.setCommentForNode("This is a branch point", activeNodeId);
   */
  setCommentForNode(commentText: string, nodeId: number, treeId?: number): void {
    const skeletonTracing = assertSkeleton(Store.getState().tracing);
    assertExists(commentText, "Comment text is missing.");

    // Convert nodeId to node
    if (_.isNumber(nodeId)) {
      const tree =
        treeId != null
          ? skeletonTracing.trees[treeId]
          : findTreeByNodeId(skeletonTracing.trees, nodeId).get();
      assertExists(tree, `Couldn't find node ${nodeId}.`);
      Store.dispatch(createCommentAction(commentText, nodeId, tree.treeId));
    } else {
      throw new Error("Node id is missing.");
    }
  }

  /**
   * Returns the comment for a given node and tree (optional).
   * @param tree - Supplying the tree will provide a performance boost for looking up a comment.
   *
   * @example
   * const comment = api.tracing.getCommentForNode(23);
   *
   * @example // Provide a tree for lookup speed boost
   * const comment = api.tracing.getCommentForNode(23, api.getActiveTreeid());
   */
  getCommentForNode(nodeId: number, treeId?: number): ?string {
    const skeletonTracing = assertSkeleton(Store.getState().tracing);
    assertExists(nodeId, "Node id is missing.");

    // Convert treeId to tree
    let tree = null;
    if (treeId != null) {
      tree = skeletonTracing.trees[treeId];
      assertExists(tree, `Couldn't find tree ${treeId}.`);
      assertExists(tree.nodes.get(nodeId), `Couldn't find node ${nodeId} in tree ${treeId}.`);
    } else {
      tree = _.values(skeletonTracing.trees).find(__ => __.nodes.has(nodeId));
      assertExists(tree, `Couldn't find node ${nodeId}.`);
    }
    // $FlowFixMe TODO remove once https://github.com/facebook/flow/issues/34 is closed
    const comment = tree.comments.find(__ => __.nodeId === nodeId);
    return comment != null ? comment.content : null;
  }

  /**
   * Sets the name for a tree. If no tree id is given, the active tree is used.
   *
   * @example
   * api.tracing.setTreeName("Special tree", 1);
   */
  setTreeName(name: string, treeId: ?number) {
    const skeletonTracing = assertSkeleton(Store.getState().tracing);

    if (treeId == null) {
      treeId = skeletonTracing.activeTreeId;
    }
    Store.dispatch(setTreeNameAction(name, treeId));
  }

  /**
   * Makes the specified tree active. Within the tree, the node with the highest ID will be activated.
   *
   * @example
   * api.tracing.setActiveTree(3);
   */
  setActiveTree(treeId: number) {
    const tracing = Store.getState().tracing;
    assertSkeleton(tracing);
    Store.dispatch(setActiveTreeAction(treeId));
  }

  /**
   * Changes the color of the referenced tree. Internally, a pre-defined array of colors is used which is
   * why this function uses a colorIndex (between 0 and 500) instead of a proper color.
   *
   * @example
   * api.tracing.setTreeColorIndex(3, 10);
   */
  setTreeColorIndex(treeId: ?number, colorIndex: number) {
    const tracing = Store.getState().tracing;
    assertSkeleton(tracing);
    Store.dispatch(setTreeColorIndexAction(treeId, colorIndex));
  }

  /**
   * Changes the visibility of the referenced tree.
   *
   * @example
   * api.tracing.setTreeVisibility(3, false);
   */
  setTreeVisibility(treeId: ?number, isVisible: boolean) {
    const { tracing } = Store.getState();
    assertSkeleton(tracing);
    Store.dispatch(setTreeVisibilityAction(treeId, isVisible));
  }

  /**
   * Gets a list of tree groups
   *
   * @example
   * api.tracing.getTreeGroups();
   */
  getTreeGroups(): Array<TreeGroupTypeFlat> {
    const { tracing } = Store.getState();
    return getFlatTreeGroups(assertSkeleton(tracing));
  }

  /**
   * Sets the parent group of the referenced tree.
   *
   * @example
   * api.tracing.setTreeGroup(
   *   3,
   *   api.tracing.getTreeGroups.find(({ name }) => name === "My Tree Group").id,
   * );
   */
  setTreeGroup(treeId?: number, groupId?: number) {
    const { tracing } = Store.getState();
    const skeletonTracing = assertSkeleton(tracing);
    const treeGroupMap = getTreeGroupsMap(skeletonTracing);
    if (groupId != null && treeGroupMap[groupId] == null) {
      throw new Error("Provided group ID does not exist");
    }

    Store.dispatch(setTreeGroupAction(groupId, treeId));
  }

  /**
   * Renames the group referenced by the provided id.
   *
   * @example
   * api.tracing.renameGroup(
   *   3,
   *   "New group name",
   * );
   */
  renameGroup(groupId: number, newName: string) {
    const { tracing } = Store.getState();
    const skeletonTracing = assertSkeleton(tracing);
    const newTreeGroups = _.cloneDeep(skeletonTracing.treeGroups);
    callDeep(newTreeGroups, groupId, item => {
      item.name = newName;
    });
    Store.dispatch(setTreeGroupsAction(newTreeGroups));
  }

  /**
   * Returns the name for a given tree id. If none is given, the name of the active tree is returned.
   *
   * @example
   * api.tracing.getTreeName();
   */
  getTreeName(treeId?: number) {
    const tracing = assertSkeleton(Store.getState().tracing);
    return getTree(tracing, treeId)
      .map(activeTree => activeTree.name)
      .get();
  }

  /**
   * Saves the tracing and returns a promise (which you can call `then` on or use await with).
   *
   * @example
   * api.tracing.save().then(() => ... );
   *
   * @example
   * await api.tracing.save();
   */
  async save() {
    await Model.save();
  }

  /**
   * Finishes the task and gets the next one. It returns a promise (which you can call `then` on or use await with).
   * Don't assume that code after the finishAndGetNextTask call will be executed.
   * It can happen that there is no further task, in which case the user will be redirected to the dashboard.
   * Or the the page can be reloaded (e.g., if the dataset changed), which also means that no further JS code will
   * be executed in this site context.
   *
   * @example
   * api.tracing.finishAndGetNextTask().then(() => ... );
   *
   * @example
   * await api.tracing.finishAndGetNextTask();
   */
  async finishAndGetNextTask() {
    if (this.isFinishing) return;

    this.isFinishing = true;
    const state = Store.getState();
    const { tracingType, annotationId } = state.tracing;
    const task = state.task;

    await Model.save();
    await finishAnnotation(annotationId, tracingType);
    try {
      const annotation = await requestTask();

      const isDifferentDataset = state.dataset.name !== annotation.dataSetName;
      const isDifferentTaskType = annotation.task.type.id !== Utils.__guard__(task, x => x.type.id);

      const currentScript = task != null && task.script != null ? task.script.gist : null;
      const nextScript = annotation.task.script != null ? annotation.task.script.gist : null;
      const isDifferentScript = currentScript !== nextScript;

      const differentTaskTypeParam = isDifferentTaskType ? "?differentTaskType" : "";
      const newTaskUrl = `/annotations/${annotation.typ}/${annotation.id}${differentTaskTypeParam}`;

      // In some cases the page needs to be reloaded, in others the tracing can be hot-swapped
      if (isDifferentDataset || isDifferentTaskType || isDifferentScript) {
        location.href = newTaskUrl;
      } else {
        await this.restart(annotation.typ, annotation.id, ControlModeEnum.TRACE);
      }
    } catch (err) {
      console.error(err);
      await Utils.sleep(2000);
      location.href = "/dashboard";
    } finally {
      this.isFinishing = false;
    }
  }

  /**
   * Restart webKnossos without refreshing the page. Please prefer finishAndGetNextTask for user scripts
   * since it does extra validation of the requested change and makes sure everything is saved etc.
   *
   * @example
   * api.tracing.restart("Explorational", "5909b5aa3e0000d4009d4d15", "TRACE")
   *
   */
  async restart(
    newTracingType: TracingTypeTracing,
    newAnnotationId: string,
    newControlMode: ControlMode,
    version?: number,
  ) {
    if (newControlMode === ControlModeEnum.VIEW)
      throw new Error("Restarting with view option is not supported");

    Store.dispatch(restartSagaAction());
    UrlManager.reset();
<<<<<<< HEAD
    await Model.fetch(
      newTracingType,
      { annotationId: newAnnotationId, type: newControlMode },
      false,
    );
=======
    await Model.fetch(newTracingType, newAnnotationId, newControlMode, false, version);
>>>>>>> e2f43bae
    Store.dispatch(discardSaveQueuesAction());
    Store.dispatch(wkReadyAction());
    UrlManager.updateUnthrottled();
  }

  //  SKELETONTRACING API

  /**
   * Increases the node radius of the given node by multiplying it with 1.05^delta.
   * If no nodeId and/or treeId are provided, it defaults to the current tree and current node.
   *
   * @example
   * api.tracing.setNodeRadius(1)
   */
  setNodeRadius(delta: number, nodeId?: number, treeId?: number): void {
    const skeletonTracing = assertSkeleton(Store.getState().tracing);
    getNodeAndTree(skeletonTracing, nodeId, treeId).map(([, node]) =>
      Store.dispatch(setNodeRadiusAction(node.radius * Math.pow(1.05, delta), nodeId, treeId)),
    );
  }

  /**
   * Centers the given node. If no node is provided, the active node is centered.
   *
   * @example
   * api.tracing.centerNode()
   */
  centerNode = (nodeId?: number): void => {
    const skeletonTracing = assertSkeleton(Store.getState().tracing);
    getNodeAndTree(skeletonTracing, nodeId).map(([, node]) =>
      Store.dispatch(setPositionAction(node.position)),
    );
  };

  /**
   * Centers the 3D view.
   *
   * @example
   * api.tracing.centerTDView()
   */
  centerTDView = (): void => {
    Store.dispatch(centerTDViewAction());
  };

  rotate3DViewToXY = (): void => rotate3DViewTo(OrthoViews.PLANE_XY);
  rotate3DViewToYZ = (): void => rotate3DViewTo(OrthoViews.PLANE_YZ);
  rotate3DViewToXZ = (): void => rotate3DViewTo(OrthoViews.PLANE_XZ);

  rotate3DViewToDiagonal = (animate: boolean = true): void => {
    rotate3DViewTo(OrthoViews.TDView, animate);
  };

  getShortestRotation(curRotation: Vector3, newRotation: Vector3): Vector3 {
    // TODO
    // interpolating Euler angles does not lead to the shortest rotation
    // interpolate the Quaternion representation instead
    // https://theory.org/software/qfa/writeup/node12.html

    const result = [newRotation[0], newRotation[1], newRotation[2]];
    for (let i = 0; i <= 2; i++) {
      // a rotation about more than 180° is shorter when rotating the other direction
      if (newRotation[i] - curRotation[i] > 180) {
        result[i] = newRotation[i] - 360;
      } else if (newRotation[i] - curRotation[i] < -180) {
        result[i] = newRotation[i] + 360;
      }
    }
    return result;
  }

  /**
   * Starts an animation to center the given position.
   *
   * @param position - Vector3
   * @param skipDimensions - Boolean which decides whether the third dimension shall also be animated (defaults to true)
   * @param rotation - Vector3 (optional) - Will only be noticeable in flight or oblique mode.
   * @example
   * api.tracing.centerPositionAnimated([0, 0, 0])
   */
  centerPositionAnimated(
    position: Vector3,
    skipDimensions: boolean = true,
    rotation?: Vector3,
  ): void {
    // Let the user still manipulate the "third dimension" during animation
    const activeViewport = Store.getState().viewModeData.plane.activeViewport;
    const dimensionToSkip =
      skipDimensions && activeViewport !== OrthoViews.TDView
        ? dimensions.thirdDimensionForPlane(activeViewport)
        : null;

    const curPosition = getPosition(Store.getState().flycam);
    const curRotation = getRotation(Store.getState().flycam);

    if (!Array.isArray(rotation)) rotation = curRotation;
    rotation = this.getShortestRotation(curRotation, rotation);

    const tween = new TWEEN.Tween({
      positionX: curPosition[0],
      positionY: curPosition[1],
      positionZ: curPosition[2],
      rotationX: curRotation[0],
      rotationY: curRotation[1],
      rotationZ: curRotation[2],
    });
    tween
      .to(
        {
          positionX: position[0],
          positionY: position[1],
          positionZ: position[2],
          rotationX: rotation[0],
          rotationY: rotation[1],
          rotationZ: rotation[2],
        },
        200,
      )
      .onUpdate(function() {
        // needs to be a normal (non-bound) function
        Store.dispatch(
          setPositionAction([this.positionX, this.positionY, this.positionZ], dimensionToSkip),
        );
        Store.dispatch(setRotationAction([this.rotationX, this.rotationY, this.rotationZ]));
      })
      .start();
  }

  /**
   * Returns the current camera position.
   *
   * @example
   * const currentPosition = api.tracing.getCameraPosition()
   */
  getCameraPosition(): Vector3 {
    return getPosition(Store.getState().flycam);
  }

  //  VOLUMETRACING API

  /**
   * Returns the id of the current active cell.
   * _Volume tracing only!_
   */
  getActiveCellId(): ?number {
    const tracing = assertVolume(Store.getState().tracing);
    return getActiveCellId(tracing);
  }

  /**
   * Sets the active cell given a cell id.
   * If a cell with the given id doesn't exist, it is created.
   * _Volume tracing only!_
   */
  setActiveCell(id: number) {
    assertVolume(Store.getState().tracing);
    assertExists(id, "Cell id is missing.");
    Store.dispatch(setActiveCellAction(id));
  }

  /**
   * Returns the active volume tool which is either
   * "MOVE", "TRACE" or "BRUSH".
   * _Volume tracing only!_
   */
  getVolumeTool(): ?VolumeTool {
    const tracing = assertVolume(Store.getState().tracing);
    return getVolumeTool(tracing);
  }

  /**
   * Sets the active volume tool which should be either
   * "MOVE", "TRACE" or "BRUSH".
   * _Volume tracing only!_
   */
  setVolumeTool(tool: VolumeTool) {
    assertVolume(Store.getState().tracing);
    assertExists(tool, "Volume tool is missing.");
    if (VolumeToolEnum[tool] == null) {
      throw new Error(
        `Volume tool has to be one of: "${Object.keys(VolumeToolEnum).join('", "')}".`,
      );
    }
    Store.dispatch(setToolAction(tool));
  }
}

/**
 * All binary data / layer related API methods.
 */
class DataApi {
  model: OxalisModel;

  constructor(model: OxalisModel) {
    this.model = model;
  }

  /**
   * Returns the names of all available layers of the current tracing.
   */
  getLayerNames(): Array<string> {
    return _.map(this.model.dataLayers, "name");
  }

  /**
   * Returns the name of the volume tracing layer.
   */
  getVolumeTracingLayerName(): string {
    // TODO: Rename method to getSegmentationLayerName() and increase api version
    const segmentationLayer = this.model.getSegmentationLayer();
    assertExists(segmentationLayer, "Segmentation layer not found!");
    return segmentationLayer.name;
  }

  /**
   * Sets a mapping for a given layer.
   *
   * @example
   * const position = [123, 123, 123];
   * const segmentId = await api.data.getDataValue("segmentation", position);
   * const treeId = api.tracing.getActiveTreeId();
   * const mapping = {[segmentId]: treeId}
   *
   * api.setMapping("segmentation", mapping);
   */
  setMapping(
    layerName: string,
    mapping: Mapping,
    options?: { colors?: Array<number>, hideUnmappedIds?: boolean } = {},
  ) {
    if (!Model.isMappingSupported) {
      throw new Error(messages["mapping.too_few_textures"]);
    }

    // Note: As there is at most one segmentation layer now, the layerName is unneccessary
    // However, we probably want to support multiple segmentation layers in the future
    const segmentationLayerName = this.model.getSegmentationLayer().name;
    if (layerName !== segmentationLayerName) {
      throw new Error(messages["mapping.unsupported_layer"]);
    }
    Store.dispatch(setMappingAction(_.clone(mapping), options.colors, options.hideUnmappedIds));
  }

  /**
   * Returns the bounding box for a given layer name.
   */
  getBoundingBox(layerName: string): [Vector3, Vector3] {
    const { lowerBoundary, upperBoundary } = getLayerBoundaries(
      Store.getState().dataset,
      layerName,
    );

    return [lowerBoundary, upperBoundary];
  }

  /**
   * Returns raw binary data for a given layer, position and zoom level.
   *
   * @example // Return the greyscale value for a bucket
   * const position = [123, 123, 123];
   * api.data.getDataValue("binary", position).then((greyscaleColor) => ...);
   *
   * @example // Using the await keyword instead of the promise syntax
   * const greyscaleColor = await api.data.getDataValue("binary", position);
   *
   * @example // Get the segmentation id for a segmentation layer
   * const segmentId = await api.data.getDataValue("segmentation", position);
   */
  async getDataValue(layerName: string, position: Vector3, zoomStep: number = 0): Promise<number> {
    const cube = this.model.getCubeByLayerName(layerName);
    const pullQueue = this.model.getPullQueueByLayerName(layerName);
    const bucketAddress = cube.positionToZoomedAddress(position, zoomStep);
    const bucket = cube.getOrCreateBucket(bucketAddress);

    if (bucket.type === "null") return 0;

    let needsToAwaitBucket = false;
    if (bucket.isRequested()) {
      needsToAwaitBucket = true;
    } else if (bucket.needsRequest()) {
      pullQueue.add({ bucket: bucketAddress, priority: -1 });
      pullQueue.pull();
      needsToAwaitBucket = true;
    }
    if (needsToAwaitBucket) {
      await new Promise(resolve => {
        bucket.on("bucketLoaded", resolve);
      });
    }
    // Bucket has been loaded by now or was loaded already
    return cube.getDataValue(position, null, zoomStep);
  }

  /**
   * Downloads a cuboid of raw data from a data layer. A new window is opened for the download -
   * if that is not the case, please check your pop-up blocker.
   *
   * @example // Download a cuboid (from (0, 0, 0) to (100, 200, 100)) of raw data from the "segmentation" layer.
   * api.data.downloadRawDataCuboid("segmentation", [0,0,0], [100,200,100]);
   */
  downloadRawDataCuboid(layerName: string, topLeft: Vector3, bottomRight: Vector3): Promise<void> {
    const dataset = Store.getState().dataset;

    return doWithToken(token => {
      const downloadUrl =
        `${dataset.dataStore.url}/data/datasets/${dataset.owningOrganization}/${
          dataset.name
        }/layers/${layerName}/data?resolution=0&` +
        `token=${token}&` +
        `x=${topLeft[0]}&` +
        `y=${topLeft[1]}&` +
        `z=${topLeft[2]}&` +
        `width=${bottomRight[0] - topLeft[0]}&` +
        `height=${bottomRight[1] - topLeft[1]}&` +
        `depth=${bottomRight[2] - topLeft[2]}`;

      window.open(downloadUrl);
      // Theoretically the window.open call could fail if the token is expired, but that would be hard to check
      return Promise.resolve();
    });
  }

  /**
   * Label voxels with the supplied value.
   * _Volume tracing only!_
   *
   * @example // Set the segmentation id for some voxels to 1337
   * api.data.labelVoxels([[1,1,1], [1,2,1], [2,1,1], [2,2,1]], 1337);
   */
  labelVoxels(voxels: Array<Vector3>, label: number): void {
    assertVolume(Store.getState().tracing);
    const segmentationLayer = this.model.getSegmentationLayer();
    assertExists(segmentationLayer, "Segmentation layer not found!");

    for (const voxel of voxels) {
      segmentationLayer.cube.labelVoxel(voxel, label);
    }

    segmentationLayer.cube.pushQueue.push();
    segmentationLayer.cube.trigger("volumeLabeled");
  }

  /**
   * Returns the dataset's setting for the tracing view.
   * @param key - One of the following keys:
     - segmentationOpacity
     - datasetName
     - fourBit
     - interpolation
     - keyboardDelay
     - layers
     - quality
   *
   * @example
   * const segmentationOpacity = api.data.getConfiguration("segmentationOpacity");
   */
  getConfiguration(key: $Keys<DatasetConfiguration>) {
    return Store.getState().datasetConfiguration[key];
  }

  /**
   * Set the dataset's setting for the tracing view.
   * @param key - Same keys as for getConfiguration()
   *
   * @example
   * api.user.setConfiguration("segmentationOpacity", 20);
   */
  setConfiguration(key: $Keys<DatasetConfiguration>, value) {
    Store.dispatch(updateDatasetSettingAction(key, value));
  }
}

/**
 * All user configuration related API methods.
 */
class UserApi {
  model: OxalisModel;

  constructor(model: OxalisModel) {
    this.model = model;
  }

  /**
  * Returns the user's setting for the tracing view.
  * @param key - One of the following keys:
    - moveValue
    - moveValue3d
    - rotateValue
    - crosshairSize
    - layoutScaleValue
    - mouseRotateValue
    - clippingDistance
    - clippingDistanceArbitrary
    - dynamicSpaceDirection
    - displayCrosshair
    - displayScalebars
    - scale
    - tdViewDisplayPlanes
    - newNodeNewTree
    - highlightCommentedNodes
    - keyboardDelay
    - particleSize
    - overrideNodeRadius
    - sortTreesByName
    - sortCommentsAsc
    - sphericalCapRadius
    - hideTreeRemovalWarning
  *
  * @example
  * const keyboardDelay = api.user.getConfiguration("keyboardDelay");
  */
  getConfiguration(key: $Keys<UserConfiguration>) {
    return Store.getState().userConfiguration[key];
  }

  /**
   * Set the user's setting for the tracing view.
   * @param key - Same keys as for getConfiguration()
   *
   * @example
   * api.user.setConfiguration("keyboardDelay", 20);
   */
  setConfiguration(key: $Keys<UserConfiguration>, value) {
    Store.dispatch(updateUserSettingAction(key, value));
  }
}

type Handler = {
  unregister(): void,
};

/**
 * Utility API methods to control wK.
 */
class UtilsApi {
  model: OxalisModel;

  constructor(model: OxalisModel) {
    this.model = model;
  }

  /**
   * Wait for some milliseconds before continuing the control flow.
   *
   * @example // Wait for 5 seconds
   * await api.utils.sleep(5000);
   */
  sleep(milliseconds: number) {
    return new Promise(resolve => setTimeout(resolve, milliseconds));
  }

  /**
   * Show a toast to the user. Returns a function which can be used to remove the toast again.
   *
   * @param {string} type - Can be one of the following: "info", "warning", "success" or "error"
   * @param {string} message - The message string you want to show
   * @param {number} timeout - Time period in milliseconds after which the toast will be hidden. Time is measured as soon as the user moves the mouse. A value of 0 means that the toast will only hide by clicking on it's X button.
   * @example // Show a toast for 5 seconds
   * const removeToast = api.utils.showToast("info", "You just got toasted", false, 5000);
   * // ... optionally:
   * // removeToast();
   */
  showToast(type: ToastStyle, message: string, timeout: number): ?Function {
    Toast.message(type, message, { sticky: timeout === 0, timeout });
    return () => Toast.close(message);
  }

  /**
   * Overwrite existing wK actions. wK uses [Redux](http://redux.js.org/) actions to trigger any changes to the application state.
   * @param {function(store, next, originalAction)} overwriteFunction - Your new implementation for the method in question. Receives the central wK store, a callback to fire the next/original action and the original action.
   * @param {string} actionName - The name of the action you wish to override:
   *   - CREATE_NODE
   *   - DELETE_NODE
   *   - SET_ACTIVE_NODE
   *   - SET_NODE_RADIUS
   *   - CREATE_BRANCHPOINT
   *   - DELETE_BRANCHPOINT
   *   - CREATE_TREE
   *   - DELETE_TREE
   *   - SET_ACTIVE_TREE
   *   - SET_ACTIVE_GROUP
   *   - SET_TREE_NAME
   *   - MERGE_TREES
   *   - SELECT_NEXT_TREE
   *   - SHUFFLE_TREE_COLOR
   *   - SHUFFLE_ALL_TREE_COLORS
   *   - CREATE_COMMENT
   *   - DELETE_COMMENT
   *
   *
   * @example
   * api.utils.registerOverwrite("MERGE_TREES", (store, next, originalAction) => {
   *   // ... do stuff before the original function...
   *   next(originalAction);
   *   // ... do something after the original function ...
   * });
   */
  registerOverwrite<S, A>(
    actionName: string,
    overwriteFunction: (store: S, next: (action: A) => void, originalAction: A) => void,
  ) {
    overwriteAction(actionName, overwriteFunction);
  }

  /**
   * Sets a custom handler function for a keyboard shortcut.
   */
  registerKeyHandler(key: string, handler: () => void): Handler {
    const keyboard = new InputKeyboardNoLoop({ [key]: handler });
    return { unregister: keyboard.destroy.bind(keyboard) };
  }
}

type ApiInterface = {
  tracing: TracingApi,
  data: DataApi,
  user: UserApi,
  utils: UtilsApi,
};

export default function createApiInterface(model: OxalisModel): ApiInterface {
  return {
    tracing: new TracingApi(model),
    data: new DataApi(model),
    user: new UserApi(model),
    utils: new UtilsApi(model),
  };
}<|MERGE_RESOLUTION|>--- conflicted
+++ resolved
@@ -419,15 +419,12 @@
 
     Store.dispatch(restartSagaAction());
     UrlManager.reset();
-<<<<<<< HEAD
     await Model.fetch(
       newTracingType,
       { annotationId: newAnnotationId, type: newControlMode },
       false,
+      version,
     );
-=======
-    await Model.fetch(newTracingType, newAnnotationId, newControlMode, false, version);
->>>>>>> e2f43bae
     Store.dispatch(discardSaveQueuesAction());
     Store.dispatch(wkReadyAction());
     UrlManager.updateUnthrottled();
