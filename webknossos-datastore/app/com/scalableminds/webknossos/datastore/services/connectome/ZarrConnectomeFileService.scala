--- conflicted
+++ resolved
@@ -41,12 +41,7 @@
   }
 }
 
-<<<<<<< HEAD
-class ZarrConnectomeFileService @Inject()(dataVaultService: DataVaultService, chunkCacheService: ChunkCacheService)
-=======
-class ZarrConnectomeFileService @Inject()(remoteSourceDescriptorService: RemoteSourceDescriptorService,
-                                          chunkCacheService: DSChunkCacheService)
->>>>>>> e96e3810
+class ZarrConnectomeFileService @Inject()(dataVaultService: DataVaultService, chunkCacheService: DSChunkCacheService)
     extends FoxImplicits
     with ConnectomeFileUtils {
   private lazy val openArraysCache = AlfuCache[(ConnectomeFileKey, String), DatasetArray]()
