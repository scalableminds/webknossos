{
  "name": "oxalis",
<<<<<<< HEAD
  "version": "0.17.129",
=======
  "version": "0.17.127",
>>>>>>> e13d2650
  "repository": {
    "type": "git",
    "url": "git://github.com/scalableminds/oxalis.git"
  },
  "dependencies": {
    "bower": "*",
    "requirejs": "~2.1.11",
    "event-stream": "~3.1.0",
    "run-sequence": "~0.3.5",
    "gulp": "~3.5.2",
    "gulp-coffee": "2.2.0",
    "gulp-clean": "~0.2.4",
    "gulp-util": "~2.2.14",
    "gulp-less": "~1.2.1",
    "gulp-if": "0.0.5",
    "gulp-exec": "~1.0.4",
    "gulp-watch": "~0.5.0",
    "gulp-bump": "~0.1.5",
    "gulp-plumber": "~0.5.6",
    "coffee-script": "^1.8.0",
    "require-sugar": "^0.1.2"
  }
}<|MERGE_RESOLUTION|>--- conflicted
+++ resolved
@@ -1,10 +1,6 @@
 {
   "name": "oxalis",
-<<<<<<< HEAD
-  "version": "0.17.129",
-=======
-  "version": "0.17.127",
->>>>>>> e13d2650
+  "version": "0.17.130",
   "repository": {
     "type": "git",
     "url": "git://github.com/scalableminds/oxalis.git"
