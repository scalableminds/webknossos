### define
./binary/cube : Cube
./binary/pullqueue : PullQueue
./binary/plane2d : Plane2D
./binary/ping_strategy : PingStrategy
./dimensions : DimensionHelper
###

class Binary

  # Constants
  PING_THROTTLE_TIME : 50
  DIRECTION_VECTOR_SMOOTHER : .125
  TEXTURE_SIZE_P : 0

  cube : null
  queue : null
  planes : []

  dataSetId : ""
  direction : [0, 0, 0]


  constructor : (flycam, dataSet, @TEXTURE_SIZE_P) ->

    @dataSetId = dataSet.id

    @cube = new Cube(dataSet.upperBoundary, dataSet.resolutions.length)
    @queue = new PullQueue(@dataSetId, @cube)

    @pingStrategies = [new PingStrategy.DslSlow(@cube, @TEXTURE_SIZE_P)]

    @planes = []
    @planes[Dimensions.PLANE_XY] = new Plane2D(Dimensions.PLANE_XY, @cube, @queue, @TEXTURE_SIZE_P)
    @planes[Dimensions.PLANE_XZ] = new Plane2D(Dimensions.PLANE_XZ, @cube, @queue, @TEXTURE_SIZE_P)
    @planes[Dimensions.PLANE_YZ] = new Plane2D(Dimensions.PLANE_YZ, @cube, @queue, @TEXTURE_SIZE_P)


  updateLookupTable : (brightness, contrast) ->

    lookUpTable = new Uint8Array(256)

    for i in [0..255]
      lookUpTable[i] = Math.max(Math.min((i + brightness) * contrast, 255), 0)

    for plane in @planes
      plane.updateLookUpTable(lookUpTable)


  ping : _.once (position, {zoomStep, area}) ->

    @ping = _.throttle(@pingImpl, @PING_THROTTLE_TIME)
    @ping(position, {zoomStep, area})


  pingImpl : (position, {zoomStep, area}) ->

    if @lastPosition?
      
      @direction = [
        (1 - @DIRECTION_VECTOR_SMOOTHER) * @direction[0] + @DIRECTION_VECTOR_SMOOTHER * (position[0] - @lastPosition[0])
        (1 - @DIRECTION_VECTOR_SMOOTHER) * @direction[1] + @DIRECTION_VECTOR_SMOOTHER * (position[1] - @lastPosition[1])
        (1 - @DIRECTION_VECTOR_SMOOTHER) * @direction[2] + @DIRECTION_VECTOR_SMOOTHER * (position[2] - @lastPosition[2])
      ]

    unless _.isEqual(position, @lastPosition) and _.isEqual(zoomStep, @lastZoomStep) and _.isEqual(area, @lastArea)

      @lastPosition = position.slice()
      @lastZoomStep = zoomStep.slice()
      @lastArea     = area.slice()

      console.log "ping", @queue.roundTripTime, @queue.bucketsPerSecond

<<<<<<< HEAD
      for strategy in @pingStrategies 
        if strategy.inVelocityRange(1) and strategy.inRoundTripTimeRange(@queue.roundTripTime)

          { pullQueue, extent } = strategy.ping(position, @direction, zoomStep[0], area[0]) if zoomStep[0]? and area[0]? 

          @cube.extendByBucketAddressExtent(extent...)

          for entry in pullQueue
            @queue.insert(entry...)
=======
      #console.time "ping"
      @queue.clear()
>>>>>>> accc1b83

          break

      @queue.pull()
      #console.timeEnd "ping"


  # Not used anymore. Instead the planes get-functions are called directly.
  #get : (position, options) ->

   # for i in [0...Math.min(options.length, @planes.length)]
    #  @planes[i].get(position, options[i]) if options[i]?<|MERGE_RESOLUTION|>--- conflicted
+++ resolved
@@ -71,25 +71,17 @@
 
       console.log "ping", @queue.roundTripTime, @queue.bucketsPerSecond
 
-<<<<<<< HEAD
       for strategy in @pingStrategies 
         if strategy.inVelocityRange(1) and strategy.inRoundTripTimeRange(@queue.roundTripTime)
 
-          { pullQueue, extent } = strategy.ping(position, @direction, zoomStep[0], area[0]) if zoomStep[0]? and area[0]? 
-
-          @cube.extendByBucketAddressExtent(extent...)
+          pullQueue = strategy.ping(position, @direction, zoomStep[0], area[0]) if zoomStep[0]? and area[0]? 
 
           for entry in pullQueue
             @queue.insert(entry...)
-=======
-      #console.time "ping"
-      @queue.clear()
->>>>>>> accc1b83
 
           break
 
       @queue.pull()
-      #console.timeEnd "ping"
 
 
   # Not used anymore. Instead the planes get-functions are called directly.
