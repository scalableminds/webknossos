### define
../model : Model
../model/route : Route
../model/dimensions : Dimensions
../../libs/event_mixin : EventMixin
../../libs/resizable_buffer : ResizableBuffer
###

PLANE_XY           = Dimensions.PLANE_XY
PLANE_YZ           = Dimensions.PLANE_YZ
PLANE_XZ           = Dimensions.PLANE_XZ
VIEW_3D            = Dimensions.VIEW_3D

TYPE_NORMAL = 0
TYPE_BRANCH = 1

COLOR_ACTIVE = 0xff0000
COLOR_BRANCH = 0x0000ff
COLOR_ACTIVE_BRANCH = 0x660000

class Skeleton

  # This class is supposed to collect all the Geometries that belong to the skeleton, like
  # nodes, edges and trees

  flycam : null
  model : null

  # Edges
  routes : []
  # Nodes
  nodes : []
  nodeSpheres : []
  # Tree IDs
  ids : []
  # Current Index
  curIndex : []
  # whether or not display the spheres
  disSpheres : true

  constructor : (@flycam, @model) ->

    _.extend(this, new EventMixin())

    @scaleVector  = @model.scaleInfo.getVoxelPerNMVector()
    # Edges
    @routes       = []
    # Nodes
    @nodes        = []
    @nodesSpheres = []
    # Tree IDs
    @ids          = []

    @route        = @model.route
    # Buffer
    @edgesBuffer  = []
    @nodesBuffer  = []

    # Create sphere to represent the active Node, radius is
    # 1 nm, so that @activeNode.scale is the radius in nm.
    # @activeNode = new THREE.Mesh(
    #     new THREE.SphereGeometry(1),
    #     new THREE.MeshLambertMaterial({
    #       color : COLOR_ACTIVE
    #       #transparent: true
    #       #opacity: 0.5 })
    #       })
    #   )
    # @activeNode.doubleSided = true

    activeNodeGeometry = new THREE.Geometry()
    @activeNodeParticle = new THREE.ParticleSystem(
      activeNodeGeometry,
<<<<<<< HEAD
        new THREE.ParticleBasicMaterial({color: COLOR_ACTIVE, size: 10, sizeAttenuation: false}))
=======
        new THREE.ParticleBasicMaterial({color: COLOR_ACTIVE, size: 8, sizeAttenuation : false}))
>>>>>>> a4ed343d
    activeNodeGeometry.vertices.push(new THREE.Vector3(0, 0, 0))

    routeGeometryBranchPoints = new THREE.Geometry()
    routeGeometryBranchPoints.dynamic = true
    @branches = new THREE.ParticleSystem(
        routeGeometryBranchPoints,
<<<<<<< HEAD
        new THREE.ParticleBasicMaterial({size: 8, sizeAttenuation: false, vertexColors: true}))
=======
        new THREE.ParticleBasicMaterial({color: COLOR_BRANCH, size: 5, sizeAttenuation : false}))
>>>>>>> a4ed343d
    @branchesBuffer = new ResizableBuffer(3)
    @branchesColorsBuffer = new ResizableBuffer(3)

    @updateBranches()

    @route.on
      newActiveNode : => @setActiveNode()
      newActiveTree : => @setActiveNode()
      newTree : (treeId, treeColor) => @createNewTree(treeId, treeColor)
      deleteTree : (index) => @deleteTree(index)
      deleteActiveNode : (node) => @deleteNode(node)
      mergeTree : (lastTreeID, lastNodePosition, activeNodePosition) => 
        @mergeTree(lastTreeID, lastNodePosition, activeNodePosition)
        @updateBranches()
      newNode : => @setWaypoint()
      setBranch : (isBranchPoint, nodeID) => 
        @setBranchPoint(isBranchPoint, nodeID)
        @updateBranches()
      deleteBranch : => @updateBranches()
      # spheres currently disabled
      #newActiveNodeRadius : (radius) => @setNodeRadius(radius)
      reloadTrees : (trees) =>
        @route.one("rendered", =>
          @route.one("rendered", =>
            @loadSkeletonFromModel(trees)))
      removeSpheresOfTree : (nodes) => @removeSpheresOfTree(nodes)
      newParticleSize : (size) => @setParticleSize(size)

    @reset()

  createNewTree : (treeId, treeColor) ->
    # create route to show in previewBox and pre-allocate buffers

    routeGeometry = new THREE.Geometry()
    routeGeometryNodes = new THREE.Geometry()
    routeGeometryNodes.nodeIDs = new ResizableBuffer(1, 100, Int32Array)
    routeGeometry.dynamic = true
    routeGeometryNodes.dynamic = true

    @edgesBuffer.push(new ResizableBuffer(3))
    @nodesBuffer.push(new ResizableBuffer(3))

    @routes.push(new THREE.Line(routeGeometry, new THREE.LineBasicMaterial({color: treeColor, linewidth: @model.route.getParticleSize() / 4}), THREE.LinePieces))
    @nodes.push(new THREE.ParticleSystem(routeGeometryNodes, new THREE.ParticleBasicMaterial({color: treeColor, size: @model.route.getParticleSize(), sizeAttenuation : false})))
    @ids.push(treeId)

    @setActiveNode()

    @trigger "newGeometries", [@routes[@routes.length - 1], @nodes[@nodes.length - 1]]


  # Will completely reload the trees from model.
  # This needs to be done at initialization
  reset : ->
    if (@ids.length > 0)
      @trigger "removeGeometries", @routes.concat(@nodes).concat(@nodesSpheres)

    for threeLine in @routes
      threeLine.geometry.dispose()
      threeLine.material.dispose()
    for threeParticleSystem in @nodes
      threeParticleSystem.geometry.dispose()
      threeParticleSystem.material.dispose()

    @routes       = []
    @nodes        = []
    @ids          = []
    @nodesSpheres = []
    @edgesBuffer  = []
    @nodesBuffer  = []

    for tree in @route.getTrees()
      @createNewTree(tree.treeId, tree.color)

    # Add Spheres to the scene
    @trigger "newGeometries", @nodesSpheres
    
    @route.one("rendered", =>
      @route.one("rendered", =>
        @loadSkeletonFromModel()))

  loadSkeletonFromModel : (trees) ->
    unless trees? then trees = @model.route.getTrees()
    for tree in trees
      nodeList = tree.nodes
      index = @getIndexFromTreeId(tree.treeId)

      @nodesBuffer[index].clear()
      @edgesBuffer[index].clear()
      @nodes[index].geometry.nodeIDs.clear()

      if nodeList.length
        @nodesBuffer[index].pushMany(node.pos for node in nodeList)
        # Assign the ID to the vertex, so we can access it later
        @nodes[index].geometry.nodeIDs.pushSubarray(node.id for node in nodeList)

      for node in nodeList
        # currently disabled due to performance issues
        # @pushNewNode(node.radius, node.pos, node.id, tree.color, node.type)

        # Add edges to neighbor, if neighbor id is smaller
        # (so we don't add the same edge twice)
        for neighbor in node.neighbors
          if neighbor.id < node.id
            @edgesBuffer[index].push(neighbor.pos)
            @edgesBuffer[index].push(node.pos)


      @routes[index].geometry.__vertexArray = @edgesBuffer[index].getBuffer()
      @routes[index].geometry.__webglLineCount = @edgesBuffer[index].getLength()
      @nodes[index].geometry.__vertexArray = @nodesBuffer[index].getBuffer()
      @nodes[index].geometry.__webglParticleCount =  @nodesBuffer[index].getLength()

      @routes[index].geometry.verticesNeedUpdate = true
      @nodes[index].geometry.verticesNeedUpdate = true
    # for branchPoint in @route.branchStack
    #   @setBranchPoint(true, branchPoint.id)
    @updateBranches()

    @setActiveNode()

  setActiveNode : =>
    id = @route.getActiveNodeId()
    position = @route.getActiveNodePos()
    if @activeNodeSphere and @disSpheres==true
      @activeNodeSphere.visible = true
    # May be null
    @lastNodePosition = position
    if position
      @activeNodeParticle.visible = true
      @activeNodeSphere = @getSphereFromId(id)
      # Hide activeNodeSphere, because activeNode is visible anyway
      #if @activeNodeSphere
      #  @activeNodeSphere.visible = false
      if @route.getActiveNodeType() == TYPE_BRANCH
        @activeNodeParticle.material.color.setHex(COLOR_ACTIVE_BRANCH)
      else
        @activeNodeParticle.material.color.setHex(COLOR_ACTIVE)

      # @setNodeRadius(@route.getActiveNodeRadius())
      @activeNodeParticle.position = new THREE.Vector3(position[0] + 0.02, position[1] + 0.02, position[2] - 0.02)
    else
      #@activeNodeSphere = null
      @activeNodeParticle.visible = false
    @flycam.hasChanged = true

  setBranchPoint : (isBranchPoint, nodeID) ->
    colorActive = if isBranchPoint then COLOR_ACTIVE * 0.7 else COLOR_ACTIVE
    treeColor = @route.getTree().color
    colorNormal = if isBranchPoint then treeColor * 0.7 else treeColor
    if not nodeID? or nodeID == @route.getActiveNodeId()
      @activeNodeParticle.material.color.setHex(colorActive)
      if @activeNodeSphere
        @activeNodeSphere.material.color.setHex(colorNormal)
    else
      sphere = @getSphereFromId(nodeID)
      if sphere?
        sphere.material.color.setHex(colorNormal)
    @flycam.hasChanged = true

  setNodeRadius : (radius) ->
    vRadius = new THREE.Vector3(radius, radius, radius)
    @activeNode.scale = @calcScaleVector(vRadius)
    if @activeNodeSphere
      @activeNodeSphere.scale = @calcScaleVector(vRadius)
    @flycam.hasChanged = true

  setParticleSize : (size) ->
    for particleSystem in @nodes
      particleSystem.material.size = size
    for line in @routes
      line.material.linewidth = size / 4
    @branches.material.size = size
    @activeNodeParticle.material.size = size + 3
    @flycam.hasChanged = true

  getMeshes : =>
    return [@activeNodeParticle].concat(@nodes).concat(@nodesSpheres).concat(@routes).concat(@branches)

  setWaypoint : =>
    curGlobalPos = @flycam.getPosition()
    activePlane  = @flycam.getActivePlane()
    position     = @route.getActiveNodePos()
    id           = @route.getActiveNodeId()
    index        = @getIndexFromTreeId(@route.getTree().treeId)
    color        = @route.getTree().color
    radius       = @route.getActiveNodeRadius()
    type         = @route.getActiveNodeType()

    if !@nodesBuffer[index].getLength()
      @lastNodePosition = position
    unless @lastNodePosition
      @lastNodePosition = position

    if @nodesBuffer[index].getLength() > 0
      @edgesBuffer[index].push(@lastNodePosition)
      @edgesBuffer[index].push(position)

    @nodesBuffer[index].push(position)
    @nodes[index].geometry.nodeIDs.push([id])

    @nodes[index].geometry.__vertexArray = @nodesBuffer[index].getBuffer()
    @nodes[index].geometry.__webglParticleCount = @nodesBuffer[index].getLength()
    @routes[index].geometry.__vertexArray = @edgesBuffer[index].getBuffer()
    @routes[index].geometry.__webglLineCount = @edgesBuffer[index].getLength()

    # @pushNewNode(radius, position, id, color, type)

    @routes[index].geometry.verticesNeedUpdate = true
    @nodes[index].geometry.verticesNeedUpdate = true

    # Animation to center waypoint position
    @waypointAnimation = new TWEEN.Tween({ globalPosX: curGlobalPos[0], globalPosY: curGlobalPos[1], globalPosZ: curGlobalPos[2], flycam: @flycam})
    @waypointAnimation.to({globalPosX: position[0], globalPosY: position[1], globalPosZ: position[2]}, 100)
    @waypointAnimation.onUpdate ->
      @flycam.setPosition [@globalPosX, @globalPosY, @globalPosZ]
    @waypointAnimation.start()
  
    @setActiveNode()
    #@setNodeRadius(radius)
    @flycam.hasChanged = true

  deleteNode : (node) ->

    if node.neighbors.length != 1
      console.error("Delete node that does not have exactly 1 neighbor?!")
      return

    index = @getIndexFromTreeId(@route.getTree().treeId)

    for i in [0...@nodes[index].geometry.nodeIDs.getLength()]
      if @nodes[index].geometry.nodeIDs.getAllElements()[i] == node.id
        nodesIndex = i
        break

    # swap IDs
    @nodes[index].geometry.nodeIDs.getAllElements()[nodesIndex] = @nodes[index].geometry.nodeIDs.pop()

    # swap nodes by popping the last one and inserting it into the position of the deleted one
    lastNode = @nodesBuffer[index].pop()
    for i in [0..2]
      @nodesBuffer[index].getAllElements()[nodesIndex * 3 + i] = lastNode[i]

    # Delete Edge by finding it in the array
    # ASSUMPTION edges always go from smaller ID to bigger ID
    if node.id < node.neighbors[0].id
      edgeArray = node.pos.concat(node.neighbors[0].pos)
    else
      edgeArray = node.neighbors[0].pos.concat(node.pos)
    for i in [0...@edgesBuffer[index].getLength() / 2]
      found = true
      for j in [0..5]
        found &= Math.abs(@routes[index].geometry.__vertexArray[6 * i + j] - edgeArray[j]) < 0.01
      if found
        edgesIndex = i
        break

    # swap edges by popping the last one (which consists of two nodes) and inserting it into the position of the deleted one
    lastEdgeSecondNode = @edgesBuffer[index].pop()
    lastEdgeFirstNode = @edgesBuffer[index].pop()
    lastEdge = lastEdgeFirstNode.concat(lastEdgeSecondNode)
    for i in [0..5]
      @edgesBuffer[index].getAllElements()[edgesIndex * 6 + i] = lastEdge[i]

    
    @routes[index].geometry.__vertexArray = @edgesBuffer[index].getBuffer()
    @routes[index].geometry.__webglLineCount = @edgesBuffer[index].getLength()
    @nodes[index].geometry.__vertexArray = @nodesBuffer[index].getBuffer()
    @nodes[index].geometry.__webglParticleCount =  @nodesBuffer[index].getLength()

    @routes[index].geometry.verticesNeedUpdate = true
    @nodes[index].geometry.verticesNeedUpdate = true

    @trigger("removeGeometries", [@getSphereFromId(node.id)])
    @setActiveNode()
    @flycam.hasChanged = true

  mergeTree : (lastTreeID, lastNodePosition, activeNodePosition) ->
    lastIndex = @getIndexFromTreeId(lastTreeID)
    index = @getIndexFromTreeId(@route.getTree().treeId)

    # merge IDs
    @nodes[index].geometry.nodeIDs.pushSubarray(@nodes[lastIndex].geometry.nodeIDs.getAllElements())

    # merge nodes
    @nodesBuffer[index].pushSubarray(@nodesBuffer[lastIndex].getAllElements())

    # merge edges
    @edgesBuffer[index].pushMany([lastNodePosition, activeNodePosition])
    @edgesBuffer[index].pushSubarray(@edgesBuffer[lastIndex].getAllElements())

    @routes[index].geometry.__vertexArray = @edgesBuffer[index].getBuffer()
    @routes[index].geometry.__webglLineCount = @edgesBuffer[index].getLength()
    @nodes[index].geometry.__vertexArray = @nodesBuffer[index].getBuffer()
    @nodes[index].geometry.__webglParticleCount =  @nodesBuffer[index].getLength()

    @routes[index].geometry.verticesNeedUpdate = true
    @nodes[index].geometry.verticesNeedUpdate = true

    @flycam.hasChanged = true

  deleteTree : (index) ->

    # Remove all geometries and spheres
    nodeSpheres = (@popSphereFromId(nodeID) for nodeID in @nodes[index].geometry.nodeIDs.getAllElements())
    @trigger "removeGeometries", [@routes[index]].concat([@nodes[index]]).concat(nodeSpheres)

    # deallocate memory for THREE geometries and materials
    @routes[index].geometry.dispose()
    @routes[index].material.dispose()
    @nodes[index].geometry.dispose()
    @nodes[index].material.dispose()

    # Remove entries
    @ids.splice(index, 1)
    @routes.splice(index, 1)
    @nodes.splice(index, 1)
    @edgesBuffer.splice(index, 1)
    @nodesBuffer.splice(index, 1)

    @setActiveNode()
    @flycam.hasChanged = true

  updateBranches : ->

    branchpoints = @route.branchStack

    @branchesBuffer.clear()
    @branchesBuffer.pushMany([
      branchpoint.pos[0] + 0.01,
      branchpoint.pos[1] + 0.01, 
      branchpoint.pos[2] - 0.01] for branchpoint in branchpoints)

    @branchesColorsBuffer.clear()
    @branchesColorsBuffer.pushMany([
      ((0xffffff - (treeColor = @model.route.getTree(branchpoint.treeId).color)) >> 16 & 255 ) / 255,
      ((0xffffff - treeColor) >> 8 & 255 ) / 255,
      ((0xffffff - treeColor) & 255 ) / 255] for branchpoint in branchpoints)

    @branches.geometry.__vertexArray = @branchesBuffer.getBuffer()
    @branches.geometry.__webglParticleCount = @branchesBuffer.getLength()
    @branches.geometry.__colorArray = @branchesColorsBuffer.getBuffer()
    @branches.geometry.verticesNeedUpdate = true
    @branches.geometry.colorsNeedUpdate = true
    @flycam.hasChanged = true


  pushNewNode : (radius, position, id, color, type) ->
    color = if type == TYPE_BRANCH then color * 0.7 else color
    newNode = new THREE.Mesh(
      new THREE.SphereGeometry(1),
      new THREE.MeshLambertMaterial({ color : color})#, transparent: true, opacity: 0.5 })
    )
    newNode.scale = @calcScaleVector(new THREE.Vector3(radius, radius, radius))
    newNode.position = new THREE.Vector3(position...)
    newNode.nodeId = id
    newNode.visible = @disSpheres
    newNode.doubleSided = true
    @nodesSpheres.push(newNode)
    @trigger "newGeometries", [newNode]

  getIndexFromTreeId : (treeId) ->
    unless treeId
      treeId = @route.getTree().treeId
    for i in [0..@ids.length]
      if @ids[i] == treeId
        return i
    return null

  removeSpheresOfTree : (nodes) ->
    nodeSpheres = (@popSphereFromId(node.id) for node in nodes)
    @trigger "removeGeometries", nodeSpheres

  getSphereFromId : (nodeId) ->
    for node in @nodesSpheres
      if node.nodeId == nodeId
        return node

  popSphereFromId : (nodeId) ->
    i = 0
    while i < @nodesSpheres.length
      if @nodesSpheres[i].nodeId == nodeId
        node = @nodesSpheres[i]
        @nodesSpheres.splice(i, 1)
        return node
      else
        i++

  setDisplaySpheres : (value) ->
    @disSpheres = value
    for sphere in @nodesSpheres
      if sphere != @activeNodeSphere
        sphere.visible = value

  # Helper function
  calcScaleVector : (v) ->
    return (new THREE.Vector3()).multiplyVectors(v, @scaleVector)

  setVisibility : (isVisible) ->
    for mesh in @getMeshes()
      mesh.visible = isVisible
    if isVisible
      @setActiveNode()
      @setDisplaySpheres(@disSpheres)
    @flycam.hasChanged = true<|MERGE_RESOLUTION|>--- conflicted
+++ resolved
@@ -71,22 +71,14 @@
     activeNodeGeometry = new THREE.Geometry()
     @activeNodeParticle = new THREE.ParticleSystem(
       activeNodeGeometry,
-<<<<<<< HEAD
-        new THREE.ParticleBasicMaterial({color: COLOR_ACTIVE, size: 10, sizeAttenuation: false}))
-=======
         new THREE.ParticleBasicMaterial({color: COLOR_ACTIVE, size: 8, sizeAttenuation : false}))
->>>>>>> a4ed343d
     activeNodeGeometry.vertices.push(new THREE.Vector3(0, 0, 0))
 
     routeGeometryBranchPoints = new THREE.Geometry()
     routeGeometryBranchPoints.dynamic = true
     @branches = new THREE.ParticleSystem(
         routeGeometryBranchPoints,
-<<<<<<< HEAD
-        new THREE.ParticleBasicMaterial({size: 8, sizeAttenuation: false, vertexColors: true}))
-=======
-        new THREE.ParticleBasicMaterial({color: COLOR_BRANCH, size: 5, sizeAttenuation : false}))
->>>>>>> a4ed343d
+        new THREE.ParticleBasicMaterial({size: 5, sizeAttenuation: false, vertexColors: true}))
     @branchesBuffer = new ResizableBuffer(3)
     @branchesColorsBuffer = new ResizableBuffer(3)
 
