package com.scalableminds.webknossos.tracingstore.tracings.editablemapping

import com.google.inject.Inject
import com.scalableminds.util.accesscontext.TokenContext
import com.scalableminds.util.cache.AlfuCache
import com.scalableminds.util.geometry.Vec3Int
import com.scalableminds.util.time.Instant
import com.scalableminds.util.tools.{Fox, FoxImplicits}
import com.scalableminds.webknossos.datastore.AgglomerateGraph.AgglomerateGraph
import com.scalableminds.webknossos.datastore.EditableMappingInfo.EditableMappingInfo
import com.scalableminds.webknossos.datastore.SegmentToAgglomerateProto.SegmentToAgglomerateChunkProto
import com.scalableminds.webknossos.datastore.SkeletonTracing.{Edge, Tree, TreeTypeProto}
import com.scalableminds.webknossos.datastore.VolumeTracing.VolumeTracing
import com.scalableminds.webknossos.datastore.VolumeTracing.VolumeTracing.ElementClassProto
import com.scalableminds.webknossos.datastore.helpers.{
  NativeBucketScanner,
  NodeDefaults,
  ProtoGeometryImplicits,
  SkeletonTracingDefaults
}
import com.scalableminds.webknossos.datastore.models.DataRequestCollection.DataRequestCollection
import com.scalableminds.webknossos.datastore.models._
import com.scalableminds.webknossos.datastore.models.datasource.ElementClass
import com.scalableminds.webknossos.datastore.models.requests.DataServiceDataRequest
import com.scalableminds.webknossos.datastore.services.{
  AdHocMeshRequest,
  AdHocMeshService,
  AdHocMeshServiceHolder,
  BinaryDataService
}
import com.scalableminds.webknossos.tracingstore.tracings.volume.{ReversionHelper, TSDatasetErrorLoggingService}
import com.scalableminds.webknossos.tracingstore.tracings.{
  FallbackDataHelper,
  FossilDBPutBuffer,
  KeyValueStoreImplicits,
  RemoteFallbackLayer,
  TracingDataStore,
  VersionedKeyValuePair
}
import com.scalableminds.webknossos.tracingstore.{TSRemoteDatastoreClient, TSRemoteWebknossosClient}
import com.typesafe.scalalogging.LazyLogging
import net.liftweb.common.{Box, Empty, Failure, Full}
import net.liftweb.common.Box.tryo
import org.jgrapht.alg.flow.PushRelabelMFImpl
import org.jgrapht.graph.{DefaultWeightedEdge, SimpleWeightedGraph}
import play.api.libs.json.{JsObject, Json, OFormat}

import java.nio.file.Paths
import java.util
import scala.concurrent.ExecutionContext
import scala.concurrent.duration._
import scala.jdk.CollectionConverters.CollectionHasAsScala

case class FallbackDataKey(
    remoteFallbackLayer: RemoteFallbackLayer,
    dataRequest: WebknossosDataRequest,
    userToken: Option[String]
)

case class MinCutParameters(
    segmentId1: Long,
    segmentId2: Long,
    mag: Vec3Int,
    agglomerateId: Long
)

object MinCutParameters {
  implicit val jsonFormat: OFormat[MinCutParameters] = Json.format[MinCutParameters]
}

case class NeighborsParameters(segmentId: Long, mag: Vec3Int, agglomerateId: Long)

object NeighborsParameters {
  implicit val jsonFormat: OFormat[NeighborsParameters] = Json.format[NeighborsParameters]
}

case class EdgeWithPositions(
    segmentId1: Long,
    segmentId2: Long,
    position1: Vec3Int,
    position2: Vec3Int
)

object EdgeWithPositions {
  implicit val jsonFormat: OFormat[EdgeWithPositions] = Json.format[EdgeWithPositions]
}

case class NodeWithPosition(
    segmentId: Long,
    position: Vec3Int
)

object NodeWithPosition {
  implicit val jsonFormat: OFormat[NodeWithPosition] = Json.format[NodeWithPosition]
}

class EditableMappingService @Inject()(
    datasetErrorLoggingService: TSDatasetErrorLoggingService,
    val tracingDataStore: TracingDataStore,
    val adHocMeshServiceHolder: AdHocMeshServiceHolder,
    val remoteDatastoreClient: TSRemoteDatastoreClient,
    val remoteWebknossosClient: TSRemoteWebknossosClient
)(implicit ec: ExecutionContext)
    extends KeyValueStoreImplicits
    with FallbackDataHelper
    with FoxImplicits
    with ReversionHelper
    with EditableMappingElementKeys
    with LazyLogging
    with ProtoGeometryImplicits {

  val defaultSegmentToAgglomerateChunkSize: Int = 64 * 1024 // max. 1 MiB chunks (two 8-byte numbers per element)

<<<<<<< HEAD
  val binaryDataService = new BinaryDataService(Paths.get(""), None, None, None, datasetErrorLoggingService)
=======
  private val binaryDataService = new BinaryDataService(Paths.get(""), None, None, None, None)
>>>>>>> 504c0937

  adHocMeshServiceHolder.tracingStoreAdHocMeshConfig = (binaryDataService, 30 seconds, 1)
  private val adHocMeshService: AdHocMeshService = adHocMeshServiceHolder.tracingStoreAdHocMeshService

  private lazy val segmentToAgglomerateChunkCache: AlfuCache[(String, Long, Long), Seq[(Long, Long)]] =
    AlfuCache()

  private lazy val agglomerateToGraphCache: AlfuCache[(String, Long, Long), AgglomerateGraph] =
    AlfuCache(maxCapacity = 50)

  private lazy val nativeBucketScanner: NativeBucketScanner = new NativeBucketScanner()

  def infoJson(tracingId: String, editableMappingInfo: EditableMappingInfo): JsObject =
    Json.obj(
      "tracingId" -> tracingId,
      "baseMappingName" -> editableMappingInfo.baseMappingName,
      "largestAgglomerateId" -> editableMappingInfo.largestAgglomerateId,
      "createdTimestamp" -> editableMappingInfo.createdTimestamp
    )

  def create(baseMappingName: String): EditableMappingInfo =
    EditableMappingInfo(
      baseMappingName = baseMappingName,
      createdTimestamp = Instant.now.epochMillis,
      largestAgglomerateId = 0L
    )

  def duplicateSegmentToAgglomerate(sourceTracingId: String,
                                    newId: String,
                                    sourceVersion: Long,
                                    newVersion: Long): Fox[Unit] = {
    val putBuffer =
      new FossilDBPutBuffer(tracingDataStore.editableMappingsSegmentToAgglomerate, version = Some(newVersion))
    val sourceIterator =
      new VersionedFossilDbIterator(sourceTracingId,
                                    tracingDataStore.editableMappingsSegmentToAgglomerate,
                                    Some(sourceVersion))
    for {
      _ <- Fox.serialCombined(sourceIterator) { keyValuePair =>
        for {
          chunkId <- chunkIdFromSegmentToAgglomerateKey(keyValuePair.key).toFox
          newKey = segmentToAgglomerateKey(newId, chunkId)
          _ <- putBuffer.put(newKey, keyValuePair.value)
        } yield ()
      }
      _ <- putBuffer.flush()
    } yield ()
  }

  def duplicateAgglomerateToGraph(sourceTracingId: String,
                                  newId: String,
                                  sourceVersion: Long,
                                  newVersion: Long): Fox[Unit] = {
    val putBuffer =
      new FossilDBPutBuffer(tracingDataStore.editableMappingsAgglomerateToGraph, version = Some(newVersion))
    val sourceIterator =
      new VersionedFossilDbIterator(sourceTracingId,
                                    tracingDataStore.editableMappingsAgglomerateToGraph,
                                    Some(sourceVersion))
    for {
      _ <- Fox.serialCombined(sourceIterator) { keyValuePair =>
        for {
          agglomerateId <- agglomerateIdFromAgglomerateGraphKey(keyValuePair.key).toFox
          newKey = agglomerateGraphKey(newId, agglomerateId)
          _ <- putBuffer.put(newKey, keyValuePair.value)
        } yield ()
      }
      _ <- putBuffer.flush()
    } yield ()
  }

  def assertTracingHasEditableMapping(tracing: VolumeTracing)(implicit ec: ExecutionContext): Fox[Unit] =
    bool2Fox(tracing.getHasEditableMapping) ?~> "annotation.volume.noEditableMapping"

  def findSegmentIdAtPositionIfNeeded(remoteFallbackLayer: RemoteFallbackLayer,
                                      positionOpt: Option[Vec3Int],
                                      segmentIdOpt: Option[Long],
                                      mag: Vec3Int)(implicit tc: TokenContext): Fox[Long] =
    segmentIdOpt match {
      case Some(segmentId) => Fox.successful(segmentId)
      case None            => findSegmentIdAtPosition(remoteFallbackLayer, positionOpt, mag)
    }

  private def findSegmentIdAtPosition(remoteFallbackLayer: RemoteFallbackLayer,
                                      positionOpt: Option[Vec3Int],
                                      mag: Vec3Int)(implicit tc: TokenContext): Fox[Long] =
    for {
      pos <- positionOpt.toFox ?~> "segment id or position is required in editable mapping action"
      voxelAsBytes: Array[Byte] <- remoteDatastoreClient.getVoxelAtPosition(remoteFallbackLayer, pos, mag)
      voxelAsLongArray: Array[Long] <- bytesToLongs(voxelAsBytes, remoteFallbackLayer.elementClass)
      _ <- Fox.bool2Fox(voxelAsLongArray.length == 1) ?~> s"Expected one, got ${voxelAsLongArray.length} segment id values for voxel."
      voxelAsLong <- voxelAsLongArray.headOption
    } yield voxelAsLong

  def volumeData(editableMappingLayer: EditableMappingLayer, dataRequests: DataRequestCollection)(
      implicit tc: TokenContext): Fox[(Array[Byte], List[Int])] = {
    val requests = dataRequests.map(
      r =>
        DataServiceDataRequest(null,
                               editableMappingLayer,
                               r.cuboid(editableMappingLayer),
                               r.settings.copy(appliedAgglomerate = None)))
    binaryDataService.handleDataRequests(requests)
  }

  def volumeDataBucketBoxes(editableMappingLayer: EditableMappingLayer, dataRequests: DataRequestCollection)(
      implicit tc: TokenContext): Fox[Seq[Box[Array[Byte]]]] = {
    val requests = dataRequests.map(
      r =>
        DataServiceDataRequest(null,
                               editableMappingLayer,
                               r.cuboid(editableMappingLayer),
                               r.settings.copy(appliedAgglomerate = None)))
    binaryDataService.handleMultipleBucketRequests(requests)
  }

  private def getSegmentToAgglomerateForSegmentIds(segmentIds: Set[Long],
                                                   tracingId: String,
                                                   version: Long): Fox[Map[Long, Long]] = {
    val chunkIds = segmentIds.map(_ / defaultSegmentToAgglomerateChunkSize)
    for {
      maps: List[Seq[(Long, Long)]] <- Fox.serialCombined(chunkIds.toList)(chunkId =>
        getSegmentToAgglomerateChunkFiltered(tracingId, chunkId, version, segmentIds))
    } yield maps.flatten.toMap
  }

  private def getSegmentToAgglomerateChunkFiltered(tracingId: String,
                                                   chunkId: Long,
                                                   version: Long,
                                                   segmentIds: Set[Long]): Fox[Seq[(Long, Long)]] =
    for {
      segmentToAgglomerateChunk <- getSegmentToAgglomerateChunkWithEmptyFallback(tracingId, chunkId, version)
      filtered = segmentToAgglomerateChunk.filter(pair => segmentIds.contains(pair._1))
    } yield filtered

  def getSegmentToAgglomerateChunkWithEmptyFallback(tracingId: String,
                                                    chunkId: Long,
                                                    version: Long): Fox[Seq[(Long, Long)]] =
    segmentToAgglomerateChunkCache.getOrLoad(
      (tracingId, chunkId, version),
      _ =>
        for {
          chunkBox: Box[Seq[(Long, Long)]] <- getSegmentToAgglomerateChunk(tracingId, chunkId, Some(version)).futureBox
          segmentToAgglomerate <- chunkBox match {
            case Full(chunk) => Fox.successful(chunk)
            case Empty       => Fox.successful(Seq.empty[(Long, Long)])
            case f: Failure  => f.toFox
          }
        } yield segmentToAgglomerate
    )

  private def getSegmentToAgglomerateChunk(tracingId: String,
                                           chunkId: Long,
                                           version: Option[Long]): Fox[Seq[(Long, Long)]] = {
    val chunkKey = segmentToAgglomerateKey(tracingId, chunkId)
    getSegmentToAgglomerateChunk(chunkKey, version)
  }

  def getSegmentToAgglomerateChunk(chunkKey: String, version: Option[Long]): Fox[Seq[(Long, Long)]] =
    for {
      keyValuePairBytes: VersionedKeyValuePair[Array[Byte]] <- tracingDataStore.editableMappingsSegmentToAgglomerate
        .get(chunkKey, version, mayBeEmpty = Some(true))
      valueProto <- if (isRevertedElement(keyValuePairBytes.value)) Fox.empty
      else fromProtoBytes[SegmentToAgglomerateChunkProto](keyValuePairBytes.value).toFox
      asSequence = valueProto.segmentToAgglomerate.map(pair => pair.segmentId -> pair.agglomerateId)
    } yield asSequence

  def generateCombinedMappingForSegmentIds(
      segmentIds: Set[Long],
      editableMapping: EditableMappingInfo,
      editableMappingVersion: Long,
      tracingId: String,
      remoteFallbackLayer: RemoteFallbackLayer)(implicit tc: TokenContext): Fox[Map[Long, Long]] =
    for {
      editableMappingForSegmentIds <- getSegmentToAgglomerateForSegmentIds(segmentIds,
                                                                           tracingId,
                                                                           editableMappingVersion)
      segmentIdsInEditableMapping: Set[Long] = editableMappingForSegmentIds.keySet
      segmentIdsInBaseMapping: Set[Long] = segmentIds.diff(segmentIdsInEditableMapping)
      baseMappingSubset <- getBaseSegmentToAgglomerate(editableMapping.baseMappingName,
                                                       segmentIdsInBaseMapping,
                                                       remoteFallbackLayer)
    } yield editableMappingForSegmentIds ++ baseMappingSubset

  def getAgglomerateSkeletonWithFallback(tracingId: String,
                                         version: Long,
                                         editableMappingInfo: EditableMappingInfo,
                                         remoteFallbackLayer: RemoteFallbackLayer,
                                         agglomerateId: Long)(implicit tc: TokenContext): Fox[Array[Byte]] =
    for {
      agglomerateGraphBox <- getAgglomerateGraphForId(tracingId, version, agglomerateId).futureBox
      skeletonBytes <- agglomerateGraphBox match {
        case Full(agglomerateGraph) =>
          Fox.successful(agglomerateGraphToSkeleton(tracingId, agglomerateGraph, agglomerateId))
        case Empty =>
          remoteDatastoreClient.getAgglomerateSkeleton(remoteFallbackLayer,
                                                       editableMappingInfo.baseMappingName,
                                                       agglomerateId)
        case f: Failure => f.toFox
      }
    } yield skeletonBytes

  private def agglomerateGraphToSkeleton(tracingId: String,
                                         graph: AgglomerateGraph,
                                         agglomerateId: Long): Array[Byte] = {
    val nodeIdStartAtOneOffset = 1
    val nodes = graph.positions.zipWithIndex.map {
      case (pos, idx) =>
        NodeDefaults.createInstance.copy(
          id = idx + nodeIdStartAtOneOffset,
          position = pos
        )
    }
    val segmentIdToNodeIdMinusOne: Map[Long, Int] = graph.segments.zipWithIndex.toMap
    val skeletonEdges = graph.edges.map { e =>
      Edge(source = segmentIdToNodeIdMinusOne(e.source) + nodeIdStartAtOneOffset,
           target = segmentIdToNodeIdMinusOne(e.target) + nodeIdStartAtOneOffset)
    }

    val trees = Seq(
      Tree(
        treeId = math.abs(agglomerateId.toInt), // used only to deterministically select tree color
        createdTimestamp = System.currentTimeMillis(),
        nodes = nodes,
        edges = skeletonEdges,
        name = s"agglomerate $agglomerateId ($tracingId)",
        `type` = Some(TreeTypeProto.AGGLOMERATE)
      ))

    val skeleton = SkeletonTracingDefaults.createInstance.copy(
      datasetName = "",
      trees = trees
    )
    skeleton.toByteArray
  }

  def getBaseSegmentToAgglomerate(
      baseMappingName: String,
      segmentIds: Set[Long],
      remoteFallbackLayer: RemoteFallbackLayer)(implicit tc: TokenContext): Fox[Map[Long, Long]] = {
    val segmentIdsOrdered = segmentIds.toList
    for {
      agglomerateIdsOrdered <- remoteDatastoreClient.getAgglomerateIdsForSegmentIds(remoteFallbackLayer,
                                                                                    baseMappingName,
                                                                                    segmentIdsOrdered)
    } yield segmentIdsOrdered.zip(agglomerateIdsOrdered).toMap
  }

  def collectSegmentIds(bytes: Array[Byte], elementClass: ElementClass.Value): Box[Set[Long]] =
    tryo(
      nativeBucketScanner
        .collectSegmentIds(bytes,
                           ElementClass.bytesPerElement(elementClass),
                           ElementClass.isSigned(elementClass),
                           skipZeroes = false)
        .toSet)

  def mapData(unmappedData: Array[Byte],
              relevantMapping: Map[Long, Long],
              elementClass: ElementClassProto): Fox[Array[Byte]] =
    for {
      unmappedDataTyped <- bytesToSegmentInt(unmappedData, elementClass)
      mappedDataLongs = unmappedDataTyped.map(element => relevantMapping(element.toLong))
      bytes <- longsToBytes(mappedDataLongs, elementClass)
    } yield bytes

  private def bytesToLongs(bytes: Array[Byte], elementClass: ElementClassProto): Fox[Array[Long]] =
    for {
      _ <- bool2Fox(!elementClass.isuint64)
      segmentIntArray <- tryo(SegmentIntegerArray.fromByteArray(bytes, elementClass)).toFox
    } yield segmentIntArray.map(_.toLong)

  private def bytesToSegmentInt(bytes: Array[Byte], elementClass: ElementClassProto): Fox[Array[SegmentInteger]] =
    for {
      _ <- bool2Fox(!elementClass.isuint64)
      segmentIntArray <- tryo(SegmentIntegerArray.fromByteArray(bytes, elementClass)).toFox
    } yield segmentIntArray

  private def longsToBytes(longs: Array[Long], elementClass: ElementClassProto): Fox[Array[Byte]] =
    for {
      _ <- bool2Fox(!elementClass.isuint64)
      segmentIntArray: Array[SegmentInteger] = longs.map(SegmentInteger.fromLongWithElementClass(_, elementClass))
      bytes = SegmentIntegerArray.toByteArray(segmentIntArray, elementClass)
    } yield bytes

  def createAdHocMesh(editableMappingLayer: EditableMappingLayer, request: WebknossosAdHocMeshRequest)(
      implicit tc: TokenContext): Fox[(Array[Float], List[Int])] = {
    val adHocMeshRequest = AdHocMeshRequest(
      dataSource = None,
      dataLayer = editableMappingLayer,
      cuboid = request.cuboid(editableMappingLayer),
      segmentId = request.segmentId,
      voxelSizeFactor = request.voxelSizeFactorInUnit,
      tokenContext = tc,
      mapping = None,
      mappingType = None,
      findNeighbors = request.findNeighbors
    )
    adHocMeshService.requestAdHocMeshViaActor(adHocMeshRequest)
  }

  def getAgglomerateGraphForId(tracingId: String, version: Long, agglomerateId: Long): Fox[AgglomerateGraph] =
    for {
      agglomerateGraph <- agglomerateToGraphCache.getOrLoad(
        (tracingId, agglomerateId, version),
        _ =>
          for {
            graphBytes: VersionedKeyValuePair[Array[Byte]] <- tracingDataStore.editableMappingsAgglomerateToGraph
              .get(agglomerateGraphKey(tracingId, agglomerateId), Some(version), mayBeEmpty = Some(true))
            graphParsed <- if (isRevertedElement(graphBytes.value)) Fox.empty
            else fromProtoBytes[AgglomerateGraph](graphBytes.value).toFox
          } yield graphParsed
      )
    } yield agglomerateGraph

  def getAgglomerateGraphForIdWithFallback(
      mapping: EditableMappingInfo,
      tracingId: String,
      version: Long,
      agglomerateId: Long,
      remoteFallbackLayer: RemoteFallbackLayer)(implicit tc: TokenContext): Fox[AgglomerateGraph] =
    for {
      agglomerateGraphBox <- getAgglomerateGraphForId(tracingId, version, agglomerateId).futureBox
      agglomerateGraph <- agglomerateGraphBox match {
        case Full(agglomerateGraph) => Fox.successful(agglomerateGraph)
        case Empty =>
          remoteDatastoreClient.getAgglomerateGraph(remoteFallbackLayer, mapping.baseMappingName, agglomerateId)
        case f: Failure => f.toFox
      }
    } yield agglomerateGraph

  def agglomerateGraphMinCut(
      tracingId: String,
      version: Long,
      editableMappingInfo: EditableMappingInfo,
      parameters: MinCutParameters,
      remoteFallbackLayer: RemoteFallbackLayer)(implicit tc: TokenContext): Fox[List[EdgeWithPositions]] =
    for {
      // called here to ensure updates are applied
      agglomerateGraph <- getAgglomerateGraphForIdWithFallback(editableMappingInfo,
                                                               tracingId,
                                                               version,
                                                               parameters.agglomerateId,
                                                               remoteFallbackLayer) ?~> "getAgglomerateGraph.failed"
      edgesToCut <- minCut(agglomerateGraph, parameters.segmentId1, parameters.segmentId2) ?~> "Could not calculate min-cut on agglomerate graph."
      edgesWithPositions = annotateEdgesWithPositions(edgesToCut, agglomerateGraph)
    } yield edgesWithPositions

  private def minCut(agglomerateGraph: AgglomerateGraph, segmentId1: Long, segmentId2: Long): Box[List[(Long, Long)]] =
    tryo {
      val g = new SimpleWeightedGraph[Long, DefaultWeightedEdge](classOf[DefaultWeightedEdge])
      agglomerateGraph.segments.foreach { segmentId =>
        g.addVertex(segmentId)
      }
      agglomerateGraph.edges.zip(agglomerateGraph.affinities).foreach {
        case (edge, affinity) =>
          val e = g.addEdge(edge.source, edge.target)
          if (e == null) {
            throw new Exception("Duplicate edge in agglomerate graph. Please check the mapping file.")
          }
          g.setEdgeWeight(e, affinity)
      }
      val minCutImpl = new PushRelabelMFImpl(g)
      minCutImpl.calculateMinCut(segmentId1, segmentId2)
      val sourcePartition: util.Set[Long] = minCutImpl.getSourcePartition
      val minCutEdges: util.Set[DefaultWeightedEdge] = minCutImpl.getCutEdges
      minCutEdges.asScala.toList.map(e =>
        setDirectionForCutting(g.getEdgeSource(e), g.getEdgeTarget(e), sourcePartition))
    }

  // the returned edges must be directed so that when they are passed to the split action, the source segment keeps its agglomerate id
  private def setDirectionForCutting(node1: Long, node2: Long, sourcePartition: util.Set[Long]): (Long, Long) =
    if (sourcePartition.contains(node1)) (node1, node2) else (node2, node1)

  private def annotateEdgesWithPositions(edges: List[(Long, Long)],
                                         agglomerateGraph: AgglomerateGraph): List[EdgeWithPositions] =
    edges.map {
      case (segmentId1, segmentId2) =>
        val index1 = agglomerateGraph.segments.indexOf(segmentId1)
        val index2 = agglomerateGraph.segments.indexOf(segmentId2)
        val position1 = agglomerateGraph.positions(index1)
        val position2 = agglomerateGraph.positions(index2)
        EdgeWithPositions(
          segmentId1,
          segmentId2,
          position1,
          position2
        )
    }

  private def annotateNodesWithPositions(nodes: Seq[Long], agglomerateGraph: AgglomerateGraph): Seq[NodeWithPosition] =
    nodes.map { segmentId =>
      val index = agglomerateGraph.segments.indexOf(segmentId)
      val position = agglomerateGraph.positions(index)
      NodeWithPosition(
        segmentId,
        position
      )
    }

  def agglomerateGraphNeighbors(
      tracingId: String,
      editableMappingInfo: EditableMappingInfo,
      version: Long,
      parameters: NeighborsParameters,
      remoteFallbackLayer: RemoteFallbackLayer)(implicit tc: TokenContext): Fox[(Long, Seq[NodeWithPosition])] =
    for {
      agglomerateGraph <- getAgglomerateGraphForIdWithFallback(editableMappingInfo,
                                                               tracingId,
                                                               version,
                                                               parameters.agglomerateId,
                                                               remoteFallbackLayer)
      neighborNodes = neighbors(agglomerateGraph, parameters.segmentId)
      nodesWithPositions = annotateNodesWithPositions(neighborNodes, agglomerateGraph)
    } yield (parameters.segmentId, nodesWithPositions)

  private def neighbors(agglomerateGraph: AgglomerateGraph, segmentId: Long): Seq[Long] = {
    val relevantEdges = agglomerateGraph.edges.filter { edge =>
      edge.source == segmentId || edge.target == segmentId
    }
    val neighborNodes = relevantEdges.map { edge =>
      if (edge.source == segmentId) edge.target else edge.source
    }
    neighborNodes
  }

}<|MERGE_RESOLUTION|>--- conflicted
+++ resolved
@@ -111,11 +111,7 @@
 
   val defaultSegmentToAgglomerateChunkSize: Int = 64 * 1024 // max. 1 MiB chunks (two 8-byte numbers per element)
 
-<<<<<<< HEAD
-  val binaryDataService = new BinaryDataService(Paths.get(""), None, None, None, datasetErrorLoggingService)
-=======
-  private val binaryDataService = new BinaryDataService(Paths.get(""), None, None, None, None)
->>>>>>> 504c0937
+  private val binaryDataService = new BinaryDataService(Paths.get(""), None, None, None, datasetErrorLoggingService)
 
   adHocMeshServiceHolder.tracingStoreAdHocMeshConfig = (binaryDataService, 30 seconds, 1)
   private val adHocMeshService: AdHocMeshService = adHocMeshServiceHolder.tracingStoreAdHocMeshService
