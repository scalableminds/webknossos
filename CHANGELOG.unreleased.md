# Changelog (Unreleased)

All notable (yet unreleased) user-facing changes to WEBKNOSSOS are documented in this file.
See `CHANGELOG.released.md` for the changes which are part of official releases.

The format is based on [Keep a Changelog](http://keepachangelog.com/en/1.0.0/)
and this project adheres to [Calendar Versioning](http://calver.org/) `0Y.0M.MICRO`.
For upgrade instructions, please check the [migration guide](MIGRATIONS.released.md).

## Unreleased
[Commits](https://github.com/scalableminds/webknossos/compare/25.02.0...HEAD)

### Added

### Changed
<<<<<<< HEAD
- Improved the scrolling behaviour of sliders: Sliders must be focused to scroll them. Additionally, parent element scrolling is prevented when using the slider. [#8321](https://github.com/scalableminds/webknossos/pull/8321) [#8321](https://github.com/scalableminds/webknossos/pull/8321)
- When using a zarr link to a wk-served data layer as another layer’s source, the user’s token is used to access the data. [#8322](https://github.com/scalableminds/webknossos/pull/8322/)
=======
>>>>>>> 84d3b9a6

### Fixed

### Removed

### Breaking Changes<|MERGE_RESOLUTION|>--- conflicted
+++ resolved
@@ -13,11 +13,7 @@
 ### Added
 
 ### Changed
-<<<<<<< HEAD
-- Improved the scrolling behaviour of sliders: Sliders must be focused to scroll them. Additionally, parent element scrolling is prevented when using the slider. [#8321](https://github.com/scalableminds/webknossos/pull/8321) [#8321](https://github.com/scalableminds/webknossos/pull/8321)
 - When using a zarr link to a wk-served data layer as another layer’s source, the user’s token is used to access the data. [#8322](https://github.com/scalableminds/webknossos/pull/8322/)
-=======
->>>>>>> 84d3b9a6
 
 ### Fixed
 
