# Changelog (Unreleased)

All notable (yet unreleased) user-facing changes to webknossos are documented in this file.
See `CHANGELOG.released.md` for the changes which are part of official releases.

The format is based on [Keep a Changelog](http://keepachangelog.com/en/1.0.0/)
and this project adheres to [Calendar Versioning](http://calver.org/) `0Y.0M.MICRO`.
For upgrade instructions, please check the [migration guide](MIGRATIONS.released.md).

## Unreleased
[Commits](https://github.com/scalableminds/webknossos/compare/21.04.0...HEAD)

### Added
<<<<<<< HEAD
- Added the possibility to upload datasets without zipping them first. [#5137](https://github.com/scalableminds/webknossos/pull/5137)
- Added CTRL+Scroll for zooming, which enables pinch-to-zoom on some trackpads. [#5224](https://github.com/scalableminds/webknossos/pull/5224)
- The time spent on a project is now displayed in the project list. [#5209](https://github.com/scalableminds/webknossos/pull/5209)
- Added the possibility to export binary data as tiff (if long-runnings jobs are enabled). [#5195](https://github.com/scalableminds/webknossos/pull/5195)
- Added a link to dataset view mode from annotation mode info tab. [#5262](https://github.com/scalableminds/webknossos/pull/5262)
- Added the possibility to export also volume annotations as tiff (if long-runnings jobs are enabled). [#5246](https://github.com/scalableminds/webknossos/pull/5246)
- WKW Dataset uploads with missing mag or layer dir no longer fail, instead the paths are automatically added (defaults to color/1). [#5285](https://github.com/scalableminds/webknossos/pull/5285)
- Added a screenshot of the 3D view when using the screenshot functionality in the tracing view. [#5324](https://github.com/scalableminds/webknossos/pull/5324)
=======
- Upgraded UI library antd to version 4, creating a slightly more modern look and behavior of many UI elements. [#5350](https://github.com/scalableminds/webknossos/pull/5350)
>>>>>>> cb11790c

### Changed
- webKnossos is now part of the [image.sc support community](https://forum.image.sc/tag/webknossos). [#5332](https://github.com/scalableminds/webknossos/pull/5332)
- Meshes that are imported by the user in the meshes tab are now rendered the same way as generated isosurface meshes. [#5326](https://github.com/scalableminds/webknossos/pull/5326)

### Fixed
<<<<<<< HEAD
- Fixed a regression in the task search which could lead to a frontend crash. [#5267](https://github.com/scalableminds/webknossos/pull/5267)
- Fixed a rendering bug in oblique mode. [#5289](https://github.com/scalableminds/webknossos/pull/5289)
- Fixed a bug where uploading NMLs from dashboard via file picker was inaccessible. [#5308](https://github.com/scalableminds/webknossos/pull/5308)
- Fixed artifacts in screenshots near the dataset border. [#5324](https://github.com/scalableminds/webknossos/pull/5324)
=======
- Fixed a bug where some values in the project list were displayed incorrectly after pausing/unpausing the project. [#5339](https://github.com/scalableminds/webknossos/pull/5339)
- Fixed that editing a task type would always re-add the default values to the recommended configuration (if enabled). [#5341](https://github.com/scalableminds/webknossos/pull/5341)
- Fixed a bug where tasks created from existing volume annotations that did not have a specified bounding box were broken. [#5362](https://github.com/scalableminds/webknossos/pull/5361)
>>>>>>> cb11790c

### Removed
-

### Breaking Change
-<|MERGE_RESOLUTION|>--- conflicted
+++ resolved
@@ -11,34 +11,18 @@
 [Commits](https://github.com/scalableminds/webknossos/compare/21.04.0...HEAD)
 
 ### Added
-<<<<<<< HEAD
-- Added the possibility to upload datasets without zipping them first. [#5137](https://github.com/scalableminds/webknossos/pull/5137)
-- Added CTRL+Scroll for zooming, which enables pinch-to-zoom on some trackpads. [#5224](https://github.com/scalableminds/webknossos/pull/5224)
-- The time spent on a project is now displayed in the project list. [#5209](https://github.com/scalableminds/webknossos/pull/5209)
-- Added the possibility to export binary data as tiff (if long-runnings jobs are enabled). [#5195](https://github.com/scalableminds/webknossos/pull/5195)
-- Added a link to dataset view mode from annotation mode info tab. [#5262](https://github.com/scalableminds/webknossos/pull/5262)
-- Added the possibility to export also volume annotations as tiff (if long-runnings jobs are enabled). [#5246](https://github.com/scalableminds/webknossos/pull/5246)
-- WKW Dataset uploads with missing mag or layer dir no longer fail, instead the paths are automatically added (defaults to color/1). [#5285](https://github.com/scalableminds/webknossos/pull/5285)
+- Upgraded UI library antd to version 4, creating a slightly more modern look and behavior of many UI elements. [#5350](https://github.com/scalableminds/webknossos/pull/5350)
 - Added a screenshot of the 3D view when using the screenshot functionality in the tracing view. [#5324](https://github.com/scalableminds/webknossos/pull/5324)
-=======
-- Upgraded UI library antd to version 4, creating a slightly more modern look and behavior of many UI elements. [#5350](https://github.com/scalableminds/webknossos/pull/5350)
->>>>>>> cb11790c
 
 ### Changed
 - webKnossos is now part of the [image.sc support community](https://forum.image.sc/tag/webknossos). [#5332](https://github.com/scalableminds/webknossos/pull/5332)
 - Meshes that are imported by the user in the meshes tab are now rendered the same way as generated isosurface meshes. [#5326](https://github.com/scalableminds/webknossos/pull/5326)
 
 ### Fixed
-<<<<<<< HEAD
-- Fixed a regression in the task search which could lead to a frontend crash. [#5267](https://github.com/scalableminds/webknossos/pull/5267)
-- Fixed a rendering bug in oblique mode. [#5289](https://github.com/scalableminds/webknossos/pull/5289)
-- Fixed a bug where uploading NMLs from dashboard via file picker was inaccessible. [#5308](https://github.com/scalableminds/webknossos/pull/5308)
-- Fixed artifacts in screenshots near the dataset border. [#5324](https://github.com/scalableminds/webknossos/pull/5324)
-=======
 - Fixed a bug where some values in the project list were displayed incorrectly after pausing/unpausing the project. [#5339](https://github.com/scalableminds/webknossos/pull/5339)
 - Fixed that editing a task type would always re-add the default values to the recommended configuration (if enabled). [#5341](https://github.com/scalableminds/webknossos/pull/5341)
 - Fixed a bug where tasks created from existing volume annotations that did not have a specified bounding box were broken. [#5362](https://github.com/scalableminds/webknossos/pull/5361)
->>>>>>> cb11790c
+- Fixed artifacts in screenshots near the dataset border. [#5324](https://github.com/scalableminds/webknossos/pull/5324)
 
 ### Removed
 -
