// @flow

import { AutoSizer } from "react-virtualized";
import { Dropdown, Menu, Icon, Checkbox } from "antd";
import { connect } from "react-redux";
import * as React from "react";
import SortableTree from "react-sortable-tree";
import _ from "lodash";
import update from "immutability-helper";
<<<<<<< HEAD
import { Dropdown, Menu, Icon, Checkbox, Tooltip } from "antd";
=======

import {
  MISSING_GROUP_ID,
  TYPE_GROUP,
  TYPE_TREE,
  type TreeNode,
  callDeep,
  createGroupToTreesMap,
  insertTreesAndTransform,
  makeBasicGroupObject,
  removeTreesAndTransform,
} from "oxalis/view/right-menu/tree_hierarchy_view_helpers";
import type { TreeMap, TreeGroup } from "oxalis/store";
import { getMaximumGroupId } from "oxalis/model/reducers/skeletontracing_reducer_helpers";
>>>>>>> 7fba3bb9
import {
  setActiveTreeAction,
  setActiveGroupAction,
  toggleTreeAction,
  toggleTreeGroupAction,
  toggleAllTreesAction,
  setTreeGroupsAction,
  setTreeGroupAction,
} from "oxalis/model/actions/skeletontracing_actions";
<<<<<<< HEAD
import { getMaximumGroupId } from "oxalis/model/reducers/skeletontracing_reducer_helpers";
import SortableTree from "react-sortable-tree";
import { AutoSizer } from "react-virtualized";
import {
  createGroupToTreesMap,
  insertTreesAndTransform,
  removeTreesAndTransform,
  callDeep,
  makeBasicGroupObject,
  findGroup,
  MISSING_GROUP_ID,
  TYPE_TREE,
  TYPE_GROUP,
} from "oxalis/view/right-menu/tree_hierarchy_view_helpers";
import type { TreeMap, TreeGroup } from "oxalis/store";
import type { TreeNode } from "oxalis/view/right-menu/tree_hierarchy_view_helpers";
=======
>>>>>>> 7fba3bb9

const CHECKBOX_STYLE = { verticalAlign: "middle" };

type Props = {
  activeTreeId: number,
  activeGroupId: number,
  treeGroups: Array<TreeGroup>,
  // TODO: eslint doesn't recognize, that sortBy is indeed used in the getDerivedStateFromProps function
  // eslint-disable-next-line react/no-unused-prop-types
  sortBy: string,
  trees: TreeMap,
  selectedTrees: Array<number>,
  selectedTreeGroups: Array<number>,
  onSetActiveTree: number => void,
  onSetActiveGroup: number => void,
  onDeleteGroup: number => void,
  onToggleTree: number => void,
  onToggleAllTrees: () => void,
  onToggleTreeGroup: number => void,
  onUpdateTreeGroups: (Array<TreeGroup>) => void,
  onSetTreeGroup: (?number, number) => void,
  handleTreeSelect: number => void,
  handleTreeGroupSelect: (number, ?TreeGroup, ?number) => void,
  unselectEverthing: () => void,
};

type State = {
  prevProps: ?Props,
  expandedGroupIds: { [number]: boolean },
  groupTree: Array<TreeNode>,
  searchFocusOffset: number,
  mouseTooltipActive: boolean,
};

class TreeHierarchyView extends React.PureComponent<Props, State> {
  state = {
    expandedGroupIds: {},
    groupTree: [],
    prevProps: null,
    searchFocusOffset: 0,
    mouseTooltipActive: false,
  };

  static getDerivedStateFromProps(nextProps: Props, prevState: State) {
    if (
      prevState.prevProps == null ||
      prevState.prevProps.trees !== nextProps.trees ||
      prevState.prevProps.treeGroups !== nextProps.treeGroups ||
      prevState.prevProps.sortBy !== nextProps.sortBy
    ) {
      // Insert the trees into the corresponding groups and create a
      // groupTree object that can be rendered using a SortableTree component
      const groupToTreesMap = createGroupToTreesMap(nextProps.trees);
      const rootGroup = {
        name: "Root",
        groupId: MISSING_GROUP_ID,
        children: nextProps.treeGroups,
      };
      const expandedGroupIds = _.cloneDeep(prevState.expandedGroupIds);
      const generatedGroupTree = insertTreesAndTransform(
        [rootGroup],
        groupToTreesMap,
        expandedGroupIds,
        nextProps.sortBy,
      );
      return {
        groupTree: generatedGroupTree,
        expandedGroupIds,
        prevProps: nextProps,
      };
    } else {
      return {
        prevProps: nextProps,
      };
    }
  }

  async componentDidUpdate(prevProps) {
    // TODO: Workaround, remove after https://github.com/frontend-collective/react-sortable-tree/issues/305 is fixed
    // Also remove the searchFocusOffset from the state and hard-code it as 0
    if (
      prevProps.trees !== this.props.trees &&
      prevProps.activeTreeId !== this.props.activeTreeId
    ) {
      // eslint-disable-next-line react/no-did-update-set-state
      await this.setState({ searchFocusOffset: 1 });
      // eslint-disable-next-line react/no-did-update-set-state
      this.setState({ searchFocusOffset: 0 });
    }
  }

  onChange = (treeData: Array<TreeNode>) => {
    this.setState({ groupTree: treeData });
  };

  onCheck = evt => {
    const { id, type } = evt.target.node;
    if (type === TYPE_TREE) {
      this.props.onToggleTree(parseInt(id, 10));
    } else if (id === MISSING_GROUP_ID) {
      this.props.onToggleAllTrees();
    } else {
      this.props.onToggleTreeGroup(id);
    }
  };

  onSelectTree = evt => {
    const treeId = evt.target.dataset.id;
    if (evt.altKey) {
      this.props.handleTreeSelect(parseInt(treeId, 10));
    } else {
      this.props.onSetActiveTree(parseInt(treeId, 10));
    }
  };

  onSelectGroup = evt => {
    const groupId = parseInt(evt.target.dataset.id, 10);
    if (evt.altKey) {
      const groupTree = removeTreesAndTransform(this.state.groupTree);
      let parentId = null;
      let selectedGroup: ?TreeGroup = null;
      // find selected group and its parent
      callDeep(groupTree, groupId, (foundGroup, index, children, foundParentId) => {
        parentId = foundParentId;
        selectedGroup = foundGroup;
      });
      this.props.handleTreeGroupSelect(groupId, selectedGroup, parentId);
    } else {
      this.props.onSetActiveGroup(groupId);
    }
  };

  onExpand = (params: { node: TreeNode, expanded: boolean }) => {
    // Cannot use object destructuring in the parameters here, because the linter will complain
    // about the Flow types
    const { node, expanded } = params;
    this.setState(prevState => ({
      expandedGroupIds: update(prevState.expandedGroupIds, { [node.id]: { $set: expanded } }),
    }));
  };

  // rekursivly sets the parent of all currently selected groups to the given newParent
  setParentOfSelectedGroups(newParent: TreeGroup, currentNode: TreeGroup) {
    const children = currentNode.children;
    for (let index = 0; index < children.length; index++) {
      const currentChild = children[index];
      // only update children that are not at their desired position in the hierarchy
      // and that are selected
      if (
        this.props.selectedTreeGroups.includes(currentChild.groupId) &&
        newParent !== currentNode
      ) {
        newParent.children.push(currentChild);
        currentNode.children.splice(index, 1);
        index--;
      }
      this.setParentOfSelectedGroups(newParent, currentChild);
    }
  }

  onMoveNode = (params: {
    nextParentNode: TreeNode,
    node: TreeNode,
    treeData: Array<TreeNode>,
  }) => {
    const { nextParentNode, node, treeData } = params;
    const allTreesToMove = this.props.selectedTrees;
    if (node.type === TYPE_TREE) {
      // Add the dragged tree to the array
      const movedTreeId = parseInt(node.id, 10);
      if (!allTreesToMove.includes(movedTreeId)) {
        allTreesToMove.push(movedTreeId);
      }
    }
    const newTreeGroups = removeTreesAndTransform(treeData);
    // If there are selected groups, change the group hierarchy manually
    if (this.props.selectedTreeGroups.length > 0) {
      const nextParentGroup = findGroup(newTreeGroups, nextParentNode.id);
      if (!nextParentGroup) {
        this.props.onUpdateTreeGroups(newTreeGroups);
        throw new Error(
          "Dragging does not work correctly. The new parent group/node does not exist.",
        );
      }
      // sets the parent group of all selected groups to the found nextParentGroup
      this.setParentOfSelectedGroups(nextParentGroup, newTreeGroups[0]);
    }
    this.props.onUpdateTreeGroups(newTreeGroups[0].children);

    // sets group of all selected trees (and the moved tree) to the new parent group
    allTreesToMove.forEach(treeId =>
      this.props.onSetTreeGroup(
        nextParentNode.id === MISSING_GROUP_ID ? null : nextParentNode.id,
        parseInt(treeId, 10),
      ),
    );
  };

  createGroup(groupId: number) {
    const newTreeGroups = _.cloneDeep(this.props.treeGroups);
    const newGroupId = getMaximumGroupId(newTreeGroups) + 1;
    const newGroup = makeBasicGroupObject(newGroupId, `Group ${newGroupId}`);
    if (groupId === MISSING_GROUP_ID) {
      newTreeGroups.push(newGroup);
    } else {
      callDeep(newTreeGroups, groupId, item => {
        item.children.push(newGroup);
      });
    }
    this.props.onUpdateTreeGroups(newTreeGroups);
  }

  deleteGroup(groupId: number) {
    this.props.onDeleteGroup(groupId);
  }

  handleDropdownClick = (params: { item: *, key: string }) => {
    const { item, key } = params;
    const { groupId } = item.props;
    if (key === "create") {
      this.createGroup(groupId);
    } else if (key === "delete") {
      this.deleteGroup(groupId);
    }
  };

  /* handleDraggingEvent = (params: { isDragging: boolean, draggedNode: Object }) => {
    if (params.isDragging) {
      this.setState({ mouseTooltipActive: true });
    } else {
      this.setState({ mouseTooltipActive: false });
    }
  }; */

  getNodeStyleClassForBackground = (id, isGroup = false) => {
    if (isGroup) {
      if (this.props.selectedTreeGroups.includes(id) && this.props.activeGroupId === id) {
        return "selected-and-active-tree-node";
      }
      if (this.props.selectedTreeGroups.includes(id)) {
        return "selected-tree-node";
      }
      return null;
    }
    if (this.props.selectedTrees.includes(id) && this.props.activeTreeId === id) {
      return "selected-and-active-tree-node";
    }
    if (this.props.selectedTrees.includes(id)) {
      return "selected-tree-node";
    }
    return null;
  };

  renderGroupActionsDropdown = (node: TreeNode) => {
    // The root group must not be removed or renamed
    const { id, name } = node;
    const isRoot = id === MISSING_GROUP_ID;
    const menu = (
      <Menu onClick={this.handleDropdownClick}>
        <Menu.Item key="create" groupId={id}>
          <Icon type="plus" />Create new group
        </Menu.Item>
        <Menu.Item key="delete" groupId={id} disabled={isRoot}>
          <Icon type="delete" />Delete
        </Menu.Item>
      </Menu>
    );

    // Make sure the displayed name is not empty
    const displayableName = name.trim() || "<no name>";
    const nameAndDropdown = (
      <span className="ant-dropdown-link">
        <span data-id={id} onClick={this.onSelectGroup}>
          {displayableName}{" "}
        </span>
        <Dropdown overlay={menu} placement="bottomCenter">
          <Icon type="setting" className="group-actions-icon" />
        </Dropdown>
      </span>
    );
    const styleClass = this.getNodeStyleClassForBackground(id, true);
    return (
      <div className={styleClass}>
        <Checkbox
          checked={node.isChecked}
          onChange={this.onCheck}
          node={node}
          style={CHECKBOX_STYLE}
        />{" "}
        {nameAndDropdown}
      </div>
    );
  };

  generateNodeProps = (params: { node: TreeNode }) => {
    // This method can be used to add props to each node of the SortableTree component
    const { node } = params;
    const nodeProps = {};
    if (node.type === TYPE_GROUP) {
      nodeProps.title = this.renderGroupActionsDropdown(node);
      nodeProps.className = "group-type";
    } else {
      const tree = this.props.trees[parseInt(node.id, 10)];
      const rgbColorString = tree.color.map(c => Math.round(c * 255)).join(",");
      // defining background color of current node
      const styleClass = this.getNodeStyleClassForBackground(node.id);
      nodeProps.title = (
        <div data-id={node.id} onClick={this.onSelectTree} className={styleClass}>
          <Checkbox
            checked={tree.isVisible}
            onChange={this.onCheck}
            node={node}
            style={CHECKBOX_STYLE}
          />
          {` (${tree.nodes.size()}) ${tree.name}`}
        </div>
      );
      nodeProps.className = "tree-type";
      nodeProps.style = { color: `rgb(${rgbColorString})` };
    }
    return nodeProps;
  };

  keySearchMethod(params: {
    node: TreeNode,
    searchQuery: { activeTreeId: number, activeGroupId: number },
  }): boolean {
    const { node, searchQuery } = params;
    return (
      (node.type === TYPE_TREE && node.id === searchQuery.activeTreeId) ||
      (node.type === TYPE_GROUP && node.id === searchQuery.activeGroupId)
    );
  }

  canDrop(params: { nextParent: TreeNode }) {
    const { nextParent } = params;
    return nextParent != null && nextParent.type === TYPE_GROUP;
  }

  canDrag(params: { node: TreeNode }) {
    const { node } = params;
    return node.id !== MISSING_GROUP_ID;
  }

  render() {
    const { activeTreeId, activeGroupId } = this.props;
    const selectionInfo = this.state.mouseTooltipActive
      ? `${this.props.selectedTrees.length} additional tree(s) and ${
          this.props.selectedTreeGroups.length
        } additional group(s) moving.`
      : `${this.props.selectedTrees.length} tree(s) and ${
          this.props.selectedTreeGroups.length
        } group(s) selected.`;
    return (
      <AutoSizer className="info-tab-content">
        {({ height, width }) => (
          <div style={{ height, width }}>
            {
              <span style={{ color: "#1890ff" }}>
                {selectionInfo}
                <Tooltip title="Unselect everthing">
                  <Icon
                    type="rollback"
                    theme="outlined"
                    style={{ marginLeft: 32, cursor: "pointer" }}
                    onClick={this.props.unselectEverthing}
                  />
                </Tooltip>
              </span>
            }
            <SortableTree
              treeData={this.state.groupTree}
              onChange={this.onChange}
              onMoveNode={this.onMoveNode}
              onVisibilityToggle={this.onExpand}
              searchMethod={this.keySearchMethod}
              searchQuery={{ activeTreeId, activeGroupId }}
              generateNodeProps={this.generateNodeProps}
              canDrop={this.canDrop}
              canDrag={this.canDrag}
              rowHeight={24}
              innerStyle={{ padding: 0 }}
              scaffoldBlockPxWidth={25}
              searchFocusOffset={this.state.searchFocusOffset}
              reactVirtualizedListProps={{ scrollToAlignment: "auto", tabIndex: null }}
            />
          </div>
        )}
      </AutoSizer>
    );
  }
}

const mapDispatchToProps = (dispatch: Dispatch<*>) => ({
  onSetActiveTree(treeId) {
    dispatch(setActiveTreeAction(treeId));
  },
  onSetActiveGroup(groupId) {
    dispatch(setActiveGroupAction(groupId));
  },
  onToggleTree(treeId) {
    dispatch(toggleTreeAction(treeId));
  },
  onToggleTreeGroup(groupId) {
    dispatch(toggleTreeGroupAction(groupId));
  },
  onToggleAllTrees() {
    dispatch(toggleAllTreesAction());
  },
  onUpdateTreeGroups(treeGroups) {
    dispatch(setTreeGroupsAction(treeGroups));
  },
  onSetTreeGroup(groupId, treeId) {
    dispatch(setTreeGroupAction(groupId, treeId));
  },
});

export default connect(
  null,
  mapDispatchToProps,
)(TreeHierarchyView);<|MERGE_RESOLUTION|>--- conflicted
+++ resolved
@@ -1,16 +1,12 @@
 // @flow
 
 import { AutoSizer } from "react-virtualized";
-import { Dropdown, Menu, Icon, Checkbox } from "antd";
+import { Dropdown, Menu, Icon, Checkbox, Tooltip } from "antd";
 import { connect } from "react-redux";
 import * as React from "react";
 import SortableTree from "react-sortable-tree";
 import _ from "lodash";
 import update from "immutability-helper";
-<<<<<<< HEAD
-import { Dropdown, Menu, Icon, Checkbox, Tooltip } from "antd";
-=======
-
 import {
   MISSING_GROUP_ID,
   TYPE_GROUP,
@@ -18,13 +14,13 @@
   type TreeNode,
   callDeep,
   createGroupToTreesMap,
+  findGroup,
   insertTreesAndTransform,
   makeBasicGroupObject,
   removeTreesAndTransform,
 } from "oxalis/view/right-menu/tree_hierarchy_view_helpers";
 import type { TreeMap, TreeGroup } from "oxalis/store";
 import { getMaximumGroupId } from "oxalis/model/reducers/skeletontracing_reducer_helpers";
->>>>>>> 7fba3bb9
 import {
   setActiveTreeAction,
   setActiveGroupAction,
@@ -34,25 +30,6 @@
   setTreeGroupsAction,
   setTreeGroupAction,
 } from "oxalis/model/actions/skeletontracing_actions";
-<<<<<<< HEAD
-import { getMaximumGroupId } from "oxalis/model/reducers/skeletontracing_reducer_helpers";
-import SortableTree from "react-sortable-tree";
-import { AutoSizer } from "react-virtualized";
-import {
-  createGroupToTreesMap,
-  insertTreesAndTransform,
-  removeTreesAndTransform,
-  callDeep,
-  makeBasicGroupObject,
-  findGroup,
-  MISSING_GROUP_ID,
-  TYPE_TREE,
-  TYPE_GROUP,
-} from "oxalis/view/right-menu/tree_hierarchy_view_helpers";
-import type { TreeMap, TreeGroup } from "oxalis/store";
-import type { TreeNode } from "oxalis/view/right-menu/tree_hierarchy_view_helpers";
-=======
->>>>>>> 7fba3bb9
 
 const CHECKBOX_STYLE = { verticalAlign: "middle" };
 
