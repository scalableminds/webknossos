import { InfoCircleOutlined } from "@ant-design/icons";
import {
  getAiModels,
  runInferenceJob,
  startAlignSectionsJob,
  startMaterializingVolumeAnnotationJob,
  startMitochondriaInferralJob,
  startNeuronInferralJob,
  startNucleiInferralJob,
} from "admin/admin_rest_api";
import { DatasetNameFormItem } from "admin/dataset/dataset_components";
import {
  Alert,
  Button,
  Card,
  Checkbox,
  Form,
  type FormInstance,
  Modal,
  Radio,
  Row,
  Select,
  Space,
  Switch,
<<<<<<< HEAD
  type FormInstance,
  Checkbox,
  Collapse,
  Col,
  InputNumber,
=======
  Tabs,
  Tooltip,
>>>>>>> 466ce63a
} from "antd";
import { LayerSelectionFormItem } from "components/layer_selection";
import { Slider } from "components/slider";
import features from "features";
import { V3 } from "libs/mjs";
import { useGuardedFetch } from "libs/react_helpers";
import Toast from "libs/toast";
import {
  clamp,
  computeArrayFromBoundingBox,
  computeBoundingBoxFromBoundingBoxObject,
  rgbToHex,
} from "libs/utils";
import _ from "lodash";
import { ControlModeEnum, Unicode, type Vector3 } from "oxalis/constants";
import { getColorLayers, getSegmentationLayers } from "oxalis/model/accessors/dataset_accessor";
import { getUserBoundingBoxesFromState } from "oxalis/model/accessors/tracing_accessor";
import {
  getActiveSegmentationTracingLayer,
  getReadableNameOfVolumeLayer,
} from "oxalis/model/accessors/volumetracing_accessor";
import { setAIJobModalStateAction } from "oxalis/model/actions/ui_actions";
import type { MagInfo } from "oxalis/model/helpers/mag_info";
import { Model, Store } from "oxalis/singletons";
import type { OxalisState, UserBoundingBox } from "oxalis/store";
import { getBaseSegmentationName } from "oxalis/view/right-border-tabs/segments_tab/segments_view_helper";
import React, { useState } from "react";
import { useDispatch, useSelector } from "react-redux";
import type { APIDataLayer, APIJob } from "types/api_flow_types";
import {
  CollapsibleWorkflowYamlEditor,
  TrainAiModelFromAnnotationTab,
} from "../jobs/train_ai_model";
import DEFAULT_PREDICT_WORKFLOW from "./default-predict-workflow-template";
import { isBoundingBoxExportable } from "./download_modal_view";

const { ThinSpace } = Unicode;

export type StartAIJobModalState =
  | "neuron_inferral"
  | "nuclei_inferral"
  | "mitochondria_inferral"
  | "invisible";

// "materialize_volume_annotation" is only used in this module
const jobNameToImagePath = {
  neuron_inferral: "neuron_inferral_example.jpg",
  nuclei_inferral: "nuclei_inferral_example.jpg",
  mitochondria_inferral: "mito_inferral_example.jpg",
  align_sections: "align_example.png",
  materialize_volume_annotation: "materialize_volume_annotation_example.jpg",
  invisible: "",
  inference: "",
} as const;

type Props = {
  handleClose: () => void;
};

type StartAIJobModalProps = {
  aIJobModalState: StartAIJobModalState;
};

type JobApiCallArgsType = {
  newDatasetName: string;
  selectedLayer: APIDataLayer;
  selectedBoundingBox: UserBoundingBox | null | undefined;
  annotationId?: string;
  useCustomWorkflow?: boolean;
};
type StartJobFormProps = Props & {
  jobApiCall: (arg0: JobApiCallArgsType, form: FormInstance<any>) => Promise<void | APIJob>;
  jobName: keyof typeof jobNameToImagePath;
  description: React.ReactNode;
  jobSpecificInputFields?: React.ReactNode | undefined;
  isBoundingBoxConfigurable?: boolean;
  chooseSegmentationLayer?: boolean;
  suggestedDatasetSuffix: string;
  fixedSelectedLayer?: APIDataLayer | null | undefined;
  title: string;
  buttonLabel?: string | null;
  isSkeletonSelectable?: boolean;
  showWorkflowYaml?: boolean;
};

type BoundingBoxSelectionProps = {
  isBoundingBoxConfigurable?: boolean;
  userBoundingBoxes: UserBoundingBox[];
  isSuperUser: boolean;
  onChangeSelectedBoundingBox: (bBoxId: number | null) => void;
  value: number | null;
};

function renderUserBoundingBox(bbox: UserBoundingBox | null | undefined) {
  if (!bbox) {
    return null;
  }

  const upscaledColor = bbox.color.map((colorPart) => colorPart * 255) as any as Vector3;
  const colorAsHexString = rgbToHex(upscaledColor);
  return (
    <>
      <div
        className="color-display-wrapper"
        style={{
          backgroundColor: colorAsHexString,
          marginTop: -2,
          marginRight: 6,
        }}
      />
      {bbox.name} ({computeArrayFromBoundingBox(bbox.boundingBox).join(", ")})
    </>
  );
}

function ExperimentalInferenceAlert() {
  return (
    <Alert
      message="Please note that this feature is experimental and currently only works with electron microscopy data.  If the specified bounding box is too close to the border of the dataset's bounding box, its size might be reduced automatically."
      type="warning"
      showIcon
    />
  );
}

export function BoundingBoxSelection({
  userBoundingBoxes,
  setSelectedBoundingBoxId,
  style,
  value,
}: {
  userBoundingBoxes: UserBoundingBox[];
  setSelectedBoundingBoxId?: (boundingBoxId: number | null) => void;
  style?: React.CSSProperties;
  value: number | null;
}): JSX.Element {
  return (
    <Select
      placeholder="Select a bounding box"
      optionFilterProp="children"
      filterOption={(input, option) =>
        // @ts-expect-error ts-migrate(2532) FIXME: Object is possibly 'undefined'.
        option.children.toLowerCase().indexOf(input.toLowerCase()) >= 0
      }
      disabled={userBoundingBoxes.length < 1}
      onSelect={setSelectedBoundingBoxId}
      style={style}
      value={value}
    >
      {userBoundingBoxes.map((userBB) => (
        <Select.Option key={userBB.id} value={userBB.id}>
          {renderUserBoundingBox(userBB)}
        </Select.Option>
      ))}
    </Select>
  );
}

function BoundingBoxSelectionFormItem({
  isBoundingBoxConfigurable,
  userBoundingBoxes,
  isSuperUser,
  onChangeSelectedBoundingBox,
  value: selectedBoundingBoxId,
}: BoundingBoxSelectionProps): JSX.Element {
  const dataset = useSelector((state: OxalisState) => state.dataset);
  const isInDatasetViewMode = useSelector(
    (state: OxalisState) => state.temporaryConfiguration.controlMode === ControlModeEnum.VIEW,
  );
  const colorLayer = getColorLayers(dataset)[0];
  const mag1 = colorLayer.resolutions[0];
  const howToCreateBoundingBoxText = isInDatasetViewMode
    ? "To process only a part of the dataset, please create an annotation and create a bounding box in it using the bounding box tool in the toolbar at the top."
    : "You can create a new bounding box for the desired volume with the bounding box tool in the toolbar at the top. The created bounding boxes will be listed below.";
  return (
    <div style={isBoundingBoxConfigurable ? {} : { display: "none" }}>
      <Form.Item
        label={
          <div>
            <Space>
              Bounding Box
              <Tooltip
                title={`Please select the bounding box which should be processed. Note that large bounding boxes can take very long. ${howToCreateBoundingBoxText}`}
              >
                <InfoCircleOutlined />
              </Tooltip>
            </Space>
          </div>
        }
        name="boundingBoxId"
        rules={[
          {
            required: isBoundingBoxConfigurable,
            message: "Please select the bounding box for which the inferral should be computed.",
          },
          {
            validator: (_rule, value) => {
              if (!isBoundingBoxConfigurable || isSuperUser) return Promise.resolve();

              const selectedBoundingBox = userBoundingBoxes.find((bbox) => bbox.id === value);
              let rejectionReason = "";
              if (selectedBoundingBox) {
                const { isExportable, alerts: _ } = isBoundingBoxExportable(
                  selectedBoundingBox.boundingBox,
                  mag1,
                );
                if (isExportable) return Promise.resolve();
                rejectionReason = `The volume of the selected bounding box is too large. The AI neuron segmentation trial is only supported for up to ${
                  features().exportTiffMaxVolumeMVx
                } Megavoxels. Additionally, no bounding box edge should be longer than ${
                  features().exportTiffMaxEdgeLengthVx
                }vx.`;
              }
              // In case no bounding box was selected, the rejectionReason will be "", because the previous rule already checks that.
              return Promise.reject(rejectionReason);
            },
          },
        ]}
        hidden={!isBoundingBoxConfigurable}
      >
        <BoundingBoxSelection
          userBoundingBoxes={userBoundingBoxes}
          setSelectedBoundingBoxId={onChangeSelectedBoundingBox}
          value={selectedBoundingBoxId}
        />
      </Form.Item>
    </div>
  );
}

export function MagSlider({
  magnificationInfo,
  value,
  onChange,
}: {
  magnificationInfo: MagInfo;
  value: Vector3;
  onChange: (v: Vector3) => void;
}) {
  // Use `getMagsWithIndices` because returns a sorted list
  const allMags = magnificationInfo.getMagsWithIndices();

  return (
    <Slider
      tooltip={{
        formatter: () => value.join("-"),
      }}
      min={0}
      max={allMags.length - 1}
      step={1}
      value={clamp(
        0,
        allMags.findIndex(([, v]) => V3.equals(v, value)),
        allMags.length - 1,
      )}
      onChange={(value) => onChange(allMags[value][1])}
      onWheelDisabled
    />
  );
}

export function StartAIJobModal({ aIJobModalState }: StartAIJobModalProps) {
  const onClose = () => Store.dispatch(setAIJobModalStateAction("invisible"));
  const isSuperUser = useSelector((state: OxalisState) => state.activeUser?.isSuperUser || false);
  const tabs = _.compact([
    {
      label: "Run a model",
      key: "runModel",
      children: <RunAiModelTab aIJobModalState={aIJobModalState} />,
    },
    isSuperUser
      ? {
          label: "Train a model",
          key: "trainModel",
          children: <TrainAiModelFromAnnotationTab onClose={onClose} />,
        }
      : null,
    {
      label: "Alignment",
      key: "alignment",
      children: <AlignmentTab />,
    },
  ]);
  return aIJobModalState !== "invisible" ? (
    <Modal
      width={875}
      open
      title={
        <>
          <i className="fas fa-magic icon-margin-right" />
          AI Analysis
        </>
      }
      onCancel={onClose}
      footer={null}
    >
      <Tabs items={tabs} />
    </Modal>
  ) : null;
}

function RunAiModelTab({ aIJobModalState }: { aIJobModalState: string }) {
  const centerImageStyle = {
    margin: "auto",
    width: 220,
  };
  const isSuperUser = Store.getState().activeUser?.isSuperUser || false;
  const [showCustomAiModels, setShowCustomAiModels] = useState(false);
  const dispatch = useDispatch();

  return (
    <Space direction="vertical" size="middle">
      <Row>
        <div
          style={{
            width: "100%",
            display: "flex",
            flexDirection: "row",
            justifyContent: "space-between",
          }}
        >
          <div className="flex-item">
            {showCustomAiModels
              ? "Choose one of your trained models from the list below."
              : "Choose a processing job for your dataset:"}
          </div>
          {isSuperUser && (
            <div className="flex-item" style={{ flexGrow: 0 }}>
              <Tooltip title="Switch between default and custom models">
                <Switch
                  checkedChildren="Custom"
                  unCheckedChildren="Default"
                  checked={showCustomAiModels}
                  disabled={!isSuperUser}
                  style={{
                    marginBottom: 6,
                  }}
                  onChange={(bool) => {
                    setShowCustomAiModels(bool);
                  }}
                />
              </Tooltip>
            </div>
          )}
        </div>
      </Row>

      {showCustomAiModels ? (
        <CustomAiModelInferenceForm />
      ) : (
        <>
          <Space align="center">
            <Radio.Button
              className="aIJobSelection"
              checked={aIJobModalState === "neuron_inferral"}
              onClick={() => dispatch(setAIJobModalStateAction("neuron_inferral"))}
            >
              <Card bordered={false}>
                <Space direction="vertical" size="small">
                  <Row className="ai-job-title">Neuron segmentation</Row>
                  <Row>
                    <img
                      src={`/assets/images/${jobNameToImagePath.neuron_inferral}`}
                      alt={"Neuron segmentation example"}
                      style={centerImageStyle}
                    />
                  </Row>
                </Space>
              </Card>
            </Radio.Button>
            <Tooltip title={!isSuperUser ? "Coming soon" : null}>
              <Radio.Button
                className="aIJobSelection"
                disabled={!isSuperUser}
                checked={aIJobModalState === "mitochondria_inferral"}
                onClick={() => dispatch(setAIJobModalStateAction("mitochondria_inferral"))}
              >
                <Card bordered={false}>
                  <Space direction="vertical" size="small">
                    <Row className="ai-job-title">Mitochondria detection</Row>
                    <Row>
                      <img
                        src={`/assets/images/${jobNameToImagePath.mitochondria_inferral}`}
                        alt={"Mitochondria detection example"}
                        style={centerImageStyle}
                      />
                    </Row>
                  </Space>
                </Card>
              </Radio.Button>
            </Tooltip>
            <Tooltip title="Coming soon">
              <Radio.Button
                className="aIJobSelection"
                disabled
                checked={aIJobModalState === "nuclei_inferral"}
                onClick={() => dispatch(setAIJobModalStateAction("nuclei_inferral"))}
              >
                <Card bordered={false}>
                  <Space direction="vertical" size="small">
                    <Row className="ai-job-title">Nuclei detection</Row>
                    <Row>
                      <img
                        src={`/assets/images/${jobNameToImagePath.nuclei_inferral}`}
                        alt={"Nuclei detection example"}
                        style={centerImageStyle}
                      />
                    </Row>
                  </Space>
                </Card>
              </Radio.Button>
            </Tooltip>
          </Space>
          {aIJobModalState === "neuron_inferral" ? <NeuronSegmentationForm /> : null}
          {aIJobModalState === "nuclei_inferral" ? <NucleiDetectionForm /> : null}
          {aIJobModalState === "mitochondria_inferral" ? <MitochondriaSegmentationForm /> : null}
          {aIJobModalState === "align_sections" ? <AlignSectionsForm /> : null}
        </>
      )}
    </Space>
  );
}

function AlignmentTab() {
  const centerImageStyle = {
    margin: "auto",
    width: 220,
  };
  return (
    <div>
      <div className="centered-items">
        <Space align="center">
          <Radio.Button className="aIJobSelection" checked={true}>
            <Card bordered={false}>
              <Space direction="vertical" size="small">
                <Row className="ai-job-title">Align Sections</Row>
                <Row>
                  <img
                    src={`/assets/images/${jobNameToImagePath.align_sections}`}
                    alt={"Example of improved alignment of slices"}
                    style={centerImageStyle}
                  />
                </Row>
              </Space>
            </Card>
          </Radio.Button>
        </Space>
      </div>
      <AlignSectionsForm />
    </div>
  );
}

function ShouldUseTreesFormItem() {
  const tracing = useSelector((state: OxalisState) => state.tracing);
  const trees = tracing.skeleton ? Object.values(tracing.skeleton.trees) : [];
  return (
    <div>
      <Form.Item
        name="useAnnotation"
        label={
          <Space>
            <div style={{}}>
              Manual Matches{" "}
              <Tooltip title="Please select whether the alignment should take connected skeleton nodes between adjacent sections as alignment guideline whenever available.">
                <InfoCircleOutlined />
              </Tooltip>
            </div>
          </Space>
        }
        valuePropName="checked"
        rules={[
          {
            validator: (_rule, checked) => {
              if (checked) {
                if (tracing.annotationId === "") {
                  return Promise.reject(
                    "No annotation was found. Please create an annotation first.",
                  );
                }
                if (
                  tracing.skeleton == null ||
                  trees.filter((tree) => tree.edges.edgeCount > 0).length === 0
                ) {
                  return Promise.reject(
                    "No skeleton edges were found. Please create a skeleton with at least one edge first.",
                  );
                }
              }
              return Promise.resolve();
            },
          },
        ]}
      >
        <Checkbox> Use manual matches from skeleton. </Checkbox>
      </Form.Item>
    </div>
  );
}

type SplitMergerEvaluationSettings = {
  useSparseTracing?: boolean;
  maxEdgeLength?: number;
  sparseTubeThresholdInNm?: number;
  minimumMergerPathLengthInNm?: number;
};

function CollapsibleSplitMergerEvaluationSettings({
  isActive = false,
  setActive,
}: { isActive: boolean; setActive: (active: boolean) => void }) {
  return (
    <Collapse
      style={{ marginBottom: 8 }}
      onChange={() => setActive(!isActive)}
      expandIcon={() => <Checkbox checked={isActive} />}
      items={[
        {
          key: "evaluation",
          label: "Evaluation Settings",
          children: (
            <Row>
              <Col style={{ width: "100%" }}>
                <Form.Item
                  layout="horizontal"
                  label="Use sparse ground truth tracing"
                  name={["splitMergerEvaluationSettings", "useSparseTracing"]}
                  valuePropName="checked"
                  initialValue={true}
                  tooltip="The evaluation mode can either be `dense`
    in case all processes in the volume are annotated in the ground-truth.
    If not, use the `sparse` mode."
                >
                  <Checkbox style={{ width: "100%" }} />
                </Form.Item>
                <Form.Item
                  label="Max edge length in nm"
                  name={["splitMergerEvaluationSettings", "maxEdgeLength"]}
                  tooltip="Ground truth tracings can be densified so that
    nodes are at most max_edge_length nm apart.
    However, this can also introduce wrong nodes in curved processes."
                >
                  <InputNumber style={{ width: "100%" }} placeholder="None" />
                </Form.Item>
                <Form.Item
                  label="Sparse tube threshold in nm"
                  name={["splitMergerEvaluationSettings", "sparseTubeThresholdInNm"]}
                  tooltip="Tube threshold for sparse evaluation,
    determining if a process is too far from the ground-truth."
                >
                  <InputNumber style={{ width: "100%" }} placeholder="1000" />
                </Form.Item>
                <Form.Item
                  label="Sparse minimum merger path length in nm"
                  name={["splitMergerEvaluationSettings", "minimumMergerPathLengthInNm"]}
                  tooltip="Minimum ground truth path length of a merger component
    to be counted as a relevant merger (for sparse evaluation).
    Note, the path length to neighboring nodes of a component is included for this comparison. This optimistic path length
    estimation makes sure no relevant mergers are ignored."
                >
                  <InputNumber style={{ width: "100%" }} placeholder="800" />
                </Form.Item>
                <Form.Item name="useAnnotation" initialValue={true} hidden />
              </Col>
            </Row>
          ),
        },
      ]}
      activeKey={isActive ? "evaluation" : []}
    />
  );
}

function StartJobForm(props: StartJobFormProps) {
  const isBoundingBoxConfigurable = props.isBoundingBoxConfigurable || false;
  const isSkeletonSelectable = props.isSkeletonSelectable || false;
  const chooseSegmentationLayer = props.chooseSegmentationLayer || false;
  const {
    handleClose,
    jobName,
    jobApiCall,
    fixedSelectedLayer,
    title,
    description,
    jobSpecificInputFields,
  } = props;
  const [form] = Form.useForm();
  const rawUserBoundingBoxes = useSelector((state: OxalisState) =>
    getUserBoundingBoxesFromState(state),
  );
  const dataset = useSelector((state: OxalisState) => state.dataset);
  const tracing = useSelector((state: OxalisState) => state.tracing);
  const activeUser = useSelector((state: OxalisState) => state.activeUser);
  const isActiveUserSuperUser = activeUser?.isSuperUser || false;
  const colorLayers = getColorLayers(dataset);
  const layers = chooseSegmentationLayer ? getSegmentationLayers(dataset) : colorLayers;
  const [useCustomWorkflow, setUseCustomWorkflow] = React.useState(false);
  const defaultBBForLayers: UserBoundingBox[] = layers.map((layer, index) => {
    return {
      id: -1 * index,
      name: `Full ${layer.name} layer`,
      boundingBox: computeBoundingBoxFromBoundingBoxObject(layer.boundingBox),
      color: [255, 255, 255],
      isVisible: true,
    };
  });
  const userBoundingBoxes = defaultBBForLayers.concat(rawUserBoundingBoxes);

  const startJob = async ({
    layerName,
    boundingBoxId,
    name: newDatasetName,
    useAnnotation,
  }: {
    layerName: string;
    boundingBoxId: number;
    name: string;
    useAnnotation: boolean;
  }) => {
    const selectedLayer = layers.find((layer) => layer.name === layerName);
    if (selectedLayer?.elementClass === "uint24") {
      const errorMessage =
        "AI analysis jobs can not be started for color layers with the data type uInt24. Please select a color layer with another data type.";
      Toast.error(errorMessage);
      console.error(errorMessage);
      return;
    }
    const selectedBoundingBox = userBoundingBoxes.find((bbox) => bbox.id === boundingBoxId);
    if (
      selectedLayer == null ||
      newDatasetName == null ||
      (isBoundingBoxConfigurable && selectedBoundingBox == null)
    ) {
      return;
    }

    try {
      await Model.ensureSavedState();
      const jobArgs: JobApiCallArgsType = {
        newDatasetName,
        selectedLayer,
        selectedBoundingBox,
        annotationId: useAnnotation ? tracing.annotationId : undefined,
        useCustomWorkflow,
      };
      const apiJob = await jobApiCall(jobArgs, form);

      if (!apiJob) {
        return;
      }

      Toast.info(
        <>
          The {jobName} job has been started. See the{" "}
          <a target="_blank" href="/jobs" rel="noopener noreferrer">
            Processing Jobs
          </a>{" "}
          view under Administration for details on the progress of this job.
        </>,
      );
      handleClose();
    } catch (error) {
      Toast.error(
        `The ${jobName} job could not be started. Please contact an administrator or look in the console for more details.`,
      );
      console.error(error);
      handleClose();
    }
  };

  let initialLayerName = layers.length === 1 ? layers[0].name : null;
  if (fixedSelectedLayer) {
    initialLayerName = fixedSelectedLayer.name;
  }
  return (
    <Form
      onFinish={startJob}
      layout="vertical"
      initialValues={{
        layerName: initialLayerName,
        boundingBoxId: null,
        workflowYaml: DEFAULT_PREDICT_WORKFLOW,
      }}
      form={form}
    >
      {description}
      <DatasetNameFormItem
        label="New Dataset Name"
        activeUser={activeUser}
        initialName={`${dataset.name}_${props.suggestedDatasetSuffix}`}
      />
      <LayerSelectionFormItem
        name="layerName"
        chooseSegmentationLayer={chooseSegmentationLayer}
        label={chooseSegmentationLayer ? "Segmentation Layer" : "Image data layer"}
        layers={layers}
        fixedLayerName={fixedSelectedLayer?.name}
        getReadableNameForLayer={(layer) =>
          getReadableNameOfVolumeLayer(layer, tracing) || layer.name
        }
      />
      <BoundingBoxSelectionFormItem
        isBoundingBoxConfigurable={isBoundingBoxConfigurable}
        userBoundingBoxes={userBoundingBoxes}
        isSuperUser={isActiveUserSuperUser}
        onChangeSelectedBoundingBox={(bBoxId) => form.setFieldsValue({ boundingBoxId: bBoxId })}
        value={form.getFieldValue("boundingBoxId")}
      />
      {jobSpecificInputFields}
      {isSkeletonSelectable && <ShouldUseTreesFormItem />}
      {props.showWorkflowYaml ? (
        <CollapsibleWorkflowYamlEditor
          isActive={useCustomWorkflow}
          setActive={setUseCustomWorkflow}
        />
      ) : null}
      <div style={{ textAlign: "center" }}>
        <Button type="primary" size="large" htmlType="submit">
          {props.buttonLabel ? props.buttonLabel : title}
        </Button>
      </div>
    </Form>
  );
}

export function NucleiDetectionForm() {
  const dataset = useSelector((state: OxalisState) => state.dataset);
  const dispatch = useDispatch();
  return (
    <StartJobForm
      handleClose={() => dispatch(setAIJobModalStateAction("invisible"))}
      buttonLabel="Start AI nuclei detection"
      jobName={"nuclei_inferral"}
      title="AI Nuclei Segmentation"
      suggestedDatasetSuffix="with_nuclei"
      jobApiCall={async ({ newDatasetName, selectedLayer: colorLayer }) =>
        startNucleiInferralJob(dataset.id, colorLayer.name, newDatasetName)
      }
      description={
        <>
          <p>
            Start an AI background job to automatically detect and segment all nuclei in this
            dataset. This AI will create a copy of this dataset containing all the detected nuclei
            as a new segmentation layer.
          </p>
          <p>
            <b>
              Note that this feature is still experimental. Nuclei detection currently only works
              with EM data and a magnification of approximately 200{ThinSpace}nm per voxel. The
              segmentation process will automatically use the magnification that matches that
              magnification best.
            </b>
          </p>
        </>
      }
    />
  );
}
export function NeuronSegmentationForm() {
  const dataset = useSelector((state: OxalisState) => state.dataset);
  const hasSkeletonAnnotation = useSelector((state: OxalisState) => state.tracing.skeleton != null);
  const dispatch = useDispatch();
  const [doSplitMergerEvaluation, setDoSplitMergerEvaluation] = React.useState(false);
  return (
    <StartJobForm
      handleClose={() => dispatch(setAIJobModalStateAction("invisible"))}
      jobName={"neuron_inferral"}
      buttonLabel="Start AI neuron segmentation"
      title="AI Neuron Segmentation"
      suggestedDatasetSuffix="with_reconstructed_neurons"
      isBoundingBoxConfigurable
      jobApiCall={async (
        { newDatasetName, selectedLayer: colorLayer, selectedBoundingBox, annotationId },
        form: FormInstance<any>,
      ) => {
        const splitMergerEvaluationSettings = form.getFieldValue(
          "splitMergerEvaluationSettings",
        ) as SplitMergerEvaluationSettings;
        if (
          !selectedBoundingBox ||
          (doSplitMergerEvaluation && splitMergerEvaluationSettings == null)
        ) {
          return;
        }

        const bbox = computeArrayFromBoundingBox(selectedBoundingBox.boundingBox);
        if (!doSplitMergerEvaluation) {
          return startNeuronInferralJob(
            dataset.id,
            colorLayer.name,
            bbox,
            newDatasetName,
            doSplitMergerEvaluation,
          );
        }
        return startNeuronInferralJob(
          dataset.id,
          colorLayer.name,
          bbox,
          newDatasetName,
          doSplitMergerEvaluation,
          annotationId,
          splitMergerEvaluationSettings.useSparseTracing,
          splitMergerEvaluationSettings.maxEdgeLength,
          splitMergerEvaluationSettings.sparseTubeThresholdInNm,
          splitMergerEvaluationSettings.minimumMergerPathLengthInNm,
        );
      }}
      description={
        <>
          <Space direction="vertical" size="middle">
            <Row>
              This job will automatically detect and segment all neurons in this dataset. The AI
              will create a copy of this dataset containing the new neuron segmentation.
            </Row>
            <Row style={{ display: "grid", marginBottom: 16 }}>
              <ExperimentalInferenceAlert />
            </Row>
          </Space>
        </>
      }
      jobSpecificInputFields={
        hasSkeletonAnnotation && (
          <CollapsibleSplitMergerEvaluationSettings
            isActive={doSplitMergerEvaluation}
            setActive={setDoSplitMergerEvaluation}
          />
        )
      }
    />
  );
}

export function MitochondriaSegmentationForm() {
  const dataset = useSelector((state: OxalisState) => state.dataset);
  const dispatch = useDispatch();
  return (
    <StartJobForm
      handleClose={() => dispatch(setAIJobModalStateAction("invisible"))}
      jobName={"mitochondria_inferral"}
      buttonLabel="Start AI mitochondria segmentation"
      title="AI Mitochondria Segmentation"
      suggestedDatasetSuffix="with_mitochondria_detected"
      isBoundingBoxConfigurable
      jobApiCall={async ({ newDatasetName, selectedLayer: colorLayer, selectedBoundingBox }) => {
        if (!selectedBoundingBox) {
          return;
        }

        const bbox = computeArrayFromBoundingBox(selectedBoundingBox.boundingBox);
        return startMitochondriaInferralJob(dataset.id, colorLayer.name, bbox, newDatasetName);
      }}
      description={
        <>
          <Space direction="vertical" size="middle">
            <Row>
              This job will automatically detect and segment all mitochondria in this dataset. The
              AI will create a copy of this dataset containing the new mitochondria segmentation.
            </Row>
            <Row style={{ display: "grid", marginBottom: 16 }}>
              <ExperimentalInferenceAlert />
            </Row>
          </Space>
        </>
      }
    />
  );
}

function CustomAiModelInferenceForm() {
  const dataset = useSelector((state: OxalisState) => state.dataset);
  const annotationId = useSelector((state: OxalisState) => state.tracing.annotationId);
  const isViewMode = useSelector(
    (state: OxalisState) => state.temporaryConfiguration.controlMode === ControlModeEnum.VIEW,
  );
  const dispatch = useDispatch();

  const [aiModels, isLoading] = useGuardedFetch(
    async function () {
      const models = await getAiModels();
      return models.filter(
        (aiModel) => aiModel.trainingJob == null || aiModel.trainingJob.state === "SUCCESS",
      );
    },
    [],
    [],
    "Could not load model list.",
  );

  return (
    <StartJobForm
      handleClose={() => dispatch(setAIJobModalStateAction("invisible"))}
      jobName="inference"
      buttonLabel="Start inference with custom AI model"
      title="AI Inference"
      suggestedDatasetSuffix="with_custom_model"
      isBoundingBoxConfigurable
      showWorkflowYaml
      jobApiCall={async (
        { newDatasetName, selectedLayer: colorLayer, selectedBoundingBox, useCustomWorkflow },
        form,
      ) => {
        if (!selectedBoundingBox) {
          return;
        }

        const boundingBox = computeArrayFromBoundingBox(selectedBoundingBox.boundingBox);

        const maybeAnnotationId = isViewMode ? {} : { annotationId };
        return runInferenceJob({
          ...maybeAnnotationId,
          aiModelId: form.getFieldValue("aiModel"),
          workflowYaml: useCustomWorkflow ? form.getFieldValue("workflowYaml") : undefined,
          datasetDirectoryName: dataset.directoryName,
          organizationId: dataset.owningOrganization,
          colorLayerName: colorLayer.name,
          boundingBox,
          newDatasetName: newDatasetName,
        });
      }}
      description={
        <>
          <Space direction="vertical" size="middle">
            <Row style={{ display: "grid", marginBottom: 16 }}>
              <ExperimentalInferenceAlert />
            </Row>
          </Space>
          <Form.Item
            name="aiModel"
            label="Model"
            hasFeedback
            validateFirst
            rules={[{ required: true }]}
          >
            <Select
              loading={isLoading}
              options={aiModels.map((aiModel) => ({ value: aiModel.id, label: aiModel.name }))}
            />
          </Form.Item>
        </>
      }
    />
  );
}

export function AlignSectionsForm() {
  const dataset = useSelector((state: OxalisState) => state.dataset);
  const dispatch = useDispatch();
  return (
    <StartJobForm
      handleClose={() => dispatch(setAIJobModalStateAction("invisible"))}
      jobName={"align_sections"}
      buttonLabel="Start section alignment job"
      title="Section Alignment"
      suggestedDatasetSuffix="aligned"
      isBoundingBoxConfigurable={false}
      isSkeletonSelectable={true}
      jobApiCall={async ({ newDatasetName, selectedLayer: colorLayer, annotationId }) =>
        startAlignSectionsJob(dataset.id, colorLayer.name, newDatasetName, annotationId)
      }
      description={
        <Space direction="vertical" size="middle">
          <Row>
            This job will automatically align all the sections of the dataset. If you want to align
            a dataset with multiple tiles per section, please contact us.
          </Row>
          <Row style={{ display: "grid", marginBottom: 16 }}>
            <Alert
              message="Please note that this feature is still experimental. Contact us if you have any problems or need alignment errors to be fixed."
              type="warning"
              showIcon
            />
          </Row>
        </Space>
      }
    />
  );
}

type MaterializeVolumeAnnotationModalProps = Props & {
  selectedVolumeLayer?: APIDataLayer;
};

export function MaterializeVolumeAnnotationModal({
  selectedVolumeLayer,
  handleClose,
}: MaterializeVolumeAnnotationModalProps) {
  const dataset = useSelector((state: OxalisState) => state.dataset);
  const tracing = useSelector((state: OxalisState) => state.tracing);
  const activeSegmentationTracingLayer = useSelector(getActiveSegmentationTracingLayer);
  const fixedSelectedLayer = selectedVolumeLayer || activeSegmentationTracingLayer;
  const readableVolumeLayerName =
    fixedSelectedLayer && getReadableNameOfVolumeLayer(fixedSelectedLayer, tracing);
  const hasFallbackLayer =
    fixedSelectedLayer && "tracingId" in fixedSelectedLayer
      ? fixedSelectedLayer.fallbackLayer != null
      : false;
  const isMergerModeEnabled = useSelector(
    (state: OxalisState) => state.temporaryConfiguration.isMergerModeEnabled,
  );
  const jobName = "materialize_volume_annotation";
  let description = (
    <p>
      Start a job that takes the current state of this volume annotation and materializes it into a
      new dataset.
      {hasFallbackLayer
        ? ` All annotations done on the "${readableVolumeLayerName}" volume layer will be merged with the data of the fallback layer. `
        : null}
      {isMergerModeEnabled
        ? " Since the merger mode is currently active, the segments connected via skeleton nodes will be merged within the new output dataset. "
        : " "}
      Please enter the name of the output dataset and the output segmentation layer.
    </p>
  );
  if (tracing.volumes.length === 0) {
    description = (
      <p>
        Start a job that takes the current state of this merger mode tracing and materializes it
        into a new dataset. Since the merger mode is currently active, the segments connected via
        skeleton nodes will be merged within the new output dataset. Please enter the name of the
        output dataset and the output segmentation layer.
      </p>
    );
  }
  const jobImage =
    jobNameToImagePath[jobName] != null ? (
      <>
        <div style={{ textAlign: "center" }}>
          <img
            src={`/assets/images/${jobNameToImagePath[jobName]}`}
            alt={`${jobName} example`}
            style={{ width: 400, height: "auto", borderRadius: 3 }}
          />
        </div>
        <br />
      </>
    ) : null;

  return (
    <Modal
      onCancel={handleClose}
      open
      width={700}
      footer={null}
      title="Volume Annotation Materialization"
    >
      <StartJobForm
        handleClose={handleClose}
        title="Start Materializing this Volume Annotation"
        jobName={"materialize_volume_annotation"}
        suggestedDatasetSuffix="with_merged_segmentation"
        chooseSegmentationLayer
        fixedSelectedLayer={fixedSelectedLayer}
        jobApiCall={async ({ newDatasetName, selectedLayer: segmentationLayer }) => {
          // There are 3 cases for the value assignments to volumeLayerName and baseSegmentationName for the job:
          // 1. There is a volume annotation with a fallback layer. volumeLayerName will reference the volume layer
          // and baseSegmentationName will reference the fallback layer. The job will merge those layers.
          // 2. There is a segmentation layer without a fallback layer. volumeLayerName will be null and baseSegmentationName
          // will reference the segmentation layer. The job will use the segmentation layer without any merging.
          // 3. There is a volume annotation without a fallback layer. volumeLayerName will be null
          // and baseSegmentationName will reference the volume layer. The job will use the volume annotation without any merging.
          const volumeLayerName =
            "fallbackLayer" in segmentationLayer && segmentationLayer.fallbackLayer != null
              ? getReadableNameOfVolumeLayer(segmentationLayer, tracing)
              : null;
          const baseSegmentationName = getBaseSegmentationName(segmentationLayer);
          return startMaterializingVolumeAnnotationJob(
            dataset.id,
            baseSegmentationName,
            volumeLayerName,
            newDatasetName,
            tracing.annotationId,
            tracing.annotationType,
            isMergerModeEnabled,
          );
        }}
        description={
          <div>
            {description}
            <br />
            {jobImage}
          </div>
        }
      />
    </Modal>
  );
}<|MERGE_RESOLUTION|>--- conflicted
+++ resolved
@@ -22,16 +22,11 @@
   Select,
   Space,
   Switch,
-<<<<<<< HEAD
-  type FormInstance,
-  Checkbox,
+  Tabs,
+  Tooltip,
   Collapse,
   Col,
   InputNumber,
-=======
-  Tabs,
-  Tooltip,
->>>>>>> 466ce63a
 } from "antd";
 import { LayerSelectionFormItem } from "components/layer_selection";
 import { Slider } from "components/slider";
