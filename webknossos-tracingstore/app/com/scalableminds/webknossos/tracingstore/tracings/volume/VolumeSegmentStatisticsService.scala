package com.scalableminds.webknossos.tracingstore.tracings.volume

import com.scalableminds.util.accesscontext.TokenContext
import com.scalableminds.util.geometry.{BoundingBox, Vec3Int}
import com.scalableminds.util.tools.Fox
import com.scalableminds.webknossos.datastore.geometry.Vec3IntProto
import com.scalableminds.webknossos.datastore.helpers.{NativeBucketScanner, ProtoGeometryImplicits, SegmentStatistics}
import com.scalableminds.webknossos.datastore.models.{AdditionalCoordinate, WebknossosDataRequest}
import com.scalableminds.webknossos.datastore.models.datasource.{DataLayer, ElementClass}
import com.scalableminds.webknossos.tracingstore.annotation.TSAnnotationService
import com.scalableminds.webknossos.tracingstore.tracings.editablemapping.EditableMappingService
import com.typesafe.scalalogging.LazyLogging
import net.liftweb.common.Box

import javax.inject.Inject
import scala.concurrent.ExecutionContext

class VolumeSegmentStatisticsService @Inject()(volumeTracingService: VolumeTracingService,
                                               annotationService: TSAnnotationService,
                                               volumeSegmentIndexService: VolumeSegmentIndexService,
                                               editableMappingService: EditableMappingService)
    extends ProtoGeometryImplicits
    with LazyLogging
    with SegmentStatistics {

  protected lazy val bucketScanner = new NativeBucketScanner()

  // Returns the segment volume (=number of voxels) in the target mag
  def getSegmentVolume(annotationId: String,
                       tracingId: String,
                       segmentId: Long,
                       mag: Vec3Int,
                       mappingName: Option[String],
                       additionalCoordinates: Option[Seq[AdditionalCoordinate]])(implicit ec: ExecutionContext,
                                                                                 tc: TokenContext): Fox[Long] =
    calculateSegmentVolume(
      segmentId,
      mag,
      additionalCoordinates,
      getBucketPositions(annotationId, tracingId, mappingName, additionalCoordinates),
      getDataForBucketPositions(annotationId, tracingId)
    )

  def getSegmentBoundingBox(annotationId: String,
                            tracingId: String,
                            segmentId: Long,
                            mag: Vec3Int,
                            mappingName: Option[String],
                            additionalCoordinates: Option[Seq[AdditionalCoordinate]])(
      implicit ec: ExecutionContext,
      tc: TokenContext): Fox[BoundingBox] =
    calculateSegmentBoundingBox(
      segmentId,
      mag,
      additionalCoordinates,
      getBucketPositions(annotationId, tracingId, mappingName, additionalCoordinates),
      getDataForBucketPositions(annotationId, tracingId)
    )

  private def getDataForBucketPositions(annotationId: String, tracingId: String)(
      bucketPositions: Seq[Vec3Int],
      mag: Vec3Int,
      additionalCoordinates: Option[Seq[AdditionalCoordinate]])(
      implicit tc: TokenContext,
      ec: ExecutionContext): Fox[(Seq[Box[Array[Byte]]], ElementClass.Value)] =
    for {
      tracing <- annotationService.findVolume(annotationId, tracingId) ?~> "tracing.notFound"
      dataRequests = bucketPositions.map { position =>
        WebknossosDataRequest(
          position = position * mag * DataLayer.bucketLength,
          mag = mag,
          cubeSize = DataLayer.bucketLength,
          fourBit = Some(false),
          applyAgglomerate = None,
          version = Some(tracing.version),
          additionalCoordinates = additionalCoordinates
        )
      }.toList
      bucketDataBoxes <- if (tracing.getHasEditableMapping) {
        val mappingLayer = annotationService.editableMappingLayer(annotationId, tracingId, tracing)
        editableMappingService.volumeDataBucketBoxes(mappingLayer, dataRequests)
      } else
        volumeTracingService.dataBucketBoxes(annotationId,
                                             tracingId,
                                             tracing,
                                             dataRequests,
                                             includeFallbackDataIfAvailable = true)
    } yield (bucketDataBoxes, elementClassFromProto(tracing.elementClass))

  private def getBucketPositions(annotationId: String,
                                 tracingId: String,
                                 mappingName: Option[String],
                                 additionalCoordinates: Option[Seq[AdditionalCoordinate]])(
      segmentId: Long,
      mag: Vec3Int)(implicit ec: ExecutionContext, tc: TokenContext) =
    for {
      tracing <- annotationService.findVolume(annotationId, tracingId) ?~> "tracing.notFound"
      fallbackLayer <- volumeTracingService.getFallbackLayer(annotationId, tracing)
      allBucketPositions: Set[Vec3IntProto] <- volumeSegmentIndexService.getSegmentToBucketIndex(
        tracing,
        fallbackLayer,
        tracingId,
        segmentId,
        mag,
        mappingName,
        editableMappingTracingId = volumeTracingService.editableMappingTracingId(tracing, tracingId),
        additionalCoordinates
      )
    } yield allBucketPositions

<<<<<<< HEAD
=======
  private def getVolumeDataForPositions(
      annotationId: String,
      tracingId: String,
      tracing: VolumeTracing,
      mag: Vec3Int,
      bucketPositions: Seq[Vec3Int],
      additionalCoordinates: Option[Seq[AdditionalCoordinate]])(implicit tc: TokenContext): Fox[Array[Byte]] = {

    val dataRequests = bucketPositions.map { position =>
      WebknossosDataRequest(
        position = position * mag * DataLayer.bucketLength,
        mag = mag,
        cubeSize = DataLayer.bucketLength,
        fourBit = Some(false),
        applyAgglomerate = None,
        version = None,
        additionalCoordinates = additionalCoordinates
      )
    }.toList
    for {
      (data, _) <- if (tracing.getHasEditableMapping) {
        val mappingLayer = annotationService.editableMappingLayer(annotationId, tracingId, tracing)
        editableMappingService.volumeData(mappingLayer, dataRequests)
      } else
        volumeTracingService.data(annotationId, tracingId, tracing, dataRequests, includeFallbackDataIfAvailable = true)
    } yield data
  }

>>>>>>> a1ceb366
}<|MERGE_RESOLUTION|>--- conflicted
+++ resolved
@@ -3,6 +3,7 @@
 import com.scalableminds.util.accesscontext.TokenContext
 import com.scalableminds.util.geometry.{BoundingBox, Vec3Int}
 import com.scalableminds.util.tools.Fox
+import com.scalableminds.webknossos.datastore.VolumeTracing.VolumeTracing
 import com.scalableminds.webknossos.datastore.geometry.Vec3IntProto
 import com.scalableminds.webknossos.datastore.helpers.{NativeBucketScanner, ProtoGeometryImplicits, SegmentStatistics}
 import com.scalableminds.webknossos.datastore.models.{AdditionalCoordinate, WebknossosDataRequest}
@@ -72,7 +73,7 @@
           cubeSize = DataLayer.bucketLength,
           fourBit = Some(false),
           applyAgglomerate = None,
-          version = Some(tracing.version),
+          version = None,
           additionalCoordinates = additionalCoordinates
         )
       }.toList
@@ -108,35 +109,4 @@
       )
     } yield allBucketPositions
 
-<<<<<<< HEAD
-=======
-  private def getVolumeDataForPositions(
-      annotationId: String,
-      tracingId: String,
-      tracing: VolumeTracing,
-      mag: Vec3Int,
-      bucketPositions: Seq[Vec3Int],
-      additionalCoordinates: Option[Seq[AdditionalCoordinate]])(implicit tc: TokenContext): Fox[Array[Byte]] = {
-
-    val dataRequests = bucketPositions.map { position =>
-      WebknossosDataRequest(
-        position = position * mag * DataLayer.bucketLength,
-        mag = mag,
-        cubeSize = DataLayer.bucketLength,
-        fourBit = Some(false),
-        applyAgglomerate = None,
-        version = None,
-        additionalCoordinates = additionalCoordinates
-      )
-    }.toList
-    for {
-      (data, _) <- if (tracing.getHasEditableMapping) {
-        val mappingLayer = annotationService.editableMappingLayer(annotationId, tracingId, tracing)
-        editableMappingService.volumeData(mappingLayer, dataRequests)
-      } else
-        volumeTracingService.data(annotationId, tracingId, tracing, dataRequests, includeFallbackDataIfAvailable = true)
-    } yield data
-  }
-
->>>>>>> a1ceb366
 }