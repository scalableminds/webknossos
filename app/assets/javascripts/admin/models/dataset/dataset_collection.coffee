--- conflicted
+++ resolved
@@ -1,18 +1,10 @@
 ### define
 underscore : _
-<<<<<<< HEAD
-../pagination_collection : PaginationCollection
-./dataset_model : DatasetModel
-###
-
-class DatasetCollection extends PaginationCollection
-=======
 ../sorted_collection : SortedCollection
 ./dataset_model : DatasetModel
 ###
 
 class DatasetCollection extends SortedCollection
->>>>>>> 54c87c55
 
-  url : "/api/datasets" # TODO: ?isActive=true breaks importing in advanced view
+  url : "/api/datasets"
   model : DatasetModel