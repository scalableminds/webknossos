--- conflicted
+++ resolved
@@ -36,54 +36,6 @@
     UUID.randomUUID().toString
   }
 
-<<<<<<< HEAD
-=======
-  def saveToFile(
-                  file: File,
-                  baseDataSource: DataSource,
-                  dataLayer: DataLayer,
-                  section: DataLayerSection): Fox[DataLayerSection] = {
-
-    val dataStore = new FileDataStore
-    try {
-      val zip = new ZipFile(file)
-      val resolutions = ZipIO.withUnziped(zip, includeHiddenFiles = false) { entries =>
-        Fox.serialSequence(entries) { e =>
-          val fileName = e.getName
-          val stream = zip.getInputStream(e)
-          val result = DataStore.knossosDirToCube(section.baseDir, Paths.get(fileName)).map {
-            case (resolution, point) =>
-              val cubePoint = point.scale(baseDataSource.cubeLength)
-              val bucket = new BucketPosition(cubePoint.x, cubePoint.y, cubePoint.z, resolution, baseDataSource.cubeLength)
-              val writeBucket = BucketWriteInstruction(
-                baseDataSource, dataLayer, section, bucket, Array.empty)
-              val baseDir = DataStore.knossosBaseDir(writeBucket)
-              val filePath = DataStore.knossosFilePath(baseDir, baseDataSource.id, bucket.toCube(baseDataSource.cubeLength), dataLayer.fileExtension)
-              try {
-                PathUtils.parent(filePath.toAbsolutePath).map(p => Files.createDirectories(p))
-                Files.copy(stream, filePath)
-                Fox.successful(resolution)
-              } catch {
-                case e: Throwable =>
-                  Fox.failure(e.getMessage, Full(e))
-              }
-          }.getOrElse(Fox.empty)
-          result.onComplete( _ => stream.close())
-          result
-        }
-      }
-      resolutions.map{ res =>
-        val rs = res.flatten.distinct.sorted
-        section.copy(resolutions = rs)
-      }
-    } catch {
-      case e: Exception =>
-        logger.error("Exception: " + e)
-        Fox.failure("dataStore.upload.zipInvalid", Full(e))
-    }
-  }
-
->>>>>>> 2c1b3b36
   def createUserDataLayer(baseDataSource: DataSource, initialContent: Option[File]): Fox[UserDataLayer] = {
     val category = DataLayer.SEGMENTATION.category
     val name = userDataLayerName()
