package controllers.admin

import scala.Array.canBuildFrom
import scala.Option.option2Iterable
import oxalis.security.AuthenticatedRequest
import oxalis.security.Secured
import braingames.util.ExtendedTypes.ExtendedString
import braingames.geometry.Point3D
import models.binary.DataSet
import models.tracing._
import models.task._
import models.user._
import models.binary.DataSetDAO
import play.api.data.Form
import play.api.data.Forms._
import views.html
import play.api.i18n.Messages
import play.api.libs.concurrent._
import play.api.libs.concurrent.Execution.Implicits._
import java.lang.Cloneable
import play.api.Logger
import play.api.mvc.{SimpleResult, Result}
import play.api.templates.Html
import oxalis.annotation._
import controllers.{Controller, Application}
import models.annotation.{AnnotationService, Annotation, AnnotationDAO, AnnotationType}
import scala.concurrent.Future
import oxalis.nml.NMLService
import play.api.libs.json.{Json, JsObject, JsArray}

import net.liftweb.common.{Empty, Failure, Full}
import braingames.util.Fox
import play.api.mvc.SimpleResult
import play.api.mvc.Request
import play.api.mvc.AnyContent
import braingames.reactivemongo.DBAccessContext
import models.team.Team

object TaskAdministration extends AdminController {

  val taskFromNMLForm = basicTaskForm(minTaskInstances = 1)

  type TaskForm = Form[(String, String, Point3D, Experience, Int, Int, String)]

  def basicTaskForm(minTaskInstances: Int) = Form(
    tuple(
      "taskType" -> text,
      "experience" -> mapping(
        "domain" -> text,
        "value" -> number)(Experience.fromForm)(Experience.unapply),
      "priority" -> number,
      "taskInstances" -> number.verifying("task.edit.toFewInstances",
        taskInstances => taskInstances >= minTaskInstances),
      "team" -> nonEmptyText,
      "project" -> text)
  ).fill(("", Experience.empty, 100, 10, "", ""))

  val taskMapping = tuple(
    "dataSet" -> text,
    "taskType" -> text,
    "start" -> mapping(
      "point" -> text.verifying("point.invalid",
        p => p.matches("([0-9]+),\\s*([0-9]+),\\s*([0-9]+)\\s*")))(Point3D.fromForm)(Point3D.toForm),
    "experience" -> mapping(
      "domain" -> text,
      "value" -> number)(Experience.fromForm)(Experience.unapply),
    "priority" -> number,
    "taskInstances" -> number,
    "team" -> nonEmptyText,
    "project" -> text)

  val taskForm = Form(
    taskMapping).fill("", "", Point3D(0, 0, 0), Experience.empty, 100, 10, "", "")

<<<<<<< HEAD
  def list = Authenticated.async { implicit request =>
    render.async {
      case Accepts.Html() =>
        Future.successful(Ok(html.admin.task.taskList()))
      case Accepts.Json() =>
        for {
          tasks <- TaskService.findAll
          js <- Future.traverse(tasks)(Task.transformToJson)
        } yield {
          JsonOk(Json.obj("data" -> js))
        }
    }
  }

=======
>>>>>>> 1d46f3c0
  def taskCreateHTML(
                      taskFromNMLForm: Form[(String, Experience, Int, Int, String, String)],
                      taskForm: Form[(String, String, Point3D, Experience, Int, Int, String, String)]
                    )(implicit request: AuthenticatedRequest[_]) =
    for {
      dataSets <- DataSetDAO.findAll
      projects <- ProjectDAO.findAll
      taskTypes <- TaskTypeDAO.findAll
    } yield {
      html.admin.task.taskCreate(
        taskTypes,
        dataSets,
        projects,
        request.user.adminTeamNames,
        taskFromNMLForm,
        taskForm)
    }

  def taskEditHtml(taskId: String, taskForm: Form[(String, Experience, Int, Int, String, String)])(implicit request: AuthenticatedRequest[_]) =
    for {
      projects <- ProjectDAO.findAll
      taskTypes <- TaskTypeDAO.findAll
    } yield {
      html.admin.task.taskEdit(
        taskId,
        taskTypes,
        projects,
        request.user.adminTeamNames,
        taskForm)
    }

  def create = Authenticated.async { implicit request =>
    taskCreateHTML(taskFromNMLForm, taskForm).map(html => Ok(html))
  }

  def delete(taskId: String) = Authenticated.async { implicit request =>
    for {
      task <- TaskDAO.findOneById(taskId) ?~> Messages("task.notFound")
      _ <- TaskService.remove(task._id)
    } yield {
      JsonOk(Messages("task.removed"))
    }
  }

  def createFromForm = Authenticated.async(parse.urlFormEncoded) { implicit request =>
    taskForm.bindFromRequest.fold(
    formWithErrors => taskCreateHTML(taskFromNMLForm, formWithErrors).map(html => BadRequest(html)), {
      case (dataSetName, taskTypeId, start, experience, priority, instances, team, projectName) =>
        for {
          dataSet <- DataSetDAO.findOneBySourceName(dataSetName) ?~> Messages("dataSet.notFound")
          taskType <- TaskTypeDAO.findOneById(taskTypeId) ?~> Messages("taskType.notFound")
          project <- ProjectService.findIfNotEmpty(projectName) ?~> Messages("project.notFound")
          _ <- ensureTeamAdministration(request.user, team).toFox
          task = Task(taskType._id, team, experience, priority, instances, _project = project.map(_.name))
          _ <- TaskDAO.insert(task)
        } yield {
          AnnotationService.createAnnotationBase(task, request.user._id, taskType.settings, dataSetName, start)
          Redirect(controllers.routes.TaskController.empty)
          .flashing(
            FlashSuccess(Messages("task.createSuccess")))
          .highlighting(task.id)
        }
    })
  }

  def edit(taskId: String) = Authenticated.async { implicit request =>
    for {
      task <- TaskDAO.findOneById(taskId) ?~> Messages("task.notFound")
      _ <- ensureTeamAdministration(request.user, task.team).toFox
      projectName <- task.project.map(_.name) getOrElse ""
      form = basicTaskForm(task.assignedInstances).fill(
        (task._taskType.stringify,
          task.neededExperience,
          task.priority,
          task.instances,
          task.team,
          projectName))
      html <- taskEditHtml(task.id, form)
    } yield {
      Ok(html)
    }
  }

  def editTaskForm(taskId: String) = Authenticated.async(parse.urlFormEncoded) { implicit request =>
    def validateForm(task: Task): Fox[SimpleResult] =
      basicTaskForm(task.assignedInstances).bindFromRequest.fold(
        hasErrors = (formWithErrors => taskEditHtml(taskId, formWithErrors).map(h => BadRequest(h))),
        success = {
          case (taskTypeId, experience, priority, instances, team, projectName) =>
            for {
              taskType <- TaskTypeDAO.findOneById(taskTypeId) ?~> Messages("taskType.notFound")
              project <- ProjectService.findIfNotEmpty(projectName) ?~> Messages("project.notFound")
              _ <- TaskDAO.update(
                _task = task._id,
                _taskType = taskType._id,
                neededExperience = experience,
                priority = priority,
                instances = instances,
                team = team,
                _project = project.map(_.name))
            } yield {
              AnnotationDAO.updateAllUsingNewTaskType(task, taskType.settings)
              Redirect(controllers.routes.TaskController.empty)
              .flashing(
                FlashSuccess(Messages("task.editSuccess")))
              .highlighting(task.id)
            }
        })

    for {
      task <- TaskDAO.findOneById(taskId) ?~> Messages("task.notFound")
      _ <- ensureTeamAdministration(request.user, task.team).toFox
      result <- validateForm(task)
    } yield {
      result
    }
  }

  def createFromNML = Authenticated.async(parse.multipartFormData) { implicit request =>
    taskFromNMLForm.bindFromRequest.fold(
      hasErrors = (formWithErrors => taskCreateHTML(formWithErrors, taskForm).map(html => BadRequest(html))),
      success = {
        case (taskTypeId, experience, priority, instances, team, projectName) =>
          for {
            nmlFile <- request.body.file("nmlFile") ?~> Messages("nml.file.notFound")
            taskType <- TaskTypeDAO.findOneById(taskTypeId) ?~> Messages("taskType.notFound")
            project <- ProjectService.findIfNotEmpty(projectName) ?~> Messages("project.notFound")
            _ <- ensureTeamAdministration(request.user, team)
          } yield {
            val nmls = NMLService.extractFromFile(nmlFile.ref.file, nmlFile.filename)
            val baseTask = Task(
              taskType._id,
              team,
              experience,
              priority,
              instances,
              _project = project.map(_.name))
            nmls.foreach {
              nml =>
                TaskService.copyDeepAndInsert(baseTask).map { task =>
                  AnnotationService.createAnnotationBase(task, request.user._id, taskType.settings, nml)
                }
            }
            Redirect(controllers.routes.TaskController.empty).flashing(
              FlashSuccess(Messages("task.bulk.createSuccess", nmls.size)))
          }
      })
  }

  def createBulk = Authenticated.async(parse.urlFormEncoded(1024 * 1024)) { implicit request =>
    def extractParamLines(data: String) =
      data
      .split("\n")
      .map(_.split(",").map(_.trim))
      .filter(_.length >= 9)

    def parseParamLine(params: Array[String]) = {
      val projectName = if (params.length >= 11) params(10) else ""
      for {
        project <- ProjectService.findIfNotEmpty(projectName) ?~> Messages("project.notFound")
        experienceValue <- params(3).toIntOpt ?~> "Invalid experience value"
        x <- params(4).toIntOpt ?~> "Invalid x value"
        y <- params(5).toIntOpt ?~> "Invalid y value"
        z <- params(6).toIntOpt ?~> "Invalid z value"
        priority <- params(7).toIntOpt ?~> "Invalid priority value"
        instances <- params(8).toIntOpt ?~> "Invalid instances value"
        taskTypeSummary = params(1)
        team = params(9)
        _ <- ensureTeamAdministration(request.user, team).toFox
        taskType <- TaskTypeDAO.findOneBySumnary(taskTypeSummary) ?~> Messages("taskType.notFound")
      } yield {
        val dataSetName = params(0)
        val experience = Experience(params(2), experienceValue)
        val position = Point3D(x, y, z)
        val task = Task(
          taskType._id,
          team,
          experience,
          priority,
          instances,
          _project = project.map(_.name))
        (dataSetName, position, taskType, task)
      }
    }

    def createTasksFromData(data: String) =
      Fox.sequence(extractParamLines(data).map(parseParamLine).toList).map { results =>
        results.flatMap{
          case Full((dataSetName, position, taskType, task)) =>
            TaskDAO.insert(task)
            AnnotationService.createAnnotationBase(task, request.user._id, taskType.settings, dataSetName, position)
            Full(task)
          case f: Failure =>
            Logger.warn("Failure while creating bulk tasks: " + f)
            f
          case Empty =>
            Logger.warn("Failure while creating bulk tasks. Parsing the input failed")
            Failure("Failure while creating bulk tasks. Parsing the input failed.")
        }
      }

    for {
      data <- postParameter("data") ?~> Messages("task.bulk.notSupplied")
      inserted <- createTasksFromData(data)
    } yield {
      Redirect(controllers.routes.TaskController.empty).flashing(
        FlashSuccess(Messages("task.bulk.createSuccess", inserted.size.toString)))
    }
  }

  def dataSetNamesForTasks(tasks: List[Task])(implicit ctx: DBAccessContext) =
    Future.traverse(tasks)(_.annotationBase.flatMap(_.dataSetName getOrElse "").futureBox.map(_.toOption))

  def tasksForProject(projectName: String) = Authenticated.async { implicit request =>
    for {
      project <- ProjectDAO.findOneByName(projectName) ?~> Messages("project.notFound")
      tasks <- project.tasks
      dataSetNames <- dataSetNamesForTasks(tasks)
      statuses <- Future.traverse(tasks)(_.status)
      taskTypes <- Future.traverse(tasks)(_.taskType.futureBox)
    } yield {
      val zipped = (tasks zip dataSetNames, statuses zip taskTypes).zipped.toList
      val result = zipped.foldLeft(Html.empty) {
        case (h, ((t, d), (s, tt))) => h += html.admin.task.simpleTask(t, d.getOrElse(""), s, tt.toOption)
      }
      JsonOk(result)
    }
  }

  def tasksForType(taskTypeId: String) = Authenticated.async { implicit request =>
    for {
      taskType <- TaskTypeDAO.findOneById(taskTypeId) ?~> Messages("taskType.notFound")

      tasks <- TaskDAO.findAllByTaskType(taskType)
      dataSetNames <- dataSetNamesForTasks(tasks)
      statuses <- Future.traverse(tasks)(_.status)
    } yield {
      val zipped = (tasks, dataSetNames, statuses).zipped.toList
      val result = zipped.foldLeft(Html.empty) {
        case (h, (t, d, s)) => h += html.admin.task.simpleTask(t, d.getOrElse(""), s, Some(taskType))
      }
      JsonOk(result)
    }
  }

  def overview = Authenticated.async { implicit request =>
    def combineUsersWithCurrentTasks(users: List[User]): Future[List[(User, List[TaskType])]] = Future.traverse(users)(user =>
      (for {
        annotations <- AnnotationService.openTasksFor(user).getOrElse(Nil)
        taskTypes <- Fox.sequenceOfFulls(annotations.map(_.task.flatMap(_.taskType)))
      } yield {
        user -> taskTypes.distinct
      }))

    for {
      users <- UserService.findAll
      allTaskTypes <- TaskTypeDAO.findAll
      usersWithTasks <- combineUsersWithCurrentTasks(users)
      futureUserTaskAssignment <- TaskService.simulateTaskAssignment(users)
      futureTaskTypes <- Fox.sequence(futureUserTaskAssignment.map(e => e._2.taskType.map(e._1 -> _)).toList)
    } yield {
      Ok(html.admin.task.taskOverview(users, allTaskTypes, usersWithTasks.toMap, futureTaskTypes.flatten.toMap))
    }
  }
}<|MERGE_RESOLUTION|>--- conflicted
+++ resolved
@@ -72,23 +72,6 @@
   val taskForm = Form(
     taskMapping).fill("", "", Point3D(0, 0, 0), Experience.empty, 100, 10, "", "")
 
-<<<<<<< HEAD
-  def list = Authenticated.async { implicit request =>
-    render.async {
-      case Accepts.Html() =>
-        Future.successful(Ok(html.admin.task.taskList()))
-      case Accepts.Json() =>
-        for {
-          tasks <- TaskService.findAll
-          js <- Future.traverse(tasks)(Task.transformToJson)
-        } yield {
-          JsonOk(Json.obj("data" -> js))
-        }
-    }
-  }
-
-=======
->>>>>>> 1d46f3c0
   def taskCreateHTML(
                       taskFromNMLForm: Form[(String, Experience, Int, Int, String, String)],
                       taskForm: Form[(String, String, Point3D, Experience, Int, Int, String, String)]
