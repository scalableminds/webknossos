import { AutoSizer } from "react-virtualized";
import {
  Dropdown,
  MenuProps,
  Modal,
  Tooltip,
  notification,
  Tree as AndTree,
  GetRef,
  TreeProps,
} from "antd";
import {
  DeleteOutlined,
  PlusOutlined,
  ShrinkOutlined,
  ExpandAltOutlined,
  ArrowRightOutlined,
  DownOutlined,
  FolderOutlined,
} from "@ant-design/icons";
import { useDispatch } from "react-redux";
import { batchActions } from "redux-batched-actions";
import React, { useState, useEffect, useRef } from "react";
import _ from "lodash";
import type { Action } from "oxalis/model/actions/actions";
import {
  TreeTypeEnum,
  LongUnitToShortUnitMap,
  type TreeType,
  type Vector3,
} from "oxalis/constants";

import {
  getGroupByIdWithSubgroups,
  TreeNode,
  MISSING_GROUP_ID,
  callDeep,
  createGroupToTreesMap,
  insertTreesAndTransform,
  makeBasicGroupObject,
  anySatisfyDeep,
  GroupTypeEnum,
  deepFlatFilter,
  getNodeKey,
  getNodeKeyFromNode,
  moveGroupsHelper,
  findParentGroupNode,
} from "oxalis/view/right-border-tabs/tree_hierarchy_view_helpers";
import type { TreeMap, TreeGroup } from "oxalis/store";
import { getMaximumGroupId } from "oxalis/model/reducers/skeletontracing_reducer_helpers";
import {
  setActiveTreeAction,
  setActiveTreeGroupAction,
  setTreeColorAction,
  toggleTreeAction,
  toggleTreeGroupAction,
  toggleAllTreesAction,
  setTreeGroupsAction,
  shuffleTreeColorAction,
  setTreeGroupAction,
  deleteTreeAction,
  toggleInactiveTreesAction,
  shuffleAllTreeColorsAction,
  setTreeEdgeVisibilityAction,
  setTreeTypeAction,
} from "oxalis/model/actions/skeletontracing_actions";
import messages from "messages";
import { formatNumberToLength, formatLengthAsVx } from "libs/format_utils";
import { api, Store } from "oxalis/singletons";
import { ChangeColorMenuItemContent } from "components/color_picker";
import { HideTreeEdgesIcon } from "./hide_tree_eges_icon";
import { useEffectOnlyOnce } from "libs/react_hooks";
import { ColoredDotIcon } from "./segments_tab/segment_list_item";

type Props = {
  activeTreeId: number | null | undefined;
  activeGroupId: number | null | undefined;
  treeGroups: TreeGroup[];
  sortBy: string;
  trees: TreeMap;
  selectedTreeIds: number[];
  onSingleSelectTree: (treeId: number) => void;
  onMultiSelectTree: (treeId: number) => void;
  onRangeSelectTrees: (treeIds: number[]) => void;
  deselectAllTrees: () => void;
  onDeleteGroup: (arg0: number) => void;
  allowUpdate: boolean;
};

function TreeHierarchyView(props: Props) {
  const [expandedNodeKeys, setExpandedNodeKeys] = useState<React.Key[]>([]);
  const [UITreeData, setUITreeData] = useState<TreeNode[]>([]);
  const [activeTreeDropdownId, setActiveTreeDropdownId] = useState<number | null>(null);
  const [activeGroupDropdownId, setActiveGroupDropdownId] = useState<number | null>(null);

  const treeRef = useRef<GetRef<typeof AndTree>>(null);

  const dispatch = useDispatch();

  useEffect(() => {
    // equivalent of LifeCycle hook "getDerivedStateFromProps"
    // Insert the trees into the corresponding groups and create a
    // groupTree object that can be rendered using a SortableTree component
    const groupToTreesMap = createGroupToTreesMap(props.trees);
    const rootGroup = {
      name: "Root",
      groupId: MISSING_GROUP_ID,
      children: props.treeGroups,
    };

    const generatedGroupTree = insertTreesAndTransform([rootGroup], groupToTreesMap, props.sortBy);
    setUITreeData(generatedGroupTree);
  }, [props.trees, props.sortBy, props.treeGroups]);

  useEffectOnlyOnce(() => {
    // set default expanded keys
    // the defaults should include the root node and at the active tree's group if applicable
    let defaultExpandedKeys: React.Key[] = [getNodeKey(GroupTypeEnum.GROUP, MISSING_GROUP_ID)];
    if (props.activeTreeId) {
      const activeTreesGroupId = props.trees[props.activeTreeId].groupId;
      if (activeTreesGroupId) {
        defaultExpandedKeys.push(getNodeKey(GroupTypeEnum.GROUP, activeTreesGroupId));
      }

      setExpandedNodeKeys(defaultExpandedKeys);
    }
  });

  useEffect(() => {
    // scroll to active tree if it changes
    if (treeRef.current && props.activeTreeId) {
      const activeTreeKey = getNodeKey(GroupTypeEnum.TREE, props.activeTreeId);
      treeRef.current.scrollTo({ key: activeTreeKey, align: "top" });

      // Make sure to select the active tree (for highlighting etc)
      // Remember, the active tree can be changed by actions outside of this component
      props.onSingleSelectTree(props.activeTreeId);
    }
  }, [props.activeTreeId, props.onSingleSelectTree]);

  useEffect(() => {
    // scroll to active group if it changes
    if (treeRef.current && props.activeGroupId) {
      const activeGroupKey = getNodeKey(GroupTypeEnum.GROUP, props.activeGroupId);
      treeRef.current.scrollTo({ key: activeGroupKey, align: "top" });
    }
  }, [props.activeGroupId]);

  const onExpand: TreeProps<TreeNode>["onExpand"] = (expandedKeys, info) => {
    const clickedNode = info.node;

    if (clickedNode.type === GroupTypeEnum.GROUP && info.expanded === false) {
      // when collapsing a group, we need to collapse all its sub-gropus
      const subGroupKeys = deepFlatFilter(
        [clickedNode],
        (node) => node.type === GroupTypeEnum.GROUP,
      ).map((node) => node.key);
      expandedKeys = _.without(expandedKeys, ...subGroupKeys);
    }

    setExpandedNodeKeys(expandedKeys);
  };

  const onCheck: TreeProps<TreeNode>["onCheck"] = (_checkedKeysValue, info) => {
    const { id, type } = info.node;

    if (type === GroupTypeEnum.TREE) {
      toggleTree(id);
    } else if (id === MISSING_GROUP_ID) {
      setToggleAllTrees();
    } else {
      toggleTreeGroup(id);
    }
  };

  function onSelectTreeNode(node: TreeNode, evt: MouseEvent) {
    const selectedTreeId = node.id;

    if (evt.ctrlKey || evt.metaKey) {
      // Select two or more individual nodes
      props.onMultiSelectTree(selectedTreeId);
    } else if (evt.shiftKey && props.activeTreeId) {
      // SHIFT click to select a whole range of nodes.
      // Selection will only work for nodes within the same group/hierarchy level.
      const sourceNode = props.trees[props.activeTreeId];
      const sourceNodeParent = findParentGroupNode(
        UITreeData,
        sourceNode.groupId ?? MISSING_GROUP_ID,
      );

      if (sourceNodeParent) {
        const rangeIndex1 = sourceNodeParent.children.findIndex(
          (node) => node.type === GroupTypeEnum.TREE && node.id === sourceNode.treeId,
        );
        const rangeIndex2 = sourceNodeParent.children.findIndex(
          (node) => node.type === GroupTypeEnum.TREE && node.id === selectedTreeId,
        );

        if (rangeIndex1 > 0 && rangeIndex2 > 0) {
          let selectedNodes: TreeNode[] = [];
          if (rangeIndex1 < rangeIndex2) {
            selectedNodes = sourceNodeParent.children.slice(rangeIndex1, rangeIndex2 + 1);
          } else {
            selectedNodes = sourceNodeParent.children.slice(rangeIndex2, rangeIndex1 + 1);
          }
          props.onRangeSelectTrees(selectedNodes.map((node) => node.id));
        }
      }
    } else {
      // Regular click on a single node without any multi-selection stuff.
      props.deselectAllTrees();
      props.onSingleSelectTree(selectedTreeId);
    }
  }

  function selectGroupById(groupId: number) {
    props.deselectAllTrees();
    setActiveTreeGroup(groupId);
  }

  function onSelectGroupNode(node: TreeNode) {
    const groupId = node.id;
    const numberOfSelectedTrees = props.selectedTreeIds.length;

    if (numberOfSelectedTrees > 1) {
      Modal.confirm({
        title: "Do you really want to select this group?",
        content: `You have ${numberOfSelectedTrees} selected Trees. Do you really want to select this group?
        This will deselect all selected trees.`,
        onOk: () => {
          selectGroupById(groupId);
        },

        onCancel() {},
      });
    } else {
      selectGroupById(groupId);
    }
  }

  function setExpansionOfAllSubgroupsTo(group: TreeNode, expanded: boolean) {
    const selectedGroupIdKey = getNodeKeyFromNode(group);
    const subGroupKeys = deepFlatFilter([group], (node) => node.type === GroupTypeEnum.GROUP).map(
      (node) => node.key,
    );

    if (expanded) {
      setExpandedNodeKeys(_.uniq([...expandedNodeKeys, ...subGroupKeys]));
    } else {
      setExpandedNodeKeys(_.without(expandedNodeKeys, selectedGroupIdKey, ...subGroupKeys));
    }
  }

  function onMoveWithContextAction(targetParentNode: TreeNode) {
    const activeComponent = getLabelForActiveItems();
    const targetGroupId = targetParentNode.id === MISSING_GROUP_ID ? null : targetParentNode.id;
    let allTreesToMove;
    if (activeComponent === "tree") {
      allTreesToMove = [props.activeTreeId];
    } else if (activeComponent === "trees") {
      allTreesToMove = props.selectedTreeIds;
    }
    if (allTreesToMove) {
      const moveActions = allTreesToMove.map((treeId) =>
        setTreeGroupAction(
          targetGroupId,
          // @ts-expect-error ts-migrate(2345) FIXME: Argument of type 'number' is not assignable to par... Remove this comment to see the full error message
          treeId,
        ),
      );
      onBatchActions(moveActions, "SET_TREE_GROUP");
    } else if (activeComponent === "group" && props.activeGroupId != null) {
      api.tracing.moveSkeletonGroup(props.activeGroupId, targetGroupId);
    }
  }
<<<<<<< HEAD

  function onDrop(info: { node: TreeNode; dragNode: TreeNode }) {
    const { dragNode: draggedNode, node: dragTargetNode } = info;
    const parentGroupId =
      dragTargetNode.type === GroupTypeEnum.GROUP
        ? dragTargetNode.id
        : props.trees[dragTargetNode.id].groupId ?? MISSING_GROUP_ID;

    if (draggedNode.type === GroupTypeEnum.TREE) {
      const allTreesToMove = [...props.selectedTreeIds, draggedNode.id];
=======

  function onDrop(info: { node: TreeNode; dragNode: TreeNode }) {
    const { dragNode: draggedNode, node: dragTargetNode } = info;
    const parentGroupId =
      dragTargetNode.type === GroupTypeEnum.GROUP
        ? dragTargetNode.id
        : props.trees[dragTargetNode.id].groupId ?? MISSING_GROUP_ID;

    if (draggedNode.type === GroupTypeEnum.TREE) {
      let allTreesToMove = [draggedNode.id];

      // Dragged nodes are not considered clicked aka "properly selected"
      // In the multi-select case, we want to move all selected trees
      if (props.selectedTreeIds.length > 1) {
        allTreesToMove = [...props.selectedTreeIds, draggedNode.id];
      }

>>>>>>> 32a5a572
      // Sets group of all selected + dragged trees (and the moved tree) to the new parent group
      const moveActions = allTreesToMove.map((treeId) =>
        setTreeGroupAction(parentGroupId === MISSING_GROUP_ID ? null : parentGroupId, treeId),
      );
      onBatchActions(moveActions, "SET_TREE_GROUP");
    } else {
      // A group was dragged - update the groupTree
      const newTreeGroups = moveGroupsHelper(props.treeGroups, draggedNode.id, parentGroupId);
      setUpdateTreeGroups(newTreeGroups);
    }

    // in either case expand the parent group
    setExpandedNodeKeys([...expandedNodeKeys, getNodeKey(GroupTypeEnum.GROUP, parentGroupId)]);
  }

  function createGroup(groupId: number) {
    const newTreeGroups = _.cloneDeep(props.treeGroups);

    const newGroupId = getMaximumGroupId(newTreeGroups) + 1;
    const newGroup = makeBasicGroupObject(newGroupId, `Group ${newGroupId}`);

    if (groupId === MISSING_GROUP_ID) {
      newTreeGroups.push(newGroup);
    } else {
      callDeep(newTreeGroups, groupId, (item) => {
        item.children.push(newGroup);
      });
    }

    setUpdateTreeGroups(newTreeGroups);
    selectGroupById(newGroupId);
  }

  function deleteGroup(groupId: number) {
    props.onDeleteGroup(groupId);
  }

  function shuffleTreeGroupColors(groupId: number) {
    const groupToTreeMap = createGroupToTreesMap(props.trees);
    const groupIdWithSubgroups = getGroupByIdWithSubgroups(props.treeGroups, groupId);
    const shuffleTreeColorActions = groupIdWithSubgroups.flatMap((subGroupId) => {
      if (subGroupId in groupToTreeMap)
        return groupToTreeMap[subGroupId].map((tree) => shuffleTreeColorAction(tree.treeId));
      return [];
    });
    onBatchActions(shuffleTreeColorActions, "SHUFFLE_TREE_COLOR");
  }

  function setTreeGroupColor(groupId: number, color: Vector3) {
    const groupToTreeMap = createGroupToTreesMap(props.trees);
    const groupIdWithSubgroups = getGroupByIdWithSubgroups(props.treeGroups, groupId);
    const setTreeColorActions = groupIdWithSubgroups.flatMap((subGroupId) => {
      if (subGroupId in groupToTreeMap)
        return groupToTreeMap[subGroupId].map((tree) => setTreeColorAction(tree.treeId, color));
      return [];
    });
    onBatchActions(setTreeColorActions, "SET_TREE_COLOR");
  }

  function setAllTreesColor(color: Vector3) {
    const setTreeColorActions = Object.values(props.trees).map((tree) =>
      setTreeColorAction(tree.treeId, color),
    );
    onBatchActions(setTreeColorActions, "SET_TREE_COLOR");
  }

  function handleTreeDropdownMenuVisibility(treeId: number, isVisible: boolean) {
    if (isVisible) {
      setActiveTreeDropdownId(treeId);
      return;
    }

    setActiveTreeDropdownId(null);
  }

  function handleGroupDropdownMenuVisibility(groupId: number, isVisible: boolean) {
    if (isVisible) {
      setActiveGroupDropdownId(groupId);
      return;
    }

    setActiveGroupDropdownId(null);
  }

  function handleMeasureSkeletonLength(treeId: number, treeName: string) {
    const dataSourceUnit = Store.getState().dataset.dataSource.scale.unit;
    const [lengthInUnit, lengthInVx] = api.tracing.measureTreeLength(treeId);

    notification.open({
      message: messages["tracing.tree_length_notification"](
        treeName,
        formatNumberToLength(lengthInUnit, LongUnitToShortUnitMap[dataSourceUnit]),
        formatLengthAsVx(lengthInVx),
      ),
      icon: <i className="fas fa-ruler" />,
    });
  }

  function renderGroupNode(node: TreeNode) {
    // The root group must not be removed or renamed
    const { id, name } = node;

    const isEditingDisabled = !props.allowUpdate;
    const hasSubgroup = anySatisfyDeep(
      node.children,
      (child) => child.type === GroupTypeEnum.GROUP,
    );
    const labelForActiveItems = getLabelForActiveItems();
    const menu: MenuProps = {
      items: [
        {
          key: "create",
          onClick: () => {
            createGroup(id);
            handleGroupDropdownMenuVisibility(id, false);
          },
          disabled: isEditingDisabled,
          icon: <PlusOutlined />,
          label: "Create new group",
        },
        labelForActiveItems != null
          ? {
              key: "moveHere",
              onClick: () => {
                onMoveWithContextAction(node);
                handleGroupDropdownMenuVisibility(id, false);
              },
              disabled: isEditingDisabled,
              icon: <ArrowRightOutlined />,
              label: `Move active ${labelForActiveItems} here`,
            }
          : null,
        {
          key: "delete",
          disabled: isEditingDisabled,
          onClick: () => deleteGroup(id),
          icon: <DeleteOutlined />,
          label: "Delete group",
        },
        hasSubgroup
          ? {
              key: "collapseSubgroups",
              onClick: () => {
                setExpansionOfAllSubgroupsTo(node, false);
                handleGroupDropdownMenuVisibility(id, false);
              },
              icon: <ShrinkOutlined />,
              label: "Collapse all subgroups",
            }
          : null,
        hasSubgroup
          ? {
              key: "expandSubgroups",
              onClick: () => {
                setExpansionOfAllSubgroupsTo(node, true);
                handleGroupDropdownMenuVisibility(id, false);
              },
              icon: <ExpandAltOutlined />,
              label: "Expand all subgroups",
            }
          : null,
        {
          key: "hideTree",
          onClick: () => {
            setActiveTreeGroup(id);
            toggleHideInactiveTrees();
            handleGroupDropdownMenuVisibility(id, false);
          },
          icon: <i className="fas fa-eye" />,
          label: "Hide/Show all other trees",
        },
        {
          key: "shuffleTreeGroupColors",
          onClick: () => {
            if (id === MISSING_GROUP_ID) shuffleAllTreeColors();
            else shuffleTreeGroupColors(id);
          },
          icon: <i className="fas fa-adjust" />,
          label: "Shuffle Tree Group Colors",
        },
        {
          key: "setTreeGroupColor",
          disabled: isEditingDisabled,
          icon: <i className="fas fa-eye-dropper fa-sm " />,
          label: (
            <ChangeColorMenuItemContent
              title="Change Tree Group Color"
              isDisabled={isEditingDisabled}
              onSetColor={(color) => {
                if (id === MISSING_GROUP_ID) setAllTreesColor(color);
                else setTreeGroupColor(id, color);
              }}
              rgb={[0.5, 0.5, 0.5]}
            />
          ),
        },
      ],
    };

    // Make sure the displayed name is not empty
    const displayableName = name.trim() || "<Unnamed Group>";
    return (
      <Dropdown
        menu={menu}
        placement="bottom"
        // AutoDestroy is used to remove the menu from DOM and keep up the performance.
        // destroyPopupOnHide should also be an option according to the docs, but
        // does not work properly. See https://github.com/react-component/trigger/issues/106#issuecomment-948532990
        // @ts-expect-error ts-migrate(2322) FIXME: Type '{ children: Element; overlay: () => Element;... Remove this comment to see the full error message
        autoDestroy
        open={activeGroupDropdownId === id} // explicit visibility handling is required here otherwise the color picker component for "Change Tree color" is rendered/positioned incorrectly
        onOpenChange={(isVisible, info) => {
          if (info.source === "trigger") handleGroupDropdownMenuVisibility(id, isVisible);
        }}
        trigger={["contextMenu"]}
      >
        <span>
          <FolderOutlined className="icon-margin-right" />
          {displayableName}
        </span>
      </Dropdown>
<<<<<<< HEAD
    );
  }

  function renderTreeNode(node: TreeNode): React.ReactNode {
    const tree = props.trees[node.id];
    if (!tree) return null;

    const isEditingDisabled = !props.allowUpdate;
    const isAgglomerateSkeleton = tree.type === TreeTypeEnum.AGGLOMERATE;
    const isDropdownVisible = activeTreeDropdownId === tree.treeId;

    const createMenu = (): MenuProps => {
      return {
        items: [
          {
            key: "changeTreeColor",
            disabled: isEditingDisabled,
            icon: <i className="fas fa-eye-dropper fa-sm " />,
            label: (
              <ChangeColorMenuItemContent
                title="Change Tree Color"
                isDisabled={isEditingDisabled}
                onSetColor={(color) => {
                  setTreeColor(tree.treeId, color);
                }}
                rgb={tree.color}
              />
            ),
          },
          {
            key: "shuffleTreeColor",
            onClick: () => shuffleTreeColor(tree.treeId),
            title: "Shuffle Tree Color",
            disabled: isEditingDisabled,
            icon: <i className="fas fa-adjust" />,
            label: "Shuffle Tree Color",
          },
          {
            key: "deleteTree",
            onClick: () => deleteTree(tree.treeId),
            title: "Delete Tree",
            disabled: isEditingDisabled,
            icon: <i className="fas fa-trash" />,
            label: "Delete Tree",
          },
          {
            key: "measureSkeleton",
            onClick: () => {
              handleMeasureSkeletonLength(tree.treeId, tree.name);
              handleTreeDropdownMenuVisibility(tree.treeId, false);
            },
            title: "Measure Tree Length",
            icon: <i className="fas fa-ruler" />,
            label: "Measure Tree Length",
          },
          {
            key: "hideTree",
            onClick: () => {
              setActiveTree(tree.treeId);
              toggleHideInactiveTrees();
              handleTreeDropdownMenuVisibility(tree.treeId, false);
            },
            title: "Hide/Show All Other Trees",
            icon: <i className="fas fa-eye" />,
            label: "Hide/Show All Other Trees",
          },
          {
            key: "hideTreeEdges",
            onClick: () => {
              setActiveTree(tree.treeId);
              setTreeEdgesVisibility(tree.treeId, !tree.edgesAreVisible);
              handleTreeDropdownMenuVisibility(tree.treeId, false);
            },
            title: "Hide/Show Edges of This Tree",
            icon: <HideTreeEdgesIcon />,
            label: "Hide/Show Edges of This Tree",
          },
          isAgglomerateSkeleton
            ? {
                key: "convertToNormalSkeleton",
                onClick: () => {
                  setTreeType(tree.treeId, TreeTypeEnum.DEFAULT);
                  handleTreeDropdownMenuVisibility(tree.treeId, false);
                },
                title: "Convert to Normal Tree",
                icon: <span className="fas fa-clipboard-check" />,
                label: "Convert to Normal Tree",
              }
            : null,
        ],
      };
    };

    const maybeProofreadingIcon =
      tree.type === TreeTypeEnum.AGGLOMERATE ? (
        <Tooltip title="Agglomerate Skeleton">
          <i className="fas fa-clipboard-check icon-margin-right" />
        </Tooltip>
      ) : null;

    return (
      <div>
        <Dropdown
          // only render the menu items when the dropdown menu is visible. Maybe this helps performance
          menu={isDropdownVisible ? createMenu() : { items: [] }} //
          // AutoDestroy is used to remove the menu from DOM and keep up the performance.
          // destroyPopupOnHide should also be an option according to the docs, but
          // does not work properly. See https://github.com/react-component/trigger/issues/106#issuecomment-948532990
          // @ts-expect-error ts-migrate(2322) FIXME: Type '{ children: Element; overlay: () => Element;... Remove this comment to see the full error message
          autoDestroy
          placement="bottom"
          open={isDropdownVisible} // explicit visibility handling is required here otherwise the color picker component for "Change Tree color" is rendered/positioned incorrectly
          onOpenChange={(isVisible, info) => {
            if (info.source === "trigger") handleTreeDropdownMenuVisibility(tree.treeId, isVisible);
          }}
          trigger={["contextMenu"]}
        >
          <div className="nowrap">
            <ColoredDotIcon colorRGBA={[...tree.color, 1.0]} />
            {`(${tree.nodes.size()}) `} {maybeProofreadingIcon} {tree.name}
          </div>
        </Dropdown>
      </div>
    );
=======
    );
  }

  function renderTreeNode(node: TreeNode): React.ReactNode {
    const tree = props.trees[node.id];
    if (!tree) return null;

    const isEditingDisabled = !props.allowUpdate;
    const isAgglomerateSkeleton = tree.type === TreeTypeEnum.AGGLOMERATE;
    const isDropdownVisible = activeTreeDropdownId === tree.treeId;

    const createMenu = (): MenuProps => {
      return {
        items: [
          {
            key: "changeTreeColor",
            disabled: isEditingDisabled,
            icon: <i className="fas fa-eye-dropper fa-sm " />,
            label: (
              <ChangeColorMenuItemContent
                title="Change Tree Color"
                isDisabled={isEditingDisabled}
                onSetColor={(color) => {
                  setTreeColor(tree.treeId, color);
                }}
                rgb={tree.color}
              />
            ),
          },
          {
            key: "shuffleTreeColor",
            onClick: () => shuffleTreeColor(tree.treeId),
            title: "Shuffle Tree Color",
            disabled: isEditingDisabled,
            icon: <i className="fas fa-adjust" />,
            label: "Shuffle Tree Color",
          },
          {
            key: "deleteTree",
            onClick: () => deleteTree(tree.treeId),
            title: "Delete Tree",
            disabled: isEditingDisabled,
            icon: <i className="fas fa-trash" />,
            label: "Delete Tree",
          },
          {
            key: "measureSkeleton",
            onClick: () => {
              handleMeasureSkeletonLength(tree.treeId, tree.name);
              handleTreeDropdownMenuVisibility(tree.treeId, false);
            },
            title: "Measure Tree Length",
            icon: <i className="fas fa-ruler" />,
            label: "Measure Tree Length",
          },
          {
            key: "hideTree",
            onClick: () => {
              setActiveTree(tree.treeId);
              toggleHideInactiveTrees();
              handleTreeDropdownMenuVisibility(tree.treeId, false);
            },
            title: "Hide/Show All Other Trees",
            icon: <i className="fas fa-eye" />,
            label: "Hide/Show All Other Trees",
          },
          {
            key: "hideTreeEdges",
            onClick: () => {
              setActiveTree(tree.treeId);
              setTreeEdgesVisibility(tree.treeId, !tree.edgesAreVisible);
              handleTreeDropdownMenuVisibility(tree.treeId, false);
            },
            title: "Hide/Show Edges of This Tree",
            icon: <HideTreeEdgesIcon />,
            label: "Hide/Show Edges of This Tree",
          },
          isAgglomerateSkeleton
            ? {
                key: "convertToNormalSkeleton",
                onClick: () => {
                  setTreeType(tree.treeId, TreeTypeEnum.DEFAULT);
                  handleTreeDropdownMenuVisibility(tree.treeId, false);
                },
                title: "Convert to Normal Tree",
                icon: <span className="fas fa-clipboard-check" />,
                label: "Convert to Normal Tree",
              }
            : null,
        ],
      };
    };

    const maybeProofreadingIcon =
      tree.type === TreeTypeEnum.AGGLOMERATE ? (
        <Tooltip title="Agglomerate Skeleton">
          <i className="fas fa-clipboard-check icon-margin-right" />
        </Tooltip>
      ) : null;

    return (
      <Dropdown
        // only render the menu items when the dropdown menu is visible. Maybe this helps performance
        menu={isDropdownVisible ? createMenu() : { items: [] }} //
        // AutoDestroy is used to remove the menu from DOM and keep up the performance.
        // destroyPopupOnHide should also be an option according to the docs, but
        // does not work properly. See https://github.com/react-component/trigger/issues/106#issuecomment-948532990
        // @ts-expect-error ts-migrate(2322) FIXME: Type '{ children: Element; overlay: () => Element;... Remove this comment to see the full error message
        autoDestroy
        placement="bottom"
        open={isDropdownVisible} // explicit visibility handling is required here otherwise the color picker component for "Change Tree color" is rendered/positioned incorrectly
        onOpenChange={(isVisible, info) => {
          if (info.source === "trigger") handleTreeDropdownMenuVisibility(tree.treeId, isVisible);
        }}
        trigger={["contextMenu"]}
      >
        <div className="nowrap">
          <ColoredDotIcon colorRGBA={[...tree.color, 1.0]} />
          {`(${tree.nodes.size()}) `} {maybeProofreadingIcon} {tree.name}
        </div>
      </Dropdown>
    );
>>>>>>> 32a5a572
  }

  function isNodeDraggable(node: TreeNode): boolean {
    return props.allowUpdate && node.id !== MISSING_GROUP_ID;
  }

  function getLabelForActiveItems(): "trees" | "tree" | "group" | null {
    // Only one type of component can be selected. It is not possible to select multiple groups.
    if (props.selectedTreeIds.length > 0) {
      return "trees";
    } else if (props.activeTreeId != null) {
      return "tree";
    } else if (props.activeGroupId != null) {
      return "group";
    }
    return null;
  }

  // checkedKeys includes all nodes with a "selected" checkbox
  const checkedKeys = deepFlatFilter(UITreeData, (node) => node.isChecked).map((node) => node.key);

  // selectedKeys is mainly used for highlighting, i.e. blueish background color
  const selectedKeys = props.selectedTreeIds.map((treeId) =>
    getNodeKey(GroupTypeEnum.TREE, treeId),
  );

  if (props.activeGroupId) selectedKeys.push(getNodeKey(GroupTypeEnum.GROUP, props.activeGroupId));
<<<<<<< HEAD

  return (
    <AutoSizer>
      {({ height, width }) => (
        <div
          style={{
            height,
            width,
          }}
        >
          <AndTree
            treeData={UITreeData}
            height={height}
            ref={treeRef}
            titleRender={(node) =>
              node.type === GroupTypeEnum.TREE ? renderTreeNode(node) : renderGroupNode(node)
            }
            switcherIcon={<DownOutlined />}
            onSelect={(_selectedKeys, info: { node: TreeNode; nativeEvent: MouseEvent }) =>
              info.node.type === GroupTypeEnum.TREE
                ? onSelectTreeNode(info.node, info.nativeEvent)
                : onSelectGroupNode(info.node)
            }
            onDrop={onDrop}
            onCheck={onCheck}
            onExpand={onExpand}
            // @ts-expect-error isNodeDraggable has argument of base type DataNode but we use it's extended parent type TreeNode
            draggable={{ nodeDraggable: isNodeDraggable, icon: false }}
            checkedKeys={checkedKeys}
            expandedKeys={expandedNodeKeys}
            selectedKeys={selectedKeys}
            style={{ marginLeft: -14 }}
            autoExpandParent
            checkable
            blockNode
            showLine
            multiple
            defaultExpandAll
          />
        </div>
      )}
    </AutoSizer>
  );

=======

  return (
    <AutoSizer>
      {({ height, width }) => (
        <div
          style={{
            height,
            width,
          }}
        >
          <AndTree
            treeData={UITreeData}
            height={height}
            ref={treeRef}
            titleRender={(node) =>
              node.type === GroupTypeEnum.TREE ? renderTreeNode(node) : renderGroupNode(node)
            }
            switcherIcon={<DownOutlined />}
            onSelect={(_selectedKeys, info: { node: TreeNode; nativeEvent: MouseEvent }) =>
              info.node.type === GroupTypeEnum.TREE
                ? onSelectTreeNode(info.node, info.nativeEvent)
                : onSelectGroupNode(info.node)
            }
            onDrop={onDrop}
            onCheck={onCheck}
            onExpand={onExpand}
            // @ts-expect-error isNodeDraggable has argument of base type DataNode but we use it's extended parent type TreeNode
            draggable={{ nodeDraggable: isNodeDraggable, icon: false }}
            checkedKeys={checkedKeys}
            expandedKeys={expandedNodeKeys}
            selectedKeys={selectedKeys}
            style={{ marginLeft: -14 }}
            autoExpandParent
            checkable
            blockNode
            showLine
            multiple
            defaultExpandAll
          />
        </div>
      )}
    </AutoSizer>
  );

>>>>>>> 32a5a572
  function setActiveTree(treeId: number) {
    dispatch(setActiveTreeAction(treeId));
  }

  function setActiveTreeGroup(groupId: number) {
    dispatch(setActiveTreeGroupAction(groupId));
  }

  function setTreeColor(treeId: number, color: Vector3) {
    dispatch(setTreeColorAction(treeId, color));
  }

  function shuffleTreeColor(treeId: number) {
    dispatch(shuffleTreeColorAction(treeId));
  }

  function deleteTree(treeId: number) {
    props.deselectAllTrees();
    dispatch(deleteTreeAction(treeId));
  }

  function toggleTree(treeId: number) {
    dispatch(toggleTreeAction(treeId));
  }

  function setTreeEdgesVisibility(treeId: number, edgesAreVisible: boolean) {
    dispatch(setTreeEdgeVisibilityAction(treeId, edgesAreVisible));
  }

  function toggleTreeGroup(groupId: number) {
    dispatch(toggleTreeGroupAction(groupId));
  }

  function setToggleAllTrees() {
    dispatch(toggleAllTreesAction());
  }

  function setUpdateTreeGroups(treeGroups: TreeGroup[]) {
    dispatch(setTreeGroupsAction(treeGroups));
  }

  function onBatchActions(actions: Action[], actionName: string) {
    dispatch(batchActions(actions, actionName));
  }

  function toggleHideInactiveTrees() {
    dispatch(toggleInactiveTreesAction());
  }

  function shuffleAllTreeColors() {
    dispatch(shuffleAllTreeColorsAction());
  }

  function setTreeType(treeId: number, type: TreeType) {
    dispatch(setTreeTypeAction(treeId, type));
  }
}

// React.memo is used to prevent the component from re-rendering without the props changing
export default React.memo(TreeHierarchyView);<|MERGE_RESOLUTION|>--- conflicted
+++ resolved
@@ -273,7 +273,6 @@
       api.tracing.moveSkeletonGroup(props.activeGroupId, targetGroupId);
     }
   }
-<<<<<<< HEAD
 
   function onDrop(info: { node: TreeNode; dragNode: TreeNode }) {
     const { dragNode: draggedNode, node: dragTargetNode } = info;
@@ -283,17 +282,6 @@
         : props.trees[dragTargetNode.id].groupId ?? MISSING_GROUP_ID;
 
     if (draggedNode.type === GroupTypeEnum.TREE) {
-      const allTreesToMove = [...props.selectedTreeIds, draggedNode.id];
-=======
-
-  function onDrop(info: { node: TreeNode; dragNode: TreeNode }) {
-    const { dragNode: draggedNode, node: dragTargetNode } = info;
-    const parentGroupId =
-      dragTargetNode.type === GroupTypeEnum.GROUP
-        ? dragTargetNode.id
-        : props.trees[dragTargetNode.id].groupId ?? MISSING_GROUP_ID;
-
-    if (draggedNode.type === GroupTypeEnum.TREE) {
       let allTreesToMove = [draggedNode.id];
 
       // Dragged nodes are not considered clicked aka "properly selected"
@@ -302,7 +290,6 @@
         allTreesToMove = [...props.selectedTreeIds, draggedNode.id];
       }
 
->>>>>>> 32a5a572
       // Sets group of all selected + dragged trees (and the moved tree) to the new parent group
       const moveActions = allTreesToMove.map((treeId) =>
         setTreeGroupAction(parentGroupId === MISSING_GROUP_ID ? null : parentGroupId, treeId),
@@ -524,132 +511,6 @@
           {displayableName}
         </span>
       </Dropdown>
-<<<<<<< HEAD
-    );
-  }
-
-  function renderTreeNode(node: TreeNode): React.ReactNode {
-    const tree = props.trees[node.id];
-    if (!tree) return null;
-
-    const isEditingDisabled = !props.allowUpdate;
-    const isAgglomerateSkeleton = tree.type === TreeTypeEnum.AGGLOMERATE;
-    const isDropdownVisible = activeTreeDropdownId === tree.treeId;
-
-    const createMenu = (): MenuProps => {
-      return {
-        items: [
-          {
-            key: "changeTreeColor",
-            disabled: isEditingDisabled,
-            icon: <i className="fas fa-eye-dropper fa-sm " />,
-            label: (
-              <ChangeColorMenuItemContent
-                title="Change Tree Color"
-                isDisabled={isEditingDisabled}
-                onSetColor={(color) => {
-                  setTreeColor(tree.treeId, color);
-                }}
-                rgb={tree.color}
-              />
-            ),
-          },
-          {
-            key: "shuffleTreeColor",
-            onClick: () => shuffleTreeColor(tree.treeId),
-            title: "Shuffle Tree Color",
-            disabled: isEditingDisabled,
-            icon: <i className="fas fa-adjust" />,
-            label: "Shuffle Tree Color",
-          },
-          {
-            key: "deleteTree",
-            onClick: () => deleteTree(tree.treeId),
-            title: "Delete Tree",
-            disabled: isEditingDisabled,
-            icon: <i className="fas fa-trash" />,
-            label: "Delete Tree",
-          },
-          {
-            key: "measureSkeleton",
-            onClick: () => {
-              handleMeasureSkeletonLength(tree.treeId, tree.name);
-              handleTreeDropdownMenuVisibility(tree.treeId, false);
-            },
-            title: "Measure Tree Length",
-            icon: <i className="fas fa-ruler" />,
-            label: "Measure Tree Length",
-          },
-          {
-            key: "hideTree",
-            onClick: () => {
-              setActiveTree(tree.treeId);
-              toggleHideInactiveTrees();
-              handleTreeDropdownMenuVisibility(tree.treeId, false);
-            },
-            title: "Hide/Show All Other Trees",
-            icon: <i className="fas fa-eye" />,
-            label: "Hide/Show All Other Trees",
-          },
-          {
-            key: "hideTreeEdges",
-            onClick: () => {
-              setActiveTree(tree.treeId);
-              setTreeEdgesVisibility(tree.treeId, !tree.edgesAreVisible);
-              handleTreeDropdownMenuVisibility(tree.treeId, false);
-            },
-            title: "Hide/Show Edges of This Tree",
-            icon: <HideTreeEdgesIcon />,
-            label: "Hide/Show Edges of This Tree",
-          },
-          isAgglomerateSkeleton
-            ? {
-                key: "convertToNormalSkeleton",
-                onClick: () => {
-                  setTreeType(tree.treeId, TreeTypeEnum.DEFAULT);
-                  handleTreeDropdownMenuVisibility(tree.treeId, false);
-                },
-                title: "Convert to Normal Tree",
-                icon: <span className="fas fa-clipboard-check" />,
-                label: "Convert to Normal Tree",
-              }
-            : null,
-        ],
-      };
-    };
-
-    const maybeProofreadingIcon =
-      tree.type === TreeTypeEnum.AGGLOMERATE ? (
-        <Tooltip title="Agglomerate Skeleton">
-          <i className="fas fa-clipboard-check icon-margin-right" />
-        </Tooltip>
-      ) : null;
-
-    return (
-      <div>
-        <Dropdown
-          // only render the menu items when the dropdown menu is visible. Maybe this helps performance
-          menu={isDropdownVisible ? createMenu() : { items: [] }} //
-          // AutoDestroy is used to remove the menu from DOM and keep up the performance.
-          // destroyPopupOnHide should also be an option according to the docs, but
-          // does not work properly. See https://github.com/react-component/trigger/issues/106#issuecomment-948532990
-          // @ts-expect-error ts-migrate(2322) FIXME: Type '{ children: Element; overlay: () => Element;... Remove this comment to see the full error message
-          autoDestroy
-          placement="bottom"
-          open={isDropdownVisible} // explicit visibility handling is required here otherwise the color picker component for "Change Tree color" is rendered/positioned incorrectly
-          onOpenChange={(isVisible, info) => {
-            if (info.source === "trigger") handleTreeDropdownMenuVisibility(tree.treeId, isVisible);
-          }}
-          trigger={["contextMenu"]}
-        >
-          <div className="nowrap">
-            <ColoredDotIcon colorRGBA={[...tree.color, 1.0]} />
-            {`(${tree.nodes.size()}) `} {maybeProofreadingIcon} {tree.name}
-          </div>
-        </Dropdown>
-      </div>
-    );
-=======
     );
   }
 
@@ -772,7 +633,6 @@
         </div>
       </Dropdown>
     );
->>>>>>> 32a5a572
   }
 
   function isNodeDraggable(node: TreeNode): boolean {
@@ -800,7 +660,6 @@
   );
 
   if (props.activeGroupId) selectedKeys.push(getNodeKey(GroupTypeEnum.GROUP, props.activeGroupId));
-<<<<<<< HEAD
 
   return (
     <AutoSizer>
@@ -845,52 +704,6 @@
     </AutoSizer>
   );
 
-=======
-
-  return (
-    <AutoSizer>
-      {({ height, width }) => (
-        <div
-          style={{
-            height,
-            width,
-          }}
-        >
-          <AndTree
-            treeData={UITreeData}
-            height={height}
-            ref={treeRef}
-            titleRender={(node) =>
-              node.type === GroupTypeEnum.TREE ? renderTreeNode(node) : renderGroupNode(node)
-            }
-            switcherIcon={<DownOutlined />}
-            onSelect={(_selectedKeys, info: { node: TreeNode; nativeEvent: MouseEvent }) =>
-              info.node.type === GroupTypeEnum.TREE
-                ? onSelectTreeNode(info.node, info.nativeEvent)
-                : onSelectGroupNode(info.node)
-            }
-            onDrop={onDrop}
-            onCheck={onCheck}
-            onExpand={onExpand}
-            // @ts-expect-error isNodeDraggable has argument of base type DataNode but we use it's extended parent type TreeNode
-            draggable={{ nodeDraggable: isNodeDraggable, icon: false }}
-            checkedKeys={checkedKeys}
-            expandedKeys={expandedNodeKeys}
-            selectedKeys={selectedKeys}
-            style={{ marginLeft: -14 }}
-            autoExpandParent
-            checkable
-            blockNode
-            showLine
-            multiple
-            defaultExpandAll
-          />
-        </div>
-      )}
-    </AutoSizer>
-  );
-
->>>>>>> 32a5a572
   function setActiveTree(treeId: number) {
     dispatch(setActiveTreeAction(treeId));
   }
