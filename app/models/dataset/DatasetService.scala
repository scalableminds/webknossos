package models.dataset

import com.scalableminds.util.accesscontext.{AuthorizedAccessContext, DBAccessContext, GlobalAccessContext}
import com.scalableminds.util.objectid.ObjectId
import com.scalableminds.util.time.Instant
import com.scalableminds.util.tools.{Empty, EmptyBox, Fox, FoxImplicits, Full, JsonHelper, TextUtils}
import com.scalableminds.webknossos.datastore.helpers.{DataSourceMagInfo, UPath}
import com.scalableminds.webknossos.datastore.models.datasource.{
  DataSource,
  DataSourceId,
  DataSourceStatus,
  StaticColorLayer,
  StaticLayer,
  StaticSegmentationLayer,
  UnusableDataSource,
  UsableDataSource
}
import com.scalableminds.webknossos.datastore.rpc.RPC
import com.scalableminds.webknossos.datastore.services.DataSourcePathInfo
import com.typesafe.scalalogging.LazyLogging
import models.folder.FolderDAO
import models.organization.{Organization, OrganizationDAO}
import models.team._
import models.user.{User, UserService}
import com.scalableminds.webknossos.datastore.controllers.PathValidationResult
import play.api.http.Status.NOT_FOUND
import play.api.i18n.{Messages, MessagesProvider}
import play.api.libs.json.{JsObject, Json}
import security.RandomIDGenerator
import utils.WkConf

import javax.inject.Inject
import scala.concurrent.duration._
import scala.concurrent.ExecutionContext

class DatasetService @Inject()(organizationDAO: OrganizationDAO,
                               datasetDAO: DatasetDAO,
                               dataStoreDAO: DataStoreDAO,
                               datasetLastUsedTimesDAO: DatasetLastUsedTimesDAO,
                               datasetDataLayerDAO: DatasetLayerDAO,
                               datasetMagsDAO: DatasetMagsDAO,
                               teamDAO: TeamDAO,
                               folderDAO: FolderDAO,
                               dataStoreService: DataStoreService,
                               teamService: TeamService,
                               thumbnailCachingService: ThumbnailCachingService,
                               userService: UserService,
                               rpc: RPC,
                               conf: WkConf)(implicit ec: ExecutionContext)
    extends FoxImplicits
    with LazyLogging {

  def assertValidDatasetName(name: String): Fox[Unit] =
    for {
      _ <- Fox.fromBool(name.matches("[A-Za-z0-9_\\-\\.]*")) ?~> "dataset.name.invalid.characters"
      _ <- Fox.fromBool(!name.startsWith(".")) ?~> "dataset.name.invalid.startsWithDot"
      _ <- Fox.fromBool(name.length >= 3) ?~> "dataset.name.invalid.lessThanThreeCharacters"
    } yield ()

  // Less strict variant than what we want for https://github.com/scalableminds/webknossos/issues/7711
  // since some existing layer names don’t fulfill the new strict criteria
  // but we don’t want to disable features for those now
  def assertValidLayerNameLax(name: String): Fox[Unit] =
    for {
      _ <- Fox.fromBool(!name.contains("/")) ?~> "dataset.layer.name.invalid.characters"
      _ <- Fox.fromBool(!name.startsWith(".")) ?~> "dataset.layer.name.invalid.startsWithDot"
    } yield ()

<<<<<<< HEAD
  def createPreliminaryDataset(datasetName: String,
                               organizationId: String,
                               dataStore: DataStore,
                               requireUniqueName: Boolean,
                               isVirtual: Boolean): Fox[Dataset] = {
    val newDatasetId = ObjectId.generate
    for {
      isDatasetNameAlreadyTaken <- datasetDAO.doesDatasetDirectoryExistInOrganization(datasetName, organizationId)(
        GlobalAccessContext)
      _ <- Fox.fromBool(!(isDatasetNameAlreadyTaken && requireUniqueName)) ?~> "dataset.name.alreadyTaken"
      datasetDirectoryName = if (isDatasetNameAlreadyTaken) s"$datasetName-${newDatasetId.toString}" else datasetName
      unreportedDatasource = UnusableDataSource(DataSourceId(datasetDirectoryName, organizationId),
                                                notYetUploadedStatus)
      newDataset <- createDataset(dataStore, newDatasetId, datasetName, unreportedDatasource, isVirtual = isVirtual)
    } yield newDataset
=======
  def assertNewDatasetNameUnique(name: String, organizationId: String): Fox[Unit] =
    for {
      exists <- datasetDAO.doesDatasetNameExistInOrganization(name, organizationId)
      _ <- Fox.fromBool(!exists) ?~> "dataset.name.taken"
    } yield ()

  def checkNameAvailable(organizationId: String, datasetName: String): Fox[Unit] =
    for {
      isDatasetNameAlreadyTaken <- datasetDAO.doesDatasetNameExistInOrganization(datasetName, organizationId)
      _ <- Fox.fromBool(!isDatasetNameAlreadyTaken) ?~> "dataset.name.alreadyTaken"
    } yield ()

  def createPreliminaryDataset(newDatasetId: ObjectId,
                               datasetName: String,
                               datasetDirectoryName: String,
                               organizationId: String,
                               dataStore: DataStore): Fox[Dataset] = {
    val unreportedDatasource =
      UnusableDataSource(DataSourceId(datasetDirectoryName, organizationId), None, DataSourceStatus.notYetUploaded)
    createDataset(dataStore, newDatasetId, datasetName, unreportedDatasource)
>>>>>>> d0ace838
  }

  def createVirtualDataset(datasetName: String,
                           dataStore: DataStore,
                           dataSource: UsableDataSource,
                           folderId: Option[String],
                           user: User): Fox[Dataset] =
    for {
      _ <- assertValidDatasetName(datasetName)
      organization <- organizationDAO.findOne(user._organization)(GlobalAccessContext) ?~> "organization.notFound"
      folderId <- ObjectId.fromString(folderId.getOrElse(organization._rootFolder.toString)) ?~> "dataset.upload.folderId.invalid"
      _ <- folderDAO.assertUpdateAccess(folderId)(AuthorizedAccessContext(user)) ?~> "folder.noWriteAccess"
      newDatasetId = ObjectId.generate
      directoryName = generateDirectoryName(datasetName, newDatasetId)
      dataset <- createDataset(dataStore,
                               newDatasetId,
                               datasetName,
                               dataSource.copy(id = DataSourceId(directoryName, organization._id)),
                               isVirtual = true)
      datasetId = dataset._id
      _ <- datasetDAO.updateFolder(datasetId, folderId)(GlobalAccessContext)
      _ <- addUploader(dataset, user._id)(GlobalAccessContext)
    } yield dataset

  def getAllUnfinishedDatasetUploadsOfUser(userId: ObjectId, organizationId: String)(
      implicit ctx: DBAccessContext): Fox[List[DatasetCompactInfo]] =
    datasetDAO.findAllCompactWithSearch(
      uploaderIdOpt = Some(userId),
      organizationIdOpt = Some(organizationId),
      isActiveOpt = Some(false),
      includeSubfolders = true,
      statusOpt = Some(DataSourceStatus.notYetUploaded),
      // Only list pending uploads since the two last weeks.
      createdSinceOpt = Some(Instant.now - (14 days))
    ) ?~> "dataset.list.fetchFailed"

  def createDataset(
      dataStore: DataStore,
      datasetId: ObjectId,
      datasetName: String,
      dataSource: DataSource,
      publication: Option[ObjectId] = None,
      isVirtual: Boolean = false
  ): Fox[Dataset] = {
    implicit val ctx: DBAccessContext = GlobalAccessContext
    val metadata =
      if (publication.isDefined)
        Json.arr(
          Json.obj("type" -> "string", "key" -> "species", "value" -> "species name"),
          Json.obj("type" -> "string", "key" -> "brainRegion", "value" -> "brain region"),
          Json.obj("type" -> "string", "key" -> "acquisition", "value" -> "acquisition method")
        )
      else Json.arr()

    val dataSourceHash = if (dataSource.isUsable) Some(dataSource.hashCode()) else None
    for {
      organization <- organizationDAO.findOne(dataSource.id.organizationId) ?~> "organization.notFound"
      organizationRootFolder <- folderDAO.findOne(organization._rootFolder)
      dataset = Dataset(
        datasetId,
        dataStore.name,
        organization._id,
        publication,
        None,
        organizationRootFolder._id,
        dataSourceHash,
        dataSource.defaultViewConfiguration,
        adminViewConfiguration = None,
        description = None,
        directoryName = dataSource.id.directoryName,
        isPublic = false,
        isUsable = dataSource.isUsable,
        isVirtual = isVirtual,
        name = datasetName,
        voxelSize = dataSource.voxelSizeOpt,
        sharingToken = None,
        status = dataSource.statusOpt.getOrElse(""),
        logoUrl = None,
        metadata = metadata
      )
      _ <- datasetDAO.insertOne(dataset)
      _ <- datasetDataLayerDAO.updateLayers(datasetId, dataSource)
      _ <- teamDAO.updateAllowedTeamsForDataset(datasetId, List())
    } yield dataset
  }

  def updateDataSources(dataStore: DataStore, dataSources: List[DataSource])(
      implicit ctx: DBAccessContext): Fox[List[ObjectId]] = {

    val groupedByOrga = dataSources.groupBy(_.id.organizationId).toList
    Fox
      .serialCombined(groupedByOrga) { orgaTuple: (String, List[DataSource]) =>
        organizationDAO.findOne(orgaTuple._1).shiftBox.flatMap {
          case Full(organization) if dataStore.onlyAllowedOrganization.exists(_ != organization._id) =>
            logger.info(
              s"Ignoring ${orgaTuple._2.length} reported datasets for forbidden organization ${orgaTuple._1} from organization-specific datastore ${dataStore.name}")
            Fox.successful(List.empty)
          case Full(organization) =>
            for {
              foundDatasets <- datasetDAO.findAllByDirectoryNamesAndOrganization(orgaTuple._2.map(_.id.directoryName),
                                                                                 organization._id)
              foundDatasetsByDirectoryName = foundDatasets.groupBy(_.directoryName)
              existingIds <- Fox.serialCombined(orgaTuple._2)(dataSource =>
                updateDataSourceFromDataStore(dataStore, dataSource, foundDatasetsByDirectoryName))
            } yield existingIds.flatten
          case _ =>
            logger.info(
              s"Ignoring ${orgaTuple._2.length} reported datasets for non-existing organization ${orgaTuple._1}")
            Fox.successful(List.empty)
        }
      }
      .map(_.flatten)
  }

  private def updateDataSourceFromDataStore(
      dataStore: DataStore,
      dataSource: DataSource,
      foundDatasetsByDirectoryName: Map[String, List[Dataset]]
  )(implicit ctx: DBAccessContext): Fox[Option[ObjectId]] = {
    val foundDatasetOpt = foundDatasetsByDirectoryName.get(dataSource.id.directoryName).flatMap(_.headOption)
    val isVirtual = foundDatasetOpt.exists(_.isVirtual)
    if (isVirtual) { // Virtual datasets should not be updated from the datastore, as we do not expect them to exist as data source properties on the datastore.
      Fox.successful(foundDatasetOpt.map(_._id))
    } else {
      foundDatasetOpt match {
        case Some(foundDataset) if foundDataset._dataStore == dataStore.name =>
          updateKnownDataSource(foundDataset, dataSource, dataStore).map(Some(_))
        case Some(foundDataset) => // This only returns None for Datasets that are present on a normal Datastore but also got reported from a scratch Datastore
          updateDataSourceDifferentDataStore(foundDataset, dataSource, dataStore)
        case _ =>
          insertNewDataset(dataSource, dataSource.id.directoryName, dataStore).map(Some(_))
      }
    }
  }

  private def updateKnownDataSource(foundDataset: Dataset, dataSource: DataSource, dataStore: DataStore)(
      implicit ctx: DBAccessContext): Fox[ObjectId] =
    if (foundDataset.inboxSourceHash.contains(dataSource.hashCode))
      Fox.successful(foundDataset._id)
    else
      for {
        _ <- thumbnailCachingService.removeFromCache(foundDataset._id)
        _ <- datasetDAO.updateDataSource(foundDataset._id,
                                         dataStore.name,
                                         dataSource.hashCode,
                                         dataSource,
                                         dataSource.isUsable)
        _ <- notifyDatastoreOnUpdate(foundDataset._id)
      } yield foundDataset._id

  private def updateDataSourceDifferentDataStore(foundDataset: Dataset, dataSource: DataSource, dataStore: DataStore)(
      implicit ctx: DBAccessContext): Fox[Option[ObjectId]] =
    // The dataset is already present (belonging to the same organization), but reported from a different datastore
    (for {
      originalDataStore <- dataStoreDAO.findOneByName(foundDataset._dataStore)
    } yield {
      if (originalDataStore.isScratch && !dataStore.isScratch || isUnreported(foundDataset)) {
        logger.info(
          s"Replacing dataset ${foundDataset.name} (with id ${foundDataset._id} and status: ${foundDataset.status}) from datastore ${originalDataStore.name} by the one from ${dataStore.name}"
        )
        for {
          _ <- thumbnailCachingService.removeFromCache(foundDataset._id)
          _ <- datasetDAO.updateDataSource(foundDataset._id,
                                           dataStore.name,
                                           dataSource.hashCode,
                                           dataSource,
                                           dataSource.isUsable)(GlobalAccessContext)
          _ <- notifyDatastoreOnUpdate(foundDataset._id)
        } yield Some(foundDataset._id)
      } else {
        logger.info(
          s"Dataset ${foundDataset.name}, as reported from ${dataStore.name}, is already present as id ${foundDataset._id} from datastore ${originalDataStore.name} and will not be replaced.")
        Fox.successful(None)
      }
    }).flatten

  private def insertNewDataset(dataSource: DataSource, datasetName: String, dataStore: DataStore) =
    publicationForFirstDataset.flatMap { publicationId: Option[ObjectId] =>
      createDataset(dataStore, ObjectId.generate, datasetName, dataSource, publicationId).map(_._id)
    }

  def updateDataSourceFromUserChanges(dataset: Dataset, dataSourceUpdates: UsableDataSource)(
      implicit ctx: DBAccessContext,
      mp: MessagesProvider): Fox[Unit] =
    for {
      existingDataSource <- usableDataSourceFor(dataset)
      datasetId = dataset._id
      dataStoreClient <- clientFor(dataset)
      updatedDataSource = applyDataSourceUpdates(existingDataSource, dataSourceUpdates)
      isChanged = updatedDataSource.hashCode() != existingDataSource.hashCode()
      _ <- if (isChanged) {
        logger.info(s"Updating dataSource of $datasetId")
        for {
          _ <- Fox.runIf(!dataset.isVirtual)(dataStoreClient.updateDataSourceOnDisk(datasetId, updatedDataSource))
          _ <- dataStoreClient.invalidateDatasetInDSCache(datasetId)
          _ <- datasetDAO.updateDataSource(datasetId,
                                           dataset._dataStore,
                                           updatedDataSource.hashCode(),
                                           updatedDataSource,
                                           isUsable = true)(GlobalAccessContext)
        } yield ()
      } else Fox.successful(logger.info(f"DataSource $datasetId not updated as the hashCode is the same"))
    } yield ()

  private def applyDataSourceUpdates(existingDataSource: UsableDataSource,
                                     updates: UsableDataSource): UsableDataSource = {
    val updatedLayers = existingDataSource.dataLayers.flatMap { existingLayer =>
      val layerUpdatesOpt = updates.dataLayers.find(_.name == existingLayer.name)
      layerUpdatesOpt match {
        case Some(layerUpdates) => Some(applyLayerUpdates(existingLayer, layerUpdates))
        case None               => None
      }
    }
    existingDataSource.copy(
      dataLayers = updatedLayers,
      scale = updates.scale
    )
  }

  private def applyLayerUpdates(existingLayer: StaticLayer, layerUpdates: StaticLayer): StaticLayer =
    /*
  Taken from the new layer are only those properties:
   - category (so Color may become Segmentation and vice versa)
   - boundingBox
   - coordinatesTransformations
   - defaultViewConfiguration
   - adminViewConfiguration
   - largestSegmentId (segmentation only)
     */

    existingLayer match {
      case e: StaticColorLayer =>
        layerUpdates match {
          case u: StaticColorLayer =>
            e.copy(
              boundingBox = u.boundingBox,
              coordinateTransformations = u.coordinateTransformations,
              defaultViewConfiguration = u.defaultViewConfiguration,
              adminViewConfiguration = u.adminViewConfiguration
            )
          case u: StaticSegmentationLayer =>
            StaticSegmentationLayer(
              e.name,
              e.dataFormat,
              u.boundingBox,
              e.elementClass,
              e.mags,
              u.defaultViewConfiguration,
              u.adminViewConfiguration,
              u.coordinateTransformations,
              e.additionalAxes,
              e.attachments,
              u.largestSegmentId,
              None
            )
        }
      case e: StaticSegmentationLayer =>
        layerUpdates match {
          case u: StaticSegmentationLayer =>
            e.copy(
              boundingBox = u.boundingBox,
              coordinateTransformations = u.coordinateTransformations,
              defaultViewConfiguration = u.defaultViewConfiguration,
              adminViewConfiguration = u.adminViewConfiguration,
              largestSegmentId = u.largestSegmentId
            )
          case u: StaticColorLayer =>
            StaticColorLayer(
              e.name,
              e.dataFormat,
              u.boundingBox,
              e.elementClass,
              e.mags,
              u.defaultViewConfiguration,
              u.adminViewConfiguration,
              u.coordinateTransformations,
              e.additionalAxes,
              e.attachments
            )
        }
    }

  private def publicationForFirstDataset: Fox[Option[ObjectId]] =
    if (conf.WebKnossos.SampleOrganization.enabled) {
      datasetDAO.isEmpty.map { isEmpty =>
        if (isEmpty)
          Some(ObjectId("5c766bec6c01006c018c7459"))
        else
          None
      }
    } else Fox.successful(None)

  def deactivateUnreportedDataSources(reportedDatasetIds: List[ObjectId],
                                      dataStore: DataStore,
                                      organizationId: Option[String]): Fox[Unit] =
    datasetDAO.deactivateUnreported(reportedDatasetIds, dataStore.name, organizationId, DataSourceStatus.unreported)

  def getSharingToken(datasetId: ObjectId)(implicit ctx: DBAccessContext): Fox[String] = {

    def createAndSaveSharingToken(datasetId: ObjectId)(implicit ctx: DBAccessContext): Fox[String] = {
      val tokenValue = RandomIDGenerator.generateBlocking()
      for {
        _ <- datasetDAO.updateSharingTokenById(datasetId, Some(tokenValue))
      } yield tokenValue
    }

    datasetDAO.getSharingTokenById(datasetId).flatMap {
      case Some(oldToken) => Fox.successful(oldToken)
      case None           => createAndSaveSharingToken(datasetId)
    }
  }

  def usableDataSourceFor(dataset: Dataset)(implicit mp: MessagesProvider): Fox[UsableDataSource] =
    for {
      dataSource <- dataSourceFor(dataset) ?~> "dataSource.notFound" ~> NOT_FOUND
      usableDataSource <- dataSource.toUsable.toFox ?~> Messages("dataset.notImported", dataSource.id.directoryName)
    } yield usableDataSource

  def dataSourceFor(dataset: Dataset): Fox[DataSource] = {
    val dataSourceId = DataSourceId(dataset.directoryName, dataset._organization)
    if (dataset.isUsable)
      for {
        voxelSize <- dataset.voxelSize.toFox ?~> "dataset.source.usableButNoVoxelSize"
        dataLayers <- datasetDataLayerDAO.findAllForDataset(dataset._id)
      } yield UsableDataSource(dataSourceId, dataLayers, voxelSize)
    else
      Fox.successful(UnusableDataSource(dataSourceId, None, dataset.status, dataset.voxelSize))
  }

  private def notifyDatastoreOnUpdate(datasetId: ObjectId)(implicit ctx: DBAccessContext) =
    for {
      dataset <- datasetDAO.findOne(datasetId) ?~> "dataset.notFound"
      dataStoreClient <- clientFor(dataset)
      _ <- dataStoreClient.invalidateDatasetInDSCache(dataset._id)
    } yield ()

  private def logoUrlFor(dataset: Dataset, organization: Option[Organization]): Fox[String] =
    dataset.logoUrl match {
      case Some(url) => Fox.successful(url)
      case None =>
        Fox.fillOption(organization)(organizationDAO.findOne(dataset._organization)(GlobalAccessContext)).map(_.logoUrl)
    }

  def dataStoreFor(dataset: Dataset)(implicit ctx: DBAccessContext): Fox[DataStore] =
    dataStoreDAO.findOneByName(dataset._dataStore.trim) ?~> "datastore.notFound"

  def clientFor(dataset: Dataset)(implicit ctx: DBAccessContext): Fox[WKRemoteDataStoreClient] =
    for {
      dataStore <- dataStoreFor(dataset)
    } yield new WKRemoteDataStoreClient(dataStore, rpc)

  private def lastUsedTimeFor(datasetId: ObjectId, userOpt: Option[User]): Fox[Instant] =
    userOpt match {
      case Some(user) =>
        for {
          lastUsedTime <- datasetLastUsedTimesDAO.findForDatasetAndUser(datasetId, user._id).shiftBox
        } yield lastUsedTime.toOption.getOrElse(Instant.zero)
      case _ => Fox.successful(Instant.zero)
    }

  def allLayersFor(dataset: Dataset): Fox[List[StaticLayer]] =
    for {
      dataSource <- dataSourceFor(dataset)
      datasetLayers = dataSource.toUsable.map(d => d.dataLayers).getOrElse(List())
    } yield datasetLayers

  def isEditableBy(dataset: Dataset,
                   userOpt: Option[User],
                   userTeamManagerMemberships: Option[List[TeamMembership]] = None): Fox[Boolean] =
    userOpt match {
      case Some(user) =>
        for {
          datasetAllowedTeams <- teamService.allowedTeamIdsForDataset(dataset, cumulative = true)
          teamManagerMemberships <- Fox.fillOption(userTeamManagerMemberships)(
            userService.teamManagerMembershipsFor(user._id))
        } yield
          (user.isAdminOf(dataset._organization)
            || user.isDatasetManager
            || teamManagerMemberships.map(_.teamId).intersect(datasetAllowedTeams).nonEmpty)
      case _ => Fox.successful(false)
    }

  def isUnreported(dataset: Dataset): Boolean = dataset.status == DataSourceStatus.unreported

  def addInitialTeams(dataset: Dataset, teamIds: Seq[ObjectId], user: User)(implicit ctx: DBAccessContext): Fox[Unit] =
    for {
      previousDatasetTeams <- teamService.allowedTeamIdsForDataset(dataset, cumulative = false) ?~> "allowedTeams.notFound"
      _ <- Fox.fromBool(previousDatasetTeams.isEmpty) ?~> "dataset.initialTeams.teamsNotEmpty"
      includeMemberOnlyTeams = user.isDatasetManager
      userTeams <- if (includeMemberOnlyTeams) teamDAO.findAll else teamDAO.findAllEditable
      _ <- Fox.fromBool(teamIds.forall(teamId => userTeams.map(_._id).contains(teamId))) ?~> "dataset.initialTeams.invalidTeams"
      _ <- datasetDAO.assertUpdateAccess(dataset._id) ?~> "dataset.initialTeams.forbidden"
      _ <- teamDAO.updateAllowedTeamsForDataset(dataset._id, teamIds)
    } yield ()

  def addUploader(dataset: Dataset, _uploader: ObjectId)(implicit ctx: DBAccessContext): Fox[Unit] =
    for {
      _ <- Fox.fromBool(dataset._uploader.isEmpty) ?~> "dataset.uploader.notEmpty"
      _ <- datasetDAO.updateUploader(dataset._id, Some(_uploader)) ?~> "dataset.uploader.forbidden"
    } yield ()

  private def updateRealPath(pathInfo: DataSourcePathInfo)(implicit ctx: DBAccessContext): Fox[Unit] =
    if (pathInfo.magPathInfos.isEmpty) {
      Fox.successful(())
    } else {
      val dataset = datasetDAO.findOneByDataSourceId(pathInfo.dataSourceId).shiftBox
      dataset.flatMap {
        case Full(dataset) if !dataset.isVirtual =>
          datasetMagsDAO.updateMagPathsForDataset(dataset._id, pathInfo.magPathInfos)
        case Full(_) => // Dataset is virtual, no updates from datastore are accepted.
          Fox.successful(())
        case Empty => // Dataset reported but ignored (non-existing/forbidden org)
          Fox.successful(())
        case e: EmptyBox =>
          Fox.failure("dataset.notFound", e)
      }
    }

  def updateRealPaths(pathInfos: List[DataSourcePathInfo])(implicit ctx: DBAccessContext): Fox[Unit] =
    for {
      _ <- Fox.serialCombined(pathInfos)(updateRealPath)
    } yield ()

  /**
    * Returns a list of tuples, where the first element is the magInfo and the second element is a list of all magInfos
    * that share the same realPath but have a different dataSourceId. For each mag in the data layer there is one tuple.
    * @param datasetId id of the dataset
    * @param layerName name of the layer in the dataset
    * @return
    */
  def getPathsForDataLayer(datasetId: ObjectId,
                           layerName: String): Fox[List[(DataSourceMagInfo, List[DataSourceMagInfo])]] =
    for {
      magInfos <- datasetMagsDAO.findPathsForDatasetAndDatalayer(datasetId, layerName)
      magInfosAndLinkedMags <- Fox.serialCombined(magInfos)(magInfo =>
        magInfo.realPath match {
          case Some(realPath) =>
            for {
              pathInfos <- datasetMagsDAO.findAllByRealPath(realPath)
              filteredPathInfos = pathInfos.filter(_.dataSourceId != magInfo.dataSourceId)
            } yield (magInfo, filteredPathInfos)
          case None => Fox.successful((magInfo, List()))
      })
    } yield magInfosAndLinkedMags

  def validatePaths(paths: Seq[UPath], dataStore: DataStore): Fox[Unit] =
    for {
      _ <- Fox.successful(())
      client = new WKRemoteDataStoreClient(dataStore, rpc)
      pathValidationResults <- client.validatePaths(paths)
      _ <- Fox.serialCombined(pathValidationResults)({
        case PathValidationResult(_, true)     => Fox.successful(())
        case PathValidationResult(path, false) => Fox.failure(s"Path validation failed for path: $path")
      })
    } yield ()

  def deleteVirtualOrDiskDataset(dataset: Dataset)(implicit ctx: DBAccessContext): Fox[Unit] =
    for {
      _ <- if (dataset.isVirtual) {
        // At this point, we should also free space in S3 once implemented.
        // Right now, we can just mark the dataset as deleted in the database.
        datasetDAO.deleteDataset(dataset._id, onlyMarkAsDeleted = true)
      } else {
        for {
          datastoreClient <- clientFor(dataset)
          _ <- datastoreClient.deleteOnDisk(dataset._id)
        } yield ()
      } ?~> "dataset.delete.failed"
    } yield ()

  def generateDirectoryName(datasetName: String, datasetId: ObjectId): String =
    TextUtils.normalizeStrong(datasetName) match {
      case Some(prefix) => s"$prefix-$datasetId"
      case None         => datasetId.toString
    }

  def publicWrites(dataset: Dataset,
                   requestingUserOpt: Option[User],
                   organization: Option[Organization] = None,
                   dataStore: Option[DataStore] = None,
                   requestingUserTeamManagerMemberships: Option[List[TeamMembership]] = None)(
      implicit ctx: DBAccessContext): Fox[JsObject] =
    for {
      organization <- Fox.fillOption(organization) {
        organizationDAO.findOne(dataset._organization) ?~> "organization.notFound"
      }
      dataStore <- Fox.fillOption(dataStore) {
        dataStoreFor(dataset) ?~> "dataStore.notFound"
      }
      teams <- teamService.allowedTeamsForDataset(dataset, cumulative = false, requestingUserOpt) ?~> "dataset.list.fetchAllowedTeamsFailed"
      teamsJs <- Fox.serialCombined(teams)(t => teamService.publicWrites(t, Some(organization))) ?~> "dataset.list.teamWritesFailed"
      teamsCumulative <- teamService.allowedTeamsForDataset(dataset, cumulative = true, requestingUserOpt) ?~> "dataset.list.fetchAllowedTeamsFailed"
      teamsCumulativeJs <- Fox.serialCombined(teamsCumulative)(t => teamService.publicWrites(t, Some(organization))) ?~> "dataset.list.teamWritesFailed"
      logoUrl <- logoUrlFor(dataset, Some(organization)) ?~> "dataset.list.fetchLogoUrlFailed"
      isEditable <- isEditableBy(dataset, requestingUserOpt, requestingUserTeamManagerMemberships) ?~> "dataset.list.isEditableCheckFailed"
      lastUsedByUser <- lastUsedTimeFor(dataset._id, requestingUserOpt) ?~> "dataset.list.fetchLastUsedTimeFailed"
      dataStoreJs <- dataStoreService.publicWrites(dataStore) ?~> "dataset.list.dataStoreWritesFailed"
      dataSource <- dataSourceFor(dataset) ?~> "dataset.list.fetchDataSourceFailed"
      usedStorageBytes <- Fox.runIf(requestingUserOpt.exists(u => u._organization == dataset._organization))(
        organizationDAO.getUsedStorageForDataset(dataset._id))
    } yield {
      Json.obj(
        "id" -> dataset._id,
        "name" -> dataset.name,
        "dataSource" -> JsonHelper.removeKeyRecursively(Json.toJson(dataSource), Set("credentialId", "credentials")),
        "dataStore" -> dataStoreJs,
        "owningOrganization" -> organization._id,
        "allowedTeams" -> teamsJs,
        "allowedTeamsCumulative" -> teamsCumulativeJs,
        "isActive" -> dataset.isUsable,
        "isPublic" -> dataset.isPublic,
        "description" -> dataset.description,
        "directoryName" -> dataset.directoryName,
        "created" -> dataset.created,
        "isEditable" -> isEditable,
        "lastUsedByUser" -> lastUsedByUser,
        "logoUrl" -> logoUrl,
        "sortingKey" -> dataset.sortingKey,
        "metadata" -> dataset.metadata,
        "isUnreported" -> Json.toJson(isUnreported(dataset)),
        "tags" -> dataset.tags,
        "folderId" -> dataset._folder,
        "usedStorageBytes" -> usedStorageBytes,
        "isVirtual" -> dataset.isVirtual
      )
    }
}<|MERGE_RESOLUTION|>--- conflicted
+++ resolved
@@ -66,23 +66,6 @@
       _ <- Fox.fromBool(!name.startsWith(".")) ?~> "dataset.layer.name.invalid.startsWithDot"
     } yield ()
 
-<<<<<<< HEAD
-  def createPreliminaryDataset(datasetName: String,
-                               organizationId: String,
-                               dataStore: DataStore,
-                               requireUniqueName: Boolean,
-                               isVirtual: Boolean): Fox[Dataset] = {
-    val newDatasetId = ObjectId.generate
-    for {
-      isDatasetNameAlreadyTaken <- datasetDAO.doesDatasetDirectoryExistInOrganization(datasetName, organizationId)(
-        GlobalAccessContext)
-      _ <- Fox.fromBool(!(isDatasetNameAlreadyTaken && requireUniqueName)) ?~> "dataset.name.alreadyTaken"
-      datasetDirectoryName = if (isDatasetNameAlreadyTaken) s"$datasetName-${newDatasetId.toString}" else datasetName
-      unreportedDatasource = UnusableDataSource(DataSourceId(datasetDirectoryName, organizationId),
-                                                notYetUploadedStatus)
-      newDataset <- createDataset(dataStore, newDatasetId, datasetName, unreportedDatasource, isVirtual = isVirtual)
-    } yield newDataset
-=======
   def assertNewDatasetNameUnique(name: String, organizationId: String): Fox[Unit] =
     for {
       exists <- datasetDAO.doesDatasetNameExistInOrganization(name, organizationId)
@@ -95,6 +78,7 @@
       _ <- Fox.fromBool(!isDatasetNameAlreadyTaken) ?~> "dataset.name.alreadyTaken"
     } yield ()
 
+  // TODO may get isVirtual=true too. Change to createVirtualDataset?
   def createPreliminaryDataset(newDatasetId: ObjectId,
                                datasetName: String,
                                datasetDirectoryName: String,
@@ -103,7 +87,6 @@
     val unreportedDatasource =
       UnusableDataSource(DataSourceId(datasetDirectoryName, organizationId), None, DataSourceStatus.notYetUploaded)
     createDataset(dataStore, newDatasetId, datasetName, unreportedDatasource)
->>>>>>> d0ace838
   }
 
   def createVirtualDataset(datasetName: String,
