package com.scalableminds.webknossos.datastore.services

import org.apache.pekko.actor.ActorSystem
import com.google.inject.Inject
import com.google.inject.name.Named
import com.scalableminds.util.io.PathUtils
import com.scalableminds.util.mvc.Formatter
import com.scalableminds.util.objectid.ObjectId
import com.scalableminds.util.tools.{Fox, FoxImplicits, JsonHelper}
import com.scalableminds.webknossos.datastore.DataStoreConfig
import com.scalableminds.webknossos.datastore.dataformats.{MagLocator, MappingProvider}
<<<<<<< HEAD
import com.scalableminds.webknossos.datastore.helpers.{
  DatasetDeleter,
  IntervalScheduler,
  PathSchemes,
  UPath,
  MagLinkInfo
}
=======
import com.scalableminds.webknossos.datastore.helpers.{DatasetDeleter, IntervalScheduler, UPath}
>>>>>>> 4bfb9a22
import com.scalableminds.webknossos.datastore.models.datasource._
import com.scalableminds.webknossos.datastore.storage.{
  CredentialConfigReader,
  RemoteSourceDescriptorService,
  S3AccessKeyCredential
}
import com.typesafe.scalalogging.LazyLogging
import com.scalableminds.util.tools.Box.tryo
import com.scalableminds.util.tools._
import com.scalableminds.webknossos.datastore.datavault.S3DataVault
import play.api.inject.ApplicationLifecycle
import play.api.libs.json.Json
import software.amazon.awssdk.auth.credentials.{AwsBasicCredentials, StaticCredentialsProvider}
import software.amazon.awssdk.core.checksums.RequestChecksumCalculation
import software.amazon.awssdk.regions.Region
import software.amazon.awssdk.services.s3.S3AsyncClient
import software.amazon.awssdk.services.s3.model.{
  Delete,
  DeleteObjectsRequest,
  DeleteObjectsResponse,
  ListObjectsV2Request,
  ObjectIdentifier
}

import java.io.File
import java.nio.file.{Files, Path}
import scala.concurrent.ExecutionContext
import scala.concurrent.duration._
import scala.jdk.CollectionConverters._
import scala.jdk.FutureConverters._
import scala.io.Source

class DataSourceService @Inject()(
    config: DataStoreConfig,
    remoteSourceDescriptorService: RemoteSourceDescriptorService,
    val remoteWebknossosClient: DSRemoteWebknossosClient,
    val lifecycle: ApplicationLifecycle,
    @Named("webknossos-datastore") val actorSystem: ActorSystem
)(implicit val ec: ExecutionContext)
    extends IntervalScheduler
    with DatasetDeleter
    with LazyLogging
    with DataSourceToDiskWriter
    with FoxImplicits
    with DataSourceValidation
    with Formatter {

  override protected def tickerEnabled: Boolean = config.Datastore.WatchFileSystem.enabled
  override protected def tickerInterval: FiniteDuration = config.Datastore.WatchFileSystem.interval

  override protected def tickerInitialDelay: FiniteDuration = config.Datastore.WatchFileSystem.initialDelay

  val dataBaseDir: Path = config.Datastore.baseDirectory

  private val propertiesFileName = Path.of(UsableDataSource.FILENAME_DATASOURCE_PROPERTIES_JSON)

  private var inboxCheckVerboseCounter = 0

  def tick(): Fox[Unit] =
    for {
      _ <- checkInbox(verbose = inboxCheckVerboseCounter == 0, organizationId = None)
      _ = inboxCheckVerboseCounter += 1
      _ = if (inboxCheckVerboseCounter >= 10) inboxCheckVerboseCounter = 0
    } yield ()

  def assertDataDirWritable(organizationId: String): Fox[Unit] = {
    val orgaPath = dataBaseDir.resolve(organizationId)
    if (orgaPath.toFile.exists()) {
      Fox.fromBool(Files.isWritable(dataBaseDir.resolve(organizationId))) ?~> "Datastore cannot write to organization data directory."
    } else {
      tryo {
        Files.createDirectory(orgaPath)
      }.map(_ => ()).toFox ?~> "Could not create organization directory on datastore server"
    }
  }

  def checkInbox(verbose: Boolean, organizationId: Option[String]): Fox[Unit] = {
    val selectedOrgaLabel = organizationId.map(id => s"/$id").getOrElse("")
    def orgaFilterFn(organizationId: String): Path => Boolean =
      (path: Path) => path.getFileName.toString == organizationId
    val selectedOrgaFilter: Path => Boolean = organizationId.map(id => orgaFilterFn(id)).getOrElse((_: Path) => true)
    if (verbose) logger.info(s"Scanning inbox ($dataBaseDir$selectedOrgaLabel)...")
    for {
      _ <- PathUtils.listDirectories(dataBaseDir, silent = false, filters = selectedOrgaFilter) match {
        case Full(organizationDirs) =>
          if (verbose && organizationId.isEmpty) logEmptyDirs(organizationDirs)
          val foundInboxSources = organizationDirs.flatMap(scanOrganizationDirForDataSources)
          logFoundDatasources(foundInboxSources, verbose, selectedOrgaLabel)
          for {
            _ <- remoteWebknossosClient.reportDataSources(foundInboxSources, organizationId)
            _ <- reportRealPaths(foundInboxSources)
          } yield ()
        case e =>
          val errorMsg = s"Failed to scan inbox. Error during list directories on '$dataBaseDir$selectedOrgaLabel': $e"
          logger.error(errorMsg)
          Fox.failure(errorMsg)
      }
    } yield ()
  }

  private def reportRealPaths(dataSources: List[DataSource]) =
    for {
      _ <- Fox.successful(())
      magPathBoxes = dataSources.map(ds => (ds, determineMagRealPathsForDataSource(ds)))
      pathInfos = magPathBoxes.map {
        case (ds, Full(magPaths)) => DataSourcePathInfo(ds.id, magPaths)
        case (ds, failure: Failure) =>
          logger.error(s"Failed to determine real paths of mags of ${ds.id}: ${formatFailureChain(failure)}")
          DataSourcePathInfo(ds.id, List())
        case (ds, Empty) =>
          logger.error(s"Failed to determine real paths for mags of ${ds.id}")
          DataSourcePathInfo(ds.id, List())
      }
      _ <- remoteWebknossosClient.reportRealPaths(pathInfos)
    } yield ()

  private def determineMagRealPathsForDataSource(dataSource: DataSource) = tryo {
    val absoluteDatasetPath = dataBaseDir.resolve(dataSource.id.organizationId).resolve(dataSource.id.directoryName)
    dataSource.toUsable match {
      case Some(usableDataSource) =>
        usableDataSource.dataLayers.flatMap { dataLayer =>
          val absoluteRawLayerPath = absoluteDatasetPath.resolve(dataLayer.name)
          val absoluteRealLayerPath = if (Files.isSymbolicLink(absoluteRawLayerPath)) {
            resolveRelativePath(absoluteDatasetPath, Files.readSymbolicLink(absoluteRawLayerPath))
          } else {
            absoluteRawLayerPath.toAbsolutePath
          }
          dataLayer.mags.map { mag =>
            getMagPathInfo(absoluteDatasetPath, absoluteRealLayerPath, absoluteRawLayerPath, dataLayer, mag)
          }
        }
      case None => List()
    }
  }

  private def getMagPathInfo(absoluteDatasetPath: Path,
                             absoluteRealLayerPath: Path,
                             absoluteRawLayerPath: Path,
                             dataLayer: DataLayer,
                             mag: MagLocator) = {
    val resolvedMagPath = resolveMagPath(absoluteDatasetPath, absoluteRealLayerPath, mag)
    if (resolvedMagPath.isRemote) {
      MagPathInfo(dataLayer.name, mag.mag, resolvedMagPath, resolvedMagPath, hasLocalData = false)
    } else {
      val magPath = resolvedMagPath.toLocalPathUnsafe
      val realMagPath = magPath.toRealPath()
      // Does this dataset have local data, i.e. the data that is referenced by the mag path is within the dataset directory
      val isDatasetLocal = realMagPath.startsWith(absoluteDatasetPath.toAbsolutePath)
      val absoluteUnresolvedPath = absoluteRawLayerPath.resolve(absoluteRealLayerPath.relativize(magPath)).normalize()
      MagPathInfo(dataLayer.name,
                  mag.mag,
                  UPath.fromLocalPath(absoluteUnresolvedPath),
                  UPath.fromLocalPath(realMagPath),
                  hasLocalData = isDatasetLocal)
    }
  }

  private def resolveMagPath(datasetPath: Path, layerPath: Path, mag: MagLocator): UPath =
    remoteSourceDescriptorService.resolveMagPath(
      datasetPath,
      layerPath,
      layerPath.getFileName.toString,
      mag
    )

  private def resolveRelativePath(basePath: Path, relativePath: Path): Path =
    if (relativePath.isAbsolute) {
      relativePath
    } else {
      basePath.resolve(relativePath).normalize().toAbsolutePath
    }

  private def logFoundDatasources(foundInboxSources: Seq[DataSource],
                                  verbose: Boolean,
                                  selectedOrgaLabel: String): Unit = {
    val shortForm =
      s"Finished scanning inbox ($dataBaseDir$selectedOrgaLabel): ${foundInboxSources.count(_.isUsable)} active, ${foundInboxSources
        .count(!_.isUsable)} inactive"
    val msg = if (verbose) {
      val byTeam: Map[String, Seq[DataSource]] = foundInboxSources.groupBy(_.id.organizationId)
      shortForm + ". " + byTeam.keys.map { team =>
        val byUsable: Map[Boolean, Seq[DataSource]] = byTeam(team).groupBy(_.isUsable)
        team + ": [" + byUsable.keys.map { usable =>
          val label = if (usable) "active: [" else "inactive: ["
          label + byUsable(usable).map { ds =>
            s"${ds.id.directoryName}"
          }.mkString(" ") + "]"
        }.mkString(", ") + "]"
      }.mkString(", ")
    } else {
      shortForm
    }
    logger.info(msg)
  }

  private def logEmptyDirs(paths: List[Path]): Unit = {

    val emptyDirs = paths.flatMap { path =>
      PathUtils.listDirectories(path, silent = true) match {
        case Full(Nil) =>
          Some(path)
        case _ => None
      }
    }

    if (emptyDirs.nonEmpty) {
      val limit = 5
      val moreLabel = if (emptyDirs.length > limit) s", ... (${emptyDirs.length} total)" else ""
      logger.warn(s"Empty organization dataset dirs: ${emptyDirs.take(limit).mkString(", ")}$moreLabel")
    }
  }

  def exploreMappings(organizationId: String, datasetDirectoryName: String, dataLayerName: String): Set[String] =
    MappingProvider
      .exploreMappings(dataBaseDir.resolve(organizationId).resolve(datasetDirectoryName).resolve(dataLayerName))
      .getOrElse(Set())

  private def scanOrganizationDirForDataSources(path: Path): List[DataSource] = {
    val organization = path.getFileName.toString

    PathUtils.listDirectories(path, silent = true) match {
      case Full(dataSourceDirs) =>
        val dataSources = dataSourceDirs.map(path => dataSourceFromDir(path, organization))
        dataSources
      case _ =>
        logger.error(s"Failed to list directories for organization $organization at path $path")
        Nil
    }
  }

  def dataSourceFromDir(path: Path, organizationId: String): DataSource = {
    val id = DataSourceId(path.getFileName.toString, organizationId)
    val propertiesFile = path.resolve(propertiesFileName)

    if (new File(propertiesFile.toString).exists()) {
      JsonHelper.parseFromFileAs[UsableDataSource](propertiesFile, path) match {
        case Full(dataSource) =>
          val validationErrors = validateDataSourceGetErrors(dataSource)
          if (validationErrors.isEmpty) {
            val dataSourceWithAttachments = dataSource.copy(
              dataLayers = resolveAttachmentsAndAddScanned(path, dataSource)
            )
            dataSourceWithAttachments.copy(id)
          } else
            UnusableDataSource(id,
                               None,
                               s"Error: ${validationErrors.mkString(" ")}",
                               Some(dataSource.scale),
                               Some(Json.toJson(dataSource)))
        case e =>
          UnusableDataSource(id,
                             None,
                             s"Error: Invalid json format in $propertiesFile: $e",
                             existingDataSourceProperties = JsonHelper.parseFromFile(propertiesFile, path).toOption)
      }
    } else {
      UnusableDataSource(id, None, DataSourceStatus.notImportedYet)
    }
  }

  def resolvePathsInNewBasePath(dataSource: UsableDataSource, newBasePath: UPath): UsableDataSource = {
    val updatedDataLayers = dataSource.dataLayers.map { layer =>
      layer.mapped(
        magMapping = mag =>
          mag.path match {
            case Some(existingMagPath) => mag.copy(path = Some(existingMagPath.resolvedIn(newBasePath)))
            // If the mag does not have a path, it is an implicit path, we need to make it explicit.
            case _ =>
              mag.copy(
                path = Some(newBasePath / layer.name / mag.mag.toMagLiteral(true))
              )
        },
        attachmentMapping = _.resolvedIn(newBasePath)
      )
    }
    dataSource.copy(dataLayers = updatedDataLayers)
  }

  private def resolveAttachmentsAndAddScanned(dataSourcePath: Path, dataSource: UsableDataSource) =
    dataSource.dataLayers.map(dataLayer => {
      val dataLayerPath = dataSourcePath.resolve(dataLayer.name)
      dataLayer.withMergedAndResolvedAttachments(
        UPath.fromLocalPath(dataSourcePath),
        DataLayerAttachments(
          MeshFileInfo.scanForMeshFiles(dataLayerPath),
          AgglomerateFileInfo.scanForAgglomerateFiles(dataLayerPath),
          SegmentIndexFileInfo.scanForSegmentIndexFile(dataLayerPath),
          ConnectomeFileInfo.scanForConnectomeFiles(dataLayerPath),
          CumsumFileInfo.scanForCumsumFile(dataLayerPath)
        )
      )
    })

  def invalidateVaultCache(dataSource: DataSource, dataLayerName: Option[String]): Option[Int] =
    for {
      usableDataSource <- dataSource.toUsable
      dataLayers = dataLayerName match {
        case Some(ln) => Seq(usableDataSource.getDataLayer(ln))
        case None     => usableDataSource.dataLayers.map(d => Some(d))
      }
      removedEntriesList = for {
        dataLayerOpt <- dataLayers
        dataLayer <- dataLayerOpt
        _ = dataLayer.mags.foreach(mag =>
          remoteSourceDescriptorService.removeVaultFromCache(dataBaseDir, dataSource.id, dataLayer.name, mag))
        _ = dataLayer.attachments.foreach(_.allAttachments.foreach(attachment =>
          remoteSourceDescriptorService.removeVaultFromCache(attachment)))
      } yield dataLayer.mags.length
    } yield removedEntriesList.sum

  private lazy val globalCredentials = {
    val res = config.Datastore.DataVaults.credentials.flatMap { credentialConfig =>
      new CredentialConfigReader(credentialConfig).getCredential
    }
    logger.info(s"Parsed ${res.length} global data vault credentials from datastore config.")
    res
  }

  def datasetInControlledS3(dataSource: UsableDataSource): Boolean = {
    def commonPrefix(strings: Seq[String]): String = {
      if (strings.isEmpty) return ""

      strings.reduce { (a, b) =>
        a.zip(b).takeWhile { case (c1, c2) => c1 == c2 }.map(_._1).mkString
      }
    }

    val allPaths = dataSource.allExplicitPaths
    val sharedPath = commonPrefix(allPaths)
    val matchingCredentials = globalCredentials.filter(c => sharedPath.startsWith(c.name))
    matchingCredentials.nonEmpty && sharedPath.startsWith("s3")
  }

  private lazy val s3UploadCredentialsOpt: Option[(String, String)] =
    config.Datastore.DataVaults.credentials.flatMap { credentialConfig =>
      new CredentialConfigReader(credentialConfig).getCredential
    }.collectFirst {
      case S3AccessKeyCredential(credentialName, accessKeyId, secretAccessKey, _, _)
          if config.Datastore.S3Upload.credentialName == credentialName =>
        (accessKeyId, secretAccessKey)
    }
  private lazy val s3Client: S3AsyncClient = S3AsyncClient
    .builder()
    .credentialsProvider(
      StaticCredentialsProvider.create(
        AwsBasicCredentials.builder
          .accessKeyId(s3UploadCredentialsOpt.getOrElse(("", ""))._1)
          .secretAccessKey(s3UploadCredentialsOpt.getOrElse(("", ""))._2)
          .build()
      ))
    .crossRegionAccessEnabled(true)
    .forcePathStyle(true)
    .endpointOverride(new URI(config.Datastore.S3Upload.endpoint))
    .region(Region.US_EAST_1)
    // Disabling checksum calculation prevents files being stored with Content Encoding "aws-chunked".
    .requestChecksumCalculation(RequestChecksumCalculation.WHEN_REQUIRED)
    .build()

  def deleteFromControlledS3(dataSource: UsableDataSource, datasetId: ObjectId): Fox[Unit] = {
    def deleteBatch(bucket: String, keys: Seq[String]): Fox[DeleteObjectsResponse] =
      if (keys.isEmpty) Fox.empty
      else {
        Fox.fromFuture(
          s3Client
            .deleteObjects(
              DeleteObjectsRequest
                .builder()
                .bucket(bucket)
                .delete(
                  Delete
                    .builder()
                    .objects(
                      keys.map(k => ObjectIdentifier.builder().key(k).build()).asJava
                    )
                    .build()
                )
                .build()
            )
            .asScala)
      }

    def listKeysAtPrefix(bucket: String, prefix: String): Fox[Seq[String]] = {
      def listRec(continuationToken: Option[String], acc: Seq[String]): Fox[Seq[String]] = {
        val builder = ListObjectsV2Request.builder().bucket(bucket).prefix(prefix).maxKeys(1000)
        val request = continuationToken match {
          case Some(token) => builder.continuationToken(token).build()
          case None        => builder.build()
        }
        for {
          response <- Fox.fromFuture(s3Client.listObjectsV2(request).asScala)
          keys = response.contents().asScala.map(_.key())
          allKeys = acc ++ keys
          result <- if (response.isTruncated) {
            listRec(Option(response.nextContinuationToken()), allKeys)
          } else {
            Fox.successful(allKeys)
          }
        } yield result
      }
      listRec(None, Seq())
    }

    for {
      _ <- Fox.successful(())
      layersAndLinkedMags <- remoteWebknossosClient.fetchPaths(datasetId)
      magsLinkedByOtherDatasets: Set[MagLinkInfo] = layersAndLinkedMags
        .flatMap(layerInfo => layerInfo.magLinkInfos.filter(_.linkedMags.nonEmpty))
        .toSet
      linkedMagPaths = magsLinkedByOtherDatasets.flatMap(_.linkedMags).flatMap(_.path)
      paths = dataSource.allExplicitPaths.filterNot(path => linkedMagPaths.contains(path))
      _ <- Fox.runIf(paths.nonEmpty)({
        for {
          // Assume everything is in the same bucket
          firstPath <- paths.headOption.toFox
          bucket <- S3DataVault
            .hostBucketFromUri(new URI(firstPath))
            .toFox ?~> s"Could not determine S3 bucket from path $firstPath"
          prefixes <- Fox.combined(paths.map(path => S3DataVault.objectKeyFromUri(new URI(path)).toFox))
          keys: Seq[String] <- Fox.serialCombined(prefixes)(listKeysAtPrefix(bucket, _)).map(_.flatten)
          uniqueKeys = keys.distinct
          _ = logger.info(
            s"Deleting ${uniqueKeys.length} objects from controlled S3 bucket $bucket for dataset ${dataSource.id}")
          _ <- Fox.serialCombined(uniqueKeys.grouped(1000).toSeq)(deleteBatch(bucket, _)).map(_ => ())
        } yield ()
      })
    } yield ()
  }
}<|MERGE_RESOLUTION|>--- conflicted
+++ resolved
@@ -9,17 +9,7 @@
 import com.scalableminds.util.tools.{Fox, FoxImplicits, JsonHelper}
 import com.scalableminds.webknossos.datastore.DataStoreConfig
 import com.scalableminds.webknossos.datastore.dataformats.{MagLocator, MappingProvider}
-<<<<<<< HEAD
-import com.scalableminds.webknossos.datastore.helpers.{
-  DatasetDeleter,
-  IntervalScheduler,
-  PathSchemes,
-  UPath,
-  MagLinkInfo
-}
-=======
-import com.scalableminds.webknossos.datastore.helpers.{DatasetDeleter, IntervalScheduler, UPath}
->>>>>>> 4bfb9a22
+import com.scalableminds.webknossos.datastore.helpers.{DatasetDeleter, IntervalScheduler, MagLinkInfo, UPath}
 import com.scalableminds.webknossos.datastore.models.datasource._
 import com.scalableminds.webknossos.datastore.storage.{
   CredentialConfigReader,
@@ -45,6 +35,7 @@
 }
 
 import java.io.File
+import java.net.URI
 import java.nio.file.{Files, Path}
 import scala.concurrent.ExecutionContext
 import scala.concurrent.duration._
@@ -348,7 +339,7 @@
     }
 
     val allPaths = dataSource.allExplicitPaths
-    val sharedPath = commonPrefix(allPaths)
+    val sharedPath = commonPrefix(allPaths.map(_.toString))
     val matchingCredentials = globalCredentials.filter(c => sharedPath.startsWith(c.name))
     matchingCredentials.nonEmpty && sharedPath.startsWith("s3")
   }
@@ -429,15 +420,15 @@
         .flatMap(layerInfo => layerInfo.magLinkInfos.filter(_.linkedMags.nonEmpty))
         .toSet
       linkedMagPaths = magsLinkedByOtherDatasets.flatMap(_.linkedMags).flatMap(_.path)
-      paths = dataSource.allExplicitPaths.filterNot(path => linkedMagPaths.contains(path))
+      paths = dataSource.allExplicitPaths.filterNot(path => linkedMagPaths.contains(path.toString))
       _ <- Fox.runIf(paths.nonEmpty)({
         for {
           // Assume everything is in the same bucket
           firstPath <- paths.headOption.toFox
           bucket <- S3DataVault
-            .hostBucketFromUri(new URI(firstPath))
+            .hostBucketFromUri(new URI(firstPath.toString))
             .toFox ?~> s"Could not determine S3 bucket from path $firstPath"
-          prefixes <- Fox.combined(paths.map(path => S3DataVault.objectKeyFromUri(new URI(path)).toFox))
+          prefixes <- Fox.combined(paths.map(path => S3DataVault.objectKeyFromUri(new URI(path.toString)).toFox))
           keys: Seq[String] <- Fox.serialCombined(prefixes)(listKeysAtPrefix(bucket, _)).map(_.flatten)
           uniqueKeys = keys.distinct
           _ = logger.info(
