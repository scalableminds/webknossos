# Changelog (Unreleased)

All notable (yet unreleased) user-facing changes to WEBKNOSSOS are documented in this file.
See `CHANGELOG.released.md` for the changes which are part of official releases.

The format is based on [Keep a Changelog](http://keepachangelog.com/en/1.0.0/)
and this project adheres to [Calendar Versioning](http://calver.org/) `0Y.0M.MICRO`.
For upgrade instructions, please check the [migration guide](MIGRATIONS.released.md).

## Unreleased
[Commits](https://github.com/scalableminds/webknossos/compare/23.08.0...HEAD)

### Added
- Added the option to change the ordering of color layers via drag and drop. This is useful when using the cover blend mode. [#7188](https://github.com/scalableminds/webknossos/pull/7188)
- Added configuration to require users' emails to be verified, added flow to verify emails via link. [#7161](https://github.com/scalableminds/webknossos/pull/7161)
- Added a route to explore and add remote datasets via API. [#7176](https://github.com/scalableminds/webknossos/pull/7176)
<<<<<<< HEAD
- Added a new button to the layer settings in view only dataset mode to save the current view configuration as the dataset's default. [#7205](https://github.com/scalableminds/webknossos/pull/7205)
=======
- Added option to select multiple segments in the segment list in order to perform batch actions. [#7242](https://github.com/scalableminds/webknossos/pull/7242)
>>>>>>> f11d1c16

### Changed
- Small messages during annotating (e.g. “finished undo”, “applying mapping…”) are now click-through so they do not block users from selecting tools. [7239](https://github.com/scalableminds/webknossos/pull/7239)

### Fixed
- Fixed that folders could appear in the dataset search output in the dashboard. [#7232](https://github.com/scalableminds/webknossos/pull/7232)
- Fixed that the edit icon for an annotation description could disappear in Firefox. [#7250](https://github.com/scalableminds/webknossos/pull/7250)

### Removed

### Breaking Changes<|MERGE_RESOLUTION|>--- conflicted
+++ resolved
@@ -14,11 +14,8 @@
 - Added the option to change the ordering of color layers via drag and drop. This is useful when using the cover blend mode. [#7188](https://github.com/scalableminds/webknossos/pull/7188)
 - Added configuration to require users' emails to be verified, added flow to verify emails via link. [#7161](https://github.com/scalableminds/webknossos/pull/7161)
 - Added a route to explore and add remote datasets via API. [#7176](https://github.com/scalableminds/webknossos/pull/7176)
-<<<<<<< HEAD
 - Added a new button to the layer settings in view only dataset mode to save the current view configuration as the dataset's default. [#7205](https://github.com/scalableminds/webknossos/pull/7205)
-=======
 - Added option to select multiple segments in the segment list in order to perform batch actions. [#7242](https://github.com/scalableminds/webknossos/pull/7242)
->>>>>>> f11d1c16
 
 ### Changed
 - Small messages during annotating (e.g. “finished undo”, “applying mapping…”) are now click-through so they do not block users from selecting tools. [7239](https://github.com/scalableminds/webknossos/pull/7239)
