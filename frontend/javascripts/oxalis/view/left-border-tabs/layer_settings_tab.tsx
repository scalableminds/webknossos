--- conflicted
+++ resolved
@@ -14,12 +14,8 @@
   SaveOutlined,
   MenuOutlined,
 } from "@ant-design/icons";
-<<<<<<< HEAD
 import ErrorHandling from "libs/error_handling";
-import { connect } from "react-redux";
-=======
 import { connect, useDispatch, useSelector } from "react-redux";
->>>>>>> fda44f4e
 import React from "react";
 import _ from "lodash";
 import classnames from "classnames";
