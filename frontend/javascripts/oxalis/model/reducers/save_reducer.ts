import _ from "lodash";
import update from "immutability-helper";
import type { Action } from "oxalis/model/actions/actions";
import type { OxalisState, SaveState, SaveQueueEntry } from "oxalis/store";
import type {
  SetVersionNumberAction,
  SetLastSaveTimestampAction,
  SaveQueueType,
} from "oxalis/model/actions/save_actions";
import { getActionLog } from "oxalis/model/helpers/action_logger_middleware";
import { getStats } from "oxalis/model/accessors/annotation_accessor";
import { MAXIMUM_ACTION_COUNT_PER_BATCH } from "oxalis/model/sagas/save_saga_constants";
import { selectQueue } from "oxalis/model/accessors/save_accessor";
import { updateKey2 } from "oxalis/model/helpers/deep_update";
import {
  updateEditableMapping,
  updateVolumeTracing,
} from "oxalis/model/reducers/volumetracing_reducer_helpers";
import Date from "libs/date";
import * as Utils from "libs/utils";
<<<<<<< HEAD
import { UpdateActionWithTracingId } from "../sagas/update_actions";
=======
import type { UpdateActionWithTracingId } from "../sagas/update_actions";
>>>>>>> 6ea6d654

// These update actions are not idempotent. Having them
// twice in the save queue causes a corruption of the current annotation.
// Therefore, we check this.
const NOT_IDEMPOTENT_ACTIONS = [
  "createEdge",
  "deleteEdge",
  "createTree",
  "deleteTree",
  "createNode",
  "deleteNode",
];

type TracingDict<V> = {
  skeleton: V;
  volumes: Record<string, V>;
  mappings: Record<string, V>;
};

function updateTracingDict<V>(
  action: { saveQueueType: SaveQueueType; tracingId: string },
  oldDict: TracingDict<V>,
  newValue: V,
): TracingDict<V> {
  if (action.saveQueueType === "skeleton") {
    return { ...oldDict, skeleton: newValue };
  } else if (action.saveQueueType === "volume") {
    return {
      ...oldDict,
      volumes: { ...oldDict.volumes, [action.tracingId]: newValue },
    };
  } else if (action.saveQueueType === "mapping") {
    return {
      ...oldDict,
      mappings: { ...oldDict.mappings, [action.tracingId]: newValue },
    };
  }

  return oldDict;
}

export function getTotalSaveQueueLength(queueObj: SaveState["queue"]) {
  return (
    queueObj.skeleton.length +
    _.sum(
      Utils.values(queueObj.volumes).map((volumeQueue: SaveQueueEntry[]) => volumeQueue.length),
    ) +
    _.sum(
      Utils.values(queueObj.mappings).map((mappingQueue: SaveQueueEntry[]) => mappingQueue.length),
    )
  );
}

function updateVersion(state: OxalisState, action: SetVersionNumberAction) {
  if (action.saveQueueType === "skeleton" && state.tracing.skeleton != null) {
    return updateKey2(state, "tracing", "skeleton", {
      version: action.version,
    });
  } else if (action.saveQueueType === "volume") {
    return updateVolumeTracing(state, action.tracingId, {
      version: action.version,
    });
  } else if (action.saveQueueType === "mapping") {
    return updateEditableMapping(state, action.tracingId, {
      version: action.version,
    });
  }

  return state;
}

function updateLastSaveTimestamp(state: OxalisState, action: SetLastSaveTimestampAction) {
  if (action.saveQueueType === "skeleton") {
    return updateKey2(state, "save", "lastSaveTimestamp", {
      skeleton: action.timestamp,
    });
  } else if (action.saveQueueType === "volume") {
    const newVolumesDict = {
      ...state.save.lastSaveTimestamp.volumes,
      [action.tracingId]: action.timestamp,
    };
    return updateKey2(state, "save", "lastSaveTimestamp", {
      volumes: newVolumesDict,
    });
  } else if (action.saveQueueType === "mapping") {
    const newMappingsDict = {
      ...state.save.lastSaveTimestamp.mappings,
      [action.tracingId]: action.timestamp,
    };
    return updateKey2(state, "save", "lastSaveTimestamp", {
      mappings: newMappingsDict,
    });
  }

  return state;
}

function SaveReducer(state: OxalisState, action: Action): OxalisState {
  switch (action.type) {
    case "INITIALIZE_VOLUMETRACING": {
      // Set up empty save queue array for volume tracing
      const newVolumesQueue = { ...state.save.queue.volumes, [action.tracing.id]: [] };
      return updateKey2(state, "save", "queue", {
        volumes: newVolumesQueue,
      });
    }

    case "INITIALIZE_EDITABLE_MAPPING": {
      // Set up empty save queue array for editable mapping
      const newMappingsQueue = { ...state.save.queue.mappings, [action.mapping.tracingId]: [] };
      return updateKey2(state, "save", "queue", {
        mappings: newMappingsQueue,
      });
    }

    case "PUSH_SAVE_QUEUE_TRANSACTION": {
      const { items, transactionId } = action;
      if (items.length === 0) {
        return state;
      }
      // Only report tracing statistics, if a "real" update to the tracing happened
      const stats = _.some(
        action.items,
        (ua) => ua.name !== "updateSkeletonTracing" && ua.name !== "updateVolumeTracing",
      )
        ? getStats(state.tracing, action.saveQueueType, action.tracingId)
        : null;
      const { activeUser } = state;
      if (activeUser == null) {
        throw new Error("Tried to save something even though user is not logged in.");
      }

      const updateActionChunks = _.chunk(
        items,
        MAXIMUM_ACTION_COUNT_PER_BATCH[action.saveQueueType],
      );

      const transactionGroupCount = updateActionChunks.length;
      const actionLogInfo = JSON.stringify(getActionLog().slice(-10));
      const oldQueue = selectQueue(state, action.saveQueueType, action.tracingId);
      const newQueue = oldQueue.concat(
        updateActionChunks.map((actions, transactionGroupIndex) => ({
          // Placeholder, the version number will be updated before sending to the server
          version: -1,
          transactionId,
          transactionGroupCount,
          transactionGroupIndex,
          timestamp: Date.now(),
          authorId: activeUser.id,
          actions: actions.map(
            (innerAction) =>
              ({
                ...innerAction,
                value: {
                  ...innerAction.value,
                  actionTracingId: action.tracingId,
                },
              }) as UpdateActionWithTracingId,
          ),
          stats,
          // Redux Action Log context for debugging purposes.
          info: actionLogInfo,
        })),
      );

      // The following code checks that the update actions are not identical to the previously
      // added ones. We have received a bug report that showed corrupted data that should be
      // caught by the following check. If the bug appears again, we can investigate with more
      // details thanks to airbrake.
      if (
        action.saveQueueType === "skeleton" &&
        oldQueue.length > 0 &&
        newQueue.length > 0 &&
        newQueue.at(-1)?.actions.some((action) => NOT_IDEMPOTENT_ACTIONS.includes(action.name)) &&
        _.isEqual(oldQueue.at(-1)?.actions, newQueue.at(-1)?.actions)
      ) {
        console.warn(
          "Redundant saving was detected.",
          oldQueue.at(-1)?.actions,
          newQueue.at(-1)?.actions,
        );
        throw new Error(
          "An internal error has occurred. To prevent data corruption, no saving was performed. Please reload the page and try the last action again.",
        );
      }

      const newQueueObj = updateTracingDict(action, state.save.queue, newQueue);
      return update(state, {
        save: {
          queue: {
            $set: newQueueObj,
          },
          progressInfo: {
            totalActionCount: {
              $apply: (count) => count + items.length,
            },
          },
        },
      });
    }

    case "SHIFT_SAVE_QUEUE": {
      const { count } = action;

      if (count > 0) {
        const queue = selectQueue(state, action.saveQueueType, action.tracingId);

        const processedQueueActionCount = _.sumBy(
          queue.slice(0, count),
          (batch) => batch.actions.length,
        );

        const remainingQueue = queue.slice(count);
        const newQueueObj = updateTracingDict(action, state.save.queue, remainingQueue);
        const remainingQueueLength = getTotalSaveQueueLength(newQueueObj);
        const resetCounter = remainingQueueLength === 0;
        return update(state, {
          save: {
            queue: {
              $set: newQueueObj,
            },
            progressInfo: {
              // Reset progress counters if the queue is empty. Otherwise,
              // increase processedActionCount and leave totalActionCount as is
              processedActionCount: {
                $apply: (oldCount) => (resetCounter ? 0 : oldCount + processedQueueActionCount),
              },
              totalActionCount: {
                $apply: (oldCount) => (resetCounter ? 0 : oldCount),
              },
            },
          },
        });
      }

      return state;
    }

    case "DISCARD_SAVE_QUEUES": {
      return update(state, {
        save: {
          queue: {
            $set: {
              skeleton: [],
              volumes: _.mapValues(state.save.queue.volumes, () => []),
              mappings: _.mapValues(state.save.queue.mappings, () => []),
            },
          },
          progressInfo: {
            processedActionCount: {
              $set: 0,
            },
            totalActionCount: {
              $set: 0,
            },
          },
        },
      });
    }

    case "SET_SAVE_BUSY": {
      const newIsBusyInfo = updateTracingDict(action, state.save.isBusyInfo, action.isBusy);
      return update(state, {
        save: {
          isBusyInfo: {
            $set: newIsBusyInfo,
          },
        },
      });
    }

    case "SET_LAST_SAVE_TIMESTAMP": {
      return updateLastSaveTimestamp(state, action);
    }

    case "SET_VERSION_NUMBER": {
      return updateVersion(state, action);
    }

    case "DISABLE_SAVING": {
      if (state.task != null) {
        // Don't disable saving in a task, even when this action was dispatched somehow.
        return state;
      }

      return updateKey2(state, "tracing", "restrictions", {
        allowSave: false,
      });
    }

    default:
      return state;
  }
}

export default SaveReducer;<|MERGE_RESOLUTION|>--- conflicted
+++ resolved
@@ -18,11 +18,7 @@
 } from "oxalis/model/reducers/volumetracing_reducer_helpers";
 import Date from "libs/date";
 import * as Utils from "libs/utils";
-<<<<<<< HEAD
-import { UpdateActionWithTracingId } from "../sagas/update_actions";
-=======
 import type { UpdateActionWithTracingId } from "../sagas/update_actions";
->>>>>>> 6ea6d654
 
 // These update actions are not idempotent. Having them
 // twice in the save queue causes a corruption of the current annotation.
