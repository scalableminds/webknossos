# Migration Guide (Unreleased)
All migrations (for unreleased versions) of WEBKNOSSOS are documented in this file.
See `MIGRATIONS.released.md` for the migrations which are part of official releases.

This project adheres to [Calendar Versioning](http://calver.org/) `0Y.0M.MICRO`.
User-facing changes are documented in the [changelog](CHANGELOG.released.md).

## Unreleased

[Commits](https://github.com/scalableminds/webknossos/compare/24.04.0...HEAD)

- Changed some internal APIs to use spelling dataset instead of dataSet. This requires all connected datastores to be the latest version. [#7690](https://github.com/scalableminds/webknossos/pull/7690)
<<<<<<< HEAD
- Meshfiles with version 2 or older are no longer supported. Talk to us about support in converting your old meshfiles. [#7764](https://github.com/scalableminds/webknossos/pull/7764)
=======
- If your setup contains webknossos-workers, you may want to add the new available job `infer_mitochondria` to the `supportedJobCommands` of your workers. Make sure you deploy the latest webknossos-worker release. [#7752](https://github.com/scalableminds/webknossos/pull/7752)
>>>>>>> bbfc4ef3

### Postgres Evolutions:

- If your setup contains a worker, make sure to upgrade it to the latest version, as the authentication api has changed (user_auth_token rather than webknossos_token). [#6547](https://github.com/scalableminds/webknossos/pull/6547)<|MERGE_RESOLUTION|>--- conflicted
+++ resolved
@@ -10,11 +10,8 @@
 [Commits](https://github.com/scalableminds/webknossos/compare/24.04.0...HEAD)
 
 - Changed some internal APIs to use spelling dataset instead of dataSet. This requires all connected datastores to be the latest version. [#7690](https://github.com/scalableminds/webknossos/pull/7690)
-<<<<<<< HEAD
+- If your setup contains webknossos-workers, you may want to add the new available job `infer_mitochondria` to the `supportedJobCommands` of your workers. Make sure you deploy the latest webknossos-worker release. [#7752](https://github.com/scalableminds/webknossos/pull/7752)
 - Meshfiles with version 2 or older are no longer supported. Talk to us about support in converting your old meshfiles. [#7764](https://github.com/scalableminds/webknossos/pull/7764)
-=======
-- If your setup contains webknossos-workers, you may want to add the new available job `infer_mitochondria` to the `supportedJobCommands` of your workers. Make sure you deploy the latest webknossos-worker release. [#7752](https://github.com/scalableminds/webknossos/pull/7752)
->>>>>>> bbfc4ef3
 
 ### Postgres Evolutions:
 
