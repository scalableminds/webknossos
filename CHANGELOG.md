--- conflicted
+++ resolved
@@ -15,12 +15,9 @@
 - Added an UI to select a mapping for a segmentation layer. The UI is placed in the segmentation tab within the tracing view. [#3720](https://github.com/scalableminds/webknossos/pull/3720)
 
 ### Changed
-<<<<<<< HEAD
 - Data rendering is not tied to square viewports, anymore. As a result the screen space is used more efficiently to show data. Also, increasing the size of a viewport will result in more data being rendered (as opposed to the same data will be upscaled). [#3634](https://github.com/scalableminds/webknossos/pull/3634)
-=======
 - Mappings for segmentations will be read automatically from the file system. It's not necessary to define the mappings within the `datasource-properties.json`, anymore. [#3720](https://github.com/scalableminds/webknossos/pull/3720)
 - The active node is highlighted with a "halo ring". Additionally, the node is also rendered as a circle. In flight and oblique modes the halo is hidden. [#3731](https://github.com/scalableminds/webknossos/pull/3731)
->>>>>>> d929e577
 
 ### Fixed
 
