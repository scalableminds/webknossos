--- conflicted
+++ resolved
@@ -23,34 +23,6 @@
 type Props = {
   layoutMenu: SubMenuType | null;
 };
-<<<<<<< HEAD
-type StateProps = {
-  hasTracing: boolean;
-  busyBlockingInfo: BusyBlockingInfo;
-  annotationTags: string[];
-  isRenderAnimationModalOpen: boolean;
-  isShareModalOpen: boolean;
-  isDownloadModalOpen: boolean;
-  isMergeModalOpen: boolean;
-  isUserScriptsModalOpen: boolean;
-  isZarrPrivateLinksModalOpen: boolean;
-} & TracingViewMenuProps;
-type Props = OwnProps & StateProps;
-export type TracingViewMenuProps = {
-  allowUpdate: boolean;
-  restrictions: RestrictionsAndSettings;
-  task: Task | null | undefined;
-  annotationType: APIAnnotationType;
-  annotationId: string;
-  activeUser: APIUser | null | undefined;
-  isAnnotationLockedByUser: boolean;
-  annotationOwner: APIUserBase | null | undefined;
-};
-type State = {
-  isReopenAllowed: boolean;
-};
-=======
->>>>>>> 9d6fe6ea
 
 export type LayoutProps = {
   storedLayoutNamesForView: string[];
@@ -204,563 +176,6 @@
   };
 }
 
-<<<<<<< HEAD
-const handleRestore = async () => {
-  await Model.ensureSavedState();
-  Store.dispatch(setVersionRestoreVisibilityAction(true));
-};
-
-const handleDisableSaving = () => {
-  Modal.confirm({
-    title: messages["annotation.disable_saving"],
-    content: messages["annotation.disable_saving.content"],
-    onOk: () => {
-      Store.dispatch(disableSavingAction());
-    },
-  });
-};
-
-const handleShareOpen = () => {
-  Store.dispatch(setShareModalVisibilityAction(true));
-};
-
-const handleShareClose = () => {
-  Store.dispatch(setShareModalVisibilityAction(false));
-};
-
-const handleDownloadOpen = () => {
-  Store.dispatch(setDownloadModalVisibilityAction(true));
-};
-
-const handleDownloadClose = () => {
-  Store.dispatch(setDownloadModalVisibilityAction(false));
-};
-
-const handleMergeOpen = () => {
-  Store.dispatch(setMergeModalVisibilityAction(true));
-};
-
-const handleMergeClose = () => {
-  Store.dispatch(setMergeModalVisibilityAction(false));
-};
-
-const handleUserScriptsOpen = () => {
-  Store.dispatch(setUserScriptsModalVisibilityAction(true));
-};
-
-const handleUserScriptsClose = () => {
-  Store.dispatch(setUserScriptsModalVisibilityAction(false));
-};
-
-const handleZarrLinksOpen = () => {
-  Store.dispatch(setZarrLinksModalVisibilityAction(true));
-};
-
-const handleZarrLinksClose = () => {
-  Store.dispatch(setZarrLinksModalVisibilityAction(false));
-};
-
-const handleChangeLockedStateOfAnnotation = async (
-  isLocked: boolean,
-  annotationId: string,
-  annotationType: APIAnnotationType,
-) => {
-  try {
-    // Ensure saved state, before (un)locking the annotation and then reloading.
-    await Model.ensureSavedState();
-    await editLockedState(annotationId, annotationType, isLocked);
-    Toast.success(
-      isLocked ? messages["annotation.lock.success"] : messages["annotation.unlock.success"],
-    );
-    // Give some time to show the toast before reloading the page.
-    await Utils.sleep(250);
-    location.reload();
-  } catch (error: any) {
-    const verb = isLocked ? "lock" : "unlock";
-    Toast.error(`Could not ${verb} the annotation. ` + error?.message);
-    console.error(`Could not ${verb} the annotation. `, error);
-  }
-};
-
-const handleFinish = async (annotationId: string, annotationType: APIAnnotationType) => {
-  await Model.ensureSavedState();
-  Modal.confirm({
-    title: messages["annotation.finish"],
-    onOk: async () => {
-      await finishAnnotation(annotationId, annotationType);
-      // Force page refresh
-      location.href = "/dashboard";
-    },
-  });
-};
-
-const handleDuplicate = async (annotationId: string, annotationType: APIAnnotationType) => {
-  await Model.ensureSavedState();
-  const newAnnotation = await duplicateAnnotation(annotationId, annotationType);
-  window.open(`/annotations/${newAnnotation.id}`, "_blank", "noopener,noreferrer");
-};
-
-export const getTracingViewMenuItems = (
-  props: TracingViewMenuProps,
-  layoutMenu: SubMenuType | null,
-) => {
-  const { viewMode, controlMode } = Store.getState().temporaryConfiguration;
-  const isSkeletonMode = Constants.MODES_SKELETON.includes(viewMode);
-  const {
-    restrictions,
-    task,
-    annotationType,
-    annotationId,
-    activeUser,
-    isAnnotationLockedByUser,
-    annotationOwner,
-  } = props;
-  const isAnnotationOwner = activeUser && annotationOwner?.id === activeUser?.id;
-  const archiveButtonText = task ? "Finish and go to Dashboard" : "Archive";
-  const menuItems = [];
-
-  if (restrictions.allowFinish) {
-    menuItems.push({
-      key: "finish-button",
-      onClick: () => handleFinish(annotationId, annotationType),
-      icon: <CheckCircleOutlined />,
-      label: archiveButtonText,
-    });
-  }
-
-  if (restrictions.allowDownload) {
-    menuItems.push({
-      key: "download-button",
-      onClick: handleDownloadOpen,
-      icon: <DownloadOutlined />,
-      label: "Download",
-    });
-  }
-
-  menuItems.push({
-    key: "share-button",
-    onClick: handleShareOpen,
-    icon: <ShareAltOutlined />,
-    label: "Share",
-  });
-  menuItems.push({
-    key: "zarr-links-button",
-    onClick: handleZarrLinksOpen,
-    icon: <LinkOutlined />,
-    label: "Zarr Links",
-  });
-
-  if (activeUser != null) {
-    menuItems.push({
-      key: "duplicate-button",
-      onClick: () => handleDuplicate(annotationId, annotationType),
-      icon: <CopyOutlined />,
-      label: "Duplicate",
-    });
-  }
-
-  menuItems.push(screenshotMenuItem);
-
-  menuItems.push(renderAnimationMenuItem);
-
-  menuItems.push({
-    key: "user-scripts-button",
-    onClick: handleUserScriptsOpen,
-    icon: <SettingOutlined />,
-    label: "Add Script",
-  });
-
-  if (restrictions.allowSave && isSkeletonMode && activeUser != null) {
-    menuItems.push({
-      key: "merge-button",
-      onClick: handleMergeOpen,
-      icon: <FolderOpenOutlined />,
-      label: "Merge Annotation",
-    });
-  }
-  if (controlMode !== ControlModeEnum.SANDBOX) {
-    menuItems.push({
-      key: "restore-button",
-      onClick: handleRestore,
-      icon: <HistoryOutlined />,
-      label: "Restore Older Version",
-    });
-  }
-
-  if (layoutMenu != null) menuItems.push(layoutMenu);
-
-  if (restrictions.allowSave && !task) {
-    menuItems.push({
-      key: "disable-saving",
-      onClick: handleDisableSaving,
-      icon: <StopOutlined />,
-      label: "Disable saving",
-    });
-  }
-  if (isAnnotationOwner) {
-    menuItems.push({
-      key: "lock-unlock-button",
-      onClick: () =>
-        handleChangeLockedStateOfAnnotation(
-          !isAnnotationLockedByUser,
-          annotationId,
-          annotationType,
-        ),
-      icon: isAnnotationLockedByUser ? <UnlockOutlined /> : <LockOutlined />,
-      label: `${isAnnotationLockedByUser ? "Unlock" : "Lock"} Annotation`,
-    });
-  }
-
-  return menuItems;
-};
-
-class TracingActionsView extends React.PureComponent<Props, State> {
-  state: State = {
-    isReopenAllowed: false,
-  };
-
-  reopenTimeout: ReturnType<typeof setTimeout> | null | undefined;
-
-  componentDidUpdate() {
-    const localStorageEntry = UserLocalStorage.getItem("lastFinishedTask");
-
-    if (this.props.task && localStorageEntry) {
-      const { finishedTime } = JSON.parse(localStorageEntry);
-      const timeSinceFinish = Date.now() - finishedTime;
-      const reopenAllowedTime = features().taskReopenAllowedInSeconds * 1000;
-
-      if (timeSinceFinish < reopenAllowedTime) {
-        this.setState({
-          isReopenAllowed: true,
-        });
-
-        if (this.reopenTimeout != null) {
-          clearTimeout(this.reopenTimeout);
-          this.reopenTimeout = null;
-        }
-
-        this.reopenTimeout = setTimeout(() => {
-          this.setState({
-            isReopenAllowed: false,
-          });
-          UserLocalStorage.removeItem("lastFinishedTask");
-          this.reopenTimeout = null;
-        }, reopenAllowedTime - timeSinceFinish);
-      }
-    }
-  }
-
-  componentWillUnmount() {
-    if (this.reopenTimeout != null) {
-      clearTimeout(this.reopenTimeout);
-    }
-  }
-
-  handleSave = async (event?: React.SyntheticEvent) => {
-    if (event != null) {
-      // @ts-expect-error ts-migrate(2339) FIXME: Property 'blur' does not exist on type 'EventTarge... Remove this comment to see the full error message
-      event.target.blur();
-    }
-
-    Model.forceSave();
-  };
-
-  handleUndo = () => dispatchUndoAsync(Store.dispatch);
-  handleRedo = () => dispatchRedoAsync(Store.dispatch);
-
-  handleCopyToAccount = async () => {
-    // duplicates the annotation in the current user account
-    const newAnnotation = await duplicateAnnotation(
-      this.props.annotationId,
-      this.props.annotationType,
-    );
-    location.href = `/annotations/${newAnnotation.id}`;
-  };
-
-  handleCopySandboxToAccount = async () => {
-    const { annotation: sandboxAnnotation, dataset } = Store.getState();
-    const tracingType = getTracingType(sandboxAnnotation);
-
-    if (tracingType !== TracingTypeEnum.skeleton) {
-      const message = "Sandbox copying functionality is only implemented for skeleton tracings.";
-      Toast.error(message);
-      throw Error(message);
-    }
-
-    // todo: does this logic make sense at all? the above condition seems to exclude
-    // volume tracings
-    const fallbackLayer =
-      sandboxAnnotation.volumes.length > 0 ? sandboxAnnotation.volumes[0].fallbackLayer : null;
-    const newAnnotation = await createExplorational(dataset.id, tracingType, false, fallbackLayer);
-    UrlManager.changeBaseUrl(`/annotations/${newAnnotation.typ}/${newAnnotation.id}`);
-    await api.tracing.restart(null, newAnnotation.id, ControlModeEnum.TRACE, undefined, true);
-    const sandboxSkeletonTracing = enforceSkeletonTracing(sandboxAnnotation);
-    const skeletonTracing = enforceSkeletonTracing(Store.getState().annotation);
-    // Update the sandbox tracing with the new tracingId and createdTimestamp
-    const newSkeletonTracing = {
-      ...sandboxSkeletonTracing,
-      tracingId: skeletonTracing.tracingId,
-      createdTimestamp: skeletonTracing.createdTimestamp,
-    };
-    Store.dispatch(setSkeletonTracingAction(newSkeletonTracing));
-    await Model.ensureSavedState();
-    // Do a complete page refresh, because the URL changed and the router
-    // would cause a reload the next time the URL hash changes (because the
-    // TracingLayoutView would be remounted).
-    location.reload();
-  };
-
-  handleFinishAndGetNextTask = async () => {
-    api.tracing.finishAndGetNextTask();
-  };
-
-  handleReopenTask = async () => {
-    const localStorageEntry = UserLocalStorage.getItem("lastFinishedTask");
-    if (!localStorageEntry) return;
-    const { annotationId } = JSON.parse(localStorageEntry);
-
-    if (annotationId) {
-      Modal.confirm({
-        title: messages["annotation.undoFinish.confirm"],
-        content: messages["annotation.undoFinish.content"],
-        onOk: async () => {
-          await Model.ensureSavedState();
-          await reOpenAnnotation(annotationId, APIAnnotationTypeEnum.Task);
-          UserLocalStorage.removeItem("lastFinishedTask");
-          const newTaskUrl = `/annotations/${APIAnnotationTypeEnum.Task}/${annotationId}`;
-          location.href = newTaskUrl;
-        },
-      });
-    }
-  };
-
-  getTracingViewModals() {
-    const { viewMode } = Store.getState().temporaryConfiguration;
-    const isSkeletonMode = Constants.MODES_SKELETON.includes(viewMode);
-    const {
-      restrictions,
-      annotationType,
-      annotationId,
-      activeUser,
-      isZarrPrivateLinksModalOpen,
-      isUserScriptsModalOpen,
-      isMergeModalOpen,
-      isShareModalOpen,
-      isRenderAnimationModalOpen,
-      isDownloadModalOpen,
-    } = this.props;
-    const modals = [];
-
-    modals.push(
-      <ShareModalView
-        key="share-modal"
-        isOpen={isShareModalOpen}
-        onOk={handleShareClose}
-        annotationType={annotationType}
-        annotationId={annotationId}
-      />,
-    );
-    modals.push(
-      <PrivateLinksModal
-        key="private-links-modal"
-        isOpen={isZarrPrivateLinksModalOpen}
-        onOk={handleZarrLinksClose}
-        annotationId={annotationId}
-      />,
-    );
-
-    modals.push(
-      <CreateAnimationModal
-        key="render-animation-modal"
-        isOpen={isRenderAnimationModalOpen}
-        onClose={() => Store.dispatch(setRenderAnimationModalVisibilityAction(false))}
-      />,
-    );
-
-    modals.push(
-      <UserScriptsModalView
-        key="user-scripts-modal"
-        isOpen={isUserScriptsModalOpen}
-        onOK={handleUserScriptsClose}
-      />,
-    );
-
-    if (restrictions.allowDownload) {
-      modals.push(
-        <DownloadModalView
-          key="download-modal"
-          isAnnotation
-          isOpen={isDownloadModalOpen}
-          onClose={handleDownloadClose}
-        />,
-      );
-    }
-
-    if (restrictions.allowSave && isSkeletonMode && activeUser != null) {
-      modals.push(
-        <MergeModalView key="merge-modal" isOpen={isMergeModalOpen} onOk={handleMergeClose} />,
-      );
-    }
-
-    return modals;
-  }
-
-  render() {
-    const {
-      allowUpdate,
-      hasTracing,
-      restrictions,
-      task,
-      activeUser,
-      busyBlockingInfo,
-      annotationOwner,
-      layoutMenu,
-    } = this.props;
-
-    const isAnnotationOwner = activeUser && annotationOwner?.id === activeUser?.id;
-    const copyAnnotationText = isAnnotationOwner ? "Duplicate" : "Copy To My Account";
-
-    const saveButton = allowUpdate
-      ? [
-          hasTracing
-            ? [
-                <AsyncButton
-                  className="narrow undo-redo-button"
-                  key="undo-button"
-                  title="Undo (Ctrl+Z)"
-                  onClick={this.handleUndo}
-                  disabled={busyBlockingInfo.isBusy}
-                  hideContentWhenLoading
-                >
-                  <i className="fas fa-undo" aria-hidden="true" />
-                </AsyncButton>,
-                <AsyncButton
-                  className="narrow undo-redo-button hide-on-small-screen"
-                  key="redo-button"
-                  title="Redo (Ctrl+Y)"
-                  onClick={this.handleRedo}
-                  disabled={busyBlockingInfo.isBusy}
-                  hideContentWhenLoading
-                >
-                  <i className="fas fa-redo" aria-hidden="true" />
-                </AsyncButton>,
-              ]
-            : null,
-          restrictions.allowSave ? (
-            <SaveButton className="narrow" key="save-button" onClick={this.handleSave} />
-          ) : (
-            [
-              <Tooltip
-                placement="bottom"
-                title="This annotation was opened in sandbox mode. You can edit it, but changes are not saved. Use 'Copy To My Account' to copy the current state to your account."
-                key="sandbox-tooltip"
-              >
-                <Button disabled type="primary" icon={<CodeSandboxOutlined />}>
-                  <span className="hide-on-small-screen">Sandbox</span>
-                </Button>
-              </Tooltip>,
-              <AsyncButtonWithAuthentication
-                activeUser={activeUser}
-                authenticationMessage="Please register or login to copy the sandbox tracing to your account."
-                key="copy-sandbox-button"
-                icon={<FileAddOutlined />}
-                onClick={this.handleCopySandboxToAccount}
-                title={copyAnnotationText}
-              >
-                <span className="hide-on-small-screen">Copy To My Account</span>
-              </AsyncButtonWithAuthentication>,
-            ]
-          ),
-        ]
-      : [
-          <ButtonComponent
-            key="read-only-button"
-            danger
-            disabled
-            style={{
-              backgroundColor: "var(--ant-color-warning)",
-            }}
-          >
-            Read only
-          </ButtonComponent>,
-          <AsyncButtonWithAuthentication
-            activeUser={activeUser}
-            authenticationMessage="Please register or login to copy the tracing to your account."
-            key="copy-button"
-            icon={<FileAddOutlined />}
-            onClick={this.handleCopyToAccount}
-            title={copyAnnotationText}
-          >
-            <span className="hide-on-small-screen">{copyAnnotationText}</span>
-          </AsyncButtonWithAuthentication>,
-        ];
-    const finishAndNextTaskButton =
-      restrictions.allowFinish && task ? (
-        <ButtonComponent
-          key="next-button"
-          icon={<VerticalLeftOutlined />}
-          onClick={this.handleFinishAndGetNextTask}
-        >
-          Finish and Get Next Task
-        </ButtonComponent>
-      ) : null;
-    const reopenTaskButton = this.state.isReopenAllowed ? (
-      <ButtonComponent
-        key="reopen-button"
-        icon={<VerticalRightOutlined />}
-        onClick={this.handleReopenTask}
-        danger
-      >
-        Undo Finish
-      </ButtonComponent>
-    ) : null;
-
-    const modals = this.getTracingViewModals();
-    const menuItems = getTracingViewMenuItems(this.props, layoutMenu);
-    const userTheme = getThemeFromUser(activeUser);
-
-    return (
-      <>
-        <Space.Compact>
-          {saveButton}
-          {finishAndNextTaskButton}
-          {reopenTaskButton}
-        </Space.Compact>
-        <ConfigProvider theme={getAntdTheme(userTheme)}>{modals}</ConfigProvider>
-        <div>
-          <Dropdown menu={{ items: menuItems }} trigger={["click"]}>
-            <ButtonComponent className="narrow">
-              Menu
-              <DownOutlined />
-            </ButtonComponent>
-          </Dropdown>
-        </div>
-      </>
-    );
-  }
-}
-
-function mapStateToProps(state: WebknossosState): StateProps {
-  return {
-    annotationType: state.annotation.annotationType,
-    annotationId: state.annotation.annotationId,
-    restrictions: state.annotation.restrictions,
-    allowUpdate: state.annotation.isUpdatingCurrentlyAllowed,
-    annotationOwner: state.annotation.owner,
-    task: state.task,
-    activeUser: state.activeUser,
-    hasTracing: state.annotation.skeleton != null || state.annotation.volumes.length > 0,
-    isDownloadModalOpen: state.uiInformation.showDownloadModal,
-    isShareModalOpen: state.uiInformation.showShareModal,
-    isRenderAnimationModalOpen: state.uiInformation.showRenderAnimationModal,
-    busyBlockingInfo: state.uiInformation.busyBlockingInfo,
-    isAnnotationLockedByUser: state.annotation.isLockedByOwner,
-    annotationTags: state.annotation.tags,
-    isMergeModalOpen: state.uiInformation.showMergeAnnotationModal,
-    isUserScriptsModalOpen: state.uiInformation.showAddScriptModal,
-    isZarrPrivateLinksModalOpen: state.uiInformation.showZarrPrivateLinksModal,
-  };
-=======
 function TracingActionsView({ layoutMenu }: Props) {
   return (
     <>
@@ -772,7 +187,6 @@
       <ActionsMenu layoutMenu={layoutMenu} />
     </>
   );
->>>>>>> 9d6fe6ea
 }
 
 export default TracingActionsView;