--- conflicted
+++ resolved
@@ -99,15 +99,9 @@
     }
   }
 
-<<<<<<< HEAD
   def infoWithoutType(id: ObjectId,
-                      // Timestamp in milliseconds (time at which the request is sent
-                      timestamp: Long): Action[AnyContent] = sil.UserAwareAction.async { implicit request =>
-=======
-  def infoWithoutType(id: String,
                       // Timestamp in milliseconds (time at which the request is sent)
                       timestamp: Option[Long]): Action[AnyContent] = sil.UserAwareAction.async { implicit request =>
->>>>>>> a46d76b9
     log() {
       for {
         annotation <- provider.provideAnnotation(id, request.identity) ?~> "annotation.notFound" ~> NOT_FOUND
@@ -182,59 +176,7 @@
       } yield JsonOk(json, Messages("annotation.isLockedByOwner.success"))
     }
 
-<<<<<<< HEAD
-  def addAnnotationLayer(typ: String, id: ObjectId): Action[AnnotationLayerParameters] =
-    sil.SecuredAction.async(validateJson[AnnotationLayerParameters]) { implicit request =>
-      for {
-        _ <- bool2Fox(AnnotationType.Explorational.toString == typ) ?~> "annotation.addLayer.explorationalsOnly"
-        restrictions <- provider.restrictionsFor(typ, id) ?~> "restrictions.notFound" ~> NOT_FOUND
-        _ <- restrictions.allowUpdate(request.identity) ?~> "notAllowed" ~> FORBIDDEN
-        annotation <- provider.provideAnnotation(typ, id, request.identity)
-        newLayerName = request.body.name.getOrElse(AnnotationLayer.defaultNameForType(request.body.typ))
-        _ <- bool2Fox(!annotation.annotationLayers.exists(_.name == newLayerName)) ?~> "annotation.addLayer.nameInUse"
-        organization <- organizationDAO.findOne(request.identity._organization)
-        _ <- annotationService.addAnnotationLayer(annotation, organization._id, request.body)
-        updated <- provider.provideAnnotation(typ, id, request.identity)
-        json <- annotationService.publicWrites(updated, Some(request.identity)) ?~> "annotation.write.failed"
-      } yield JsonOk(json)
-    }
-
-  def addAnnotationLayerWithoutType(id: ObjectId): Action[AnnotationLayerParameters] =
-    sil.SecuredAction.async(validateJson[AnnotationLayerParameters]) { implicit request =>
-      for {
-        annotation <- provider.provideAnnotation(id, request.identity) ~> NOT_FOUND
-        result <- addAnnotationLayer(annotation.typ.toString, id)(request)
-      } yield result
-    }
-
-  def deleteAnnotationLayer(typ: String, id: ObjectId, layerName: String): Action[AnyContent] =
-    sil.SecuredAction.async { implicit request =>
-      for {
-        _ <- bool2Fox(AnnotationType.Explorational.toString == typ) ?~> "annotation.deleteLayer.explorationalsOnly"
-        annotation <- provider.provideAnnotation(typ, id, request.identity)
-        _ <- bool2Fox(annotation._user == request.identity._id) ?~> "notAllowed" ~> FORBIDDEN
-        layer <- annotation.annotationLayers.find(annotationLayer => annotationLayer.name == layerName) ?~> Messages(
-          "annotation.layer.notFound",
-          layerName)
-        _ <- bool2Fox(annotation.annotationLayers.length != 1) ?~> "annotation.deleteLayer.onlyLayer"
-        _ = logger.info(
-          s"Deleting annotation layer $layerName (tracing id ${layer.tracingId}, typ ${layer.typ}) for annotation $id")
-        _ <- annotationService.deleteAnnotationLayer(annotation, layerName)
-      } yield Ok
-    }
-
-  def deleteAnnotationLayerWithoutType(id: ObjectId, layerName: String): Action[AnyContent] =
-    sil.SecuredAction.async { implicit request =>
-      for {
-        annotation <- provider.provideAnnotation(id, request.identity) ~> NOT_FOUND
-        result <- deleteAnnotationLayer(annotation.typ.toString, id, layerName)(request)
-      } yield result
-    }
-
   def createExplorational(datasetId: ObjectId): Action[List[AnnotationLayerParameters]] =
-=======
-  def createExplorational(datasetId: String): Action[List[AnnotationLayerParameters]] =
->>>>>>> a46d76b9
     sil.SecuredAction.async(validateJson[List[AnnotationLayerParameters]]) { implicit request =>
       for {
         dataset <- datasetDAO.findOne(datasetId) ?~> Messages("dataset.notFound", datasetId) ~> NOT_FOUND
@@ -272,121 +214,7 @@
       } yield JsonOk(json)
     }
 
-<<<<<<< HEAD
-  def makeHybrid(typ: String, id: ObjectId, fallbackLayerName: Option[String]): Action[AnyContent] =
-    sil.SecuredAction.async { implicit request =>
-      for {
-        _ <- bool2Fox(AnnotationType.Explorational.toString == typ) ?~> "annotation.addLayer.explorationalsOnly"
-        restrictions <- provider.restrictionsFor(typ, id) ?~> "restrictions.notFound" ~> NOT_FOUND
-        _ <- restrictions.allowUpdate(request.identity) ?~> "notAllowed" ~> FORBIDDEN
-        annotation <- provider.provideAnnotation(typ, id, request.identity)
-        organization <- organizationDAO.findOne(request.identity._organization)
-        _ <- annotationService.makeAnnotationHybrid(annotation, organization._id, fallbackLayerName) ?~> "annotation.makeHybrid.failed"
-        updated <- provider.provideAnnotation(typ, id, request.identity)
-        json <- annotationService.publicWrites(updated, Some(request.identity)) ?~> "annotation.write.failed"
-      } yield JsonOk(json)
-    }
-
-  def makeHybridWithoutType(id: ObjectId, fallbackLayerName: Option[String]): Action[AnyContent] =
-    sil.SecuredAction.async { implicit request =>
-      for {
-        annotation <- provider.provideAnnotation(id, request.identity) ~> NOT_FOUND
-        result <- makeHybrid(annotation.typ.toString, id, fallbackLayerName)(request)
-      } yield result
-    }
-
-  def downsample(typ: String, id: ObjectId, tracingId: String): Action[AnyContent] = sil.SecuredAction.async {
-    implicit request =>
-      for {
-        _ <- bool2Fox(AnnotationType.Explorational.toString == typ) ?~> "annotation.downsample.explorationalsOnly"
-        restrictions <- provider.restrictionsFor(typ, id) ?~> "restrictions.notFound" ~> NOT_FOUND
-        _ <- restrictions.allowUpdate(request.identity) ?~> "notAllowed" ~> FORBIDDEN
-        annotation <- provider.provideAnnotation(typ, id, request.identity)
-        annotationLayer <- annotation.annotationLayers
-          .find(_.tracingId == tracingId)
-          .toFox ?~> "annotation.downsample.layerNotFound"
-        _ <- annotationService.downsampleAnnotation(annotation, annotationLayer) ?~> "annotation.downsample.failed"
-        updated <- provider.provideAnnotation(typ, id, request.identity)
-        json <- annotationService.publicWrites(updated, Some(request.identity)) ?~> "annotation.write.failed"
-      } yield JsonOk(json)
-  }
-
-  def downsampleWithoutType(id: ObjectId, tracingId: String): Action[AnyContent] = sil.SecuredAction.async {
-    implicit request =>
-      for {
-        annotation <- provider.provideAnnotation(id, request.identity) ~> NOT_FOUND
-        result <- downsample(annotation.typ.toString, id, tracingId)(request)
-      } yield result
-  }
-
-  def addSegmentIndicesToAll(parallelBatchCount: Int,
-                             dryRun: Boolean,
-                             skipTracings: Option[String]): Action[AnyContent] =
-    sil.SecuredAction.async { implicit request =>
-      {
-        for {
-          _ <- userService.assertIsSuperUser(request.identity._multiUser) ?~> "notAllowed" ~> FORBIDDEN
-          _ = logger.info("Running migration to add segment index to all volume annotation layers...")
-          skipTracingsSet = skipTracings.map(_.split(",").toSet).getOrElse(Set())
-          _ = if (skipTracingsSet.nonEmpty) {
-            logger.info(f"Skipping these tracings: ${skipTracingsSet.mkString(",")}")
-          }
-          _ = logger.info("Gathering list of volume tracings...")
-          annotationLayers <- annotationLayerDAO.findAllVolumeLayers
-          annotationLayersFiltered = annotationLayers.filter(l => !skipTracingsSet.contains(l.tracingId))
-          totalCount = annotationLayersFiltered.length
-          batches = batch(annotationLayersFiltered, parallelBatchCount)
-          _ = logger.info(f"Processing $totalCount tracings in ${batches.length} batches")
-          before = Instant.now
-          results: Seq[List[Box[Unit]]] <- Fox.combined(batches.zipWithIndex.map {
-            case (batch, index) => addSegmentIndicesToBatch(batch, index, dryRun)
-          })
-          failures = results.flatMap(_.filter(_.isEmpty))
-          failureCount: Int = failures.length
-          successCount: Int = results.map(_.count(_.isDefined)).sum
-          msg = s"All done (dryRun=$dryRun)! Processed $totalCount tracings in ${batches.length} batches. Took ${Instant
-            .since(before)}. $failureCount failures, $successCount successes."
-          _ = if (failures.nonEmpty) {
-            failures.foreach { failedBox =>
-              logger.info(f"Failed: $failedBox")
-            }
-          }
-          _ = logger.info(msg)
-        } yield JsonOk(msg)
-      }
-    }
-
-  private def addSegmentIndicesToBatch(annotationLayerBatch: List[AnnotationLayer], batchIndex: Int, dryRun: Boolean)(
-      implicit ec: ExecutionContext) = {
-    var processedCount = 0
-    for {
-      tracingStore <- tracingStoreDAO.findFirst(GlobalAccessContext) ?~> "tracingStore.notFound"
-      client = new WKRemoteTracingStoreClient(tracingStore, null, rpc, tracingDataSourceTemporaryStore)
-      batchCount = annotationLayerBatch.length
-      results <- Fox.serialSequenceBox(annotationLayerBatch) { annotationLayer =>
-        processedCount += 1
-        logger.info(
-          f"Processing tracing ${annotationLayer.tracingId}. $processedCount of $batchCount in batch $batchIndex (${percent(processedCount, batchCount)})...")
-        client.addSegmentIndex(annotationLayer.tracingId, dryRun) ?~> s"add segment index failed for ${annotationLayer.tracingId}"
-      }
-      _ = logger.info(f"Batch $batchIndex is done. Processed ${annotationLayerBatch.length} tracings.")
-    } yield results
-  }
-
-  private def batch[T](allItems: List[T], batchCount: Int): List[List[T]] = {
-    val batchSize: Int = Math.max(Math.min(allItems.length / batchCount, allItems.length), 1)
-    allItems.grouped(batchSize).toList
-  }
-
-  private def percent(done: Int, pending: Int) = {
-    val value = done.toDouble / pending.toDouble * 100
-    f"$value%1.1f %%"
-  }
-
   private def finishAnnotation(typ: String, id: ObjectId, issuingUser: User, timestamp: Instant)(
-=======
-  private def finishAnnotation(typ: String, id: String, issuingUser: User, timestamp: Instant)(
->>>>>>> a46d76b9
       implicit ctx: DBAccessContext): Fox[(Annotation, String)] =
     for {
       annotation <- provider.provideAnnotation(typ, id, issuingUser) ~> NOT_FOUND
@@ -610,24 +438,7 @@
       _ <- annotationDAO.insertOne(clonedAnnotation)
     } yield clonedAnnotation
 
-<<<<<<< HEAD
-  private def duplicateAnnotationLayer(annotationLayer: AnnotationLayer,
-                                       isFromTask: Boolean,
-                                       datasetBoundingBox: Option[BoundingBox],
-                                       tracingStoreClient: WKRemoteTracingStoreClient): Fox[AnnotationLayer] =
-    for {
-
-      newTracingId <- if (annotationLayer.typ == AnnotationLayerType.Skeleton) {
-        tracingStoreClient.duplicateSkeletonTracing(annotationLayer.tracingId, None, isFromTask) ?~> "Failed to duplicate skeleton tracing."
-      } else {
-        tracingStoreClient.duplicateVolumeTracing(annotationLayer.tracingId, isFromTask, datasetBoundingBox) ?~> "Failed to duplicate volume tracing."
-      }
-    } yield annotationLayer.copy(tracingId = newTracingId)
-
   def tryAcquiringAnnotationMutex(id: ObjectId): Action[AnyContent] =
-=======
-  def tryAcquiringAnnotationMutex(id: String): Action[AnyContent] =
->>>>>>> a46d76b9
     sil.SecuredAction.async { implicit request =>
       logTime(slackNotificationService.noticeSlowRequest, durationThreshold = 1 second) {
         for {
