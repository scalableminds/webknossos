--- conflicted
+++ resolved
@@ -58,46 +58,7 @@
   },
 };
 
-<<<<<<< HEAD
 const volumeTracing = serverVolumeToClientVolumeTracing(serverVolumeTracing, null, null);
-const volumeTracingLayer: APISegmentationLayer = {
-  name: volumeTracing.tracingId,
-  category: "segmentation",
-  boundingBox: enforce(convertFrontendBoundingBoxToServer)(volumeTracing.boundingBox),
-  resolutions: [[1, 1, 1]],
-  elementClass: serverVolumeTracing.elementClass,
-  largestSegmentId: serverVolumeTracing.largestSegmentId,
-  tracingId: volumeTracing.tracingId,
-  additionalAxes: [],
-};
-
-const initialState = update(defaultState, {
-  annotation: {
-    volumes: {
-      $set: [volumeTracing],
-    },
-  },
-  dataset: {
-    dataSource: {
-      dataLayers: {
-        $set: [volumeTracingLayer],
-      },
-    },
-  },
-  datasetConfiguration: {
-    layers: {
-      $set: {
-        [volumeTracing.tracingId]: {
-          isDisabled: false,
-          alpha: 100,
-        },
-      },
-    },
-  },
-});
-=======
-const volumeTracing = serverVolumeToClientVolumeTracing(serverVolumeTracing);
->>>>>>> 723a5dc7
 
 const dummyActiveMapping: ActiveMappingInfo = {
   mappingName: "dummy-mapping-name",
@@ -117,36 +78,6 @@
 const finishEditingAction = VolumeTracingActions.finishEditingAction();
 
 describe("VolumeTracingSaga", () => {
-<<<<<<< HEAD
-  it("shouldn't do anything if unchanged (saga test)", () => {
-    const saga = setupSavingForTracingType(
-      VolumeTracingActions.initializeVolumeTracingAction(serverVolumeTracing),
-    );
-
-    saga.next();
-    saga.next(initialState.annotation.volumes[0]);
-    saga.next();
-    saga.next();
-    saga.next(true);
-    // only updateTracing
-    const items = execCall(expect, saga.next(initialState.annotation.volumes[0]));
-    expect(withoutUpdateTracing(items).length).toBe(0);
-  });
-
-  it("should do something if changed (saga test)", () => {
-    const newState = VolumeTracingReducer(initialState, setActiveCellAction);
-    const saga = setupSavingForTracingType(
-      VolumeTracingActions.initializeVolumeTracingAction(serverVolumeTracing),
-    );
-
-    saga.next();
-    saga.next(initialState.annotation.volumes[0]);
-    saga.next();
-    saga.next();
-    saga.next(true);
-
-    const items = execCall(expect, saga.next(newState.annotation.volumes[0]));
-=======
   describe("With Saga Middleware", () => {
     beforeEach<WebknossosTestContext>(async (context) => {
       await setupWebknossosForTesting(context, "volume");
@@ -154,6 +85,7 @@
 
     afterEach<WebknossosTestContext>(async (context) => {
       context.tearDownPullQueues();
+
       // Saving after each test and checking that the root saga didn't crash,
       // ensures that each test is cleanly exited. Without it weird output can
       // occur (e.g., a promise gets resolved which interferes with the next test).
@@ -164,7 +96,6 @@
       await Model.ensureSavedState();
       expect(context.receivedDataPerSaveRequest.length).toBe(0);
     });
->>>>>>> 723a5dc7
 
     it("should do something if changed (saga test)", async (context: WebknossosTestContext) => {
       Store.dispatch(setActiveCellAction);
