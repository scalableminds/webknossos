// -----------------------------------
// MAIN
// -----------------------------------
// author: mda@zenexity.com - 2011
// -----------------------------------

// @import 'libs/_reset.less';
// @import 'libs/_mate.less';
@import 'libs/_theme.less';

// ----------------------- MAIN STYLES
body {
    // background: @mainBackground;
    color: @mainColor;
    // font: @defaultFont;
    -webkit-font-smoothing: antialised;
}
body:-webkit-full-screen {
  width: 100%;
  height: 100%;
}

.navbar .brand {
    background: url(/assets/images/oxalis-white.png) 15px center no-repeat;
    padding-left: 43px;
}
.navbar span.brand:hover {
    color: #999;
}

.well form {
    margin-bottom: 0;
}
.well form .form-actions {
    padding-bottom: 0;
    margin-bottom: 0;
}

.input-fullwidth {
    width: 100%;
    -webkit-box-sizing: border-box;
    -moz-box-sizing: border-box;
    box-sizing: border-box;
}

.input-monospace {
    font-family: Monaco, Consolas, "Lucida Console", "Courier New", monospace;
}
.divider-vertical {
    display: inline-block;
    vertical-align: middle;
    height: 25px;
    margin: 0 9px;
    border-right: 1px solid #e5e5e5;
}

.popover {
    width: 400px;
}

.table-double-striped > tbody {
    & > tr:nth-child(4n+1) > td,
    & > tr:nth-child(4n+2) > td {
        background-color: #f9f9f9
    }
}

.table-nohead {
    tbody tr:nth-child(1) {
        td, th {
            border-top: none;
        }
    }
}

.table .table {
    margin-bottom: 0;
}

.table-details {

    .details-row > td {
        box-shadow: inset 0 0 10px rgba(180, 180, 180, .2);
    }
    .details-toggle,
    .details-toggle-all {

        cursor: pointer;

        .caret-down {
            display: none;
        }

        &.open {
            .caret-right {
                display: none;
            }
            .caret-down {
                display: inline-block;
            }
        }
    }
}

.light-caret {
    display: inline-block;
    width: 0;
    height: 0;
    vertical-align: middle;
    content: "";
}
.caret-right {
    .light-caret;
    border-left: 4px solid #888;
    border-top: 4px solid transparent;
    border-bottom: 4px solid transparent;
}
.caret-down {
    .light-caret;
    border-top: 4px solid #888;
    border-right: 4px solid transparent;
    border-left: 4px solid transparent;
}

@-webkit-keyframes rotation {
    from {
        -webkit-transform: rotate(0);
    }
    to {
        -webkit-transform: rotate(360deg);
    }
}

.inline-block {
    display: inline-block;
}

.rotating {
    -webkit-animation: rotation 1s linear infinite;
}

svg a:hover {
    text-decoration: none;
    &[href] {
        cursor: pointer;
    }
}

#alert-container {
    position: absolute;
    right: 20px;
    top: 60px;
    z-index: 100;

    .alert {
        cursor: default;
    }
    .alert:hover {
        box-shadow: 0 0 10px rgba(100, 100, 100, .2);
    }
}

#stats {
    position: fixed;
    bottom: 0;
    left: 0;
}
#render {
    width: 2*@standardViewportWidth+20px;
    height: 2*@standardViewportWidth+20px;
    position: absolute;
    top: 20px;
    left: 300px;
}
#render canvas {
    position: absolute;
    top: 0;
    left: 0;
    z-index: 10;
}
<<<<<<< HEAD
#abstractTreeViewer {
    top: -20px;
    left: 2*@standardViewportWidth+20px+10px;
    width : 200px;
    height : 2*@standardViewportWidth + 20px;
    border-width: 1px;
    position:relative;
}
#mainContainer {
=======
#main-container {
>>>>>>> 45207953
    position: absolute;
    top: @headerHeight;
    left: 0;
    right: 0;
    bottom: 0;
}
.inputcatcher {
    width: @standardViewportWidth - 2px;
    height: @standardViewportWidth - 2px;
    border-width: 1px;
    border-style:solid;
    border-color: #ffff00;
    position: absolute;
    z-index: 20;
}
#planexy {
    top: 0px;
    left: 0px;
}
#planeyz {
    top: 0px;
    left: @standardViewportWidth + 20px;
}
#planexz {
    top: @standardViewportWidth + 20px;
    left: 0px;
}
#skeletonview {
    top: @standardViewportWidth + 20px;
    left: @standardViewportWidth + 20px;
    border-width: 0px;
}
//canvas {
//    margin-right: 20px;
//    margin-bottom: 20px;
//    border-width: 2px;
//    border-style:solid;
//    border-color: @mainBackground;
//}
#prevControls {
    float: left;
    height: 20px;
    position: relative;
    top: 420px;
    left: 420px;
    z-index: 30;
}
#overlay {
    position: absolute;
    width: 280px;
    top: 0;
    left: 0;
    padding: 10px;
}
#overlay > * {
    margin-bottom: 10px;
}
#overlay .nav-tabs > li > a {
    padding-top: 4px;
    padding-bottom: 4px;
}
#overlay .nav-tabs {
    margin-top: 25px;
    margin-bottom: 0;
}
#review-comments {
    max-height: 500px;
    overflow-y: auto;
    padding: 10px;
    border: 1px solid #ddd;
    border-top: none;
}

#credits {
    margin-top: 100px;
    border-radius: 0;
    color: #888;

    section {
        margin-top: 4em;
    }
}

#level-creator {

    .layer-filter-group {
        background: rgba(123,45,35,.8);
        box-shadow: 0 0 5px #444;
        text-overflow: ellipsis;
        overflow-x: hidden;
        box-sizing: border-box;
        padding: 0 3px;
        font-size: .7em;
        height: 20px;
    }

    #preview {
        resize: both;
        overflow: auto;
        height: 175px;
        position: relative;
    }
    #preview-error {
        position: absolute;
        top: 10px;
        left: 10px;
        max-width: 50%;
        z-index: 100;
        padding: 10px;
        background: rgba(245,245,245,.8);
    }
    #preview canvas {
        display: block;
        margin: 0 auto;
    }

    #preview-slider {
        width: 100%;
    }
    #zoom-slider {
        width: 100%;
    }
    #editor {
        position: relative;
        width: 100%;
        height: 400px;
    }
    #editor-container {
        input[type=submit] {
            margin: 10px 0;
    }
}

}


#issue-submit {

    form {

        margin: 0;

        input[type=text],
        textarea {
            width: 600px;
        }
        textarea {
            height: 9em;
        }
    }
}

#task-selection-algoritm {

    position: relative;
    height: 100%;

    .editor-wrapper {

        position: absolute;
        background: #141414;
        top: 50px;
        bottom: 10px;
        width: 100%;
        box-shadow: 0 0 10px #aaa;

        #editor {
            width: 100%;
            top: 0;
            bottom: 0;
        }
    }
    input[type=submit] {
        margin: 10px 0;
    }
}

.key-arrow {
    left: 170px !important;
}

.key-overlay {
    width: 700px;
    margin-left: 180px;
}

.graph.well svg {
    max-width: 900px;
}

@media screen and (max-width: 960px) {
    .container {
        width: auto;
        margin: 0 10px;
    }
}

.space-top {
    margin-top: 30px;
}

// Fixing datGUI from Bootstrap
.dg {

    font: 11px 'Lucida Grande', sans-serif;

    input, select, textarea {
        height: auto;
        font-size: 11px;
        line-height: normal;
        border-radius: 0;
    }
    select {
        width: auto;
        max-width: 100%;
    }
    .cr div div {
        line-height: normal;
    }
}


<|MERGE_RESOLUTION|>--- conflicted
+++ resolved
@@ -178,7 +178,6 @@
     left: 0;
     z-index: 10;
 }
-<<<<<<< HEAD
 #abstractTreeViewer {
     top: -20px;
     left: 2*@standardViewportWidth+20px+10px;
@@ -187,10 +186,7 @@
     border-width: 1px;
     position:relative;
 }
-#mainContainer {
-=======
 #main-container {
->>>>>>> 45207953
     position: absolute;
     top: @headerHeight;
     left: 0;
