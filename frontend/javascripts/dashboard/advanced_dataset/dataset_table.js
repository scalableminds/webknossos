// @flow

import {
  CheckCircleOutlined,
  CloseCircleOutlined,
  PlusOutlined,
  WarningOutlined,
} from "@ant-design/icons";
import { Link } from "react-router-dom";
import { Table, Tag, Tooltip } from "antd";
import * as React from "react";
import _ from "lodash";
import dice from "dice-coefficient";
import update from "immutability-helper";

import type {
  APITeam,
  APIMaybeUnimportedDataset,
  APIDatasetId,
  APIDataset,
} from "types/api_flow_types";
import type { DatasetFilteringMode } from "dashboard/dataset_view";
import { getDatasetExtentAsString } from "oxalis/model/accessors/dataset_accessor";
import { stringToColor, formatScale } from "libs/format_utils";
import { trackAction } from "oxalis/model/helpers/analytics";
import CategorizationLabel from "oxalis/view/components/categorization_label";
import DatasetAccessListView from "dashboard/advanced_dataset/dataset_access_list_view";
import DatasetActionView from "dashboard/advanced_dataset/dataset_action_view";
import EditableTextIcon from "oxalis/view/components/editable_text_icon";
import FixedExpandableTable from "components/fixed_expandable_table";
import FormattedDate from "components/formatted_date";
import * as Utils from "libs/utils";

const { Column } = Table;

const typeHint: APIMaybeUnimportedDataset[] = [];
const useLruRank = true;

type Props = {
  datasets: Array<APIMaybeUnimportedDataset>,
  searchQuery: string,
  searchTags: Array<string>,
  isUserAdmin: boolean,
  isUserTeamManager: boolean,
  isUserDatasetManager: boolean,
  datasetFilteringMode: DatasetFilteringMode,
  reloadDataset: (APIDatasetId, Array<APIMaybeUnimportedDataset>) => Promise<void>,
  updateDataset: APIDataset => Promise<void>,
  addTagToSearch: (tag: string) => void,
};

type State = {
  prevSearchQuery: string,
  sortedInfo: Object,
};

class DatasetTable extends React.PureComponent<Props, State> {
  state = {
    sortedInfo: {
      columnKey: useLruRank ? "" : "created",
      order: "descend",
    },
    prevSearchQuery: "",
  };

  static getDerivedStateFromProps(nextProps: Props, prevState: State): $Shape<State> {
    const maybeSortedInfo =
      // Clear the sorting exactly when the search box is initially filled
      // (searchQuery changes from empty string to non-empty string)
      nextProps.searchQuery !== "" && prevState.prevSearchQuery === ""
        ? {
            sortedInfo: { columnKey: null, order: "ascend" },
          }
        : {};

    return {
      prevSearchQuery: nextProps.searchQuery,
      ...maybeSortedInfo,
    };
  }

  handleChange = (pagination: Object, filters: Object, sorter: Object) => {
    this.setState({
      sortedInfo: sorter,
    });
  };

  reloadSingleDataset = (datasetId: APIDatasetId): Promise<void> =>
    this.props.reloadDataset(datasetId, this.props.datasets);

  getFilteredDatasets() {
    const filterByMode = datasets => {
      const { datasetFilteringMode } = this.props;
      if (datasetFilteringMode === "onlyShowReported") {
        return datasets.filter(el => !el.isUnreported);
      } else if (datasetFilteringMode === "onlyShowUnreported") {
        return datasets.filter(el => el.isUnreported);
      } else {
        return datasets;
      }
    };

    const filteredByTags = datasets =>
      datasets.filter(dataset => {
        const notIncludedTags = _.difference(this.props.searchTags, dataset.tags);
        return notIncludedTags.length === 0;
      });

    const filterByQuery = datasets =>
      Utils.filterWithSearchQueryAND<APIMaybeUnimportedDataset, "name" | "description" | "tags">(
        datasets,
        ["name", "description", "tags"],
        this.props.searchQuery,
      );

    const filterByHasLayers = datasets =>
      this.props.isUserAdmin || this.props.isUserDatasetManager
        ? datasets
        : datasets.filter(dataset => dataset.isActive && dataset.dataSource.dataLayers.length > 0);

    return filterByQuery(filteredByTags(filterByMode(filterByHasLayers(this.props.datasets))));
  }

  editTagFromDataset = (
    dataset: APIMaybeUnimportedDataset,
    shouldAddTag: boolean,
    tag: string,
    event: SyntheticInputEvent<>,
  ): void => {
    event.stopPropagation(); // prevent the onClick event
    if (!dataset.isActive) {
      console.error(`Tags can only be added to active datasets. ${dataset.name} is not active.`);
      return;
    }
    let updatedDataset = dataset;
    if (shouldAddTag) {
      if (!dataset.tags.includes(tag)) {
        updatedDataset = update(dataset, { tags: { $push: [tag] } });
      }
    } else {
      const newTags = _.without(dataset.tags, tag);
      updatedDataset = update(dataset, { tags: { $set: newTags } });
    }
    trackAction("Edit dataset tag");
    this.props.updateDataset(updatedDataset);
  };

  renderEmptyText() {
    const maybeWarning =
      this.props.datasetFilteringMode !== "showAllDatasets" ? (
        <p>
          Note that datasets are currently filtered according to whether they are available on the
          datastore.
          <br />
          You can change the filtering via the menu next to the search input.
        </p>
      ) : null;

    return (
      <>
        <p>No Datasets found.</p>
        {maybeWarning}
      </>
    );
  }

  render() {
    const { isUserAdmin, isUserTeamManager } = this.props;
    const filteredDataSource = this.getFilteredDatasets();

    const { sortedInfo } = this.state;
    const dataSourceSortedByRank = useLruRank
      ? _.sortBy(filteredDataSource, ["lastUsedByUser", "created"]).reverse()
      : filteredDataSource;

    // Create a map from dataset to its rank
    const datasetToRankMap: Map<APIMaybeUnimportedDataset, number> = new Map(
      dataSourceSortedByRank.map((dataset, rank) => [dataset, rank]),
    );

    const sortedDataSource =
      // Sort using the dice coefficient if the table is not sorted otherwise
      // and if the query is longer then 3 characters to avoid sorting *all* datasets
      this.props.searchQuery.length > 3 && sortedInfo.columnKey == null
        ? _.chain(filteredDataSource)
            .map(dataset => {
              const diceCoefficient = dice(dataset.name, this.props.searchQuery);
              const rank = useLruRank ? datasetToRankMap.get(dataset) || 0 : 0;
              const rankCoefficient = 1 - rank / filteredDataSource.length;
              const coefficient = (diceCoefficient + rankCoefficient) / 2;
              return {
                dataset,
                coefficient,
              };
            })
            .sortBy("coefficient")
            .map(({ dataset }) => dataset)
            .reverse()
            .value()
        : dataSourceSortedByRank;

    return (
      <FixedExpandableTable
        dataSource={sortedDataSource}
        rowKey="name"
        pagination={{
          defaultPageSize: 50,
        }}
        expandedRowRender={
          isUserAdmin || isUserTeamManager
            ? dataset => <DatasetAccessListView dataset={dataset} />
            : null
        }
        onChange={this.handleChange}
        locale={{ emptyText: this.renderEmptyText() }}
      >
        <Column
          title="Name"
          dataIndex="name"
          key="name"
          width={280}
          sorter={Utils.localeCompareBy(typeHint, dataset => dataset.name)}
          sortOrder={sortedInfo.columnKey === "name" && sortedInfo.order}
          render={(name: string, dataset: APIMaybeUnimportedDataset) => (
            <div>
              <Link
                to={`/datasets/${dataset.owningOrganization}/${dataset.name}/view`}
                title="View Dataset"
                className="incognito-link"
              >
                {dataset.name}
              </Link>
              <br />
              <Tag color={stringToColor(dataset.dataStore.name)}>{dataset.dataStore.name}</Tag>
            </div>
          )}
        />
        <Column
          title="Tags"
          dataIndex="tags"
          key="tags"
          width={280}
          sortOrder={sortedInfo.columnKey === "name" && sortedInfo.order}
          render={(tags: Array<string>, dataset: APIMaybeUnimportedDataset) =>
            dataset.isActive ? (
              <div>
                {tags.map(tag => (
                  <CategorizationLabel
                    tag={tag}
                    key={tag}
                    kind="datasets"
                    onClick={_.partial(this.props.addTagToSearch, tag)}
                    onClose={_.partial(this.editTagFromDataset, dataset, false, tag)}
                    closable
                  />
                ))}
                <EditableTextIcon
                  icon={<PlusOutlined />}
                  onChange={_.partial(this.editTagFromDataset, dataset, true)}
                />
              </div>
            ) : (
<<<<<<< HEAD
              <Tooltip title="No tags available for inactive datasets">
                <WarningOutlined style={{ color: "@disabled-color" }} />
              </Tooltip>
=======
              <div style={{ color: "@disabled-color" }}>
                Tags not available for inactive datasets.
              </div>
>>>>>>> db4d9375
            )
          }
        />
        <Column
          title="Voxel Size & Extent"
          dataIndex="scale"
          key="scale"
          width={230}
          render={(__, dataset: APIMaybeUnimportedDataset) =>
            `${
              dataset.isActive ? formatScale(dataset.dataSource.scale) : ""
            }  ${getDatasetExtentAsString(dataset)}`
          }
        />
        <Column
          width={180}
          title="Creation Date"
          dataIndex="created"
          key="created"
          sorter={Utils.compareBy(typeHint, dataset => dataset.created)}
          sortOrder={sortedInfo.columnKey === "created" && sortedInfo.order}
          render={created => <FormattedDate timestamp={created} />}
        />

        <Column
          title="Allowed Teams"
          dataIndex="allowedTeams"
          key="allowedTeams"
          width={230}
          render={(teams: Array<APITeam>, dataset: APIMaybeUnimportedDataset) =>
            teams.map(team => (
              <Tag
                color={stringToColor(team.name)}
                key={`allowed_teams_${dataset.name}_${team.name}`}
              >
                {team.name}
              </Tag>
            ))
          }
        />
        <Column
          title="Active"
          dataIndex="isActive"
          key="isActive"
          width={130}
          sorter={(a, b) => a.isActive - b.isActive}
          sortOrder={sortedInfo.columnKey === "isActive" && sortedInfo.order}
          render={(isActive: boolean) =>
            isActive ? (
              <CheckCircleOutlined style={{ fontSize: 20 }} />
            ) : (
              <CloseCircleOutlined style={{ fontSize: 20 }} />
            )
          }
        />
        <Column
          title="Public"
          dataIndex="isPublic"
          key="isPublic"
          width={130}
          sorter={(a, b) => a.isPublic - b.isPublic}
          sortOrder={sortedInfo.columnKey === "isPublic" && sortedInfo.order}
          render={(isPublic: boolean) =>
            isPublic ? (
              <CheckCircleOutlined style={{ fontSize: 20 }} />
            ) : (
              <CloseCircleOutlined style={{ fontSize: 20 }} />
            )
          }
        />
        <Column
          title="Data Layers"
          key="dataLayers"
          dataIndex="dataSource.dataLayers"
          render={(__, dataset: APIMaybeUnimportedDataset) => (
            <div style={{ maxWidth: 300 }}>
              {(dataset.isActive ? dataset.dataSource.dataLayers : []).map(layer => (
                <Tag key={layer.name}>
                  {layer.category} - {layer.elementClass}
                </Tag>
              ))}
            </div>
          )}
        />

        <Column
          width={200}
          title="Actions"
          key="actions"
          fixed="right"
          render={(__, dataset: APIMaybeUnimportedDataset) => (
            <DatasetActionView dataset={dataset} reloadDataset={this.reloadSingleDataset} />
          )}
        />
      </FixedExpandableTable>
    );
  }
}

export default DatasetTable;<|MERGE_RESOLUTION|>--- conflicted
+++ resolved
@@ -260,15 +260,9 @@
                 />
               </div>
             ) : (
-<<<<<<< HEAD
               <Tooltip title="No tags available for inactive datasets">
                 <WarningOutlined style={{ color: "@disabled-color" }} />
               </Tooltip>
-=======
-              <div style={{ color: "@disabled-color" }}>
-                Tags not available for inactive datasets.
-              </div>
->>>>>>> db4d9375
             )
           }
         />
