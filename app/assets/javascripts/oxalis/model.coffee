--- conflicted
+++ resolved
@@ -1,106 +1,63 @@
-### define 
-./model/binary : Binary
-./model/route : Route
-./model/user : User
-./model/volumetracing : VolumeTracing
-./model/scaleinfo : ScaleInfo
-./model/flycam2d : Flycam2d
-./model/flycam3d : Flycam3d
-../libs/request : Request
-../libs/toast : Toast
-###
-
-# This is the model. It takes care of the data including the 
-# communication with the server.
-
-# All public operations are **asynchronous**. We return a promise
-# which you can react on.
-
-class Model
-
-  initialize : (TEXTURE_SIZE_P, VIEWPORT_SIZE, DISTANCE_3D) =>
-
-    tracingId = $("#container").data("tracing-id")
-    tracingType = $("#container").data("tracing-type")
-
-    Request.send(
-      url : "/trace/#{tracingType}/#{tracingId}"
-      dataType : "json"
-<<<<<<< HEAD
-    ).pipe (task) =>
-
-      Request.send(
-        url : "/tracing/#{task.task.id}"
-        dataType : "json"
-      ).pipe (tracing) =>
-
-        if tracing.error
-          Toast.error(tracing.error)
-
-        else
-          Request.send(
-            url : "/user/configuration"
-            dataType : "json"
-          ).pipe(
-            (user) =>
-
-              $.assertExtendContext({
-                task: task.task.id
-                dataSet: tracing.dataSet.id
-              })
-
-              @scaleInfo = new ScaleInfo(tracing.tracing.scale)
-              @binary = new Binary(@flycam, tracing.dataSet, TEXTURE_SIZE_P)
-              @user = new User(user)
-              @flycam = new Flycam2d(VIEWPORT_SIZE, @scaleInfo, @binary.cube.ZOOM_STEP_COUNT - 1, @user)      
-              @flycam3d = new Flycam3d(DISTANCE_3D, tracing.tracing.scale)
-              @flycam3d.on
-                "changed" : (matrix) =>
-                  @flycam.setPosition([matrix[12], matrix[13], matrix[14]])
-              @flycam.on
-                "positionChanged" : (position) =>
-                  @flycam3d.setPositionSilent(position)
-              @route = new Route(tracing.tracing, @scaleInfo, @flycam, @flycam3d)
-              @volumeTracing = new VolumeTracing(@flycam, @binary.cube)
-              
-              tracing.tracing.settings
-              
-            -> Toast.error("Ooops. We couldn't communicate with our mother ship. Please try to reload this page.")
-          )
-
-=======
-    ).pipe (tracing) =>
-
-      if tracing.error
-        Toast.error(tracing.error)
-
-      else
-        Request.send(
-          url : "/user/configuration"
-          dataType : "json"
-        ).pipe(
-          (user) =>
-
-            $.assertExtendContext({
-              task: tracingId
-              dataSet: tracing.dataSet.id
-            })
-
-            @user = new User(user)
-            @scaleInfo = new ScaleInfo(tracing.tracing.scale)
-            @binary = new Binary(@user, tracing.dataSet, TEXTURE_SIZE_P)
-            @flycam = new Flycam2d(VIEWPORT_SIZE, @scaleInfo, @binary.cube.ZOOM_STEP_COUNT - 1, @user)      
-            @flycam3d = new Flycam3d(DISTANCE_3D, tracing.tracing.scale)
-            @flycam3d.on
-              "changed" : (matrix) =>
-                @flycam.setPosition([matrix[12], matrix[13], matrix[14]])
-            @flycam.on
-              "positionChanged" : (position) =>
-                @flycam3d.setPositionSilent(position)
-            @route = new Route(tracing.tracing, @scaleInfo, @flycam, @flycam3d, @user)
-            
-            tracing.tracing.settings
-          -> Toast.error("Ooops. We couldn't communicate with our mother ship. Please try to reload this page.")
-        )
-
->>>>>>> 4388389c
+### define 
+./model/binary : Binary
+./model/route : Route
+./model/user : User
+./model/volumetracing : VolumeTracing
+./model/scaleinfo : ScaleInfo
+./model/flycam2d : Flycam2d
+./model/flycam3d : Flycam3d
+../libs/request : Request
+../libs/toast : Toast
+###
+
+# This is the model. It takes care of the data including the 
+# communication with the server.
+
+# All public operations are **asynchronous**. We return a promise
+# which you can react on.
+
+class Model
+
+  initialize : (TEXTURE_SIZE_P, VIEWPORT_SIZE, DISTANCE_3D) =>
+
+    tracingId = $("#container").data("tracing-id")
+    tracingType = $("#container").data("tracing-type")
+
+    Request.send(
+      url : "/trace/#{tracingType}/#{tracingId}"
+      dataType : "json"
+    ).pipe (tracing) =>
+
+      if tracing.error
+        Toast.error(tracing.error)
+
+      else
+        Request.send(
+          url : "/user/configuration"
+          dataType : "json"
+        ).pipe(
+          (user) =>
+
+            $.assertExtendContext({
+              task: tracingId
+              dataSet: tracing.dataSet.id
+            })
+
+            @user = new User(user)
+            @scaleInfo = new ScaleInfo(tracing.tracing.scale)
+            @binary = new Binary(@user, tracing.dataSet, TEXTURE_SIZE_P)
+            @flycam = new Flycam2d(VIEWPORT_SIZE, @scaleInfo, @binary.cube.ZOOM_STEP_COUNT - 1, @user)      
+            @flycam3d = new Flycam3d(DISTANCE_3D, tracing.tracing.scale)
+            @flycam3d.on
+              "changed" : (matrix) =>
+                @flycam.setPosition([matrix[12], matrix[13], matrix[14]])
+            @flycam.on
+              "positionChanged" : (position) =>
+                @flycam3d.setPositionSilent(position)
+            @route = new Route(tracing.tracing, @scaleInfo, @flycam, @flycam3d, @user)
+            @volumeTracing = new VolumeTracing(@flycam, @binary.cube)
+            
+            tracing.tracing.settings
+            
+          -> Toast.error("Ooops. We couldn't communicate with our mother ship. Please try to reload this page.")
+        )