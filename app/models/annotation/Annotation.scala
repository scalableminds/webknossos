--- conflicted
+++ resolved
@@ -25,23 +25,16 @@
                        settings: AnnotationSettings,
                        statistics: Option[JsObject] = None,
                        typ: String = AnnotationType.Explorational,
-                       isActive: Boolean = true,
                        state: AnnotationState = AnnotationState.InProgress,
                        created : Long = System.currentTimeMillis,
                        tracingTime: Option[Long] = None,
                        _name: Option[String] = None,
                        _task: Option[BSONObjectID] = None,
                        _id: BSONObjectID = BSONObjectID.generate,
-<<<<<<< HEAD
-                       isPublic: Boolean = false
-=======
                        isActive: Boolean = true,
-                       readOnly: Option[Boolean] = None,
                        isPublic: Boolean = false,
                        tags: Set[String] = Set.empty
->>>>>>> 7e539763
-                     )
-  extends FoxImplicits {
+                     ) extends FoxImplicits {
 
   val name = _name getOrElse ""
 
@@ -104,17 +97,14 @@
   }
 }
 
-
-object Annotation  {implicit val annotationFormat = Json.format[Annotation]}
-
-
-
-
-
-
-object AnnotationDAO
-  extends SecuredBaseDAO[Annotation]
-  with FoxImplicits with MongoHelpers with QuerySupportedDAO[Annotation]{
+object Annotation  {
+  implicit val annotationFormat = Json.format[Annotation]
+}
+
+object AnnotationDAO extends SecuredBaseDAO[Annotation]
+  with FoxImplicits
+  with MongoHelpers
+  with QuerySupportedDAO[Annotation] {
 
   val collectionName = "annotations"
 
