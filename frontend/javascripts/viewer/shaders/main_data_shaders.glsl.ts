--- conflicted
+++ resolved
@@ -137,12 +137,7 @@
 uniform float viewMode;
 uniform float alpha;
 uniform bool renderBucketIndices;
-<<<<<<< HEAD
-uniform vec3 bboxMin;
-uniform vec3 bboxMax;
 uniform vec3 globalPosition;
-=======
->>>>>>> f4e1b2c9
 uniform vec3 positionOffset;
 uniform vec3 proofreadingMarkerPosition;
 uniform float zoomValue;
