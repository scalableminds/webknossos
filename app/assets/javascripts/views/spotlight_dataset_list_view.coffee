--- conflicted
+++ resolved
@@ -1,5 +1,5 @@
 _                    = require("lodash")
-marionette           = require("backbone.marionette")
+Marionette           = require("backbone.marionette")
 DatasetCollection    = require("admin/models/dataset/dataset_collection")
 SpotlightDatasetView = require("views/spotlight_dataset_view")
 
@@ -15,18 +15,14 @@
 
     @collection.fetch(
       data : "isActive=true"
-<<<<<<< HEAD
-    )
-
-module.exports = SpotlightDatasetListView
-=======
       silent : true
     ).done( =>
       @collection.goTo(1)
     )
 
-
   filterBySearch : (searchQuery) ->
 
     @collection.setFilter(["name", "owningTeam", "description"], searchQuery)
->>>>>>> a0bc0d8d
+
+module.exports = SpotlightDatasetListView
+
