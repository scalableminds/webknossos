--- conflicted
+++ resolved
@@ -216,28 +216,6 @@
   }
 }
 
-<<<<<<< HEAD
-.info-tab-block {
-  p {
-    margin-bottom: 0px;
-  }
-  margin-bottom: 12px;
-
-  .info-tab-icon {
-    width: 24px;
-    height: 24px;
-  }
-
-  .fa-building {
-    opacity: 0.85;
-    text-align: center;
-    width: 24px;
-    height: 24px;
-  }
-}
-
-=======
->>>>>>> 6a43b72c
 .keyboard-key-icon {
   background-image: url(/assets/images/icon-keyboard-key-light.svg);
   background-repeat: no-repeat;
