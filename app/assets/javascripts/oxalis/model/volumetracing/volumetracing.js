/**
 * volumetracing.js
 * @flow
 */

import _ from "lodash";
import Backbone from "backbone";
import Drawing from "libs/drawing";
import Toast from "libs/toast";
import VolumeCell from "oxalis/model/volumetracing/volumecell";
import VolumeLayer from "oxalis/model/volumetracing/volumelayer";
import VolumeTracingStateLogger from "oxalis/model/volumetracing/volumetracing_statelogger";
import Dimensions from "oxalis/model/dimensions";
import RestrictionHandler from "oxalis/model/helpers/restriction_handler";
import Constants from "oxalis/constants";
import Binary from "oxalis/model/binary";
import Store from "oxalis/store";
import { getPosition, getIntegerZoomStep } from "oxalis/model/accessors/flycam_accessor";
import { setRotationAction } from "oxalis/model/actions/flycam_actions";

import type { Vector3, VolumeModeType, OrthoViewType } from "oxalis/constants";
import type { Tracing, VolumeContentDataType } from "oxalis/model";

class VolumeTracing {

  binary: Binary;
  contentData: VolumeContentDataType;
  restrictionHandler: RestrictionHandler;
  mode: VolumeModeType;
  cells: Array<VolumeCell>;
  activeCell: ?VolumeCell;
  currentLayer: ?VolumeLayer;
  idCount: number;
  lastCentroid: ?Vector3;
  stateLogger: VolumeTracingStateLogger;

  // Copied from backbone events (TODO: handle this better)
  listenTo: Function;
  trigger: Function;
  on: Function;
  off: Function;

  constructor(tracing: Tracing<VolumeContentDataType>, binary: Binary) {
    this.binary = binary;
    _.extend(this, Backbone.Events);

    this.contentData = tracing.content.contentData;
    this.restrictionHandler = new RestrictionHandler(tracing.restrictions);
    this.mode = Constants.VOLUME_MODE_MOVE;

    this.cells = [];
    this.activeCell = null;
    this.currentLayer = null;        // Layer currently edited
    if (this.contentData.nextCell != null) {
      this.idCount = this.contentData.nextCell;
    } else {
      this.idCount = 1;
    }
    this.lastCentroid = null;

    this.stateLogger = new VolumeTracingStateLogger(
      tracing.version, tracing.id, tracing.typ,
      tracing.restrictions.allowUpdate,
      this, this.binary.pushQueue,
    );

    this.createCell(this.contentData.activeCell);

    this.listenTo(this.binary.cube, "newMapping", function () {
      this.trigger("newActiveCell", this.getActiveCellId());
    });

    // For testing
    window.setAlpha = v => Drawing.setAlpha(v);
    window.setSmoothLength = v => Drawing.setSmoothLength(v);
  }


  setMode(mode: VolumeModeType) {
    if (mode === this.mode) {
      return;
    }
    if (mode === Constants.VOLUME_MODE_TRACE && getIntegerZoomStep(Store.getState()) > 1) {
      Toast.warning("Volume tracing is not possible at this zoom level. Please zoom in further.");
      return;
    }
    this.mode = mode;
    this.trigger("change:mode", this.mode);
  }


  toggleMode() {
    return this.setMode(
      this.mode === Constants.VOLUME_MODE_TRACE ?
        Constants.VOLUME_MODE_MOVE :
        Constants.VOLUME_MODE_TRACE,
    );
  }


  createCell(id: ?number) {
    let newCell;
    if (id == null) {
      id = this.idCount++;
    }

    this.cells.push(newCell = new VolumeCell(id));
    this.setActiveCell(newCell.id);
    this.currentLayer = null;
  }


<<<<<<< HEAD
  startEditing(planeId: OrthoViewType) {
    // Return, if layer was actually started

    if (!this.restrictionHandler.updateAllowed()) { return false; }

    if ((typeof this.currentLayer !== "undefined" && this.currentLayer !== null) || getIntegerZoomStep(Store.getState()) > 1) {
=======
  startEditing(planeId) {
    if (!this.restrictionHandler.updateAllowed()) { return false; }

    // Return, if layer was already started
    if ((typeof this.currentLayer !== "undefined" && this.currentLayer !== null) || this.flycam.getIntegerZoomStep() > 0) {
>>>>>>> 6ce3ef9d
      return false;
    }

    const pos = Dimensions.roundCoordinate(getPosition(Store.getState().flycam));
    const thirdDimValue = pos[Dimensions.thirdDimensionForPlane(planeId)];
    this.currentLayer = new VolumeLayer(planeId, thirdDimValue);
    return true;
  }


  addToLayer(pos: Vector3) {
    if (!this.restrictionHandler.updateAllowed()) { return; }

    const currentLayer = this.currentLayer;

    if (currentLayer == null) {
      return;
    }

    currentLayer.addContour(pos);
    this.trigger("updateLayer", this.getActiveCellId(), currentLayer.getSmoothedContourList());
  }


  finishLayer() {
    if (!this.restrictionHandler.updateAllowed()) { return; }

    const currentLayer = this.currentLayer;

    if ((currentLayer == null) || currentLayer.isEmpty()) {
      this.currentLayer = null;
      return;
    }

    const start = (new Date()).getTime();
    currentLayer.finish();
    const iterator = currentLayer.getVoxelIterator();
    const labelValue = this.activeCell ? this.activeCell.id : 0;
    this.binary.cube.labelVoxels(iterator, labelValue);
    console.log("Labeling time:", ((new Date()).getTime() - start));

    this.updateDirection(currentLayer.getCentroid());
    this.currentLayer = null;

    this.trigger("volumeAnnotated");
  }


  updateDirection(centroid: Vector3) {
    if (this.lastCentroid != null) {
      Store.dispatch(setRotationAction([
        centroid[0] - this.lastCentroid[0],
        centroid[1] - this.lastCentroid[1],
        centroid[2] - this.lastCentroid[2],
      ]));
    }
    this.lastCentroid = centroid;
  }


  getActiveCellId() {
    if (this.activeCell != null) {
      return this.activeCell.id;
    } else {
      return 0;
    }
  }


  getMappedActiveCellId() {
    return this.binary.cube.mapId(this.getActiveCellId());
  }


  setActiveCell(id: number) {
    this.activeCell = null;
    for (const cell of this.cells) {
      if (cell.id === id) { this.activeCell = cell; }
    }

    if ((this.activeCell == null) && id > 0) {
      this.createCell(id);
    }

    this.trigger("newActiveCell", id);
  }
}

export default VolumeTracing;<|MERGE_RESOLUTION|>--- conflicted
+++ resolved
@@ -110,20 +110,11 @@
   }
 
 
-<<<<<<< HEAD
   startEditing(planeId: OrthoViewType) {
-    // Return, if layer was actually started
-
     if (!this.restrictionHandler.updateAllowed()) { return false; }
 
+    // Return, if layer was already started
     if ((typeof this.currentLayer !== "undefined" && this.currentLayer !== null) || getIntegerZoomStep(Store.getState()) > 1) {
-=======
-  startEditing(planeId) {
-    if (!this.restrictionHandler.updateAllowed()) { return false; }
-
-    // Return, if layer was already started
-    if ((typeof this.currentLayer !== "undefined" && this.currentLayer !== null) || this.flycam.getIntegerZoomStep() > 0) {
->>>>>>> 6ce3ef9d
       return false;
     }
 
