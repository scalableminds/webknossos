--- conflicted
+++ resolved
@@ -103,17 +103,12 @@
   saga.next();
   expectValueDeepEqual(t, saga.next(true), take("START_EDITING"));
   saga.next(startEditingAction);
-<<<<<<< HEAD
-  saga.next(ContourModeEnum.DRAW_OVERWRITE);
+  saga.next(ContourModeEnum.DRAW);
+  saga.next(OverwriteModeEnum.OVERWRITE_ALL);
   saga.next(VolumeToolEnum.BRUSH);
   saga.next(false);
   // pass labeled resolution
   const startEditingSaga = execCall(t, saga.next({ resolution: [1, 1, 1], zoomStep: 0 }));
-=======
-  saga.next(ContourModeEnum.DRAW);
-  saga.next(OverwriteModeEnum.OVERWRITE_ALL);
-  const startEditingSaga = execCall(t, saga.next(false));
->>>>>>> aa959cd6
   startEditingSaga.next();
   // Pass position
   const layer = startEditingSaga.next([1, 1, 1]).value;
@@ -126,13 +121,9 @@
   saga.next();
   expectValueDeepEqual(t, saga.next(true), take("START_EDITING"));
   saga.next(startEditingAction);
-<<<<<<< HEAD
-  saga.next(ContourModeEnum.DRAW_OVERWRITE);
+  saga.next(ContourModeEnum.DRAW);
+  saga.next(OverwriteModeEnum.OVERWRITE_ALL);
   saga.next(VolumeToolEnum.TRACE);
-=======
-  saga.next(ContourModeEnum.DRAW);
-  saga.next(OverwriteModeEnum.OVERWRITE_ALL);
->>>>>>> aa959cd6
   saga.next(false);
   saga.next({ resolution: [1, 1, 1], zoomStep: 0 }); // pass labeled resolution
   const volumeLayer = new VolumeLayer(OrthoViews.PLANE_XY, 10, [1, 1, 1]);
@@ -154,51 +145,9 @@
   saga.next();
   expectValueDeepEqual(t, saga.next(true), take("START_EDITING"));
   saga.next(startEditingAction);
-<<<<<<< HEAD
-  saga.next(ContourModeEnum.DRAW_OVERWRITE);
+  saga.next(ContourModeEnum.DRAW);
+  saga.next(OverwriteModeEnum.OVERWRITE_ALL);
   saga.next(VolumeToolEnum.TRACE);
-=======
-  saga.next(ContourModeEnum.DRAW);
-  saga.next(OverwriteModeEnum.OVERWRITE_ALL);
->>>>>>> aa959cd6
-  saga.next(false);
-  saga.next({ resolution: [1, 1, 1], zoomStep: 0 }); // pass labeled resolution
-  const volumeLayer = new VolumeLayer(OrthoViews.PLANE_XY, 10, [1, 1, 1]);
-  saga.next(volumeLayer);
-  saga.next(OrthoViews.PLANE_XY);
-  saga.next({ addToLayerAction: addToLayerActionFn([1, 2, 3]) });
-  saga.next(OrthoViews.PLANE_XY);
-  // Validate that finishLayer was called
-  expectValueDeepEqual(
-    t,
-    saga.next({ finishEditingAction }),
-<<<<<<< HEAD
-    call(finishLayer, volumeLayer, VolumeToolEnum.TRACE, ContourModeEnum.DRAW_OVERWRITE, 0),
-=======
-    call(
-      finishLayer,
-      volumeLayer,
-      VolumeToolEnum.TRACE,
-      ContourModeEnum.DRAW,
-      OverwriteModeEnum.OVERWRITE_ALL,
-    ),
->>>>>>> aa959cd6
-  );
-});
-
-test("VolumeTracingSaga should finish a volume layer in delete mode (saga test)", t => {
-  const saga = editVolumeLayerAsync();
-  saga.next();
-  saga.next();
-  expectValueDeepEqual(t, saga.next(true), take("START_EDITING"));
-  saga.next(startEditingAction);
-<<<<<<< HEAD
-  saga.next(ContourModeEnum.DELETE_FROM_ACTIVE_CELL);
-  saga.next(VolumeToolEnum.TRACE);
-=======
-  saga.next(ContourModeEnum.DELETE);
-  saga.next(OverwriteModeEnum.OVERWRITE_ALL);
->>>>>>> aa959cd6
   saga.next(false);
   saga.next({ resolution: [1, 1, 1], zoomStep: 0 }); // pass labeled resolution
   const volumeLayer = new VolumeLayer(OrthoViews.PLANE_XY, 10, [1, 1, 1]);
@@ -214,13 +163,40 @@
       finishLayer,
       volumeLayer,
       VolumeToolEnum.TRACE,
-<<<<<<< HEAD
-      ContourModeEnum.DELETE_FROM_ACTIVE_CELL,
+      ContourModeEnum.DRAW,
+      OverwriteModeEnum.OVERWRITE_ALL,
       0,
-=======
+    ),
+  );
+});
+
+test("VolumeTracingSaga should finish a volume layer in delete mode (saga test)", t => {
+  const saga = editVolumeLayerAsync();
+  saga.next();
+  saga.next();
+  expectValueDeepEqual(t, saga.next(true), take("START_EDITING"));
+  saga.next(startEditingAction);
+  saga.next(ContourModeEnum.DELETE);
+  saga.next(OverwriteModeEnum.OVERWRITE_ALL);
+  saga.next(VolumeToolEnum.TRACE);
+  saga.next(false);
+  saga.next({ resolution: [1, 1, 1], zoomStep: 0 }); // pass labeled resolution
+  const volumeLayer = new VolumeLayer(OrthoViews.PLANE_XY, 10, [1, 1, 1]);
+  saga.next(volumeLayer);
+  saga.next(OrthoViews.PLANE_XY);
+  saga.next({ addToLayerAction: addToLayerActionFn([1, 2, 3]) });
+  saga.next(OrthoViews.PLANE_XY);
+  // Validate that finishLayer was called
+  expectValueDeepEqual(
+    t,
+    saga.next({ finishEditingAction }),
+    call(
+      finishLayer,
+      volumeLayer,
+      VolumeToolEnum.TRACE,
       ContourModeEnum.DELETE,
       OverwriteModeEnum.OVERWRITE_ALL,
->>>>>>> aa959cd6
+      0,
     ),
   );
 });