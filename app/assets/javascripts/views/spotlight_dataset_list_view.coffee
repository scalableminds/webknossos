_                    = require("lodash")
Marionette           = require("backbone.marionette")
DatasetCollection    = require("admin/models/dataset/dataset_collection")
SpotlightDatasetView = require("views/spotlight_dataset_view")


class SpotlightDatasetListView extends Backbone.Marionette.CollectionView

  childView : SpotlightDatasetView

  initialize : (options) ->

<<<<<<< HEAD
    # @collection.fetch(
    #   data : "isActive=true"
    # )

    @listenTo(@collection, "sync", =>
      return new Backbone.Collection(@collection)
        .filter((dataset) -> dataset.get("isActive"))
        .sort((a, b) ->
          return a.get("created").localeCompare(b.get("created"))
        )
=======
    @listenTo(app.vent, "paginationView:filter", @filterBySearch)

    @collection.sortByAttribute("created")

    @collection.fetch(
      data : "isActive=true"
      silent : true
    ).done( =>
      @collection.goTo(1)
>>>>>>> 86cfe9e6
    )

  filterBySearch : (searchQuery) ->

    @collection.setFilter(["name", "owningTeam", "description"], searchQuery)

module.exports = SpotlightDatasetListView

<|MERGE_RESOLUTION|>--- conflicted
+++ resolved
@@ -10,33 +10,14 @@
 
   initialize : (options) ->
 
-<<<<<<< HEAD
-    # @collection.fetch(
-    #   data : "isActive=true"
-    # )
+    @listenTo(app.vent, "paginationView:filter", @filterBySearch)
+    @collection.setSorting("created")
 
-    @listenTo(@collection, "sync", =>
-      return new Backbone.Collection(@collection)
-        .filter((dataset) -> dataset.get("isActive"))
-        .sort((a, b) ->
-          return a.get("created").localeCompare(b.get("created"))
-        )
-=======
-    @listenTo(app.vent, "paginationView:filter", @filterBySearch)
-
-    @collection.sortByAttribute("created")
-
-    @collection.fetch(
-      data : "isActive=true"
-      silent : true
-    ).done( =>
-      @collection.goTo(1)
->>>>>>> 86cfe9e6
-    )
 
   filterBySearch : (searchQuery) ->
 
     @collection.setFilter(["name", "owningTeam", "description"], searchQuery)
 
+
 module.exports = SpotlightDatasetListView
 
