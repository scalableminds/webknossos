--- conflicted
+++ resolved
@@ -1,14 +1,5 @@
 import { saveAs } from "file-saver";
-<<<<<<< HEAD
-import _ from "lodash";
-import { V3 } from "libs/mjs";
-import { areVec3AlmostEqual, chunkDynamically, sleep } from "libs/utils";
-import ErrorHandling from "libs/error_handling";
-import type { APIDataset, APIMeshFile, APISegmentationLayer } from "types/api_flow_types";
 import { mergeGeometries } from "libs/BufferGeometryUtils";
-=======
-import { mergeBufferGeometries } from "libs/BufferGeometryUtils";
->>>>>>> 914b0207
 import Deferred from "libs/async/deferred";
 import ErrorHandling from "libs/error_handling";
 import { V3 } from "libs/mjs";
@@ -255,8 +246,8 @@
     meshExtraInfo.preferredQuality != null
       ? meshExtraInfo.preferredQuality
       : yield* select(
-          (state) => state.temporaryConfiguration.preferredQualityForMeshAdHocComputation,
-        );
+        (state) => state.temporaryConfiguration.preferredQualityForMeshAdHocComputation,
+      );
   const zoomStep = magInfo.getClosestExistingIndex(preferredZoomStep);
   return {
     zoomStep,
@@ -374,14 +365,14 @@
     visibleSegmentationLayer?.tracingId != null;
   let positionsToRequest = usePositionsFromSegmentIndex
     ? yield* getChunkPositionsFromSegmentIndex(
-        tracingStoreHost,
-        layer,
-        segmentId,
-        cubeSize,
-        mag,
-        clippedPosition,
-        additionalCoordinates,
-      )
+      tracingStoreHost,
+      layer,
+      segmentId,
+      cubeSize,
+      mag,
+      clippedPosition,
+      additionalCoordinates,
+    )
     : [clippedPosition];
 
   if (positionsToRequest.length === 0) {
@@ -476,9 +467,8 @@
   const owningOrganization = yield* select((state) => state.dataset.owningOrganization);
   const datasetDirectoryName = yield* select((state) => state.dataset.directoryName);
   const tracingStoreHost = yield* select((state) => state.tracing.tracingStore.url);
-  const dataStoreUrl = `${dataStoreHost}/data/datasets/${owningOrganization}/${datasetDirectoryName}/layers/${
-    layer.fallbackLayer != null ? layer.fallbackLayer : layer.name
-  }`;
+  const dataStoreUrl = `${dataStoreHost}/data/datasets/${owningOrganization}/${datasetDirectoryName}/layers/${layer.fallbackLayer != null ? layer.fallbackLayer : layer.name
+    }`;
   const tracingStoreUrl = `${tracingStoreHost}/tracings/volume/${layer.name}`;
 
   const mag = magInfo.getMagByIndexOrThrow(zoomStep);
@@ -973,7 +963,6 @@
       (chunk) => chunk.byteSize,
     );
 
-<<<<<<< HEAD
     let bufferGeometries: BufferGeometryWithInfo[] = [];
     const tasks = batches.map(
       (chunks) =>
@@ -992,96 +981,6 @@
               })),
             },
           );
-=======
-        const tasks = batches.map(
-          (chunks) =>
-            function* loadChunks(): Saga<void> {
-              const dataForChunks = yield* call(
-                meshApi.getMeshfileChunkData,
-                dataset.dataStore.url,
-                dataset,
-                getBaseSegmentationName(segmentationLayer),
-                {
-                  meshFile: meshFileName,
-                  // Only extract the relevant properties
-                  requests: chunks.map(({ byteOffset, byteSize }) => ({ byteOffset, byteSize })),
-                },
-              );
-
-              const errorsWithDetails = [];
-
-              const chunksWithData = chunks.map((chunk, idx) => ({
-                ...chunk,
-                data: dataForChunks[idx],
-              }));
-              // Group chunks by position and merge meshes in the same chunk to keep the number
-              // of objects in the scene low for better performance. Ideally, more mesh geometries
-              // would be merged, but the meshes in different chunks need to be translated differently.
-              const chunksGroupedByPosition = _.groupBy(chunksWithData, "position");
-              for (const chunksForPosition of Object.values(chunksGroupedByPosition)) {
-                // All chunks in chunksForPosition have the same position
-                const position = chunksForPosition[0].position;
-
-                let bufferGeometries: BufferGeometryWithInfo[] = [];
-                for (let chunkIdx = 0; chunkIdx < chunksForPosition.length; chunkIdx++) {
-                  const chunk = chunksForPosition[chunkIdx];
-                  try {
-                    const bufferGeometry = (yield* call(
-                      loader.decodeDracoFileAsync,
-                      chunk.data,
-                    )) as BufferGeometryWithInfo;
-                    bufferGeometry.unmappedSegmentId = chunk.unmappedSegmentId;
-                    bufferGeometries.push(bufferGeometry);
-                  } catch (error) {
-                    errorsWithDetails.push({ error, chunk });
-                  }
-                }
-
-                if (mergeChunks) {
-                  const geometry = mergeBufferGeometries(bufferGeometries, true);
-
-                  // If mergeBufferGeometries does not succeed, the method logs the error to the console and returns null
-                  if (geometry == null) continue;
-                  (geometry as BufferGeometryWithInfo).isMerged = true;
-                  bufferGeometries = [geometry as BufferGeometryWithInfo];
-                }
-
-                // Compute vertex normals to achieve smooth shading
-                bufferGeometries.forEach((geometry) => geometry.computeVertexNormals());
-
-                // Check if the mesh scale is different to all supported mags of the active segmentation scaled by the dataset scale and warn in the console to make debugging easier in such a case.
-                // This hint at the mesh file being computed when the dataset scale was different than currently configured.
-                const segmentationLayerMags = yield* select(
-                  (state) => getVisibleSegmentationLayer(state)?.resolutions,
-                );
-                const datasetScaleFactor = dataset.dataSource.scale.factor;
-                if (segmentationLayerMags && scale) {
-                  const doesSomeSegmentMagMatchMeshScale = segmentationLayerMags.some((res) =>
-                    areVec3AlmostEqual(V3.scale3(datasetScaleFactor, res), scale),
-                  );
-                  if (!doesSomeSegmentMagMatchMeshScale) {
-                    console.warn(
-                      `Scale of mesh ${id} is different to dataset scale. Mesh scale: ${scale}, Dataset scale: ${dataset.dataSource.scale.factor}. This might lead to unexpected rendering results.`,
-                    );
-                  }
-                }
-
-                yield* call(
-                  {
-                    context: segmentMeshController,
-                    fn: segmentMeshController.addMeshFromGeometries,
-                  },
-                  bufferGeometries,
-                  id,
-                  position,
-                  // Apply the scale from the segment info, which includes dataset scale and mag
-                  scale,
-                  lod,
-                  layerName,
-                  additionalCoordinates,
-                );
-              }
->>>>>>> 914b0207
 
           const errorsWithDetails = [];
 
@@ -1145,17 +1044,17 @@
     // Compute vertex normals to achieve smooth shading
     bufferGeometries.forEach((geometry) => geometry.computeVertexNormals());
 
-    // Check if the mesh scale is different to all supported resolutions of the active segmentation scaled by the dataset scale and warn in the console to make debugging easier in such a case.
+    // Check if the mesh scale is different to all supported mags of the active segmentation scaled by the dataset scale and warn in the console to make debugging easier in such a case.
     // This hint at the mesh file being computed when the dataset scale was different than currently configured.
-    const segmentationLayerResolutions = yield* select(
+    const segmentationLayerMags = yield* select(
       (state) => getVisibleSegmentationLayer(state)?.resolutions,
     );
     const datasetScaleFactor = dataset.dataSource.scale.factor;
-    if (segmentationLayerResolutions && scale) {
-      const doesSomeSegmResolutionMatchMeshScale = segmentationLayerResolutions.some((res) =>
+    if (segmentationLayerMags && scale) {
+      const doesSomeSegmentMagMatchMeshScale = segmentationLayerMags.some((res) =>
         areVec3AlmostEqual(V3.scale3(datasetScaleFactor, res), scale),
       );
-      if (!doesSomeSegmResolutionMatchMeshScale) {
+      if (!doesSomeSegmentMagMatchMeshScale) {
         console.warn(
           `Scale of mesh ${id} is different to dataset scale. Mesh scale: ${scale}, Dataset scale: ${dataset.dataSource.scale.factor}. This might lead to unexpected rendering results.`,
         );
