/* eslint import/no-extraneous-dependencies: ["error", {"peerDependencies": true}] */
import mockRequire from "mock-require";
import BackboneEvents from "backbone-events-standalone";
import sinon from "sinon";
import _ from "lodash";
import { ControlModeEnum } from "oxalis/constants";
import window from "libs/window";
import {
  tracing as SKELETON_TRACING,
  annotation as SKELETON_ANNOTATION,
} from "../fixtures/skeletontracing_server_objects";
import {
  tracing as VOLUME_TRACING,
  annotation as VOLUME_ANNOTATION,
} from "../fixtures/volumetracing_server_objects";
import DATASET from "../fixtures/dataset_server_object";

const Request = {
  receiveJSON: sinon.stub(),
  sendJSONReceiveJSON: sinon.stub(),
  always: () => Promise.resolve(),
};
const ErrorHandling = {
  assertExtendContext: _.noop,
  assertExists: _.noop,
  assert: _.noop,
};
<<<<<<< HEAD
=======

>>>>>>> f2b84040
const app = {
  vent: Object.assign({}, BackboneEvents),
};

export const KeyboardJS = {
  bind: _.noop,
  unbind: _.noop,
};
mockRequire("libs/keyboard", KeyboardJS);
mockRequire("libs/toast", { error: _.noop, warning: _.noop, close: _.noop });

<<<<<<< HEAD
mockRequire(
  "libs/window",
  Object.assign({}, window, {
=======
const window = require("libs/window");

mockRequire(
  "libs/window",
  Object.assign({}, window, {
    location: {
      pathname: "annotationUrl",
    },
    requestAnimationFrame: resolve => resolve(),
>>>>>>> f2b84040
    open: sinon.spy(),
  }),
);

mockRequire("libs/request", Request);
mockRequire("libs/error_handling", ErrorHandling);
mockRequire("app", app);

// Avoid node caching and make sure all mockRequires are applied
const UrlManager = mockRequire.reRequire("oxalis/controller/url_manager").default;
const Model = mockRequire.reRequire("oxalis/model").OxalisModel;
const OxalisApi = mockRequire.reRequire("oxalis/api/api_loader").default;
const Store = mockRequire.reRequire("oxalis/store").default;

const TOKEN = "secure-token";

const modelData = {
  skeleton: {
    tracing: SKELETON_TRACING,
    annotation: SKELETON_ANNOTATION,
  },
  volume: {
    tracing: VOLUME_TRACING,
    annotation: VOLUME_ANNOTATION,
  },
};

const TRACING_TYPE = "tracingTypeValue";
const ANNOTATION_ID = "annotationIdValue";

export function setupOxalis(t, mode, apiVersion = 2) {
  UrlManager.initialState = { position: [1, 2, 3] };
  const model = new Model();
  t.context.model = model;
  t.context.Store = Store;

  const webknossos = new OxalisApi(model);

  const ANNOTATION = modelData[mode].annotation;
  Request.receiveJSON
    .withArgs(`/api/annotations/${TRACING_TYPE}/${ANNOTATION_ID}/info`)
    .returns(Promise.resolve(_.cloneDeep(ANNOTATION)));
  Request.receiveJSON
    .withArgs(`/api/datasets/${ANNOTATION.dataSetName}`)
    .returns(Promise.resolve(_.cloneDeep(DATASET)));
  Request.receiveJSON
    .withArgs(
      `${ANNOTATION.dataStore.url}/data/tracings/${ANNOTATION.content.typ}/${
        ANNOTATION.content.id
      }?token=${TOKEN}`,
    )
    .returns(Promise.resolve(_.cloneDeep(modelData[mode].tracing)));
  Request.receiveJSON
    .withArgs("/api/userToken/generate")
    .returns(Promise.resolve({ token: TOKEN }));
  Request.receiveJSON.returns(Promise.resolve({}));

  return model
    .fetch(TRACING_TYPE, ANNOTATION_ID, ControlModeEnum.TRACE, true)
    .then(() => {
      // Trigger the event ourselves, as the OxalisController is not instantiated
      app.vent.trigger("webknossos:ready");
      webknossos.apiReady(apiVersion).then(apiObject => {
        t.context.api = apiObject;
      });
    })
    .catch(error => {
      console.error("model.fetch() failed", error);
      t.fail(error.message);
    });
}<|MERGE_RESOLUTION|>--- conflicted
+++ resolved
@@ -25,10 +25,7 @@
   assertExists: _.noop,
   assert: _.noop,
 };
-<<<<<<< HEAD
-=======
 
->>>>>>> f2b84040
 const app = {
   vent: Object.assign({}, BackboneEvents),
 };
@@ -40,21 +37,9 @@
 mockRequire("libs/keyboard", KeyboardJS);
 mockRequire("libs/toast", { error: _.noop, warning: _.noop, close: _.noop });
 
-<<<<<<< HEAD
 mockRequire(
   "libs/window",
   Object.assign({}, window, {
-=======
-const window = require("libs/window");
-
-mockRequire(
-  "libs/window",
-  Object.assign({}, window, {
-    location: {
-      pathname: "annotationUrl",
-    },
-    requestAnimationFrame: resolve => resolve(),
->>>>>>> f2b84040
     open: sinon.spy(),
   }),
 );
