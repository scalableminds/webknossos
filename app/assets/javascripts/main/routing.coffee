--- conflicted
+++ resolved
@@ -156,8 +156,4 @@
 
       require ["level_creator"], (LevelCreator) ->
 
-        new LevelCreator()
-<<<<<<< HEAD
-=======
-
->>>>>>> 11626ebf
+        new LevelCreator()