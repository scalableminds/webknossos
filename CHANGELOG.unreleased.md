--- conflicted
+++ resolved
@@ -15,11 +15,8 @@
 - Added support for reading uint24 rgb layers in datasets with zarr2/zarr3/n5/neuroglancerPrecomputed format, as used for voxelytics predictions. [#7413](https://github.com/scalableminds/webknossos/pull/7413)
 - Adding a remote dataset can now be done by providing a Neuroglancer URI. [#7416](https://github.com/scalableminds/webknossos/pull/7416)
 - Added a filter to the Task List->Stats column to quickly filter for tasks with "Pending", "In-Progress" or "Finished" instances. [#7430](https://github.com/scalableminds/webknossos/pull/7430)
-<<<<<<< HEAD
-=======
 - Added support for S3-compliant object storage services (e.g. MinIO) as a storage backend for remote datasets. [#7453](https://github.com/scalableminds/webknossos/pull/7453)
 - Added support for blosc compressed N5 datasets. [#7465](https://github.com/scalableminds/webknossos/pull/7465)
->>>>>>> 71d59f75
 
 ### Changed
 - An appropriate error is returned when requesting an API version that is higher that the current version. [#7424](https://github.com/scalableminds/webknossos/pull/7424)
