<<<<<<< HEAD
import { EyeOutlined, FileTextOutlined, SyncOutlined, TeamOutlined } from "@ant-design/icons";
import { JobState, getShowTrainingDataLink } from "admin/job/job_list_view";
import { getAiModels, getUsersOrganizations, updateAiModel } from "admin/rest_api";
import { Button, Col, Modal, Row, Select, Table, Typography } from "antd";
=======
import {
  EyeOutlined,
  FileTextOutlined,
  InfoCircleOutlined,
  PlusOutlined,
  SyncOutlined,
  TeamOutlined,
} from "@ant-design/icons";
import { useQuery } from "@tanstack/react-query";
import { JobState, getShowTrainingDataLink } from "admin/job/job_list_view";
import { getAiModels, getUsersOrganizations, updateAiModel } from "admin/rest_api";
import { Button, Col, Flex, Modal, Row, Select, Space, Table, Tooltip, Typography } from "antd";
>>>>>>> ce1ac430
import FormattedDate from "components/formatted_date";
import { useFetch } from "libs/react_helpers";
import { useWkSelector } from "libs/react_hooks";
import Toast from "libs/toast";
import uniq from "lodash/uniq";
import { useState } from "react";
import type { Key } from "react";
import { formatUserName } from "viewer/model/accessors/user_accessor";

import { Link } from "react-router-dom";
<<<<<<< HEAD
import type { AiModel } from "types/api_types";

export default function AiModelListView() {
  const activeUser = useWkSelector((state) => state.activeUser);
  const [refreshCounter, setRefreshCounter] = useState(0);
=======
import type { APIAnnotation, AiModel } from "types/api_types";
import { enforceActiveUser } from "viewer/model/accessors/user_accessor";

export default function AiModelListView() {
  const activeUser = useWkSelector((state) => enforceActiveUser(state.activeUser));
  const isSuperUser = useWkSelector((state) => state.activeUser?.isSuperUser || false);
  const [isTrainModalVisible, setIsTrainModalVisible] = useState(false);
>>>>>>> ce1ac430
  const [currentlyEditedModel, setCurrentlyEditedModel] = useState<AiModel | null>(null);

  const {
    data: aiModels = [],
    refetch,
    isFetching,
  } = useQuery({
    queryKey: ["aiModels"],
    queryFn: async () => {
      try {
        return await getAiModels();
      } catch (err) {
        Toast.error("Could not load model list.");
        console.error(err);
        throw err;
      }
    },
  });

  return (
    <div className="container voxelytics-view">
      {currentlyEditedModel ? (
        <EditModelSharedOrganizationsModal
          model={currentlyEditedModel}
          onClose={() => {
            setCurrentlyEditedModel(null);
            refetch();
          }}
          owningOrganization={activeUser.organization}
        />
      ) : null}
<<<<<<< HEAD
      <div className="pull-right">
        <Button onClick={() => setRefreshCounter((val) => val + 1)}>
          <SyncOutlined spin={isLoading} /> Refresh
        </Button>
      </div>
      <h3>AI Models</h3>
=======
      <Flex justify="space-between" align="baseline" style={{ marginBottom: 20 }}>
        <div>
          <h3>AI Models</h3>
          <Typography.Paragraph type="secondary">
            This list shows all AI models available in your organization. You can use these models
            to run AI segmentation jobs on your datasets.
            <a
              href="https://docs.webknossos.org/webknossos/automation/ai_segmentation.html"
              target="_blank"
              rel="noopener noreferrer"
            >
              <Tooltip title="Read more in the documentation">
                <InfoCircleOutlined className="icon-margin-left" />
              </Tooltip>
            </a>
            <br />
            Model training functionality is coming soon.
          </Typography.Paragraph>
        </div>
        <Space>
          {isSuperUser && (
            <Button onClick={() => setIsTrainModalVisible(true)}>
              <PlusOutlined /> Train new Model
            </Button>
          )}
          <Button onClick={() => refetch()}>
            <SyncOutlined spin={isFetching} /> Refresh
          </Button>
        </Space>
      </Flex>
>>>>>>> ce1ac430
      <Table
        bordered
        rowKey={(run: AiModel) => `${run.id}`}
        pagination={{ pageSize: 100 }}
        columns={[
          {
            title: "Name",
            dataIndex: "name",
            key: "name",
          },
          {
            title: "Created at",
            key: "created",
            defaultSortOrder: "descend",
            sorter: (a: AiModel, b: AiModel) => a.created - b.created,
            render: (model: AiModel) => <FormattedDate timestamp={model.created} />,
          },
          {
            title: "User",
            dataIndex: "user",
            key: "user",
            render: (user: AiModel["user"]) => formatUserName(activeUser, user),
            filters: uniq(aiModels.map((model) => formatUserName(null, model.user))).map(
              (username) => ({
                text: username,
                value: username,
              }),
            ),
            onFilter: (value: Key | boolean, model: AiModel) =>
              formatUserName(null, model.user).startsWith(String(value)),
            filterSearch: true,
          },
          {
            title: "Status",
            dataIndex: "trainingJob",
            key: "status",
            render: (trainingJob: AiModel["trainingJob"]) =>
              trainingJob && <JobState job={trainingJob} />,
          },
          {
            title: "Comment",
            dataIndex: "comment",
            key: "comment",
          },
          {
            title: "Actions",
            render: (aiModel: AiModel) =>
              renderActionsForModel(aiModel, () => setCurrentlyEditedModel(aiModel)),
            key: "actions",
          },
        ]}
        dataSource={aiModels}
      />
    </div>
  );
}

const renderActionsForModel = (model: AiModel, onChangeSharedOrganizations: () => void) => {
  const organizationSharingButton = model.isOwnedByUsersOrganization ? (
    <a onClick={onChangeSharedOrganizations}>
      <TeamOutlined className="icon-margin-right" />
      Manage Access
    </a>
  ) : null;
  if (model.trainingJob == null) {
    return organizationSharingButton;
  }
  const { voxelyticsWorkflowHash, state: trainingJobState } = model.trainingJob;
  const trainingAnnotations = model.trainingJob.args.trainingAnnotations;

  return (
    <Col>
      {trainingJobState === "SUCCESS" ? <Row>{organizationSharingButton}</Row> : null}
      {voxelyticsWorkflowHash != null ? (
        /* margin left is needed  as organizationSharingButton is a button with a 16 margin */
        <Row>
          <Link to={`/workflows/${voxelyticsWorkflowHash}`}>
            <FileTextOutlined className="icon-margin-right" />
            Voxelytics Report
          </Link>
        </Row>
      ) : null}
      {trainingAnnotations != null ? (
        <Row>
          <EyeOutlined
            className="icon-margin-right"
            style={{ color: "var(--ant-color-primary)" }}
          />
          {getShowTrainingDataLink(trainingAnnotations)}
        </Row>
      ) : null}
    </Col>
  );
};

function EditModelSharedOrganizationsModal({
  model,
  onClose,
  owningOrganization,
}: { model: AiModel; onClose: () => void; owningOrganization: string }) {
  const [selectedOrganizationIds, setSelectedOrganizationIds] = useState<string[]>(
    model.sharedOrganizationIds || [owningOrganization],
  );
  const usersOrganizations = useFetch(getUsersOrganizations, [], []);
  const options = usersOrganizations.map((org) => {
    const additionalProps =
      org.id === owningOrganization
        ? { disabled: true, title: "Cannot remove owning organization from model." }
        : {};
    return { label: org.name, value: org.id, ...additionalProps };
  });

  const handleChange = (organizationIds: string[]) => {
    if (!organizationIds.some((id) => id === owningOrganization)) {
      organizationIds.push(owningOrganization);
    }
    setSelectedOrganizationIds(organizationIds);
  };

  const submitNewSharedOrganizations = async () => {
    try {
      const updatedModel = { ...model, sharedOrganizationIds: selectedOrganizationIds };
      await updateAiModel(updatedModel);
      Toast.success(
        `Successfully updated organizations that can access model ${updatedModel.name}.`,
      );
      onClose();
    } catch (e) {
      Toast.error("Failed to update shared organizations. See console for details.");
      console.error("Failed to update shared organizations.", e);
    }
  };

  return (
    <Modal
      title={`Edit Organizations with Access to AI Model ${model.name}`}
      open
      onOk={submitNewSharedOrganizations}
      onCancel={onClose}
      onClose={onClose}
      maskClosable={false}
      width={800}
    >
      <p>
        Select all organization that should have access to the AI model{" "}
        <Typography.Text italic>{model.name}</Typography.Text>.
      </p>
      <Typography.Paragraph type="secondary">
        You can only select or deselect organizations that you are a member of. However, other users
        in your organization may have granted access to additional organizations that you are not
        part of. Only members of your organization who have access to those organizations can modify
        their access.
      </Typography.Paragraph>
      <Col span={14} offset={4}>
        <Select
          mode="multiple"
          allowClear
          autoFocus
          style={{ width: "100%" }}
          placeholder="Please select"
          onChange={handleChange}
          options={options}
          value={selectedOrganizationIds}
        />
      </Col>
    </Modal>
  );
}<|MERGE_RESOLUTION|>--- conflicted
+++ resolved
@@ -1,22 +1,14 @@
-<<<<<<< HEAD
-import { EyeOutlined, FileTextOutlined, SyncOutlined, TeamOutlined } from "@ant-design/icons";
-import { JobState, getShowTrainingDataLink } from "admin/job/job_list_view";
-import { getAiModels, getUsersOrganizations, updateAiModel } from "admin/rest_api";
-import { Button, Col, Modal, Row, Select, Table, Typography } from "antd";
-=======
 import {
   EyeOutlined,
   FileTextOutlined,
   InfoCircleOutlined,
-  PlusOutlined,
   SyncOutlined,
   TeamOutlined,
 } from "@ant-design/icons";
 import { useQuery } from "@tanstack/react-query";
 import { JobState, getShowTrainingDataLink } from "admin/job/job_list_view";
 import { getAiModels, getUsersOrganizations, updateAiModel } from "admin/rest_api";
-import { Button, Col, Flex, Modal, Row, Select, Space, Table, Tooltip, Typography } from "antd";
->>>>>>> ce1ac430
+import { Button, Col, Flex, Modal, Row, Select, Table, Tooltip, Typography } from "antd";
 import FormattedDate from "components/formatted_date";
 import { useFetch } from "libs/react_helpers";
 import { useWkSelector } from "libs/react_hooks";
@@ -24,24 +16,13 @@
 import uniq from "lodash/uniq";
 import { useState } from "react";
 import type { Key } from "react";
+import { Link } from "react-router-dom";
+import type { AiModel } from "types/api_types";
 import { formatUserName } from "viewer/model/accessors/user_accessor";
-
-import { Link } from "react-router-dom";
-<<<<<<< HEAD
-import type { AiModel } from "types/api_types";
-
-export default function AiModelListView() {
-  const activeUser = useWkSelector((state) => state.activeUser);
-  const [refreshCounter, setRefreshCounter] = useState(0);
-=======
-import type { APIAnnotation, AiModel } from "types/api_types";
 import { enforceActiveUser } from "viewer/model/accessors/user_accessor";
 
 export default function AiModelListView() {
   const activeUser = useWkSelector((state) => enforceActiveUser(state.activeUser));
-  const isSuperUser = useWkSelector((state) => state.activeUser?.isSuperUser || false);
-  const [isTrainModalVisible, setIsTrainModalVisible] = useState(false);
->>>>>>> ce1ac430
   const [currentlyEditedModel, setCurrentlyEditedModel] = useState<AiModel | null>(null);
 
   const {
@@ -73,45 +54,28 @@
           owningOrganization={activeUser.organization}
         />
       ) : null}
-<<<<<<< HEAD
-      <div className="pull-right">
-        <Button onClick={() => setRefreshCounter((val) => val + 1)}>
-          <SyncOutlined spin={isLoading} /> Refresh
+      <Flex justify="space-between" align="flex-start">
+        <h3>AI Models</h3>
+        <Button onClick={() => refetch()}>
+          <SyncOutlined spin={isFetching} /> Refresh
         </Button>
-      </div>
-      <h3>AI Models</h3>
-=======
-      <Flex justify="space-between" align="baseline" style={{ marginBottom: 20 }}>
-        <div>
-          <h3>AI Models</h3>
-          <Typography.Paragraph type="secondary">
-            This list shows all AI models available in your organization. You can use these models
-            to run AI segmentation jobs on your datasets.
-            <a
-              href="https://docs.webknossos.org/webknossos/automation/ai_segmentation.html"
-              target="_blank"
-              rel="noopener noreferrer"
-            >
-              <Tooltip title="Read more in the documentation">
-                <InfoCircleOutlined className="icon-margin-left" />
-              </Tooltip>
-            </a>
-            <br />
-            Model training functionality is coming soon.
-          </Typography.Paragraph>
-        </div>
-        <Space>
-          {isSuperUser && (
-            <Button onClick={() => setIsTrainModalVisible(true)}>
-              <PlusOutlined /> Train new Model
-            </Button>
-          )}
-          <Button onClick={() => refetch()}>
-            <SyncOutlined spin={isFetching} /> Refresh
-          </Button>
-        </Space>
       </Flex>
->>>>>>> ce1ac430
+      <Typography.Paragraph type="secondary" style={{ marginBottom: 20 }}>
+        This list shows all AI models available in your organization. You can use these models to
+        run AI segmentation jobs on your datasets.
+        <a
+          href="https://docs.webknossos.org/webknossos/automation/ai_segmentation.html"
+          target="_blank"
+          rel="noopener noreferrer"
+        >
+          <Tooltip title="Read more in the documentation">
+            <InfoCircleOutlined className="icon-margin-left" />
+          </Tooltip>
+        </a>
+        <br />
+        Model training functionality is coming soon.
+      </Typography.Paragraph>
+
       <Table
         bordered
         rowKey={(run: AiModel) => `${run.id}`}
