--- conflicted
+++ resolved
@@ -1,15 +1,7 @@
-<<<<<<< HEAD
 import { App, ConfigProvider, theme } from "antd";
 import type { AliasToken, OverrideToken } from "antd/lib/theme/interface";
 import { ToastContextMountRoot } from "libs/toast";
 import window from "libs/window";
-=======
-import { App, ConfigProvider, type ThemeConfig, theme } from "antd";
-import type { AliasToken, OverrideToken } from "antd/lib/theme/interface";
-import { ToastContextMountRoot } from "libs/toast";
-import window from "libs/window";
-import _ from "lodash";
->>>>>>> e007e411
 import type { OxalisState, Theme } from "oxalis/store";
 import type React from "react";
 import { useEffect } from "react";
