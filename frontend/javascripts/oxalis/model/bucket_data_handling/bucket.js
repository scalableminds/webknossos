--- conflicted
+++ resolved
@@ -196,13 +196,8 @@
       zoomStep,
     ];
     let isVoxelOutside = false;
-<<<<<<< HEAD
     const adjustedVoxel = [voxel[0], voxel[1]];
-    for (let dimensionIndex = 0; dimensionIndex < 2; ++dimensionIndex) {
-=======
-    const adjustedVoxel = voxel;
     for (const dimensionIndex of [0, 1]) {
->>>>>>> 5ce4cd80
       const dimension = dimensionIndices[dimensionIndex];
       if (voxel[dimensionIndex] < 0 || voxel[dimensionIndex] >= Constants.BUCKET_WIDTH) {
         isVoxelOutside = true;
