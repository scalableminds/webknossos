--- conflicted
+++ resolved
@@ -60,14 +60,14 @@
     } yield image
   }
 
-  def getThumbnail(organizationName: String,
-                   datasetName: String,
-                   layerName: String,
-                   width: Int,
-                   height: Int,
-                   mappingName: Option[String])(implicit ec: ExecutionContext,
-                                                ctx: DBAccessContext,
-                                                mp: MessagesProvider): Fox[Array[Byte]] =
+  private def getThumbnail(organizationName: String,
+                           datasetName: String,
+                           layerName: String,
+                           width: Int,
+                           height: Int,
+                           mappingName: Option[String])(implicit ec: ExecutionContext,
+                                                        ctx: DBAccessContext,
+                                                        mp: MessagesProvider): Fox[Array[Byte]] =
     for {
       dataset <- datasetDAO.findOneByNameAndOrganizationName(datasetName, organizationName)
       dataSource <- dataSetService.dataSourceFor(dataset) ?~> "dataSource.notFound" ~> NOT_FOUND
@@ -102,22 +102,13 @@
                                         mag1BoundingBox)
     } yield image
 
-<<<<<<< HEAD
-  private def selectParameters(viewConfiguration: DatasetViewConfiguration,
-                               usableDataSource: GenericDataSource[DataLayerLike],
-                               layerName: String,
-                               layer: DataLayerLike,
-                               targetMagWidth: Int,
-                               targetMagHeigt: Int): (BoundingBox, Vec3Int, Option[(Double, Double)]) = {
-=======
   private def selectParameters(
-      viewConfiguration: DataSetViewConfiguration,
+      viewConfiguration: DatasetViewConfiguration,
       usableDataSource: GenericDataSource[DataLayerLike],
       layerName: String,
       layer: DataLayerLike,
       targetMagWidth: Int,
       targetMagHeigt: Int): (BoundingBox, Vec3Int, Option[(Double, Double)], Option[ThumbnailColorSettings]) = {
->>>>>>> 978dde5b
     val configuredCenterOpt =
       viewConfiguration.get("position").flatMap(jsValue => JsonHelper.jsResultToOpt(jsValue.validate[Vec3Int]))
     val centerOpt =
@@ -147,7 +138,7 @@
       max <- (intensityRangeJsArray \ 1).asOpt[Double]
     } yield (min, max)
 
-  private def readColor(viewConfiguration: DataSetViewConfiguration,
+  private def readColor(viewConfiguration: DatasetViewConfiguration,
                         layerName: String): Option[ThumbnailColorSettings] =
     for {
       layersJsValue <- viewConfiguration.get("layers")
@@ -163,13 +154,9 @@
 
 }
 
-<<<<<<< HEAD
+case class ThumbnailColorSettings(color: Color, isInverted: Boolean)
+
 class ThumbnailCachingService @Inject()(dataSetDAO: DatasetDAO, thumbnailDAO: ThumbnailDAO) {
-=======
-case class ThumbnailColorSettings(color: Color, isInverted: Boolean)
-
-class ThumbnailCachingService @Inject()(dataSetDAO: DataSetDAO, thumbnailDAO: ThumbnailDAO) {
->>>>>>> 978dde5b
   private val ThumbnailCacheDuration = 10 days
 
   // First cache is in memory, then in postgres.
