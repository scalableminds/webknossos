--- conflicted
+++ resolved
@@ -1,10 +1,6 @@
 {
   "name": "oxalis",
-<<<<<<< HEAD
-  "version": "0.17.94",
-=======
-  "version": "0.17.71",
->>>>>>> 620a3d62
+  "version": "0.17.95",
   "repository": {
     "type": "git",
     "url": "git://github.com/scalableminds/oxalis.git"
