### define
../../libs/event_mixin : EventMixin
./dimensions : DimensionsHelper
###

# constants (for active_plane)
PLANE_XY           = Dimensions.PLANE_XY
PLANE_YZ           = Dimensions.PLANE_YZ
PLANE_XZ           = Dimensions.PLANE_XZ
VIEW_3D            = Dimensions.VIEW_3D
TEXTURE_WIDTH      = 512
MAX_TEXTURE_OFFSET = 31     # maximum difference between requested coordinate and actual texture position
ZOOM_DIFF          = 0.1
MAX_ZOOM_TRESHOLD  = 2
<<<<<<< HEAD
MAX_ZOOM_STEP      = 4
=======
MAX_ZOOM_STEP      = 3
>>>>>>> 5c2d514e
  
class Flycam2d

  scaleInfo : null
  viewportWidth : 0


  constructor : (@viewportWidth, @scaleInfo) ->

    _.extend(this, new EventMixin())

    # Invariant: 2^zoomStep / 2^integerZoomStep <= 2^maxZoomDiff
    @maxZoomStepDiff = Math.min(Math.log(MAX_ZOOM_TRESHOLD) / Math.LN2, Math.log((TEXTURE_WIDTH-MAX_TEXTURE_OFFSET)/@viewportWidth)/Math.LN2)
    @hasNewTexture = [false, false, false]
    @zoomSteps = [0.0, 0.0, 0.0]
    @integerZoomSteps = [0, 0, 0]
    # buffer: how many pixels is the texture larger than the canvas on each dimension?
    # --> two dimensional array with buffer[planeID][dimension], dimension: x->0, y->1
    @buffer = [[0, 0], [0, 0], [0, 0]]
    @calculateBuffer()
    @globalPosition = [0, 0, 0]
    @texturePosition = [[0, 0, 0], [0, 0, 0], [0, 0, 0]]
    @direction = [0, 0, 1]
    @hasChanged = true
    @activePlane = PLANE_XY
    @rayThreshold = [10, 10, 10, 100]
    @spaceDirection = 1
    @quality = 0        # offset of integer zoom step to the best-quality zoom level

  zoomIn : (planeID) ->
    @setZoomStep(planeID, @zoomSteps[planeID] - ZOOM_DIFF)

  zoomOut : (planeID) ->
    # Make sure the max. zoom Step will not be exceded
    if @zoomSteps[planeID] < MAX_ZOOM_STEP + @maxZoomStepDiff - ZOOM_DIFF
      @setZoomStep(planeID, @zoomSteps[planeID] + ZOOM_DIFF)

  zoomInAll : ->
    for i in [0..2]
      @zoomIn i

  zoomOutAll : ->
    for i in [0..2]
      @zoomOut i

  # Used if the user wants to explicitly set the zoom step,
  # rather than trusting on our equation.
  setQuality : (value) ->
    @quality = value
    @hasChanged = true

  calculateIntegerZoomStep : (planeID) ->
    # round, because Model expects Integer
    @integerZoomSteps[planeID] = Math.ceil(@zoomSteps[planeID] - @maxZoomStepDiff + @quality)
    @integerZoomSteps[planeID] = Math.min(@integerZoomSteps[planeID], MAX_ZOOM_STEP)
    @integerZoomSteps[planeID] = Math.max(@integerZoomSteps[planeID], 0)

  getZoomStep : (planeID) ->
    @zoomSteps[planeID]

  setZoomSteps : (zXY, zYZ, zXZ) ->
    zoomArray = [zXY, zYZ, zXZ]
    for planeID in [PLANE_XY, PLANE_YZ, PLANE_XZ]
      @setZoomStep(planeID, zoomArray[planeID])

  setZoomStep : (planeID, zoomStep) ->
    @zoomSteps[planeID] = zoomStep
    @hasChanged = true
    @calculateBuffer()
    @trigger "zoomFactorChanged", Math.pow(2, @zoomSteps[0])

  calculateBuffer : ->
    for planeID in [PLANE_XY, PLANE_YZ, PLANE_XZ]
      scaleArray = Dimensions.transDim(@scaleInfo.baseVoxelFactors, planeID)
      base = @viewportWidth * @getTextureScalingFactor(planeID) / 2
      @buffer[planeID] = [TEXTURE_WIDTH/2 - base * scaleArray[0],
                          TEXTURE_WIDTH/2 - base * scaleArray[1]]

  getIntegerZoomStep : (planeID) ->
    @integerZoomSteps[planeID]

  getIntegerZoomSteps : ->
    @integerZoomSteps

  getTextureScalingFactor : (planeID) ->
    Math.pow(2, @zoomSteps[planeID])/Math.pow(2, @integerZoomSteps[planeID])

  getPlaneScalingFactor : (planeID) ->
    Math.pow(2, @zoomSteps[planeID])

  getDirection : ->
    @direction

  setDirection : (direction) ->
    @direction = direction
    @setSpaceDirection()

  setSpaceDirection : ->
    ind = Dimensions.getIndices @activePlane
    if @direction[ind[2]] <= 0
      @spaceDirection = -1
    else
      @spaceDirection = 1

  getSpaceDirection : ->
    @spaceDirection

  move : (p, planeID) ->  #move by whatever is stored in this vector
    if(planeID?)          # if planeID is given, use it to manipulate z
      # change direction of the value connected to space, based on the last direction
      p[Dimensions.getIndices(planeID)[2]] *= @spaceDirection
    @setGlobalPos([@globalPosition[0]+p[0], @globalPosition[1]+p[1], @globalPosition[2]+p[2]])
    
  moveActivePlane : (p) -> # vector of voxels in BaseVoxels
    p = Dimensions.transDim(p, @activePlane)
    ind = Dimensions.getIndices(@activePlane)
    zoomFactor = Math.pow(2, @zoomSteps[@activePlane])
    scaleFactor = @scaleInfo.baseVoxelFactors
    delta = [p[0]*zoomFactor*scaleFactor[0], p[1]*zoomFactor*scaleFactor[1], p[2]*zoomFactor*scaleFactor[2]]
    @move(delta, @activePlane)

  toString : ->
    position = @globalPosition
    "(x, y, z) = ("+position[0]+", "+position[1]+", "+position[2]+")"

  getGlobalPos : ->
    @globalPosition

  getTexturePosition : (planeID) ->
    @texturePosition[planeID]

  setGlobalPos : (position) ->
    @globalPosition = position
    @trigger("globalPositionChanged", position)
    @hasChanged = true
    
  setActivePlane : (activePlane) ->
    @activePlane = activePlane
    # setSpaceDirection when entering a new viewport
    @setSpaceDirection()

  getActivePlane : ->
    @activePlane

  needsUpdate : (planeID) ->
    area = @getArea planeID
    ind  = Dimensions.getIndices planeID
    res = ((area[0] < 0) or (area[1] < 0) or (area[2] > TEXTURE_WIDTH) or (area[3] > TEXTURE_WIDTH) or
    (@globalPosition[ind[2]] != @texturePosition[planeID][ind[2]]) or
    (@zoomSteps[planeID] - (@integerZoomSteps[planeID]-1)) < @maxZoomStepDiff) or
    (@zoomSteps[planeID] -  @integerZoomSteps[planeID]     > @maxZoomStepDiff)
    return res

  # return the coordinate of the upper left corner of the viewport as texture-relative coordinate
  getOffsets : (planeID) ->
    ind = Dimensions.getIndices planeID
    [ (@globalPosition[ind[0]] - @texturePosition[planeID][ind[0]])/Math.pow(2, @integerZoomSteps[planeID]) + @buffer[planeID][0],
      (@globalPosition[ind[1]] - @texturePosition[planeID][ind[1]])/Math.pow(2, @integerZoomSteps[planeID]) + @buffer[planeID][1]]

  # returns [left, top, right, bottom] array
  getArea : (planeID) ->
    # convert scale vector to array in order to be able to use getIndices()
    scaleArray = @scaleInfo.baseVoxelFactors
    ind        = Dimensions.getIndices(planeID)
    offsets = @getOffsets(planeID)
    size    = @getTextureScalingFactor(planeID) * @viewportWidth
    # two pixels larger, just to fight rounding mistakes (important for mouse click conversion)
    [offsets[0] - 1, offsets[1] - 1, offsets[0] + size * scaleArray[ind[0]] + 1, offsets[1] + size * scaleArray[ind[1]] + 1]

  notifyNewTexture : (planeID) ->
    @texturePosition[planeID] = @globalPosition.slice()    #copy that position
    @calculateIntegerZoomStep planeID
    # As the Model does not render textures for exact positions, the last 5 bits of
    # the X and Y coordinates for each texture have to be set to 0
    for i in [0..2]
      if i != (planeID+2)%3
        @texturePosition[planeID][i] &= -1 << (5 + @integerZoomSteps[planeID])
    @calculateBuffer()

  hasNewTextures : ->
    (@hasNewTexture[PLANE_XY] or @hasNewTexture[PLANE_YZ] or @hasNewTexture[PLANE_XZ])

  setRayThreshold : (cameraRight, cameraLeft) ->
    # in nm
    @rayThreshold[VIEW_3D] = 4 * (cameraRight - cameraLeft) / 384

  getRayThreshold : (planeID) ->
    if planeID < 3
      return @rayThreshold[planeID] * Math.pow(2, @zoomSteps[planeID]) * @scaleInfo.baseVoxel
    else
      return @rayThreshold[planeID]<|MERGE_RESOLUTION|>--- conflicted
+++ resolved
@@ -12,11 +12,8 @@
 MAX_TEXTURE_OFFSET = 31     # maximum difference between requested coordinate and actual texture position
 ZOOM_DIFF          = 0.1
 MAX_ZOOM_TRESHOLD  = 2
-<<<<<<< HEAD
 MAX_ZOOM_STEP      = 4
-=======
-MAX_ZOOM_STEP      = 3
->>>>>>> 5c2d514e
+
   
 class Flycam2d
 
