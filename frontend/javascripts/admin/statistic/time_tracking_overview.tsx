import { getProjects, getTeams, getTimeEntries } from "admin/admin_rest_api";
import { Card, Select, Spin, Table, Button, DatePicker, type TimeRangePickerProps } from "antd";
import { useFetch } from "libs/react_helpers";
import _ from "lodash";
import React, { useEffect, useState } from "react";
import { DownloadOutlined, FilterOutlined } from "@ant-design/icons";
import saveAs from "file-saver";
import { formatMilliseconds } from "libs/format_utils";
import ProjectAndAnnotationTypeDropdown, {
  AnnotationTypeFilterEnum,
} from "./project_and_annotation_type_dropdown";
import { isUserAdminOrTeamManager } from "libs/utils";
import messages from "messages";
import Toast from "libs/toast";
import { useSelector } from "react-redux";
import { OxalisState } from "oxalis/store";
import dayjs, { Dayjs } from "antd/node_modules/dayjs";
import TimeTrackingDetailView from "./time_tracking_detail_view";
import LinkButton from "components/link_button";
import FixedExpandableTable from "components/fixed_expandable_table";
import * as Utils from "libs/utils";
const { Column } = Table;
const { RangePicker } = DatePicker;

const TIMETRACKING_CSV_HEADER = ["userId,userFirstName,userLastName,timeTrackedInSeconds"];

const downloadTimeSpans = async () => {
  //TODO
};

function TimeTrackingOverview() {
  const currentTime = dayjs();
  const [startDate, setStartDate] = useState(currentTime.startOf("month"));
  const [endDate, setEndeDate] = useState(currentTime);
  const [isFetching, setIsFetching] = useState(false);
  const mayUserAccessView = useSelector((state: OxalisState) => {
    const activeUser = state.activeUser;
    return activeUser != null && isUserAdminOrTeamManager(activeUser);
  });
  const [allTeams, numberOfAllProjects] = useFetch(
    async () => {
      setIsFetching(true);
      const [allTeams, allProjects] = await Promise.all([getTeams(), getProjects()]);
      setIsFetching(false);
      return [allTeams, allProjects.length];
    },
    [[], 0],
    [],
  );

  const [selectedProjectIds, setSelectedProjectIds] = useState(Array<string>);
  const [selectedTypes, setSelectedTypes] = useState(
    AnnotationTypeFilterEnum.TASKS_AND_ANNOTATIONS_KEY,
  );
  const [selectedTeams, setSelectedTeams] = useState(allTeams.map((team) => team.id));
  const [projectOrTypeQueryParam, setProjectOrTypeQueryParam] = useState("");
  useEffect(() => {
    if (selectedProjectIds.length > 0 && selectedProjectIds.length < numberOfAllProjects) {
      setProjectOrTypeQueryParam(selectedProjectIds.join(","));
    } else {
      setProjectOrTypeQueryParam(selectedTypes);
    }
  }, [selectedProjectIds, selectedTypes, numberOfAllProjects]);
  const filteredTimeEntries = useFetch(
    async () => {
      setIsFetching(true);
      const filteredEntries = await getTimeEntries(
        startDate.valueOf(),
        endDate.valueOf(),
        selectedTeams,
        selectedTypes,
        selectedProjectIds,
      );
      setIsFetching(false);
      return filteredEntries;
    },
    [],
    [selectedTeams, selectedTypes, selectedProjectIds, startDate, endDate],
  );
  const filterStyle = { marginInline: 10 };

  const exportToCSV = () => {
    if (filteredTimeEntries == null || filteredTimeEntries.length === 0) {
      return;
    }
    const timeEntriesAsString = filteredTimeEntries
      .map((row) => {
        return [
          row.user.id,
          row.user.firstName,
          row.user.lastName,
          Math.round(row.timeMillis / 1000),
        ]
          .map(String) // convert every value to String
          .map((v) => v.replaceAll('"', '""')) // escape double quotes
          .map((v) => (v.includes(",") || v.includes('"') ? `"${v}"` : v)) // quote it if necessary
          .join(","); // comma-separated
      })
      .join("\n"); // rows starting on new lines
    const csv = [TIMETRACKING_CSV_HEADER, timeEntriesAsString].join("\n");
    const filename = "timetracking-export.csv";
    const blob = new Blob([csv], {
      type: "text/plain;charset=utf-8",
    });
    saveAs(blob, filename);
  };

  const rangePresets: TimeRangePickerProps["presets"] = [
    { label: "Last 7 Days", value: [dayjs().subtract(7, "d").startOf("day"), currentTime] },
    { label: "Last 30 Days", value: [dayjs().subtract(30, "d").startOf("day"), currentTime] },
  ];

  const renderPlaceholder = () => {
    return (
      <p>
        There is no user activity recorded for the selected time span. Please adjust the time range
        and filters above.
      </p>
    );
  };

  return mayUserAccessView ? (
    <Card
      title={"Annotation Time per User"}
      style={{
        marginTop: 30,
        marginBottom: 30,
      }}
    >
      <FilterOutlined />
      <ProjectAndAnnotationTypeDropdown
        setSelectedProjectIds={setSelectedProjectIds}
        selectedProjectIds={selectedProjectIds}
        setSelectedAnnotationType={setSelectedTypes}
        selectedAnnotationType={selectedTypes}
        style={{ ...filterStyle }}
      />
      <Select
        mode="multiple"
        placeholder="Filter teams"
        defaultValue={[]}
        style={{ width: 200, ...filterStyle }}
        options={allTeams.map((team) => {
          return {
            label: team.name,
            value: team.id,
          };
        })}
        value={selectedTeams}
        onSelect={(teamIdOrKey: string) => setSelectedTeams([...selectedTeams, teamIdOrKey])}
        onDeselect={(removedTeamId: string) => {
          setSelectedTeams(selectedTeams.filter((teamId) => teamId !== removedTeamId));
        }}
      />
      <RangePicker
        style={filterStyle}
        value={[startDate, endDate]}
        presets={rangePresets}
        onChange={(dates: null | (Dayjs | null)[]) => {
          if (dates == null || dates[0] == null || dates[1] == null) return;
          if (Math.abs(dates[0].diff(dates[1], "days")) > 3 * 31) {
            Toast.error(messages["timetracking.date_range_too_long"]);
            return;
          }
          setStartDate(dates[0].startOf("day"));
          setEndeDate(dates[1].endOf("day"));
        }}
      />
      <Spin spinning={isFetching} size="large">
        <FixedExpandableTable
          dataSource={filteredTimeEntries}
          rowKey="user"
          style={{
            marginTop: 30,
            marginBottom: 30,
          }}
          pagination={false}
<<<<<<< HEAD
          expandable={{
            expandedRowRender: (entry) => (
              <TimeTrackingDetailView
                userId={entry.user.id}
                dateRange={[startDate.valueOf(), endDate.valueOf()]}
                annotationType={selectedTypes}
                projectIds={selectedProjectIds}
              />
            ),
=======
          locale={{
            emptyText: renderPlaceholder(),
>>>>>>> fc5163d1
          }}
        >
          <Column
            title="User"
            dataIndex="user"
            key="user"
            render={(user) => `${user.lastName}, ${user.firstName} (${user.email})`}
            sorter={Utils.localeCompareBy(
              filteredTimeEntries,
              (timeEntry) =>
                `${timeEntry.user.lastName}, ${timeEntry.user.firstName} (${timeEntry.user.email})`,
            )}
          />
          <Column
            title="No. tasks / annotations"
            dataIndex="annotationCount"
            key="numberAnn"
            sorter={Utils.compareBy(filteredTimeEntries, (timeEntry) => timeEntry.annotationCount)}
          />
          <Column
            title="Avg. time per task / annotation"
            key="avgTime"
            render={(item) => formatMilliseconds(item.timeMillis / item.annotationCount)}
            sorter={Utils.compareBy(
              filteredTimeEntries,
              (timeEntry) => timeEntry.timeMillis / timeEntry.annotationCount,
            )}
          />
          <Column
            title="Total time"
            dataIndex="timeMillis"
            key="tracingTimes"
            render={(tracingTimeInMs) => formatMilliseconds(tracingTimeInMs)}
            sorter={Utils.compareBy(filteredTimeEntries, (timeEntry) => timeEntry.timeMillis)}
          />
          <Column
            key="details"
            dataIndex="user"
            render={(user) => {
              const params = new URLSearchParams();
              params.append("user", user.id);
              params.append("start", startDate.valueOf().toString());
              params.append("end", endDate.valueOf().toString());
              params.append("projectsOrType", projectOrTypeQueryParam);
              return (
                <LinkButton>
                  <DownloadOutlined className="icon-margin-right" onClick={downloadTimeSpans} />
                  Download time spans
                </LinkButton>
              );
            }}
          />
        </FixedExpandableTable>
      </Spin>
      <Button
        type="primary"
        icon={<DownloadOutlined />}
        style={{ float: "right" }}
        onClick={() => exportToCSV()}
        disabled={filteredTimeEntries == null || filteredTimeEntries?.length === 0}
      >
        Export to CSV
      </Button>
    </Card>
  ) : (
    <>Sorry, you are not allowed to see this view.</>
  );
}

export default TimeTrackingOverview;<|MERGE_RESOLUTION|>--- conflicted
+++ resolved
@@ -175,7 +175,6 @@
             marginBottom: 30,
           }}
           pagination={false}
-<<<<<<< HEAD
           expandable={{
             expandedRowRender: (entry) => (
               <TimeTrackingDetailView
@@ -185,10 +184,9 @@
                 projectIds={selectedProjectIds}
               />
             ),
-=======
+          }}
           locale={{
             emptyText: renderPlaceholder(),
->>>>>>> fc5163d1
           }}
         >
           <Column
