--- conflicted
+++ resolved
@@ -7,14 +7,7 @@
 import oxalis.security.Secured
 import play.api.Play.current
 import play.api.i18n.Messages
-<<<<<<< HEAD
-import oxalis.mail.DefaultMails
-import com.scalableminds.util.mail.Send
 import play.api.libs.ws.{WSAuthScheme, WS}
-import com.ning.http.client.Realm
-=======
-import play.api.libs.ws.{WSAuthScheme, WS}
->>>>>>> 865b826e
 import play.api.libs.concurrent.Execution.Implicits._
 import play.api.libs.json.Json._
 import play.api.libs.json._
@@ -59,16 +52,10 @@
 
     authentication match {
       case Some(GithubAuth(ghuser, key)) =>
-<<<<<<< HEAD
-        WS.url(githubUrl + "/repos/scalableminds/oxalis/issues")
-        .withAuth(ghuser, key, WSAuthScheme.BASIC)
-        .post(issue).map { response =>
-=======
         WS
           .url(githubUrl + "/repos/scalableminds/oxalis/issues")
           .withAuth(ghuser, key, WSAuthScheme.BASIC)
           .post(issue).map { response =>
->>>>>>> 865b826e
           response.status == CREATED
         }
       case _ =>
