--- conflicted
+++ resolved
@@ -32,11 +32,8 @@
 - Fixed a bug which made the ad-hoc mesh loading abort too early. [#5696](https://github.com/scalableminds/webknossos/pull/5696)
 - Fixed that viewports turned black when zoomed in very much. [#5797](https://github.com/scalableminds/webknossos/pull/5797)
 - Fixed the bucket loading order in the YZ and XZ viewports. Data in these viewports will be rendered faster than before. [#5798](https://github.com/scalableminds/webknossos/pull/5798)
-<<<<<<< HEAD
+- Fixed that collapsing/expanding the sidebars did not work for touchscreens. [#5825](https://github.com/scalableminds/webknossos/pull/5825)
 - Fixed a bug where projects could not be listed if the tracing time got too large. [#5823](https://github.com/scalableminds/webknossos/pull/5823)
-=======
-- Fixed that collapsing/expanding the sidebars did not work for touchscreens. [#5825](https://github.com/scalableminds/webknossos/pull/5825)
->>>>>>> be15eeac
 
 ### Removed
 -
