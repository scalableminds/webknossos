--- conflicted
+++ resolved
@@ -88,7 +88,7 @@
 
 			# rotate the axis mini-map according to the cube's rotation and translate it
 			rotMatrix = cam.getMatrix()
-			rotMatrix[12] = 200
+			rotMatrix[12] = -200
 			rotMatrix[13] = 0
 			rotMatrix[14] = -75
 
@@ -101,11 +101,8 @@
 			totalNumberOfVertices += meshes[0].vertices.length
 
 		# OUTPUT Framerate
-<<<<<<< HEAD
-		writeFramerate Math.floor(engine.framerate), totalNumberOfVertices
-=======
-		writeFramerate Math.floor(engine.getFramerate()), cam.getPos()
->>>>>>> 1a9f3233
+		writeFramerate Math.floor(engine.framerate), cam.getPos()
+
 
 	drawTriangleplane = ->
 		
@@ -154,8 +151,7 @@
 			
 				
 
-	writeFramerate = (framerate = 0, position = 0) ->
-		
+	writeFramerate = (framerate = 0, position = 0) ->	
 		document.getElementById('status')
 			.innerHTML = "#{framerate} FPS <br/> #{position}<br />" 
 
