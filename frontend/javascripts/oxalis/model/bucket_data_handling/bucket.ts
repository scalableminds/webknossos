<<<<<<< HEAD
import { createNanoEvents, type Emitter } from "nanoevents";
import * as THREE from "three";
import _ from "lodash";
import type { BucketDataArray, ElementClass } from "types/api_flow_types";
import { PullQueueConstants } from "oxalis/model/bucket_data_handling/pullqueue";
import type { MaybeUnmergedBucketLoadedPromise } from "oxalis/model/actions/volumetracing_actions";
import { addBucketToUndoAction } from "oxalis/model/actions/volumetracing_actions";
import { bucketPositionToGlobalAddress } from "oxalis/model/helpers/position_converter";
=======
import ErrorHandling from "libs/error_handling";
>>>>>>> d5a8499d
import { castForArrayType, mod } from "libs/utils";
import window from "libs/window";
import _ from "lodash";
import { type Emitter, createNanoEvents } from "nanoevents";
import type { BoundingBoxType, BucketAddress, Vector3 } from "oxalis/constants";
import Constants from "oxalis/constants";
import type { MaybeUnmergedBucketLoadedPromise } from "oxalis/model/actions/volumetracing_actions";
import { addBucketToUndoAction } from "oxalis/model/actions/volumetracing_actions";
import type DataCube from "oxalis/model/bucket_data_handling/data_cube";
import { PullQueueConstants } from "oxalis/model/bucket_data_handling/pullqueue";
import type TemporalBucketManager from "oxalis/model/bucket_data_handling/temporal_bucket_manager";
import { bucketPositionToGlobalAddress } from "oxalis/model/helpers/position_converter";
import Store from "oxalis/store";
import * as THREE from "three";
import type { ElementClass } from "types/api_flow_types";
import type { AdditionalCoordinate } from "types/api_flow_types";
<<<<<<< HEAD
import BucketSnapshot, { type PendingOperation } from "./bucket_snapshot";
import { getConstructorForElementClass, uint8ToTypedBuffer } from "../helpers/typed_buffer";
=======
import { getActiveMagIndexForLayer } from "../accessors/flycam_accessor";
>>>>>>> d5a8499d

export enum BucketStateEnum {
  UNREQUESTED = "UNREQUESTED",
  REQUESTED = "REQUESTED",
  MISSING = "MISSING", // Missing means that the bucket couldn't be found on the data store
  LOADED = "LOADED",
}
export type BucketStateEnumType = keyof typeof BucketStateEnum;
<<<<<<< HEAD
=======

// This type needs to be adapted when a new dtype should/element class needs
// to be supported.
export type BucketDataArray =
  | Uint8Array
  | Int8Array
  | Uint16Array
  | Int16Array
  | Uint32Array
  | Int32Array
  | Float32Array
  | BigUint64Array
  | BigInt64Array;
>>>>>>> d5a8499d

const WARNING_THROTTLE_THRESHOLD = 10000;

const warnMergeWithoutPendingOperations = _.throttle(() => {
  ErrorHandling.notify(
    new Error("Bucket.merge() was called with an empty list of pending operations."),
  );
}, WARNING_THROTTLE_THRESHOLD);

const warnAwaitedMissingBucket = _.throttle(() => {
  ErrorHandling.notify(new Error("Awaited missing bucket"));
}, WARNING_THROTTLE_THRESHOLD);

export function assertNonNullBucket(bucket: Bucket): asserts bucket is DataBucket {
  if (bucket.type === "null") {
    throw new Error("Unexpected null bucket.");
  }
}

export class NullBucket {
  readonly type = "null" as const;

  hasData(): boolean {
    return false;
  }

  needsRequest(): boolean {
    return false;
  }

  getData(): BucketDataArray {
    throw new Error("NullBucket has no data.");
  }

  ensureLoaded(): Promise<void> {
    return Promise.resolve();
  }
}

<<<<<<< HEAD
=======
export type TypedArrayConstructor =
  | Int8ArrayConstructor
  | Uint8ArrayConstructor
  | Int16ArrayConstructor
  | Uint16ArrayConstructor
  | Int32ArrayConstructor
  | Uint32ArrayConstructor
  | Float32ArrayConstructor
  | BigInt64ArrayConstructor
  | BigUint64ArrayConstructor;

export const getConstructorForElementClass = (
  type: ElementClass,
): [TypedArrayConstructor, number] => {
  switch (type) {
    // This function needs to be adapted when a new dtype should/element class needs
    // to be supported.
    case "uint8":
      return [Uint8Array, 1];
    case "int8":
      return [Int8Array, 1];

    case "uint16":
      return [Uint16Array, 1];
    case "int16":
      return [Int16Array, 1];

    case "uint24":
      // There is no Uint24Array and uint24 is treated in a special way (rgb) anyways
      return [Uint8Array, 3];

    case "uint32":
      return [Uint32Array, 1];
    case "int32":
      return [Int32Array, 1];

    case "float":
      return [Float32Array, 1];

    case "uint64":
      return [BigUint64Array, 1];
    case "int64":
      return [BigInt64Array, 1];

    default:
      throw new Error(`This type is not supported by the DataBucket class: ${type}`);
  }
};
>>>>>>> d5a8499d
export const NULL_BUCKET = new NullBucket();
export type Bucket = DataBucket | NullBucket;

// This set saves whether a bucket is already added to the current undo volume batch
// and gets cleared when a volume transaction is ended (marked by the action
// FINISH_ANNOTATION_STROKE).
export const bucketsAlreadyInUndoState: Set<Bucket> = new Set();
export function markVolumeTransactionEnd() {
  bucketsAlreadyInUndoState.clear();
}

export class DataBucket {
  readonly type = "data" as const;
  readonly elementClass: ElementClass;
  readonly zoomedAddress: BucketAddress;
  visualizedMesh: Record<string, any> | null | undefined;
  // @ts-expect-error ts-migrate(2564) FIXME: Property 'visualizationColor' has no initializer a... Remove this comment to see the full error message
  visualizationColor: THREE.Color;
  // If dirty, the bucket's data was potentially edited and needs to be
  // saved to the server.
  dirty: boolean;
  // `dirtyCount` reflects how many pending snapshots of the bucket exist.
  // A pending snapshot is a snapshot which was either
  // - not yet saved (after successful saving the dirtyCount is decremented) or
  // - not yet created by the PushQueue, since the PushQueue creates the snapshots
  //   in a debounced manner
  dirtyCount: number = 0;
  pendingOperations: Array<PendingOperation> = [];
  state: BucketStateEnumType;
  private accessed: boolean;
  data: BucketDataArray | null | undefined;
  temporalBucketManager: TemporalBucketManager;
  cube: DataCube;
  _fallbackBucket: Bucket | null | undefined;
  throttledTriggerLabeled: () => void;
  emitter: Emitter;
  maybeUnmergedBucketLoadedPromise: MaybeUnmergedBucketLoadedPromise;
  // Especially, for segmentation buckets, it can be interesting to
  // know whether a certain ID is contained in this bucket. To
  // speed up such requests a cached set of the contained values
  // can be stored in cachedValueSet.
  cachedValueSet: Set<number> | Set<bigint> | null = null;

  constructor(
    elementClass: ElementClass,
    zoomedAddress: BucketAddress,
    temporalBucketManager: TemporalBucketManager,
    cube: DataCube,
  ) {
    this.emitter = createNanoEvents();
    this.maybeUnmergedBucketLoadedPromise = null;
    this.elementClass = elementClass;
    this.cube = cube;
    this.zoomedAddress = zoomedAddress;
    this.temporalBucketManager = temporalBucketManager;
    this.state = BucketStateEnum.UNREQUESTED;
    this.dirty = false;
    this.accessed = false;
    this.data = null;

    if (this.cube.isSegmentation) {
      this.throttledTriggerLabeled = _.throttle(() => this.trigger("bucketLabeled"), 10);
    } else {
      this.throttledTriggerLabeled = _.noop;
    }
    this._debuggerMaybe();
  }

  once(event: string, callback: (...args: any[]) => any): () => void {
    const unbind = this.emitter.on(event, (...args: any[]) => {
      unbind();
      callback(...args);
    });
    return unbind;
  }

  on(event: string, cb: (...args: any[]) => any): () => void {
    return this.emitter.on(event, cb);
  }

  trigger(event: string, ...args: any[]): void {
    this.emitter.emit(event, ...args);
  }

  getBoundingBox(): BoundingBoxType {
    const min = bucketPositionToGlobalAddress(this.zoomedAddress, this.cube.magInfo);
    const bucketMag = this.cube.magInfo.getMagByIndexOrThrow(this.zoomedAddress[3]);
    const max: Vector3 = [
      min[0] + Constants.BUCKET_WIDTH * bucketMag[0],
      min[1] + Constants.BUCKET_WIDTH * bucketMag[1],
      min[2] + Constants.BUCKET_WIDTH * bucketMag[2],
    ];
    return {
      min,
      max,
    };
  }

  getGlobalPosition(): Vector3 {
    return bucketPositionToGlobalAddress(this.zoomedAddress, this.cube.magInfo);
  }

  getTopLeftInMag(): Vector3 {
    return [
      this.zoomedAddress[0] * Constants.BUCKET_WIDTH,
      this.zoomedAddress[1] * Constants.BUCKET_WIDTH,
      this.zoomedAddress[2] * Constants.BUCKET_WIDTH,
    ];
  }

  mayBeGarbageCollected(): boolean {
    const collect =
      !this.accessed &&
      !this.dirty &&
      this.state !== BucketStateEnum.REQUESTED &&
      this.dirtyCount === 0;
    return collect;
  }

  destroy(): void {
    this._debuggerMaybe();
    // Since we rely on the GC to collect buckets, we
    // can easily have references to buckets which prohibit GC.
    // As a countermeasure, we set the data attribute to null
    // so that at least the big memory hog is tamed (unfortunately,
    // this doesn't help against references which point directly to this.data)
    this.data = null;
    this.invalidateValueSet();
    this.trigger("bucketCollected");
    // Remove all event handlers (see https://github.com/ai/nanoevents#remove-all-listeners)
    this.emitter.events = {};
  }

  needsRequest(): boolean {
    return this.state === BucketStateEnum.UNREQUESTED;
  }

  isRequested(): boolean {
    return this.state === BucketStateEnum.REQUESTED;
  }

  isLoaded(): boolean {
    return this.state === BucketStateEnum.LOADED;
  }

  isMissing(): boolean {
    return this.state === BucketStateEnum.MISSING;
  }

  needsBackendData(): boolean {
    /*
    "Needs backend data" means that the front-end has not received any data (nor "missing" reply) for this bucket, yet.
    The return value does
      - not tell whether the data fetching was already initiated (does not differentiate between UNREQUESTED and REQUESTED)
      - not tell whether the backend actually has data for the address (does not differentiate between LOADED and MISSING)
    */
    return this.state === BucketStateEnum.UNREQUESTED || this.state === BucketStateEnum.REQUESTED;
  }

  getAddress(): Vector3 {
    return [this.zoomedAddress[0], this.zoomedAddress[1], this.zoomedAddress[2]];
  }

  getAdditionalCoordinates(): AdditionalCoordinate[] | undefined | null {
    return this.zoomedAddress[4];
  }

  is3DVoxelInsideBucket = (voxel: Vector3, zoomStep: number) => {
    // Checks whether a given 3D voxel is outside of the bucket it refers to (i.e., a coordinate is negative
    // or greater than 32). If this is the case, the bucket address of the neighbor which contains the position
    // is also returned along with the adjusted voxel coordinate in that neighboring bucket.
    const neighbourBucketAddress: BucketAddress = [
      this.zoomedAddress[0],
      this.zoomedAddress[1],
      this.zoomedAddress[2],
      zoomStep,
      this.getAdditionalCoordinates() || [],
    ];
    let isVoxelOutside = false;
    const adjustedVoxel: Vector3 = [voxel[0], voxel[1], voxel[2]];

    for (const dimensionIndex of [0, 1, 2]) {
      if (voxel[dimensionIndex] < 0 || voxel[dimensionIndex] >= Constants.BUCKET_WIDTH) {
        isVoxelOutside = true;
        const sign = Math.sign(voxel[dimensionIndex]);
        const offset = Math.ceil(Math.abs(voxel[dimensionIndex]) / Constants.BUCKET_WIDTH);
        // If the voxel coordinate is below 0, sign is negative and will lower the neighbor
        // bucket address
        (neighbourBucketAddress[dimensionIndex] as number) += sign * offset;
      }

      adjustedVoxel[dimensionIndex] = mod(adjustedVoxel[dimensionIndex], Constants.BUCKET_WIDTH);
    }

    return {
      isVoxelOutside,
      neighbourBucketAddress,
      adjustedVoxel,
    };
  };

  getCopyOfData(): BucketDataArray {
    const bucketData = this.getOrCreateData();
    const TypedArrayClass = getConstructorForElementClass(this.elementClass)[0];
    const dataClone = new TypedArrayClass(bucketData);
    return dataClone;
  }

  async label_DEPRECATED(labelFunc: PendingOperation): Promise<void> {
    /*
     * It's not recommended to use this method (repeatedly), as it can be
     * very slow. See the docstring for Bucket.getOrCreateData() for alternatives.
     */
    const bucketData = await this.getDataForMutation();
    this.startDataMutation();
    labelFunc(bucketData);
    this.endDataMutation();
  }

  _markAndAddBucketForUndo() {
    // This method adds a snapshot of the current bucket to the undo stack.
    // Note that the method may be called multiple times during a volume
    // transaction (e.g., when moving the brush over the same buckets for
    // multiple frames). Since a snapshot of the "old" data should be
    // saved to the undo stack, the snapshot only has to be created once
    // for each transaction.
    // This is ensured by checking bucketsAlreadyInUndoState.
    this.dirty = true;

    if (bucketsAlreadyInUndoState.has(this)) {
      return;
    }

    bucketsAlreadyInUndoState.add(this);

    Store.dispatch(addBucketToUndoAction(this.getSnapshotBeforeMutation()));
  }

  getSnapshotBeforeMutation(): BucketSnapshot {
    return this.getSnapshot("MUTATION");
  }

  async getSnapshotBeforeRestore(): Promise<BucketSnapshot> {
    if (this.data == null) {
      await this.ensureLoaded();
    }
    return this.getSnapshot("PREPARE_RESTORE_TO_SNAPSHOT");
  }

  private getSnapshot(purpose: "MUTATION" | "PREPARE_RESTORE_TO_SNAPSHOT"): BucketSnapshot {
    // getSnapshot is called in two use cases:
    // 1) The user mutates data.
    //    If this.data is null, it will be allocated and the bucket will be added
    //    to the pullQueue and temporalBucketManager.
    // 2) The user uses undo/redo which will restore the bucket to another snapshot.
    //    Before this restoration is done, the current version is snapshotted.
    //    In that case, data must not be null, as it's important that we don't
    //    initiate a new request from the back-end. If we did this, we would depend
    //    on the correct version being fetched. Correct would be the most recent
    //    version, but older snapshots might depend on another version.

    if (purpose === "PREPARE_RESTORE_TO_SNAPSHOT" && this.data == null) {
      throw new Error("Unexpected getSnapshot call.");
    }

    const dataClone = this.getCopyOfData();

    if (this.needsBackendData() && this.maybeUnmergedBucketLoadedPromise == null) {
      this.maybeUnmergedBucketLoadedPromise = new Promise((resolve, _reject) => {
        this.once("unmergedBucketDataLoaded", (data) => {
          // Once the bucket was loaded, maybeUnmergedBucketLoadedPromise can be null'ed
          this.maybeUnmergedBucketLoadedPromise = null;
          resolve(data);
        });
      });
    }

    return new BucketSnapshot(
      this.zoomedAddress,
      dataClone,
      this.maybeUnmergedBucketLoadedPromise,
      this.pendingOperations.slice(),
      this.getTracingId(),
      this.elementClass,
    );
  }

  async restoreToSnapshot(snapshot: BucketSnapshot): Promise<void> {
    // This function is async, but can still finish offline, because
    // getDataForRestore only needs to wait for decompression in the webworker.
    const { newData, newPendingOperations } = await snapshot.getDataForRestore();
    // Set the new bucket data. This will add the bucket directly to the pushqueue, too.
    this.setData(newData, newPendingOperations);

    // needsMergeWithBackendData should be irrelevant. if the snapshot is complete,
    // the bucket should also be loaded.
    // if it's not complete, the bucket should already be requested.

    if (this.state === BucketStateEnum.UNREQUESTED) {
      this._logMaybe(
        "setData was called but state is still unrequested. will probably be overwritten?",
      );
    } else {
      this._logMaybe("setData was called. state==", this.state);
    }
  }

  hasData(): boolean {
    return this.data != null;
  }

  getData(): BucketDataArray {
    const { data } = this;

    if (data == null) {
      throw new Error("Bucket.getData() called, but data does not exist (anymore).");
    }

    return data;
  }

  setData(newData: BucketDataArray, newPendingOperations: Array<PendingOperation>) {
    this.data = newData;
    this.invalidateValueSet();
    this.pendingOperations = newPendingOperations;
    this.dirty = true;
    this.endDataMutation();
    this.cube.triggerBucketDataChanged();
  }

  markAsNeeded(): void {
    this.accessed = true;
  }

  markAsUnneeded(): void {
    this.accessed = false;
  }

  getOrCreateData(): BucketDataArray {
    /*
     * Don't use this method to get the bucket's data, if you want to mutate it.
     * Instead, use
     *   1) the preferred VoxelMap primitive (via applyVoxelMap) which works for not
     *      (yet) loaded buckets
     *   2) or the async method getDataForMutation(), which ensures that the bucket is
     *      loaded before mutation (therefore, no async merge operations have to be
     *      defined). See DataCube.floodFill() for an example usage of this pattern.
     */
    if (this.data == null) {
      const [TypedArrayClass, channelCount] = getConstructorForElementClass(this.elementClass);
      this.data = new TypedArrayClass(channelCount * Constants.BUCKET_SIZE);

      if (!this.isMissing()) {
        this.temporalBucketManager.addBucket(this);
      }
    }

    return this.getData();
  }

  async getDataForMutation(): Promise<BucketDataArray> {
    /*
     * You can use the returned data to inspect it. If you decide to mutate the data,
     * please call startDataMutation() before the mutation and endDataMutation() afterwards.
     * Example:
     *
     * const data = await bucket.getDataForMutation();
     * bucket.startDataMutation();
     * data[...] = ...;
     * bucket.endDataMutation();
     */
    await this.ensureLoaded();
    return this.getOrCreateData();
  }

  startDataMutation(): void {
    /*
     * See Bucket.getDataForMutation() for a safe way of using this method.
     */
    this._markAndAddBucketForUndo();
  }

  endDataMutation(): void {
    /*
     * See Bucket.getDataForMutation() for a safe way of using this method.
     */
    this.cube.pushQueue.insert(this);
    this.throttledTriggerLabeled();
  }

  applyVoxelMap(
    voxelMap: Uint8Array,
    segmentId: number,
    get3DAddress: (arg0: number, arg1: number, arg2: Vector3 | Float32Array) => void,
    sliceCount: number,
    thirdDimensionIndex: 0 | 1 | 2, // If shouldOverwrite is false, a voxel is only overwritten if
    // its old value is equal to overwritableValue.
    shouldOverwrite: boolean = true,
    overwritableValue: number = 0,
  ): boolean {
    const data = this.getOrCreateData();

    if (this.needsBackendData()) {
      // If the frontend does not yet have the backend's data
      // for this bucket, we apply the voxel map, but also
      // save it in this.pendingOperations. See Bucket.merge()
      // for more details.
      this.pendingOperations.push((_data) =>
        this._applyVoxelMapInPlace(
          _data,
          voxelMap,
          segmentId,
          get3DAddress,
          sliceCount,
          thirdDimensionIndex,
          shouldOverwrite,
          overwritableValue,
        ),
      );
    }

    return this._applyVoxelMapInPlace(
      data,
      voxelMap,
      segmentId,
      get3DAddress,
      sliceCount,
      thirdDimensionIndex,
      shouldOverwrite,
      overwritableValue,
    );
  }

  _applyVoxelMapInPlace(
    data: BucketDataArray,
    voxelMap: Uint8Array,
    uncastSegmentId: number,
    get3DAddress: (arg0: number, arg1: number, arg2: Vector3 | Float32Array) => void,
    sliceCount: number,
    thirdDimensionIndex: 0 | 1 | 2, // If shouldOverwrite is false, a voxel is only overwritten if
    // its old value is equal to overwritableValue.
    shouldOverwrite: boolean = true,
    overwritableValue: number = 0,
  ): boolean {
    const out = new Float32Array(3);
    let wroteVoxels = false;

    const segmentId = castForArrayType(uncastSegmentId, data);

    for (let firstDim = 0; firstDim < Constants.BUCKET_WIDTH; firstDim++) {
      for (let secondDim = 0; secondDim < Constants.BUCKET_WIDTH; secondDim++) {
        if (voxelMap[firstDim * Constants.BUCKET_WIDTH + secondDim] === 1) {
          get3DAddress(firstDim, secondDim, out);
          const voxelToLabel = out;
          voxelToLabel[thirdDimensionIndex] =
            (voxelToLabel[thirdDimensionIndex] + sliceCount) % Constants.BUCKET_WIDTH;
          // The voxelToLabel is already within the bucket and in the correct magnification.
          const voxelAddress = this.cube.getVoxelIndexByVoxelOffset(voxelToLabel);
          const currentSegmentId = Number(data[voxelAddress]);

          if (shouldOverwrite || (!shouldOverwrite && currentSegmentId === overwritableValue)) {
            data[voxelAddress] = segmentId;
            wroteVoxels = true;
          }
        }
      }
    }

    this.invalidateValueSet();

    return wroteVoxels;
  }

  markAsRequested(): void {
    switch (this.state) {
      case BucketStateEnum.UNREQUESTED: {
        this._debuggerMaybe();
        this.state = BucketStateEnum.REQUESTED;
        break;
      }

      default:
        this.unexpectedState();
    }
  }

  markAsFailed(isMissing: boolean): void {
    switch (this.state) {
      case BucketStateEnum.REQUESTED: {
        this.state = isMissing ? BucketStateEnum.MISSING : BucketStateEnum.UNREQUESTED;

        if (isMissing) {
          this.trigger("bucketMissing");
        }

        break;
      }

      default:
        this.unexpectedState();
    }
  }

  receiveData(arrayBuffer: Uint8Array | null | undefined, computeValueSet: boolean = false): void {
    if (this.data != null) {
      this._logMaybe("bucket.receiveData was called, but this.data already exists.");
    }
    const data = uint8ToTypedBuffer(arrayBuffer, this.elementClass);
    const [TypedArrayClass, channelCount] = getConstructorForElementClass(this.elementClass);

    if (data.length !== channelCount * Constants.BUCKET_SIZE) {
      const debugInfo = // Disable this conditional if you need verbose output here.
        process.env.IS_TESTING
          ? " (<omitted>)"
          : {
              arrayBuffer,
              actual: data.length,
              expected: channelCount * Constants.BUCKET_SIZE,
              channelCount,
            };
      console.warn("bucket.data has unexpected length", debugInfo);
      ErrorHandling.notify(
        new Error(`bucket.data has unexpected length. Details: ${JSON.stringify(debugInfo)}`),
      );
    }

    switch (this.state) {
      case BucketStateEnum.REQUESTED: {
        if (this.dirty) {
          // Clone the data for the unmergedBucketDataLoaded event,
          // as the following merge operation is done in-place.
          const dataClone = new TypedArrayClass(data);
          this.trigger("unmergedBucketDataLoaded", dataClone);
          this.merge(data);
        } else {
          this.data = data;
        }
        this.invalidateValueSet();
        this._debuggerMaybe();

        if (computeValueSet) {
          this.ensureValueSet();
        }

        this.state = BucketStateEnum.LOADED;
        this.trigger("bucketLoaded", data);
        this.cube.triggerBucketDataChanged();
        break;
      }

      default:
        this.unexpectedState();
    }
  }

  private invalidateValueSet() {
    this.cachedValueSet = null;
  }

  private ensureValueSet(): asserts this is { cachedValueSet: Set<number> | Set<bigint> } {
    if (this.cachedValueSet == null) {
      // @ts-ignore The Set constructor accepts null and BigUint64Arrays just fine.
      this.cachedValueSet = new Set(this.data);
    }
  }

  containsValue(value: number | bigint): boolean {
    this.ensureValueSet();
    // @ts-ignore The Set has function accepts number | bigint values just fine, regardless of what's in it.
    return this.cachedValueSet.has(value);
  }

  getValueSet(): Set<number> | Set<bigint> {
    this.ensureValueSet();
    return this.cachedValueSet;
  }

  markAsPushed(): void {
    switch (this.state) {
      case BucketStateEnum.LOADED:
      case BucketStateEnum.MISSING: {
        this.dirty = false;
        break;
      }

      default:
        this.unexpectedState();
    }
  }

  unexpectedState(): void {
    throw new Error(`Unexpected state: ${this.state}`);
  }

  getTracingId(): string {
    return this.cube.layerName;
  }

  merge(fetchedData: BucketDataArray): void {
    if (this.data == null) {
      throw new Error("Bucket.merge() called, but data does not exist.");
    }

    // The frontend just received the backend's data for this bucket.
    // We apply all pendingOperations on the backends data
    // and set it to this.data.
    // The old this.data is discarded/overwritten, since it was only
    // a preliminary version of the data.
    for (const op of this.pendingOperations) {
      op(fetchedData);
    }

    this.data = fetchedData;

    if (this.pendingOperations.length === 0) {
      // This can happen when mutating an unloaded bucket and then
      // undoing it. The bucket is still marked as dirty, even though
      // no pending operations are necessary (since the bucket was restored
      // to an untouched version).
      // See this refactoring issue: https://github.com/scalableminds/webknossos/issues/5973
      warnMergeWithoutPendingOperations();
    }

    this.pendingOperations = [];
  }

  // The following three methods can be used for debugging purposes.
  // The bucket will be rendered in the 3D scene as a wireframe geometry.
  visualize() {
    if (this.visualizedMesh != null) {
      return;
    }

    const colors = [
      new THREE.Color(0, 0, 0),
      new THREE.Color(255, 0, 0),
      new THREE.Color(0, 255, 0),
      new THREE.Color(0, 0, 255),
      new THREE.Color(255, 0, 255),
      new THREE.Color(255, 255, 0),
    ];

    const zoomStep = getActiveMagIndexForLayer(Store.getState(), this.cube.layerName);

    if (this.zoomedAddress[3] === zoomStep) {
      // @ts-ignore
      this.visualizedMesh = window.addBucketMesh(
        bucketPositionToGlobalAddress(this.zoomedAddress, this.cube.magInfo),
        this.zoomedAddress[3],
        this.cube.magInfo.getMagByIndex(this.zoomedAddress[3]),
        colors[this.zoomedAddress[3]] || this.visualizationColor,
      );
    }
  }

  unvisualize() {
    if (this.visualizedMesh != null) {
      // @ts-ignore
      window.removeBucketMesh(this.visualizedMesh);
      this.visualizedMesh = null;
    }
  }

  setVisualizationColor(colorDescriptor: string | number) {
    const color = new THREE.Color(colorDescriptor);
    this.visualizationColor = color;

    if (this.visualizedMesh != null) {
      this.visualizedMesh.material.color = color;
    }
  }

  // This is a debugging function to enable logging specific
  // to a certain bucket. When drilling down on a specific bucket
  // you can adapt the if-condition (e.g. for only printing logs
  // for a specific bucket address).
  //
  // Example usage:
  // bucket._logMaybe("Data of problematic bucket", bucket.data)
  _logMaybe = (...args: any[]) => {
    const addressStr = this.zoomedAddress.slice(0, 4).join(",");
    // console.log(addressStr, ...args);
    if (addressStr === [19, 30, 16, 0].join(",")) {
      console.log(addressStr, ...args);
    }
  };

  _debuggerMaybe = () => {
    const addressStr = this.zoomedAddress.slice(0, 4).join(",");
    if (addressStr === [19, 30, 16, 0].join(",")) {
      // biome-ignore lint/suspicious/noDebugger: meant for debugging
      debugger;
    }
  };

  async ensureLoaded(): Promise<void> {
    let needsToAwaitBucket = false;

    if (this.isRequested()) {
      needsToAwaitBucket = true;
    } else if (this.needsRequest()) {
      this.addToPullQueueWithHighestPriority();
      this.cube.pullQueue.pull();
      needsToAwaitBucket = true;
    } else if (this.isMissing()) {
      // Awaiting is not necessary.
    }

    if (needsToAwaitBucket) {
      await new Promise((resolve) => {
        this.once("bucketLoaded", resolve);
        this.once("bucketMissing", resolve);
      });
    }

    // Bucket has been loaded by now or was loaded already
    if (this.isMissing()) {
      // In the past, ensureLoaded() never returned if the bucket
      // was MISSING. This log might help to discover potential
      // bugs which could arise in combination with MISSING buckets.
      warnAwaitedMissingBucket();
    }
  }

  addToPullQueueWithHighestPriority() {
    this.cube.pullQueue.add({
      bucket: this.zoomedAddress,
      priority: PullQueueConstants.PRIORITY_HIGHEST,
    });
  }
}<|MERGE_RESOLUTION|>--- conflicted
+++ resolved
@@ -1,15 +1,4 @@
-<<<<<<< HEAD
-import { createNanoEvents, type Emitter } from "nanoevents";
-import * as THREE from "three";
-import _ from "lodash";
-import type { BucketDataArray, ElementClass } from "types/api_flow_types";
-import { PullQueueConstants } from "oxalis/model/bucket_data_handling/pullqueue";
-import type { MaybeUnmergedBucketLoadedPromise } from "oxalis/model/actions/volumetracing_actions";
-import { addBucketToUndoAction } from "oxalis/model/actions/volumetracing_actions";
-import { bucketPositionToGlobalAddress } from "oxalis/model/helpers/position_converter";
-=======
 import ErrorHandling from "libs/error_handling";
->>>>>>> d5a8499d
 import { castForArrayType, mod } from "libs/utils";
 import window from "libs/window";
 import _ from "lodash";
@@ -24,14 +13,11 @@
 import { bucketPositionToGlobalAddress } from "oxalis/model/helpers/position_converter";
 import Store from "oxalis/store";
 import * as THREE from "three";
-import type { ElementClass } from "types/api_flow_types";
+import type { BucketDataArray, ElementClass } from "types/api_flow_types";
 import type { AdditionalCoordinate } from "types/api_flow_types";
-<<<<<<< HEAD
+import { getActiveMagIndexForLayer } from "../accessors/flycam_accessor";
+import { getConstructorForElementClass, uint8ToTypedBuffer } from "../helpers/typed_buffer";
 import BucketSnapshot, { type PendingOperation } from "./bucket_snapshot";
-import { getConstructorForElementClass, uint8ToTypedBuffer } from "../helpers/typed_buffer";
-=======
-import { getActiveMagIndexForLayer } from "../accessors/flycam_accessor";
->>>>>>> d5a8499d
 
 export enum BucketStateEnum {
   UNREQUESTED = "UNREQUESTED",
@@ -40,22 +26,6 @@
   LOADED = "LOADED",
 }
 export type BucketStateEnumType = keyof typeof BucketStateEnum;
-<<<<<<< HEAD
-=======
-
-// This type needs to be adapted when a new dtype should/element class needs
-// to be supported.
-export type BucketDataArray =
-  | Uint8Array
-  | Int8Array
-  | Uint16Array
-  | Int16Array
-  | Uint32Array
-  | Int32Array
-  | Float32Array
-  | BigUint64Array
-  | BigInt64Array;
->>>>>>> d5a8499d
 
 const WARNING_THROTTLE_THRESHOLD = 10000;
 
@@ -95,57 +65,6 @@
   }
 }
 
-<<<<<<< HEAD
-=======
-export type TypedArrayConstructor =
-  | Int8ArrayConstructor
-  | Uint8ArrayConstructor
-  | Int16ArrayConstructor
-  | Uint16ArrayConstructor
-  | Int32ArrayConstructor
-  | Uint32ArrayConstructor
-  | Float32ArrayConstructor
-  | BigInt64ArrayConstructor
-  | BigUint64ArrayConstructor;
-
-export const getConstructorForElementClass = (
-  type: ElementClass,
-): [TypedArrayConstructor, number] => {
-  switch (type) {
-    // This function needs to be adapted when a new dtype should/element class needs
-    // to be supported.
-    case "uint8":
-      return [Uint8Array, 1];
-    case "int8":
-      return [Int8Array, 1];
-
-    case "uint16":
-      return [Uint16Array, 1];
-    case "int16":
-      return [Int16Array, 1];
-
-    case "uint24":
-      // There is no Uint24Array and uint24 is treated in a special way (rgb) anyways
-      return [Uint8Array, 3];
-
-    case "uint32":
-      return [Uint32Array, 1];
-    case "int32":
-      return [Int32Array, 1];
-
-    case "float":
-      return [Float32Array, 1];
-
-    case "uint64":
-      return [BigUint64Array, 1];
-    case "int64":
-      return [BigInt64Array, 1];
-
-    default:
-      throw new Error(`This type is not supported by the DataBucket class: ${type}`);
-  }
-};
->>>>>>> d5a8499d
 export const NULL_BUCKET = new NullBucket();
 export type Bucket = DataBucket | NullBucket;
 
