--- conflicted
+++ resolved
@@ -14,11 +14,8 @@
 - Added segment groups so that segments can be organized in a hierarchy (similar to skeletons). [#6966](https://github.com/scalableminds/webknossos/pull/6966)
 - In addition to drag and drop, the selected tree(s) in the Skeleton tab can also be moved into another group by right-clicking the target group and selecting "Move selected tree(s) here". [#7005](https://github.com/scalableminds/webknossos/pull/7005)
 - Added support for remote datasets encoded with [brotli](https://datatracker.ietf.org/doc/html/rfc7932). [#7041](https://github.com/scalableminds/webknossos/pull/7041)
-<<<<<<< HEAD
+- Teams can be edited more straight-forwardly in a popup in the team edit page. [#7043](https://github.com/scalableminds/webknossos/pull/7043)
 - Annotations with Editable Mappings (a.k.a Supervoxel Proofreading) can now be merged. [#7026](https://github.com/scalableminds/webknossos/pull/7026)
-=======
-- Teams can be edited more straight-forwardly in a popup in the team edit page. [#7043](https://github.com/scalableminds/webknossos/pull/7043)
->>>>>>> c6fbf09e
 
 ### Changed
 - Loading of precomputed meshes got significantly faster (especially when using a mesh file for an oversegmentation with an applied agglomerate mapping). [#7001](https://github.com/scalableminds/webknossos/pull/7001)
@@ -34,12 +31,9 @@
 - Fixed reading Neuroglancer Precomputed datasets with non-integer resolutions. [#7041](https://github.com/scalableminds/webknossos/pull/7041)
 - Fixed a bug where invalid email addresses were not readable in dark mode on the login/signup pages. [#7052](https://github.com/scalableminds/webknossos/pull/7052)
 - Fixed a bug where users could sometimes not access their own time tracking information. [#7055](https://github.com/scalableminds/webknossos/pull/7055)
-<<<<<<< HEAD
-- Fixed a bug where duplicating annotations with Editable Mappings could lead to a server-side endless loop. [#7026](https://github.com/scalableminds/webknossos/pull/7026)
-=======
 - Fixed a bug in the wallTime calculation of the Voxelytics reports. [#7059](https://github.com/scalableminds/webknossos/pull/7059) 
 - Fixed a bug where thumbnails and raw data requests with non-bucket-aligned positions would show data at slightly wrong positions. [#7058](https://github.com/scalableminds/webknossos/pull/7058)
->>>>>>> c6fbf09e
+- Fixed a bug where duplicating annotations with Editable Mappings could lead to a server-side endless loop. [#7026](https://github.com/scalableminds/webknossos/pull/7026)
 
 ### Removed
 
