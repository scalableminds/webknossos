--- conflicted
+++ resolved
@@ -40,7 +40,6 @@
 
         <!--
           Route Clipping Distance:</br>
-<<<<<<< HEAD
           <input id="routeClippingDistance" type="range" min="1" max="100" value="40" step="1" onchange="MVC.Controller.setRouteClippingDistance(this.value)" />
           </br>
           <input id="lockZoom" type="checkbox" onchange="MVC.Controller.setLockZoom(this.checked)"/> Lock Zoom <br />
@@ -63,29 +62,8 @@
           <input id="mouseActive" type="checkbox" onchange="MVC.Controller.setMouseActivity(this.checked)"/> Mouse <br />
           <input id="keyboardActive" type="checkbox" onchange="MVC.Controller.setKeyboardActivity(this.checked)"/> Keyboard <br />        
           <input id="gamepadActive" type="checkbox" onchange="MVC.Controller.setGamepadActivity(this.checked)"/> Gamepad <br />       
-          <input id="motionsensorActive" type="checkbox" onchange="MVC.Controller.setMotionSensorActivity(this.checked)"/> Motion Sensor <br />  -->               
-=======
-          <input id="routeClippingDistance" type="range" min="1" max="100" value="40" step="1" onchange="MVC.controller.setRouteClippingDistance(this.value)" />
-          </br></br>
-          <input id="lockZoom" type="checkbox" onchange="MVC.controller.setLockZoom(this.checked)"/> Lock Zoom <br />
-          </br></br>
-          <input id="displayCrosshair" type="checkbox" onchange="MVC.controller.setDisplayCrosshair(this.checked)"/> Display Crosshairs <br />
-          </br></br>
-          <input id="displayPreviewXY" type="checkbox" onchange="MVC.controller.setDisplayPreviewXY(this.checked)"/> Display XY plane in 3D-View <br />
-          <input id="displayPreviewYZ" type="checkbox" onchange="MVC.controller.setDisplayPreviewYZ(this.checked)"/> Display YZ plane in 3D-View <br />
-          <input id="displayPreviewXZ" type="checkbox" onchange="MVC.controller.setDisplayPreviewXZ(this.checked)"/> Display XZ plane in 3D-View <br />
-          <br />
-          <br />
-          <br />
-          <input id="mouseInversionX" type="checkbox" onchange="MVC.controller.setMouseInversionX(this.checked)"/> Inverse X-Axis of Mouse<br />
-          <input id="mouseInversionY" type="checkbox" onchange="MVC.controller.setMouseInversionY(this.checked)"/> Inverse Y-Axis of Mouse<br />
-          <br />
-          <br />
-          <input id="mouseActive" type="checkbox" onchange="MVC.controller.setMouseActivity(this.checked)"/> Mouse <br />
-          <input id="keyboardActive" type="checkbox" onchange="MVC.controller.setKeyboardActivity(this.checked)"/> Keyboard <br />        
-          <input id="gamepadActive" type="checkbox" onchange="MVC.controller.setGamepadActivity(this.checked)"/> Gamepad <br />       
-          <input id="motionsensorActive" type="checkbox" onchange="MVC.controller.setMotionSensorActivity(this.checked)"/> Motion Sensor <br />               
->>>>>>> b58bdb8e
+          <input id="motionsensorActive" type="checkbox" onchange="MVC.Controller.setMotionSensorActivity(this.checked)"/> Motion Sensor <br /> 
+-->
         </div>
       </div>  
     </div>   
