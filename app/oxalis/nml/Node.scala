package oxalis.nml

import javax.xml.stream.XMLStreamWriter

import com.scalableminds.util.geometry.{Point3D, Vector3D}
import play.api.libs.json._
import com.scalableminds.util.xml.SynchronousXMLWrites

case class Node(id: Int, position: Point3D, rotation: Vector3D = Node.defaultRotation, radius: Float = 120, viewport: Int = 1, resolution: Int = 1, bitDepth: Int = 0, interpolation: Boolean = false, timestamp: Long = System.currentTimeMillis, withSpeed: Double = -1)

object Node {
  val defaultRotation = Vector3D(0, 0, 0)

  implicit object NodeXMLWrites extends SynchronousXMLWrites[Node] {
<<<<<<< HEAD
    def synchronousWrites(n: Node) =
      <node id={ n.id.toString } radius={ n.radius.toString } x={ n.position.x.toString } y={ n.position.y.toString } z={ n.position.z.toString } rotX={ n.rotation.x.toString } rotY={ n.rotation.y.toString } rotZ={ n.rotation.z.toString } inVp={ n.viewport.toString } inMag={ n.resolution.toString } bitDepth={ n.bitDepth.toString } interpolation={ n.interpolation.toString } time={ n.timestamp.toString } withSpeed={ n.withSpeed.toString }/>
=======
    def synchronousWrites(n: Node)(implicit writer: XMLStreamWriter): Boolean = {
      writer.writeStartElement("node")
      writer.writeAttribute("id", n.id.toString)
      writer.writeAttribute("radius", n.radius.toString)
      writer.writeAttribute("x", n.position.x.toString)
      writer.writeAttribute("y", n.position.y.toString)
      writer.writeAttribute("z", n.position.z.toString)
      writer.writeAttribute("rotX", n.rotation.x.toString)
      writer.writeAttribute("rotY", n.rotation.y.toString)
      writer.writeAttribute("rotZ", n.rotation.z.toString)
      writer.writeAttribute("inVp", n.viewport.toString)
      writer.writeAttribute("inMag", n.resolution.toString)
      writer.writeAttribute("bitDepth", n.bitDepth.toString)
      writer.writeAttribute("interpolation", n.interpolation.toString)
      writer.writeAttribute("time", n.timestamp.toString)
      writer.writeEndElement()
      true
    }
>>>>>>> 6614b934
  }

  implicit object NodeFormat extends Format[Node] {
    val ID = "id"
    val RADIUS = "radius"
    val POSITION = "position"
    val ROTATION = "rotation"
    val VIEWPORT = "viewport"
    val RESOLUTION = "resolution"
    val TIMESTAMP = "timestamp"
    val INTERPOLATION = "interpolation"
    val BITDEPTH = "bitDepth"
    val WITHSPEED = "withSpeed"

    def writes(n: Node): JsObject = {
      Json.obj(
        ID -> n.id,
        RADIUS -> n.radius,
        POSITION -> n.position,
        ROTATION -> n.rotation,
        VIEWPORT -> n.viewport,
        RESOLUTION -> n.resolution,
        BITDEPTH -> n.bitDepth,
        INTERPOLATION -> n.interpolation,
        TIMESTAMP -> n.timestamp,
        WITHSPEED -> n.withSpeed
      )
    }

    def reads(js: JsValue) =
      JsSuccess(Node((js \ ID).as[Int],
        (js \ POSITION).as[Point3D],
        (js \ ROTATION).as[Vector3D],
        (js \ RADIUS).as[Float],
        (js \ VIEWPORT).as[Int],
        (js \ RESOLUTION).as[Int],
        (js \ BITDEPTH).as[Int],
        (js \ INTERPOLATION).as[Boolean],
        (js \ TIMESTAMP).as[Long],
        (js \ WITHSPEED).asOpt[Double].getOrElse(-1)))
  }

}<|MERGE_RESOLUTION|>--- conflicted
+++ resolved
@@ -12,10 +12,6 @@
   val defaultRotation = Vector3D(0, 0, 0)
 
   implicit object NodeXMLWrites extends SynchronousXMLWrites[Node] {
-<<<<<<< HEAD
-    def synchronousWrites(n: Node) =
-      <node id={ n.id.toString } radius={ n.radius.toString } x={ n.position.x.toString } y={ n.position.y.toString } z={ n.position.z.toString } rotX={ n.rotation.x.toString } rotY={ n.rotation.y.toString } rotZ={ n.rotation.z.toString } inVp={ n.viewport.toString } inMag={ n.resolution.toString } bitDepth={ n.bitDepth.toString } interpolation={ n.interpolation.toString } time={ n.timestamp.toString } withSpeed={ n.withSpeed.toString }/>
-=======
     def synchronousWrites(n: Node)(implicit writer: XMLStreamWriter): Boolean = {
       writer.writeStartElement("node")
       writer.writeAttribute("id", n.id.toString)
@@ -31,10 +27,10 @@
       writer.writeAttribute("bitDepth", n.bitDepth.toString)
       writer.writeAttribute("interpolation", n.interpolation.toString)
       writer.writeAttribute("time", n.timestamp.toString)
+      writer.writeAttribute("withSpeed", n.withSpeed.toString)
       writer.writeEndElement()
       true
     }
->>>>>>> 6614b934
   }
 
   implicit object NodeFormat extends Format[Node] {
