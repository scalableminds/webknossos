--- conflicted
+++ resolved
@@ -1,10 +1,5 @@
 ### define
 ../../../libs/event_mixin : EventMixin
-<<<<<<< HEAD
-=======
-../../../libs/ring_buffer : RingBuffer
-../../../libs/request : Request
->>>>>>> d8002731
 ###
 
 class Cube
@@ -15,7 +10,7 @@
   ZOOM_STEP_COUNT : 0
   LOOKUP_DEPTH_UP : 0
   LOOKUP_DEPTH_DOWN : 1
-  MAXIMUM_BUCKET_COUNT : 500
+  MAXIMUM_BUCKET_COUNT : 5000
   ARBITRARY_MAX_ZOOMSTEP : 2
 
   LOADING_PLACEHOLDER : {}
@@ -187,13 +182,6 @@
       bucket = @getBucketByZoomedAddress(address)
       bucket.accessed = true if bucket?
 
-<<<<<<< HEAD
-=======
-      if bucket?
-        @access.unshift(address)
-        bucket.access++
-    console.log addressList.length, @access.length, @bucketCount
->>>>>>> d8002731
 
   addBucketToGarbageCollection : (address) ->
 
