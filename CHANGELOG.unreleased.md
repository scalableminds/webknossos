# Changelog (Unreleased)

All notable (yet unreleased) user-facing changes to WEBKNOSSOS are documented in this file.
See `CHANGELOG.released.md` for the changes which are part of official releases.

The format is based on [Keep a Changelog](http://keepachangelog.com/en/1.0.0/)
and this project adheres to [Calendar Versioning](http://calver.org/) `0Y.0M.MICRO`.
For upgrade instructions, please check the [migration guide](MIGRATIONS.released.md).

## Unreleased
<<<<<<< HEAD
[Commits](https://github.com/scalableminds/webknossos/compare/25.03.1...HEAD)

### Added

### Changed

### Fixed
=======
[Commits](https://github.com/scalableminds/webknossos/compare/25.03.0...HEAD)

### Added
- Added a credit system making payment for long running jobs possible. For now it is in testing phase. [#8352](https://github.com/scalableminds/webknossos/pull/8352)
- The opacity of meshes can be adjusted using the 'Change Segment Color' context menu entry in the segments tab. [#8443](https://github.com/scalableminds/webknossos/pull/8443)
- The maximum available storage of an organization is now enforced during upload. [#8385](https://github.com/scalableminds/webknossos/pull/8385)
- Performance improvements for volume annotation save requests. [#8460](https://github.com/scalableminds/webknossos/pull/8460)
- Performance improvements for segment statistics (volume + bounding box in context menu). [#8469](https://github.com/scalableminds/webknossos/pull/8469)
- Upgraded backend dependencies for improved performance and stability. [#8507](https://github.com/scalableminds/webknossos/pull/8507)
- New config option `datastore.dataVaults.credentials` allows admins to set up global credentials for remote dataset loading. [#8509](https://github.com/scalableminds/webknossos/pull/8509)

### Changed
- Added a parameter to the reserve manual upload route allowing to make the request fail if the name is already taken. Moreover, the new dataset's id and directory name are returned in the response. [#8476](https://github.com/scalableminds/webknossos/pull/8476)
- The skeleton tool can no longer be activated if the skeleton layer is invisible. [#8501](https://github.com/scalableminds/webknossos/pull/8501)
- Improved speed of mesh rendering and mouse interaction in 3D viewport. [#8106](https://github.com/scalableminds/webknossos/pull/8106)

- Numbered docker image now use different and larger numbers. [#8147](https://github.com/scalableminds/webknossos/pull/8147)

### Fixed
- Fixed visual alignment of actions in ai model list. [#8474](https://github.com/scalableminds/webknossos/pull/8474)
- Fixed that is was possible to trigger the find largest segment id job on layers which are not stored as segmentation layers on the server. [#8503](https://github.com/scalableminds/webknossos/pull/8503)
- Improve formatting of credits amount in organization management page [#8487](https://github.com/scalableminds/webknossos/pull/8487)
- Re-enabled jobs planned to be paid with credits for organizations without a paid plan. [#8478](https://github.com/scalableminds/webknossos/pull/8478)
- Fixed that the dataset extent tooltip in the right details bar in the dashboard did not properly update when switching datasets. [#8477](https://github.com/scalableminds/webknossos/pull/8477)
- Fixed a bug where task creation with volume zip as input would fail. [#8468](https://github.com/scalableminds/webknossos/pull/8468)
- Fixed a rare and subtle bug related to volume annotation and undo/redo. [#7506](https://github.com/scalableminds/webknossos/pull/7506)
- Fixed that a warning message about a newer version of an annotation was shown multiple times. [#8486](https://github.com/scalableminds/webknossos/pull/8486)
- Fixed a bug where segment statistics would sometimes be wrong in case of an on-disk segmentation fallback layer with segment index file. [#8460](https://github.com/scalableminds/webknossos/pull/8460)
- Fixed a bug where sometimes outdated segment statistics would be displayed. [#8460](https://github.com/scalableminds/webknossos/pull/8460)
- Fixed a bug where the annotation list would sometimes load very long if you have many annotations. [#8498](https://github.com/scalableminds/webknossos/pull/8498)
- Fixed a bug where outbound zarr streaming would contain a typo in the zarr header dimension_separator field. [#8510](https://github.com/scalableminds/webknossos/pull/8510)
- Fixed a bug where sometimes large skeletons were not saved correctly, making them inaccessible on the next load. [#8513](https://github.com/scalableminds/webknossos/pull/8513)
- Fixed that meshes weren't loaded correctly if the precomputed mesh file contained multiple levels-of-detail. [#8519](https://github.com/scalableminds/webknossos/pull/8519)
>>>>>>> 5a246cf0

### Removed

### Breaking Changes

- Removed `docker-compose.yml` in favor of `tools/hosting/docker-compose.yml` [#8147](https://github.com/scalableminds/webknossos/pull/8147)<|MERGE_RESOLUTION|>--- conflicted
+++ resolved
@@ -8,21 +8,10 @@
 For upgrade instructions, please check the [migration guide](MIGRATIONS.released.md).
 
 ## Unreleased
-<<<<<<< HEAD
 [Commits](https://github.com/scalableminds/webknossos/compare/25.03.1...HEAD)
 
 ### Added
-
-### Changed
-
-### Fixed
-=======
-[Commits](https://github.com/scalableminds/webknossos/compare/25.03.0...HEAD)
-
-### Added
-- Added a credit system making payment for long running jobs possible. For now it is in testing phase. [#8352](https://github.com/scalableminds/webknossos/pull/8352)
 - The opacity of meshes can be adjusted using the 'Change Segment Color' context menu entry in the segments tab. [#8443](https://github.com/scalableminds/webknossos/pull/8443)
-- The maximum available storage of an organization is now enforced during upload. [#8385](https://github.com/scalableminds/webknossos/pull/8385)
 - Performance improvements for volume annotation save requests. [#8460](https://github.com/scalableminds/webknossos/pull/8460)
 - Performance improvements for segment statistics (volume + bounding box in context menu). [#8469](https://github.com/scalableminds/webknossos/pull/8469)
 - Upgraded backend dependencies for improved performance and stability. [#8507](https://github.com/scalableminds/webknossos/pull/8507)
@@ -36,24 +25,17 @@
 - Numbered docker image now use different and larger numbers. [#8147](https://github.com/scalableminds/webknossos/pull/8147)
 
 ### Fixed
-- Fixed visual alignment of actions in ai model list. [#8474](https://github.com/scalableminds/webknossos/pull/8474)
+- Fixed the alignment of the button that allows restricting floodfill operations to a bounding box. [#8388](https://github.com/scalableminds/webknossos/pull/8388) 
 - Fixed that is was possible to trigger the find largest segment id job on layers which are not stored as segmentation layers on the server. [#8503](https://github.com/scalableminds/webknossos/pull/8503)
-- Improve formatting of credits amount in organization management page [#8487](https://github.com/scalableminds/webknossos/pull/8487)
-- Re-enabled jobs planned to be paid with credits for organizations without a paid plan. [#8478](https://github.com/scalableminds/webknossos/pull/8478)
-- Fixed that the dataset extent tooltip in the right details bar in the dashboard did not properly update when switching datasets. [#8477](https://github.com/scalableminds/webknossos/pull/8477)
-- Fixed a bug where task creation with volume zip as input would fail. [#8468](https://github.com/scalableminds/webknossos/pull/8468)
 - Fixed a rare and subtle bug related to volume annotation and undo/redo. [#7506](https://github.com/scalableminds/webknossos/pull/7506)
-- Fixed that a warning message about a newer version of an annotation was shown multiple times. [#8486](https://github.com/scalableminds/webknossos/pull/8486)
+
 - Fixed a bug where segment statistics would sometimes be wrong in case of an on-disk segmentation fallback layer with segment index file. [#8460](https://github.com/scalableminds/webknossos/pull/8460)
 - Fixed a bug where sometimes outdated segment statistics would be displayed. [#8460](https://github.com/scalableminds/webknossos/pull/8460)
-- Fixed a bug where the annotation list would sometimes load very long if you have many annotations. [#8498](https://github.com/scalableminds/webknossos/pull/8498)
 - Fixed a bug where outbound zarr streaming would contain a typo in the zarr header dimension_separator field. [#8510](https://github.com/scalableminds/webknossos/pull/8510)
 - Fixed a bug where sometimes large skeletons were not saved correctly, making them inaccessible on the next load. [#8513](https://github.com/scalableminds/webknossos/pull/8513)
 - Fixed that meshes weren't loaded correctly if the precomputed mesh file contained multiple levels-of-detail. [#8519](https://github.com/scalableminds/webknossos/pull/8519)
->>>>>>> 5a246cf0
 
 ### Removed
 
 ### Breaking Changes
-
 - Removed `docker-compose.yml` in favor of `tools/hosting/docker-compose.yml` [#8147](https://github.com/scalableminds/webknossos/pull/8147)