DROP SCHEMA IF EXISTS webknossos CASCADE;
CREATE SCHEMA webknossos;

CREATE TYPE webknossos.VECTOR3 AS (
  x DOUBLE PRECISION,
  y DOUBLE PRECISION,
  z DOUBLE PRECISION
);
CREATE TYPE webknossos.BOUNDING_BOX AS (
  x DOUBLE PRECISION,
  y DOUBLE PRECISION,
  z DOUBLE PRECISION,
  width DOUBLE PRECISION,
  height DOUBLE PRECISION,
  depth DOUBLE PRECISION
);


START TRANSACTION;
CREATE TABLE webknossos.releaseInformation (
  schemaVersion BIGINT NOT NULL
);

<<<<<<< HEAD
INSERT INTO webknossos.releaseInformation(schemaVersion) values(138);
=======
INSERT INTO webknossos.releaseInformation(schemaVersion) values(137);
>>>>>>> 96d6b457
COMMIT TRANSACTION;


CREATE TYPE webknossos.ANNOTATION_TYPE AS ENUM ('Task', 'Explorational', 'TracingBase', 'Orphan');
CREATE TYPE webknossos.ANNOTATION_STATE AS ENUM ('Active', 'Finished', 'Cancelled', 'Initializing');
CREATE TYPE webknossos.ANNOTATION_VISIBILITY AS ENUM ('Private', 'Internal', 'Public');
CREATE TABLE webknossos.annotations(
  _id TEXT CONSTRAINT _id_objectId CHECK (_id ~ '^[0-9a-f]{24}$') PRIMARY KEY,
  _dataset TEXT CONSTRAINT _dataset_objectId CHECK (_dataset ~ '^[0-9a-f]{24}$') NOT NULL,
  _task TEXT CONSTRAINT _task_objectId CHECK (_task ~ '^[0-9a-f]{24}$'),
  _team TEXT CONSTRAINT _team_objectId CHECK (_team ~ '^[0-9a-f]{24}$') NOT NULL,
  _user TEXT CONSTRAINT _user_objectId CHECK (_user ~ '^[0-9a-f]{24}$') NOT NULL,
  _publication TEXT,
  description TEXT NOT NULL DEFAULT '',
  visibility webknossos.ANNOTATION_VISIBILITY NOT NULL DEFAULT 'Internal',
  name TEXT NOT NULL DEFAULT '',
  viewConfiguration JSONB,
  state webknossos.ANNOTATION_STATE NOT NULL DEFAULT 'Active',
  isLockedByOwner BOOLEAN NOT NULL DEFAULT FALSE,
  tags TEXT[] NOT NULL DEFAULT '{}',
  tracingTime BIGINT,
  typ webknossos.ANNOTATION_TYPE NOT NULL,
  othersMayEdit BOOLEAN NOT NULL DEFAULT FALSE,
  created TIMESTAMPTZ NOT NULL DEFAULT NOW(),
  modified TIMESTAMPTZ NOT NULL DEFAULT NOW(),
  isDeleted BOOLEAN NOT NULL DEFAULT FALSE,
  CHECK ((typ IN ('TracingBase', 'Task')) = (_task IS NOT NULL))
);


CREATE TYPE webknossos.ANNOTATION_LAYER_TYPE AS ENUM ('Skeleton', 'Volume');
CREATE TABLE webknossos.annotation_layers(
  _annotation TEXT CONSTRAINT _annotation_objectId CHECK (_annotation ~ '^[0-9a-f]{24}$') NOT NULL,
  tracingId TEXT NOT NULL UNIQUE,
  typ webknossos.ANNOTATION_LAYER_TYPE NOT NULL,
  name TEXT NOT NULL CHECK (name ~* '^[A-Za-z0-9\-_\.\$]+$'),
  statistics JSONB NOT NULL,
  UNIQUE (name, _annotation),
  PRIMARY KEY (_annotation, tracingId),
  CONSTRAINT statisticsIsJsonObject CHECK(jsonb_typeof(statistics) = 'object')
);

CREATE TABLE webknossos.annotation_sharedTeams(
  _annotation TEXT CONSTRAINT _annotation_objectId CHECK (_annotation ~ '^[0-9a-f]{24}$') NOT NULL,
  _team TEXT CONSTRAINT _team_objectId CHECK (_team ~ '^[0-9a-f]{24}$') NOT NULL,
  PRIMARY KEY (_annotation, _team)
);

CREATE TABLE webknossos.annotation_contributors(
  _annotation TEXT CONSTRAINT _annotation_objectId CHECK (_annotation ~ '^[0-9a-f]{24}$') NOT NULL,
  _user TEXT CONSTRAINT _user_objectId CHECK (_user ~ '^[0-9a-f]{24}$') NOT NULL,
  PRIMARY KEY (_annotation, _user)
);

CREATE TABLE webknossos.annotation_mutexes(
  _annotation TEXT CONSTRAINT _annotation_objectId CHECK (_annotation ~ '^[0-9a-f]{24}$') PRIMARY KEY,
  _user TEXT CONSTRAINT _user_objectId CHECK (_user ~ '^[0-9a-f]{24}$') NOT NULL,
  expiry TIMESTAMP NOT NULL
);

CREATE TABLE webknossos.publications(
  _id TEXT PRIMARY KEY,
  publicationDate TIMESTAMPTZ,
  imageUrl TEXT,
  title TEXT,
  description TEXT,
  created TIMESTAMPTZ NOT NULL DEFAULT NOW(),
  isDeleted BOOLEAN NOT NULL DEFAULT FALSE
);

CREATE TYPE webknossos.LENGTH_UNIT AS ENUM ('yoctometer', 'zeptometer', 'attometer', 'femtometer', 'picometer', 'nanometer', 'micrometer', 'millimeter', 'centimeter', 'decimeter', 'meter', 'hectometer', 'kilometer', 'megameter', 'gigameter', 'terameter', 'petameter', 'exameter', 'zettameter', 'yottameter', 'angstrom', 'inch', 'foot', 'yard', 'mile', 'parsec');
CREATE TABLE webknossos.datasets(
  _id TEXT CONSTRAINT _id_objectId CHECK (_id ~ '^[0-9a-f]{24}$') PRIMARY KEY,
  _dataStore TEXT NOT NULL,
  _organization TEXT NOT NULL,
  _publication TEXT,
  _uploader TEXT CONSTRAINT _uploader_objectId CHECK (_uploader ~ '^[0-9a-f]{24}$'),
  _folder TEXT CONSTRAINT _folder_objectId CHECK (_folder ~ '^[0-9a-f]{24}$') NOT NULL,
  inboxSourceHash INT,
  defaultViewConfiguration JSONB,
  adminViewConfiguration JSONB,
  description TEXT,
  name TEXT NOT NULL,
  isPublic BOOLEAN NOT NULL DEFAULT FALSE,
  isUsable BOOLEAN NOT NULL DEFAULT FALSE,
  isVirtual BOOLEAN NOT NULL DEFAULT FALSE,
  directoryName TEXT NOT NULL,
  voxelSizeFactor webknossos.VECTOR3,
  voxelSizeUnit webknossos.LENGTH_UNIT,
  status TEXT NOT NULL DEFAULT '',
  sharingToken TEXT,
  logoUrl TEXT,
  sortingKey TIMESTAMPTZ NOT NULL,
  metadata JSONB NOT NULL DEFAULT '[]',
  tags TEXT[] NOT NULL DEFAULT '{}',
  created TIMESTAMPTZ NOT NULL DEFAULT NOW(),
  isDeleted BOOLEAN NOT NULL DEFAULT FALSE,
  UNIQUE (directoryName, _organization),
  CONSTRAINT defaultViewConfigurationIsJsonObject CHECK(jsonb_typeof(defaultViewConfiguration) = 'object'),
  CONSTRAINT adminViewConfigurationIsJsonObject CHECK(jsonb_typeof(adminViewConfiguration) = 'object'),
  CONSTRAINT metadataIsJsonArray CHECK(jsonb_typeof(metadata) = 'array')
);

CREATE TYPE webknossos.DATASET_LAYER_CATEGORY AS ENUM ('color', 'mask', 'segmentation');
CREATE TYPE webknossos.DATASET_LAYER_ELEMENT_CLASS AS ENUM ('uint8', 'uint16', 'uint24', 'uint32', 'uint64', 'float', 'double', 'int8', 'int16', 'int32', 'int64');
CREATE TYPE webknossos.DATASET_LAYER_DATAFORMAT AS ENUM ('wkw','zarr','zarr3','n5','neuroglancerPrecomputed');
CREATE TABLE webknossos.dataset_layers(
  _dataset TEXT CONSTRAINT _dataset_objectId CHECK (_dataset ~ '^[0-9a-f]{24}$') NOT NULL,
  name TEXT NOT NULL,
  category webknossos.DATASET_LAYER_CATEGORY NOT NULL,
  elementClass webknossos.DATASET_LAYER_ELEMENT_CLASS NOT NULL,
  boundingBox webknossos.BOUNDING_BOX NOT NULL,
  largestSegmentId BIGINT,
  mappings TEXT[],
  defaultViewConfiguration JSONB,
  adminViewConfiguration JSONB,
  numChannels INT,
  dataFormat webknossos.DATASET_LAYER_DATAFORMAT,
  PRIMARY KEY(_dataset, name),
  CONSTRAINT defaultViewConfigurationIsJsonObject CHECK(jsonb_typeof(defaultViewConfiguration) = 'object'),
  CONSTRAINT adminViewConfigurationIsJsonObject CHECK(jsonb_typeof(adminViewConfiguration) = 'object')
);

CREATE TABLE webknossos.dataset_layer_coordinateTransformations(
  _dataset TEXT CONSTRAINT _dataset_objectId CHECK (_dataset ~ '^[0-9a-f]{24}$') NOT NULL,
  layerName TEXT NOT NULL,
  type TEXT NOT NULL,
  matrix JSONB,
  correspondences JSONB,
  insertionOrderIndex INT
);

CREATE TABLE webknossos.dataset_layer_additionalAxes(
   _dataset TEXT CONSTRAINT _dataset_objectId CHECK (_dataset ~ '^[0-9a-f]{24}$') NOT NULL,
   layerName TEXT NOT NULL,
   name TEXT NOT NULL,
   lowerBound INT NOT NULL,
   upperBound INT NOT NULL,
   index INT NOT NULL
);

CREATE TYPE webknossos.LAYER_ATTACHMENT_TYPE AS ENUM ('agglomerate', 'connectome', 'segmentIndex', 'mesh', 'cumsum');
CREATE TYPE webknossos.LAYER_ATTACHMENT_DATAFORMAT AS ENUM ('hdf5', 'zarr3', 'json', 'neuroglancerPrecomputed');
CREATE TABLE webknossos.dataset_layer_attachments(
   _dataset TEXT CONSTRAINT _dataset_objectId CHECK (_dataset ~ '^[0-9a-f]{24}$') NOT NULL,
   layerName TEXT NOT NULL,
   name TEXT NOT NULL,
   path TEXT NOT NULL,
   type webknossos.LAYER_ATTACHMENT_TYPE NOT NULL,
   dataFormat webknossos.LAYER_ATTACHMENT_DATAFORMAT NOT NULL,
   PRIMARY KEY(_dataset, layerName, name, type)
);

CREATE TABLE webknossos.dataset_allowedTeams(
  _dataset TEXT CONSTRAINT _dataset_objectId CHECK (_dataset ~ '^[0-9a-f]{24}$') NOT NULL,
  _team TEXT CONSTRAINT _team_objectId CHECK (_team ~ '^[0-9a-f]{24}$') NOT NULL,
  PRIMARY KEY (_dataset, _team)
);

CREATE TABLE webknossos.dataset_mags(
  _dataset TEXT CONSTRAINT _dataset_objectId CHECK (_dataset ~ '^[0-9a-f]{24}$') NOT NULL,
  dataLayerName TEXT,
  mag webknossos.VECTOR3 NOT NULL,
  path TEXT,
  realPath TEXT,
  hasLocalData BOOLEAN NOT NULL DEFAULT FALSE,
  axisOrder JSONB CONSTRAINT axisOrder_requiredKeys CHECK (axisOrder ? 'x' AND axisOrder ? 'y'),
  channelIndex INT,
  credentialId TEXT,
  PRIMARY KEY (_dataset, dataLayerName, mag)
);

CREATE TABLE webknossos.dataset_lastUsedTimes(
  _dataset TEXT CONSTRAINT _dataset_objectId CHECK (_dataset ~ '^[0-9a-f]{24}$') NOT NULL,
  _user TEXT CONSTRAINT _user_objectId CHECK (_user ~ '^[0-9a-f]{24}$') NOT NULL,
  lastUsedTime TIMESTAMPTZ NOT NULL
);

CREATE TABLE webknossos.dataset_thumbnails(
  _dataset TEXT CONSTRAINT _dataset_objectId CHECK (_dataset ~ '^[0-9a-f]{24}$') NOT NULL,
  dataLayerName TEXT,
  width INT NOT NULL,
  height INT NOT NULL,
  mappingName TEXT NOT NULL, -- emptystring means no mapping
  image BYTEA NOT NULL,
  mimetype TEXT,
  mag webknossos.VECTOR3 NOT NULL,
  mag1BoundingBox webknossos.BOUNDING_BOX NOT NULL,
  created TIMESTAMPTZ NOT NULL DEFAULT NOW(),
  PRIMARY KEY (_dataset, dataLayerName, width, height, mappingName)
);


CREATE TYPE webknossos.DATASTORE_TYPE AS ENUM ('webknossos-store');
CREATE TABLE webknossos.dataStores(
  name TEXT PRIMARY KEY NOT NULL CHECK (name ~* '^[A-Za-z0-9\-_\.]+$'),
  url TEXT UNIQUE NOT NULL CHECK (url ~* '^https?://[a-z0-9\.]+.*$'),
  publicUrl TEXT UNIQUE NOT NULL CHECK (publicUrl ~* '^https?://[a-z0-9\.]+.*$'),
  key TEXT NOT NULL,
  isScratch BOOLEAN NOT NULL DEFAULT FALSE,
  isDeleted BOOLEAN NOT NULL DEFAULT FALSE,
  allowsUpload BOOLEAN NOT NULL DEFAULT TRUE,
  onlyAllowedOrganization TEXT,
  reportUsedStorageEnabled BOOLEAN NOT NULL DEFAULT FALSE
);

CREATE TABLE webknossos.tracingStores(
  name TEXT PRIMARY KEY NOT NULL CHECK (name ~* '^[A-Za-z0-9\-_\.]+$'),
  url TEXT UNIQUE NOT NULL CHECK (url ~* '^https?://[a-z0-9\.]+.*$'),
  publicUrl TEXT UNIQUE NOT NULL CHECK (publicUrl ~* '^https?://[a-z0-9\.]+.*$'),
  key TEXT NOT NULL,
  isDeleted BOOLEAN NOT NULL DEFAULT FALSE
);

CREATE TABLE webknossos.projects(
  _id TEXT CONSTRAINT _id_objectId CHECK (_id ~ '^[0-9a-f]{24}$') PRIMARY KEY,
  _organization TEXT NOT NULL,
  _team TEXT CONSTRAINT _team_objectId CHECK (_team ~ '^[0-9a-f]{24}$') NOT NULL,
  _owner TEXT CONSTRAINT _owner_objectId CHECK (_owner ~ '^[0-9a-f]{24}$') NOT NULL,
  name TEXT NOT NULL CHECK (name ~* '^.{3,}$'), -- Unique among non-deleted, enforced in scala
  priority BIGINT NOT NULL DEFAULT 100,
  paused BOOLEAN NOT NULL DEFAULT FALSE,
  expectedTime BIGINT,
  isBlacklistedFromReport BOOLEAN NOT NULL DEFAULT FALSE,
  created TIMESTAMPTZ NOT NULL DEFAULT NOW(),
  isDeleted BOOLEAN NOT NULL DEFAULT FALSE
);

CREATE TABLE webknossos.scripts(
  _id TEXT CONSTRAINT _id_objectId CHECK (_id ~ '^[0-9a-f]{24}$') PRIMARY KEY,
  _owner TEXT CONSTRAINT _owner_objectId CHECK (_owner ~ '^[0-9a-f]{24}$') NOT NULL,
  name TEXT NOT NULL CHECK (name ~* '^[A-Za-z0-9\-_\. ß]+$'),
  gist TEXT NOT NULL,
  created TIMESTAMPTZ NOT NULL DEFAULT NOW(),
  isDeleted BOOLEAN NOT NULL DEFAULT FALSE,
  CHECK (gist ~* '^https?://[a-z0-9\-_\.]+.*$')
);

CREATE TYPE webknossos.TASKTYPE_MODES AS ENUM ('orthogonal', 'flight', 'oblique', 'volume');
CREATE TYPE webknossos.TASKTYPE_TRACINGTYPES AS ENUM ('skeleton', 'volume', 'hybrid');
CREATE TABLE webknossos.taskTypes(
  _id TEXT CONSTRAINT _id_objectId CHECK (_id ~ '^[0-9a-f]{24}$') PRIMARY KEY,
  _organization TEXT NOT NULL,
  _team TEXT CONSTRAINT _team_objectId CHECK (_team ~ '^[0-9a-f]{24}$') NOT NULL,
  summary TEXT NOT NULL,
  description TEXT NOT NULL,
  settings_allowedModes webknossos.TASKTYPE_MODES[] NOT NULL DEFAULT '{orthogonal, flight, oblique}',
  settings_preferredMode webknossos.TASKTYPE_MODES DEFAULT 'orthogonal',
  settings_branchPointsAllowed BOOLEAN NOT NULL,
  settings_somaClickingAllowed BOOLEAN NOT NULL,
  settings_volumeInterpolationAllowed BOOLEAN NOT NULL DEFAULT FALSE,
  settings_mergerMode BOOLEAN NOT NULL DEFAULT FALSE,
  settings_magRestrictions_min INT DEFAULT NULL,
  settings_magRestrictions_max INT DEFAULT NULL,
  recommendedConfiguration JSONB,
  tracingType webknossos.TASKTYPE_TRACINGTYPES NOT NULL DEFAULT 'skeleton',
  created TIMESTAMPTZ NOT NULL DEFAULT NOW(),
  isDeleted BOOLEAN NOT NULL DEFAULT FALSE,
  CONSTRAINT recommendedConfigurationIsJsonObject CHECK(jsonb_typeof(recommendedConfiguration) = 'object'),
  UNIQUE (summary, _organization)
);

CREATE TABLE webknossos.tasks(
  _id TEXT CONSTRAINT _id_objectId CHECK (_id ~ '^[0-9a-f]{24}$') PRIMARY KEY,
  _project TEXT CONSTRAINT _project_objectId CHECK (_project ~ '^[0-9a-f]{24}$') NOT NULL,
  _script TEXT CONSTRAINT _script_objectId CHECK (_script ~ '^[0-9a-f]{24}$'),
  _taskType TEXT CONSTRAINT _taskType_objectId CHECK (_taskType ~ '^[0-9a-f]{24}$') NOT NULL,
  neededExperience_domain TEXT NOT NULL CHECK (neededExperience_domain ~* '^.{2,}$'),
  neededExperience_value INT NOT NULL,
  totalInstances BIGINT NOT NULL,
  pendingInstances BIGINT NOT NULL,
  tracingTime BIGINT,
  boundingBox webknossos.BOUNDING_BOX,
  editPosition webknossos.VECTOR3 NOT NULL,
  editRotation webknossos.VECTOR3 NOT NULL,
  creationInfo TEXT,
  created TIMESTAMPTZ NOT NULL DEFAULT NOW(),
  isDeleted BOOLEAN NOT NULL DEFAULT FALSE,
  CONSTRAINT pendingInstancesLargeEnoughCheck CHECK (pendingInstances >= 0)
);

CREATE TABLE webknossos.experienceDomains(
  domain TEXT NOT NULL,
  _organization TEXT NOT NULL,
  CONSTRAINT primarykey__domain_orga PRIMARY KEY (domain,_organization)
);

CREATE TABLE webknossos.teams(
  _id TEXT CONSTRAINT _id_objectId CHECK (_id ~ '^[0-9a-f]{24}$') PRIMARY KEY,
  _organization TEXT NOT NULL,
  name TEXT NOT NULL CHECK (name ~* '^[A-Za-z0-9\-_\. ß]+$'),
  created TIMESTAMPTZ NOT NULL DEFAULT NOW(),
  isOrganizationTeam BOOLEAN NOT NULL DEFAULT FALSE,
  isDeleted BOOLEAN NOT NULL DEFAULT FALSE,
  UNIQUE (name, _organization)
);

CREATE TABLE webknossos.timespans(
  _id TEXT CONSTRAINT _id_objectId CHECK (_id ~ '^[0-9a-f]{24}$') PRIMARY KEY,
  _user TEXT CONSTRAINT _user_objectId CHECK (_user ~ '^[0-9a-f]{24}$') NOT NULL,
  _annotation TEXT CONSTRAINT _annotation_objectId CHECK (_annotation ~ '^[0-9a-f]{24}$'),
  time BIGINT NOT NULL,
  lastUpdate TIMESTAMPTZ NOT NULL DEFAULT NOW(),
  numberOfUpdates BIGINT NOT NULL DEFAULT 1,
  created TIMESTAMPTZ NOT NULL DEFAULT NOW(),
  isDeleted BOOLEAN NOT NULL DEFAULT FALSE
);

CREATE TYPE webknossos.PRICING_PLANS AS ENUM ('Basic', 'Team', 'Power', 'Team_Trial', 'Power_Trial', 'Custom');
CREATE TABLE webknossos.organizations(
  _id_old TEXT CONSTRAINT _id_old_objectId CHECK (_id_old ~ '^[0-9a-f]{24}$') DEFAULT NULL,
  _id TEXT PRIMARY KEY,
  additionalInformation TEXT NOT NULL DEFAULT '',
  logoUrl TEXT NOT NULL DEFAULT '',
  name TEXT NOT NULL DEFAULT '',
  _rootFolder TEXT CONSTRAINT _rootFolder_objectId CHECK (_rootFolder ~ '^[0-9a-f]{24}$') NOT NULL UNIQUE,
  newUserMailingList TEXT NOT NULL DEFAULT '',
  enableAutoVerify BOOLEAN NOT NULL DEFAULT FALSE,
  pricingPlan webknossos.PRICING_PLANS NOT NULL DEFAULT 'Custom',
  paidUntil TIMESTAMPTZ DEFAULT NULL,
  includedUsers INTEGER DEFAULT NULL,
  includedStorage BIGINT DEFAULT NULL,
  lastTermsOfServiceAcceptanceTime TIMESTAMPTZ,
  lastTermsOfServiceAcceptanceVersion INT NOT NULL DEFAULT 0,
  lastStorageScanTime TIMESTAMPTZ NOT NULL DEFAULT '1970-01-01T00:00:00.000Z',
  created TIMESTAMPTZ NOT NULL DEFAULT NOW(),
  isDeleted BOOLEAN NOT NULL DEFAULT FALSE,
  CONSTRAINT validOrganizationId CHECK (_id ~* '^[A-Za-z0-9\-_. ]+$')
);

CREATE TABLE webknossos.organization_usedStorage(
  _organization TEXT NOT NULL,
  _dataStore TEXT NOT NULL,
  _dataset TEXT CONSTRAINT _dataset_objectId CHECK (_dataset ~ '^[0-9a-f]{24}$') NOT NULL,
  layerName TEXT NOT NULL,
  magOrDirectoryName TEXT NOT NULL,
  usedStorageBytes BIGINT NOT NULL,
  lastUpdated TIMESTAMPTZ,
  PRIMARY KEY(_organization, _dataStore, _dataset, layerName, magOrDirectoryName)
);

-- Create the enum types for transaction states and credit states
-- Pending -> The transaction is a payment for a unfinished & not crashed job
-- Complete -> The transaction is committed and the potential associated job finished successfully or was refunded.
CREATE TYPE webknossos.credit_transaction_state AS ENUM ('Pending', 'Complete');
-- Pending -> The credit_delta is yet to be completed
-- Spent -> The credit_delta is committed as reduced as the associated job finished successfully.
-- Refunded -> The credit_delta is committed as reduced but a new refunding transaction is added as the associated job finished failed.
-- Revoked -> The credit_delta has been fully revoked by a revoking transaction as the credit_delta expired.
-- PartiallyRevoked -> The credit_delta has been partially revoked by a revoking transaction as the credit_delta expired but parts of it were already spent or are pending.
-- Refunding -> Marks credit_delta as a refund for transaction associated with a failed job.
-- Revoking -> The credit_delta of this transaction revokes the credit_delta of another transaction with expired credits.
-- AddCredits -> The credit_delta of this transaction adds adds more credits for the organization.
CREATE TYPE webknossos.credit_state AS ENUM ('Pending', 'Spent', 'Refunded', 'Revoked', 'PartiallyRevoked', 'Refunding', 'Revoking', 'AddCredits');

CREATE TABLE webknossos.credit_transactions (
    _id TEXT CONSTRAINT _id_objectId CHECK (_id ~ '^[0-9a-f]{24}$') PRIMARY KEY,
    _organization TEXT NOT NULL,
    _related_transaction TEXT CONSTRAINT _related_transaction_objectId CHECK (_related_transaction ~ '^[0-9a-f]{24}$') DEFAULT NULL,
    _paid_job TEXT CONSTRAINT _paid_job_objectId CHECK (_paid_job ~ '^[0-9a-f]{24}$') DEFAULT NULL,
    credit_delta DECIMAL(14, 3) NOT NULL,
    comment TEXT NOT NULL,
    -- The state of the transaction.
    transaction_state webknossos.credit_transaction_state NOT NULL,
    -- The state of the credits of this transaction.
    credit_state webknossos.credit_state NOT NULL,
    expiration_date TIMESTAMPTZ,
    created_at TIMESTAMPTZ NOT NULL DEFAULT NOW(),
    updated_at TIMESTAMPTZ NOT NULL DEFAULT NOW(),
    is_deleted BOOLEAN NOT NULL DEFAULT FALSE
);

CREATE TYPE webknossos.USER_PASSWORDINFO_HASHERS AS ENUM ('SCrypt', 'Empty');
CREATE TABLE webknossos.users(
  _id TEXT CONSTRAINT _id_objectId CHECK (_id ~ '^[0-9a-f]{24}$') PRIMARY KEY,
  _multiUser TEXT CONSTRAINT _multiUser_objectId CHECK (_multiUser ~ '^[0-9a-f]{24}$') NOT NULL,
  _organization TEXT NOT NULL,
  firstName TEXT NOT NULL, -- CHECK (firstName ~* '^[A-Za-z0-9\-_ ]+$'),
  lastName TEXT NOT NULL, -- CHECK (lastName ~* '^[A-Za-z0-9\-_ ]+$'),
  lastActivity TIMESTAMPTZ NOT NULL DEFAULT NOW(),
  userConfiguration JSONB NOT NULL,
  isDeactivated BOOLEAN NOT NULL DEFAULT FALSE,
  isAdmin BOOLEAN NOT NULL DEFAULT FALSE,
  isOrganizationOwner BOOLEAN NOT NULL DEFAULT FALSE,
  isDatasetManager BOOLEAN NOT NULL DEFAULT FALSE,
  created TIMESTAMPTZ NOT NULL DEFAULT NOW(),
  lastTaskTypeId TEXT CONSTRAINT lastTaskTypeId_objectId CHECK (lastTaskTypeId ~ '^[0-9a-f]{24}$') DEFAULT NULL,
  isUnlisted BOOLEAN NOT NULL DEFAULT FALSE,
  isDeleted BOOLEAN NOT NULL DEFAULT FALSE,
  UNIQUE (_multiUser, _organization),
  CONSTRAINT userConfigurationIsJsonObject CHECK(jsonb_typeof(userConfiguration) = 'object')
);

CREATE TABLE webknossos.user_team_roles(
  _user TEXT CONSTRAINT _user_objectId CHECK (_user ~ '^[0-9a-f]{24}$') NOT NULL,
  _team TEXT CONSTRAINT _team_objectId CHECK (_team ~ '^[0-9a-f]{24}$') NOT NULL,
  isTeamManager BOOLEAN NOT NULL DEFAULT FALSE,
  PRIMARY KEY (_user, _team)
);

CREATE TABLE webknossos.user_experiences(
  _user TEXT CONSTRAINT _user_objectId CHECK (_user ~ '^[0-9a-f]{24}$') NOT NULL,
  domain TEXT NOT NULL,
  value INT NOT NULL DEFAULT 1,
  PRIMARY KEY (_user, domain)
);

CREATE TABLE webknossos.user_datasetConfigurations(
  _user TEXT CONSTRAINT _user_objectId CHECK (_user ~ '^[0-9a-f]{24}$') NOT NULL,
  _dataset TEXT CONSTRAINT _dataset_objectId CHECK (_dataset ~ '^[0-9a-f]{24}$') NOT NULL,
  viewConfiguration JSONB NOT NULL,
  PRIMARY KEY (_user, _dataset),
  CONSTRAINT viewConfigurationIsJsonObject CHECK(jsonb_typeof(viewConfiguration) = 'object')
);

CREATE TABLE webknossos.user_datasetLayerConfigurations(
  _user TEXT CONSTRAINT _user_objectId CHECK (_user ~ '^[0-9a-f]{24}$') NOT NULL,
  _dataset TEXT CONSTRAINT _dataset_objectId CHECK (_dataset ~ '^[0-9a-f]{24}$') NOT NULL,
  layerName TEXT NOT NULL,
  viewConfiguration JSONB NOT NULL,
  PRIMARY KEY (_user, _dataset, layerName),
  CONSTRAINT viewConfigurationIsJsonObject CHECK(jsonb_typeof(viewConfiguration) = 'object')
);


CREATE TYPE webknossos.THEME AS ENUM ('light', 'dark', 'auto');
CREATE TABLE webknossos.multiUsers(
  _id TEXT CONSTRAINT _id_objectId CHECK (_id ~ '^[0-9a-f]{24}$') PRIMARY KEY,
  email TEXT NOT NULL UNIQUE CHECK (email ~* '^.+@.+$'),
  passwordInfo_hasher webknossos.USER_PASSWORDINFO_HASHERS NOT NULL DEFAULT 'SCrypt',
  passwordInfo_password TEXT NOT NULL,
  isSuperUser BOOLEAN NOT NULL DEFAULT FALSE,
  novelUserExperienceInfos JSONB NOT NULL DEFAULT '{}'::json,
  created TIMESTAMPTZ NOT NULL DEFAULT NOW(),
  selectedTheme webknossos.THEME NOT NULL DEFAULT 'auto',
  _lastLoggedInIdentity TEXT CONSTRAINT _lastLoggedInIdentity_objectId CHECK (_lastLoggedInIdentity ~ '^[0-9a-f]{24}$') DEFAULT NULL,
  isEmailVerified BOOLEAN NOT NULL DEFAULT FALSE,
  emailChangeDate TIMESTAMPTZ NOT NULL DEFAULT NOW(),
  isDeleted BOOLEAN NOT NULL DEFAULT FALSE,
  CONSTRAINT nuxInfoIsJsonObject CHECK(jsonb_typeof(novelUserExperienceInfos) = 'object')
);

CREATE TABLE webknossos.webauthnCredentials(
  _id TEXT PRIMARY KEY,
  _multiUser TEXT NOT NULL,
  credentialId BYTEA NOT NULL,
  name TEXT NOT NULL,
  userVerified BOOLEAN NOT NULL,
  backupEligible BOOLEAN NOT NULL,
  backupState BOOLEAN NOT NULL,
  serializedAttestationStatement JSONB NOT NULL,
  serializedAttestedCredential BYTEA NOT NULL,
  serializedExtensions JSONB NOT NULL,
  signatureCount INTEGER NOT NULL DEFAULT 0,
  isDeleted BOOLEAN NOT NULL DEFAULT false,
  UNIQUE (_multiUser, credentialId)
);


CREATE TYPE webknossos.TOKEN_TYPES AS ENUM ('Authentication', 'DataStore', 'ResetPassword');
CREATE TYPE webknossos.USER_LOGININFO_PROVDERIDS AS ENUM ('credentials');
CREATE TABLE webknossos.tokens(
  _id TEXT CONSTRAINT _id_objectId CHECK (_id ~ '^[0-9a-f]{24}$') PRIMARY KEY,
  value TEXT NOT NULL,
  loginInfo_providerID webknossos.USER_LOGININFO_PROVDERIDS NOT NULL,
  loginInfo_providerKey TEXT NOT NULL,
  lastUsedDateTime TIMESTAMPTZ NOT NULL,
  expirationDateTime TIMESTAMPTZ NOT NULL,
  idleTimeout BIGINT,
  tokenType webknossos.TOKEN_TYPES NOT NULL,
  created TIMESTAMPTZ NOT NULL DEFAULT NOW(),
  isDeleted BOOLEAN NOT NULL DEFAULT FALSE
);

CREATE TABLE webknossos.maintenances(
  _id TEXT CONSTRAINT _id_objectId CHECK (_id ~ '^[0-9a-f]{24}$') PRIMARY KEY,
  _user TEXT CONSTRAINT _user_objectId CHECK (_user ~ '^[0-9a-f]{24}$') NOT NULL,
  startTime TIMESTAMPTZ NOT NULL,
  endTime TIMESTAMPTZ NOT NULL,
  message TEXT NOT NULL,
  created TIMESTAMPTZ NOT NULL DEFAULT NOW(),
  isDeleted BOOLEAN NOT NULL DEFAULT FALSE
);

CREATE TABLE webknossos.workers(
  _id TEXT CONSTRAINT _id_objectId CHECK (_id ~ '^[0-9a-f]{24}$') PRIMARY KEY,
  _dataStore TEXT NOT NULL,
  name TEXT NOT NULL DEFAULT 'Unnamed Worker',
  key TEXT NOT NULL UNIQUE,
  maxParallelHighPriorityJobs INT NOT NULL DEFAULT 1,
  maxParallelLowPriorityJobs INT NOT NULL DEFAULT 1,
  supportedJobCommands TEXT[] NOT NULL DEFAULT array[]::TEXT[],
  lastHeartBeat TIMESTAMPTZ NOT NULL DEFAULT '2000-01-01T00:00:00Z',
  created TIMESTAMPTZ NOT NULL DEFAULT NOW(),
  isDeleted BOOLEAN NOT NULL DEFAULT FALSE
);


CREATE TYPE webknossos.JOB_STATE AS ENUM ('PENDING', 'STARTED', 'SUCCESS', 'FAILURE', 'CANCELLED');

CREATE TABLE webknossos.jobs(
  _id TEXT CONSTRAINT _id_objectId CHECK (_id ~ '^[0-9a-f]{24}$') PRIMARY KEY,
  _owner TEXT CONSTRAINT _owner_objectId CHECK (_owner ~ '^[0-9a-f]{24}$') NOT NULL,
  _dataStore TEXT NOT NULL,
  command TEXT NOT NULL,
  commandArgs JSONB NOT NULL,
  state webknossos.JOB_STATE NOT NULL DEFAULT 'PENDING', -- always updated by the worker
  manualState webknossos.JOB_STATE, -- set by the user or admin
  _worker TEXT CONSTRAINT _worker_objectId CHECK (_worker ~ '^[0-9a-f]{24}$'),
  _voxelytics_workflowHash TEXT,
  latestRunId TEXT,
  returnValue Text,
  retriedBySuperUser BOOLEAN NOT NULL DEFAULT FALSE,
  started TIMESTAMPTZ,
  ended TIMESTAMPTZ,
  created TIMESTAMPTZ NOT NULL DEFAULT NOW(),
  isDeleted BOOLEAN NOT NULL DEFAULT FALSE
);


CREATE TABLE webknossos.invites(
  _id TEXT CONSTRAINT _id_objectId CHECK (_id ~ '^[0-9a-f]{24}$') PRIMARY KEY,
  tokenValue Text NOT NULL,
  _organization TEXT NOT NULL,
  autoActivate BOOLEAN NOT NULL,
  expirationDateTime TIMESTAMPTZ NOT NULL,
  created TIMESTAMPTZ NOT NULL DEFAULT NOW(),
  isDeleted BOOLEAN NOT NULL DEFAULT FALSE
);

CREATE TABLE webknossos.annotation_privateLinks(
  _id TEXT CONSTRAINT _id_objectId CHECK (_id ~ '^[0-9a-f]{24}$') PRIMARY KEY,
  _annotation TEXT CONSTRAINT _annotation_objectId CHECK (_annotation ~ '^[0-9a-f]{24}$') NOT NULL,
  accessToken Text NOT NULL UNIQUE,
  expirationDateTime TIMESTAMPTZ,
  isDeleted BOOLEAN NOT NULL DEFAULT FALSE
);

CREATE TABLE webknossos.shortLinks(
  _id TEXT CONSTRAINT _id_objectId CHECK (_id ~ '^[0-9a-f]{24}$') PRIMARY KEY,
  key TEXT NOT NULL UNIQUE,
  longLink Text NOT NULL
);

CREATE TYPE webknossos.CREDENTIAL_TYPE AS ENUM ('HttpBasicAuth', 'HttpToken', 'S3AccessKey', 'GoogleServiceAccount');
CREATE TABLE webknossos.credentials(
  _id TEXT CONSTRAINT _id_objectId CHECK (_id ~ '^[0-9a-f]{24}$') PRIMARY KEY,
  type webknossos.CREDENTIAL_TYPE NOT NULL,
  name TEXT NOT NULL,
  identifier Text,
  secret Text,
  _user TEXT CONSTRAINT _user_objectId CHECK (_user ~ '^[0-9a-f]{24}$') NOT NULL,
  _organization TEXT NOT NULL,
  created TIMESTAMPTZ NOT NULL DEFAULT NOW(),
  isDeleted BOOLEAN NOT NULL DEFAULT FALSE
);

CREATE TABLE webknossos.folders(
    _id TEXT CONSTRAINT _id_objectId CHECK (_id ~ '^[0-9a-f]{24}$') PRIMARY KEY,
    name TEXT NOT NULL CHECK (name !~ '/'),
    isDeleted BOOLEAN NOT NULL DEFAULT FALSE,
    metadata JSONB  NOT NULL DEFAULT '[]',
    CONSTRAINT metadataIsJsonArray CHECK(jsonb_typeof(metadata) = 'array')
);

CREATE TABLE webknossos.folder_paths(
    _ancestor TEXT CONSTRAINT _ancestor_objectId CHECK (_ancestor ~ '^[0-9a-f]{24}$') NOT NULL,
    _descendant TEXT CONSTRAINT _descendant_objectId CHECK (_descendant ~ '^[0-9a-f]{24}$') NOT NULL,
    depth INT NOT NULL,
    PRIMARY KEY(_ancestor, _descendant)
);

CREATE TABLE webknossos.folder_allowedTeams(
  _folder TEXT CONSTRAINT _folder_objectId CHECK (_folder ~ '^[0-9a-f]{24}$') NOT NULL,
  _team TEXT CONSTRAINT _team_objectId CHECK (_team ~ '^[0-9a-f]{24}$') NOT NULL,
  PRIMARY KEY (_folder, _team)
);

CREATE TABLE webknossos.emailVerificationKeys(
  _id TEXT CONSTRAINT _id_objectId CHECK (_id ~ '^[0-9a-f]{24}$') PRIMARY KEY,
  key TEXT NOT NULL,
  email TEXT NOT NULL,
  _multiUser TEXT CONSTRAINT _multiUser_objectId CHECK (_multiUser ~ '^[0-9a-f]{24}$') NOT NULL,
  validUntil TIMESTAMPTZ,
  isUsed BOOLEAN NOT NULL DEFAULT FALSE
);

CREATE TYPE webknossos.AI_MODEL_CATEGORY AS ENUM ('em_neurons', 'em_nuclei', 'em_synapses', 'em_neuron_types', 'em_cell_organelles');

CREATE TABLE webknossos.aiModels(
  _id TEXT CONSTRAINT _id_objectId CHECK (_id ~ '^[0-9a-f]{24}$') PRIMARY KEY,
  _organization TEXT NOT NULL,
  _dataStore TEXT NOT NULL, -- redundant to job, but must be available for jobless models
  _user TEXT CONSTRAINT _user_objectId CHECK (_user ~ '^[0-9a-f]{24}$') NOT NULL,
  _trainingJob TEXT CONSTRAINT _trainingJob_objectId CHECK (_trainingJob ~ '^[0-9a-f]{24}$'),
  name TEXT NOT NULL,
  comment TEXT,
  category webknossos.AI_MODEL_CATEGORY,
  created TIMESTAMPTZ NOT NULL DEFAULT NOW(),
  modified TIMESTAMPTZ NOT NULL DEFAULT NOW(),
  isDeleted BOOLEAN NOT NULL DEFAULT FALSE,
  UNIQUE (_organization, name)
);

CREATE TABLE webknossos.aiModel_organizations(
  _aiModel TEXT CONSTRAINT _aiModel_objectId CHECK (_aiModel ~ '^[0-9a-f]{24}$') NOT NULL,
  _organization TEXT NOT NULL,
  PRIMARY KEY(_aiModel, _organization)
);

CREATE TABLE webknossos.aiModel_trainingAnnotations(
  _aiModel TEXT CONSTRAINT _aiModel_objectId CHECK (_aiModel ~ '^[0-9a-f]{24}$') NOT NULL,
  _annotation TEXT CONSTRAINT _annotation_objectId CHECK (_annotation ~ '^[0-9a-f]{24}$') NOT NULL,
  PRIMARY KEY(_aiModel,_annotation)
);

CREATE TABLE webknossos.aiInferences(
  _id TEXT CONSTRAINT _id_objectId CHECK (_id ~ '^[0-9a-f]{24}$') PRIMARY KEY,
  _organization TEXT NOT NULL,
  _aiModel TEXT CONSTRAINT _aiModel_objectId CHECK (_aiModel ~ '^[0-9a-f]{24}$') NOT NULL,
  _newDataset TEXT CONSTRAINT _newDataset_objectId CHECK (_newDataset ~ '^[0-9a-f]{24}$'),
  _annotation TEXT CONSTRAINT _annotation_objectId CHECK (_annotation ~ '^[0-9a-f]{24}$'),
  _inferenceJob TEXT CONSTRAINT _inferenceJob_objectId CHECK (_inferenceJob ~ '^[0-9a-f]{24}$') NOT NULL,
  boundingBox webknossos.BOUNDING_BOX NOT NULL,
  newSegmentationLayerName TEXT NOT NULL,
  maskAnnotationLayerName TEXT,
  created TIMESTAMPTZ NOT NULL DEFAULT NOW(),
  modified TIMESTAMPTZ NOT NULL DEFAULT NOW(),
  isDeleted BOOLEAN NOT NULL DEFAULT FALSE
);

CREATE TYPE webknossos.VOXELYTICS_RUN_STATE AS ENUM ('PENDING', 'SKIPPED', 'RUNNING', 'COMPLETE', 'FAILED', 'CANCELLED', 'STALE');

CREATE TABLE webknossos.voxelytics_artifacts(
    _id TEXT CONSTRAINT _id_objectId CHECK (_id ~ '^[0-9a-f]{24}$') NOT NULL,
    _task TEXT CONSTRAINT _task_objectId CHECK (_task ~ '^[0-9a-f]{24}$') NOT NULL,
    name TEXT NOT NULL,
    path TEXT NOT NULL,
    fileSize INT8 NOT NULL,
    inodeCount INT8 NOT NULL,
    version TEXT NOT NULL DEFAULT '0',
    metadata JSONB,
    PRIMARY KEY (_id),
    UNIQUE (_task, name),
    UNIQUE (_task, path),
    CONSTRAINT metadataIsJsonObject CHECK(jsonb_typeof(metadata) = 'object')
);

CREATE TABLE webknossos.voxelytics_runs(
    _id TEXT CONSTRAINT _id_objectId CHECK (_id ~ '^[0-9a-f]{24}$') NOT NULL,
    _organization TEXT NOT NULL,
    _user TEXT CONSTRAINT _user_objectId CHECK (_user ~ '^[0-9a-f]{24}$') NOT NULL,
    name TEXT NOT NULL,
    username TEXT NOT NULL,
    hostname TEXT NOT NULL,
    voxelyticsVersion TEXT NOT NULL,
    workflow_hash TEXT NOT NULL,
    workflow_yamlContent TEXT,
    workflow_config JSONB,
    beginTime TIMESTAMPTZ,
    endTime TIMESTAMPTZ,
    state webknossos.voxelytics_run_state NOT NULL DEFAULT 'PENDING',
    PRIMARY KEY (_id),
    UNIQUE (_organization, name),
    CONSTRAINT workflowConfigIsJsonObject CHECK(jsonb_typeof(workflow_config) = 'object')
);

CREATE TABLE webknossos.voxelytics_tasks(
    _id TEXT CONSTRAINT _id_objectId CHECK (_id ~ '^[0-9a-f]{24}$') NOT NULL,
    _run TEXT CONSTRAINT _run_objectId CHECK (_run ~ '^[0-9a-f]{24}$') NOT NULL,
    name TEXT NOT NULL,
    task TEXT NOT NULL,
    config JSONB NOT NULL,
    beginTime TIMESTAMPTZ,
    endTime TIMESTAMPTZ,
    state webknossos.voxelytics_run_state NOT NULL DEFAULT 'PENDING',
    PRIMARY KEY (_id),
    UNIQUE (_run, name),
    CONSTRAINT configIsJsonObject CHECK(jsonb_typeof(config) = 'object')
);

CREATE TABLE webknossos.voxelytics_chunks(
    _id TEXT CONSTRAINT _id_objectId CHECK (_id ~ '^[0-9a-f]{24}$') NOT NULL,
    _task TEXT CONSTRAINT _task_objectId CHECK (_task ~ '^[0-9a-f]{24}$') NOT NULL,
    executionId TEXT NOT NULL,
    chunkName TEXT NOT NULL,
    beginTime TIMESTAMPTZ,
    endTime TIMESTAMPTZ,
    state webknossos.voxelytics_run_state NOT NULL DEFAULT 'PENDING',
    PRIMARY KEY (_id),
    UNIQUE (_task, executionId, chunkName)
);

CREATE TABLE webknossos.voxelytics_workflows(
    _organization TEXT NOT NULL,
    hash TEXT NOT NULL,
    name TEXT NOT NULL,
    PRIMARY KEY (_organization, hash)
);

CREATE TABLE webknossos.voxelytics_runHeartbeatEvents(
    _run TEXT CONSTRAINT _run_objectId CHECK (_run ~ '^[0-9a-f]{24}$') NOT NULL,
    timestamp TIMESTAMPTZ NOT NULL,
    PRIMARY KEY (_run)
);

CREATE TABLE webknossos.voxelytics_chunkProfilingEvents(
    _chunk TEXT CONSTRAINT _chunk_objectId CHECK (_chunk ~ '^[0-9a-f]{24}$') NOT NULL,
    hostname TEXT NOT NULL,
    pid INT8 NOT NULL,
    memory FLOAT NOT NULL,
    cpuUser FLOAT NOT NULL,
    cpuSystem FLOAT NOT NULL,
    timestamp TIMESTAMPTZ NOT NULL,
    PRIMARY KEY (_chunk, timestamp)
);

CREATE TABLE webknossos.voxelytics_artifactFileChecksumEvents(
    _artifact TEXT CONSTRAINT _artifact_objectId CHECK (_artifact ~ '^[0-9a-f]{24}$') NOT NULL,
    path TEXT NOT NULL,
    resolvedPath TEXT NOT NULL,
    checksumMethod TEXT NOT NULL,
    checksum TEXT NOT NULL,
    fileSize INT8 NOT NULL,
    lastModified TIMESTAMPTZ NOT NULL,
    timestamp TIMESTAMPTZ NOT NULL,
    PRIMARY KEY (_artifact, path, timestamp)
);

CREATE TABLE webknossos.analyticsEvents(
  _id TEXT CONSTRAINT _id_objectId CHECK (_id ~ '^[0-9a-f]{24}$') PRIMARY KEY,
  created TIMESTAMPTZ NOT NULL DEFAULT NOW(),
  sessionId BIGINT NOT NULL,
  eventType TEXT NOT NULL,
  eventProperties JSONB NOT NULL,
  _user TEXT CONSTRAINT _user_objectId CHECK (_user ~ '^[0-9a-f]{24}$') NOT NULL,
  _organization TEXT NOT NULL,
  isOrganizationAdmin BOOLEAN NOT NULL,
  isSuperUser BOOLEAN NOT NULL,
  webknossosUri TEXT NOT NULL,
  CONSTRAINT eventProperties CHECK(jsonb_typeof(eventProperties) = 'object')
);


CREATE VIEW webknossos.annotations_ AS SELECT * FROM webknossos.annotations WHERE NOT isDeleted;
CREATE VIEW webknossos.publications_ AS SELECT * FROM webknossos.publications WHERE NOT isDeleted;
CREATE VIEW webknossos.datasets_ AS SELECT * FROM webknossos.datasets WHERE NOT isDeleted;
CREATE VIEW webknossos.dataStores_ AS SELECT * FROM webknossos.dataStores WHERE NOT isDeleted;
CREATE VIEW webknossos.tracingStores_ AS SELECT * FROM webknossos.tracingStores WHERE NOT isDeleted;
CREATE VIEW webknossos.projects_ AS SELECT * FROM webknossos.projects WHERE NOT isDeleted;
CREATE VIEW webknossos.scripts_ AS SELECT * FROM webknossos.scripts WHERE NOT isDeleted;
CREATE VIEW webknossos.taskTypes_ AS SELECT * FROM webknossos.taskTypes WHERE NOT isDeleted;
CREATE VIEW webknossos.tasks_ AS SELECT * FROM webknossos.tasks WHERE NOT isDeleted;
CREATE VIEW webknossos.teams_ AS SELECT * FROM webknossos.teams WHERE NOT isDeleted;
CREATE VIEW webknossos.timespans_ AS SELECT * FROM webknossos.timespans WHERE NOT isDeleted;
CREATE VIEW webknossos.organizations_ AS SELECT * FROM webknossos.organizations WHERE NOT isDeleted;
CREATE VIEW webknossos.users_ AS SELECT * FROM webknossos.users WHERE NOT isDeleted;
CREATE VIEW webknossos.multiUsers_ AS SELECT * FROM webknossos.multiUsers WHERE NOT isDeleted;
CREATE VIEW webknossos.tokens_ AS SELECT * FROM webknossos.tokens WHERE NOT isDeleted;
CREATE VIEW webknossos.jobs_ AS SELECT * FROM webknossos.jobs WHERE NOT isDeleted;
CREATE VIEW webknossos.workers_ AS SELECT * FROM webknossos.workers WHERE NOT isDeleted;
CREATE VIEW webknossos.invites_ AS SELECT * FROM webknossos.invites WHERE NOT isDeleted;
CREATE VIEW webknossos.organizationTeams AS SELECT * FROM webknossos.teams WHERE isOrganizationTeam AND NOT isDeleted;
CREATE VIEW webknossos.annotation_privateLinks_ as SELECT * FROM webknossos.annotation_privateLinks WHERE NOT isDeleted;
CREATE VIEW webknossos.folders_ as SELECT * FROM webknossos.folders WHERE NOT isDeleted;
CREATE VIEW webknossos.credentials_ as SELECT * FROM webknossos.credentials WHERE NOT isDeleted;
CREATE VIEW webknossos.maintenances_ as SELECT * FROM webknossos.maintenances WHERE NOT isDeleted;
CREATE VIEW webknossos.aiModels_ as SELECT * FROM webknossos.aiModels WHERE NOT isDeleted;
CREATE VIEW webknossos.aiInferences_ as SELECT * FROM webknossos.aiInferences WHERE NOT isDeleted;
CREATE VIEW webknossos.credit_transactions_ as SELECT * FROM webknossos.credit_transactions WHERE NOT is_deleted;
CREATE VIEW webknossos.webauthnCredentials_ as SELECT * FROM webknossos.webauthnCredentials WHERE NOT isDeleted;

CREATE VIEW webknossos.userInfos AS
SELECT
u._id AS _user, m.email, u.firstName, u.lastname, o.name AS organization_name,
u.isDeactivated, u.isDatasetManager, u.isAdmin, m.isSuperUser,
u._organization, o._id AS organization_id, u.created AS user_created,
m.created AS multiuser_created, u._multiUser, m._lastLoggedInIdentity, u.lastActivity, m.isEmailVerified
FROM webknossos.users_ u
JOIN webknossos.organizations_ o ON u._organization = o._id
JOIN webknossos.multiUsers_ m on u._multiUser = m._id;


CREATE INDEX ON webknossos.annotations(_user, isDeleted);
CREATE INDEX ON webknossos.annotations(_task, isDeleted);
CREATE INDEX ON webknossos.annotations(typ, state, isDeleted);
CREATE INDEX ON webknossos.annotations(_user, _task, isDeleted);
CREATE INDEX ON webknossos.annotations(_task, typ, isDeleted);
CREATE INDEX ON webknossos.annotations(typ, isDeleted);
CREATE INDEX ON webknossos.datasets(directoryName);
CREATE INDEX ON webknossos.datasets(_folder);
CREATE INDEX ON webknossos.tasks(_project);
CREATE INDEX ON webknossos.tasks(isDeleted);
CREATE INDEX ON webknossos.tasks(_project, isDeleted);
CREATE INDEX ON webknossos.tasks(neededExperience_domain, neededExperience_value);
CREATE INDEX ON webknossos.tasks(_taskType);
CREATE INDEX ON webknossos.timespans(_user);
CREATE INDEX ON webknossos.timespans(_annotation);
CREATE INDEX ON webknossos.users(_multiUser);
CREATE INDEX ON webknossos.users(created);
CREATE INDEX ON webknossos.users(_organization);
CREATE INDEX ON webknossos.users(isDeactivated);
CREATE INDEX ON webknossos.users(isUnlisted);
CREATE INDEX ON webknossos.multiUsers(email);
CREATE INDEX ON webknossos.projects(name);
CREATE INDEX ON webknossos.projects(_team);
CREATE INDEX ON webknossos.projects(name, isDeleted);
CREATE INDEX ON webknossos.projects(_team, isDeleted);
CREATE INDEX ON webknossos.invites(tokenValue);
CREATE INDEX ON webknossos.annotation_privateLinks(accessToken);
CREATE INDEX ON webknossos.shortLinks(key);
CREATE INDEX ON webknossos.credit_transactions(credit_state);

ALTER TABLE webknossos.annotations
  ADD CONSTRAINT task_ref FOREIGN KEY(_task) REFERENCES webknossos.tasks(_id) ON DELETE SET NULL DEFERRABLE,
  ADD CONSTRAINT team_ref FOREIGN KEY(_team) REFERENCES webknossos.teams(_id) DEFERRABLE,
  ADD CONSTRAINT user_ref FOREIGN KEY(_user) REFERENCES webknossos.users(_id) DEFERRABLE,
  ADD CONSTRAINT dataset_ref FOREIGN KEY(_dataset) REFERENCES webknossos.datasets(_id) DEFERRABLE,
  ADD CONSTRAINT publication_ref FOREIGN KEY(_publication) REFERENCES webknossos.publications(_id) DEFERRABLE;
ALTER TABLE webknossos.annotation_sharedTeams
    ADD CONSTRAINT annotation_ref FOREIGN KEY(_annotation) REFERENCES webknossos.annotations(_id) ON DELETE CASCADE DEFERRABLE,
    ADD CONSTRAINT team_ref FOREIGN KEY(_team) REFERENCES webknossos.teams(_id) ON DELETE CASCADE DEFERRABLE;
ALTER TABLE webknossos.annotation_contributors
    ADD CONSTRAINT annotation_ref FOREIGN KEY(_annotation) REFERENCES webknossos.annotations(_id) ON DELETE CASCADE DEFERRABLE,
    ADD CONSTRAINT user_ref FOREIGN KEY(_user) REFERENCES webknossos.users(_id) ON DELETE CASCADE DEFERRABLE;
ALTER TABLE webknossos.annotation_mutexes
    ADD CONSTRAINT annotation_ref FOREIGN KEY(_annotation) REFERENCES webknossos.annotations(_id) ON DELETE CASCADE DEFERRABLE,
    ADD CONSTRAINT user_ref FOREIGN KEY(_user) REFERENCES webknossos.users(_id) ON DELETE CASCADE DEFERRABLE;
ALTER TABLE webknossos.datasets
  ADD CONSTRAINT organization_ref FOREIGN KEY(_organization) REFERENCES webknossos.organizations(_id) DEFERRABLE,
  ADD CONSTRAINT dataStore_ref FOREIGN KEY(_dataStore) REFERENCES webknossos.dataStores(name) DEFERRABLE,
  ADD CONSTRAINT uploader_ref FOREIGN KEY(_uploader) REFERENCES webknossos.users(_id) DEFERRABLE,
  ADD CONSTRAINT publication_ref FOREIGN KEY(_publication) REFERENCES webknossos.publications(_id) DEFERRABLE;
ALTER TABLE webknossos.dataset_layers
  ADD CONSTRAINT dataset_ref FOREIGN KEY(_dataset) REFERENCES webknossos.datasets(_id) ON DELETE CASCADE DEFERRABLE;
ALTER TABLE webknossos.dataset_allowedTeams
  ADD CONSTRAINT dataset_ref FOREIGN KEY(_dataset) REFERENCES webknossos.datasets(_id) ON DELETE CASCADE DEFERRABLE,
  ADD CONSTRAINT team_ref FOREIGN KEY(_team) REFERENCES webknossos.teams(_id) ON DELETE CASCADE DEFERRABLE;
ALTER TABLE webknossos.dataset_mags
  ADD CONSTRAINT dataset_ref FOREIGN KEY(_dataset) REFERENCES webknossos.datasets(_id) ON DELETE CASCADE DEFERRABLE;
ALTER TABLE webknossos.projects
  ADD CONSTRAINT team_ref FOREIGN KEY(_team) REFERENCES webknossos.teams(_id) DEFERRABLE,
  ADD CONSTRAINT user_ref FOREIGN KEY(_owner) REFERENCES webknossos.users(_id) DEFERRABLE;
ALTER TABLE webknossos.scripts
  ADD CONSTRAINT user_ref FOREIGN KEY(_owner) REFERENCES webknossos.users(_id) DEFERRABLE;
ALTER TABLE webknossos.taskTypes
  ADD CONSTRAINT team_ref FOREIGN KEY(_team) REFERENCES webknossos.teams(_id) ON DELETE CASCADE DEFERRABLE;
ALTER TABLE webknossos.tasks
  ADD CONSTRAINT project_ref FOREIGN KEY(_project) REFERENCES webknossos.projects(_id) DEFERRABLE,
  ADD CONSTRAINT script_ref FOREIGN KEY(_script) REFERENCES webknossos.scripts(_id) ON DELETE SET NULL DEFERRABLE;
ALTER TABLE webknossos.teams
  ADD CONSTRAINT organization_ref FOREIGN KEY(_organization) REFERENCES webknossos.organizations(_id) DEFERRABLE;
ALTER TABLE webknossos.timespans
  ADD CONSTRAINT user_ref FOREIGN KEY(_user) REFERENCES webknossos.users(_id) ON DELETE CASCADE DEFERRABLE,
  ADD CONSTRAINT annotation_ref FOREIGN KEY(_annotation) REFERENCES webknossos.annotations(_id) ON DELETE SET NULL DEFERRABLE;
ALTER TABLE webknossos.users
  ADD CONSTRAINT organization_ref FOREIGN KEY(_organization) REFERENCES webknossos.organizations(_id) DEFERRABLE;
ALTER TABLE webknossos.user_team_roles
  ADD CONSTRAINT user_ref FOREIGN KEY(_user) REFERENCES webknossos.users(_id) ON DELETE CASCADE DEFERRABLE,
  ADD CONSTRAINT team_ref FOREIGN KEY(_team) REFERENCES webknossos.teams(_id) ON DELETE CASCADE DEFERRABLE;
ALTER TABLE webknossos.user_experiences
  ADD CONSTRAINT user_ref FOREIGN KEY(_user) REFERENCES webknossos.users(_id) ON DELETE CASCADE DEFERRABLE;
ALTER TABLE webknossos.user_datasetConfigurations
  ADD CONSTRAINT user_ref FOREIGN KEY(_user) REFERENCES webknossos.users(_id) ON DELETE CASCADE DEFERRABLE,
  ADD CONSTRAINT dataset_ref FOREIGN KEY(_dataset) REFERENCES webknossos.datasets(_id) ON DELETE CASCADE DEFERRABLE;
ALTER TABLE webknossos.credit_transactions
  ADD CONSTRAINT organization_ref FOREIGN KEY(_organization) REFERENCES webknossos.organizations(_id) DEFERRABLE,
  ADD CONSTRAINT paid_job_ref FOREIGN KEY(_paid_job) REFERENCES webknossos.jobs(_id) DEFERRABLE,
  ADD CONSTRAINT related_transaction_ref FOREIGN KEY(_related_transaction) REFERENCES webknossos.credit_transactions(_id) DEFERRABLE;
ALTER TABLE webknossos.user_datasetLayerConfigurations
  ADD CONSTRAINT user_ref FOREIGN KEY(_user) REFERENCES webknossos.users(_id) ON DELETE CASCADE DEFERRABLE,
  ADD CONSTRAINT dataset_ref FOREIGN KEY(_dataset) REFERENCES webknossos.datasets(_id) ON DELETE CASCADE DEFERRABLE;
ALTER TABLE webknossos.multiUsers
  ADD CONSTRAINT lastLoggedInIdentity_ref FOREIGN KEY(_lastLoggedInIdentity) REFERENCES webknossos.users(_id) ON DELETE SET NULL;
ALTER TABLE webknossos.experienceDomains
  ADD CONSTRAINT organization_ref FOREIGN KEY(_organization) REFERENCES webknossos.organizations(_id) DEFERRABLE;
ALTER TABLE webknossos.jobs
  ADD CONSTRAINT owner_ref FOREIGN KEY(_owner) REFERENCES webknossos.users(_id) DEFERRABLE,
  ADD CONSTRAINT dataStore_ref FOREIGN KEY(_dataStore) REFERENCES webknossos.dataStores(name) DEFERRABLE,
  ADD CONSTRAINT worker_ref FOREIGN KEY(_worker) REFERENCES webknossos.workers(_id) DEFERRABLE;
ALTER TABLE webknossos.workers
  ADD CONSTRAINT dataStore_ref FOREIGN KEY(_dataStore) REFERENCES webknossos.dataStores(name) DEFERRABLE;
ALTER TABLE webknossos.annotation_privateLinks
  ADD CONSTRAINT annotation_ref FOREIGN KEY(_annotation) REFERENCES webknossos.annotations(_id) DEFERRABLE;
ALTER TABLE webknossos.folder_paths
  ADD FOREIGN KEY (_ancestor) REFERENCES webknossos.folders(_id) ON DELETE CASCADE ON UPDATE CASCADE DEFERRABLE;
ALTER TABLE webknossos.folder_paths
  ADD FOREIGN KEY (_descendant) REFERENCES webknossos.folders(_id) ON DELETE CASCADE ON UPDATE CASCADE DEFERRABLE;
ALTER TABLE webknossos.organizations
  ADD FOREIGN KEY (_rootFolder) REFERENCES webknossos.folders(_id) ON DELETE CASCADE ON UPDATE CASCADE DEFERRABLE;
ALTER TABLE webknossos.dataset_layer_coordinateTransformations
  ADD CONSTRAINT dataset_ref FOREIGN KEY(_dataset) REFERENCES webknossos.datasets(_id) DEFERRABLE;
ALTER TABLE webknossos.dataset_layer_additionalAxes
  ADD CONSTRAINT dataset_ref FOREIGN KEY(_dataset) REFERENCES webknossos.datasets(_id) DEFERRABLE;
ALTER TABLE webknossos.dataset_layer_attachments
  ADD CONSTRAINT dataset_ref FOREIGN KEY(_dataset) REFERENCES webknossos.datasets(_id) DEFERRABLE,
  ADD CONSTRAINT layer_ref FOREIGN KEY(_dataset, layerName) REFERENCES webknossos.dataset_layers(_dataset, name) ON DELETE CASCADE DEFERRABLE;
ALTER TABLE webknossos.voxelytics_artifacts
  ADD FOREIGN KEY (_task) REFERENCES webknossos.voxelytics_tasks(_id) ON DELETE CASCADE ON UPDATE CASCADE DEFERRABLE;
ALTER TABLE webknossos.voxelytics_runs
  ADD CONSTRAINT organization_ref FOREIGN KEY (_organization) REFERENCES webknossos.organizations(_id) ON DELETE CASCADE ON UPDATE CASCADE DEFERRABLE,
  -- explicit naming for this constraint, as different postgres versions give different names to tuple key constraints
  ADD CONSTRAINT voxelytics_runs__organization_workflow_hash_fkey FOREIGN KEY (_organization, workflow_hash) REFERENCES webknossos.voxelytics_workflows(_organization, hash) ON DELETE CASCADE ON UPDATE CASCADE DEFERRABLE;
ALTER TABLE webknossos.voxelytics_tasks
  ADD FOREIGN KEY (_run) REFERENCES webknossos.voxelytics_runs(_id) ON DELETE CASCADE ON UPDATE CASCADE DEFERRABLE;
ALTER TABLE webknossos.voxelytics_chunks
  ADD FOREIGN KEY (_task) REFERENCES webknossos.voxelytics_tasks(_id) ON DELETE CASCADE ON UPDATE CASCADE DEFERRABLE;
ALTER TABLE webknossos.voxelytics_workflows
  ADD CONSTRAINT organization_ref FOREIGN KEY (_organization) REFERENCES webknossos.organizations(_id) ON DELETE CASCADE ON UPDATE CASCADE DEFERRABLE;
ALTER TABLE webknossos.voxelytics_runHeartbeatEvents
  ADD FOREIGN KEY (_run) REFERENCES webknossos.voxelytics_runs(_id) ON DELETE CASCADE ON UPDATE CASCADE DEFERRABLE;
ALTER TABLE webknossos.voxelytics_chunkProfilingEvents
  ADD FOREIGN KEY (_chunk) REFERENCES webknossos.voxelytics_chunks(_id) ON DELETE CASCADE ON UPDATE CASCADE DEFERRABLE;
ALTER TABLE webknossos.voxelytics_artifactFileChecksumEvents
  ADD FOREIGN KEY (_artifact) REFERENCES webknossos.voxelytics_artifacts(_id) ON DELETE CASCADE ON UPDATE CASCADE DEFERRABLE;
ALTER TABLE webknossos.aiModels
  ADD CONSTRAINT organization_ref FOREIGN KEY (_organization) REFERENCES webknossos.organizations(_id) ON DELETE CASCADE ON UPDATE CASCADE DEFERRABLE,
  ADD FOREIGN KEY (_dataStore) REFERENCES webknossos.datastores(name) ON DELETE CASCADE ON UPDATE CASCADE DEFERRABLE,
  ADD FOREIGN KEY (_user) REFERENCES webknossos.users(_id) ON DELETE CASCADE ON UPDATE CASCADE DEFERRABLE,
  ADD FOREIGN KEY (_trainingJob) REFERENCES webknossos.jobs(_id) ON DELETE CASCADE ON UPDATE CASCADE DEFERRABLE;
ALTER TABLE webknossos.aiInferences
  ADD CONSTRAINT organization_ref FOREIGN KEY (_organization) REFERENCES webknossos.organizations(_id) ON DELETE CASCADE ON UPDATE CASCADE DEFERRABLE,
  ADD FOREIGN KEY (_aiModel) REFERENCES webknossos.aiModels(_id) ON DELETE CASCADE ON UPDATE CASCADE DEFERRABLE,
  ADD FOREIGN KEY (_newDataset) REFERENCES webknossos.datasets(_id) ON DELETE CASCADE ON UPDATE CASCADE DEFERRABLE,
  ADD FOREIGN KEY (_annotation) REFERENCES webknossos.annotations(_id) ON DELETE CASCADE ON UPDATE CASCADE DEFERRABLE,
  ADD FOREIGN KEY (_inferenceJob) REFERENCES webknossos.jobs(_id) ON DELETE CASCADE ON UPDATE CASCADE DEFERRABLE;
ALTER TABLE webknossos.aiModel_trainingAnnotations
  ADD FOREIGN KEY (_aiModel) REFERENCES webknossos.aiModels(_id) ON DELETE CASCADE ON UPDATE CASCADE DEFERRABLE,
  ADD FOREIGN KEY (_annotation) REFERENCES webknossos.annotations(_id) ON DELETE CASCADE ON UPDATE CASCADE DEFERRABLE;
ALTER TABLE webknossos.aiModel_organizations
  ADD FOREIGN KEY (_aiModel) REFERENCES webknossos.aiModels(_id) ON DELETE CASCADE ON UPDATE CASCADE DEFERRABLE,
  ADD FOREIGN KEY (_organization) REFERENCES webknossos.organizations(_id) ON DELETE CASCADE ON UPDATE CASCADE DEFERRABLE;
ALTER TABLE webknossos.webauthnCredentials
  ADD FOREIGN KEY (_multiUser) REFERENCES webknossos.multiUsers(_id) ON DELETE CASCADE ON UPDATE CASCADE DEFERRABLE;


CREATE FUNCTION webknossos.countsAsTaskInstance(a webknossos.annotations) RETURNS BOOLEAN AS $$
  BEGIN
    RETURN (a.state != 'Cancelled' AND a.isDeleted = FALSE AND a.typ = 'Task');
  END;
$$ LANGUAGE plpgsql;


CREATE FUNCTION webknossos.onUpdateTask() RETURNS trigger AS $$
  BEGIN
    IF NEW.totalInstances <> OLD.totalInstances THEN
      UPDATE webknossos.tasks SET pendingInstances = pendingInstances + (NEW.totalInstances - OLD.totalInstances) WHERE _id = NEW._id;
    END IF;
    RETURN NULL;
  END;
$$ LANGUAGE plpgsql;

CREATE TRIGGER onUpdateTaskTrigger
AFTER UPDATE ON webknossos.tasks
FOR EACH ROW EXECUTE PROCEDURE webknossos.onUpdateTask();


CREATE FUNCTION webknossos.onInsertAnnotation() RETURNS trigger AS $$
  BEGIN
    IF (NEW.typ = 'Task') AND (NEW.isDeleted = FALSE) AND (NEW.state != 'Cancelled') THEN
      UPDATE webknossos.tasks SET pendingInstances = pendingInstances - 1 WHERE _id = NEW._task;
    END IF;
    RETURN NULL;
  END;
$$ LANGUAGE plpgsql;

CREATE TRIGGER onInsertAnnotationTrigger
AFTER INSERT ON webknossos.annotations
FOR EACH ROW EXECUTE PROCEDURE webknossos.onInsertAnnotation();



CREATE OR REPLACE FUNCTION webknossos.onUpdateAnnotation() RETURNS trigger AS $$
  BEGIN
    IF (NEW._task != OLD._task) OR (NEW.typ != OLD.typ) THEN
        RAISE EXCEPTION 'annotation columns _task and typ are immutable';
    END IF;
    IF (webknossos.countsAsTaskInstance(OLD) AND NOT webknossos.countsAsTaskInstance(NEW))
    THEN
      UPDATE webknossos.tasks SET pendingInstances = pendingInstances + 1 WHERE _id = NEW._task;
    END IF;
    IF (NOT webknossos.countsAsTaskInstance(OLD) AND webknossos.countsAsTaskInstance(NEW))
    THEN
      UPDATE webknossos.tasks SET pendingInstances = pendingInstances - 1 WHERE _id = NEW._task;
    END IF;
    RETURN NULL;
  END;
$$ LANGUAGE plpgsql;

CREATE TRIGGER onUpdateAnnotationTrigger
AFTER UPDATE ON webknossos.annotations
FOR EACH ROW EXECUTE PROCEDURE webknossos.onUpdateAnnotation();


CREATE FUNCTION webknossos.onDeleteAnnotation() RETURNS TRIGGER AS $$
  BEGIN
    IF (OLD.typ = 'Task') AND (OLD.isDeleted = FALSE) AND (OLD.state != 'Cancelled') THEN
      UPDATE webknossos.tasks SET pendingInstances = pendingInstances + 1 WHERE _id = OLD._task;
    END IF;
    RETURN NULL;
  END;
$$ LANGUAGE plpgsql;

CREATE TRIGGER onDeleteAnnotationTrigger
AFTER DELETE ON webknossos.annotations
FOR EACH ROW EXECUTE PROCEDURE webknossos.onDeleteAnnotation();

CREATE FUNCTION webknossos.enforce_non_negative_balance() RETURNS TRIGGER AS $$
  BEGIN
    -- Assert that the new balance is non-negative
    ASSERT (SELECT COALESCE(SUM(credit_delta), 0) + COALESCE(NEW.credit_delta, 0)
            FROM webknossos.credit_transactions
            WHERE _organization = NEW._organization AND _id != NEW._id) >= 0, 'Transaction would result in a negative credit balance for organization %', NEW._organization;
    -- Assertion passed, transaction can go ahead
    RETURN NEW;
  END;
$$ LANGUAGE plpgsql;


CREATE TRIGGER enforce_non_negative_balance_trigger
BEFORE INSERT OR UPDATE ON webknossos.credit_transactions
FOR EACH ROW EXECUTE PROCEDURE webknossos.enforce_non_negative_balance();

-- ObjectId generation function taken and modified from https://thinhdanggroup.github.io/mongo-id-in-postgresql/
CREATE SEQUENCE webknossos.objectid_sequence;

CREATE FUNCTION webknossos.generate_object_id() RETURNS TEXT AS $$
DECLARE
  time_component TEXT;
  machine_id TEXT;
  process_id TEXT;
  counter TEXT;
  result TEXT;
BEGIN
  -- Extract the current timestamp in seconds since the Unix epoch (4 bytes, 8 hex chars)
  SELECT LPAD(TO_HEX(FLOOR(EXTRACT(EPOCH FROM clock_timestamp()))::BIGINT), 8, '0') INTO time_component;
  -- Generate a machine identifier using the hash of the server IP (3 bytes, 6 hex chars)
  SELECT SUBSTRING(md5(CAST(inet_server_addr() AS TEXT)) FROM 1 FOR 6) INTO machine_id;
  -- Retrieve the current backend process ID, limited to 2 bytes (4 hex chars)
  SELECT LPAD(TO_HEX(pg_backend_pid() % 65536), 4, '0') INTO process_id;
  -- Generate a counter using a sequence, ensuring it's 3 bytes (6 hex chars)
  SELECT LPAD(TO_HEX(nextval('webknossos.objectid_sequence')::BIGINT % 16777216), 6, '0') INTO counter;
  -- Concatenate all parts to form a 24-character ObjectId
  result := time_component || machine_id || process_id || counter;

  RETURN result;
END;
$$ LANGUAGE plpgsql;


CREATE FUNCTION webknossos.hand_out_monthly_free_credits(free_credits_amount DECIMAL) RETURNS VOID AS $$
DECLARE
    organization_id TEXT;
    next_month_first_day DATE;
    existing_transaction_count INT;
BEGIN
    -- Calculate the first day of the next month
    next_month_first_day := DATE_TRUNC('MONTH', NOW()) + INTERVAL '1 MONTH';

    -- Loop through all organizations
    FOR organization_id IN (SELECT _id FROM webknossos.organizations) LOOP
        -- Check if there is already a free credit transaction for this organization in the current month
        SELECT COUNT(*) INTO existing_transaction_count
        FROM webknossos.credit_transactions
        WHERE _organization = organization_id
          AND DATE_TRUNC('MONTH', expiration_date) = next_month_first_day;

        -- Insert free credits only if no record exists for this month
        IF existing_transaction_count = 0 THEN
            INSERT INTO webknossos.credit_transactions
                (_id, _organization, credit_delta, comment, transaction_state, credit_state, expiration_date)
            VALUES
                (webknossos.generate_object_id(), organization_id, free_credits_amount,
                 'Free credits for this month', 'Complete', 'Pending', next_month_first_day);
        END IF;
    END LOOP;
END;
$$ LANGUAGE plpgsql;<|MERGE_RESOLUTION|>--- conflicted
+++ resolved
@@ -21,11 +21,7 @@
   schemaVersion BIGINT NOT NULL
 );
 
-<<<<<<< HEAD
 INSERT INTO webknossos.releaseInformation(schemaVersion) values(138);
-=======
-INSERT INTO webknossos.releaseInformation(schemaVersion) values(137);
->>>>>>> 96d6b457
 COMMIT TRANSACTION;
 
 
