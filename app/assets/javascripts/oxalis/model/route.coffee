--- conflicted
+++ resolved
@@ -425,28 +425,12 @@
   getNewTreeColor : (treeId) ->
 
     # this generates the most distinct colors possible, using the golden ratio
-<<<<<<< HEAD
-    if @trees.length == 0
-      @currentHue = null
-      return 0xff0000
-    else
-      unless @currentHue
-        @currentHue = new THREE.Color().setHex(_.last(@trees).color).getHSV().h
-      while 1
-        @currentHue += GOLDEN_RATIO
-        @currentHue %= 1
-        # exclude blue to purple colors, because they are too dark
-        if @currentHue < 0.6 or @currentHue > 0.75
-          break
-      new THREE.Color().setHSV(@currentHue, 1, 1).getHex()
-=======
     if treeId == 1
       return 0xFF0000
     else
       currentHue = treeId * GOLDEN_RATIO
       currentHue %= 1
       new THREE.Color().setHSV(currentHue, 1, 1).getHex()
->>>>>>> 695782d6
 
 
   createNewTree : ->
