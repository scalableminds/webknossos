### define
jquery : $
underscore : _
app : app
backbone : Backbone
./controller/viewmodes/plane_controller : PlaneController
./controller/annotations/skeletontracing_controller : SkeletonTracingController
./controller/annotations/volumetracing_controller : VolumeTracingController
./controller/combinations/skeletontracing_arbitrary_controller : SkeletonTracingArbitraryController
./controller/combinations/skeletontracing_plane_controller : SkeletonTracingPlaneController
./controller/combinations/volumetracing_plane_controller : VolumeTracingPlaneController
./controller/scene_controller : SceneController
./controller/url_manager : UrlManager
./model : Model
./view : View
./view/skeletontracing/skeletontracing_view : SkeletonTracingView
./view/volumetracing/volumetracing_view : VolumeTracingView
../libs/input : Input
../libs/toast : Toast
./constants : constants
stats : Stats
###

class Controller

  # Main controller, responsible for setting modes and everything
  # that has to be controlled in any mode.
  #
  # We have a matrix of modes like this:
  #
  #   Annotation Mode \ View mode    Plane       Arbitrary
  #              Skeleton Tracing      X             X
  #                Volume Tracing      X             /
  #
  # In order to maximize code reuse, there is - besides the main
  # controller - a controller for each row, each column and each
  # cross in this matrix.

  view : null
  planeController : null
  arbitraryController : null
  allowedModes : []


  constructor : (options) ->

    {@controlMode, _model:@model } = options

    _.extend(@, Backbone.Events)

    unless @browserSupported()
      unless window.confirm("You are using an unsupported browser, please use the newest version of Chrome, Opera or Safari.\n\nTry anyways?")
        window.history.back()

    @fullScreen = false

    @urlManager = new UrlManager(this, @model)
    options.state = @urlManager.initialState

    @model.initialize(options).done ({restrictions, settings, error}) =>

      # Do not continue, when there was an error and we got no settings from the server
      if error
        return

      unless restrictions.allowAccess
        Toast.Error "You are not allowed to access this tracing"
        return

      @urlManager.startUrlUpdater()

      for allowedMode in settings.allowedModes
        @allowedModes.push switch allowedMode
          when "oxalis" then constants.MODE_PLANE_TRACING
          when "arbitrary" then constants.MODE_ARBITRARY
          when "volume" then constants.MODE_VOLUME

      if constants.MODE_ARBITRARY in @allowedModes
        @allowedModes.push(constants.MODE_ARBITRARY_PLANE)

      # FPS stats
      stats = new Stats()
      $("body").append stats.domElement

      #@gui = @createGui(restrictions, settings)

<<<<<<< HEAD
=======
      #TODO trigger on resize
      # set width / height for the right-side menu
      _.defer =>
        if $("#right-menu").length
          menuPosition = $("#right-menu").position()
          MARGIN = 40
          width = window.innerWidth - menuPosition.left - MARGIN
          height = window.innerHeight - menuPosition.top - MARGIN
          tabHeight = height - $('#right-menu .nav').height() - 30

          $("#right-menu").width(width).height(height)
          @annotationController?.abstractTreeController?.setDimensions({
            width : width
            height : tabHeight
          })
>>>>>>> 34c12cbc

      @sceneController = new SceneController(
        @model.upperBoundary, @model.flycam, @model)


      if @model.skeletonTracing?

        @view = new SkeletonTracingView(@model)
        @annotationController = new SkeletonTracingController(
          @model, @sceneController, @gui, @view )
        @planeController = new SkeletonTracingPlaneController(
          @model, stats, @gui, @view, @sceneController, @annotationController)
        @arbitraryController = new SkeletonTracingArbitraryController(
          @model, stats, @gui, @view, @sceneController, @annotationController)

      else if @model.volumeTracing?

        @view = new VolumeTracingView(@model)
        @annotationController = new VolumeTracingController(
          @model, @sceneController, @gui, @view )
        @planeController = new VolumeTracingPlaneController(
          @model, stats, @gui, @view, @sceneController, @annotationController)

      else # View mode

        @view = new View(@model)
        @planeController = new PlaneController(
          @model, stats, @gui, @view, @sceneController)

      @initMouse()
      @initKeyboard()

      for binaryName of @model.binary
        @listenTo(@model.binary[binaryName].cube, "bucketLoaded", -> @model.flycam.update)

      @listenTo(app.vent, "changeViewMode", @setMode)

      @allowedModes.sort()
      if @allowedModes.length == 0
        Toast.error("There was no valid allowed tracing mode specified.")
      else
        app.vent.trigger("changeViewMode", @allowedModes[0])
      if @urlManager.initialState.mode?
        app.vent.trigger("changeViewMode", @urlManager.initialState.mode)


  initMouse : ->

    # hide contextmenu, while rightclicking a canvas
    $("#render").bind "contextmenu", (event) ->
      event.preventDefault()
      return


  initKeyboard : ->

    $(document).keypress (event) ->

      if event.shiftKey && event.which == 63
        $("#help-modal").modal('toggle')



    # avoid scrolling while pressing space
    $(document).keydown (event) ->
      event.preventDefault() if (event.which == 32 or event.which == 18 or 37 <= event.which <= 40) and !$(":focus").length
      return

    keyboardControls = {
      "q" : => @toggleFullScreen()
    }

    if @controlMode == constants.CONTROL_MODE_TRACE
      _.extend( keyboardControls, {
        #Set Mode, outcomment for release
        "shift + 1" : =>
          app.vent.trigger("changeViewMode", constants.MODE_PLANE_TRACING)
        "shift + 2" : =>
          app.vent.trigger("changeViewMode", constants.MODE_ARBITRARY)
        "shift + 3" : =>
          app.vent.trigger("changeViewMode", constants.MODE_ARBITRARY_PLANE)
        "shift + 4" : =>
          app.vent.trigger("changeViewMode", constants.MODE_VOLUME)

        "t" : =>
          @view.toggleTheme()
<<<<<<< HEAD
=======
          @annotationController?.abstractTreeController?.drawTree()
>>>>>>> 34c12cbc

        "m" : => # rotate allowed modes

          index = (@allowedModes.indexOf(@model.mode) + 1) % @allowedModes.length
          app.vent.trigger("changeViewMode", @allowedModes[index])

        "super + s, ctrl + s" : (event) =>

          event.preventDefault()
          event.stopPropagation()
          #@gui.saveNow()
      } )

    new Input.KeyboardNoLoop( keyboardControls )

  setMode : (newMode, force = false) ->

    if (newMode == constants.MODE_ARBITRARY or newMode == constants.MODE_ARBITRARY_PLANE) and (newMode in @allowedModes or force)
      @planeController?.stop()
      @arbitraryController.start(newMode)

    else if (newMode == constants.MODE_PLANE_TRACING or newMode == constants.MODE_VOLUME) and (newMode in @allowedModes or force)
      @arbitraryController?.stop()
      @planeController.start(newMode)

    else # newMode not allowed or invalid
      return

<<<<<<< HEAD
    @model.mode = newMode
    #@gui.setMode(newMode)
    @view.setMode(newMode)
=======

    for button in $("#view-mode .btn-group").children()

      $(button).removeClass("btn-primary")
      if newMode == @modeMapping[$(button).attr("id")]
        $(button).addClass("btn-primary")

    @mode = newMode
    @gui.setMode(newMode)
>>>>>>> 34c12cbc


  toggleFullScreen : ->

    if @fullScreen
      cancelFullscreen = document.webkitCancelFullScreen or document.mozCancelFullScreen or document.cancelFullScreen
      @fullScreen = false
      if cancelFullscreen
        cancelFullscreen.call(document)
    else
      body = $("body")[0]
      requestFullscreen = body.webkitRequestFullScreen or body.mozRequestFullScreen or body.requestFullScreen
      @fullScreen = true
      if requestFullscreen
        requestFullscreen.call(body, body.ALLOW_KEYBOARD_INPUT)


  browserSupported : ->

    # right now only webkit-based browsers are supported
    return window.webkitURL<|MERGE_RESOLUTION|>--- conflicted
+++ resolved
@@ -84,25 +84,6 @@
 
       #@gui = @createGui(restrictions, settings)
 
-<<<<<<< HEAD
-=======
-      #TODO trigger on resize
-      # set width / height for the right-side menu
-      _.defer =>
-        if $("#right-menu").length
-          menuPosition = $("#right-menu").position()
-          MARGIN = 40
-          width = window.innerWidth - menuPosition.left - MARGIN
-          height = window.innerHeight - menuPosition.top - MARGIN
-          tabHeight = height - $('#right-menu .nav').height() - 30
-
-          $("#right-menu").width(width).height(height)
-          @annotationController?.abstractTreeController?.setDimensions({
-            width : width
-            height : tabHeight
-          })
->>>>>>> 34c12cbc
-
       @sceneController = new SceneController(
         @model.upperBoundary, @model.flycam, @model)
 
@@ -188,10 +169,6 @@
 
         "t" : =>
           @view.toggleTheme()
-<<<<<<< HEAD
-=======
-          @annotationController?.abstractTreeController?.drawTree()
->>>>>>> 34c12cbc
 
         "m" : => # rotate allowed modes
 
@@ -220,21 +197,8 @@
     else # newMode not allowed or invalid
       return
 
-<<<<<<< HEAD
     @model.mode = newMode
     #@gui.setMode(newMode)
-    @view.setMode(newMode)
-=======
-
-    for button in $("#view-mode .btn-group").children()
-
-      $(button).removeClass("btn-primary")
-      if newMode == @modeMapping[$(button).attr("id")]
-        $(button).addClass("btn-primary")
-
-    @mode = newMode
-    @gui.setMode(newMode)
->>>>>>> 34c12cbc
 
 
   toggleFullScreen : ->
