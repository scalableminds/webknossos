/*
 * This file defines:
 *  - the main tabs which can be arranged in WK Core
 *  - the different layout types which specify which tabs exist in which layout and what their default arrangement is
 *  - a `determineLayout` function which decides which layout type has to be chosen
 */

// @flow
import _ from "lodash";

import { getIsInIframe } from "libs/utils";
import { navbarHeight } from "navbar";
<<<<<<< HEAD
import { statusbarHeight } from "statusbar";
import Constants, { type ControlMode, ControlModeEnum, type ViewMode } from "oxalis/constants";
=======
import Constants, {
  type ControlMode,
  ControlModeEnum,
  type ViewMode,
  OrthoViews,
  OrthoViewsToName,
  TracingTabs,
  SettingsTabs,
  ArbitraryViews,
  ArbitraryViewsToName,
} from "oxalis/constants";
>>>>>>> 93de7e85

import type {
  RowOrTabsetNode,
  RowNode,
  TabsetNode,
  TabNode,
  GlobalConfig,
  Border,
  ModelConfig,
} from "./flex_layout_types";

// Increment this number to invalidate old layoutConfigs in localStorage
export const currentLayoutVersion = 9;
export const layoutHeaderHeight = 20;
const dummyExtent = 500;
export const show3DViewportInArbitrary = false;
export const defaultSplitterSize = 4;
// The border has two parts: The parts that contains the tabs via a sub-layout and the borderBar.
// The borderBar is (vertical) bar the the borders of the screen that contains a button for each tab of in the border to toggle.
// As we want a flexible layout in the border, we use only on tab containing a sub-layout that is more flexible.
// Additionally, we want to avoid the borderBar. As the borderBars width will be automatically calculated
// when it is set to 0, we use a value near value to make it almost not visible.
export const borderBarSize = 0.01;

export const getGroundTruthLayoutRect = () => {
  const mainContainer = document.querySelector(".ant-layout .ant-layout-has-sider");
  let width;
  let height;
  if (!mainContainer) {
    if (window.innerWidth) {
      width = window.innerWidth;
      height = window.innerHeight;
      height -= navbarHeight;
    } else {
      // use fallback values
      height = dummyExtent;
      width = dummyExtent;
    }
  } else {
    height = mainContainer.offsetHeight;
    width = mainContainer.offsetWidth;
  }
  // The -1s are a workaround, since otherwise scrollbars
  // would appear from time to time
  return { width: width - 1, height: height - 1 - statusbarHeight };
};

function Tab(name: string, id: string, component: string): TabNode {
  return {
    type: "tab",
    name,
    component,
    id,
  };
}

function Tabset(
  children: Array<TabNode>,
  weight?: number,
  defaultSelectedIndex?: number,
): TabsetNode {
  weight = weight != null ? weight : 100;
  return {
    type: "tabset",
    weight,
    selected: defaultSelectedIndex || 0,
    children,
  };
}

function Row(children: Array<RowOrTabsetNode>, weight?: number): RowNode {
  weight = weight != null ? weight : 100;
  return {
    type: "row",
    weight,
    children,
  };
}

const infoTabs = {};
// Flow does not understand that the values must have a name and an id.
Object.entries(TracingTabs).forEach(([tabKey, { name, id }]: any) => {
  infoTabs[tabKey] = Tab(name, id, "right-border-tab");
});

const settingsTabs = {};
Object.entries(SettingsTabs).forEach(([tabKey, { name, id }]: any) => {
  settingsTabs[tabKey] = Tab(name, id, "settings-tab");
});

const OrthoViewports = {};
Object.keys(OrthoViews).forEach(viewportId => {
  const name = OrthoViewsToName[viewportId];
  OrthoViewports[viewportId] = Tab(name, viewportId, "viewport");
});

const ArbitraryViewports = {};
Object.keys(ArbitraryViews).forEach(viewportId => {
  const name = ArbitraryViewsToName[viewportId];
  ArbitraryViewports[viewportId] = Tab(name, viewportId, "viewport");
});

const globalLayoutSettings: GlobalConfig = {
  splitterSize: defaultSplitterSize,
  tabEnableRename: false,
  tabEnableClose: false,
  tabSetHeaderHeight: 20,
  tabSetTabStripHeight: 20,
};

const subLayoutGlobalSettings: GlobalConfig = {
  ...globalLayoutSettings,
  tabSetEnableDivide: false,
};

function buildTabsets(
  setsOfTabs: Array<Array<TabNode>>,
  defaultSelectedIndex?: number,
): Array<TabsetNode> {
  const tabsetWeight = 100 / setsOfTabs.length;
  const tabsets = setsOfTabs.map(tabs => Tabset(tabs, tabsetWeight, defaultSelectedIndex));
  return tabsets;
}

function buildBorder(
  side,
  setsOfTabs: Array<Array<TabNode>>,
  width: number,
  isBorderOpen: boolean,
  defaultSelectedIndex?: number,
): Border {
  const tabsets = buildTabsets(setsOfTabs, defaultSelectedIndex);
  const border: Border = {
    type: "border",
    location: side,
    id: `${side}-border`,
    barSize: borderBarSize,
    size: width,
    children: [
      {
        type: "tab",
        name: "container",
        id: `${side}-border-tab-container`,
        component: "sub",
        config: {
          model: {
            global: subLayoutGlobalSettings,
            layout: Row([Row(tabsets)]),
          },
        },
      },
    ],
  };
  if (isBorderOpen) {
    border.selected = 0;
  }
  return border;
}

function buildMainLayout(rowsOfSetOfTabs: Array<Array<Array<TabNode>>>): RowNode {
  const rowWeight = 100 / rowsOfSetOfTabs.length;
  const rows = rowsOfSetOfTabs.map(setsOfTabs => {
    const tabsets = buildTabsets(setsOfTabs);
    return Row(tabsets, rowWeight);
  });
  const mainLayout = Row(rows);
  return mainLayout;
}

function buildLayout(settings, borders, mainLayout): ModelConfig {
  return {
    global: settings,
    borders,
    layout: mainLayout,
  };
}

const _getDefaultLayouts = () => {
  const isInIframe = getIsInIframe();
  const defaultBorderWidth = isInIframe
    ? Constants.DEFAULT_BORDER_WIDTH_IN_IFRAME
    : Constants.DEFAULT_BORDER_WIDTH;
  const borderIsOpenByDefault = !isInIframe;
  const leftBorder = buildBorder(
    "left",
    [((Object.values(settingsTabs): any): Array<TabNode>)],
    defaultBorderWidth,
    borderIsOpenByDefault,
    1,
  );
  const rightBorderWithSkeleton = buildBorder(
    "right",
    [
      [infoTabs.DatasetInfoTabView, infoTabs.TreesTabView, infoTabs.CommentTabView],
      [infoTabs.MappingInfoView, infoTabs.MeshesView, infoTabs.AbstractTreeTabView],
    ],
    defaultBorderWidth,
    borderIsOpenByDefault,
  );
  const rightBorderWithoutSkeleton = buildBorder(
    "right",
    [[infoTabs.DatasetInfoTabView, infoTabs.MappingInfoView, infoTabs.MeshesView]],
    defaultBorderWidth,
    borderIsOpenByDefault,
  );
  const OrthoMainLayout = buildMainLayout([
    [[OrthoViewports.PLANE_XY], [OrthoViewports.PLANE_XZ]],
    [[OrthoViewports.PLANE_YZ], [OrthoViewports.TDView]],
  ]);
  const OrthoMainLayout2d = buildMainLayout([
    [
      [
        OrthoViewports.PLANE_XY,
        OrthoViewports.PLANE_YZ,
        OrthoViewports.PLANE_XZ,
        OrthoViewports.TDView,
      ],
    ],
  ]);

  const buildOrthoLayout = (withSkeleton: boolean, is2D: boolean) =>
    buildLayout(
      globalLayoutSettings,
      [leftBorder, withSkeleton ? rightBorderWithSkeleton : rightBorderWithoutSkeleton],
      is2D ? OrthoMainLayout2d : OrthoMainLayout,
    );

  const OrthoLayout = buildOrthoLayout(true, false);
  const OrthoLayoutView = buildOrthoLayout(false, false);
  const VolumeTracingView = buildOrthoLayout(false, false);
  const OrthoLayout2d = buildOrthoLayout(true, true);
  const OrthoLayoutView2d = buildOrthoLayout(false, true);
  const VolumeTracingView2d = buildOrthoLayout(false, true);

  const eventual3DViewportForArbitrary = show3DViewportInArbitrary
    ? [[[OrthoViewports.TDView]]]
    : [];
  const ArbitraryMainLayout = buildMainLayout([
    [[ArbitraryViewports.arbitraryViewport]],
    ...eventual3DViewportForArbitrary,
  ]);
  const buildArbitraryLayout = (withSkeleton: boolean) =>
    buildLayout(
      globalLayoutSettings,
      [leftBorder, withSkeleton ? rightBorderWithSkeleton : rightBorderWithoutSkeleton],
      ArbitraryMainLayout,
    );

  const ArbitraryLayoutView = buildArbitraryLayout(false);
  const ArbitraryLayout = buildArbitraryLayout(true);
  return {
    OrthoLayout,
    OrthoLayoutView,
    ArbitraryLayoutView,
    VolumeTracingView,
    ArbitraryLayout,
    OrthoLayout2d,
    OrthoLayoutView2d,
    VolumeTracingView2d,
  };
};

const getDefaultLayouts = _.memoize(_getDefaultLayouts);

export const resetDefaultLayouts = () => {
  getDefaultLayouts.cache.clear();
};

type ExtractReturn<Fn> = $Call<<T>(() => T) => T, Fn>;
type Layout = $Keys<ExtractReturn<typeof _getDefaultLayouts>>;

export const getCurrentDefaultLayoutConfig = () => {
  resetDefaultLayouts();
  const defaultLayouts = getDefaultLayouts();
  return {
    OrthoLayoutView: {
      "Custom Layout": defaultLayouts.OrthoLayoutView,
    },
    ArbitraryLayoutView: {
      "Custom Layout": defaultLayouts.ArbitraryLayoutView,
    },
    VolumeTracingView: {
      "Custom Layout": defaultLayouts.VolumeTracingView,
    },
    ArbitraryLayout: {
      "Custom Layout": defaultLayouts.ArbitraryLayout,
    },
    OrthoLayout: {
      "Custom Layout": defaultLayouts.OrthoLayout,
    },
    OrthoLayout2d: {
      "Custom Layout": defaultLayouts.OrthoLayout2d,
    },
    OrthoLayoutView2d: {
      "Custom Layout": defaultLayouts.OrthoLayoutView2d,
    },
    VolumeTracingView2d: {
      "Custom Layout": defaultLayouts.VolumeTracingView2d,
    },
    LastActiveLayouts: {
      OrthoLayoutView: "Custom Layout",
      ArbitraryLayoutView: "Custom Layout",
      VolumeTracingView: "Custom Layout",
      ArbitraryLayout: "Custom Layout",
      OrthoLayout: "Custom Layout",
      OrthoLayout2d: "Custom Layout",
      OrthoLayoutView2d: "Custom Layout",
      VolumeTracingView2d: "Custom Layout",
    },
  };
};

export function determineLayout(
  controlMode: ControlMode,
  viewMode: ViewMode,
  is2d: boolean,
): Layout {
  const isArbitraryMode = Constants.MODES_ARBITRARY.includes(viewMode);
  if (controlMode === ControlModeEnum.VIEW) {
    if (isArbitraryMode) {
      return "ArbitraryLayoutView";
    } else {
      return is2d ? "OrthoLayoutView2d" : "OrthoLayoutView";
    }
  }

  if (!Constants.MODES_SKELETON.includes(viewMode)) {
    return is2d ? "VolumeTracingView2d" : "VolumeTracingView";
  }

  if (isArbitraryMode) {
    return "ArbitraryLayout";
  } else {
    return is2d ? "OrthoLayout2d" : "OrthoLayout";
  }
}

export const mapLayoutKeysToLanguage = {
  OrthoLayoutView: "Orthogonal Mode - View Only",
  ArbitraryLayoutView: "Arbitrary Mode - View Only",
  VolumeTracingView: "Volume Mode",
  ArbitraryLayout: "Arbitrary Mode",
  OrthoLayout: "Orthogonal Mode",
  OrthoLayoutView2d: "Orthogonal Mode 2D - View Only",
  VolumeTracingView2d: "Volume Mode 2D",
  OrthoLayout2d: "Orthogonal Mode 2D",
};

export type LayoutKeys = Layout;
export default getDefaultLayouts;<|MERGE_RESOLUTION|>--- conflicted
+++ resolved
@@ -10,10 +10,7 @@
 
 import { getIsInIframe } from "libs/utils";
 import { navbarHeight } from "navbar";
-<<<<<<< HEAD
 import { statusbarHeight } from "statusbar";
-import Constants, { type ControlMode, ControlModeEnum, type ViewMode } from "oxalis/constants";
-=======
 import Constants, {
   type ControlMode,
   ControlModeEnum,
@@ -25,8 +22,6 @@
   ArbitraryViews,
   ArbitraryViewsToName,
 } from "oxalis/constants";
->>>>>>> 93de7e85
-
 import type {
   RowOrTabsetNode,
   RowNode,
