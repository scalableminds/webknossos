--- conflicted
+++ resolved
@@ -52,7 +52,7 @@
   activeLayout: string,
 };
 
-export const headerHeight = 50;
+export const headerHeight = 55;
 const canvasAndLayoutContainerID = "canvasAndLayoutContainer";
 
 const GOLDEN_LAYOUT_ADAPTER_STYLE = {
@@ -123,11 +123,7 @@
         />
 
         <Layout className="tracing-layout">
-<<<<<<< HEAD
           <Header style={{ flex: "0 1 auto", zIndex: 210, height: headerHeight }}>
-=======
-          <Header style={{ flex: "0 1 auto", zIndex: 210, height: 55 }}>
->>>>>>> 1141949b
             <ButtonComponent onClick={this.handleSettingsCollapse}>
               <Icon type={this.state.isSettingsCollapsed ? "menu-unfold" : "menu-fold"} />
               <span className="hide-on-small-screen">Settings</span>
