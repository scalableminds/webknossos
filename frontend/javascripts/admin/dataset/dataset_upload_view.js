// @flow
import { Form, Button, Spin, Upload, Icon, Col, Row, Tooltip, Modal, Progress } from "antd";
import { connect } from "react-redux";
import React from "react";
import _ from "lodash";

import { type RouterHistory, withRouter } from "react-router-dom";
import type { APIDataStore, APIUser, APIDatasetId } from "types/api_flow_types";
import type { OxalisState } from "oxalis/store";
import { finishDatasetUpload, createResumableUpload, startJob } from "admin/admin_rest_api";
import Toast from "libs/toast";
import * as Utils from "libs/utils";
import messages from "messages";
import { trackAction } from "oxalis/model/helpers/analytics";
import { createReader, BlobReader } from "zip-js-webpack";
import {
  CardContainer,
  DatasetNameFormItem,
  DatastoreFormItem,
} from "admin/dataset/dataset_components";
import { Vector3Input } from "libs/vector_input";
import TeamSelectionComponent from "dashboard/dataset/team_selection_component";
import features from "features";
import { syncValidator } from "types/validation";
import { FormItemWithInfo } from "../../dashboard/dataset/helper_components";

const FormItem = Form.Item;

type OwnProps = {|
  datastores: Array<APIDataStore>,
  withoutCard?: boolean,
  onUploaded: (string, string, boolean) => Promise<void> | void,
|};
type StateProps = {|
  activeUser: ?APIUser,
|};
type Props = {| ...OwnProps, ...StateProps |};
type PropsWithFormAndRouter = {|
  ...Props,
  history: RouterHistory,
  form: Object,
|};

type State = {
  isUploading: boolean,
  needsConversion: boolean,
  isRetrying: boolean,
  uploadProgress: number,
};

class DatasetUploadView extends React.PureComponent<PropsWithFormAndRouter, State> {
  state = {
    isUploading: false,
    needsConversion: false,
    isRetrying: false,
    uploadProgress: 0,
  };

  static getDerivedStateFromProps(props) {
    if (
      props.datastores.length === 1 &&
      props.form.getFieldValue("datastore") !== props.datastores[0].url
    ) {
      props.form.setFieldsValue({ datastore: props.datastores[0].url });
    }
    return null;
  }

  isDatasetManagerOrAdmin = () =>
    this.props.activeUser &&
    (this.props.activeUser.isAdmin || this.props.activeUser.isDatasetManager);

  normFile = e => {
    // Ensure that only one dataset can be uploaded simultaneously
    if (Array.isArray(e)) {
      return e.slice(-1);
    }
    return e && e.fileList.slice(-1);
  };

  handleSubmit = evt => {
    evt.preventDefault();

    this.props.form.validateFields(async (err, formValues) => {
      const { activeUser } = this.props;

      // Workaround: Antd replaces file objects in the formValues with a wrapper file
      // The original file object is contained in the originFileObj property
      // This is most likely not intentional and may change in a future Antd version
      formValues.zipFile = formValues.zipFile.map(wrapperFile => wrapperFile.originFileObj);

      if (!err && activeUser != null) {
        Toast.info("Uploading dataset");
        this.setState({
          isUploading: true,
        });

        const beforeUnload = action => {
          // Only show the prompt if this is a proper beforeUnload event from the browser
          // or the pathname changed
          // This check has to be done because history.block triggers this function even if only the url hash changed
          if (action === undefined || evt.pathname !== window.location.pathname) {
            const { isUploading } = this.state;
            if (isUploading) {
              window.onbeforeunload = null; // clear the event handler otherwise it would be called twice. Once from history.block once from the beforeunload event
              window.setTimeout(() => {
                // restore the event handler in case a user chose to stay on the page
                window.onbeforeunload = beforeUnload;
              }, 500);
              return messages["dataset.leave_during_upload"];
            }
          }
          return null;
        };

        this.props.history.block(beforeUnload);
        window.onbeforeunload = beforeUnload;

        const datasetId: APIDatasetId = {
          name: formValues.name,
          owningOrganization: activeUser.organization,
        };

        const resumableUpload = await createResumableUpload(datasetId, formValues.datastore);

        resumableUpload.on("fileSuccess", file => {
          const { form } = this.props;
          const uploadInfo = {
            uploadId: file.uniqueIdentifier,
            organization: datasetId.owningOrganization,
            name: datasetId.name,
            initialTeams: formValues.initialTeams.map(team => team.id),
            needsConversion: formValues.needsConversion,
          };

          finishDatasetUpload(formValues.datastore, uploadInfo).then(
            async () => {
              Toast.success(messages["dataset.upload_success"]);
              trackAction("Upload dataset");
              await Utils.sleep(3000); // wait for 3 seconds so the server can catch up / do its thing
<<<<<<< HEAD
              if (this.state.needsConversion) {
                await startJob(formValues.name, activeUser.organization, formValues.scale);
                Toast.info(
                  <React.Fragment>
                    The conversion for the uploaded dataset was started.
                    <br />
                    Click{" "}
                    <a
                      target="_blank"
                      href="https://github.com/scalableminds/webknossos-cuber/"
                      rel="noopener noreferrer"
                    >
                      here
                    </a>{" "}
                    to see all running jobs.
                  </React.Fragment>,
                );
              }
              form.setFieldsValue({ name: null, zipFile: null });
=======
>>>>>>> bf5a7357
              this.setState({ isUploading: false });
              this.props.onUploaded(
                activeUser.organization,
                formValues.name,
                this.state.needsConversion,
              );
            },
            () => {
              Toast.error(messages["dataset.upload_failed"]);
              this.setState({
                isUploading: false,
                isRetrying: false,
                uploadProgress: 0,
              });
            },
          );
        });

        resumableUpload.on("fileAdded", () => {
          resumableUpload.upload();
        });

        resumableUpload.on("fileError", (file, message) => {
          Toast.error(message);
          this.setState({ isUploading: false });
        });

        resumableUpload.on("fileProgress", file => {
          this.setState({ isRetrying: false, uploadProgress: file.progress(false) });
        });

        resumableUpload.on("fileRetry", () => {
          this.setState({ isRetrying: true });
        });

        resumableUpload.addFiles(formValues.zipFile);
      }
    });
  };

  getUploadModal = () => {
    const { form } = this.props;
    const { isRetrying, uploadProgress, isUploading } = this.state;
    return (
      <Modal
        visible={isUploading}
        closable={false}
        keyboard={false}
        maskClosable={false}
        cancelButtonProps={{ style: { display: "none" } }}
        okButtonProps={{ style: { display: "none" } }}
      >
        <div style={{ display: "flex", alignItems: "center", flexDirection: "column" }}>
          <Icon type="folder" style={{ fontSize: 50 }} />
          <br />
          {isRetrying
            ? `Upload of dataset ${form.getFieldValue("name")} froze.`
            : `Uploading Dataset ${form.getFieldValue("name")}.`}
          <br />
          {isRetrying ? "Retrying to continue the upload..." : null}
          <br />
          <Progress
            // Round to 1 digit after the comma.
            percent={Math.round(uploadProgress * 1000) / 10}
            status="active"
          />
        </div>
      </Modal>
    );
  };

  handleFileDrop = file => {
    const { form } = this.props;
    const filenameParts = file.name.split(".");
    if (filenameParts[filenameParts.length - 1] !== "zip") {
      Modal.error({
        content: messages["dataset.upload_none_zip_error"],
      });
      // Directly setting the zip file to null does not work.
      setTimeout(() => form.setFieldsValue({ zipFile: null }), 500);
      return false;
    }
    if (!form.getFieldValue("name")) {
      const filename = filenameParts.slice(0, -1).join(".");
      form.setFieldsValue({ name: filename });
      form.validateFields(["name"]);
    }
    file.thumbUrl = "/assets/images/folder.svg";
    // Set the file here, as setting it after checking for the wkw format
    // results in an error: When trying to upload the file it is somehow undefined.
    form.setFieldsValue({ zipFile: [file] });
    const blobReader = new BlobReader(file);
    createReader(
      blobReader,
      reader => {
        reader.getEntries(entries => {
          const wkwFile = entries.find(entry =>
            Utils.isFileExtensionEqualTo(entry.filename, "wkw"),
          );
          const isNotWkwFormat = wkwFile == null;
          this.setState({
            needsConversion: isNotWkwFormat,
          });
          if (isNotWkwFormat && !features().jobsEnabled) {
            form.setFieldsValue({ zipFile: null });
            Modal.info({
              content: (
                <div>
                  The selected dataset does not seem to be in the WKW format. Please convert the
                  dataset using{" "}
                  <a
                    target="_blank"
                    href="https://github.com/scalableminds/webknossos-cuber/"
                    rel="noopener noreferrer"
                  >
                    webknossos-cuber
                  </a>{" "}
                  or use a webKnossos instance which integrates a conversion service, such as{" "}
                  <a target="_blank" href="http://webknossos.org/" rel="noopener noreferrer">
                    webknossos.org
                  </a>
                  .
                </div>
              ),
            });
          }
        });
      },
      () => {
        Modal.error({
          content: messages["dataset.upload_invalid_zip"],
        });
        form.setFieldsValue({ zipFile: null });
      },
    );
    return false;
  };

  render() {
    const { form, activeUser, withoutCard, datastores } = this.props;
    const { getFieldDecorator } = form;
    const isDatasetManagerOrAdmin = this.isDatasetManagerOrAdmin();
    const { needsConversion } = this.state;
    const uploadableDatastores = datastores.filter(datastore => datastore.allowsUpload);
    const hasOnlyOneDatastoreOrNone = uploadableDatastores.length <= 1;

    return (
      <div className="dataset-administration" style={{ padding: 5 }}>
        <CardContainer withoutCard={withoutCard} title="Upload Dataset">
          <Form onSubmit={this.handleSubmit} layout="vertical">
            <Row gutter={8}>
              <Col span={12}>
                <DatasetNameFormItem form={form} activeUser={activeUser} />
              </Col>
              <Col span={12}>
                <FormItem label="Teams allowed to access this dataset" hasFeedback>
                  {getFieldDecorator("initialTeams", {
                    rules: [
                      {
                        required: !isDatasetManagerOrAdmin,
                        message: !isDatasetManagerOrAdmin
                          ? messages["dataset.import.required.initialTeam"]
                          : null,
                      },
                    ],
                    initialValue: [],
                  })(
                    <Tooltip title="Except for administrators and dataset managers, only members of the teams defined here will be able to view this dataset.">
                      <TeamSelectionComponent
                        mode="multiple"
                        onChange={selectedTeams =>
                          form.setFieldsValue({ initialTeams: selectedTeams })
                        }
                      />
                    </Tooltip>,
                  )}
                </FormItem>
              </Col>
            </Row>
            <DatastoreFormItem
              form={form}
              datastores={uploadableDatastores}
              hidden={hasOnlyOneDatastoreOrNone}
            />
            {features().jobsEnabled && needsConversion ? (
              <React.Fragment>
                <FormItemWithInfo
                  label="Voxel Size"
                  info="The voxel size defines the extent (for x, y, z) of one voxel in nanometer."
                  disabled={this.state.needsConversion}
                >
                  {getFieldDecorator("scale", {
                    initialValue: [0, 0, 0],
                    rules: [
                      {
                        required: this.state.needsConversion,
                        message: "Please provide a scale for the dataset.",
                      },
                      {
                        validator: syncValidator(
                          value => value && value.every(el => el > 0),
                          "Each component of the scale must be larger than 0.",
                        ),
                      },
                    ],
                  })(
                    <Vector3Input
                      style={{ width: 400 }}
                      allowDecimals
                      onChange={scale => form.setFieldsValue({ scale })}
                    />,
                  )}
                </FormItemWithInfo>
                <br />
                Your dataset is not yet in WKW Format. Therefore you need to define the voxel size.
              </React.Fragment>
            ) : null}
            <FormItem label="Dataset ZIP File" hasFeedback>
              {getFieldDecorator("zipFile", {
                rules: [{ required: true, message: messages["dataset.import.required.zipFile"] }],
                valuePropName: "fileList",
                getValueFromEvent: this.normFile,
              })(
                <Upload.Dragger name="files" beforeUpload={this.handleFileDrop} listType="picture">
                  <p className="ant-upload-drag-icon">
                    <Icon type="inbox" style={{ margin: 0 }} />
                  </p>
                  <p className="ant-upload-text">
                    Click or Drag your ZIP File to this Area to Upload
                  </p>
                </Upload.Dragger>,
              )}
            </FormItem>

            <FormItem style={{ marginBottom: 0 }}>
              <Button size="large" type="primary" htmlType="submit" style={{ width: "100%" }}>
                Upload
              </Button>
            </FormItem>
          </Form>
        </CardContainer>
        {this.getUploadModal()}
      </div>
    );
  }
}

const mapStateToProps = (state: OxalisState): StateProps => ({
  activeUser: state.activeUser,
});

export default connect<Props, OwnProps, _, _, _, _>(mapStateToProps)(
  withRouter(Form.create()(DatasetUploadView)),
);<|MERGE_RESOLUTION|>--- conflicted
+++ resolved
@@ -138,7 +138,6 @@
               Toast.success(messages["dataset.upload_success"]);
               trackAction("Upload dataset");
               await Utils.sleep(3000); // wait for 3 seconds so the server can catch up / do its thing
-<<<<<<< HEAD
               if (this.state.needsConversion) {
                 await startJob(formValues.name, activeUser.organization, formValues.scale);
                 Toast.info(
@@ -158,8 +157,6 @@
                 );
               }
               form.setFieldsValue({ name: null, zipFile: null });
-=======
->>>>>>> bf5a7357
               this.setState({ isUploading: false });
               this.props.onUploaded(
                 activeUser.organization,
