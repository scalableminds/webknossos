package controllers

import com.scalableminds.util.accesscontext.{DBAccessContext, GlobalAccessContext}
import com.scalableminds.util.collections.SequenceUtils
import com.scalableminds.util.io.ZipIO
import com.scalableminds.util.objectid.ObjectId
import com.scalableminds.util.tools.{Fox, FoxImplicits, TextUtils}
import com.scalableminds.webknossos.datastore.Annotation.AnnotationProto
import com.scalableminds.webknossos.datastore.SkeletonTracing.{SkeletonTracing, SkeletonTracingOpt, SkeletonTracings}
import com.scalableminds.webknossos.datastore.VolumeTracing.{VolumeTracing, VolumeTracingOpt, VolumeTracings}
import com.scalableminds.webknossos.datastore.helpers.ProtoGeometryImplicits
import com.scalableminds.webknossos.datastore.models.annotation.{
  AnnotationLayer,
  AnnotationLayerStatistics,
  AnnotationLayerType,
  FetchedAnnotationLayer
}
import com.scalableminds.webknossos.datastore.models.datasource._
import com.scalableminds.webknossos.datastore.rpc.RPC
import com.scalableminds.webknossos.tracingstore.tracings.{TracingId, TracingType}
import com.scalableminds.webknossos.tracingstore.tracings.volume.VolumeDataZipFormat.VolumeDataZipFormat
import com.scalableminds.webknossos.tracingstore.tracings.volume.{
  VolumeDataZipFormat,
  VolumeTracingDefaults,
  VolumeTracingMags
}
import com.typesafe.scalalogging.LazyLogging
import files.WkTempFileService

import javax.inject.Inject
import com.scalableminds.util.tools.Empty
import models.analytics.{AnalyticsService, DownloadAnnotationEvent, UploadAnnotationEvent}
import models.annotation.AnnotationState._
import models.annotation._
import models.annotation.nml.NmlResults.NmlParseResult
import models.annotation.nml.{NmlResults, NmlWriter}
import models.dataset._
import models.organization.OrganizationDAO
import models.project.ProjectDAO
import models.task._
import models.user._
import org.apache.pekko.actor.ActorSystem
import org.apache.pekko.stream.Materializer
import play.api.i18n.{Messages, MessagesProvider}
import play.api.libs.Files.TemporaryFile
import play.api.libs.json.Json
import play.api.mvc.{Action, AnyContent, MultipartFormData}
import play.silhouette.api.Silhouette
import security.WkEnv
import utils.WkConf

import java.io.{BufferedOutputStream, File, FileOutputStream}
import java.nio.file.Path
import java.util.zip.Deflater
import scala.concurrent.ExecutionContext

class AnnotationIOController @Inject()(
    nmlWriter: NmlWriter,
    annotationDAO: AnnotationDAO,
    projectDAO: ProjectDAO,
    datasetDAO: DatasetDAO,
    organizationDAO: OrganizationDAO,
    datasetService: DatasetService,
    userService: UserService,
    taskDAO: TaskDAO,
    taskTypeDAO: TaskTypeDAO,
    tracingStoreService: TracingStoreService,
    tempFileService: WkTempFileService,
    annotationService: AnnotationService,
    analyticsService: AnalyticsService,
    conf: WkConf,
    rpc: RPC,
    sil: Silhouette[WkEnv],
    dataStoreDAO: DataStoreDAO,
    provider: AnnotationInformationProvider,
    annotationUploadService: AnnotationUploadService)(implicit ec: ExecutionContext, val materializer: Materializer)
    extends Controller
    with FoxImplicits
    with ProtoGeometryImplicits
    with AnnotationLayerPrecedence
    with LazyLogging {
  implicit val actorSystem: ActorSystem = ActorSystem()

  private val volumeDataZipFormatForCompoundAnnotations = VolumeDataZipFormat.wkw

  /* Upload NML(s) or ZIP(s) of NML(s) to create a new explorative annotation.
     Expects:
      - As file attachment:
         - Any number of NML files or ZIP files containing NMLs, optionally with volume data ZIPs referenced from an NML in a ZIP
         - If multiple annotations are uploaded, they are merged into one.
            - This is not supported if any of the annotations has multiple volume layers.
      - As form parameter: createGroupForEachFile [String] should be one of "true" or "false"
        - If "true": in merged annotation, create tree group wrapping the trees of each file
        - If "false": in merged annotation, rename trees with the respective file name as prefix
      - As optional form parameter: description [String]
        - If set, this will be the description of the resulting annotation, overwriting any description specified in NML files.
     Returns:
        JSON object containing annotation information about the newly created annotation, including the assigned id
   */
  def upload: Action[MultipartFormData[TemporaryFile]] = sil.SecuredAction.async(parse.multipartFormData) {
    implicit request =>
      log() {
        val shouldCreateGroupForEachFile: Boolean =
          request.body.dataParts("createGroupForEachFile").headOption.contains("true")
        val overwritingDatasetId: Option[String] =
          request.body.dataParts.get("datasetId").flatMap(_.headOption)
        val overwritingDescription: Option[String] = request.body.dataParts.get("description").flatMap(_.headOption)
        val userOrganizationId = request.identity._organization
        val attachedFiles = request.body.files.map(f => (f.ref.path.toFile, f.filename))
        for {
          parsedFiles <- annotationUploadService.extractFromFiles(
            attachedFiles,
            SharedParsingParameters(useZipName = true, overwritingDatasetId, userOrganizationId))
          parsedFilesWrapped = annotationUploadService.wrapOrPrefixGroups(parsedFiles.parseResults,
                                                                          shouldCreateGroupForEachFile)
          parseResultsFiltered: List[NmlParseResult] = parsedFilesWrapped.filter(_.succeeded)
          _ <- Fox.fromBool(parseResultsFiltered.nonEmpty) orElse returnError(parsedFiles)
          parseSuccesses <- Fox.serialCombined(parseResultsFiltered)(r => r.toSuccessBox.toFox)
          name = nameForUploaded(parseResultsFiltered.map(_.fileName))
          description = overwritingDescription.getOrElse(descriptionForNMLs(parseResultsFiltered.map(_.description)))
          wkUrl = wkUrlsForNMLs(parseResultsFiltered.map(_.wkUrl))
          skeletonTracings = parseSuccesses.map(_.skeletonTracing)
          // Create a list of volume layers for each uploaded (non-skeleton-only) annotation.
          // This is what determines the merging strategy for volume layers
          volumeLayersGroupedRaw = parseSuccesses.map(_.volumeLayers).filter(_.nonEmpty)
          datasetIds = parseSuccesses.map(_.datasetId)
          dataset <- findDatasetForUploadedAnnotations(skeletonTracings,
                                                       volumeLayersGroupedRaw.flatten,
                                                       datasetIds,
                                                       wkUrl)
          dataSource <- datasetService.dataSourceFor(dataset) ?~> Messages("dataset.notImported", dataset.name)
          usableDataSource <- dataSource.toUsable.toFox ?~> Messages("dataset.notImported", dataset.name)
          volumeLayersGrouped <- adaptVolumeTracingsToFallbackLayer(volumeLayersGroupedRaw, dataset, usableDataSource)
          tracingStoreClient <- tracingStoreService.clientFor(dataset)
          newAnnotationId = ObjectId.generate
          mergedVolumeLayers <- mergeAndSaveVolumeLayers(newAnnotationId,
                                                         volumeLayersGrouped,
                                                         tracingStoreClient,
                                                         parsedFiles.otherFiles,
                                                         usableDataSource,
                                                         dataset._id)
          mergedSkeletonLayers <- mergeAndSaveSkeletonLayers(skeletonTracings, tracingStoreClient)
          annotation <- annotationService.createFrom(request.identity,
                                                     dataset,
                                                     mergedSkeletonLayers ::: mergedVolumeLayers,
                                                     AnnotationType.Explorational,
                                                     name,
                                                     description,
                                                     ObjectId.generate)
          annotationProto = AnnotationProto(
            description = annotation.description,
            version = 0L,
            annotationLayers = annotation.annotationLayers.map(_.toProto),
            earliestAccessibleVersion = 0L
          )
          _ <- tracingStoreClient.saveAnnotationProto(annotation._id, annotationProto)
          _ <- annotationDAO.insertOne(annotation)
          _ = analyticsService.track(UploadAnnotationEvent(request.identity, annotation))
        } yield
          JsonOk(
            Json.obj("annotation" -> Json.obj("typ" -> annotation.typ, "id" -> annotation.id)),
            Messages("nml.file.uploadSuccess")
          )
      }
  }

  private def mergeAndSaveVolumeLayers(newAnnotationId: ObjectId,
                                       volumeLayersGrouped: Seq[List[UploadedVolumeLayer]],
                                       client: WKRemoteTracingStoreClient,
                                       otherFiles: Map[String, File],
                                       dataSource: DataSourceLike,
                                       datasetId: ObjectId): Fox[List[AnnotationLayer]] =
    if (volumeLayersGrouped.isEmpty)
      Fox.successful(List())
    else if (volumeLayersGrouped.length > 1 && volumeLayersGrouped.exists(_.length > 1))
      Fox.failure("Cannot merge multiple annotations that each have multiple volume layers.")
    else if (volumeLayersGrouped.length == 1) { // Just one annotation was uploaded, keep its layers separate
      Fox.serialCombined(volumeLayersGrouped.toList.flatten.zipWithIndex) { volumeLayerWithIndex =>
        val uploadedVolumeLayer = volumeLayerWithIndex._1
        val idx = volumeLayerWithIndex._2
        val newTracingId = TracingId.generate
        for {
          _ <- client.saveVolumeTracing(newAnnotationId,
                                        newTracingId,
                                        uploadedVolumeLayer.tracing,
                                        uploadedVolumeLayer.getDataZipFrom(otherFiles),
                                        dataSource = dataSource,
                                        datasetId = datasetId)
        } yield
          AnnotationLayer(
            newTracingId,
            AnnotationLayerType.Volume,
            uploadedVolumeLayer.name.getOrElse(AnnotationLayer.defaultVolumeLayerName + idx.toString),
            AnnotationLayerStatistics.unknown
          )
      }
    } else { // Multiple annotations with volume layers (but at most one each) was uploaded merge those volume layers into one
      val uploadedVolumeLayersFlat = volumeLayersGrouped.toList.flatten
      val newTracingId = TracingId.generate
      for {
        _ <- client.mergeVolumeTracingsByContents(
          newAnnotationId,
          newTracingId,
          VolumeTracings(uploadedVolumeLayersFlat.map(v => VolumeTracingOpt(Some(v.tracing)))),
          dataSource,
          datasetId,
          uploadedVolumeLayersFlat.map(v => v.getDataZipFrom(otherFiles))
        )
      } yield
        List(
          AnnotationLayer(
            newTracingId,
            AnnotationLayerType.Volume,
            AnnotationLayer.defaultVolumeLayerName,
            AnnotationLayerStatistics.unknown
          ))
    }

  private def mergeAndSaveSkeletonLayers(skeletonTracings: List[SkeletonTracing],
                                         tracingStoreClient: WKRemoteTracingStoreClient): Fox[List[AnnotationLayer]] =
    if (skeletonTracings.isEmpty)
      Fox.successful(List())
    else {
      val newTracingId = TracingId.generate
      for {
        _ <- tracingStoreClient.mergeSkeletonTracingsByContents(
          newTracingId,
          SkeletonTracings(skeletonTracings.map(t => SkeletonTracingOpt(Some(t)))))
      } yield
        List(
          AnnotationLayer(newTracingId,
                          AnnotationLayerType.Skeleton,
                          AnnotationLayer.defaultSkeletonLayerName,
                          AnnotationLayerStatistics.unknown))
    }

  private def findDatasetForUploadedAnnotations(
      skeletonTracings: List[SkeletonTracing],
      volumeTracings: List[UploadedVolumeLayer],
      datasetIds: List[ObjectId],
      wkUrl: String)(implicit mp: MessagesProvider, ctx: DBAccessContext): Fox[Dataset] =
    for {
      datasetId <- SequenceUtils.findUniqueElement(datasetIds).toFox ?~> "nml.file.differentDatasets"
      organizationIdOpt <- assertAllOnSameOrganization(skeletonTracings, volumeTracings) ?~> "nml.file.differentDatasets"
      organizationIdOpt <- Fox.runOptional(organizationIdOpt) {
        organizationDAO.findOne(_)(GlobalAccessContext).map(_._id)
      } ?~> (if (wkUrl.nonEmpty && conf.Http.uri != wkUrl) {
               Messages("organization.notFound.wrongHost", organizationIdOpt.getOrElse(""), wkUrl, conf.Http.uri)
             } else { Messages("organization.notFound", organizationIdOpt.getOrElse("")) }) ~>
        NOT_FOUND
      organizationId <- Fox.fillOption(organizationIdOpt) {
        organizationDAO.findOrganizationIdForDataset(datasetId)(GlobalAccessContext)
      } ?~> Messages("dataset.noAccess", datasetId) ~> FORBIDDEN
      dataset <- datasetDAO.findOne(datasetId) ?~> (if (wkUrl.nonEmpty && conf.Http.uri != wkUrl) {
                                                      Messages("dataset.noAccess.wrongHost",
                                                               datasetId,
                                                               wkUrl,
                                                               conf.Http.uri)
                                                    } else {
                                                      Messages("dataset.noAccess", datasetId)
                                                    }) ~> FORBIDDEN
      _ <- Fox.fromBool(organizationId == dataset._organization) ?~> Messages("dataset.noAccess", datasetId) ~> FORBIDDEN
    } yield dataset

  private def nameForUploaded(fileNames: Seq[String]) =
    if (fileNames.size == 1)
      fileNames.headOption.map(_.replaceAll("\\.nml$", "").replaceAll("\\.zip", ""))
    else
      None

  private def descriptionForNMLs(descriptions: Seq[Option[String]]) = {
    val nonEmptyDescriptions = descriptions.flatMap {
      case Some("")  => None
      case None      => None
      case Some(str) => Some(str.trim)
    }
    SequenceUtils.findUniqueElement(nonEmptyDescriptions).getOrElse("")
  }

  private def wkUrlsForNMLs(wkUrls: Seq[Option[String]]) =
    if (wkUrls.toSet.size == 1) wkUrls.headOption.flatten.getOrElse("") else ""

  private def returnError(zipParseResult: NmlResults.MultiNmlParseResult)(
      implicit messagesProvider: MessagesProvider): Fox[Nothing] =
    if (zipParseResult.containsFailure) {
      val errors = zipParseResult.parseResults.flatMap {
        case result: NmlResults.NmlParseFailure =>
          Some("error" -> Messages("nml.file.invalid", result.fileName, result.error))
        case _ => None
      }
      Fox.paramFailure("NML upload failed", Empty, Empty, Json.toJson(errors.map(m => Json.obj(m._1 -> m._2))))
    } else {
      // This does not work. It is not caught and processed properly
      Fox.paramFailure("NML upload failed", Empty, Empty, None)
    }

  private def assertAllOnSameOrganization(skeletons: List[SkeletonTracing],
                                          volumes: List[UploadedVolumeLayer]): Fox[Option[String]] = {
    // Note that organizationIds are optional. Tracings with no organization attribute are ignored here
    val organizationIds = skeletons.flatMap(_.organizationId) ::: volumes.flatMap(_.tracing.organizationId)
    for {
      _ <- Fox.runOptional(organizationIds.headOption)(name => Fox.fromBool(organizationIds.forall(_ == name)))
    } yield organizationIds.headOption
  }

  private def adaptVolumeTracingsToFallbackLayer(volumeLayersGrouped: List[List[UploadedVolumeLayer]],
                                                 dataset: Dataset,
                                                 dataSource: DataSourceLike): Fox[List[List[UploadedVolumeLayer]]] =
    for {
      dataStore <- dataStoreDAO.findOneByName(dataset._dataStore.trim)(GlobalAccessContext) ?~> "dataStore.notFoundForDataset"
      organization <- organizationDAO.findOne(dataset._organization)(GlobalAccessContext)
      remoteDataStoreClient = new WKRemoteDataStoreClient(dataStore, rpc)
      allAdapted <- Fox.serialCombined(volumeLayersGrouped) { volumeLayers =>
        Fox.serialCombined(volumeLayers) { volumeLayer =>
          for {
            adaptedTracing <- adaptPropertiesToFallbackLayer(volumeLayer.tracing,
                                                             dataSource,
                                                             dataset,
                                                             organization._id,
                                                             remoteDataStoreClient)
            adaptedAnnotationLayer = volumeLayer.copy(tracing = adaptedTracing)
          } yield adaptedAnnotationLayer
        }
      }
    } yield allAdapted

  private def adaptPropertiesToFallbackLayer[T <: DataLayerLike](
      volumeTracing: VolumeTracing,
      dataSource: GenericDataSource[T],
      dataset: Dataset,
      organizationId: String,
      remoteDataStoreClient: WKRemoteDataStoreClient): Fox[VolumeTracing] = {
    val fallbackLayerOpt = dataSource.dataLayers.flatMap {
      case layer: SegmentationLayer if volumeTracing.fallbackLayer contains layer.name         => Some(layer)
      case layer: AbstractSegmentationLayer if volumeTracing.fallbackLayer contains layer.name => Some(layer)
      case _                                                                                   => None
    }.headOption
    val bbox =
      if (volumeTracing.boundingBox.isEmpty)
        boundingBoxToProto(fallbackLayerOpt.map(_.boundingBox).getOrElse(dataSource.boundingBox))
      else volumeTracing.boundingBox

    for {
<<<<<<< HEAD
      tracingCanHaveSegmentIndex <- canHaveSegmentIndex(dataset._id.toString,
=======
      tracingCanHaveSegmentIndex <- canHaveSegmentIndex(dataset._id,
>>>>>>> d8e3194f
                                                        fallbackLayerOpt.map(_.name),
                                                        remoteDataStoreClient)
      elementClassProto <- fallbackLayerOpt
        .map(layer => ElementClass.toProto(layer.elementClass))
        .getOrElse(ElementClass.toProto(VolumeTracingDefaults.elementClass))
        .toFox
    } yield
      volumeTracing.copy(
        boundingBox = bbox,
        elementClass = elementClassProto,
        fallbackLayer = fallbackLayerOpt.map(_.name),
        largestSegmentId = combineLargestSegmentIdsByPrecedence(volumeTracing.largestSegmentId,
                                                                fallbackLayerOpt.map(_.largestSegmentId)),
        mags = VolumeTracingMags.magsForVolumeTracing(dataSource, fallbackLayerOpt).map(vec3IntToProto),
        hasSegmentIndex = Some(tracingCanHaveSegmentIndex)
      )
  }

  private def canHaveSegmentIndex(
<<<<<<< HEAD
      datasetId: String,
=======
      datasetId: ObjectId,
>>>>>>> d8e3194f
      fallbackLayerName: Option[String],
      remoteDataStoreClient: WKRemoteDataStoreClient)(implicit ec: ExecutionContext): Fox[Boolean] =
    fallbackLayerName match {
      case Some(layerName) =>
        remoteDataStoreClient.hasSegmentIndexFile(datasetId, layerName)
      case None =>
        Fox.successful(true)
    }

  // NML or Zip file containing skeleton and/or volume data of this annotation. In case of Compound annotations, multiple such annotations wrapped in another zip
  def download(typ: String,
               id: ObjectId,
               version: Option[Long],
               skipVolumeData: Option[Boolean],
               volumeDataZipFormat: Option[String]): Action[AnyContent] =
    sil.UserAwareAction.async { implicit request =>
      logger.trace(s"Requested download for annotation: $typ/$id")
      for {
        identifier <- AnnotationIdentifier.parse(typ, id)
        volumeDataZipFormatParsed = volumeDataZipFormat.flatMap(VolumeDataZipFormat.fromString)
        _ = request.identity.foreach(user => analyticsService.track(DownloadAnnotationEvent(user, id.toString, typ)))
        result <- identifier.annotationType match {
          case AnnotationType.View            => Fox.failure("Cannot download View annotation")
          case AnnotationType.CompoundProject => downloadProject(id, request.identity, skipVolumeData.getOrElse(false))
          case AnnotationType.CompoundTask    => downloadTask(id, request.identity, skipVolumeData.getOrElse(false))
          case AnnotationType.CompoundTaskType =>
            downloadTaskType(id, request.identity, skipVolumeData.getOrElse(false))
          case _ =>
            downloadExplorational(
              id,
              typ,
              request.identity,
              version,
              skipVolumeData.getOrElse(false),
              volumeDataZipFormatParsed.getOrElse(VolumeDataZipFormat.wkw)) ?~> "annotation.download.failed"
        }
      } yield result
    }

  def downloadWithoutType(id: ObjectId,
                          version: Option[Long],
                          skipVolumeData: Option[Boolean],
                          volumeDataZipFormat: Option[String]): Action[AnyContent] =
    sil.UserAwareAction.async { implicit request =>
      for {
        annotation <- provider.provideAnnotation(id, request.identity) ?~> "annotation.notFound" ~> NOT_FOUND
        result <- Fox.fromFuture(
          download(annotation.typ.toString, id, version, skipVolumeData, volumeDataZipFormat)(request))
      } yield result
    }

  private def downloadExplorational(annotationId: ObjectId,
                                    typ: String,
                                    requestingUser: Option[User],
                                    version: Option[Long],
                                    skipVolumeData: Boolean,
                                    volumeDataZipFormat: VolumeDataZipFormat)(implicit ctx: DBAccessContext) = {

    // Note: volumeVersion cannot currently be supplied per layer, see https://github.com/scalableminds/webknossos/issues/5925

    def skeletonToTemporaryFile(dataset: Dataset, annotation: Annotation, organizationId: String): Fox[Path] =
      for {
        tracingStoreClient <- tracingStoreService.clientFor(dataset)
        fetchedAnnotationLayers <- Fox.serialCombined(annotation.skeletonAnnotationLayers)(
          tracingStoreClient.getSkeletonTracing(annotation._id, _, version))
        annotationProto <- tracingStoreClient.getAnnotationProto(annotation._id, version)
        annotationOwner <- userService.findOneCached(annotation._user)(GlobalAccessContext)
        taskOpt <- Fox.runOptional(annotation._task)(taskDAO.findOne)
        nmlStream = nmlWriter.toNmlStream(
          "temp",
          annotationProto,
          fetchedAnnotationLayers,
          Some(annotation),
          dataset.voxelSize,
          None,
          organizationId,
          conf.Http.uri,
          dataset.name,
          dataset._id,
          annotationOwner,
          taskOpt,
          skipVolumeData,
          volumeDataZipFormat,
          requestingUser
        )
        nmlTemporaryFile = tempFileService.create()
        temporaryFileStream = new BufferedOutputStream(new FileOutputStream(new File(nmlTemporaryFile.toString)))
        _ <- nmlStream.writeTo(temporaryFileStream)
        _ = temporaryFileStream.close()
      } yield nmlTemporaryFile

    def volumeOrHybridToTemporaryFile(dataset: Dataset,
                                      annotation: Annotation,
                                      name: String,
                                      organizationId: String): Fox[Path] =
      for {
        tracingStoreClient <- tracingStoreService.clientFor(dataset)
        fetchedVolumeLayers: List[FetchedAnnotationLayer] <- Fox.serialCombined(annotation.volumeAnnotationLayers) {
          volumeAnnotationLayer =>
            tracingStoreClient.getVolumeTracing(annotation._id,
                                                volumeAnnotationLayer,
                                                version,
                                                skipVolumeData,
                                                volumeDataZipFormat,
                                                dataset.voxelSize)
        } ?~> "annotation.download.fetchVolumeLayer.failed"
        fetchedSkeletonLayers: List[FetchedAnnotationLayer] <- Fox.serialCombined(annotation.skeletonAnnotationLayers) {
          skeletonAnnotationLayer =>
            tracingStoreClient.getSkeletonTracing(annotation._id, skeletonAnnotationLayer, version)
        } ?~> "annotation.download.fetchSkeletonLayer.failed"
        annotationOwner <- userService.findOneCached(annotation._user)(GlobalAccessContext) ?~> "annotation.download.findUser.failed"
        taskOpt <- Fox.runOptional(annotation._task)(taskDAO.findOne(_)(GlobalAccessContext)) ?~> "task.notFound"
        annotationProto <- tracingStoreClient.getAnnotationProto(annotation._id, version)
        nmlStream = nmlWriter.toNmlStream(
          name,
          annotationProto,
          fetchedSkeletonLayers ::: fetchedVolumeLayers,
          Some(annotation),
          dataset.voxelSize,
          None,
          organizationId,
          conf.Http.uri,
          dataset.name,
          dataset._id,
          annotationOwner,
          taskOpt,
          skipVolumeData,
          volumeDataZipFormat,
          requestingUser
        )
        temporaryFile = tempFileService.create()
        zipper = ZipIO.startZip(new BufferedOutputStream(new FileOutputStream(new File(temporaryFile.toString))))
        _ <- zipper.addFileFromNamedStream(nmlStream, suffix = ".nml") ?~> "annotation.download.zipNml.failed"
        _ = fetchedVolumeLayers.zipWithIndex.map {
          case (volumeLayer, index) =>
            volumeLayer.volumeDataOpt.foreach { volumeData =>
              val dataZipName = volumeLayer.volumeDataZipName(index, fetchedVolumeLayers.length == 1)
              zipper.stream.setLevel(Deflater.BEST_SPEED)
              zipper.addFileFromBytes(dataZipName, volumeData)
            }
            volumeLayer.editedMappingEdgesOpt.foreach { editedEdgesData =>
              val editedEdgesZipName = volumeLayer.editedMappingEdgesZipName(index, fetchedVolumeLayers.length == 1)
              zipper.stream.setLevel(Deflater.BEST_SPEED)
              zipper.addFileFromBytes(editedEdgesZipName, editedEdgesData)
            }
        }
        _ = zipper.close()
      } yield temporaryFile

    def annotationToTemporaryFile(dataset: Dataset,
                                  annotation: Annotation,
                                  name: String,
                                  organizationId: String): Fox[Path] =
      if (annotation.tracingType == TracingType.skeleton)
        skeletonToTemporaryFile(dataset, annotation, organizationId) ?~> "annotation.download.skeletonToFile.failed"
      else
        volumeOrHybridToTemporaryFile(dataset, annotation, name, organizationId) ?~> "annotation.download.hybridToFile.failed"

    def exportExtensionForAnnotation(annotation: Annotation): String =
      if (annotation.tracingType == TracingType.skeleton)
        ".nml"
      else
        ".zip"

    def exportMimeTypeForAnnotation(annotation: Annotation): String =
      if (annotation.tracingType == TracingType.skeleton)
        xmlMimeType
      else
        zipMimeType

    for {
      annotation <- provider.provideAnnotation(typ, annotationId, requestingUser) ~> NOT_FOUND
      restrictions <- provider.restrictionsFor(typ, annotationId) ?~> "annotation.restrictions.unavailable"
      name <- provider.nameFor(annotation) ?~> "annotation.name.impossible"
      fileExtension = exportExtensionForAnnotation(annotation)
      fileName = name + fileExtension
      mimeType = exportMimeTypeForAnnotation(annotation)
      _ <- restrictions.allowDownload(requestingUser) ?~> "annotation.download.notAllowed" ~> FORBIDDEN
      dataset <- datasetDAO.findOne(annotation._dataset)(GlobalAccessContext) ?~> "dataset.notFoundForAnnotation" ~> NOT_FOUND
      organization <- organizationDAO.findOne(dataset._organization)(GlobalAccessContext) ?~> "organization.notFound" ~> NOT_FOUND
      temporaryFile <- annotationToTemporaryFile(dataset, annotation, name, organization._id) ?~> "annotation.writeTemporaryFile.failed"
    } yield {
      Ok.sendPath(temporaryFile, inline = false)
        .as(mimeType)
        .withHeaders(CONTENT_DISPOSITION ->
          s"attachment;filename=${'"'}$fileName${'"'}")
    }
  }

  private def downloadProject(projectId: ObjectId, requestingUserOpt: Option[User], skipVolumeData: Boolean)(
      implicit ctx: DBAccessContext,
      m: MessagesProvider) =
    for {
      requestingUser <- requestingUserOpt.toFox ?~> Messages("notAllowed") ~> FORBIDDEN
      project <- projectDAO.findOne(projectId) ?~> Messages("project.notFound", projectId) ~> NOT_FOUND
      _ <- Fox.assertTrue(userService.isTeamManagerOrAdminOf(requestingUser, project._team)) ?~> "notAllowed" ~> FORBIDDEN
      annotations <- annotationDAO.findAllFinishedForProject(projectId)
      zipTempFilePath <- annotationService.zipAnnotations(annotations,
                                                          project.name,
                                                          skipVolumeData,
                                                          volumeDataZipFormatForCompoundAnnotations)
    } yield {
      Ok.sendPath(zipTempFilePath,
                  inline = false,
                  fileName = _ => Some(TextUtils.normalize(project.name + "_nmls.zip")))
    }

  private def downloadTask(taskId: ObjectId, requestingUserOpt: Option[User], skipVolumeData: Boolean)(
      implicit ctx: DBAccessContext,
      m: MessagesProvider) = {
    def createTaskZip(task: Task): Fox[Path] = annotationService.annotationsFor(task._id).flatMap { annotations =>
      val finished = annotations.filter(_.state == Finished)
      annotationService
        .zipAnnotations(finished, task._id.toString, skipVolumeData, volumeDataZipFormatForCompoundAnnotations)
    }

    for {
      requestingUser <- requestingUserOpt.toFox ?~> Messages("notAllowed") ~> FORBIDDEN
      task <- taskDAO.findOne(taskId) ?~> Messages("task.notFound") ~> NOT_FOUND
      project <- projectDAO.findOne(task._project) ?~> Messages("project.notFound") ~> NOT_FOUND
      _ <- Fox.assertTrue(userService.isTeamManagerOrAdminOf(requestingUser, project._team)) ?~> Messages("notAllowed") ~> FORBIDDEN
      zipTempFilePath <- createTaskZip(task)
    } yield {
      Ok.sendPath(zipTempFilePath,
                  inline = false,
                  fileName = _ => Some(TextUtils.normalize(task._id.toString + "_nmls.zip")))
    }
  }

  private def downloadTaskType(taskTypeId: ObjectId, requestingUserOpt: Option[User], skipVolumeData: Boolean)(
      implicit ctx: DBAccessContext,
      m: MessagesProvider) = {
    def createTaskTypeZip(taskType: TaskType) =
      for {
        tasks <- taskDAO.findAllByTaskType(taskType._id)
        annotations <- Fox.serialCombined(tasks)(task => annotationService.annotationsFor(task._id)).map(_.flatten)
        finishedAnnotations = annotations.filter(_.state == Finished)
        zip <- annotationService.zipAnnotations(finishedAnnotations,
                                                taskType.summary,
                                                skipVolumeData,
                                                volumeDataZipFormatForCompoundAnnotations)
      } yield zip

    for {
      requestingUser <- requestingUserOpt.toFox ?~> Messages("notAllowed") ~> FORBIDDEN
      taskType <- taskTypeDAO.findOne(taskTypeId) ?~> "taskType.notFound" ~> NOT_FOUND
      _ <- Fox.assertTrue(userService.isTeamManagerOrAdminOf(requestingUser, taskType._team)) ?~> "notAllowed" ~> FORBIDDEN
      zipTempFilePath <- createTaskTypeZip(taskType)
    } yield {
      Ok.sendPath(zipTempFilePath,
                  inline = false,
                  fileName = _ => Some(TextUtils.normalize(taskType.summary + "_nmls.zip")))
    }
  }
}<|MERGE_RESOLUTION|>--- conflicted
+++ resolved
@@ -341,11 +341,7 @@
       else volumeTracing.boundingBox
 
     for {
-<<<<<<< HEAD
-      tracingCanHaveSegmentIndex <- canHaveSegmentIndex(dataset._id.toString,
-=======
       tracingCanHaveSegmentIndex <- canHaveSegmentIndex(dataset._id,
->>>>>>> d8e3194f
                                                         fallbackLayerOpt.map(_.name),
                                                         remoteDataStoreClient)
       elementClassProto <- fallbackLayerOpt
@@ -365,11 +361,7 @@
   }
 
   private def canHaveSegmentIndex(
-<<<<<<< HEAD
-      datasetId: String,
-=======
       datasetId: ObjectId,
->>>>>>> d8e3194f
       fallbackLayerName: Option[String],
       remoteDataStoreClient: WKRemoteDataStoreClient)(implicit ec: ExecutionContext): Fox[Boolean] =
     fallbackLayerName match {
