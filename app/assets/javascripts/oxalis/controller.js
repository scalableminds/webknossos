--- conflicted
+++ resolved
@@ -59,16 +59,6 @@
   constructor(options) {
     this.model = options.model;
 
-<<<<<<< HEAD
-=======
-    _.extend(this, {
-      view: null,
-      planeController: null,
-      arbitraryController: null,
-    },
-    );
-
->>>>>>> 165298b3
     _.extend(this, Backbone.Events);
 
     this.fullScreen = false;
