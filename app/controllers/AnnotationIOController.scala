--- conflicted
+++ resolved
@@ -351,14 +351,8 @@
 
   // NML or Zip file containing skeleton and/or volume data of this annotation. In case of Compound annotations, multiple such annotations wrapped in another zip
   def download(typ: String,
-<<<<<<< HEAD
                id: ObjectId,
-               skeletonVersion: Option[Long],
-               volumeVersion: Option[Long],
-=======
-               id: String,
                version: Option[Long],
->>>>>>> a46d76b9
                skipVolumeData: Option[Boolean],
                volumeDataZipFormat: Option[String]): Action[AnyContent] =
     sil.UserAwareAction.async { implicit request =>
@@ -385,14 +379,8 @@
       } yield result
     }
 
-<<<<<<< HEAD
   def downloadWithoutType(id: ObjectId,
-                          skeletonVersion: Option[Long],
-                          volumeVersion: Option[Long],
-=======
-  def downloadWithoutType(id: String,
                           version: Option[Long],
->>>>>>> a46d76b9
                           skipVolumeData: Option[Boolean],
                           volumeDataZipFormat: Option[String]): Action[AnyContent] =
     sil.UserAwareAction.async { implicit request =>
