--- conflicted
+++ resolved
@@ -19,28 +19,10 @@
 - Improved context menu for interactions with segmentation data which wasn't loaded completely, yet. [#5637](https://github.com/scalableminds/webknossos/pull/5637)
 
 ### Fixed
-<<<<<<< HEAD
-- Fixed that a disabled "Center new Nodes" option didn't work correctly in merger mode. [#5538](https://github.com/scalableminds/webknossos/pull/5538)
-- Fixed a bug where dataset uploads of zips with just one file inside failed. [#5534](https://github.com/scalableminds/webknossos/pull/5534)
-- Fixed a benign error message when a dataset without a segmentation layer was opened in view mode or with a skeleton-only annotation. [#5583](https://github.com/scalableminds/webknossos/pull/5583)
-- Fixed crashing tree tab which could happen when dragging a node and then switching directly to another tab (e.g., comments) and then back again. [#5573](https://github.com/scalableminds/webknossos/pull/5573)
-- Fixed that undoing of volume annotations might overwrite the backend data on not loaded magnifications with nothing. [#5608](https://github.com/scalableminds/webknossos/pull/5608)
-- Fixed a bug that the selection of nodes in the skeleton tool was possible for nodes far behind the position and thus prevented creating new nodes. [#5624](https://github.com/scalableminds/webknossos/pull/5624)
-- Fixed that the UI allowed mutating trees in the tree tab (dragging/creating/deleting trees and groups) in read-only tracings. [#5573](https://github.com/scalableminds/webknossos/pull/5573)
-- Fixed "Create a new tree group for this file" setting in front-end import when a group id of 0 was used in the NML. [#5573](https://github.com/scalableminds/webknossos/pull/5573)
-- Fixed a bug that caused a distortion when moving or zooming in the maximized 3d viewport. [#5550](https://github.com/scalableminds/webknossos/pull/5550)
-- Fixed a bug that prevented focusing the login fields when being prompted to login after trying to view a dataset without being logged in.[#5521](https://github.com/scalableminds/webknossos/pull/5577)
-- Fixed a bug that prevented the modal to export data of a bounding box to tiff files to open up. [#5624](https://github.com/scalableminds/webknossos/pull/5624)
-- Fixed that the 3d view content disappeared permanently if the 3d view was resized to not be visible. [#5588](https://github.com/scalableminds/webknossos/pull/5588)
-- The following changes belong to [#5384](https://github.com/scalableminds/webknossos/pull/5384):
-  - Removed "Highlight hovered cells" setting (highlight on hover will always be done).
-  - The "Volume" tab was removed. The "Mapping" setting was moved to the segmentation layer in the left sidebar. The "segment id" table was removed, as the status bar also contains the information about the hovered cell id.
-- Fixed a bug where nested tree groups were messed up during NML upload if “Create a new tree group for this file.“ is selected. [#5596](https://github.com/scalableminds/webknossos/pull/5596)
-=======
 - Fix that active segment and node id were not shown in status bar when being in a non-hybrid annotation. [#5638](https://github.com/scalableminds/webknossos/pull/5638)
 - Fix that "Compute Mesh File" button was enabled in scenarios where it should not be supported (e.g., when no segmentation layer exists). [#5648](https://github.com/scalableminds/webknossos/pull/5648)
 - Fixed a bug where an authentication error was shown when viewing the meshes tab while not logged in. [#5647](https://github.com/scalableminds/webknossos/pull/5647)
->>>>>>> c6109b36
+- Fixed that undoing of volume annotations might overwrite the backend data on not loaded magnifications with nothing. [#5608](https://github.com/scalableminds/webknossos/pull/5608)
 
 ### Removed
 -
