# Changelog (Unreleased)

All notable (yet unreleased) user-facing changes to WEBKNOSSOS are documented in this file.
See `CHANGELOG.released.md` for the changes which are part of official releases.

The format is based on [Keep a Changelog](http://keepachangelog.com/en/1.0.0/)
and this project adheres to [Calendar Versioning](http://calver.org/) `0Y.0M.MICRO`.
For upgrade instructions, please check the [migration guide](MIGRATIONS.released.md).

## Unreleased
[Commits](https://github.com/scalableminds/webknossos/compare/25.03.0...HEAD)

### Added
- Added a credit system making payment for long running jobs possible. For now it is in testing phase. [#8352](https://github.com/scalableminds/webknossos/pull/8352)
- The opacity of meshes can be adjusted using the 'Change Segment Color' context menu entry in the segments tab. [#8443](https://github.com/scalableminds/webknossos/pull/8443)
- The maximum available storage of an organization is now enforced during upload. [#8385](https://github.com/scalableminds/webknossos/pull/8385)
- Performance improvements for volume annotation save requests. [#8460](https://github.com/scalableminds/webknossos/pull/8460)
- Performance improvements for segment statistics (volume + bounding box in context menu). [#8469](https://github.com/scalableminds/webknossos/pull/8469)
- Upgraded backend dependencies for improved performance and stability. [#8507](https://github.com/scalableminds/webknossos/pull/8507)
- New config option `datastore.dataVaults.credentials` allows admins to set up global credentials for remote dataset loading. [#8509](https://github.com/scalableminds/webknossos/pull/8509)

### Changed
<<<<<<< HEAD
- The skeleton tool can no longer be activated if the skeleton layer is invisible. [#8501](https://github.com/scalableminds/webknossos/pull/8501)
=======
- Improved speed of mesh rendering and mouse interaction in 3D viewport. [#8106](https://github.com/scalableminds/webknossos/pull/8106)
>>>>>>> dadaeb65

### Fixed
- Fixed visual alignment of actions in ai model list. [#8474](https://github.com/scalableminds/webknossos/pull/8474)
- Fixed that is was possible to trigger the find largest segment id job on layers which are not stored as segmentation layers on the server. [#8503](https://github.com/scalableminds/webknossos/pull/8503)
- Improve formatting of credits amount in organization management page [#8487](https://github.com/scalableminds/webknossos/pull/8487)
- Re-enabled jobs planned to be paid with credits for organizations without a paid plan. [#8478](https://github.com/scalableminds/webknossos/pull/8478)
- Fixed that the dataset extent tooltip in the right details bar in the dashboard did not properly update when switching datasets. [#8477](https://github.com/scalableminds/webknossos/pull/8477)
- Fixed a bug where task creation with volume zip as input would fail. [#8468](https://github.com/scalableminds/webknossos/pull/8468)
- Fixed a rare and subtle bug related to volume annotation and undo/redo. [#7506](https://github.com/scalableminds/webknossos/pull/7506)
- Fixed that a warning message about a newer version of an annotation was shown multiple times. [#8486](https://github.com/scalableminds/webknossos/pull/8486)
- Fixed a bug where segment statistics would sometimes be wrong in case of an on-disk segmentation fallback layer with segment index file. [#8460](https://github.com/scalableminds/webknossos/pull/8460)
- Fixed a bug where sometimes outdated segment statistics would be displayed. [#8460](https://github.com/scalableminds/webknossos/pull/8460)
- Fixed a bug where the annotation list would sometimes load very long if you have many annotations. [#8498](https://github.com/scalableminds/webknossos/pull/8498)
- Fixed a bug where outbound zarr streaming would contain a typo in the zarr header dimension_separator field. [#8510](https://github.com/scalableminds/webknossos/pull/8510)
- Fixed a bug where sometimes large skeletons were not saved correctly, making them inaccessible on the next load. [#8513](https://github.com/scalableminds/webknossos/pull/8513)

### Removed

### Breaking Changes<|MERGE_RESOLUTION|>--- conflicted
+++ resolved
@@ -20,11 +20,8 @@
 - New config option `datastore.dataVaults.credentials` allows admins to set up global credentials for remote dataset loading. [#8509](https://github.com/scalableminds/webknossos/pull/8509)
 
 ### Changed
-<<<<<<< HEAD
 - The skeleton tool can no longer be activated if the skeleton layer is invisible. [#8501](https://github.com/scalableminds/webknossos/pull/8501)
-=======
 - Improved speed of mesh rendering and mouse interaction in 3D viewport. [#8106](https://github.com/scalableminds/webknossos/pull/8106)
->>>>>>> dadaeb65
 
 ### Fixed
 - Fixed visual alignment of actions in ai model list. [#8474](https://github.com/scalableminds/webknossos/pull/8474)
