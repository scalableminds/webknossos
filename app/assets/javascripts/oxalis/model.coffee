### define 
./model/binary : Binary
./model/celltracing : CellTracing
./model/user : User
./model/volumetracing : VolumeTracing
./model/scaleinfo : ScaleInfo
./model/flycam2d : Flycam2d
./model/flycam3d : Flycam3d
../libs/request : Request
../libs/toast : Toast
./constants : constants
###

# This is the model. It takes care of the data including the 
# communication with the server.

# All public operations are **asynchronous**. We return a promise
# which you can react on.

class Model

<<<<<<< HEAD
  initialize : =>
=======
  initialize : (TEXTURE_SIZE_P, VIEWPORT_SIZE, DISTANCE_3D, controlMode) =>
>>>>>>> fbeb382f

    tracingId = $("#container").data("tracing-id")
    tracingType = $("#container").data("tracing-type")

    Request.send(
      url : "/annotations/#{tracingType}/#{tracingId}/info"
      dataType : "json"
    ).pipe (tracing) =>

      if tracing.error
        Toast.error(tracing.error)
        {"error": true}

      else unless tracing.content.dataSet
        Toast.error("Selected dataset doesnt exist")
        {"error": true}

      else
        Request.send(
          url : "/user/configuration"
          dataType : "json"
        ).pipe(
          (user) =>

            $.assertExtendContext({
              task: tracingId
              dataSet: tracing.content.dataSet.name
            })

            @user = new User(user)
            @scaleInfo = new ScaleInfo(tracing.content.dataSet.scale)
<<<<<<< HEAD
            @binary = new Binary(@user, tracing.content.dataSet, constants.TEXTURE_SIZE_P)
            @flycam = new Flycam2d(constants.PLANE_WIDTH, @scaleInfo, @binary.cube.ZOOM_STEP_COUNT - 1, @user)      
            @flycam3d = new Flycam3d(constants.DISTANCE_3D, tracing.content.dataSet.scale)
=======

            supportedDataLayers = [{name: "color", bitDepth: 8, allowManipulation : true},
                                    {name: "volume", bitDepth: 16, allowManipulation : false},
                                    {name: "segmentation", bitDepth: 16, allowManipulation : false}]            

            zoomStepCount = Infinity
            @binary = {}
            for layer in tracing.content.dataSet.dataLayers
              for supportedLayer in supportedDataLayers
                if layer.typ == supportedLayer.name
                  @binary[layer.typ] = new Binary(@user, tracing.content.dataSet, TEXTURE_SIZE_P, supportedLayer)
              zoomStepCount = Math.min(zoomStepCount, @binary[layer.typ].cube.ZOOM_STEP_COUNT - 1)

            @flycam = new Flycam2d(VIEWPORT_SIZE, @scaleInfo, zoomStepCount, @user)      
            @flycam3d = new Flycam3d(DISTANCE_3D, tracing.content.dataSet.scale)
>>>>>>> fbeb382f
            @flycam3d.on
              "changed" : (matrix) =>
                @flycam.setPosition([matrix[12], matrix[13], matrix[14]])
            @flycam.on
              "positionChanged" : (position) =>
                @flycam3d.setPositionSilent(position)
                
            @cellTracing = new CellTracing(tracing, @scaleInfo, @flycam, @flycam3d, @user)
            @volumeTracing = new VolumeTracing(@flycam, @binary["color"].cube)
            
            {"restrictions": tracing.restrictions, "settings": tracing.content.settings}
            
          -> Toast.error("Ooops. We couldn't communicate with our mother ship. Please try to reload this page.")
        )<|MERGE_RESOLUTION|>--- conflicted
+++ resolved
@@ -1,92 +1,83 @@
-### define 
-./model/binary : Binary
-./model/celltracing : CellTracing
-./model/user : User
-./model/volumetracing : VolumeTracing
-./model/scaleinfo : ScaleInfo
-./model/flycam2d : Flycam2d
-./model/flycam3d : Flycam3d
-../libs/request : Request
-../libs/toast : Toast
-./constants : constants
-###
-
-# This is the model. It takes care of the data including the 
-# communication with the server.
-
-# All public operations are **asynchronous**. We return a promise
-# which you can react on.
-
-class Model
-
-<<<<<<< HEAD
-  initialize : =>
-=======
-  initialize : (TEXTURE_SIZE_P, VIEWPORT_SIZE, DISTANCE_3D, controlMode) =>
->>>>>>> fbeb382f
-
-    tracingId = $("#container").data("tracing-id")
-    tracingType = $("#container").data("tracing-type")
-
-    Request.send(
-      url : "/annotations/#{tracingType}/#{tracingId}/info"
-      dataType : "json"
-    ).pipe (tracing) =>
-
-      if tracing.error
-        Toast.error(tracing.error)
-        {"error": true}
-
-      else unless tracing.content.dataSet
-        Toast.error("Selected dataset doesnt exist")
-        {"error": true}
-
-      else
-        Request.send(
-          url : "/user/configuration"
-          dataType : "json"
-        ).pipe(
-          (user) =>
-
-            $.assertExtendContext({
-              task: tracingId
-              dataSet: tracing.content.dataSet.name
-            })
-
-            @user = new User(user)
-            @scaleInfo = new ScaleInfo(tracing.content.dataSet.scale)
-<<<<<<< HEAD
-            @binary = new Binary(@user, tracing.content.dataSet, constants.TEXTURE_SIZE_P)
-            @flycam = new Flycam2d(constants.PLANE_WIDTH, @scaleInfo, @binary.cube.ZOOM_STEP_COUNT - 1, @user)      
-            @flycam3d = new Flycam3d(constants.DISTANCE_3D, tracing.content.dataSet.scale)
-=======
-
-            supportedDataLayers = [{name: "color", bitDepth: 8, allowManipulation : true},
-                                    {name: "volume", bitDepth: 16, allowManipulation : false},
-                                    {name: "segmentation", bitDepth: 16, allowManipulation : false}]            
-
-            zoomStepCount = Infinity
-            @binary = {}
-            for layer in tracing.content.dataSet.dataLayers
-              for supportedLayer in supportedDataLayers
-                if layer.typ == supportedLayer.name
-                  @binary[layer.typ] = new Binary(@user, tracing.content.dataSet, TEXTURE_SIZE_P, supportedLayer)
-              zoomStepCount = Math.min(zoomStepCount, @binary[layer.typ].cube.ZOOM_STEP_COUNT - 1)
-
-            @flycam = new Flycam2d(VIEWPORT_SIZE, @scaleInfo, zoomStepCount, @user)      
-            @flycam3d = new Flycam3d(DISTANCE_3D, tracing.content.dataSet.scale)
->>>>>>> fbeb382f
-            @flycam3d.on
-              "changed" : (matrix) =>
-                @flycam.setPosition([matrix[12], matrix[13], matrix[14]])
-            @flycam.on
-              "positionChanged" : (position) =>
-                @flycam3d.setPositionSilent(position)
-                
-            @cellTracing = new CellTracing(tracing, @scaleInfo, @flycam, @flycam3d, @user)
-            @volumeTracing = new VolumeTracing(@flycam, @binary["color"].cube)
-            
-            {"restrictions": tracing.restrictions, "settings": tracing.content.settings}
-            
-          -> Toast.error("Ooops. We couldn't communicate with our mother ship. Please try to reload this page.")
+### define 
+./model/binary : Binary
+./model/celltracing : CellTracing
+./model/user : User
+./model/volumetracing : VolumeTracing
+./model/scaleinfo : ScaleInfo
+./model/flycam2d : Flycam2d
+./model/flycam3d : Flycam3d
+../libs/request : Request
+../libs/toast : Toast
+./constants : constants
+###
+
+# This is the model. It takes care of the data including the 
+# communication with the server.
+
+# All public operations are **asynchronous**. We return a promise
+# which you can react on.
+
+class Model
+
+  initialize : =>
+
+    tracingId = $("#container").data("tracing-id")
+    tracingType = $("#container").data("tracing-type")
+
+    Request.send(
+      url : "/annotations/#{tracingType}/#{tracingId}/info"
+      dataType : "json"
+    ).pipe (tracing) =>
+
+      if tracing.error
+        Toast.error(tracing.error)
+        {"error": true}
+
+      else unless tracing.content.dataSet
+        Toast.error("Selected dataset doesnt exist")
+        {"error": true}
+
+      else
+        Request.send(
+          url : "/user/configuration"
+          dataType : "json"
+        ).pipe(
+          (user) =>
+
+            $.assertExtendContext({
+              task: tracingId
+              dataSet: tracing.content.dataSet.name
+            })
+
+            @user = new User(user)
+            @scaleInfo = new ScaleInfo(tracing.content.dataSet.scale)
+
+            supportedDataLayers = [{name: "color", bitDepth: 8, allowManipulation : true},
+                                    {name: "volume", bitDepth: 16, allowManipulation : false},
+                                    {name: "segmentation", bitDepth: 16, allowManipulation : false}]            
+
+            zoomStepCount = Infinity
+            @binary = {}
+            for layer in tracing.content.dataSet.dataLayers
+              for supportedLayer in supportedDataLayers
+                if layer.typ == supportedLayer.name
+                  @binary[layer.typ] = new Binary(@user, tracing.content.dataSet, constants.TEXTURE_SIZE_P, supportedLayer)
+              zoomStepCount = Math.min(zoomStepCount, @binary[layer.typ].cube.ZOOM_STEP_COUNT - 1)
+
+            @flycam = new Flycam2d(constants.PLANE_WIDTH, @scaleInfo, zoomStepCount, @user)      
+            @flycam3d = new Flycam3d(constants.DISTANCE_3D, tracing.content.dataSet.scale)
+
+            @flycam3d.on
+              "changed" : (matrix) =>
+                @flycam.setPosition([matrix[12], matrix[13], matrix[14]])
+            @flycam.on
+              "positionChanged" : (position) =>
+                @flycam3d.setPositionSilent(position)
+                
+            @cellTracing = new CellTracing(tracing, @scaleInfo, @flycam, @flycam3d, @user)
+            @volumeTracing = new VolumeTracing(@flycam, @binary["color"].cube)
+            
+            {"restrictions": tracing.restrictions, "settings": tracing.content.settings}
+            
+          -> Toast.error("Ooops. We couldn't communicate with our mother ship. Please try to reload this page.")
         )