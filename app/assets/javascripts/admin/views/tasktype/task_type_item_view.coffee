_                  = require("lodash")
Marionette         = require("backbone.marionette")
Toast              = require("libs/toast")
SimpleTaskItemView = require("./simple_task_item_view")
TaskCollection     = require("admin/models/task/task_collection")

class TaskTypeItemView extends Marionette.CompositeView

  template : _.template("""
    <tr id="<%- id %>">
      <td class="details-toggle" href="#">
        <i class="caret-right"></i>
        <i class="caret-down"></i>
      </td>
      <td>
        <div class="monospace-id">
          <%- id %>
        </div>
      </td>
      <td><%- team %></td>
      <td><%- summary %></td>
      <td><%- formattedShortText %></td>
      <td>
        <% _.each(settings.allowedModes, function (mode) { %>
<<<<<<< HEAD
          <span class="label label-default"><%- mode[0].toUpperCase() + mode.slice(1) %></span>
=======
          <% var cssClass = mode == settings.preferredMode ? "label-primary" : "label-default"; %>
          <span class="label <%= cssClass %>">
            <%= mode[0].toUpperCase() + mode.slice(1) %>
          </span>
>>>>>>> fc541039
        <% }) %>
      </td>
      <td>
        <% if(settings.branchPointsAllowed) { %>
          <span class="label label-default">Branchpoints</span>
        <% } %>
        <% if(settings.somaClickingAllowed) { %>
          <span class="label label-default">Soma clicking</span>
        <% } %>
        <% if(settings.advancedOptionsAllowed) { %>
          <span class="label label-default">Advanced Options</span>
        <% } %>
      </td>
      <td><%- expectedTime %></td>
      <td><%- fileName %></td>
      <td class="nowrap">
        <a href="/taskTypes/<%- id %>/edit" >
          <i class="fa fa-pencil"></i>edit
        </a> <br />
<<<<<<< HEAD
        <% if (status.completed > 0) { %>
          <a href="/annotations/CompoundTaskType/<%- id %>" title="view all finished tracings">
            <i class="fa fa-random"></i>view
          </a> <br />
          <a href="/api/taskTypes/<%- id %>/download" >
            <i class="fa fa-download"></i>download
          </a> <br />
        <% } %>
=======
        <a href="/annotations/CompoundTaskType/<%= id %>" title="view all finished tracings">
          <i class="fa fa-random"></i>view
        </a> <br />
        <a href="/api/taskTypes/<%= id %>/download" >
          <i class="fa fa-download"></i>download
        </a> <br />
>>>>>>> fc541039
        <a href="#" class="delete">
          <i class="fa fa-trash-o"></i>delete
        </a>
      </td>
    </tr>
    <tr class="details-row hide">
      <td colspan="12">
        <table class="table table-condensed table-nohead">
          <tbody></tbody>
        </table>
      </td>
    </tr>
  """)

  childView : SimpleTaskItemView
  childViewContainer : "tbody"
  tagName : "tbody"

  events :
    "click .details-toggle" : "toggleDetails"
    "click .delete" : "deleteTaskType"

  ui :
    "detailsRow" : ".details-row"
    "detailsToggle" : ".details-toggle"


  initialize : ->

    @listenTo(app.vent, "taskTypeListView:toggleDetails", @toggleDetails)
    @collection = new TaskCollection(null, taskTypeId : @model.get("id"))

    # minimize the toggle view on item deletion
    @listenTo(@collection, "remove", (item) =>
      @toggleDetails()
    )


  deleteTaskType : (evt) ->

    evt.preventDefault()

    if window.confirm("Do you really want to delete this task type?")
      @model.destroy().done((response) =>
        Toast.message(response.messages)
      )

  toggleDetails : ->

    if @ui.detailsRow.hasClass("hide")

      @collection
        .fetch(silent : true)
        .done( =>
          @render()
          @ui.detailsRow.removeClass("hide")
          @ui.detailsToggle.addClass("open")
        )
    else
      @ui.detailsRow.addClass("hide")
      @ui.detailsToggle.removeClass("open")


module.exports = TaskTypeItemView<|MERGE_RESOLUTION|>--- conflicted
+++ resolved
@@ -12,24 +12,16 @@
         <i class="caret-right"></i>
         <i class="caret-down"></i>
       </td>
-      <td>
-        <div class="monospace-id">
-          <%- id %>
-        </div>
-      </td>
+      <td><%- id %></td>
       <td><%- team %></td>
       <td><%- summary %></td>
       <td><%- formattedShortText %></td>
       <td>
         <% _.each(settings.allowedModes, function (mode) { %>
-<<<<<<< HEAD
-          <span class="label label-default"><%- mode[0].toUpperCase() + mode.slice(1) %></span>
-=======
           <% var cssClass = mode == settings.preferredMode ? "label-primary" : "label-default"; %>
           <span class="label <%= cssClass %>">
             <%= mode[0].toUpperCase() + mode.slice(1) %>
           </span>
->>>>>>> fc541039
         <% }) %>
       </td>
       <td>
@@ -49,23 +41,12 @@
         <a href="/taskTypes/<%- id %>/edit" >
           <i class="fa fa-pencil"></i>edit
         </a> <br />
-<<<<<<< HEAD
-        <% if (status.completed > 0) { %>
-          <a href="/annotations/CompoundTaskType/<%- id %>" title="view all finished tracings">
-            <i class="fa fa-random"></i>view
-          </a> <br />
-          <a href="/api/taskTypes/<%- id %>/download" >
-            <i class="fa fa-download"></i>download
-          </a> <br />
-        <% } %>
-=======
-        <a href="/annotations/CompoundTaskType/<%= id %>" title="view all finished tracings">
+        <a href="/annotations/CompoundTaskType/<%- id %>" title="view all finished tracings">
           <i class="fa fa-random"></i>view
         </a> <br />
-        <a href="/api/taskTypes/<%= id %>/download" >
+        <a href="/api/taskTypes/<%- id %>/download" >
           <i class="fa fa-download"></i>download
         </a> <br />
->>>>>>> fc541039
         <a href="#" class="delete">
           <i class="fa fa-trash-o"></i>delete
         </a>
