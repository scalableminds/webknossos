--- conflicted
+++ resolved
@@ -66,12 +66,6 @@
     }
 
     gl_Position = projectionMatrix * modelViewMatrix * vec4(position, 1.0);
-<<<<<<< HEAD
-=======
-    vec2 treeIdToTextureCoordinate = vec2(fract(treeId / ${COLOR_TEXTURE_WIDTH.toFixed(
-      1,
-    )}), treeId / (${COLOR_TEXTURE_WIDTH.toFixed(1)} * ${COLOR_TEXTURE_WIDTH.toFixed(1)}));
->>>>>>> f206d89d
     color = texture2D(treeColors, treeIdToTextureCoordinate).rgb;
 }\
 `;
