<<<<<<< HEAD
### define
###


=======
>>>>>>> 865b826e
class ArbitraryPlaneInfo

  WIDTH : 110
  HEIGHT : 40
  ALPHA : 0.8
  LINE_WIDTH : 3

  distance : 0
  context : null
  canvas : null

  isRecording : false

  constructor : ->

    { WIDTH, HEIGHT } = @

    canvas = document.createElement("canvas")
    canvas.width = WIDTH
    canvas.height = HEIGHT

    @context = canvas.getContext("2d")

    @updateInfo(false)

    $(canvas).attr("id": "arbitrary-info-canvas")
    $(canvas).css(position: "absolute", left: 10, top: 10)
    $("#render").append(canvas)


  updateInfo : (@isRecording) ->

    { context, WIDTH, HEIGHT, ALPHA, LINE_WIDTH } = @

    if @isRecording
      text = "TRACING"
      backColor = "rgba(95, 183, 105, #{ALPHA})"
    else
      text = "WATCHING"
      backColor = "rgba(100, 100, 100, #{ALPHA})"

    context.textAlign = "center"
    context.font = "13px Calibri"
    context.fillStyle = "rgba(0, 0, 0, 0)"
    context.clearRect(0, 0, WIDTH, HEIGHT)
    context.fillStyle = backColor

    stroke = true
    radius = 20
    x = LINE_WIDTH
    y = LINE_WIDTH
    fill = true
    rWidth = WIDTH - LINE_WIDTH * 2
    rHeight = HEIGHT - LINE_WIDTH * 2

    context.lineWidth = LINE_WIDTH
    context.strokeStyle = "rgba(255, 255, 255, #{ALPHA})"

    context.beginPath()
    context.moveTo x + radius, y
    context.lineTo x + rWidth - radius, y
    context.quadraticCurveTo x + rWidth, y, x + rWidth, y + radius
    context.lineTo x + rWidth, y + rHeight - radius
    context.quadraticCurveTo x + rWidth, y + rHeight, x + rWidth - radius, y + rHeight
    context.lineTo x + radius, y + rHeight
    context.quadraticCurveTo x, y + rHeight, x, y + rHeight - radius
    context.lineTo x, y + radius
    context.quadraticCurveTo x, y, x + radius, y
    context.closePath()
    context.stroke()  if stroke
    context.fill()  if fill
    context.fillStyle = "rgba(255, 255, 255, #{ALPHA})"
    context.fillText(text, WIDTH * 0.5, HEIGHT * 0.5 + 3)


module.exports = ArbitraryPlaneInfo<|MERGE_RESOLUTION|>--- conflicted
+++ resolved
@@ -1,10 +1,3 @@
-<<<<<<< HEAD
-### define
-###
-
-
-=======
->>>>>>> 865b826e
 class ArbitraryPlaneInfo
 
   WIDTH : 110
