# Migration Guide (Unreleased)
All migrations (for unreleased versions) of webKnossos are documented in this file.
See `MIGRATIONS.released.md` for the migrations which are part of official releases.

This project adheres to [Calendar Versioning](http://calver.org/) `0Y.0M.MICRO`.
User-facing changes are documented in the [changelog](CHANGELOG.released.md).

## Unreleased
[Commits](https://github.com/scalableminds/webknossos/compare/22.08.0...HEAD)

<<<<<<< HEAD
 - Postgres evolution 83 (see below) introduces unique and url-safe constraints for annotation layer names. If the database contains entries violating those new constraints, they need to be fixed manually, otherwise the evolution will abort:
    - change null names to the front-end-side defaults:
        ```
        update webknossos.annotation_layers set name = 'Volume' where name is null and typ = 'Volume'
        update webknossos.annotation_layers set name = 'Skeleton' where name is null and typ = 'Skeleton'
        ```

    - find annotations with multiple layers, make unique manually
        ```
        select _annotation, name from webknossos.annotation_layers where _annotation in (select s._annotation from
        (select _annotation, count(_annotation) from webknossos.annotation_layers where typ = 'Volume' group by _annotation order by count(_annotation) desc limit 1000) as s
        where count > 1) and typ = 'Volume' order by _annotation
        ```

   - find layers with interesting names, manually remove spaces and special characters
        ```
        select * from webknossos.annotation_layers where not name ~* '^[A-Za-z0-9\-_\.]+$'
        ```

### Postgres Evolutions:
- [083-unique-layer-names.sql](conf/evolutions/083-unique-layer-names.sql) Note: Note that this evolution introduces constraints which may not be met by existing data. See above for manual steps
- [084-annotation-contributors.sql](conf/evolutions/084-annotation-contributors.sql)
=======
### Postgres Evolutions:
>>>>>>> 56dc9944
<|MERGE_RESOLUTION|>--- conflicted
+++ resolved
@@ -8,29 +8,5 @@
 ## Unreleased
 [Commits](https://github.com/scalableminds/webknossos/compare/22.08.0...HEAD)
 
-<<<<<<< HEAD
- - Postgres evolution 83 (see below) introduces unique and url-safe constraints for annotation layer names. If the database contains entries violating those new constraints, they need to be fixed manually, otherwise the evolution will abort:
-    - change null names to the front-end-side defaults:
-        ```
-        update webknossos.annotation_layers set name = 'Volume' where name is null and typ = 'Volume'
-        update webknossos.annotation_layers set name = 'Skeleton' where name is null and typ = 'Skeleton'
-        ```
-
-    - find annotations with multiple layers, make unique manually
-        ```
-        select _annotation, name from webknossos.annotation_layers where _annotation in (select s._annotation from
-        (select _annotation, count(_annotation) from webknossos.annotation_layers where typ = 'Volume' group by _annotation order by count(_annotation) desc limit 1000) as s
-        where count > 1) and typ = 'Volume' order by _annotation
-        ```
-
-   - find layers with interesting names, manually remove spaces and special characters
-        ```
-        select * from webknossos.annotation_layers where not name ~* '^[A-Za-z0-9\-_\.]+$'
-        ```
-
 ### Postgres Evolutions:
-- [083-unique-layer-names.sql](conf/evolutions/083-unique-layer-names.sql) Note: Note that this evolution introduces constraints which may not be met by existing data. See above for manual steps
-- [084-annotation-contributors.sql](conf/evolutions/084-annotation-contributors.sql)
-=======
-### Postgres Evolutions:
->>>>>>> 56dc9944
+- [084-annotation-contributors.sql](conf/evolutions/084-annotation-contributors.sql)