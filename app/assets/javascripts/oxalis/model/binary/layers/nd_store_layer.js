/**
 * nd_store_layer.js
 * @flow
 */

import { BUCKET_SIZE_P } from "oxalis/model/binary/bucket";
import Layer from "oxalis/model/binary/layers/layer";
import type { DataLayerType, DataStoreInfoType } from "oxalis/store";
import type { BucketInfo } from "oxalis/model/binary/layers/bucket_builder";
import Request from "libs/request";
import ErrorHandling from "libs/error_handling";
import type { Vector3, Vector6 } from "oxalis/constants";

class NdStoreLayer extends Layer {
  constructor(layerInfo: DataLayerType, dataStoreInfo: DataStoreInfoType) {
    super(layerInfo, dataStoreInfo);

    if (this.dataStoreInfo.typ !== "ndstore") {
      throw new Error("NDstoreLayer should only be instantiated with ndstore");
    }
  }

  sendToStoreImpl(): Promise<*> {
    throw new Error("NDstore does not currently support sendToStore");
  }

  requestDataToken(): Promise<string> {
    // ndstore uses its own token that is fixed
    if (this.dataStoreInfo.accessToken != null) {
      return Promise.resolve(this.dataStoreInfo.accessToken);
    } else {
      return Promise.reject(new Error("No accessToken available."));
    }
  }

  async requestFromStoreImpl(batch: Array<BucketInfo>, token: string): Promise<Uint8Array> {
    ErrorHandling.assert(batch.length === 1, "Batch length should be 1 for NDstore Layers");

    const [bucket] = batch;
    const bucketSize = bucket.cubeSize;

    // ndstore cannot deliver data for coordinates that are out of bounds
    const bounds = this.clampBucketToBoundingBox(bucket);
    const url = `${this.dataStoreInfo.url}/ca/${token}/raw/raw/${bucket.zoomStep}/${bounds[0]},${bounds[3]}/${bounds[1]},${bounds[4]}/${bounds[2]},${bounds[5]}/`;

    // if at least one dimension is completely out of bounds, return an empty array
    if (bounds[0] >= bounds[3] || bounds[1] >= bounds[4] || bounds[2] >= bounds[5]) {
      return Promise.resolve(new Uint8Array(bucketSize * bucketSize * bucketSize));
    }

    const responseBuffer = await Request.receiveArraybuffer(url);
    // the untyped array cannot be accessed by index, use a dataView for that
    const dataView = new DataView(responseBuffer);

    // create a typed uint8 array that is initialized with zeros
    const buffer = new Uint8Array(bucketSize * bucketSize * bucketSize);
    const bucketBounds = this.getBoundingBoxAsBucket(bounds, bucket);

    // copy the ndstore response into the new array, respecting the bounds of the dataset
    let index = 0;
    for (let z = bucketBounds[2]; z < bucketBounds[5]; z++) {
      for (let y = bucketBounds[1]; y < bucketBounds[4]; y++) {
        for (let x = bucketBounds[0]; x < bucketBounds[3]; x++) {
          buffer[z * bucketSize * bucketSize + y * bucketSize + x] = dataView.getUint8(index++);
        }
      }
    }
    return buffer;
  }

<<<<<<< HEAD

  clampBucketToBoundingBox({ position, zoomStep }: { position: Vector3, zoomStep: number}): Vector6 {
=======
  clampBucketToMaxCoordinates({
    position,
    zoomStep,
  }: {
    position: Vector3,
    zoomStep: number,
  }): Vector6 {
>>>>>>> ec812ab0
    const min = this.lowerBoundary;
    const max = this.upperBoundary;

    const cubeSize = 1 << (BUCKET_SIZE_P + zoomStep);

    const [x, y, z] = position;
    return [
      Math.max(min[0], x),
      Math.max(min[1], y),
      Math.max(min[2], z),
      Math.min(max[0], x + cubeSize),
      Math.min(max[1], y + cubeSize),
      Math.min(max[2], z + cubeSize),
    ];
  }

<<<<<<< HEAD

  getBoundingBoxAsBucket(bounds: Vector6, bucket: BucketInfo) {
=======
  getMaxCoordinatesAsBucket(bounds: Vector6, bucket: BucketInfo) {
>>>>>>> ec812ab0
    // transform bounds in zoom-step-0 voxels to bucket coordinates between 0 and BUCKET_SIZE_P
    const bucketBounds = bounds.map(coordinate => {
      const cubeSize = 1 << (BUCKET_SIZE_P + bucket.zoomStep);
      return (coordinate % cubeSize) >> bucket.zoomStep;
    });

    // as the upper bound for bucket coordinates is exclusive, the % cubeSize of it is 0
    // but we want it to be 1 << BUCKET_SIZE_P
    for (let i = 3; i <= 5; i++) {
      bucketBounds[i] = bucketBounds[i] || 1 << BUCKET_SIZE_P;
    }

    return bucketBounds;
  }
}

export default NdStoreLayer;<|MERGE_RESOLUTION|>--- conflicted
+++ resolved
@@ -68,18 +68,8 @@
     return buffer;
   }
 
-<<<<<<< HEAD
 
   clampBucketToBoundingBox({ position, zoomStep }: { position: Vector3, zoomStep: number}): Vector6 {
-=======
-  clampBucketToMaxCoordinates({
-    position,
-    zoomStep,
-  }: {
-    position: Vector3,
-    zoomStep: number,
-  }): Vector6 {
->>>>>>> ec812ab0
     const min = this.lowerBoundary;
     const max = this.upperBoundary;
 
@@ -96,12 +86,8 @@
     ];
   }
 
-<<<<<<< HEAD
 
   getBoundingBoxAsBucket(bounds: Vector6, bucket: BucketInfo) {
-=======
-  getMaxCoordinatesAsBucket(bounds: Vector6, bucket: BucketInfo) {
->>>>>>> ec812ab0
     // transform bounds in zoom-step-0 voxels to bucket coordinates between 0 and BUCKET_SIZE_P
     const bucketBounds = bounds.map(coordinate => {
       const cubeSize = 1 << (BUCKET_SIZE_P + bucket.zoomStep);
