--- conflicted
+++ resolved
@@ -63,14 +63,9 @@
     Action.async { implicit request =>
       accessTokenService.validateAccessFromTokenContext(UserAccessRequest.readTracing(tracingId)) {
         for {
-<<<<<<< HEAD
-          annotationId <- remoteWebknossosClient.getAnnotationIdForTracing(tracingId)
-          tracing <- annotationService.findVolume(annotationId, tracingId) ?~> Messages("tracing.notFound") ~> NOT_FOUND
-          existingMags = tracing.resolutions.map(vec3IntFromProto)
-=======
-          tracing <- tracingService.find(tracingId) ?~> Messages("tracing.notFound") ~> NOT_FOUND
-          existingMags = tracing.mags.map(vec3IntFromProto)
->>>>>>> 60f77ace
+          annotationId <- remoteWebknossosClient.getAnnotationIdForTracing(tracingId)
+          tracing <- annotationService.findVolume(annotationId, tracingId) ?~> Messages("tracing.notFound") ~> NOT_FOUND
+          existingMags = tracing.mags.map(vec3IntFromProto)
           additionalFiles = if (zarrVersion == 2)
             List(NgffMetadata.FILENAME_DOT_ZATTRS, NgffGroupHeader.FILENAME_DOT_ZGROUP)
           else List(Zarr3ArrayHeader.FILENAME_ZARR_JSON)
@@ -88,14 +83,9 @@
     Action.async { implicit request =>
       accessTokenService.validateAccessFromTokenContext(UserAccessRequest.readTracing(tracingId)) {
         for {
-<<<<<<< HEAD
-          annotationId <- remoteWebknossosClient.getAnnotationIdForTracing(tracingId)
-          tracing <- annotationService.findVolume(annotationId, tracingId) ?~> Messages("tracing.notFound") ~> NOT_FOUND
-          existingMags = tracing.resolutions.map(vec3IntFromProto(_).toMagLiteral(allowScalar = true))
-=======
-          tracing <- tracingService.find(tracingId) ?~> Messages("tracing.notFound") ~> NOT_FOUND
+          annotationId <- remoteWebknossosClient.getAnnotationIdForTracing(tracingId)
+          tracing <- annotationService.findVolume(annotationId, tracingId) ?~> Messages("tracing.notFound") ~> NOT_FOUND
           existingMags = tracing.mags.map(vec3IntFromProto(_).toMagLiteral(allowScalar = true))
->>>>>>> 60f77ace
           additionalFiles = if (zarrVersion == 2)
             List(NgffMetadata.FILENAME_DOT_ZATTRS, NgffGroupHeader.FILENAME_DOT_ZGROUP)
           else List(Zarr3ArrayHeader.FILENAME_ZARR_JSON)
@@ -107,15 +97,9 @@
     Action.async { implicit request =>
       accessTokenService.validateAccessFromTokenContext(UserAccessRequest.readTracing(tracingId)) {
         for {
-<<<<<<< HEAD
-          annotationId <- remoteWebknossosClient.getAnnotationIdForTracing(tracingId)
-          tracing <- annotationService.findVolume(annotationId, tracingId) ?~> Messages("tracing.notFound") ~> NOT_FOUND
-          existingMags = tracing.resolutions.map(vec3IntFromProto)
-=======
-          tracing <- tracingService.find(tracingId) ?~> Messages("tracing.notFound") ~> NOT_FOUND
-
-          existingMags = tracing.mags.map(vec3IntFromProto)
->>>>>>> 60f77ace
+          annotationId <- remoteWebknossosClient.getAnnotationIdForTracing(tracingId)
+          tracing <- annotationService.findVolume(annotationId, tracingId) ?~> Messages("tracing.notFound") ~> NOT_FOUND
+          existingMags = tracing.mags.map(vec3IntFromProto)
           magParsed <- Vec3Int.fromMagLiteral(mag, allowScalar = true) ?~> Messages("dataLayer.invalidMag", mag) ~> NOT_FOUND
           _ <- bool2Fox(existingMags.contains(magParsed)) ?~> Messages("tracing.wrongMag", tracingId, mag) ~> NOT_FOUND
           files = if (zarrVersion == 2) List(".zarray") else List(Zarr3ArrayHeader.FILENAME_ZARR_JSON)
@@ -133,15 +117,9 @@
     Action.async { implicit request =>
       accessTokenService.validateAccessFromTokenContext(UserAccessRequest.readTracing(tracingId)) {
         for {
-<<<<<<< HEAD
-          annotationId <- remoteWebknossosClient.getAnnotationIdForTracing(tracingId)
-          tracing <- annotationService.findVolume(annotationId, tracingId) ?~> Messages("tracing.notFound") ~> NOT_FOUND
-          existingMags = tracing.resolutions.map(vec3IntFromProto)
-=======
-          tracing <- tracingService.find(tracingId) ?~> Messages("tracing.notFound") ~> NOT_FOUND
-
-          existingMags = tracing.mags.map(vec3IntFromProto)
->>>>>>> 60f77ace
+          annotationId <- remoteWebknossosClient.getAnnotationIdForTracing(tracingId)
+          tracing <- annotationService.findVolume(annotationId, tracingId) ?~> Messages("tracing.notFound") ~> NOT_FOUND
+          existingMags = tracing.mags.map(vec3IntFromProto)
           magParsed <- Vec3Int.fromMagLiteral(mag, allowScalar = true) ?~> Messages("dataLayer.invalidMag", mag) ~> NOT_FOUND
           _ <- bool2Fox(existingMags.contains(magParsed)) ?~> Messages("tracing.wrongMag", tracingId, mag) ~> NOT_FOUND
           files = if (zarrVersion == 2) List(".zarray") else List(Zarr3ArrayHeader.FILENAME_ZARR_JSON)
@@ -153,18 +131,10 @@
     Action.async { implicit request =>
       accessTokenService.validateAccessFromTokenContext(UserAccessRequest.readTracing(tracingId)) {
         for {
-<<<<<<< HEAD
-          annotationId <- remoteWebknossosClient.getAnnotationIdForTracing(tracingId)
-          tracing <- annotationService.findVolume(annotationId, tracingId) ?~> Messages("tracing.notFound") ~> NOT_FOUND
-          existingMags = tracing.resolutions.map(vec3IntFromProto)
+          annotationId <- remoteWebknossosClient.getAnnotationIdForTracing(tracingId)
+          tracing <- annotationService.findVolume(annotationId, tracingId) ?~> Messages("tracing.notFound") ~> NOT_FOUND
+          existingMags = tracing.mags.map(vec3IntFromProto)
           magParsed <- Vec3Int.fromMagLiteral(mag, allowScalar = true) ?~> Messages("dataLayer.invalidMag", mag) ~> NOT_FOUND
-=======
-          tracing <- tracingService.find(tracingId) ?~> Messages("tracing.notFound") ~> NOT_FOUND
-
-          existingMags = tracing.mags.map(vec3IntFromProto)
-          magParsed <- Vec3Int
-            .fromMagLiteral(mag, allowScalar = true) ?~> Messages("dataLayer.invalidMag", mag) ~> NOT_FOUND
->>>>>>> 60f77ace
           _ <- bool2Fox(existingMags.contains(magParsed)) ?~> Messages("tracing.wrongMag", tracingId, mag) ~> NOT_FOUND
 
           cubeLength = DataLayer.bucketLength
@@ -199,14 +169,8 @@
           annotationId <- remoteWebknossosClient.getAnnotationIdForTracing(tracingId)
           tracing <- annotationService.findVolume(annotationId, tracingId) ?~> Messages("tracing.notFound") ~> NOT_FOUND
 
-<<<<<<< HEAD
-          existingMags = tracing.resolutions.map(vec3IntFromProto)
+          existingMags = tracing.mags.map(vec3IntFromProto)
           magParsed <- Vec3Int.fromMagLiteral(mag, allowScalar = true) ?~> Messages("dataLayer.invalidMag", mag) ~> NOT_FOUND
-=======
-          existingMags = tracing.mags.map(vec3IntFromProto)
-          magParsed <- Vec3Int
-            .fromMagLiteral(mag, allowScalar = true) ?~> Messages("dataLayer.invalidMag", mag) ~> NOT_FOUND
->>>>>>> 60f77ace
           _ <- bool2Fox(existingMags.contains(magParsed)) ?~> Messages("tracing.wrongMag", tracingId, mag) ~> NOT_FOUND
 
           additionalAxes = AdditionalAxis.fromProtos(tracing.additionalAxes)
@@ -261,15 +225,9 @@
   ): Action[AnyContent] = Action.async { implicit request =>
     accessTokenService.validateAccessFromTokenContext(UserAccessRequest.readTracing(tracingId)) {
       for {
-<<<<<<< HEAD
         annotationId <- remoteWebknossosClient.getAnnotationIdForTracing(tracingId)
         tracing <- annotationService.findVolume(annotationId, tracingId) ?~> Messages("tracing.notFound") ~> NOT_FOUND
-        existingMags = tracing.resolutions.map(vec3IntFromProto)
-=======
-        tracing <- tracingService.find(tracingId) ?~> Messages("tracing.notFound") ~> NOT_FOUND
-
         existingMags = tracing.mags.map(vec3IntFromProto)
->>>>>>> 60f77ace
         dataSource <- remoteWebknossosClient.getDataSourceForTracing(tracingId) ~> NOT_FOUND
         omeNgffHeader = NgffMetadata.fromNameVoxelSizeAndMags(tracingId,
                                                               dataSourceVoxelSize = dataSource.scale,
@@ -283,15 +241,9 @@
   ): Action[AnyContent] = Action.async { implicit request =>
     accessTokenService.validateAccessFromTokenContext(UserAccessRequest.readTracing(tracingId)) {
       for {
-<<<<<<< HEAD
         annotationId <- remoteWebknossosClient.getAnnotationIdForTracing(tracingId)
         tracing <- annotationService.findVolume(annotationId, tracingId) ?~> Messages("tracing.notFound") ~> NOT_FOUND
-        sortedExistingMags = tracing.resolutions.map(vec3IntFromProto).toList.sortBy(_.maxDim)
-=======
-        tracing <- tracingService.find(tracingId) ?~> Messages("tracing.notFound") ~> NOT_FOUND
-
         sortedExistingMags = tracing.mags.map(vec3IntFromProto).toList.sortBy(_.maxDim)
->>>>>>> 60f77ace
         dataSource <- remoteWebknossosClient.getDataSourceForTracing(tracingId) ~> NOT_FOUND
         omeNgffHeader = NgffMetadataV0_5.fromNameVoxelSizeAndMags(tracingId,
                                                                   dataSourceVoxelSize = dataSource.scale,
