--- conflicted
+++ resolved
@@ -5,112 +5,36 @@
 import { usePrevious, useKeyPress } from "libs/react_hooks";
 import Model from "oxalis/model";
 
-<<<<<<< HEAD
-import { type VolumeTool, VolumeToolEnum, type Vector3 } from "oxalis/constants";
-import { document } from "libs/window";
-import {
-  enforceVolumeTracing,
-  isVolumeTraceToolDisallowed,
-} from "oxalis/model/accessors/volumetracing_accessor";
-import { setToolAction, createCellAction } from "oxalis/model/actions/volumetracing_actions";
-import ButtonComponent from "oxalis/view/components/button_component";
-import { getRenderableResolutionForSegmentation } from "oxalis/model/accessors/dataset_accessor";
-import Store, { type OxalisState } from "oxalis/store";
-=======
 import {
   ToolsWithOverwriteCapabilities,
   type VolumeTool,
   VolumeToolEnum,
   type OverwriteMode,
   OverwriteModeEnum,
+  type Vector3,
 } from "oxalis/constants";
 import { document } from "libs/window";
-import { enforceVolumeTracing } from "oxalis/model/accessors/volumetracing_accessor";
+import {
+  enforceVolumeTracing,
+  isVolumeTraceToolDisallowed,
+} from "oxalis/model/accessors/volumetracing_accessor";
 import {
   setToolAction,
   createCellAction,
   setOverwriteModeAction,
 } from "oxalis/model/actions/volumetracing_actions";
 import ButtonComponent from "oxalis/view/components/button_component";
+import { getRenderableResolutionForSegmentation } from "oxalis/model/accessors/dataset_accessor";
 import Store from "oxalis/store";
 import { convertCellIdToCSS } from "oxalis/view/right-menu/mapping_info_view";
->>>>>>> aa959cd6
+
+const isZoomStepTooHighForTraceTool = () => isVolumeTraceToolDisallowed(Store.getState());
 
 function getMoveToolHint(activeTool, isShiftPressed, isControlPressed, isAltPressed): ?string {
   if (activeTool !== VolumeToolEnum.MOVE) {
     return null;
   }
 
-<<<<<<< HEAD
-type Props = {|
-  activeTool: VolumeTool,
-  // This component should be updated when the zoom changes.
-  // eslint-disable-next-line react/no-unused-prop-types
-  zoomStep: number,
-  isInMergerMode: boolean,
-  labeledResolution: ?Vector3,
-|};
-
-const isZoomStepTooHighForTraceTool = () => isVolumeTraceToolDisallowed(Store.getState());
-
-class VolumeActionsView extends PureComponent<Props> {
-  componentDidUpdate = (prevProps: Props) => {
-    if (!prevProps.isInMergerMode && this.props.isInMergerMode) {
-      Store.dispatch(setToolAction(VolumeToolEnum.MOVE));
-    }
-  };
-
-  handleSetTool = (event: { target: { value: VolumeTool } }) => {
-    Store.dispatch(setToolAction(event.target.value));
-  };
-
-  handleCreateCell = () => {
-    Store.dispatch(createCellAction());
-  };
-
-  render() {
-    const { activeTool, labeledResolution, isInMergerMode } = this.props;
-    const isLabelingPossible = labeledResolution != null;
-    const hasResolutionWithHigherDimension = (labeledResolution || []).some(val => val > 1);
-    const multiSliceAnnotationInfoIcon = hasResolutionWithHigherDimension ? (
-      <Tooltip title="You are annotating in a low resolution. Depending on the used viewport, you might be annotating multiple slices at once.">
-        <i className="fas fa-layer-group" />
-      </Tooltip>
-    ) : null;
-    const isTraceToolDisabled = isZoomStepTooHighForTraceTool();
-    const traceToolDisabledTooltip = isTraceToolDisabled
-      ? "Your zoom is too low to use the trace tool. Please zoom in further to use it."
-      : "";
-
-    return (
-      <div
-        onClick={() => {
-          if (document.activeElement) document.activeElement.blur();
-        }}
-      >
-        <RadioGroup onChange={this.handleSetTool} value={activeTool} style={{ marginRight: 10 }}>
-          <RadioButton value={VolumeToolEnum.MOVE}>Move</RadioButton>
-
-          <Tooltip
-            title={
-              isInMergerMode ? "Volume annotation is disabled while the merger mode is active." : ""
-            }
-          >
-            <Tooltip title={traceToolDisabledTooltip}>
-              <RadioButton
-                value={VolumeToolEnum.TRACE}
-                disabled={isInMergerMode || isTraceToolDisabled || !isLabelingPossible}
-              >
-                Trace {activeTool === "TRACE" ? multiSliceAnnotationInfoIcon : null}
-              </RadioButton>
-            </Tooltip>
-            <RadioButton
-              value={VolumeToolEnum.BRUSH}
-              disabled={isInMergerMode || !isLabelingPossible}
-            >
-              Brush {activeTool === "BRUSH" ? multiSliceAnnotationInfoIcon : null}
-            </RadioButton>
-=======
   if (!isShiftPressed && !isControlPressed && !isAltPressed) {
     return null;
   }
@@ -260,6 +184,23 @@
     state => state.temporaryConfiguration.activeMapping.mappingColors,
   );
 
+  const zoomStep = useSelector(state => state.flycam.zoomStep);
+  const maybeResolutionWithZoomStep = useSelector(getRenderableResolutionForSegmentation);
+  const labeledResolution =
+    maybeResolutionWithZoomStep != null ? maybeResolutionWithZoomStep.resolution : null;
+  const isLabelingPossible = labeledResolution != null;
+
+  const hasResolutionWithHigherDimension = (labeledResolution || []).some(val => val > 1);
+  const multiSliceAnnotationInfoIcon = hasResolutionWithHigherDimension ? (
+    <Tooltip title="You are annotating in a low resolution. Depending on the used viewport, you might be annotating multiple slices at once.">
+      <i className="fas fa-layer-group" />
+    </Tooltip>
+  ) : null;
+  const isTraceToolDisabled = isZoomStepTooHighForTraceTool();
+  const traceToolDisabledTooltip = isTraceToolDisabled
+    ? "Your zoom is too low to use the trace tool. Please zoom in further to use it."
+    : "";
+
   // Ensure that no volume-tool is selected when being in merger mode.
   // Even though, the volume toolbar is disabled, the user can still cycle through
   // the tools via the w shortcut. In that case, the effect-hook is re-executed
@@ -319,22 +260,22 @@
           */}
           <Tooltip title={moveToolHint || previousMoveToolHint} visible={moveToolHint != null}>
             <i style={{ paddingLeft: 4 }} className="fas fa-mouse-pointer" />
->>>>>>> aa959cd6
           </Tooltip>
         </RadioButtonWithTooltip>
         <RadioButtonWithTooltip
           title="Brush – Draw over the voxels you would like to label. Adjust the brush size with Shift + Mousewheel."
           disabledTitle={disabledVolumeExplanation}
-          disabled={isInMergerMode}
+          disabled={isInMergerMode || !isLabelingPossible}
           style={narrowButtonStyle}
           value={VolumeToolEnum.BRUSH}
         >
           <i className="fas fa-paint-brush" />
+          {adaptedActiveTool === "BRUSH" ? multiSliceAnnotationInfoIcon : null}
         </RadioButtonWithTooltip>
         <RadioButtonWithTooltip
           title="Trace – Draw outlines around the voxel you would like to label."
           disabledTitle={disabledVolumeExplanation}
-          disabled={isInMergerMode}
+          disabled={isInMergerMode || isTraceToolDisabled || !isLabelingPossible}
           style={narrowButtonStyle}
           value={VolumeToolEnum.TRACE}
         >
@@ -344,6 +285,8 @@
             className="svg-gray-to-highlighted-blue"
             style={{ opacity: isInMergerMode ? 0.5 : 1 }}
           />
+          {multiSliceAnnotationInfoIcon}
+          {adaptedActiveTool === "TRACE" ? multiSliceAnnotationInfoIcon : null}
         </RadioButtonWithTooltip>
         <RadioButtonWithTooltip
           title="Fill Tool – Flood-fill the clicked region."
@@ -365,23 +308,9 @@
         </RadioButtonWithTooltip>
       </Radio.Group>
 
-<<<<<<< HEAD
-function mapStateToProps(state: OxalisState): Props {
-  const maybeResolutionWithZoomStep = getRenderableResolutionForSegmentation(state);
-  const labeledResolution =
-    maybeResolutionWithZoomStep != null ? maybeResolutionWithZoomStep.resolution : null;
-  return {
-    activeTool: enforceVolumeTracing(state.tracing).activeTool,
-    zoomStep: state.flycam.zoomStep,
-    isInMergerMode: state.temporaryConfiguration.isMergerModeEnabled,
-    labeledResolution,
-  };
-}
-=======
       {ToolsWithOverwriteCapabilities.includes(adaptedActiveTool) ? (
         <OverwriteModeSwitch isControlPressed={isControlPressed} />
       ) : null}
->>>>>>> aa959cd6
 
       <Button.Group style={{ marginLeft: 12 }}>
         <Badge dot style={{ boxShadow: "none", background: activeCellColor }}>
