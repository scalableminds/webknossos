--- conflicted
+++ resolved
@@ -9,21 +9,13 @@
 import TWEEN from "tween.js";
 import scaleInfo from "oxalis/model/scaleinfo";
 import * as THREE from "three";
-<<<<<<< HEAD
 import Store from "oxalis/store";
-import modal from "./modal";
-import Toast from "../../libs/toast";
-import constants from "../constants";
-import Model from "../model";
-import View from "../view";
-=======
 import modal from "oxalis/view/modal";
 import Toast from "libs/toast";
 import constants, { OrthoViews, OrthoViewValues, OrthoViewColors } from "oxalis/constants";
 import type { OrthoViewType, OrthoViewMapType, Vector2 } from "oxalis/constants";
 import Model from "oxalis/model";
 import View from "oxalis/view";
->>>>>>> 2e744c42
 
 class PlaneView {
 
@@ -284,15 +276,10 @@
       this.listenTo(this.model.skeletonTracing, "mergeDifferentTrees", () => Toast.error("You can't merge nodes within the same tree", false));
     }
 
-<<<<<<< HEAD
     Store.subscribe(() => {
       if (this.running) {
         this.scaleTrianglesPlane(Store.getState().userConfiguration.scale);
       }
-=======
-    this.listenTo(this.model.user, "change:scale", (model, scale) => {
-      if (this.running) { this.scaleTrianglesPlane(scale); }
->>>>>>> 2e744c42
     });
   }
 
