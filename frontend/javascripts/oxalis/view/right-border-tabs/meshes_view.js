--- conflicted
+++ resolved
@@ -17,7 +17,7 @@
 import type { ExtractReturn } from "libs/type_helpers";
 
 import type { APISegmentationLayer, APIUser, APIDataset } from "types/api_flow_types";
-import type { OxalisState, Flycam, IsosurfaceInformation } from "oxalis/store";
+import type { OxalisState, Flycam, IsosurfaceInformation, SegmentsMap } from "oxalis/store";
 import Store from "oxalis/store";
 import type { Vector3 } from "oxalis/constants";
 import {
@@ -71,29 +71,6 @@
 
 // This file defines the component MeshesView.
 
-<<<<<<< HEAD
-const mapStateToProps = (state: OxalisState): * => ({
-  meshes: state.tracing != null ? state.tracing.meshes : [],
-  isImporting: state.uiInformation.isImportingMesh,
-  isosurfaces: state.isosurfaces,
-  datasetConfiguration: state.datasetConfiguration,
-  dataset: state.dataset,
-  mappingColors: state.temporaryConfiguration.activeMapping.mappingColors,
-  flycam: state.flycam,
-  activeCellId: state.tracing.volume ? state.tracing.volume.activeCellId : null,
-  segments: state.tracing.volume ? state.tracing.volume.segments : null,
-  hasVolume: state.tracing.volume != null,
-  segmentationLayer: getSegmentationLayer(state.dataset),
-  zoomStep: getRequestLogZoomStep(state),
-  allowUpdate: state.tracing.restrictions.allowUpdate,
-  activeResolution: getCurrentResolution(state),
-  organization: state.dataset.owningOrganization,
-  datasetName: state.dataset.name,
-  availableMeshFiles: state.availableMeshFiles,
-  currentMeshFile: state.currentMeshFile,
-  activeUser: state.activeUser,
-});
-=======
 type StateProps = {|
   isImporting: boolean,
   isosurfaces: { [segmentId: number]: IsosurfaceInformation },
@@ -101,6 +78,7 @@
   mappingColors: ?Array<number>,
   flycam: Flycam,
   hasVolume: boolean,
+  segments: ?SegmentsMap,
   visibleSegmentationLayer: ?APISegmentationLayer,
   allowUpdate: boolean,
   organization: string,
@@ -125,6 +103,7 @@
     ).mappingColors,
     flycam: state.flycam,
     hasVolume: state.tracing.volume != null,
+    segments: state.tracing.volume ? state.tracing.volume.segments : null,
     visibleSegmentationLayer,
     allowUpdate: state.tracing.restrictions.allowUpdate,
     organization: state.dataset.owningOrganization,
@@ -140,7 +119,6 @@
     activeUser: state.activeUser,
   };
 };
->>>>>>> fa3422ef
 
 const mapDispatchToProps = (dispatch: Dispatch<*>): * => ({
   onChangeDatasetSettings(propertyName, value) {
