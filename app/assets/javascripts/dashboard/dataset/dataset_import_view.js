--- conflicted
+++ resolved
@@ -17,16 +17,12 @@
 import moment from "moment";
 import type { DatasetConfiguration } from "oxalis/store";
 import messages from "messages";
-<<<<<<< HEAD
 import type {
-  APIDatasetType,
-  APIMessageType,
-  APIDataSourceWithMessagesType,
-  APIDatasetIdType,
+  APIDataset,
+  APIMessage,
+  APIDataSourceWithMessages,
+  APIDatasetId,
 } from "admin/api_flow_types";
-=======
-import type { APIDataset, APIMessage, APIDataSourceWithMessages } from "admin/api_flow_types";
->>>>>>> e2f43bae
 import { handleGenericError } from "libs/error_handling";
 import { datasetCache } from "dashboard/dashboard_view";
 import { Hideable, confirmAsync, hasFormError } from "./helper_components";
@@ -41,7 +37,7 @@
 
 type Props = {
   form: Object,
-  datasetId: APIDatasetIdType,
+  datasetId: APIDatasetId,
   isEditingMode: boolean,
   onComplete: () => void,
   onCancel: () => void,
