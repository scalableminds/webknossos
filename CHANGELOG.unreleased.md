# Changelog (Unreleased)

All notable (yet unreleased) user-facing changes to webknossos are documented in this file.
See `CHANGELOG.released.md` for the changes which are part of official releases.

The format is based on [Keep a Changelog](http://keepachangelog.com/en/1.0.0/)
and this project adheres to [Calendar Versioning](http://calver.org/) `0Y.0M.MICRO`.
For upgrade instructions, please check the [migration guide](MIGRATIONS.released.md).

## Unreleased
[Commits](https://github.com/scalableminds/webknossos/compare/22.08.0...HEAD)

### Added
- The owner of an annotation can allow other users, who may see the annotation, to also edit it. Note that parallel writes are not supported and would lead to conflicts. [#6236](https://github.com/scalableminds/webknossos/pull/6236)
- WebKnossos now remembers the tool that was active in between disabling and enabling the segmentation layer. [#6362](https://github.com/scalableminds/webknossos/pull/6362)
- Segmentation layers which were not previously editable now show an (un)lock icon button which shortcuts to the Add Volume Layer modal with the layer being preselected. [#6330](https://github.com/scalableminds/webknossos/pull/6330)
- The NML file in volume annotation download now includes segment metadata like names and anchor positions. [#6347](https://github.com/scalableminds/webknossos/pull/6347)
- Added an "extrude segment" feature which is similar to the old "copy from previous slice" feature. The segment interpolation and the new segment extrusion feature are both available via the toolbar (see the dropdown icon which was added to the old interpolation button). [#6370](https://github.com/scalableminds/webknossos/pull/6370)
- Added support for ad-hoc meshing for volume annotation layers with fallback segmentations. [#6369](https://github.com/scalableminds/webknossos/pull/6369)
- Added new backend API route for requesting all publications. Those publications can now have also attached annotations. [#6315](https://github.com/scalableminds/webknossos/pull/6315)
- Added support for 64-bit segmentations (uint64). Note that the actual support only covers IDs up to 2^53 - 1 (matches the JavaScript number type). Also note that JSON mappings are only compatible with segment ids which only use the lower 32 bits. [#6317](https://github.com/scalableminds/webknossos/pull/6317)
- Added a "duplicate" button for annotations. [#6386](https://github.com/scalableminds/webknossos/pull/6386)
- Added new filter options for the dataset list api at `api/datasets`: `organizationName: String`, `onlyMyOrganization: Boolean`, `uploaderId: String` [#6377](https://github.com/scalableminds/webknossos/pull/6377)

### Changed
- webKnossos uses WebGL 2 instead of WebGL 1 now. In case your browser/hardware does not support this, webKnossos will alert you and you need to upgrade your system. [#6350](https://github.com/scalableminds/webknossos/pull/6350)
- The sharing modal now automatically saves changes of the sharing options. [#6314](https://github.com/scalableminds/webknossos/pull/6314)
- The Layers tab now displays an Add Skeleton Annotation Layer button with which volume-only annotations can be converted to hybrid annotations. [#6330](https://github.com/scalableminds/webknossos/pull/6330)
- The Zarr directory listings no longer include the current directory “.”. [6359](https://github.com/scalableminds/webknossos/pull/6359)
- The default name for volume annotation layers with fallback segmentations is now set to the name of their fallback segmentation layer, no longer “Volume”. [#6373](https://github.com/scalableminds/webknossos/pull/6373)
- The “reload data” button for dataset and annotation layers is now only shown to users who have administrative permissions for the dataset (because the button clears server caches and file handles). [#6380](https://github.com/scalableminds/webknossos/pull/6380)
- Requests for missing chunks in zarr datasets now return status code 404 instead of 200 with an empty response. [#6381](https://github.com/scalableminds/webknossos/pull/6381)

### Fixed
- Fixed a regression where the mapping activation confirmation dialog was never shown. [#6346](https://github.com/scalableminds/webknossos/pull/6346)
- Fixed an error if multiple proofreading actions were performed in rapid succession. If webKnossos is busy, inputs to the viewports are disabled from now on. [#6325](https://github.com/scalableminds/webknossos/pull/6325)
- Fixed that ad-hoc meshing would terminate early for large segments. [#6352](https://github.com/scalableminds/webknossos/pull/6352)
- Fixed a bug where the largestSegmentId of zarr segmentation layers was not propagated from the datasource-properties.json, which broke annotating based on these layers. [#6363](https://github.com/scalableminds/webknossos/pull/6363)
- Fixed a bug where uploads of wkw datasets with numerical-only layer names would fail. [#6382](https://github.com/scalableminds/webknossos/pull/6382)
- Public datasets of other organizations are no longer listed during task creation. [#6377](https://github.com/scalableminds/webknossos/pull/6377)
- Tightened organization isolation security for dataset uploads. [#6378](https://github.com/scalableminds/webknossos/pull/6378)
- Fixed a bug with undo/redo and volume interpolation/extrusion. [#6403](https://github.com/scalableminds/webknossos/pull/6403)
- Fixed a regression which caused that uint16 and uint8 segmentations could not be rendered. [#6406](https://github.com/scalableminds/webknossos/pull/6406)
<<<<<<< HEAD
- Fix a bug which prevent keyboard shortcuts from taking affect after expanding/collapsing the sidebar panels using the button icons.[#6410](https://github.com/scalableminds/webknossos/pull/6410) 
=======
- Fixed a bug with the clip histogram button to prevent it from showing a loading spinner forever in some cases. [#6407]
>>>>>>> 93eb6e42

### Removed
- Annotation Type was removed from the info tab. [#6330](https://github.com/scalableminds/webknossos/pull/6330)

### Breaking Changes<|MERGE_RESOLUTION|>--- conflicted
+++ resolved
@@ -41,11 +41,9 @@
 - Tightened organization isolation security for dataset uploads. [#6378](https://github.com/scalableminds/webknossos/pull/6378)
 - Fixed a bug with undo/redo and volume interpolation/extrusion. [#6403](https://github.com/scalableminds/webknossos/pull/6403)
 - Fixed a regression which caused that uint16 and uint8 segmentations could not be rendered. [#6406](https://github.com/scalableminds/webknossos/pull/6406)
-<<<<<<< HEAD
-- Fix a bug which prevent keyboard shortcuts from taking affect after expanding/collapsing the sidebar panels using the button icons.[#6410](https://github.com/scalableminds/webknossos/pull/6410) 
-=======
-- Fixed a bug with the clip histogram button to prevent it from showing a loading spinner forever in some cases. [#6407]
->>>>>>> 93eb6e42
+- Fixed a bug which prevented keyboard shortcuts from taking affect after expanding/collapsing the sidebar panels using the button icons.[#6410](https://github.com/scalableminds/webknossos/pull/6410) 
+- Fixed a bug with the clip histogram button to prevent it from showing a loading spinner forever in some cases. [#6407](https://github.com/scalableminds/webknossos/pull/6407)
+
 
 ### Removed
 - Annotation Type was removed from the info tab. [#6330](https://github.com/scalableminds/webknossos/pull/6330)
