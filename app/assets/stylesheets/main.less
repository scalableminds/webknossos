--- conflicted
+++ resolved
@@ -764,7 +764,6 @@
   background-color: inherit;
 }
 
-<<<<<<< HEAD
 #merge {
     width: 280px;
     padding: 10px;
@@ -773,11 +772,10 @@
     left: 0px;
     background-color: #aaf;
     visibility: hidden;
-=======
+}
 
 
 // make sure text and icons have space between them
 i {
   margin-right: 5px;
->>>>>>> 80dccb42
 }