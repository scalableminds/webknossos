package controllers

import javax.inject.Inject

import com.scalableminds.webknossos.datastore.models.datasource.DataSourceId
import com.scalableminds.webknossos.datastore.models.datasource.inbox.{InboxDataSourceLike => InboxDataSource}
import com.scalableminds.webknossos.datastore.services.DataStoreStatus
import com.scalableminds.util.accesscontext.GlobalAccessContext
import com.scalableminds.util.tools.{Fox, FoxImplicits}
import com.typesafe.scalalogging.LazyLogging
import models.annotation.{Annotation, AnnotationDAO}
import models.binary._
import models.user.time.TimeSpanService
import play.api.i18n.{I18nSupport, Messages, MessagesApi}
import play.api.libs.concurrent.Execution.Implicits._
import play.api.libs.json.{JsError, JsObject, JsSuccess}
import play.api.mvc._
import models.annotation.AnnotationState._
import models.team.OrganizationDAO
import oxalis.security.WebknossosSilhouette

import scala.concurrent.Future

class WKDataStoreController @Inject()(val messagesApi: MessagesApi)
  extends Controller
    with WKDataStoreActionHelper
    with LazyLogging {

  val bearerTokenService = WebknossosSilhouette.environment.combinedAuthenticatorService.tokenAuthenticatorService

  def validateDataSetUpload(name: String) = DataStoreAction(name).async(parse.json) { implicit request =>
    for {
<<<<<<< HEAD
      uploadInfo <- request.body.validate[DataSourceId].asOpt.toFox ?~> Messages("dataStore.upload.invalid")
      organization <- OrganizationDAO.findOneByName(uploadInfo.team)(GlobalAccessContext) ?~> "organization.notFound"
      _ <- bool2Fox(DataSetService.isProperDataSetName(uploadInfo.name)) ?~> Messages("dataSet.name.invalid")
      _ <- DataSetService.assertNewDataSetName(uploadInfo.name, organization._id)(GlobalAccessContext) ?~> Messages("dataSet.name.alreadyTaken")
      _ <- bool2Fox(uploadInfo.team.nonEmpty) ?~> Messages("team.invalid")
=======
      uploadInfo <- request.body.validate[DataSourceId].asOpt.toFox ?~> "dataStore.upload.invalid"
      _ <- bool2Fox(DataSetService.isProperDataSetName(uploadInfo.name)) ?~> "dataSet.name.invalid"
      _ <- DataSetService.assertNewDataSetName(uploadInfo.name)(GlobalAccessContext) ?~> "dataSet.name.alreadyTaken"
      _ <- bool2Fox(uploadInfo.team.nonEmpty) ?~> "team.invalid"
>>>>>>> cedb4d90
    } yield Ok
  }

  def statusUpdate(name: String) = DataStoreAction(name).async(parse.json) { implicit request =>
    request.body.validate[DataStoreStatus] match {
      case JsSuccess(status, _) =>
        logger.debug(s"Status update from data store '$name'. Status: " + status.ok)
        DataStoreDAO.updateUrlByName(name, status.url)(GlobalAccessContext).map(_ => Ok)
      case e: JsError =>
        logger.error("Data store '$name' sent invalid update. Error: " + e)
        Future.successful(JsonBadRequest(JsError.toJson(e)))
    }
  }

  def updateAll(name: String) = DataStoreAction(name).async(parse.json) { implicit request =>
    request.body.validate[List[InboxDataSource]] match {
      case JsSuccess(dataSources, _) =>
        for {
          _ <- DataSetService.deactivateUnreportedDataSources(request.dataStore.name, dataSources)(GlobalAccessContext)
          _ <- DataSetService.updateDataSources(request.dataStore, dataSources)(GlobalAccessContext)
        } yield {
          JsonOk
        }

      case e: JsError =>
        logger.warn("Data store reported invalid json for data sources.")
        Fox.successful(JsonBadRequest(JsError.toJson(e)))
    }
  }

  def updateOne(name: String) = DataStoreAction(name).async(parse.json) { implicit request =>
    request.body.validate[InboxDataSource] match {
      case JsSuccess(dataSource, _) =>
        for {
          _ <- DataSetService.updateDataSources(request.dataStore, List(dataSource))(GlobalAccessContext)
        } yield {
          JsonOk
        }
      case e: JsError =>
        logger.warn("Data store reported invalid json for data source.")
        Fox.successful(JsonBadRequest(JsError.toJson(e)))
    }
  }

  def handleTracingUpdateReport(name: String) = DataStoreAction(name).async(parse.json) { implicit request =>
    for {
      tracingId <- (request.body \ "tracingId").asOpt[String].toFox
      annotation <- AnnotationDAO.findOneByTracingId(tracingId)(GlobalAccessContext)
      _ <- ensureAnnotationNotFinished(annotation)
      timestamps <- (request.body \ "timestamps").asOpt[List[Long]].toFox
      statisticsOpt = (request.body \ "statistics").asOpt[JsObject]
      userTokenOpt = (request.body \ "userToken").asOpt[String]
      _ <- statisticsOpt match {
        case Some(statistics) => AnnotationDAO.updateStatistics(annotation._id, statistics)(GlobalAccessContext)
        case None => Fox.successful(())
      }
      _ <- AnnotationDAO.updateModified(annotation._id, System.currentTimeMillis)(GlobalAccessContext)
      userBox <- bearerTokenService.userForTokenOpt(userTokenOpt)(GlobalAccessContext).futureBox
      _ <- Fox.runOptional(userBox)(user => TimeSpanService.logUserInteraction(timestamps, user, annotation)(GlobalAccessContext))
    } yield {
      Ok
    }
  }

  private def ensureAnnotationNotFinished(annotation: Annotation) = {
    if (annotation.state == Finished) Fox.failure("annotation already finshed")
    else Fox.successful(())
  }
}

trait WKDataStoreActionHelper extends FoxImplicits with Results with I18nSupport {

  import play.api.mvc._

  class RequestWithDataStore[A](val dataStore: DataStore, request: Request[A]) extends WrappedRequest[A](request)

  case class DataStoreAction(name: String) extends ActionBuilder[RequestWithDataStore] {
    def invokeBlock[A](request: Request[A], block: (RequestWithDataStore[A]) => Future[Result]): Future[Result] = {
      request.getQueryString("key")
        .toFox
        .flatMap(key => DataStoreDAO.findOneByKey(key)(GlobalAccessContext)) // Check if key is valid
        //.filter(dataStore => dataStore.name == name) // Check if correct name is provided
        .flatMap(dataStore => block(new RequestWithDataStore(dataStore, request))) // Run underlying action
        .getOrElse(Forbidden(Messages("dataStore.notFound"))) // Default error
    }
  }

}<|MERGE_RESOLUTION|>--- conflicted
+++ resolved
@@ -30,18 +30,12 @@
 
   def validateDataSetUpload(name: String) = DataStoreAction(name).async(parse.json) { implicit request =>
     for {
-<<<<<<< HEAD
-      uploadInfo <- request.body.validate[DataSourceId].asOpt.toFox ?~> Messages("dataStore.upload.invalid")
-      organization <- OrganizationDAO.findOneByName(uploadInfo.team)(GlobalAccessContext) ?~> "organization.notFound"
-      _ <- bool2Fox(DataSetService.isProperDataSetName(uploadInfo.name)) ?~> Messages("dataSet.name.invalid")
-      _ <- DataSetService.assertNewDataSetName(uploadInfo.name, organization._id)(GlobalAccessContext) ?~> Messages("dataSet.name.alreadyTaken")
-      _ <- bool2Fox(uploadInfo.team.nonEmpty) ?~> Messages("team.invalid")
-=======
+
       uploadInfo <- request.body.validate[DataSourceId].asOpt.toFox ?~> "dataStore.upload.invalid"
+organization <- OrganizationDAO.findOneByName(uploadInfo.team)(GlobalAccessContext) ?~> "organization.notFound"
       _ <- bool2Fox(DataSetService.isProperDataSetName(uploadInfo.name)) ?~> "dataSet.name.invalid"
-      _ <- DataSetService.assertNewDataSetName(uploadInfo.name)(GlobalAccessContext) ?~> "dataSet.name.alreadyTaken"
+      _ <- DataSetService.assertNewDataSetName(uploadInfo.name, organization._id)(GlobalAccessContext) ?~> "dataSet.name.alreadyTaken"
       _ <- bool2Fox(uploadInfo.team.nonEmpty) ?~> "team.invalid"
->>>>>>> cedb4d90
     } yield Ok
   }
 
