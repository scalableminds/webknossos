# Changelog (Unreleased)

All notable (yet unreleased) user-facing changes to WEBKNOSSOS are documented in this file.
See `CHANGELOG.released.md` for the changes which are part of official releases.

The format is based on [Keep a Changelog](http://keepachangelog.com/en/1.0.0/)
and this project adheres to [Calendar Versioning](http://calver.org/) `0Y.0M.MICRO`.
For upgrade instructions, please check the [migration guide](MIGRATIONS.released.md).

## Unreleased
[Commits](https://github.com/scalableminds/webknossos/compare/24.07.0...HEAD)

### Added
- WEBKNOSSOS now automatically searches in subfolder / sub-collection identifiers for valid datasets in case a provided link to a remote dataset does not directly point to a dataset. [#7912](https://github.com/scalableminds/webknossos/pull/7912)
- Added the option to move a bounding box via dragging while pressing ctrl / meta. [#7892](https://github.com/scalableminds/webknossos/pull/7892)
- Added route `/import?url=<url_to_datasource>` to automatically import and view remote datasets. [#7844](https://github.com/scalableminds/webknossos/pull/7844)
- Added that newly created, modified and clicked on bounding boxes are now highlighted and scrolled into view, while the bounding box tool is active. [#7935](https://github.com/scalableminds/webknossos/pull/7935)
- The configured unit in the dataset upload view is now passed to the convert_to_wkw worker job. [#7970](https://github.com/scalableminds/webknossos/pull/7970)
- Added option to expand or collapse all subgroups of a segment group in the segments tab. [#7911](https://github.com/scalableminds/webknossos/pull/7911)
- The context menu that is opened upon right-clicking a segment in the dataview port now contains the segment's name. [#7920](https://github.com/scalableminds/webknossos/pull/7920) 
- Upgraded backend dependencies for improved performance and stability. [#7922](https://github.com/scalableminds/webknossos/pull/7922)
- It is now saved whether segment groups are collapsed or expanded, so this information doesn't get lost e.g. upon page reload. [#7928](https://github.com/scalableminds/webknossos/pull/7928/)
- It is now saved whether skeleton groups are collapsed or expanded. This information is also persisted to NML output. [#7939](https://github.com/scalableminds/webknossos/pull/7939)
- The context menu entry "Focus in Segment List" expands all necessary segment groups in the segments tab to show the highlighted segment. [#7950](https://github.com/scalableminds/webknossos/pull/7950)
- In the proofreading mode, you can enable/disable that only the active segment and the hovered segment are rendered. [#7654](https://github.com/scalableminds/webknossos/pull/7654)
- Upgraded s3 client for improved performance when loading remote datasets. [#7936](https://github.com/scalableminds/webknossos/pull/7936)
- To improve performance, only the visible bounding boxes are rendered in the bounding box tab (so-called virtualization). [#7974](https://github.com/scalableminds/webknossos/pull/7974)
- Added support for reading zstd-compressed zarr2 datasets [#7964](https://github.com/scalableminds/webknossos/pull/7964)
<<<<<<< HEAD
- Added a feature to register all segments for a given bounding box at once via the context menu of the bounding box. [#7979](https://github.com/scalableminds/webknossos/pull/7979)
=======
- The alignment job is in a separate tab of the "AI Tools" now. The "Align Sections" AI job now supports including manually created matches between adjacent section given as skeletons. [#7967](https://github.com/scalableminds/webknossos/pull/7967)  
>>>>>>> 46b1e2de

### Changed
- Replaced skeleton tab component with antd's `<Tree />`component. Added support for selecting tree ranges with SHIFT. [#7819](https://github.com/scalableminds/webknossos/pull/7819) 
- The warning about a mismatch between the scale of a pre-computed mesh and the dataset scale's factor now also considers all supported mags of the active segmentation layer. This reduces the false posive rate regarding this warning. [#7921](https://github.com/scalableminds/webknossos/pull/7921/)
- It is no longer allowed to edit annotations of other organizations, even if they are set to public and to others-may-edit. [#7923](https://github.com/scalableminds/webknossos/pull/7923)
- When proofreading segmentations, the user can now interact with super-voxels directly in the data viewports. Additionally, proofreading is significantly faster because the segmentation data doesn't have to be re-downloaded after each merge/split operation. [#7654](https://github.com/scalableminds/webknossos/pull/7654)
- Because of the way our models are trained, AI analysis and training is disabled for 2D and ND datasets, as well as for color layers with data type uInt24. [#7957](https://github.com/scalableminds/webknossos/pull/7957)
- The overall performance was improved (especially for the segments tab). [#7958](https://github.com/scalableminds/webknossos/pull/7958)

### Fixed
- Fixed a bug that allowed the default newly created bounding box to appear outside the dataset. In case the whole bounding box would be outside it is created regardless. [#7892](https://github.com/scalableminds/webknossos/pull/7892)
- Fixed a rare bug that could cause hanging dataset uploads. [#7932](https://github.com/scalableminds/webknossos/pull/7932)
- Fixed that trashcan icons to remove layers during remote dataset upload were floating above the navbar. [#7954](https://github.com/scalableminds/webknossos/pull/7954)
- Fixed that the flood-filling action was available in the context menu although an editable mapping is active. Additionally volume related actions were removed from the context menu if only a skeleton layer is visible. [#7975](https://github.com/scalableminds/webknossos/pull/7975)
- Fixed that activating the skeleton tab would always change the active position to the active node. [#7958](https://github.com/scalableminds/webknossos/pull/7958)

### Removed

### Breaking Changes<|MERGE_RESOLUTION|>--- conflicted
+++ resolved
@@ -26,11 +26,8 @@
 - Upgraded s3 client for improved performance when loading remote datasets. [#7936](https://github.com/scalableminds/webknossos/pull/7936)
 - To improve performance, only the visible bounding boxes are rendered in the bounding box tab (so-called virtualization). [#7974](https://github.com/scalableminds/webknossos/pull/7974)
 - Added support for reading zstd-compressed zarr2 datasets [#7964](https://github.com/scalableminds/webknossos/pull/7964)
-<<<<<<< HEAD
+- The alignment job is in a separate tab of the "AI Tools" now. The "Align Sections" AI job now supports including manually created matches between adjacent section given as skeletons. [#7967](https://github.com/scalableminds/webknossos/pull/7967)  
 - Added a feature to register all segments for a given bounding box at once via the context menu of the bounding box. [#7979](https://github.com/scalableminds/webknossos/pull/7979)
-=======
-- The alignment job is in a separate tab of the "AI Tools" now. The "Align Sections" AI job now supports including manually created matches between adjacent section given as skeletons. [#7967](https://github.com/scalableminds/webknossos/pull/7967)  
->>>>>>> 46b1e2de
 
 ### Changed
 - Replaced skeleton tab component with antd's `<Tree />`component. Added support for selecting tree ranges with SHIFT. [#7819](https://github.com/scalableminds/webknossos/pull/7819) 
