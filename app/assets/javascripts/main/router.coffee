### define
jquery : $
underscore : _
backbone : Backbone
oxalis/constants : constants
###

# #####
# This Router contains all the routes for views that have been
# refactored to Backbone.View yet. All other routes, that require HTML to be
# delivered by the Server are handled by the NonBackboneRouter.
# #####
class Router extends Backbone.Router

  routes :
    "users"                         : "users"
    "teams"                         : "teams"
    "statistics"                    : "statistics"
    "tasks"                         : "tasks"
    "projects"                      : "projects"
    "annotations/:type/:id"         : "tracingView"
    "datasets/:id/view"             : "tracingViewPublic"
    "dashboard"                     : "dashboard"
    "users/:id/details"             : "dashboard"
    "taskTypes/:id/edit"            : "editTaskType"
    "taskTypes"                     : "taskTypes"
    "spotlight"                     : "spotlight"
    "tasks/overview"                : "taskOverview"
    "admin/taskTypes"               : "hideLoading"
    "*url"                          : "hideLoading"

  whitelist : [
    "help/keyboardshortcuts",
    "help/faq",
    "issues"
  ]

  whitelist : [
    "help/keyboardshortcuts",
    "help/faq",
    "issues"
  ]

  initialize : ->

    # handle all links and manage page changes (rather the reloading the whole site)
    $(document).on "click", "a", (evt) =>

      url = $(evt.currentTarget).attr("href") or ""
      urlWithoutSlash = url.slice(1)

      if newWindow = $(evt.target).data("newwindow")
        [ width, height ] = newWindow.split("x")
        window.open(url, "_blank", "width=#{width},height=#{height},location=no,menubar=no")
        evt.preventDefault()
        return

      # let whitelisted url through
      if _.contains(@whitelist, urlWithoutSlash)
        return

<<<<<<< HEAD
      # disable links beginning with #
      if url.indexOf("#") == 0
        return

=======
>>>>>>> 7a73a2ff
      # allow opening links in new tabs
      if evt.metaKey or evt.ctrlKey
        return

      # allow target=_blank etc
      if evt.currentTarget.target != ""
        return

      for route of @routes
        regex = @_routeToRegExp(route)
        if regex.test(urlWithoutSlash)
          evt.preventDefault()
          @navigate(url, trigger : true)

          return

      return

    @$loadingSpinner = $("#loader")
    @$mainContainer = $("#main-container")


  hideLoading : ->

    @$loadingSpinner.hide()


  tracingView : (type, id) ->


    require ["oxalis/view/tracing_layout_view"], (TracingLayoutView) =>

      view = new TracingLayoutView(
        tracingType: type
        tracingId : id
        controlMode : constants.CONTROL_MODE_TRACE
      )
      view.forcePageReload = true
      @changeView(view)


  tracingViewPublic : (id) ->

    require ["oxalis/view/tracing_layout_view"], (TracingLayoutView) =>
      view = new TracingLayoutView(
        tracingType: "View"
        tracingId : id
        controlMode : constants.CONTROL_MODE_VIEW
      )
      view.forcePageReload = true
      @changeView(view)


  projects : ->

    @showWithPagination("ProjectListView", "ProjectCollection")


  statistics : ->

    @showAdminView("StatisticView")


  users : ->

    @showWithPagination("UserListView", "UserCollection")


  teams : ->

    @showWithPagination("TeamListView", "TeamCollection")


  tasks : ->

    @showWithPagination("TaskListView", "TaskCollection")

  taskTypes : ->

    require ["admin/views/tasktype/task_type_view", "admin/models/tasktype/task_type_collection"], (TaskTypeView, TaskTypeCollection) =>

      collection = new TaskTypeCollection()
      view = new TaskTypeView(collection: collection)
      @changeView(view)

      @hideLoading()


  editTaskType : (taskTypeID) ->

    require ["admin/views/tasktype/task_type_form_view", "admin/models/tasktype/task_type_model"], (TaskTypeFormView, TaskTypeModel) =>

      model = new TaskTypeModel({id : taskTypeID})
      view = new TaskTypeFormView(model : model, isEditForm : true)
      @changeView(view)

      @hideLoading()


  dashboard : (userID) ->

    require ["dashboard/views/dashboard_view", "dashboard/models/dashboard_model"], (DashboardView, DashboardModel) =>

      isAdminView = userID != null

      model = new DashboardModel({ userID, isAdminView : isAdminView })
      view = new DashboardView(model : model, isAdminView : isAdminView)

      @changeView(view)
      @listenTo(model, "sync", @hideLoading)


  spotlight : ->

    require(["views/spotlight_view", "admin/models/dataset/dataset_collection"], (SpotlightView, DatasetCollection) =>

      collection = new DatasetCollection()
      view = new SpotlightView(model: collection)

      @changeView(view)
      @listenTo(collection, "sync", @hideLoading)
    )


  taskOverview : ->

    require(["admin/views/task/task_overview_view", "admin/models/task/task_overview_model"], (TaskOverviewView, TaskOverviewModel) =>

      model = new TaskOverviewModel()
      view = new TaskOverviewView({model})

      @changeView(view)
      @listenTo(model, "sync", @hideLoading)
    )


  showWithPagination : (view, collection) ->

    require ["admin/admin"], (admin) =>

      collection = new admin[collection]()
      view = new admin[view](collection: collection)
      paginationView = new admin.PaginationView(collection: collection)

      @changeView(paginationView, view)
      @listenTo(collection, "sync", => @hideLoading())


  showAdminView : (view, collection) ->

    require ["admin/admin"], (admin) =>

      if collection
        collection = new admin[collection]()
        view = new admin[view](collection : collection)
        @listenTo(collection, "sync", => @hideLoading())
      else
        view = new admin[view]()
        @hideLoading()

      @changeView(view)


  changeView : (views...) ->

    if @activeViews == views
      return

    @$loadingSpinner.show()

    # Remove current views
    if @activeViews
      for view in @activeViews
        # prefer Marionette's.destroy() function to Backbone's remove()
        if view.destroy
          view.destroy()
        else
          view.remove()

      if view.forcePageReload
        @loadURL(location.href)

    else
      # we are probably coming from a URL that isn't a Backbone.View yet (or page reload)
      @$mainContainer.empty()

    # Add new views
    @activeViews = views
    for view in views
      @$mainContainer.append(view.render().el)

    return

  loadURL : (url) ->

    window.location = url<|MERGE_RESOLUTION|>--- conflicted
+++ resolved
@@ -59,13 +59,10 @@
       if _.contains(@whitelist, urlWithoutSlash)
         return
 
-<<<<<<< HEAD
       # disable links beginning with #
       if url.indexOf("#") == 0
         return
 
-=======
->>>>>>> 7a73a2ff
       # allow opening links in new tabs
       if evt.metaKey or evt.ctrlKey
         return
