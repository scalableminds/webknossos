import _ from "lodash";
import {
  tokenUserA,
  setCurrToken,
  resetDatabase,
  writeTypeCheckingFile,
  replaceVolatileValues,
} from "test/e2e-setup";
import type { APIDataset } from "types/api_flow_types";
import * as api from "admin/admin_rest_api";
import test from "ava";
<<<<<<< HEAD
import {
  getOrganizationForDataset,
  getDatasetIdFromNameAndOrganization,
} from "admin/api/disambiguate_legacy_routes";
=======
import fs from "node:fs";
>>>>>>> 8ff5b67b

async function getFirstDataset(): Promise<APIDataset> {
  const datasets = await api.getActiveDatasetsOfMyOrganization();

  const dataset = _.sortBy(datasets, (d) => d.name)[0];

  return dataset;
}

test.before("Reset database and change token", async () => {
  resetDatabase();
  setCurrToken(tokenUserA);
  await api.triggerDatasetCheck("http://localhost:9000");
});
test.serial("getDatasets", async (t) => {
  let datasets = await api.getDatasets();
  let retry = 0;

  while (JSON.stringify(datasets).indexOf("Not imported yet") === -1 && retry < 10) {
    datasets = await api.getDatasets();
    retry++;
  }

  datasets = _.sortBy(datasets, (d) => d.name);
  writeTypeCheckingFile(datasets, "dataset", "APIDatasetCompact", {
    isArray: true,
  });
  t.snapshot(replaceVolatileValues(datasets));
});
test("getActiveDatasets", async (t) => {
  let datasets = await api.getActiveDatasetsOfMyOrganization();
  datasets = _.sortBy(datasets, (d) => d.name);
  t.snapshot(replaceVolatileValues(datasets));
});
test("getDatasetAccessList", async (t) => {
  const dataset = await getFirstDataset();

  const accessList = _.sortBy(await api.getDatasetAccessList(dataset), (user) => user.id);

  t.snapshot(replaceVolatileValues(accessList));
});
test("updateDatasetTeams", async (t) => {
  const [dataset, newTeams] = await Promise.all([getFirstDataset(), api.getEditableTeams()]);
  const updatedDataset = await api.updateDatasetTeams(
    dataset.id,
    newTeams.map((team) => team.id),
  );
  t.snapshot(replaceVolatileValues(updatedDataset));
  // undo the Change
  await api.updateDatasetTeams(
    dataset.id,
    dataset.allowedTeams.map((team) => team.id),
  );
});
test("It should correctly disambiguate old dataset links", async (t) => {
  let datasets = await api.getActiveDatasetsOfMyOrganization();
  for (const dataset of datasets) {
    const organizationId = await getOrganizationForDataset(dataset.name);
    t.is(organizationId, dataset.owningOrganization);
    const datasetId = await getDatasetIdFromNameAndOrganization(dataset.name, organizationId);
    t.is(datasetId, dataset.id);
  }
  t.pass();
});
// test("getDatasetSharingToken and revokeDatasetSharingToken", async t => {
//   const dataset = await getFirstDataset();
//   const sharingToken = api.getDatasetSharingToken(dataset.name);
//   t.snapshot(sharingToken);
//   await api.revokeDatasetSharingToken(dataset.name);
//   t.pass();
// });

test("Zarr streaming", async (t) => {
  const zattrsResp = await fetch("/data/zarr/Organization_X/test-dataset/segmentation/.zattrs", {
    headers: new Headers(),
  });
  const zattrs = await zattrsResp.text();
  t.snapshot(zattrs);

  const rawDataResponse = await fetch(
    "/data/zarr/Organization_X/test-dataset/segmentation/1/0.1.1.0",
    {
      headers: new Headers(),
    },
  );
  const bytes = await rawDataResponse.arrayBuffer();
  const base64 = btoa(String.fromCharCode(...new Uint8Array(bytes.slice(-128))));
  t.snapshot(base64);
});

test("Zarr 3 streaming", async (t) => {
  const zarrJsonResp = await fetch(
    "/data/zarr3_experimental/Organization_X/test-dataset/segmentation/zarr.json",
    {
      headers: new Headers(),
    },
  );
  const zarrJson = await zarrJsonResp.text();
  t.snapshot(zarrJson);

  const rawDataResponse = await fetch(
    "/data/zarr3_experimental/Organization_X/test-dataset/segmentation/1/0.1.1.0",
    {
      headers: new Headers(),
    },
  );
  const bytes = await rawDataResponse.arrayBuffer();
  const base64 = btoa(String.fromCharCode(...new Uint8Array(bytes.slice(-128))));
  t.snapshot(base64);
});

test("Dataset upload", async (t) => {
  const uploadId = "test-dataset-upload-" + Date.now();

  await fetch("/data/datasets/reserveUpload", {
    method: "POST",
    headers: new Headers({
      "Content-Type": "application/json",
    }),
    body: JSON.stringify({
      filePaths: ["test-dataset-upload.zip"],
      folderId: "570b9f4e4bb848d0885ea917",
      initialTeams: [],
      layersToLink: [],
      name: "test-dataset-upload",
      organization: "Organization_X",
      totalFileCount: 1,
      uploadId: uploadId,
    }),
  });

  const filePath = "test/dataset/test-dataset.zip";
  const testDataset = fs.readFileSync(filePath);

  let formData = new FormData();
  formData.append("resumableChunkNumber", "1");
  formData.append("resumableChunkSize", "10485760");
  formData.append("resumableCurrentChunkSize", "71988");
  formData.append("resumableTotalSize", "71988");
  formData.append("resumableType", "application/zip");
  formData.append("resumableIdentifier", uploadId + "/test-dataset.zip");
  formData.append("resumableFilename", "test-dataset.zip");
  formData.append("resumableRelativePath", "test-dataset.zip");
  formData.append("resumableTotalChunks", "1");

  // Setting the correct content type header automatically does not work (the boundary is not included)
  // We can not extract the boundary from the FormData object
  // Thus we have to set the content type header ourselves and create the body manually

  const boundary = "----WebKitFormBoundaryAqTsFa4N9FW7zF7I";
  let bodyString = `--${boundary}\r\n`;
  // @ts-ignore
  for (const [key, value] of formData.entries()) {
    bodyString += `Content-Disposition: form-data; name="${key}"\r\n\r\n${value}\r\n`;
    bodyString += `--${boundary}\r\n`;
  }
  bodyString += `Content-Disposition: form-data; name="file"; filename="test-dataset.zip"\r\n`;
  bodyString += "Content-Type: application/octet-stream\r\n\r\n";

  // We have to send the file as bytes, otherwise JS does some encoding, resulting in erroneous bytes

  const formBytes = new TextEncoder().encode(bodyString);
  const fileBytes = new Uint8Array(testDataset);
  const endBytes = new TextEncoder().encode(`\r\n--${boundary}--`);
  const body = new Uint8Array(formBytes.length + fileBytes.length + endBytes.length);
  body.set(formBytes, 0);
  body.set(fileBytes, formBytes.length);
  body.set(endBytes, formBytes.length + fileBytes.length);

  let content_type = `multipart/form-data; boundary=${boundary}`;

  const uploadResult = await fetch("/data/datasets", {
    method: "POST",
    headers: new Headers({
      "Content-Type": content_type,
    }),
    body: body,
  });

  if (uploadResult.status !== 200) {
    t.fail("Dataset upload failed");
  }

  const finishResult = await fetch("/data/datasets/finishUpload", {
    method: "POST",
    headers: new Headers({
      "Content-Type": "application/json",
    }),
    body: JSON.stringify({
      uploadId: uploadId,
      needsConversion: false,
    }),
  });

  if (finishResult.status !== 200) {
    t.fail("Dataset upload failed at finish");
  }

  const result = await fetch("/api/datasets/Organization_X/test-dataset-upload/health", {
    headers: new Headers(),
  });

  if (result.status !== 200) {
    t.fail("Dataset health check after upload failed");
  }
  t.pass();
});<|MERGE_RESOLUTION|>--- conflicted
+++ resolved
@@ -9,14 +9,11 @@
 import type { APIDataset } from "types/api_flow_types";
 import * as api from "admin/admin_rest_api";
 import test from "ava";
-<<<<<<< HEAD
 import {
   getOrganizationForDataset,
   getDatasetIdFromNameAndOrganization,
 } from "admin/api/disambiguate_legacy_routes";
-=======
 import fs from "node:fs";
->>>>>>> 8ff5b67b
 
 async function getFirstDataset(): Promise<APIDataset> {
   const datasets = await api.getActiveDatasetsOfMyOrganization();
