--- conflicted
+++ resolved
@@ -160,13 +160,8 @@
 
   initTrackballControls() {
     const view = $("#TDView")[0];
-<<<<<<< HEAD
     const pos = scaleInfo.voxelToNm(this.flycam.getPosition());
-    this.controls = new THREE.TrackballControls(
-=======
-    const pos = app.scaleInfo.voxelToNm(this.flycam.getPosition());
     this.controls = new TrackballControls(
->>>>>>> d97e5dbc
       this.planeView.getCameras()[constants.TDView],
       view,
       new THREE.Vector3(...pos),
