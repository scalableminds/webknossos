### define
jquery : $
underscore : _
stats : Stats
./controller/viewmodes/plane_controller : PlaneController
./controller/annotations/skeletontracing_controller : SkeletonTracingController
./controller/annotations/volumetracing_controller : VolumeTracingController
./controller/combinations/skeletontracing_arbitrary_controller : SkeletonTracingArbitraryController
./controller/combinations/skeletontracing_plane_controller : SkeletonTracingPlaneController
./controller/combinations/volumetracing_plane_controller : VolumeTracingPlaneController
./controller/scene_controller : SceneController
./controller/url_manager : UrlManager
./model : Model
./view : View
./view/skeletontracing/skeletontracing_view : SkeletonTracingView
./view/volumetracing/volumetracing_view : VolumeTracingView
./view/gui : Gui
./view/share_modal_view : ShareModalView
./constants : constants
../libs/event_mixin : EventMixin
../libs/input : Input
../libs/toast : Toast

###

class Controller

  # Main controller, responsible for setting modes and everything
  # that has to be controlled in any mode.
  #
  # We have a matrix of modes like this:
  #
  #   Annotation Mode \ View mode    Plane       Arbitrary
  #              Skeleton Tracing      X             X
  #                Volume Tracing      X             /
  #
  # In order to maximize code reuse, there is - besides the main
  # controller - a controller for each row, each column and each
  # cross in this matrix.

  constructor : (@controlMode) ->

    _.extend(@,
      view : null
      planeController : null
      arbitraryController : null
      allowedModes : []
    )

    _.extend(@, Backbone.Events)

    unless @browserSupported()
      unless window.confirm("You are using an unsupported browser, please use the newest version of Chrome, Opera or Safari.\n\nTry anyways?")
        window.history.back()

    _.extend(@, new EventMixin())

    @fullScreen = false
    @mode = constants.MODE_PLANE_TRACING

    @model = new Model()
    @urlManager = new UrlManager(this, @model)

    @model.initialize( @controlMode, @urlManager.initialState ).done ({tracing, error}) =>

      # Do not continue, when there was an error and we got no settings from the server
      if error
        return

      unless tracing.restrictions.allowAccess
        Toast.Error "You are not allowed to access this tracing"
        return

      if not tracing.restrictions.allowDownload or not tracing.downloadUrl?
        $('#trace-download-button').attr("disabled", "disabled")
      else
        $('#trace-download-button').attr("href", tracing.downloadUrl)

      @urlManager.startUrlUpdater()

      # Warn if segmentation data is not available
      if @model.getSegmentationBinary()?
        hasWarned = false
        @model.flycam.on
          zoomStepChanged : =>
            if @model.flycam.getIntegerZoomStep() > 1 and not hasWarned
              hasWarned = true
              Toast.info(
                "Segmentation data is only available at lower zoom levels.")

      for allowedMode in tracing.content.settings.allowedModes
        @allowedModes.push switch allowedMode
          when "flight" then constants.MODE_ARBITRARY
          when "oblique" then constants.MODE_ARBITRARY_PLANE
          when "volume" then constants.MODE_VOLUME

      # Plane tracing mode is always allowed
      @allowedModes.push(constants.MODE_PLANE_TRACING)

      # FPS stats
      stats = new Stats()

      @gui = @createGui(tracing.restrictions, tracing.content.settings)

      #TODO trigger on resize
      # set width / height for the right-side menu
      _.defer =>
        if $("#right-menu").length
          menuPosition = $("#right-menu").position()
          MARGIN = 40
          width = Math.max(300, window.innerWidth - menuPosition.left - MARGIN)
          height = Math.max(300, window.innerHeight - menuPosition.top - MARGIN)
          tabHeight = height - $('#right-menu .nav').height() - 30

          $("#right-menu").width(width).height(height)
          @annotationController?.abstractTreeController?.setDimensions({
            width : width
            height : tabHeight
          })

      @sceneController = new SceneController(
        @model.upperBoundary, @model.flycam, @model)


      if @model.skeletonTracing?

        @view = new SkeletonTracingView(@model)
        @annotationController = new SkeletonTracingController(
          @model, @sceneController, @gui, @view )
        @planeController = new SkeletonTracingPlaneController(
          @model, stats, @gui, @view, @sceneController, @annotationController)
        @arbitraryController = new SkeletonTracingArbitraryController(
          @model, stats, @gui, @view, @sceneController, @annotationController)

      else if @model.volumeTracing?

        @view = new VolumeTracingView(@model)
        @annotationController = new VolumeTracingController(
          @model, @sceneController, @gui, @view )
        @planeController = new VolumeTracingPlaneController(
          @model, stats, @gui, @view, @sceneController, @annotationController)

      else # View mode

        @view = new View(@model)
        @planeController = new PlaneController(
          @model, stats, @gui, @view, @sceneController)

      @initMouse()
      @initKeyboard()
      @initUIElements()

      for binaryName of @model.binary
        @model.binary[binaryName].cube.on "bucketLoaded" : =>
          @model.flycam.update()


      if @controlMode == constants.CONTROL_MODE_VIEW

        # Zoom Slider
        logScaleBase = Math.pow(@model.flycam.getMaxZoomStep() * 0.99, 1 / 100)
        slider = $('#zoom-slider').slider().on "slide", (event) =>
          zoomValue = Math.pow(logScaleBase, event.value)
          @model.user.set("zoom", zoomValue)

        updateSlider = (zoom) =>
          sliderValue = Math.log(zoom) / Math.log(logScaleBase)
          slider.slider("setValue", sliderValue)

        @model.user.on(
          zoomChanged : updateSlider
        )

        # Segmentation slider
        if @model.getSegmentationBinary()?
          $('#alpha-slider').slider().on "slide", (event) =>

            alpha = event.value
            if (alpha == 0)
              @model.getSegmentationBinary().pingStop()
            @sceneController.setSegmentationAlpha( alpha )
        else
          $('#segmentation-slider').hide()

      @modeMapping =
        "view-mode-3planes"        : constants.MODE_PLANE_TRACING
        "view-mode-sphere"         : constants.MODE_ARBITRARY
        "view-mode-arbitraryplane" : constants.MODE_ARBITRARY_PLANE

      _controller = this
      for button in $("#view-mode .btn-group").children()

        id = @modeMapping[ $(button).attr("id") ]
        do (id) ->
          $(button).on "click", ->
            $(this).blur()
            _controller.setMode( id )

        if not (id in @allowedModes)
          $(button).attr("disabled", "disabled")

      if @allowedModes.length == 1
        $("#view-mode").hide()

      @allowedModes.sort()
      if @allowedModes.length == 0
        Toast.error("There was no valid allowed tracing mode specified.")
      else
        @setMode( @allowedModes[0] )
      if @urlManager.initialState.mode?
        @setMode( @urlManager.initialState.mode )

      # initial trigger
      @sceneController.setSegmentationAlpha($('#alpha-slider').data("slider-value") or @model.user.getSettings().segmentationOpacity)


  initMouse : ->

    # hide contextmenu, while rightclicking a canvas
    $("#render").bind "contextmenu", (event) ->
      event.preventDefault()
      return


  initKeyboard : ->

    $(document).keypress (event) ->

      if $(event.target).is("input")
        # don't summon help modal when the user types into an input field
        return

      if event.shiftKey && event.which == 63
        $("#help-modal").modal('toggle')



    # avoid scrolling while pressing space
    $(document).keydown (event) ->
      event.preventDefault() if (event.which == 32 or event.which == 18 or 37 <= event.which <= 40) and !$(":focus").length
      return

<<<<<<< HEAD
    keyboardControls = {
      # "q" : => @toggleFullScreen()
    }
=======
    keyboardControls = {}
>>>>>>> 5fddfdfc

    if @controlMode == constants.CONTROL_MODE_TRACE
      _.extend( keyboardControls, {
        #Set Mode, outcomment for release
        "shift + 1" : =>
          @setMode(constants.MODE_PLANE_TRACING)
        "shift + 2" : =>
          @setMode(constants.MODE_ARBITRARY)
        "shift + 3" : =>
          @setMode(constants.MODE_ARBITRARY_PLANE)
        "shift + 4" : =>
          @setMode(constants.MODE_VOLUME)

        # "t" : =>
        #  @view.toggleTheme()
        #  @annotationController?.abstractTreeController?.drawTree()

        "m" : => # rotate allowed modes

          index = (@allowedModes.indexOf(@mode) + 1) % @allowedModes.length
          @setMode( @allowedModes[index] )

        "super + s, ctrl + s" : (event) =>

          event.preventDefault()
          event.stopPropagation()
          @gui.saveNow()
      } )

    new Input.KeyboardNoLoop( keyboardControls )


  initUIElements : ->

    @initAddScriptModal()

    $("#share-button").on "click", (event) =>

      # save the progress
      model = @model.skeletonTracing || @model.volumeTracing
      model.stateLogger.pushImpl()

      modalView = new ShareModalView(_model : @model)
      el = modalView.render().el
      $("#merge-modal").html(el)
      modalView.show()



  initAddScriptModal : ->

    $("#add-script-link").removeClass("hide")
    $("#add-script-button").click( (event) ->
      try
        eval($('#add-script-input').val())
        # close modal if the script executed successfully
        $('#script-modal').modal('hide')
      catch error
        alert(error)
    )


  setMode : (newMode, force = false) ->

    if (newMode == constants.MODE_ARBITRARY or newMode == constants.MODE_ARBITRARY_PLANE) and (newMode in @allowedModes or force)
      @planeController?.stop()
      @arbitraryController.start(newMode)

    else if (newMode == constants.MODE_PLANE_TRACING or newMode == constants.MODE_VOLUME) and (newMode in @allowedModes or force)
      @arbitraryController?.stop()
      @planeController.start(newMode)

    else # newMode not allowed or invalid
      return


    for button in $("#view-mode .btn-group").children()

      $(button).removeClass("btn-primary")
      if newMode == @modeMapping[$(button).attr("id")]
        $(button).addClass("btn-primary")

    @mode = newMode
    @gui.setMode(newMode)


  toggleFullScreen : ->

    if @fullScreen
      cancelFullscreen = document.webkitCancelFullScreen or document.mozCancelFullScreen or document.cancelFullScreen
      @fullScreen = false
      if cancelFullscreen
        cancelFullscreen.call(document)
    else
      body = $("body")[0]
      requestFullscreen = body.webkitRequestFullScreen or body.mozRequestFullScreen or body.requestFullScreen
      @fullScreen = true
      if requestFullscreen
        requestFullscreen.call(body, body.ALLOW_KEYBOARD_INPUT)


  createGui : (restrictions, settings)->

    gui = new Gui($("#optionswindow"), @model, restrictions, settings)
    gui.update()

    for binary in @model.getColorBinaries()
      binary.pullQueue.setFourBit(@model.user.get("fourBit"))

    return gui


  browserSupported : ->

    userAgentContains = (substring) ->
        navigator.userAgent.indexOf(substring) >= 0

    # allow everything but IE
    isIE = userAgentContains("MSIE") or userAgentContains("Trident")
    return not isIE<|MERGE_RESOLUTION|>--- conflicted
+++ resolved
@@ -240,13 +240,7 @@
       event.preventDefault() if (event.which == 32 or event.which == 18 or 37 <= event.which <= 40) and !$(":focus").length
       return
 
-<<<<<<< HEAD
-    keyboardControls = {
-      # "q" : => @toggleFullScreen()
-    }
-=======
     keyboardControls = {}
->>>>>>> 5fddfdfc
 
     if @controlMode == constants.CONTROL_MODE_TRACE
       _.extend( keyboardControls, {
