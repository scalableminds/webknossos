package com.scalableminds.util.mvc

import com.google.protobuf.CodedInputStream
<<<<<<< HEAD
import com.scalableminds.util.accesscontext.TokenContext
=======
import com.scalableminds.util.time.Instant
>>>>>>> baa129cd
import com.scalableminds.util.tools.{BoxImplicits, Fox, FoxImplicits}
import com.typesafe.scalalogging.LazyLogging
import net.liftweb.common._
import net.liftweb.common.Box.tryo
import play.api.http.Status._
import play.api.http.{HeaderNames, HttpEntity, Status, Writeable}
import play.api.i18n.{I18nSupport, Messages, MessagesProvider}
import play.api.libs.json._
import play.api.mvc.Results.BadRequest
import play.api.mvc._
import play.twirl.api._
import scalapb.{GeneratedMessage, GeneratedMessageCompanion}
import play.filters.csp.CSPConfig

import java.io.FileInputStream
import scala.concurrent.{ExecutionContext, Future}

trait BoxToResultHelpers extends I18nSupport with Formatter with RemoteOriginHelpers with HeaderNames {

  protected def defaultErrorCode: Int = BAD_REQUEST

  def asResult[T <: Result](b: Box[T])(implicit messages: MessagesProvider): Result = {
    val result = b match {
      case Full(result) =>
        result
      case ParamFailure(msg, h_, chain, statusCode: Int) =>
        new JsonResult(statusCode)(Messages(msg), formatChainOpt(chain))
      case ParamFailure(_s, _b, _c, msgs: JsArray) =>
        new JsonResult(defaultErrorCode)(jsonMessages(msgs))
      case Failure(msg, _, chain) =>
        new JsonResult(defaultErrorCode)(Messages(msg), formatChainOpt(chain))
      case Empty =>
        new JsonResult(NOT_FOUND)("Couldn't find the requested resource.")
    }
    allowRemoteOriginIfSelected(addNoCacheHeaderFallback(result))
  }

  private def formatChainOpt(chain: Box[Failure])(implicit messages: MessagesProvider): Option[String] = chain match {
    case Full(_) => Some(formatChain(chain))
    case _       => None
  }

  private def formatChain(chain: Box[Failure], includeTime: Boolean = true)(
      implicit messages: MessagesProvider): String = chain match {
    case Full(failure) =>
      val serverTimeMsg = if (includeTime) s"[Server Time ${Instant.now}] " else ""
      serverTimeMsg + " <~ " + formatFailure(failure) + formatChain(failure.chain, includeTime = false)
    case _ => ""
  }

  private def formatFailure(failure: Failure)(implicit messages: MessagesProvider): String =
    failure match {
      case ParamFailure(msg, _, _, param) => Messages(msg) + " " + param.toString
      case Failure(msg, _, _)             => Messages(msg)
    }

  private def jsonMessages(msgs: JsArray): JsObject =
    Json.obj("messages" -> msgs)

  // Override this in your controller to add the CORS headers to the results of its actions
  def allowRemoteOrigin: Boolean = false

  private def allowRemoteOriginIfSelected(result: Result): Result =
    if (allowRemoteOrigin) {
      addRemoteOriginHeaders(result)
    } else result

  def addNoCacheHeaderFallback(result: Result): Result =
    if (result.header.headers.contains(CACHE_CONTROL)) {
      result
    } else result.withHeaders(CACHE_CONTROL -> "no-cache")
}

trait RemoteOriginHelpers {
  // The standard way is to extend BoxToResultHelpers and override allowRemoteOrigin to true in your Controller
  // Use this directly only if your controller must contain some Actions with and some without remote origin allowed

  def addRemoteOriginHeaders(result: Result): Result =
    result.withHeaders("Access-Control-Allow-Origin" -> "*", "Access-Control-Max-Age" -> "600")
}

trait CspHeaders extends HeaderNames {
  def cspConfig: CSPConfig

  private lazy val contentSecurityPolicyDirectivesString =
    cspConfig.directives.map(d => s"${d.name} ${d.value}").mkString("; ")

  def addCspHeader(result: Result): Result =
    result.withHeaders((CONTENT_SECURITY_POLICY, contentSecurityPolicyDirectivesString))

  def addCspHeader(action: Action[AnyContent])(implicit request: Request[AnyContent],
                                               ec: ExecutionContext): Future[Result] =
    action.apply(request).map(addCspHeader)
}

trait ResultImplicits extends BoxToResultHelpers with I18nSupport {

  implicit def fox2FutureResult[T <: Result](b: Fox[T])(implicit ec: ExecutionContext,
                                                        messages: MessagesProvider): Future[Result] =
    b.futureBox.map(asResult)

  implicit def futureBox2Result[T <: Result](b: Box[Future[T]])(implicit ec: ExecutionContext,
                                                                messages: MessagesProvider): Future[Result] =
    b match {
      case Full(f) =>
        f.map(value => asResult(Full(value)))
      case Empty =>
        Future.successful(asResult(Empty))
      case f: Failure =>
        Future.successful(asResult(f))
    }

  implicit def boxFuture2Result[T <: Result](f: Future[Box[T]])(implicit ec: ExecutionContext,
                                                                messages: MessagesProvider): Future[Result] =
    f.map { b =>
      asResult(b)
    }

  implicit def box2Result[T <: Result](b: Box[T])(implicit messages: MessagesProvider): Result =
    asResult(b)

}

class JsonResult(status: Int)
    extends Result(header = ResponseHeader(status), body = HttpEntity.NoEntity)
    with JsonResultAttribues {

  val isSuccess: Boolean = List(OK) contains status

  def createResult(content: JsValue)(implicit writeable: Writeable[JsValue]): Result =
    Result(header = ResponseHeader(status),
           body = HttpEntity.Strict(writeable.transform(content), writeable.contentType))

  private def messageTypeFromStatus =
    if (isSuccess)
      jsonSuccess
    else
      jsonError

  def apply(json: JsValue): Result =
    createResult(json)

  def apply(json: JsObject, messages: Seq[(String, String)]): Result =
    createResult(json ++ jsonMessages(messages))

  def apply(messages: Seq[(String, String)]): Result =
    apply(Json.obj(), messages)

  def apply(html: Html, json: JsObject, messages: Seq[(String, String)]): Result =
    apply(json ++ jsonHTMLResult(html), messages)

  def apply(html: Html, json: JsObject, message: String): Result =
    apply(json ++ jsonHTMLResult(html), Seq(messageTypeFromStatus -> message))

  def apply(json: JsObject, message: String): Result =
    apply(json, Seq(messageTypeFromStatus -> message))

  def apply(html: Html, messages: Seq[(String, String)]): Result =
    apply(html, Json.obj(), messages)

  def apply(html: Html, message: String, chain: Option[String]): Result =
    apply(html, Seq(messageTypeFromStatus -> message) ++ namedChain(chain))

  def apply(html: Html): Result =
    apply(html, Seq.empty)

  def apply(message: String, chain: Option[String] = None): Result =
    apply(Html(""), message, chain)

  private def namedChain(chainOpt: Option[String]) = chainOpt match {
    case None        => None
    case Some(chain) => Some("chain" -> chain)
  }

  def jsonHTMLResult(html: Html): JsObject = {
    val htmlJson = html.body match {
      case "" =>
        Json.obj()
      case body =>
        Json.obj("html" -> body)
    }

    htmlJson
  }

  def jsonMessages(messages: Seq[(String, String)]): JsObject =
    Json.obj("messages" -> messages.map(m => Json.obj(m._1 -> m._2)))
}

trait MimeTypes {
  val jpegMimeType: String = "image/jpeg"
  val protobufMimeType: String = "application/x-protobuf"
  val xmlMimeType: String = "application/xml"
  val zipMimeType: String = "application/zip"
  val jsonMimeType: String = "application/json"
  val formUrlEncodedMimeType: String = "application/x-www-form-urlencoded"
  val octetStreamMimeType: String = "application/octet-stream"
}

trait JsonResults extends JsonResultAttribues {
  val JsonOk = new JsonResult(OK)
  val JsonBadRequest = new JsonResult(BAD_REQUEST)
  val JsonNotFound = new JsonResult(NOT_FOUND)
}

trait JsonResultAttribues {
  val jsonSuccess = "success"
  val jsonError = "error"
}

trait ValidationHelpers {

  def validateJson[A: Reads](implicit bodyParsers: PlayBodyParsers, ec: ExecutionContext): BodyParser[A] =
    bodyParsers.json.validate(
      _.validate[A].asEither.left.map(e => BadRequest(JsError.toJson(e)))
    )

  def validateProto[A <: GeneratedMessage](implicit bodyParsers: PlayBodyParsers,
                                           companion: GeneratedMessageCompanion[A],
                                           ec: ExecutionContext): BodyParser[A] =
    bodyParsers.raw.validate { raw =>
      if (raw.size < raw.memoryThreshold) {
        Box(raw.asBytes())
          .flatMap(x => tryo(companion.parseFrom(x.toArray)))
          .toRight[Result](BadRequest("invalid request body"))
      } else {
        tryo(companion.parseFrom(CodedInputStream.newInstance(new FileInputStream(raw.asFile))))
          .toRight[Result](BadRequest("invalid request body"))
      }
    }

}

trait RequestTokenHelper {
  implicit def tokenContextForRequest(implicit request: Request[Any]): TokenContext =
    TokenContext(request.target.getQueryParameter("token").orElse(request.headers.get("X-Auth-Token")))
}

trait ExtendedController
    extends JsonResults
    with BoxImplicits
    with FoxImplicits
    with ResultImplicits
    with Status
    with I18nSupport
    with InjectedController
    with MimeTypes
    with ValidationHelpers
    with LazyLogging
    with RequestTokenHelper<|MERGE_RESOLUTION|>--- conflicted
+++ resolved
@@ -1,11 +1,8 @@
 package com.scalableminds.util.mvc
 
 import com.google.protobuf.CodedInputStream
-<<<<<<< HEAD
 import com.scalableminds.util.accesscontext.TokenContext
-=======
 import com.scalableminds.util.time.Instant
->>>>>>> baa129cd
 import com.scalableminds.util.tools.{BoxImplicits, Fox, FoxImplicits}
 import com.typesafe.scalalogging.LazyLogging
 import net.liftweb.common._
@@ -135,7 +132,7 @@
 
   val isSuccess: Boolean = List(OK) contains status
 
-  def createResult(content: JsValue)(implicit writeable: Writeable[JsValue]): Result =
+  private def createResult(content: JsValue)(implicit writeable: Writeable[JsValue]): Result =
     Result(header = ResponseHeader(status),
            body = HttpEntity.Strict(writeable.transform(content), writeable.contentType))
 
@@ -180,7 +177,7 @@
     case Some(chain) => Some("chain" -> chain)
   }
 
-  def jsonHTMLResult(html: Html): JsObject = {
+  private def jsonHTMLResult(html: Html): JsObject = {
     val htmlJson = html.body match {
       case "" =>
         Json.obj()
@@ -191,7 +188,7 @@
     htmlJson
   }
 
-  def jsonMessages(messages: Seq[(String, String)]): JsObject =
+  private def jsonMessages(messages: Seq[(String, String)]): JsObject =
     Json.obj("messages" -> messages.map(m => Json.obj(m._1 -> m._2)))
 }
 
