/**
 * bounding_box.js
 * @flow
 */

import _ from "lodash";
import constants, { Vector3Indicies } from "oxalis/constants";
import type { Vector3, Vector4, BoundingBoxType } from "oxalis/constants";
import type DataCube from "oxalis/model/binary/data_cube";
import type { Bucket } from "oxalis/model/binary/bucket";

class BoundingBox {
  boundingBox: ?BoundingBoxType;
  cube: DataCube;
  BYTE_OFFSET: number;
  min: Vector3;
  max: Vector3;

  constructor(boundingBox: ?BoundingBoxType, cube: DataCube) {
    this.boundingBox = boundingBox;
    this.cube = cube;
    this.BYTE_OFFSET = this.cube.BYTE_OFFSET;
    // Min is including
    this.min = [0, 0, 0];
    // Max is excluding
    this.max = _.clone(this.cube.upperBoundary);

    if (boundingBox != null) {
      for (const i of Vector3Indicies) {
        this.min[i] = Math.max(this.min[i], boundingBox.min[i]);
        this.max[i] = Math.min(this.max[i], boundingBox.max[i]);
      }
    }
  }

  getBoxForZoomStep = _.memoize((zoomStep: number): BoundingBoxType => {
<<<<<<< HEAD
    const allResolutions = this.cube.layer.resolutions;
    let resolution = allResolutions[zoomStep];
=======
    const resolution = this.cube.layer.resolutions[zoomStep];
>>>>>>> 3338c949
    // No `map` for performance reasons
    const min = [0, 0, 0];
    const max = [0, 0, 0];
    if (!resolution) {
      // todo: this check should not be necessary
      const missingZoomStepCount = allResolutions.length - zoomStep + 1;
      const lastResolution = _.last(allResolutions);
      const factor = Math.pow(2, missingZoomStepCount);
      resolution = [
        lastResolution[0] * factor,
        lastResolution[1] * factor,
        lastResolution[2] * factor,
      ];
    }

    for (let i = 0; i < 3; i++) {
      const divisor = constants.BUCKET_WIDTH * resolution[i];
      min[i] = Math.floor(this.min[i] / divisor);
      max[i] = Math.ceil(this.max[i] / divisor);
    }

    return { min, max };
  });

  containsBucket([x, y, z, zoomStep]: Vector4): boolean {
    const { min, max } = this.getBoxForZoomStep(zoomStep);
    return min[0] <= x && x < max[0] && min[1] <= y && y < max[1] && min[2] <= z && z < max[2];
  }

  containsFullBucket([x, y, z, zoomStep]: Vector4): boolean {
    const { min, max } = this.getBoxForZoomStep(zoomStep);

    return (
      min[0] < x && x < max[0] - 1 && min[1] < y && y < max[1] - 1 && min[2] < z && z < max[2] - 1
    );
  }

  removeOutsideArea(bucket: Bucket, bucketAddress: Vector4, bucketData: Uint8Array): void {
    if (this.containsFullBucket(bucketAddress)) {
      return;
    }
    if (bucket.type === "data") {
      bucket.isPartlyOutsideBoundingBox = true;
    }

    const resolutions = this.cube.layer.resolutions;
    const zoomStep = bucketAddress[3];
    const resolution = resolutions[zoomStep];

    const baseVoxel = bucketAddress
      .slice(0, 3)
      .map((e, idx) => e * resolution[idx] * constants.BUCKET_WIDTH);

    for (let dx = 0; dx < constants.BUCKET_WIDTH; dx++) {
      for (let dy = 0; dy < constants.BUCKET_WIDTH; dy++) {
        for (let dz = 0; dz < constants.BUCKET_WIDTH; dz++) {
          const x = baseVoxel[0] + dx * resolution[0];
          const y = baseVoxel[1] + dy * resolution[1];
          const z = baseVoxel[2] + dz * resolution[2];

          if (
            this.min[0] <= x &&
            x < this.max[0] &&
            this.min[1] <= y &&
            y < this.max[1] &&
            this.min[2] <= z &&
            z < this.max[2]
          ) {
            continue;
          }

          const index = this.cube.getVoxelIndexByVoxelOffset([dx, dy, dz]);
          for (let b = 0; b < this.BYTE_OFFSET; b++) {
            bucketData[index + b] = 0;
          }
        }
      }
    }
  }
}

export default BoundingBox;<|MERGE_RESOLUTION|>--- conflicted
+++ resolved
@@ -34,12 +34,9 @@
   }
 
   getBoxForZoomStep = _.memoize((zoomStep: number): BoundingBoxType => {
-<<<<<<< HEAD
     const allResolutions = this.cube.layer.resolutions;
     let resolution = allResolutions[zoomStep];
-=======
-    const resolution = this.cube.layer.resolutions[zoomStep];
->>>>>>> 3338c949
+
     // No `map` for performance reasons
     const min = [0, 0, 0];
     const max = [0, 0, 0];
