/**
 * plane_view.js
 * @flow
 */
import _ from "lodash";
import app from "app";
import Backbone from "backbone";
import $ from "jquery";
import TWEEN from "tween.js";
import * as THREE from "three";
import Store from "oxalis/store";
import constants, { OrthoViews, OrthoViewValues, OrthoViewColors } from "oxalis/constants";
import type { OxalisModel } from "oxalis/model";
import View from "oxalis/view";
import type { OrthoViewType, OrthoViewMapType, Vector2 } from "oxalis/constants";

class PlaneView {

  // Copied form backbone events (TODO: handle this better)
  trigger: Function;
  on: Function;
  listenTo: Function;

<<<<<<< HEAD
  model: Model;
=======
  model: OxalisModel
  view: View;
>>>>>>> ee436794
  renderer: THREE.WebGLRenderer;
  cameras: OrthoViewMapType<THREE.OrthographicCamera>;
  group: THREE.Object3D;
  scene: THREE.Scene;

  running: boolean;
  needsRerender: boolean;
  curWidth: number;
  deviceScaleFactor: number;
  scaleFactor: number;

<<<<<<< HEAD
  constructor(model: Model) {
=======
  constructor(model: OxalisModel, view: View) {
>>>>>>> ee436794
    let HEIGHT;
    let WIDTH;
    this.model = model;
    _.extend(this, Backbone.Events);

    this.renderer = new THREE.WebGLRenderer({
      canvas: document.getElementById("render-canvas"),
      antialias: true
    });
    this.scene = new THREE.Scene();
    this.running = false;

    // Create a 4x4 grid
    this.curWidth = WIDTH = HEIGHT = constants.VIEWPORT_WIDTH;
    this.scaleFactor = 1;

    // Initialize main THREE.js components
    this.cameras = {};

    for (const plane of OrthoViewValues) {
      // Let's set up cameras
      // No need to set any properties, because the cameras controller will deal with that
      this.cameras[plane] = new THREE.OrthographicCamera(0, 0, 0, 0);
      this.scene.add(this.cameras[plane]);
    }


    this.cameras[OrthoViews.PLANE_XY].position.z = -1;
    this.cameras[OrthoViews.PLANE_YZ].position.x = 1;
    this.cameras[OrthoViews.PLANE_XZ].position.y = 1;
    this.cameras[OrthoViews.TDView].position.copy(new THREE.Vector3(10, 10, -10));
    this.cameras[OrthoViews.PLANE_XY].up = new THREE.Vector3(0, -1, 0);
    this.cameras[OrthoViews.PLANE_YZ].up = new THREE.Vector3(0, -1, 0);
    this.cameras[OrthoViews.PLANE_XZ].up = new THREE.Vector3(0, 0, -1);
    this.cameras[OrthoViews.TDView].up = new THREE.Vector3(0, 0, -1);
    for (const plane of OrthoViewValues) {
      this.cameras[plane].lookAt(new THREE.Vector3(0, 0, 0));
    }

    // Because the voxel coordinates do not have a cube shape but are distorted,
    // we need to distort the entire scene to provide an illustration that is
    // proportional to the actual size in nm.
    // For some reason, all objects have to be put into a group object. Changing
    // scene.scale does not have an effect.
    this.group = new THREE.Object3D();
    // The dimension(s) with the highest resolution will not be distorted
    this.group.scale.copy(new THREE.Vector3(...Store.getState().dataset.scale));
    // Add scene to the group, all Geometries are than added to group
    this.scene.add(this.group);

    this.scene.add(new THREE.AmbientLight(0x333333));
    let directionalLight = new THREE.DirectionalLight(0xffffff, 0.3);
    directionalLight.position.set(1, 1, -1).normalize();
    this.scene.add(directionalLight);
    directionalLight = new THREE.DirectionalLight(0xffffff, 0.3);
    directionalLight.position.set(-1, -1, -1).normalize();
    this.scene.add(directionalLight);

    // Attach the canvas to the container
    this.renderer.setSize((2 * WIDTH) + 20, (2 * HEIGHT) + 20);
    // $(this.renderer.domElement).attr({ id: "render-canvas" });
    // container.append(this.renderer.domElement);

    this.setActiveViewport(OrthoViews.PLANE_XY);

    this.needsRerender = true;
    app.vent.on("rerender", () => { this.needsRerender = true; });

    Store.subscribe(() => {
      if (this.running) {
        this.scaleTrianglesPlane(Store.getState().userConfiguration.scale);
      }
    });
  }


  animate(): void {
    if (!this.running) { return; }

    this.renderFunction();

    window.requestAnimationFrame(() => this.animate());
  }

  renderOrthoViewToTexture(plane: OrthoViewType, scene: THREE.Scene): Uint8Array {
    this.renderer.autoClear = true;
    this.renderer.setViewport(0, 0, this.curWidth, this.curWidth);
    this.renderer.setScissorTest(false);
    this.renderer.setClearColor(0x000000, 1);

    const renderTarget = new THREE.WebGLRenderTarget(this.curWidth, this.curWidth);
    const buffer = new Uint8Array(this.curWidth * this.curWidth * 4);

    this.trigger("renderCam", plane);
    this.renderer.render(scene, this.cameras[plane], renderTarget);
    this.renderer.readRenderTargetPixels(renderTarget, 0, 0, this.curWidth, this.curWidth, buffer);
    return buffer;
  }

  renderFunction(): void {
    // This is the main render function.
    // All 3D meshes and the trianglesplane are rendered here.

    TWEEN.update();

    // skip rendering if nothing has changed
    // This prevents you the GPU/CPU from constantly
    // working and keeps your lap cool
    // ATTENTION: this limits the FPS to 30 FPS (depending on the keypress update frequence)

    let modelChanged: boolean = false;
    for (const name of Object.keys(this.model.binary)) {
      const binary = this.model.binary[name];
      for (const plane of _.values(binary.planes)) {
        modelChanged = modelChanged || plane.hasChanged();
      }
    }

    if (this.needsRerender || modelChanged) {
      this.trigger("render");

      const viewport: OrthoViewMapType<Vector2> = {
        [OrthoViews.PLANE_XY]: [0, this.curWidth + 20],
        [OrthoViews.PLANE_YZ]: [this.curWidth + 20, this.curWidth + 20],
        [OrthoViews.PLANE_XZ]: [0, 0],
        [OrthoViews.TDView]: [this.curWidth + 20, 0],
      };
      this.renderer.autoClear = true;

      const setupRenderArea = (x, y, width, color) => {
        this.renderer.setViewport(x, y, width, width);
        this.renderer.setScissor(x, y, width, width);
        this.renderer.setScissorTest(true);
        this.renderer.setClearColor(color, 1);
      };

      setupRenderArea(0, 0, this.renderer.domElement.width, 0xffffff);
      this.renderer.clear();

      for (const plane of OrthoViewValues) {
        this.trigger("renderCam", plane);
        setupRenderArea(
          viewport[plane][0],
          viewport[plane][1],
          this.curWidth,
          OrthoViewColors[plane],
        );
        this.renderer.render(this.scene, this.cameras[plane]);
      }

      this.needsRerender = false;
    }
  }

  addNode(node: THREE.Object3D): void {
    // Adds a new Three.js geometry to the scene.
    // This provides the public interface to the GeometryFactory.

    this.group.add(node);
  }


  draw(): void {
    app.vent.trigger("rerender");
  }


  resizeThrottled = _.throttle((): void => {
    // throttle resize to avoid annoying flickering
    this.resize();
    app.vent.trigger("planes:resize");
  }, constants.RESIZE_THROTTLE_TIME);


  resize = (): void => {
    // Call this after the canvas was resized to fix the viewport
    const canvas = $("#render-canvas");
    const WIDTH = (canvas.width() - 20) / 2;
    const HEIGHT = (canvas.height() - 20) / 2;

    this.renderer.setSize((2 * WIDTH) + 20, (2 * HEIGHT) + 20);
    for (const plane of OrthoViewValues) {
      this.cameras[plane].aspect = WIDTH / HEIGHT;
      this.cameras[plane].updateProjectionMatrix();
    }
    this.draw();
  };


  scaleTrianglesPlane = (scale: number): void => {
    let HEIGHT;
    let WIDTH;
    this.scaleFactor = scale;
    this.curWidth = WIDTH = HEIGHT = Math.round(this.scaleFactor * constants.VIEWPORT_WIDTH);
    const canvas = $("#render-canvas");
    canvas.width((2 * WIDTH) + 20);
    canvas.height((2 * HEIGHT) + 20);

    $("#TDViewControls button").outerWidth((this.curWidth / 4) - 0.5);

    $(".inputcatcher")
      .css({
        width: WIDTH,
        height: HEIGHT,
      });

    this.resizeThrottled();
  };


  setActiveViewport = (viewportID: OrthoViewType): void => {
    for (const plane of OrthoViewValues) {
      if (plane === viewportID) {
        $(`#inputcatcher_${plane}`).removeClass("inactive").addClass("active");
      } else {
        $(`#inputcatcher_${plane}`).removeClass("active").addClass("inactive");
      }
    }

    this.draw();
  };


  getCameras(): OrthoViewMapType<THREE.OrthographicCamera> {
    return this.cameras;
  }


  stop(): void {
    $(".inputcatcher").hide();

    this.running = false;
  }


  start(): void {
    this.running = true;

    $(".inputcatcher").show();
    this.scaleTrianglesPlane(Store.getState().userConfiguration.scale);

    this.animate();
  }
}

export default PlaneView;<|MERGE_RESOLUTION|>--- conflicted
+++ resolved
@@ -21,12 +21,8 @@
   on: Function;
   listenTo: Function;
 
-<<<<<<< HEAD
-  model: Model;
-=======
   model: OxalisModel
   view: View;
->>>>>>> ee436794
   renderer: THREE.WebGLRenderer;
   cameras: OrthoViewMapType<THREE.OrthographicCamera>;
   group: THREE.Object3D;
@@ -38,11 +34,7 @@
   deviceScaleFactor: number;
   scaleFactor: number;
 
-<<<<<<< HEAD
   constructor(model: Model) {
-=======
-  constructor(model: OxalisModel, view: View) {
->>>>>>> ee436794
     let HEIGHT;
     let WIDTH;
     this.model = model;
