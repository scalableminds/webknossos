include "silhouette.conf"

# Configuration
application {
  name = webKnossos
  branch = local
  version = "1.0.0-1"
}

play.modules.enabled += "com.scalableminds.webknossos.datastore.DataStoreModule"

datastore {
  key = "something-secure"
  name = "localhost"
  debugMode = true
  oxalis {
    uri = "localhost:9000"
    secured = false
  }
  fossildb {
    address = "localhost"
    port = 7155
  }
}

http {
  uri = "http://localhost:9000"
  # Defining the listening address:
  address = "127.0.0.1"
  port = 9000
}

workload {
  mail = ""
  active = false
}

braintracing {
  active = false
  newuserlist = ""
  logTimeForExplorative = false
}

application {
  # The secret key is used to secure cryptographics functions.
  secret = "$JUeGY5yhw~pw%`pyVeDF*}`sF^kL'@sF$=dSTx?<z*f/vFg"
  enableAutoVerify = false
  insertInitialData = true
  authentication {
    enableDevAutoLogin = true
    enableDevAutoVerify = false
    enableDevAutoAdmin = false
    defaultUser = {
      email = "scmboy@scalableminds.com"
      password = "secret"
      isSuperUser = true
    }
    ssoKey = "something secure"
  }
}

features {
  # this part of the config is exposed as JSON via /api/features
  discussionBoard = false
<<<<<<< HEAD
  hybridTracings = false
=======
  allowOrganzationCreation = false
>>>>>>> 9616cf4f
}

# Actor settings
# ~~~~~
actor.defaultTimeout = 10
js.defaultTimeout = 5
akka.loggers = ["akka.event.slf4j.Slf4jLogger"]

# Binary data settings
# ~~~~~
braingames.binary {
  cacheMaxSize = 10
  loadTimeout = 10 # in seconds
  saveTimeout = 10 # in seconds
  baseFolder = binaryData

  changeHandler {
    enabled = true
    tickerInterval = 10 # in minutes
  }
}

oxalis {
  user.time.tracingPauseInSeconds = 60

  tasks.maxOpenPerUser = 5

  query.maxResults = 100

  newOrganizationMailingList = ""
}

# Email configuration
# ~~~~~
mail {
  enabled = true //false
  smtp { # To be defined in secrets.conf
    host = ""
    port = 465
    tls = true
    auth = true
    user = ""
    pass = ""
  }
  subject.prefix = "webKnossos | "
}

# Airbrake config (optional)
# ~~~~~
airbrake { # To be defined in secrets.conf
  apiKey = "empty"
  ssl = false
  enabled = false
  endpoint = "api.airbrake.io/notifier_api/v2/notices"
  environment = "dev-local-"${application.branch}
  projectKey = "empty"
  projectID = "empty"
}

mail.reply = "No reply <no-reply@webknossos.org>"

# other settings
play.http.parser.maxMemoryBuffer = 250M
play.http.parser.maxDiskBuffer = 1G

postgres = {
  url = "jdbc:postgresql://localhost/webknossos"
  driver = org.postgresql.Driver
  keepAliveConnection = true
  user = "postgres"
  password = "postgres"
  queueSize = 5000
}

operatorData = """
  **scalable minds UG (haftungsbeschränkt) & Co. KG**

  Großbeerenstraße 15
  14482 Potsdam
  Germany

  District Court Potsdam, HRA 5753
  Managing Director: scalable minds Verwaltungs UG
  (represented by Tom Bocklisch, Tom Herold, Norman Rzepka)
  USt-Id. DE283513495

  [hello@scalableminds.com](mailto:hello@scalableminds.com)
  [https://scalableminds.com](https://scalableminds.com)
"""<|MERGE_RESOLUTION|>--- conflicted
+++ resolved
@@ -62,11 +62,9 @@
 features {
   # this part of the config is exposed as JSON via /api/features
   discussionBoard = false
-<<<<<<< HEAD
   hybridTracings = false
-=======
+||||||| merged common ancestors
   allowOrganzationCreation = false
->>>>>>> 9616cf4f
 }
 
 # Actor settings
