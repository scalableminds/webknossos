--- conflicted
+++ resolved
@@ -11,11 +11,7 @@
 [Commits](https://github.com/scalableminds/webknossos/compare/21.01.0...HEAD)
 
 ### Added
-<<<<<<< HEAD
--
-=======
 - Added the possibility to generate skeletons from an HDF5 agglomerate file mapping on-the-fly. With an activated agglomerate file mapping, use `Shift + Middle Mouse Click` to import a skeleton of the cell into the annotation. Alternatively, use the button in the segmentation tab to import a skeleton of the centered cell into the annotation.
->>>>>>> e11171cd
 
 ### Changed
 - Users can now join multiple organizations, admins can now invite users by email address, skipping the manual user activation step. [#4984](https://github.com/scalableminds/webknossos/4984)
