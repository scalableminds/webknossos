--- conflicted
+++ resolved
@@ -102,12 +102,6 @@
     # This prevents you the GPU/CPU from constantly
     # working and keeps your lap cool
     # ATTENTION: this limits the FPS to 30 FPS (depending on the keypress update frequence)
-<<<<<<< HEAD
-=======
-    
-    #if cam.hasChanged is false
-      #return
->>>>>>> 3da4c155
     if cam2d.hasChanged is false
       return
 
@@ -116,11 +110,7 @@
     # update postion and FPS displays
     position = cam.getGlobalPos()
     position2d = cam2d.getGlobalPos()
-<<<<<<< HEAD
-    @positionStats.html "Flycam: #{position}<br />Flycam2d: #{position2d}<br />ZoomStep #{cam2d.getZoomStep()}<br />" 
-=======
-    @positionStats.html "Flycam: #{position}<br />Flycam2d: #{position2d}<br />ZoomStep #{cam.getZoomStep()}<br />activePlane: #{cam2d.activePlane}" 
->>>>>>> 3da4c155
+    @positionStats.html "Flycam: #{position}<br />Flycam2d: #{position2d}<br />ZoomStep #{cam2d.getZoomStep(0)}<br />activePlane: #{cam2d.activePlane}" 
     @stats.update()
 
     cam2d.hasChanged = false
@@ -296,10 +286,7 @@
   zoomOut : ->
     if cam2d.getZoomStep(0) < 3
         #todo: validation in Model
-<<<<<<< HEAD
       cam2d.zoomOut(0)
-=======
-      cam.zoomOut()
 
   setActivePlane : (activePlane) ->
     cam2d.setActivePlane activePlane
@@ -315,5 +302,4 @@
 
   setActivePlaneXZ : ->
     cam2d.setActivePlane PLANE_XZ
-    cam2d.hasChanged = true
->>>>>>> 3da4c155
+    cam2d.hasChanged = true