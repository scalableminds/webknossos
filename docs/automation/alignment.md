<<<<<<< HEAD
# Alignment (Image Registration)
For single-tile image stacks, an alignment is directly possible from within WEBKNOSSOS.
Simply upload the dataset, open it and select the "Alignment" tab in the AI Analysis dialog.

You can even annotate landmarks with the skeleton tool and use that to let WEBKNOSSOS align the dataset. Often these landmarks are not necessary, but for particularly hard to align sections, they can be quite useful. When manual landmarks are used, they don't need to cover the entire dataset.

For multi-tile image stacks, please refer to our [Alignment services](https://webknossos.org/services/alignment).TODO
=======
# Alignment

For single-tile image stacks, an alignment is directly possible from within WEBKNOSSOS.
Simply upload the dataset, open it and select the "Alignment" tab in the AI Analysis dialog.

You can even annotate landmarks with the skeleton tool and use that to let WEBKNOSSOS align the dataset. Often these landmarks are not necessary, but for particularly hard to align sections, they can be quite useful. When manual landmarks are used, they don't need to cover the entire dataset.

For multi-tile image stacks, please refer to our [Alignment services](https://webknossos.org/services/alignment).
>>>>>>> eafc81e3
<|MERGE_RESOLUTION|>--- conflicted
+++ resolved
@@ -1,12 +1,3 @@
-<<<<<<< HEAD
-# Alignment (Image Registration)
-For single-tile image stacks, an alignment is directly possible from within WEBKNOSSOS.
-Simply upload the dataset, open it and select the "Alignment" tab in the AI Analysis dialog.
-
-You can even annotate landmarks with the skeleton tool and use that to let WEBKNOSSOS align the dataset. Often these landmarks are not necessary, but for particularly hard to align sections, they can be quite useful. When manual landmarks are used, they don't need to cover the entire dataset.
-
-For multi-tile image stacks, please refer to our [Alignment services](https://webknossos.org/services/alignment).TODO
-=======
 # Alignment
 
 For single-tile image stacks, an alignment is directly possible from within WEBKNOSSOS.
@@ -14,5 +5,4 @@
 
 You can even annotate landmarks with the skeleton tool and use that to let WEBKNOSSOS align the dataset. Often these landmarks are not necessary, but for particularly hard to align sections, they can be quite useful. When manual landmarks are used, they don't need to cover the entire dataset.
 
-For multi-tile image stacks, please refer to our [Alignment services](https://webknossos.org/services/alignment).
->>>>>>> eafc81e3
+For multi-tile image stacks, please refer to our [Alignment services](https://webknossos.org/services/alignment).