--- conflicted
+++ resolved
@@ -39,25 +39,15 @@
   };
 
   componentDidMount() {
-<<<<<<< HEAD
-    this.updateIds();
-
-    const wkModel = this.props.oldModel;
-    // wkModel.annotationModel.on("newActiveCell", this.updateIds);
-    wkModel.on("change:mode", () => this.forceUpdate());
-=======
+    // remove public mode prop once oldModel is no longer a prop of this
     if (!this.props.isPublicViewMode) {
       this.updateIds();
 
       const wkModel = this.props.oldModel;
-      wkModel.annotationModel.on("newTree", this.updateIds);
-      wkModel.annotationModel.on("newActiveTree", this.updateIds);
-      wkModel.annotationModel.on("newActiveNode", this.updateIds);
-      wkModel.annotationModel.on("newActiveCell", this.updateIds);
-      wkModel.annotationModel.on("newActiveNodeRadius", this.updateIds);
+      // wkModel.annotationModel.on("newActiveCell", this.updateIds);
       wkModel.on("change:mode", () => this.forceUpdate());
     }
->>>>>>> 5adfbf6c
+
   }
 
   updateIds = () => {
@@ -120,14 +110,9 @@
 
   getSkeletonOrVolumeOptions = () => {
     const mode = this.props.oldModel.get("mode");
-<<<<<<< HEAD
-    const activeNodeId = _.isNumber(this.props.activeNodeId) ? this.props.activeNodeId : "";
-
-    if (mode in Constants.MODES_SKELETON) {
-=======
+    const activeNodeId = _.isNumber(this.props.skeletonTracing.activeNodeId) ? this.props.skeletonTracing.activeNodeId : "";
 
     if (mode in Constants.MODES_SKELETON && !this.props.isPublicViewMode) {
->>>>>>> 5adfbf6c
       return (
         <Panel header="Nodes & Trees" key="3">
           <NumberInputSetting label="Active Node ID" value={activeNodeId} onChange={this.props.onChangeActiveNodeId} />
