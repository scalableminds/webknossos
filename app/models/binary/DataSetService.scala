--- conflicted
+++ resolved
@@ -123,7 +123,6 @@
         s"${dataSources.count(_.isUsable)} (usable), ${dataSources.count(!_.isUsable)} (unusable)")
 
     val groupedByOrga = dataSources.groupBy(_.id.team).toList
-<<<<<<< HEAD
     Fox
       .serialCombined(groupedByOrga) { orgaTuple: (String, List[InboxDataSource]) =>
         organizationDAO
@@ -145,28 +144,6 @@
           .toFox
       }
       .map(_.flatten)
-=======
-
-    Fox.serialCombined(groupedByOrga) { orgaTuple: (String, List[InboxDataSource]) =>
-      for {
-        organizationBox <- organizationDAO.findOneByName(orgaTuple._1).futureBox
-        result <- organizationBox match {
-          case Full(organization) =>
-            for {
-              foundDatasets <- dataSetDAO.findAllByNamesAndOrganization(orgaTuple._2.map(_.id.name), organization._id)
-              foundDatasetsByName = foundDatasets.groupBy(_.name)
-              _ <- Fox.serialSequence(orgaTuple._2)(dataSource =>
-                updateDataSource(dataStore, dataSource, foundDatasetsByName))
-            } yield ()
-          case _ =>
-            logger.info(
-              s"Ignoring ${orgaTuple._2.length} reported datasets for non-existing organization ${orgaTuple._1}")
-            Fox.successful(())
-        }
-
-      } yield ()
-    }
->>>>>>> 4e83b8a0
   }
 
   private def updateDataSource(
@@ -190,7 +167,6 @@
     if (foundDataSet.inboxSourceHash.contains(dataSource.hashCode))
       Fox.successful(())
     else
-<<<<<<< HEAD
       for {
         _ <- dataSetDAO.updateDataSourceByNameAndOrganizationName(foundDataSet._id,
                                                                   dataStore.name,
@@ -198,14 +174,7 @@
                                                                   dataSource,
                                                                   dataSource.isUsable)(GlobalAccessContext)
         _ <- dataSetDataLayerDAO.updateLayers(foundDataSet._id, dataSource)
-      } yield foundDataSet._id
-=======
-      dataSetDAO.updateDataSourceByNameAndOrganizationName(foundDataSet._id,
-                                                           dataStore.name,
-                                                           dataSource.hashCode,
-                                                           dataSource,
-                                                           dataSource.isUsable)(GlobalAccessContext)
->>>>>>> 4e83b8a0
+      } yield ()
 
   private def updateDataSourceDifferentDataStore(
       foundDataSet: DataSet,
@@ -218,7 +187,6 @@
       if (originalDataStore.isScratch && !dataStore.isScratch) {
         logger.info(
           s"Replacing dataset ${foundDataSet.name} from scratch datastore ${originalDataStore.name} by the one from ${dataStore.name}")
-<<<<<<< HEAD
         for {
           _ <- dataSetDAO.updateDataSourceByNameAndOrganizationName(foundDataSet._id,
                                                                     dataStore.name,
@@ -226,14 +194,7 @@
                                                                     dataSource,
                                                                     dataSource.isUsable)(GlobalAccessContext)
           _ <- dataSetDataLayerDAO.updateLayers(foundDataSet._id, dataSource)
-        } yield foundDataSet._id
-=======
-        dataSetDAO.updateDataSourceByNameAndOrganizationName(foundDataSet._id,
-                                                             dataStore.name,
-                                                             dataSource.hashCode,
-                                                             dataSource,
-                                                             dataSource.isUsable)(GlobalAccessContext)
->>>>>>> 4e83b8a0
+        } yield ()
       } else {
         logger.info(
           s"Dataset ${foundDataSet.name}, as reported from ${dataStore.name} is already present from datastore ${originalDataStore.name} and will not be replaced.")
