--- conflicted
+++ resolved
@@ -71,10 +71,10 @@
     }
   }
 
-<<<<<<< HEAD
   def trace(typ: String, id: String) = Authenticated { implicit request =>
-      Ok(empty)
-=======
+    Ok(empty)
+  }
+
   def revert(typ: String, id: String, version: Int) = Authenticated.async { implicit request =>
     def combineUpdates(updates: List[AnnotationUpdate]) = updates.foldLeft(Seq.empty[JsValue]){
       case (updates, AnnotationUpdate(_, _, _, JsArray(nextUpdates), _)) =>
@@ -98,34 +98,6 @@
       Logger.info(s"REVERTED using update [$typ - $id, $version]: ${combinedUpdate}")
       JsonOk(result, "annotation.reverted")
     }
-  }
-
-  def saveMerged(typ: String, id: String) = Authenticated.async { implicit request =>
-      withAnnotation(AnnotationIdentifier(typ, id)) { annotation =>
-        for {
-          dataSetName <- annotation.dataSetName ?~> Messages("dataSet.notSupplied")
-          dataSet <- DataSetDAO.findOneBySourceName(dataSetName) ?~> Messages("dataSet.notFound")
-          temporary <- annotation.temporaryDuplicate(true)
-          explorational = temporary.copy(typ = AnnotationType.Explorational)
-          savedAnnotation <- explorational.saveToDB
-        } yield {
-          Redirect(routes.AnnotationController.trace(savedAnnotation.typ, savedAnnotation.id))
-        }
-      }
-  }
-
-  def trace(typ: String, id: String, readOnly: Boolean = false) = Authenticated.async { implicit request =>
-      withAnnotation(AnnotationIdentifier(typ, id)) { annotation =>
-          for {
-            _ <- annotation.restrictions.allowAccess(request.user).failIfFalse(Messages("notAllowed")).toFox ~> 400
-          } yield {
-            if(readOnly)
-              Ok(htmlForAnnotation(annotation.makeReadOnly))
-            else
-              Ok(htmlForAnnotation(annotation))
-          }
-      }
->>>>>>> 7131431d
   }
 
   def reset(typ: String, id: String) = Authenticated.async { implicit request =>
