package controllers

import javax.inject.Inject

import models.user.User
import play.api.libs.concurrent.Akka
import play.api.libs.json._
import oxalis.security.{UserAwareRequest, Secured, AuthenticatedRequest}
import net.liftweb.common._
import scala.concurrent.Future
import scala.concurrent.duration._
import oxalis.annotation.{MergeAnnotation, RequestAnnotation, AnnotationIdentifier}
import akka.pattern.ask
import play.api.libs.concurrent.Execution.Implicits._
import akka.util.Timeout
import com.scalableminds.util.tools.ExtendedTypes.ExtendedBoolean
import play.api.i18n.{I18nSupport, MessagesApi, Messages}
import models.annotation.{Annotation, AnnotationLike}
import models.annotation.AnnotationType._
import oxalis.annotation.handler.AnnotationInformationHandler
import com.scalableminds.util.tools.{FoxImplicits, Fox}
import play.api.Logger

class TracingController @Inject() (val messagesApi: MessagesApi) extends Controller with Secured with TracingInformationProvider

trait TracingInformationProvider extends play.api.http.Status with FoxImplicits with models.basics.Implicits with I18nSupport{

  import AnnotationInformationHandler._

  lazy val annotationStore =
    Akka.system(play.api.Play.current).actorSelection("/user/annotationStore")

  def withInformationHandler[A, T](tracingType: String)(f: AnnotationInformationHandler => T)(implicit request: UserAwareRequest[_]): T = {
    f(informationHandlers(tracingType))
  }

  def withAnnotation[T](typ: AnnotationType, id: String)(f: AnnotationLike => Fox[T])(implicit request: UserAwareRequest[_]): Fox[T] = {
    withAnnotation(AnnotationIdentifier(typ, id))(a => f(a))
  }

  def withAnnotation[T](annotationId: AnnotationIdentifier)(f: AnnotationLike => Fox[T])(implicit request: UserAwareRequest[_]): Fox[T] = {
    findAnnotation(annotationId).flatMap(f)
  }

  def findAnnotation(typ: AnnotationType, id: String)(implicit request: UserAwareRequest[_]): Fox[AnnotationLike] = {
    findAnnotation(AnnotationIdentifier(typ, id))
  }

  def findAnnotation(annotationId: AnnotationIdentifier)(implicit request: UserAwareRequest[_]): Fox[AnnotationLike] = {
    implicit val timeout = Timeout(5 seconds)
    val f = annotationStore ? RequestAnnotation(annotationId, request.userOpt, authedRequestToDBAccess)

    f.mapTo[Box[AnnotationLike]]
  }

  def withMergedAnnotation[T](typ: AnnotationType, id: String, mergedId: String, mergedTyp: String, readOnly: Boolean)(f: AnnotationLike => Fox[T])(implicit request: AuthenticatedRequest[_]): Fox[T] = {
    mergeAnnotation(AnnotationIdentifier(typ, id), AnnotationIdentifier(mergedTyp, mergedId), readOnly).flatMap(f)
  }

  def mergeAnnotation(annotationId: AnnotationIdentifier, mergedAnnotationId: AnnotationIdentifier, readOnly: Boolean)(implicit request: AuthenticatedRequest[_]): Fox[AnnotationLike] = {
    implicit val timeout = Timeout(5 seconds)

    val annotation = annotationStore ? RequestAnnotation(annotationId, request.userOpt, authedRequestToDBAccess)
    val annotationSec = annotationStore ? RequestAnnotation(mergedAnnotationId, request.userOpt, authedRequestToDBAccess)

    val f = annotationStore ? MergeAnnotation(annotation.mapTo[Box[AnnotationLike]], annotationSec.mapTo[Box[AnnotationLike]], readOnly, request.user, authedRequestToDBAccess)

    f.mapTo[Box[AnnotationLike]]
  }

  def nameAnnotation(annotation: AnnotationLike)(implicit request: AuthenticatedRequest[_]): Fox[String] = {
    withInformationHandler(annotation.typ) {
      handler =>
        annotation._name.toFox.orElse(handler.nameForAnnotation(annotation).toFox)
    }
  }

<<<<<<< HEAD
  def respondWithTracingInformation(annotationId: AnnotationIdentifier, readOnly: Boolean)(implicit request: UserAwareRequest[_]): Fox[JsValue] = {
    withAnnotation(annotationId) {
      annotation =>
        for {
          _ <- annotation.restrictions.allowAccess(request.userOpt) ?~> Messages("notAllowed") ~> 400
          json <- if(readOnly)
                    annotation.makeReadOnly.annotationInfo(request.userOpt)
                  else
                    annotation.annotationInfo(request.userOpt)
        } yield json
    }
=======
  def tracingInformation(annotation: AnnotationLike, readOnly: Boolean)(implicit request: UserAwareRequest[_]): Fox[JsValue] = {
    if(readOnly)
      annotation.makeReadOnly.annotationInfo(request.userOpt)
    else
      annotation.annotationInfo(request.userOpt)
>>>>>>> bd8d5d7d
  }
}<|MERGE_RESOLUTION|>--- conflicted
+++ resolved
@@ -75,24 +75,13 @@
     }
   }
 
-<<<<<<< HEAD
-  def respondWithTracingInformation(annotationId: AnnotationIdentifier, readOnly: Boolean)(implicit request: UserAwareRequest[_]): Fox[JsValue] = {
-    withAnnotation(annotationId) {
-      annotation =>
-        for {
-          _ <- annotation.restrictions.allowAccess(request.userOpt) ?~> Messages("notAllowed") ~> 400
-          json <- if(readOnly)
-                    annotation.makeReadOnly.annotationInfo(request.userOpt)
-                  else
-                    annotation.annotationInfo(request.userOpt)
-        } yield json
-    }
-=======
   def tracingInformation(annotation: AnnotationLike, readOnly: Boolean)(implicit request: UserAwareRequest[_]): Fox[JsValue] = {
-    if(readOnly)
-      annotation.makeReadOnly.annotationInfo(request.userOpt)
-    else
-      annotation.annotationInfo(request.userOpt)
->>>>>>> bd8d5d7d
+    for {
+      _ <- annotation.restrictions.allowAccess(request.userOpt) ?~> Messages("notAllowed") ~> 400
+      json <- if(readOnly)
+                annotation.makeReadOnly.annotationInfo(request.userOpt)
+              else
+                annotation.annotationInfo(request.userOpt)
+    } yield json
   }
 }