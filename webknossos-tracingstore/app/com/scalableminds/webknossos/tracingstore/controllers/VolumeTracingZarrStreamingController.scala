package com.scalableminds.webknossos.tracingstore.controllers

import com.google.inject.Inject
import com.scalableminds.util.geometry.Vec3Int
import com.scalableminds.util.mvc.ExtendedController
import com.scalableminds.util.tools.{Fox, FoxImplicits}
import com.scalableminds.webknossos.datastore.VolumeTracing.VolumeTracing
import com.scalableminds.webknossos.datastore.dataformats.MagLocator
import com.scalableminds.webknossos.datastore.dataformats.layers.ZarrSegmentationLayer
import com.scalableminds.webknossos.datastore.dataformats.zarr.{Zarr3OutputHelper, ZarrCoordinatesParser}
import com.scalableminds.webknossos.datastore.datareaders.zarr.{
  NgffGroupHeader,
  NgffMetadata,
  NgffMetadataV0_5,
  ZarrHeader
}
import com.scalableminds.webknossos.datastore.datareaders.zarr3.{
  BytesCodecConfiguration,
  ChunkGridConfiguration,
  ChunkGridSpecification,
  ChunkKeyEncoding,
  ChunkKeyEncodingConfiguration,
  TransposeCodecConfiguration,
  TransposeSetting,
  Zarr3ArrayHeader,
  Zarr3GroupHeader
}
import com.scalableminds.webknossos.datastore.datareaders.{ArrayOrder, AxisOrder}
import com.scalableminds.webknossos.datastore.helpers.ProtoGeometryImplicits
import com.scalableminds.webknossos.datastore.models.{AdditionalCoordinate, WebknossosDataRequest}
import com.scalableminds.webknossos.datastore.models.datasource.{AdditionalAxis, DataFormat, DataLayer, ElementClass}
import com.scalableminds.webknossos.datastore.services.UserAccessRequest
import com.scalableminds.webknossos.tracingstore.tracings.editablemapping.EditableMappingService
import com.scalableminds.webknossos.tracingstore.tracings.volume.VolumeTracingService
import com.scalableminds.webknossos.tracingstore.{
  TSRemoteDatastoreClient,
  TSRemoteWebknossosClient,
  TracingStoreAccessTokenService
}
import play.api.i18n.Messages
import play.api.libs.json.Json
import play.api.mvc.{Action, AnyContent}

import scala.concurrent.{ExecutionContext, Future}

class VolumeTracingZarrStreamingController @Inject()(
    tracingService: VolumeTracingService,
    accessTokenService: TracingStoreAccessTokenService,
    editableMappingService: EditableMappingService,
    remoteDataStoreClient: TSRemoteDatastoreClient,
    remoteWebknossosClient: TSRemoteWebknossosClient)(implicit ec: ExecutionContext)
    extends ExtendedController
    with ProtoGeometryImplicits
    with FoxImplicits
    with Zarr3OutputHelper {

  override def defaultErrorCode: Int = NOT_FOUND

  def volumeTracingFolderContent(token: Option[String], tracingId: String, zarrVersion: Int): Action[AnyContent] =
    Action.async { implicit request =>
      accessTokenService.validateAccess(UserAccessRequest.readTracing(tracingId), urlOrHeaderToken(token, request)) {
        for {
          tracing <- tracingService.find(tracingId) ?~> Messages("tracing.notFound") ~> NOT_FOUND
          existingMags = tracing.mags.map(vec3IntFromProto)
          additionalFiles = if (zarrVersion == 2)
            List(NgffMetadata.FILENAME_DOT_ZATTRS, NgffGroupHeader.FILENAME_DOT_ZGROUP)
          else List(Zarr3ArrayHeader.FILENAME_ZARR_JSON)
        } yield
          Ok(
            views.html.datastoreZarrDatasourceDir(
              "Tracingstore",
              "%s".format(tracingId),
              additionalFiles ++ existingMags.map(_.toMagLiteral(allowScalar = true))
            )).withHeaders()
      }
    }

  def volumeTracingFolderContentJson(token: Option[String], tracingId: String, zarrVersion: Int): Action[AnyContent] =
    Action.async { implicit request =>
      accessTokenService.validateAccess(UserAccessRequest.readTracing(tracingId), urlOrHeaderToken(token, request)) {
        for {
          tracing <- tracingService.find(tracingId) ?~> Messages("tracing.notFound") ~> NOT_FOUND
          existingMags = tracing.mags.map(vec3IntFromProto(_).toMagLiteral(allowScalar = true))
          additionalFiles = if (zarrVersion == 2)
            List(NgffMetadata.FILENAME_DOT_ZATTRS, NgffGroupHeader.FILENAME_DOT_ZGROUP)
          else List(Zarr3ArrayHeader.FILENAME_ZARR_JSON)
        } yield Ok(Json.toJson(additionalFiles ++ existingMags))
      }
    }

  def volumeTracingMagFolderContent(token: Option[String],
                                    tracingId: String,
                                    mag: String,
                                    zarrVersion: Int): Action[AnyContent] =
    Action.async { implicit request =>
      accessTokenService.validateAccess(UserAccessRequest.readTracing(tracingId), urlOrHeaderToken(token, request)) {
        for {
          tracing <- tracingService.find(tracingId) ?~> Messages("tracing.notFound") ~> NOT_FOUND

          existingMags = tracing.mags.map(vec3IntFromProto)
          magParsed <- Vec3Int.fromMagLiteral(mag, allowScalar = true) ?~> Messages("dataLayer.invalidMag", mag) ~> NOT_FOUND
          _ <- bool2Fox(existingMags.contains(magParsed)) ?~> Messages("tracing.wrongMag", tracingId, mag) ~> NOT_FOUND
          files = if (zarrVersion == 2) List(".zarray") else List(Zarr3ArrayHeader.FILENAME_ZARR_JSON)
        } yield
          Ok(
            views.html.datastoreZarrDatasourceDir(
              "Tracingstore",
              "%s".format(tracingId),
              files
            )).withHeaders()
      }
    }

  def volumeTracingMagFolderContentJson(token: Option[String],
                                        tracingId: String,
                                        mag: String,
                                        zarrVersion: Int): Action[AnyContent] =
    Action.async { implicit request =>
      accessTokenService.validateAccess(UserAccessRequest.readTracing(tracingId), urlOrHeaderToken(token, request)) {
        for {
          tracing <- tracingService.find(tracingId) ?~> Messages("tracing.notFound") ~> NOT_FOUND

          existingMags = tracing.mags.map(vec3IntFromProto)
          magParsed <- Vec3Int.fromMagLiteral(mag, allowScalar = true) ?~> Messages("dataLayer.invalidMag", mag) ~> NOT_FOUND
          _ <- bool2Fox(existingMags.contains(magParsed)) ?~> Messages("tracing.wrongMag", tracingId, mag) ~> NOT_FOUND
          files = if (zarrVersion == 2) List(".zarray") else List(Zarr3ArrayHeader.FILENAME_ZARR_JSON)
        } yield Ok(Json.toJson(files))
      }
    }

  def zArray(token: Option[String], tracingId: String, mag: String): Action[AnyContent] = Action.async {
    implicit request =>
      accessTokenService.validateAccess(UserAccessRequest.readTracing(tracingId), urlOrHeaderToken(token, request)) {
        for {
          tracing <- tracingService.find(tracingId) ?~> Messages("tracing.notFound") ~> NOT_FOUND

          existingMags = tracing.mags.map(vec3IntFromProto)
          magParsed <- Vec3Int
            .fromMagLiteral(mag, allowScalar = true) ?~> Messages("dataLayer.invalidMag", mag) ~> NOT_FOUND
          _ <- bool2Fox(existingMags.contains(magParsed)) ?~> Messages("tracing.wrongMag", tracingId, mag) ~> NOT_FOUND

          cubeLength = DataLayer.bucketLength
          (channels, dtype) = ElementClass.toChannelAndZarrString(tracing.elementClass)
          // data request method always decompresses before sending
          compressor = None

          shape = Array(
            channels,
            // Zarr can't handle data sets that don't start at 0, so we extend shape to include "true" coords
            (tracing.boundingBox.width + tracing.boundingBox.topLeft.x) / magParsed.x,
            (tracing.boundingBox.height + tracing.boundingBox.topLeft.y) / magParsed.y,
            (tracing.boundingBox.depth + tracing.boundingBox.topLeft.z) / magParsed.z
          )

          chunks = Array(channels, cubeLength, cubeLength, cubeLength)

          zarrHeader = ZarrHeader(zarr_format = 2,
                                  shape = shape,
                                  chunks = chunks,
                                  compressor = compressor,
                                  dtype = dtype,
                                  order = ArrayOrder.F)
        } yield Ok(Json.toJson(zarrHeader))
      }
  }

  def zarrJsonForMag(token: Option[String], tracingId: String, mag: String): Action[AnyContent] = Action.async {
    implicit request =>
      accessTokenService.validateAccess(UserAccessRequest.readTracing(tracingId), urlOrHeaderToken(token, request)) {
        for {
          tracing <- tracingService.find(tracingId) ?~> Messages("tracing.notFound") ~> NOT_FOUND

          existingMags = tracing.mags.map(vec3IntFromProto)
          magParsed <- Vec3Int
            .fromMagLiteral(mag, allowScalar = true) ?~> Messages("dataLayer.invalidMag", mag) ~> NOT_FOUND
          _ <- bool2Fox(existingMags.contains(magParsed)) ?~> Messages("tracing.wrongMag", tracingId, mag) ~> NOT_FOUND

          additionalAxes = AdditionalAxis.fromProtos(tracing.additionalAxes)
          dimNames = Some(Array("c") ++ additionalAxes.map(_.name).toArray ++ Seq("x", "y", "z"))

          zarrHeader = Zarr3ArrayHeader(
            zarr_format = 3,
            node_type = "array",
            // channel, additional axes, XYZ
            shape = Array(1) ++ additionalAxes.map(_.highestValue).toArray ++ Array(
              (tracing.boundingBox.width + tracing.boundingBox.topLeft.x) / magParsed.x,
              (tracing.boundingBox.height + tracing.boundingBox.topLeft.y) / magParsed.y,
              (tracing.boundingBox.depth + tracing.boundingBox.topLeft.z) / magParsed.z
            ),
            data_type = Left(tracing.elementClass.toString),
            chunk_grid = Left(
              ChunkGridSpecification(
                "regular",
                ChunkGridConfiguration(
                  chunk_shape = Array.fill(1 + additionalAxes.length)(1) ++ Array(DataLayer.bucketLength,
                                                                                  DataLayer.bucketLength,
                                                                                  DataLayer.bucketLength))
              )),
            chunk_key_encoding =
              ChunkKeyEncoding("v2", configuration = Some(ChunkKeyEncodingConfiguration(separator = Some(".")))),
            fill_value = Right(0),
            attributes = None,
            codecs = Seq(
              TransposeCodecConfiguration(TransposeSetting.fOrderFromRank(additionalAxes.length + 4)),
              BytesCodecConfiguration(Some("little")),
            ),
            storage_transformers = None,
            dimension_names = dimNames
          )
        } yield Ok(Json.toJson(zarrHeader))
      }
  }

  def zGroup(token: Option[String], tracingId: String): Action[AnyContent] = Action.async { implicit request =>
    accessTokenService.validateAccess(UserAccessRequest.readTracing(tracingId), urlOrHeaderToken(token, request)) {
      Future(Ok(Json.toJson(NgffGroupHeader(zarr_format = 2))))
    }
  }

  /**
    * Handles a request for .zattrs file for a Volume Tracing via a HTTP GET.
    * Uses the OME-NGFF standard (see https://ngff.openmicroscopy.org/latest/)
    * Used by zarr-streaming.
    */
  def zAttrs(
      token: Option[String],
      tracingId: String,
  ): Action[AnyContent] = Action.async { implicit request =>
    accessTokenService.validateAccess(UserAccessRequest.readTracing(tracingId), urlOrHeaderToken(token, request)) {
      for {
        tracing <- tracingService.find(tracingId) ?~> Messages("tracing.notFound") ~> NOT_FOUND

        existingMags = tracing.mags.map(vec3IntFromProto)
        dataSource <- remoteWebknossosClient.getDataSourceForTracing(tracingId) ~> NOT_FOUND
        omeNgffHeader = NgffMetadata.fromNameVoxelSizeAndMags(tracingId,
                                                              dataSourceVoxelSize = dataSource.scale,
                                                              mags = existingMags.toList)
      } yield Ok(Json.toJson(omeNgffHeader))
    }
  }

  def zarrJson(
      token: Option[String],
      tracingId: String,
  ): Action[AnyContent] = Action.async { implicit request =>
    accessTokenService.validateAccess(UserAccessRequest.readTracing(tracingId), urlOrHeaderToken(token, request)) {
      for {
        tracing <- tracingService.find(tracingId) ?~> Messages("tracing.notFound") ~> NOT_FOUND

<<<<<<< HEAD
        existingMags = tracing.mags.map(vec3IntFromProto)
=======
        sortedExistingMags = tracing.resolutions.map(vec3IntFromProto).toList.sortBy(_.maxDim)
>>>>>>> fb9b450d
        dataSource <- remoteWebknossosClient.getDataSourceForTracing(tracingId) ~> NOT_FOUND
        omeNgffHeader = NgffMetadataV0_5.fromNameVoxelSizeAndMags(tracingId,
                                                                  dataSourceVoxelSize = dataSource.scale,
                                                                  mags = sortedExistingMags,
                                                                  additionalAxes = dataSource.additionalAxesUnion)
        zarr3GroupHeader = Zarr3GroupHeader(3, "group", Some(omeNgffHeader))
      } yield Ok(Json.toJson(zarr3GroupHeader))
    }
  }

  def zarrSource(token: Option[String],
                 tracingId: String,
                 tracingName: Option[String],
                 zarrVersion: Int): Action[AnyContent] =
    Action.async { implicit request =>
      accessTokenService.validateAccess(UserAccessRequest.readTracing(tracingId), urlOrHeaderToken(token, request)) {
        for {
          tracing <- tracingService.find(tracingId) ?~> Messages("tracing.notFound") ~> NOT_FOUND

          zarrLayer = ZarrSegmentationLayer(
            name = tracingName.getOrElse(tracingId),
            largestSegmentId = tracing.largestSegmentId,
            boundingBox = tracing.boundingBox,
            elementClass = tracing.elementClass,
            mags = tracing.mags.toList.map(x => MagLocator(x, None, None, Some(AxisOrder.cxyz), None, None)),
            mappings = None,
            numChannels = Some(if (tracing.elementClass.isuint24) 3 else 1),
            dataFormat = if (zarrVersion == 2) DataFormat.zarr else DataFormat.zarr3
          )
        } yield Ok(Json.toJson(zarrLayer))
      }
    }

  def rawZarrCube(token: Option[String], tracingId: String, mag: String, coordinates: String): Action[AnyContent] =
    Action.async { implicit request =>
      {
        accessTokenService.validateAccess(UserAccessRequest.readTracing(tracingId), urlOrHeaderToken(token, request)) {
          for {
            tracing <- tracingService.find(tracingId) ?~> Messages("tracing.notFound") ~> NOT_FOUND

            existingMags = tracing.mags.map(vec3IntFromProto)
            magParsed <- Vec3Int.fromMagLiteral(mag, allowScalar = true) ?~> Messages("dataLayer.invalidMag", mag) ~> NOT_FOUND
            _ <- bool2Fox(existingMags.contains(magParsed)) ?~> Messages("tracing.wrongMag", tracingId, mag) ~> NOT_FOUND

            reorderedAdditionalAxes = reorderAdditionalAxes(AdditionalAxis.fromProtos(tracing.additionalAxes))
            (x, y, z, additionalCoordinates) <- ZarrCoordinatesParser.parseNDimensionalDotCoordinates(
              coordinates,
              Some(reorderedAdditionalAxes)) ?~> Messages("zarr.invalidChunkCoordinates") ~> NOT_FOUND
            cubeSize = DataLayer.bucketLength
            wkRequest = WebknossosDataRequest(
              position = Vec3Int(x, y, z) * cubeSize * magParsed,
              mag = magParsed,
              cubeSize = cubeSize,
              fourBit = Some(false),
              applyAgglomerate = None,
              version = None,
              additionalCoordinates = additionalCoordinates
            )
            (data, missingBucketIndices) <- if (tracing.getHasEditableMapping)
              editableMappingService.volumeData(tracing, tracingId, List(wkRequest), urlOrHeaderToken(token, request))
            else tracingService.data(tracingId, tracing, List(wkRequest))
            dataWithFallback <- getFallbackLayerDataIfEmpty(tracing,
                                                            tracingId,
                                                            data,
                                                            missingBucketIndices,
                                                            magParsed,
                                                            Vec3Int(x, y, z),
                                                            cubeSize,
                                                            additionalCoordinates,
                                                            urlOrHeaderToken(token, request)) ~> NOT_FOUND
          } yield Ok(dataWithFallback)
        }
      }
    }

  private def getFallbackLayerDataIfEmpty(tracing: VolumeTracing,
                                          tracingId: String,
                                          data: Array[Byte],
                                          missingBucketIndices: List[Int],
                                          mag: Vec3Int,
                                          position: Vec3Int,
                                          cubeSize: Int,
                                          additionalCoordinates: Option[Seq[AdditionalCoordinate]],
                                          urlToken: Option[String]): Fox[Array[Byte]] =
    if (missingBucketIndices.nonEmpty) {
      for {
        remoteFallbackLayer <- tracingService.remoteFallbackLayerFromVolumeTracing(tracing, tracingId) ?~> "No data at coordinates, no fallback layer defined"
        request = WebknossosDataRequest(
          position = position * mag * cubeSize,
          mag = mag,
          cubeSize = cubeSize,
          fourBit = Some(false),
          applyAgglomerate = tracing.mappingName,
          version = None,
          additionalCoordinates = additionalCoordinates
        )
        (fallbackData, fallbackMissingBucketIndices) <- remoteDataStoreClient.getData(remoteFallbackLayer,
                                                                                      List(request),
                                                                                      urlToken)
        _ <- bool2Fox(fallbackMissingBucketIndices.isEmpty) ?~> "No data at coordinations in fallback layer"
      } yield fallbackData
    } else Fox.successful(data)
}<|MERGE_RESOLUTION|>--- conflicted
+++ resolved
@@ -247,11 +247,7 @@
       for {
         tracing <- tracingService.find(tracingId) ?~> Messages("tracing.notFound") ~> NOT_FOUND
 
-<<<<<<< HEAD
-        existingMags = tracing.mags.map(vec3IntFromProto)
-=======
-        sortedExistingMags = tracing.resolutions.map(vec3IntFromProto).toList.sortBy(_.maxDim)
->>>>>>> fb9b450d
+        sortedExistingMags = tracing.mags.map(vec3IntFromProto).toList.sortBy(_.maxDim)
         dataSource <- remoteWebknossosClient.getDataSourceForTracing(tracingId) ~> NOT_FOUND
         omeNgffHeader = NgffMetadataV0_5.fromNameVoxelSizeAndMags(tracingId,
                                                                   dataSourceVoxelSize = dataSource.scale,
