--- conflicted
+++ resolved
@@ -1,17 +1,7 @@
 package com.scalableminds.webknossos.datastore.datareaders.n5
 
-<<<<<<< HEAD
 import com.scalableminds.util.cache.AlfuCache
-import com.scalableminds.webknossos.datastore.datareaders.{
-  AxisOrder,
-  ChunkReader,
-  DatasetArray,
-  DatasetHeader,
-  DatasetPath
-}
-=======
 import com.scalableminds.webknossos.datastore.datareaders.{AxisOrder, ChunkReader, DatasetArray, DatasetHeader}
->>>>>>> d2385115
 import com.scalableminds.webknossos.datastore.datavault.VaultPath
 import com.scalableminds.webknossos.datastore.models.datasource.DataSourceId
 import com.typesafe.scalalogging.LazyLogging
@@ -23,20 +13,13 @@
 
 object N5Array extends LazyLogging {
   @throws[IOException]
-<<<<<<< HEAD
   def open(path: VaultPath,
            dataSourceId: DataSourceId,
            layerName: String,
            axisOrderOpt: Option[AxisOrder],
            channelIndex: Option[Int],
            sharedChunkContentsCache: AlfuCache[String, MultiArray]): N5Array = {
-    val rootPath = new DatasetPath("")
-    val headerPath = rootPath.resolve(N5Header.FILENAME_ATTRIBUTES_JSON)
-    val headerBytes = (path / headerPath.storeKey).readBytes()
-=======
-  def open(path: VaultPath, axisOrderOpt: Option[AxisOrder], channelIndex: Option[Int]): N5Array = {
     val headerBytes = (path / N5Header.FILENAME_ATTRIBUTES_JSON).readBytes()
->>>>>>> d2385115
     if (headerBytes.isEmpty)
       throw new IOException(
         "'" + N5Header.FILENAME_ATTRIBUTES_JSON + "' expected but is not readable or missing in store.")
@@ -52,9 +35,7 @@
       throw new IllegalArgumentException(
         f"Chunk size of this N5 Array exceeds limit of ${DatasetArray.chunkSizeLimitBytes}, got ${header.bytesPerChunk}")
     }
-<<<<<<< HEAD
-    new N5Array(rootPath,
-                path,
+    new N5Array(path,
                 dataSourceId,
                 layerName,
                 header,
@@ -64,30 +45,14 @@
   }
 }
 
-class N5Array(relativePath: DatasetPath,
-              vaultPath: VaultPath,
+class N5Array(vaultPath: VaultPath,
               dataSourceId: DataSourceId,
               layerName: String,
               header: DatasetHeader,
               axisOrder: AxisOrder,
               channelIndex: Option[Int],
               sharedChunkContentsCache: AlfuCache[String, MultiArray])
-    extends DatasetArray(relativePath,
-                         vaultPath,
-                         dataSourceId,
-                         layerName,
-                         header,
-                         axisOrder,
-                         channelIndex,
-                         sharedChunkContentsCache)
-=======
-    new N5Array(path, header, axisOrderOpt.getOrElse(AxisOrder.asZyxFromRank(header.rank)), channelIndex)
-  }
-}
-
-class N5Array(vaultPath: VaultPath, header: DatasetHeader, axisOrder: AxisOrder, channelIndex: Option[Int])
-    extends DatasetArray(vaultPath, header, axisOrder, channelIndex)
->>>>>>> d2385115
+    extends DatasetArray(vaultPath, dataSourceId, layerName, header, axisOrder, channelIndex, sharedChunkContentsCache)
     with LazyLogging {
 
   override protected lazy val chunkReader: ChunkReader =
