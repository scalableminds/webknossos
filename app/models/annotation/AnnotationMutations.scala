--- conflicted
+++ resolved
@@ -53,13 +53,8 @@
         case annotation                             =>
           val isReadyToBeFinished = await(annotation.isReadyToBeFinished)
           if (isReadyToBeFinished) {
-<<<<<<< HEAD
-            val updated = await(AnnotationDAO.finish(annotation._id).futureBox)
+            val updated = await(annotation.muta.finish().futureBox)
             updated.map(_ -> "task.finished")
-=======
-            val updated = await(annotation.muta.finish().futureBox)
-            updated.map(_ -> Messages("task.finished"))
->>>>>>> f297eba6
           } else
               Failure("annotation.notFinishable")
       }
