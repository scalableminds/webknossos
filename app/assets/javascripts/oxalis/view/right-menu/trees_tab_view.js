/**
 * list_tree_view.js
 * @flow
 */

import _ from "lodash";
import * as React from "react";
import { connect } from "react-redux";
import { Button, Dropdown, Input, Menu, Icon, Spin, Modal } from "antd";
import TreesTabItemView from "oxalis/view/right-menu/trees_tab_item_view";
import InputComponent from "oxalis/view/components/input_component";
import ButtonComponent from "oxalis/view/components/button_component";
import { updateUserSettingAction } from "oxalis/model/actions/settings_actions";
import { getActiveTree } from "oxalis/model/accessors/skeletontracing_accessor";
import {
  setTreeNameAction,
  createTreeAction,
  addTreeAction,
  deleteTreeWithConfirmAction,
  shuffleTreeColorAction,
  shuffleAllTreeColorsAction,
  selectNextTreeAction,
  toggleAllTreesAction,
  toggleInactiveTreesAction,
} from "oxalis/model/actions/skeletontracing_actions";
import Store from "oxalis/store";
import { serializeToNml, getNmlName, parseNml } from "oxalis/model/helpers/nml_helpers";
import Utils from "libs/utils";
<<<<<<< HEAD
import FileUpload from "components/file_upload";
=======
import { saveAs } from "file-saver";
>>>>>>> 9f6fa416
import type { Dispatch } from "redux";
import type { OxalisState, SkeletonTracingType, UserConfigurationType } from "oxalis/store";

const ButtonGroup = Button.Group;
const InputGroup = Input.Group;

type Props = {
  onShuffleTreeColor: number => void,
  onShuffleAllTreeColors: () => void,
  onSortTree: boolean => void,
  onSelectNextTreeForward: () => void,
  onSelectNextTreeBackward: () => void,
  onCreateTree: () => void,
  onDeleteTree: () => void,
  onChangeTreeName: string => void,
  skeletonTracing: SkeletonTracingType,
  userConfiguration: UserConfigurationType,
};

type State = {
<<<<<<< HEAD
  isExporting: boolean,
  isUploadingNML: boolean,
=======
  isDownloading: boolean,
>>>>>>> 9f6fa416
};

class TreesTabView extends React.PureComponent<Props, State> {
  state = {
<<<<<<< HEAD
    isExporting: false,
    isUploadingNML: false,
=======
    isDownloading: false,
>>>>>>> 9f6fa416
  };

  handleChangeTreeName = evt => {
    this.props.onChangeTreeName(evt.target.value);
  };

  deleteTree = () => {
    this.props.onDeleteTree();
  };

  shuffleTreeColor = () => {
    getActiveTree(this.props.skeletonTracing).map(activeTree =>
      this.props.onShuffleTreeColor(activeTree.treeId),
    );
  };

  shuffleAllTreeColors = () => {
    this.props.onShuffleAllTreeColors();
  };

  toggleAllTrees() {
    Store.dispatch(toggleAllTreesAction());
  }

  toggleInactiveTrees() {
    Store.dispatch(toggleInactiveTreesAction());
  }

  downloadAsNml = async () => {
    await this.setState({ isDownloading: true });
    // Wait for the Modal to render
    await Utils.sleep(1000);
    const state = Store.getState();
    const nml = serializeToNml(state, this.props.skeletonTracing);
    this.setState({ isDownloading: false });

    const blob = new Blob([nml], { type: "text/plain;charset=utf-8" });
    saveAs(blob, getNmlName(state));
  };

  handleNMLUpload = async (nmlString: string) => {
    const trees = await parseNml(nmlString);
    for (const treeId of Object.keys(trees)) {
      Store.dispatch(addTreeAction(trees[+treeId]));
    }
    this.setState({ isUploadingNML: false });
  };

  getTreesComponents() {
    const orderAttribute = this.props.userConfiguration.sortTreesByName ? "name" : "timestamp";

    return _.orderBy(this.props.skeletonTracing.trees, [orderAttribute], ["asc"]).map(tree => (
      <TreesTabItemView
        key={tree.treeId}
        tree={tree}
        activeTreeId={this.props.skeletonTracing.activeTreeId}
      />
    ));
  }

  handleDropdownClick = ({ key }) => {
    const shouldSortTreesByName = key === "sortByName";
    this.props.onSortTree(shouldSortTreesByName);
  };

  getSettingsDropdown() {
    const activeMenuKey = this.props.userConfiguration.sortTreesByName
      ? "sortByName"
      : "sortByTime";

    return (
      <Menu defaultSelectedKeys={[activeMenuKey]} onSelect={this.handleDropdownClick}>
        <Menu.Item key="sortByName">by name</Menu.Item>
        <Menu.Item key="sortByTime">by creation time</Menu.Item>
      </Menu>
    );
  }

  getActionsDropdown() {
    return (
      <Menu>
        <Menu.Item key="shuffleTreeColor">
          <div onClick={this.shuffleTreeColor} title="Change Tree Color">
            <i className="fa fa-adjust" /> Change Color
          </div>
        </Menu.Item>
        <Menu.Item key="shuffleAllTreeColors">
          <div onClick={this.shuffleAllTreeColors} title="Shuffle All Tree Colors">
            <i className="fa fa-random" /> Shuffle All Colors
          </div>
        </Menu.Item>
        <Menu.Item key="downloadAsNml">
          <div onClick={this.downloadAsNml} title="Download visible trees as NML">
            <Icon type="export" /> Download as NML
          </div>
        </Menu.Item>
        <Menu.Item key="importNml">
          <FileUpload
            accept=".nml"
            multiple={false}
            name="nmlFile"
            showUploadList={false}
            onSuccess={this.handleNMLUpload}
            onUploading={() => this.setState({ isUploadingNML: true })}
            onError={() => this.setState({ isUploadingNML: false })}
          >
            <Icon type="upload" /> Import Nml
            <Spin size="small" spinning={this.state.isUploadingNML} />
          </FileUpload>
        </Menu.Item>
      </Menu>
    );
  }

  render() {
    const activeTreeName = getActiveTree(this.props.skeletonTracing)
      .map(activeTree => activeTree.name)
      .getOrElse("");

    return (
      <div id="tree-list" className="flex-column">
        <Modal
          visible={this.state.isDownloading}
          title="Preparing NML"
          closable={false}
          footer={null}
          width={200}
          style={{ textAlign: "center" }}
        >
          <Spin />
        </Modal>
        <ButtonGroup>
          <ButtonComponent onClick={this.props.onCreateTree} title="Create Tree">
            <i className="fa fa-plus" /> Create
          </ButtonComponent>
          <ButtonComponent onClick={this.deleteTree} title="Delete Tree">
            <i className="fa fa-trash-o" /> Delete
          </ButtonComponent>
          <ButtonComponent onClick={this.toggleAllTrees} title="Toggle Visibility of All Trees">
            <i className="fa fa-toggle-on" /> Toggle All
          </ButtonComponent>
          <ButtonComponent
            onClick={this.toggleInactiveTrees}
            title="Toggle Visibility of Inactive Trees"
          >
            <i className="fa fa-toggle-off" /> Toggle Inactive
          </ButtonComponent>
          <Dropdown overlay={this.getActionsDropdown()}>
            <ButtonComponent>
              More<Icon type="down" />
            </ButtonComponent>
          </Dropdown>
        </ButtonGroup>
        <InputGroup compact>
          <ButtonComponent onClick={this.props.onSelectNextTreeBackward}>
            <i className="fa fa-arrow-left" />
          </ButtonComponent>
          <InputComponent
            onChange={this.handleChangeTreeName}
            value={activeTreeName}
            style={{ width: "60%" }}
          />
          <ButtonComponent onClick={this.props.onSelectNextTreeForward}>
            <i className="fa fa-arrow-right" />
          </ButtonComponent>
          <Dropdown overlay={this.getSettingsDropdown()}>
            <ButtonComponent title="Sort">
              <i className="fa fa-sort-alpha-asc" />
            </ButtonComponent>
          </Dropdown>
        </InputGroup>

        <ul className="flex-overflow">{this.getTreesComponents()}</ul>
      </div>
    );
  }
}

const mapStateToProps = (state: OxalisState) => ({
  skeletonTracing: state.tracing,
  userConfiguration: state.userConfiguration,
});

const mapDispatchToProps = (dispatch: Dispatch<*>) => ({
  onShuffleTreeColor(treeId) {
    dispatch(shuffleTreeColorAction(treeId));
  },
  onShuffleAllTreeColors() {
    dispatch(shuffleAllTreeColorsAction());
  },
  onSortTree(shouldSortTreesByName) {
    dispatch(updateUserSettingAction("sortTreesByName", shouldSortTreesByName));
  },
  onSelectNextTreeForward() {
    dispatch(selectNextTreeAction(true));
  },
  onSelectNextTreeBackward() {
    dispatch(selectNextTreeAction(false));
  },
  onCreateTree() {
    dispatch(createTreeAction());
  },
  onDeleteTree() {
    dispatch(deleteTreeWithConfirmAction());
  },
  onChangeTreeName(name) {
    dispatch(setTreeNameAction(name));
  },
});

export default connect(mapStateToProps, mapDispatchToProps)(TreesTabView);<|MERGE_RESOLUTION|>--- conflicted
+++ resolved
@@ -26,11 +26,8 @@
 import Store from "oxalis/store";
 import { serializeToNml, getNmlName, parseNml } from "oxalis/model/helpers/nml_helpers";
 import Utils from "libs/utils";
-<<<<<<< HEAD
 import FileUpload from "components/file_upload";
-=======
 import { saveAs } from "file-saver";
->>>>>>> 9f6fa416
 import type { Dispatch } from "redux";
 import type { OxalisState, SkeletonTracingType, UserConfigurationType } from "oxalis/store";
 
@@ -51,22 +48,14 @@
 };
 
 type State = {
-<<<<<<< HEAD
-  isExporting: boolean,
-  isUploadingNML: boolean,
-=======
+  isUploading: boolean,
   isDownloading: boolean,
->>>>>>> 9f6fa416
 };
 
 class TreesTabView extends React.PureComponent<Props, State> {
   state = {
-<<<<<<< HEAD
-    isExporting: false,
-    isUploadingNML: false,
-=======
+    isUploading: false,
     isDownloading: false,
->>>>>>> 9f6fa416
   };
 
   handleChangeTreeName = evt => {
@@ -112,7 +101,7 @@
     for (const treeId of Object.keys(trees)) {
       Store.dispatch(addTreeAction(trees[+treeId]));
     }
-    this.setState({ isUploadingNML: false });
+    this.setState({ isUploading: false });
   };
 
   getTreesComponents() {
@@ -170,11 +159,10 @@
             name="nmlFile"
             showUploadList={false}
             onSuccess={this.handleNMLUpload}
-            onUploading={() => this.setState({ isUploadingNML: true })}
-            onError={() => this.setState({ isUploadingNML: false })}
+            onUploading={() => this.setState({ isUploading: true })}
+            onError={() => this.setState({ isUploading: false })}
           >
             <Icon type="upload" /> Import Nml
-            <Spin size="small" spinning={this.state.isUploadingNML} />
           </FileUpload>
         </Menu.Item>
       </Menu>
@@ -189,8 +177,8 @@
     return (
       <div id="tree-list" className="flex-column">
         <Modal
-          visible={this.state.isDownloading}
-          title="Preparing NML"
+          visible={this.state.isDownloading || this.state.isUploading}
+          title={this.state.isDownloading ? "Preparing NML" : "Importing NML"}
           closable={false}
           footer={null}
           width={200}
