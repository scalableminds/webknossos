--- conflicted
+++ resolved
@@ -110,17 +110,6 @@
   }
 }
 
-<<<<<<< HEAD
-.ant-dropdown-menu-item-icon.fa-icon {
-  margin-right: 5px;
-}
-
-.ant-dropdown-menu-item-icon > svg {
-  width: 15px;
-}
-
-=======
->>>>>>> 21cc4c9b
 .fa-random {
   width: 14px;
   background-position: -217px -120px;
