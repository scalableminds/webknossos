# Changelog (Unreleased)

All notable (yet unreleased) user-facing changes to WEBKNOSSOS are documented in this file.
See `CHANGELOG.released.md` for the changes which are part of official releases.

The format is based on [Keep a Changelog](http://keepachangelog.com/en/1.0.0/)
and this project adheres to [Calendar Versioning](http://calver.org/) `0Y.0M.MICRO`.
For upgrade instructions, please check the [migration guide](MIGRATIONS.released.md).

## Unreleased
[Commits](https://github.com/scalableminds/webknossos/compare/23.10.2...HEAD)

### Added
- Added a new tool that allows either measuring the distance of a path or a non-self-crossing area. [#7258](https://github.com/scalableminds/webknossos/pull/7258)
- Added social media link previews for links to datasets and annotations (only if they are public or if the links contain sharing tokens). [#7331](https://github.com/scalableminds/webknossos/pull/7331)
<<<<<<< HEAD
- Loading sharded zarr3 datasets is now significantly faster. [#7363](https://github.com/scalableminds/webknossos/pull/7363)
- OME-NGFF datasets with only 2 dimensions can now be imported and viewed. [#7349](https://github.com/scalableminds/webknossos/pull/7349)
=======
- Loading sharded zarr3 datasets is now significantly faster. [#7363](https://github.com/scalableminds/webknossos/pull/7363) and [#7370](https://github.com/scalableminds/webknossos/pull/7370)
>>>>>>> bdd6a473
- Higher-dimension coordinates (e.g., for the t axis) are now encoded in the URL, too, so that reloading the page will keep you at your current position. Only relevant for 4D datasets. [#7328](https://github.com/scalableminds/webknossos/pull/7328)

### Changed
- Updated backend code to Scala 2.13, with upgraded Dependencies for optimized performance. [#7327](https://github.com/scalableminds/webknossos/pull/7327)
- Remote datasets with a datasource-properties.json can now also be imported without the need for OME metadata. [#7372](https://github.com/scalableminds/webknossos/pull/7372)

### Fixed
- Fixed that some segment (group) actions were not properly disabled for non-editable segmentation layers. [#7207](https://github.com/scalableminds/webknossos/issues/7207)
- Fixed a bug where data from zarr2 datasets that have a channel axis was broken. [#7374](https://github.com/scalableminds/webknossos/pull/7374)

### Removed

### Breaking Changes<|MERGE_RESOLUTION|>--- conflicted
+++ resolved
@@ -13,12 +13,8 @@
 ### Added
 - Added a new tool that allows either measuring the distance of a path or a non-self-crossing area. [#7258](https://github.com/scalableminds/webknossos/pull/7258)
 - Added social media link previews for links to datasets and annotations (only if they are public or if the links contain sharing tokens). [#7331](https://github.com/scalableminds/webknossos/pull/7331)
-<<<<<<< HEAD
-- Loading sharded zarr3 datasets is now significantly faster. [#7363](https://github.com/scalableminds/webknossos/pull/7363)
+- Loading sharded zarr3 datasets is now significantly faster. [#7363](https://github.com/scalableminds/webknossos/pull/7363) and [#7370](https://github.com/scalableminds/webknossos/pull/7370)
 - OME-NGFF datasets with only 2 dimensions can now be imported and viewed. [#7349](https://github.com/scalableminds/webknossos/pull/7349)
-=======
-- Loading sharded zarr3 datasets is now significantly faster. [#7363](https://github.com/scalableminds/webknossos/pull/7363) and [#7370](https://github.com/scalableminds/webknossos/pull/7370)
->>>>>>> bdd6a473
 - Higher-dimension coordinates (e.g., for the t axis) are now encoded in the URL, too, so that reloading the page will keep you at your current position. Only relevant for 4D datasets. [#7328](https://github.com/scalableminds/webknossos/pull/7328)
 
 ### Changed
