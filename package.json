--- conflicted
+++ resolved
@@ -1,10 +1,6 @@
 {
   "name": "oxalis",
-<<<<<<< HEAD
-  "version": "0.17.25",
-=======
-  "version": "0.17.125",
->>>>>>> 6c5e8e4d
+  "version": "0.17.128",
   "repository": {
     "type": "git",
     "url": "git://github.com/scalableminds/oxalis.git"
