--- conflicted
+++ resolved
@@ -10,11 +10,7 @@
 import * as THREE from "three";
 import Flycam2d from "oxalis/model/flycam2d";
 import Model from "oxalis/model";
-<<<<<<< HEAD
 import Store from "oxalis/store";
-import type { Vector3 } from "oxalis/constants";
-=======
->>>>>>> 2e744c42
 import scaleInfo from "oxalis/model/scaleinfo";
 import Plane from "oxalis/geometries/plane";
 import Skeleton from "oxalis/geometries/skeleton";
@@ -316,8 +312,7 @@
   }
 
 
-<<<<<<< HEAD
-  bindToEvents() {
+  bindToEvents(): void {
     Store.subscribe(() => {
       const { segmentationOpacity, clippingDistance, displayCrosshair, tdViewDisplayPlanes } = Store.getState().userConfiguration;
       this.setSegmentationAlpha(segmentationOpacity);
@@ -326,21 +321,7 @@
       this.setDisplayPlanes(tdViewDisplayPlanes);
       this.setInterpolation(Store.getState().datasetConfiguration.interpolation);
     });
-    this.listenTo(this.model, "change:userBoundingBox", function (bb) { this.setUserBoundingBox(bb); });
-=======
-  bindToEvents(): void {
-    const { user } = this.model;
     this.listenTo(this.model, "change:userBoundingBox", (bb) => { this.setUserBoundingBox(bb); });
-    this.listenTo(user, "change:segmentationOpacity", (model, opacity) => {
-      this.setSegmentationAlpha(opacity);
-    });
-    this.listenTo(user, "change:clippingDistance", (model, value) => { this.setClippingDistance(value); });
-    this.listenTo(user, "change:displayCrosshair", (model, value) => { this.setDisplayCrosshair(value); });
-    this.listenTo(this.model.datasetConfiguration, "change:interpolation", (model, value) => {
-      this.setInterpolation(value);
-    });
-    this.listenTo(user, "change:tdViewDisplayPlanes", (model, value) => { this.setDisplayPlanes(value); });
->>>>>>> 2e744c42
   }
 }
 SceneController.initClass();
