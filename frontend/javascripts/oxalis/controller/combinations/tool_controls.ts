--- conflicted
+++ resolved
@@ -134,19 +134,15 @@
 
         handleClickSegment(pos);
       },
-<<<<<<< HEAD
+      middleClick: (pos: Point2, _plane: OrthoView, event: MouseEvent) => {
+        if (event.shiftKey) {
+          handleAgglomerateSkeletonAtClick(pos);
+        }
+      },
       pinch: (delta: number, center: Point2) => {
         MoveHandlers.setMousePosition(center);
         MoveHandlers.zoom(delta, true);
       },
-=======
-      middleClick: (pos: Point2, _plane: OrthoView, event: MouseEvent) => {
-        if (event.shiftKey) {
-          handleAgglomerateSkeletonAtClick(pos);
-        }
-      },
-      pinch: (delta: number) => MoveHandlers.zoom(delta, true),
->>>>>>> 1211e057
       mouseMove: MoveHandlers.moveWhenAltIsPressed,
       out: () => {
         MoveHandlers.setMousePosition(null);
