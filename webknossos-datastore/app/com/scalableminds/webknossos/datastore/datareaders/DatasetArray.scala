package com.scalableminds.webknossos.datastore.datareaders

import com.scalableminds.util.cache.AlfuCache
import com.scalableminds.util.geometry.Vec3Int
import com.scalableminds.util.tools.Fox
import com.scalableminds.util.tools.Fox.{bool2Fox, box2Fox, option2Fox}
import com.scalableminds.webknossos.datastore.datareaders.zarr.BytesConverter
import com.scalableminds.webknossos.datastore.datavault.VaultPath
import com.scalableminds.webknossos.datastore.models.datasource.DataSourceId
import com.scalableminds.webknossos.datastore.models.AdditionalCoordinate
import com.scalableminds.webknossos.datastore.models.datasource.AdditionalAxis
import com.typesafe.scalalogging.LazyLogging
import net.liftweb.util.Helpers.tryo
import ucar.ma2.{Array => MultiArray}

import java.nio.ByteOrder
import java.util
import scala.collection.immutable.NumericRange
import scala.concurrent.ExecutionContext

class DatasetArray(vaultPath: VaultPath,
                   dataSourceId: DataSourceId,
                   layerName: String,
                   header: DatasetHeader,
                   axisOrder: AxisOrder,
                   channelIndex: Option[Int],
                   additionalAxes: Option[Seq[AdditionalAxis]],
                   sharedChunkContentsCache: AlfuCache[String, MultiArray])
    extends LazyLogging {

  protected lazy val chunkReader: ChunkReader = new ChunkReader(header)

  // Helper variables to allow reading 2d datasets as 3d datasets with depth 1

  lazy val rank: Int = if (axisOrder.hasZAxis) {
    header.rank
  } else {
    header.rank + 1
  }

  lazy val datasetShape: Array[Int] = if (axisOrder.hasZAxis) {
    header.datasetShape
  } else {
    header.datasetShape :+ 1
  }

  lazy val chunkSize: Array[Int] = if (axisOrder.hasZAxis) {
    header.chunkSize
  } else {
    header.chunkSize :+ 1
  }

  private def chunkSizeAtIndex(index: Array[Int]) =
    if (axisOrder.hasZAxis) { header.chunkSizeAtIndex(index) } else {
      chunkSize // irregular sized chunk indexes are currently not supported for 2d datasets
    }

  // Returns byte array in fortran-order with little-endian values
  def readBytesXYZ(shape: Vec3Int, offset: Vec3Int)(implicit ec: ExecutionContext): Fox[Array[Byte]] = {
    val paddingDimensionsCount = rank - 3
    val offsetArray = channelIndex match {
      case Some(c) if rank >= 4 =>
        Array.fill(paddingDimensionsCount - 1)(0) :+ c :+ offset.x :+ offset.y :+ offset.z
      case _ => Array.fill(paddingDimensionsCount)(0) :+ offset.x :+ offset.y :+ offset.z
    }
    val shapeArray = Array.fill(paddingDimensionsCount)(1) :+ shape.x :+ shape.y :+ shape.z

    readBytes(shapeArray, offsetArray)
  }

  def readBytesWithAdditionalCoordinates(
      shape: Vec3Int,
      offset: Vec3Int,
      additionalCoordinates: Seq[AdditionalCoordinate],
      additionalAxesMap: Map[String, AdditionalAxis])(implicit ec: ExecutionContext): Fox[Array[Byte]] = {
    val dimensionCount = 3 + (if (channelIndex.isDefined) 1 else 0) + additionalAxesMap.size

    /*
      readAsFortranOrder only supports a shape/offset with XYZ at the end. This does not really make sense if we assume
      that xyz and additional coordinates may have any index/axisorder. Since only ngff datasets are currently supported
      for additional coordinates, and they follow the convention (t)(c) ... zyx, with additional coordinates before zyx,
      this works for now.
     */

    val shapeArray: Array[Int] = Array.fill(dimensionCount)(1)
    shapeArray(dimensionCount - 3) = shape.x
    shapeArray(dimensionCount - 2) = shape.y
    shapeArray(dimensionCount - 1) = shape.z

    val offsetArray: Array[Int] = Array.fill(dimensionCount)(0)
    offsetArray(dimensionCount - 3) = offset.x
    offsetArray(dimensionCount - 2) = offset.y
    offsetArray(dimensionCount - 1) = offset.z

    channelIndex match {
      case Some(c) => offsetArray(axisOrder.c.getOrElse(axisOrder.x - 1)) = c
      case None    => ()
    }

    for (additionalCoordinate <- additionalCoordinates) {
      val index = additionalAxesMap(additionalCoordinate.name).index
      offsetArray(index) = additionalCoordinate.value
      // Shape for additional coordinates will always be 1
    }
    readBytes(shapeArray, offsetArray)
  }

  // returns byte array in fortran-order with little-endian values
  private def readBytes(shape: Array[Int], offset: Array[Int])(implicit ec: ExecutionContext): Fox[Array[Byte]] =
    for {
      typedMultiArray <- readAsFortranOrder(shape, offset)
      asBytes <- BytesConverter.toByteArray(typedMultiArray, header.resolvedDataType, ByteOrder.LITTLE_ENDIAN)
    } yield asBytes

  // Read from array. Note that shape and offset should be passed in XYZ order, left-padded with 0 and 1 respectively.
  // This function will internally adapt to the array's axis order so that XYZ data in fortran-order is returned.
<<<<<<< HEAD
  private def readAsFortranOrder(shape: Array[Int], offset: Array[Int])(implicit ec: ExecutionContext): Fox[Object] = {
    val totalOffset: Array[Int] = offset.zip(header.voxelOffset).map { case (o, v) => o - v }.padTo(offset.length, 0)
    val chunkIndices = ChunkUtils.computeChunkIndices(axisOrder.permuteIndicesReverse(datasetShape),
                                                      axisOrder.permuteIndicesReverse(chunkSize),
=======
  private def readAsFortranOrder(shape: Array[Int], offset: Array[Int])(
      implicit ec: ExecutionContext): Fox[MultiArray] = {
    val totalOffset: Array[Int] = offset.zip(header.voxelOffset).map { case (o, v) => o - v }
    val chunkIndices = ChunkUtils.computeChunkIndices(axisOrder.permuteIndicesReverse(header.datasetShape),
                                                      axisOrder.permuteIndicesReverse(header.chunkSize),
>>>>>>> bdd6a473
                                                      shape,
                                                      totalOffset)
    if (partialCopyingIsNotNeeded(shape, totalOffset, chunkIndices)) {
      for {
        chunkIndex <- chunkIndices.headOption.toFox
        sourceChunk: MultiArray <- getSourceChunkDataWithCache(axisOrder.permuteIndices(chunkIndex),
                                                               useSkipTypingShortcut = true)
      } yield sourceChunk
    } else {
      val targetBuffer = MultiArrayUtils.createDataBuffer(header.resolvedDataType, shape)
      val targetMultiArray = MultiArrayUtils.createArrayWithGivenStorage(targetBuffer, shape.reverse)
      val targetInCOrder: MultiArray = MultiArrayUtils.orderFlippedView(targetMultiArray)
      val copiedFuture = Fox.combined(chunkIndices.map { chunkIndex: Array[Int] =>
        for {
          sourceChunk: MultiArray <- getSourceChunkDataWithCache(axisOrder.permuteIndices(chunkIndex))
          offsetInChunk = computeOffsetInChunk(chunkIndex, totalOffset)
          sourceChunkInCOrder: MultiArray = MultiArrayUtils.axisOrderXYZView(sourceChunk,
                                                                             axisOrder,
                                                                             flip = header.order != ArrayOrder.C)
          _ <- tryo(MultiArrayUtils.copyRange(offsetInChunk, sourceChunkInCOrder, targetInCOrder)) ?~> formatCopyRangeError(
            offsetInChunk,
            sourceChunkInCOrder,
            targetInCOrder)
        } yield ()
      })
      for {
        _ <- copiedFuture
      } yield targetMultiArray
    }
  }

  private def formatCopyRangeError(offsetInChunk: Array[Int], sourceChunk: MultiArray, target: MultiArray): String =
    s"Copying data from dataset chunk failed. Chunk shape: ${sourceChunk.getShape.mkString(",")}, target shape: ${target.getShape
      .mkString(",")}, offset: ${offsetInChunk.mkString(",")}"

  protected def getShardedChunkPathAndRange(chunkIndex: Array[Int])(
      implicit ec: ExecutionContext): Fox[(VaultPath, NumericRange[Long])] = ???

  private def chunkContentsCacheKey(chunkIndex: Array[Int]): String =
    s"${dataSourceId}__${layerName}__${vaultPath}__chunk_${chunkIndex.mkString(",")}"

  private def getSourceChunkDataWithCache(chunkIndex: Array[Int], useSkipTypingShortcut: Boolean = false)(
      implicit ec: ExecutionContext): Fox[MultiArray] =
    sharedChunkContentsCache.getOrLoad(chunkContentsCacheKey(chunkIndex),
                                       _ => readSourceChunkData(chunkIndex, useSkipTypingShortcut))

  private def readSourceChunkData(chunkIndex: Array[Int], useSkipTypingShortcut: Boolean)(
      implicit ec: ExecutionContext): Fox[MultiArray] =
    if (header.isSharded) {
      for {
        (shardPath, chunkRange) <- getShardedChunkPathAndRange(chunkIndex) ?~> "chunk.getShardedPathAndRange.failed"
<<<<<<< HEAD
        chunkShape = chunkSizeAtIndex(chunkIndex)
        multiArray <- chunkReader.read(shardPath, chunkShape, Some(chunkRange))
      } yield multiArray
    } else {
      val chunkPath = vaultPath / getChunkFilename(chunkIndex)
      val chunkShape = chunkSizeAtIndex(chunkIndex)
      chunkReader.read(chunkPath, chunkShape, None)
=======
        chunkShape = header.chunkSizeAtIndex(chunkIndex)
        multiArray <- chunkReader.read(shardPath, chunkShape, Some(chunkRange), useSkipTypingShortcut)
      } yield multiArray
    } else {
      val chunkPath = vaultPath / getChunkFilename(chunkIndex)
      val chunkShape = header.chunkSizeAtIndex(chunkIndex)
      chunkReader.read(chunkPath, chunkShape, None, useSkipTypingShortcut)
>>>>>>> bdd6a473
    }

  protected def getChunkFilename(chunkIndex: Array[Int]): String =
    if (axisOrder.hasZAxis) {
      chunkIndex.mkString(header.dimension_separator.toString)
    } else {
      chunkIndex.drop(1).mkString(header.dimension_separator.toString) // (c),x,y,z -> z is dropped in 2d case
    }

  private def partialCopyingIsNotNeeded(bufferShape: Array[Int],
                                        globalOffset: Array[Int],
                                        chunkIndices: List[Array[Int]]): Boolean =
    chunkIndices match {
      case chunkIndex :: Nil =>
        val offsetInChunk = computeOffsetInChunk(chunkIndex, globalOffset)
        header.order == ArrayOrder.F &&
        isZeroOffset(offsetInChunk) &&
        isBufferShapeEqualChunkShape(bufferShape) &&
        axisOrder == AxisOrder.asCxyzFromRank(rank)
      case _ => false
    }

  private def isBufferShapeEqualChunkShape(bufferShape: Array[Int]): Boolean =
    util.Arrays.equals(bufferShape, chunkSize)

  private def isZeroOffset(offset: Array[Int]): Boolean =
    util.Arrays.equals(offset, new Array[Int](offset.length))

  private def computeOffsetInChunk(chunkIndex: Array[Int], globalOffset: Array[Int]): Array[Int] =
    chunkIndex.indices.map { dim =>
      globalOffset(dim) - (chunkIndex(dim) * axisOrder.permuteIndicesReverse(chunkSize)(dim))
    }.toArray

  override def toString: String =
    s"${getClass.getCanonicalName} {axisOrder=$axisOrder shape=${header.datasetShape.mkString(",")} chunks=${header.chunkSize.mkString(
      ",")} dtype=${header.dataType} fillValue=${header.fillValueNumber}, ${header.compressorImpl}, byteOrder=${header.byteOrder}, vault=${vaultPath.summary}}"

}

object DatasetArray {
  private val chunkSizeLimitBytes: Int = 300 * 1024 * 1024

  def assertChunkSizeLimit(bytesPerChunk: Int)(implicit ec: ExecutionContext): Fox[Unit] =
    bool2Fox(bytesPerChunk <= chunkSizeLimitBytes) ?~> f"Array chunk size exceeds limit of ${chunkSizeLimitBytes}, got ${bytesPerChunk}"
}<|MERGE_RESOLUTION|>--- conflicted
+++ resolved
@@ -114,18 +114,12 @@
 
   // Read from array. Note that shape and offset should be passed in XYZ order, left-padded with 0 and 1 respectively.
   // This function will internally adapt to the array's axis order so that XYZ data in fortran-order is returned.
-<<<<<<< HEAD
-  private def readAsFortranOrder(shape: Array[Int], offset: Array[Int])(implicit ec: ExecutionContext): Fox[Object] = {
+
+  private def readAsFortranOrder(shape: Array[Int], offset: Array[Int])(
+      implicit ec: ExecutionContext): Fox[MultiArray] = {
     val totalOffset: Array[Int] = offset.zip(header.voxelOffset).map { case (o, v) => o - v }.padTo(offset.length, 0)
     val chunkIndices = ChunkUtils.computeChunkIndices(axisOrder.permuteIndicesReverse(datasetShape),
                                                       axisOrder.permuteIndicesReverse(chunkSize),
-=======
-  private def readAsFortranOrder(shape: Array[Int], offset: Array[Int])(
-      implicit ec: ExecutionContext): Fox[MultiArray] = {
-    val totalOffset: Array[Int] = offset.zip(header.voxelOffset).map { case (o, v) => o - v }
-    val chunkIndices = ChunkUtils.computeChunkIndices(axisOrder.permuteIndicesReverse(header.datasetShape),
-                                                      axisOrder.permuteIndicesReverse(header.chunkSize),
->>>>>>> bdd6a473
                                                       shape,
                                                       totalOffset)
     if (partialCopyingIsNotNeeded(shape, totalOffset, chunkIndices)) {
@@ -177,23 +171,13 @@
     if (header.isSharded) {
       for {
         (shardPath, chunkRange) <- getShardedChunkPathAndRange(chunkIndex) ?~> "chunk.getShardedPathAndRange.failed"
-<<<<<<< HEAD
         chunkShape = chunkSizeAtIndex(chunkIndex)
-        multiArray <- chunkReader.read(shardPath, chunkShape, Some(chunkRange))
+        multiArray <- chunkReader.read(shardPath, chunkShape, Some(chunkRange), useSkipTypingShortcut)
       } yield multiArray
     } else {
       val chunkPath = vaultPath / getChunkFilename(chunkIndex)
       val chunkShape = chunkSizeAtIndex(chunkIndex)
-      chunkReader.read(chunkPath, chunkShape, None)
-=======
-        chunkShape = header.chunkSizeAtIndex(chunkIndex)
-        multiArray <- chunkReader.read(shardPath, chunkShape, Some(chunkRange), useSkipTypingShortcut)
-      } yield multiArray
-    } else {
-      val chunkPath = vaultPath / getChunkFilename(chunkIndex)
-      val chunkShape = header.chunkSizeAtIndex(chunkIndex)
       chunkReader.read(chunkPath, chunkShape, None, useSkipTypingShortcut)
->>>>>>> bdd6a473
     }
 
   protected def getChunkFilename(chunkIndex: Array[Int]): String =
