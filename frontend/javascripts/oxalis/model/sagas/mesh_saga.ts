--- conflicted
+++ resolved
@@ -944,79 +944,6 @@
           (chunk) => chunk.byteSize,
         );
 
-<<<<<<< HEAD
-          tasks = batches.map(
-            (chunks) =>
-              function* loadChunks(): Saga<void> {
-                // V3
-                const dataForChunks = yield* call(
-                  meshV3.getMeshfileChunkData,
-                  dataset.dataStore.url,
-                  dataset,
-                  getBaseSegmentationName(segmentationLayer),
-                  {
-                    meshFile: meshFileName,
-                    // Only extract the relevant properties
-                    requests: chunks.map(({ byteOffset, byteSize }) => ({ byteOffset, byteSize })),
-                  },
-                );
-                const loader = getDracoLoader();
-
-                const errorsWithDetails = [];
-
-                const chunksWithData = chunks.map((chunk, idx) => ({
-                  ...chunk,
-                  data: dataForChunks[idx],
-                }));
-                // Group chunks by position and merge meshes in the same chunk to keep the number
-                // of objects in the scene low for better performance. Ideally, more mesh geometries
-                // would be merged, but the meshes in different chunks need to be translated differently.
-                const chunksGroupedByPosition = _.groupBy(chunksWithData, "position");
-                for (const chunksForPosition of Object.values(chunksGroupedByPosition)) {
-                  // All chunks in chunksForPosition have the same position
-                  const position = chunksForPosition[0].position;
-
-                  let bufferGeometries = [];
-                  for (let chunkIdx = 0; chunkIdx < chunksForPosition.length; chunkIdx++) {
-                    const chunk = chunksForPosition[chunkIdx];
-                    try {
-                      const bufferGeometry = (yield* call(
-                        loader.decodeDracoFileAsync,
-                        chunk.data,
-                      )) as BufferGeometryWithInfo;
-                      bufferGeometry.unmappedSegmentId = chunk.unmappedSegmentId;
-                      bufferGeometries.push(bufferGeometry);
-                    } catch (error) {
-                      errorsWithDetails.push({ error, chunk });
-                    }
-                  }
-                  if (mergeChunks) {
-                    const geometry = mergeBufferGeometries(bufferGeometries, true);
-
-                    // If mergeBufferGeometries does not succeed, the method logs the error to the console and returns null
-                    if (geometry == null) continue;
-
-                    bufferGeometries = [geometry as BufferGeometryWithInfo];
-                  }
-
-                  // Compute vertex normals to achieve smooth shading
-                  bufferGeometries.forEach((geometry) => geometry.computeVertexNormals());
-
-                  yield* call(
-                    {
-                      context: segmentMeshController,
-                      fn: segmentMeshController.addMeshFromGeometries,
-                    },
-                    bufferGeometries,
-                    id,
-                    position,
-                    // Apply the scale from the segment info, which includes dataset scale and mag
-                    scale,
-                    lod,
-                    layerName,
-                    additionalCoordinates,
-                  );
-=======
         const tasks = batches.map(
           (chunks) =>
             function* loadChunks(): Saga<void> {
@@ -1047,16 +974,46 @@
                 // All chunks in chunksForPosition have the same position
                 const position = chunksForPosition[0].position;
 
-                const bufferGeometries = [];
+                let bufferGeometries: BufferGeometryWithInfo[] = [];
                 for (let chunkIdx = 0; chunkIdx < chunksForPosition.length; chunkIdx++) {
                   const chunk = chunksForPosition[chunkIdx];
                   try {
-                    const bufferGeometry = yield* call(loader.decodeDracoFileAsync, chunk.data);
+                    const bufferGeometry = (yield* call(
+                      loader.decodeDracoFileAsync,
+                      chunk.data,
+                    )) as BufferGeometryWithInfo;
+                    bufferGeometry.unmappedSegmentId = chunk.unmappedSegmentId;
                     bufferGeometries.push(bufferGeometry);
                   } catch (error) {
                     errorsWithDetails.push({ error, chunk });
                   }
->>>>>>> 389bff6c
+
+                  if (mergeChunks) {
+                    const geometry = mergeBufferGeometries(bufferGeometries, true);
+
+                    // If mergeBufferGeometries does not succeed, the method logs the error to the console and returns null
+                    if (geometry == null) continue;
+
+                    bufferGeometries = [geometry as BufferGeometryWithInfo];
+                  }
+
+                  // Compute vertex normals to achieve smooth shading
+                  bufferGeometries.forEach((geometry) => geometry.computeVertexNormals());
+
+                  yield* call(
+                    {
+                      context: segmentMeshController,
+                      fn: segmentMeshController.addMeshFromGeometries,
+                    },
+                    bufferGeometries,
+                    id,
+                    position,
+                    // Apply the scale from the segment info, which includes dataset scale and mag
+                    scale,
+                    lod,
+                    layerName,
+                    additionalCoordinates,
+                  );
                 }
 
                 const geometry = mergeBufferGeometries(bufferGeometries);
