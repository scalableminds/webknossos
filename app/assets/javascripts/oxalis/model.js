--- conflicted
+++ resolved
@@ -7,11 +7,7 @@
 import _ from "lodash";
 import Store from "oxalis/store";
 import { setDatasetAction, updateUserSettingAction } from "oxalis/model/actions/settings_actions";
-<<<<<<< HEAD
 import { setActiveNodeAction, initializeSkeletonTracingAction } from "oxalis/model/actions/skeletontracing_actions";
-=======
-import Tracepoint from "oxalis/model/skeletontracing/tracepoint";
->>>>>>> 1731fa36
 import window from "libs/window";
 import Utils from "libs/utils";
 import Binary from "oxalis/model/binary";
@@ -22,11 +18,7 @@
 import Flycam2d from "oxalis/model/flycam2d";
 import Flycam3d from "oxalis/model/flycam3d";
 import constants from "oxalis/constants";
-<<<<<<< HEAD
-import type { ModeType, Vector3 } from "oxalis/constants";
-=======
 import type { ModeType, Vector3, Vector4, Vector6 } from "oxalis/constants";
->>>>>>> 1731fa36
 import Request from "libs/request";
 import Toast from "libs/toast";
 import ErrorHandling from "libs/error_handling";
@@ -110,10 +102,6 @@
   flycam3d: Flycam3d;
   volumeTracing: VolumeTracing;
   skeletonTracing: SkeletonTracing;
-<<<<<<< HEAD
-=======
-  tracing: Tracing;
->>>>>>> 1731fa36
   mode: ModeType;
   allowedModes: Array<ModeType>;
   settings: SettingsType;
@@ -255,12 +243,7 @@
         this.set("volumeTracing", new VolumeTracing(tracing, flycam, flycam3d, this.getSegmentationBinary()));
         this.annotationModel = this.get("volumeTracing");
       } else {
-<<<<<<< HEAD
         Store.dispatch(initializeSkeletonTracingAction(tracing));
-=======
-        this.set("skeletonTracing", new SkeletonTracing(tracing, flycam, flycam3d));
-        this.annotationModel = this.get("skeletonTracing");
->>>>>>> 1731fa36
       }
     }
 
