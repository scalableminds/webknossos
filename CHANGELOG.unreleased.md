# Changelog (Unreleased)

All notable (yet unreleased) user-facing changes to WEBKNOSSOS are documented in this file.
See `CHANGELOG.released.md` for the changes which are part of official releases.

The format is based on [Keep a Changelog](http://keepachangelog.com/en/1.0.0/)
and this project adheres to [Calendar Versioning](http://calver.org/) `0Y.0M.MICRO`.
For upgrade instructions, please check the [migration guide](MIGRATIONS.released.md).

## Unreleased
[Commits](https://github.com/scalableminds/webknossos/compare/23.06.0...HEAD)

### Added
- Subfolders of the currently active folder are now also rendered in the dataset table in the dashboard. [#6996](https://github.com/scalableminds/webknossos/pull/6996)
- Add ability to view [zarr v3](https://zarr-specs.readthedocs.io/en/latest/v3/core/v3.0.html) datasets. [#7079](https://github.com/scalableminds/webknossos/pull/7079)

### Changed

### Fixed
<<<<<<< HEAD
- Fixed problems which could arise when annotating volume data at negative positions (which is not supported and is properly ignored now). [#7124](https://github.com/scalableminds/webknossos/pull/7124)
=======
- Fixed a bug where some volume annotations could not be downloaded. [#7115](https://github.com/scalableminds/webknossos/pull/7115)
- Fixed reading of some remote datasets where invalid data would follow valid gzip data, causing the decompression to fail. [#7119](https://github.com/scalableminds/webknossos/pull/7119)
>>>>>>> 2e9ffbdc

### Removed
- Support for [webknososs-connect](https://github.com/scalableminds/webknossos-connect) data store servers has been removed. Use the "Add Remote Dataset" functionality instead. [#7031](https://github.com/scalableminds/webknossos/pull/7031)

### Breaking Changes<|MERGE_RESOLUTION|>--- conflicted
+++ resolved
@@ -17,12 +17,9 @@
 ### Changed
 
 ### Fixed
-<<<<<<< HEAD
-- Fixed problems which could arise when annotating volume data at negative positions (which is not supported and is properly ignored now). [#7124](https://github.com/scalableminds/webknossos/pull/7124)
-=======
 - Fixed a bug where some volume annotations could not be downloaded. [#7115](https://github.com/scalableminds/webknossos/pull/7115)
 - Fixed reading of some remote datasets where invalid data would follow valid gzip data, causing the decompression to fail. [#7119](https://github.com/scalableminds/webknossos/pull/7119)
->>>>>>> 2e9ffbdc
+- Fixed problems which could arise when annotating volume data at negative positions (which is not supported and is properly ignored now). [#7124](https://github.com/scalableminds/webknossos/pull/7124)
 
 ### Removed
 - Support for [webknososs-connect](https://github.com/scalableminds/webknossos-connect) data store servers has been removed. Use the "Add Remote Dataset" functionality instead. [#7031](https://github.com/scalableminds/webknossos/pull/7031)
