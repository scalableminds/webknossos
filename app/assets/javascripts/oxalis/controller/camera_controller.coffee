--- conflicted
+++ resolved
@@ -2,11 +2,8 @@
 ../model : Model
 ../view : View
 ../model/dimensions : Dimensions
-<<<<<<< HEAD
 ../constants : constants
-=======
 libs/event_mixin : EventMixin
->>>>>>> 42c9e1b6
 ###
 
 class CameraController
@@ -57,49 +54,10 @@
     b = @model.scaleInfo.voxelToNm(@model.binary.cube.upperBoundary)
     pos = @model.scaleInfo.voxelToNm(@model.flycam.getPosition())
     time = 800
-<<<<<<< HEAD
-    @tween = new TWEEN.Tween({  middle: new THREE.Vector3(b[0]/2, b[1]/2, b[2]/2), upX: camera.up.x, upY: camera.up.y, upZ: camera.up.z, camera: camera, flycam: @flycam,sv : @skeletonView,x: camera.position.x,y: camera.position.y,z: camera.position.z,l: camera.left,r: camera.right,t: camera.top,b: camera.bottom })
-    switch id
-      when constants.VIEW_3D
-        scale = Math.sqrt(b[0]*b[0]+b[1]*b[1])/1.8
-        # Calulate the x coordinate so that the vector from the camera to the cube's middle point is
-        # perpendicular to the vector going from (0, b[1], 0) to (b[0], 0, 0).
-        x = b[1] * b[1] / (2 * b[0]) + b[0] / 2
-        @tween.to({  x: x, y: b[1], z: b[2] * 0.1, upX: 0, upY: 0, upZ: -1, l: -scale, r: scale, t: scale-scale*0.1, b: -scale-scale*0.1}, time)
-        .onUpdate(@updateCameraPrev)
-        .start()
-        #rotation: (-36.25, 30.6, 20.47) -> (-36.25, 30.6, 20.47)
-      when constants.PLANE_XY
-        scale = (Math.max b[0], b[1] * 1.12)/1.75
-        @tween.to({  x: b[0]/2, y: b[1]/2, z: 0, upX: 0, upY: -1, upZ: 0, l: -scale, r: scale, t: scale+scale*0.12, b: -scale+scale*0.12}, time)
-        .onUpdate(@updateCameraPrev)
-        .start()
-        #rotation: (-90, 0, 90) -> (-90, 0, 0)
-      when constants.PLANE_YZ
-        scale = (Math.max b[1] * 1.12, b[2])/1.75
-        @tween.to({  x: b[0], y: b[1]/2, z: b[2]/2, upX: 0, upY: -1, upZ: 0, l: -scale, r: scale, t: scale+scale*0.12, b: -scale+scale*0.12}, time)
-        .onUpdate(@updateCameraPrev)
-        .start()
-        #rotation: (0, 90, 0) -> (-90, 90, 0)
-      when constants.PLANE_XZ
-        scale = (Math.max b[0], b[2] * 1.12)/1.75
-        @tween.to({  x: b[0]/2, y: b[1], z: b[2]/2, upX: 0, upY: 0, upZ: -1, l: -scale, r: scale, t: scale+scale*0.12, b: -scale+scale*0.12}, time)
-        .onUpdate(@updateCameraPrev)
-        .start()
-        #rotation: (0, 0, 0) -> (0, 0, 0)
-    @flycam.hasChanged = true
-
-  degToRad : (deg) -> deg/180*Math.PI
-
-  changePrevXY : => @changePrev(constants.PLANE_XY)
-  changePrevYZ : => @changePrev(constants.PLANE_YZ)
-  changePrevXZ : => @changePrev(constants.PLANE_XZ)
-  changePrevSV : => @changePrev(constants.VIEW_3D)
-=======
     to = {}
     notify = => @trigger("cameraPositionChanged")
     @tween = new TWEEN.Tween({ notify: notify, upX: camera.up.x, upY: camera.up.y, upZ: camera.up.z, camera: camera, flycam: @flycam,sv : @skeletonView,x: camera.position.x,y: camera.position.y,z: camera.position.z,l: camera.left,r: camera.right,t: camera.top,b: camera.bottom })
-    if id == VIEW_3D
+    if id == constants.VIEW_3D
       diagonal = Math.sqrt(b[0]*b[0]+b[1]*b[1])
       padding = 0.05 * diagonal
 
@@ -150,11 +108,10 @@
 
   degToRad : (deg) -> deg/180*Math.PI
 
-  changePrevXY : => @changePrev(PLANE_XY)
-  changePrevYZ : => @changePrev(PLANE_YZ)
-  changePrevXZ : => @changePrev(PLANE_XZ)
-  changePrevSV : (animate = true) => @changePrev(VIEW_3D, animate)
->>>>>>> 42c9e1b6
+  changePrevXY : => @changePrev(constants.PLANE_XY)
+  changePrevYZ : => @changePrev(constants.PLANE_YZ)
+  changePrevXZ : => @changePrev(constants.PLANE_XZ)
+  changePrevSV : (animate = true) => @changePrev(constants.VIEW_3D, animate)
 
   updateCameraPrev : ->
     @camera.position.set(@x, @y, @z)
@@ -172,14 +129,9 @@
   prevViewportSize : ->
     (@cameras[constants.VIEW_3D].right - @cameras[constants.VIEW_3D].left)         # always quadratic
 
-<<<<<<< HEAD
-  zoomPrev : (value) =>
+  zoomPrev : (value, position, curWidth) =>
+
     camera = @cameras[constants.VIEW_3D]
-=======
-  zoomPrev : (value, position, curWidth) =>
-
-    camera = @cameras[VIEW_3D]
->>>>>>> 42c9e1b6
     factor = Math.pow(0.9, value)
     middleX = (camera.left + camera.right)/2
     middleY = (camera.bottom + camera.top)/2
