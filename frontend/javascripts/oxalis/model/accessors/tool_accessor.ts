--- conflicted
+++ resolved
@@ -1,12 +1,5 @@
 import _ from "lodash";
 import type { OxalisState } from "oxalis/store";
-<<<<<<< HEAD
-import type { APIOrganization, APIUser } from "types/api_flow_types";
-import { reuseInstanceOnEquality } from "./accessor_helpers";
-import { getTransformsPerLayer } from "./dataset_layer_transformation_accessor";
-import { areGeometriesTransformed, isSkeletonLayerVisible } from "./skeletontracing_accessor";
-=======
->>>>>>> 3e54a813
 
 abstract class AbstractAnnotationTool {
   static id: keyof typeof _AnnotationToolHelper;
@@ -111,12 +104,6 @@
   AREA_MEASUREMENT: AreaMeasurementTool,
 };
 
-<<<<<<< HEAD
-const ALWAYS_ENABLED_TOOL_INFOS = {
-  [AnnotationToolEnum.MOVE]: NOT_DISABLED_INFO,
-  [AnnotationToolEnum.LINE_MEASUREMENT]: NOT_DISABLED_INFO,
-  [AnnotationToolEnum.AREA_MEASUREMENT]: NOT_DISABLED_INFO,
-=======
 // We also declare AnnotationTool as a type so that we can both use it as a value
 // and a type.
 export type AnnotationTool = (typeof AnnotationTool)[keyof typeof AnnotationTool];
@@ -153,7 +140,6 @@
     AnnotationTool.PICK_CELL,
     AnnotationTool.BOUNDING_BOX,
   ] as AnnotationTool[],
->>>>>>> 3e54a813
 };
 
 export const VolumeTools = _.without(Toolkits.VOLUME_TOOLS, AnnotationTool.MOVE);
@@ -168,60 +154,12 @@
 
 export function getAvailableTools(_state: OxalisState) {}
 
-<<<<<<< HEAD
-  return {
-    [AnnotationToolEnum.SKELETON]: NOT_DISABLED_INFO,
-  };
-}
-const getSkeletonToolInfo = memoizeOne(_getSkeletonToolInfo);
-
-function _getBoundingBoxToolInfo(hasSkeleton: boolean, areGeometriesTransformed: boolean) {
-  if (areGeometriesTransformed) {
-    return {
-      [AnnotationToolEnum.BOUNDING_BOX]: {
-        isDisabled: true,
-        explanation: hasSkeleton
-          ? "The bounding box tool is disabled because the bounding boxes are currently transformed according to the skeleton layer. To use the tool, ensure that the skeleton layer is rendered natively in the left sidebar."
-          : "The bounding box tool is disabled because the bounding boxes are rendered with transforms.",
-      },
-    };
-  }
-  return {
-    [AnnotationToolEnum.BOUNDING_BOX]: {
-      isDisabled: false,
-      explanation: "",
-    },
-  };
-}
-
-const getBoundingBoxToolInfo = memoizeOne(_getBoundingBoxToolInfo);
-
-function _getDisabledInfoWhenVolumeIsDisabled(
-  isSegmentationTracingVisible: boolean,
-  isInMergerMode: boolean,
-  isSegmentationTracingVisibleForMag: boolean,
-  isZoomInvalidForTracing: boolean,
-  isEditableMappingActive: boolean,
-  isSegmentationTracingTransformed: boolean,
-  isVolumeDisabled: boolean,
-  isJSONMappingActive: boolean,
-) {
-  const genericDisabledExplanation = getExplanationForDisabledVolume(
-    isSegmentationTracingVisible,
-    isInMergerMode,
-    isSegmentationTracingVisibleForMag,
-    isZoomInvalidForTracing,
-    isEditableMappingActive,
-    isSegmentationTracingTransformed,
-    isJSONMappingActive,
-=======
 export function isVolumeDrawingTool(activeTool: AnnotationTool): boolean {
   return (
     activeTool === AnnotationTool.TRACE ||
     activeTool === AnnotationTool.BRUSH ||
     activeTool === AnnotationTool.ERASE_TRACE ||
     activeTool === AnnotationTool.ERASE_BRUSH
->>>>>>> 3e54a813
   );
 }
 export function isBrushTool(activeTool: AnnotationTool): boolean {
@@ -231,31 +169,6 @@
   return activeTool === AnnotationTool.TRACE || activeTool === AnnotationTool.ERASE_TRACE;
 }
 
-<<<<<<< HEAD
-const getVolumeDisabledWhenVolumeIsEnabled = memoizeOne(_getVolumeDisabledWhenVolumeIsEnabled);
-const _getDisabledInfoForTools = (state: OxalisState): Record<AnnotationToolEnum, DisabledInfo> => {
-  const { annotation } = state;
-  const hasSkeleton = annotation.skeleton != null;
-  const geometriesTransformed = areGeometriesTransformed(state);
-  const skeletonToolInfo = getSkeletonToolInfo(
-    hasSkeleton,
-    geometriesTransformed,
-    isSkeletonLayerVisible(annotation),
-  );
-  const boundingBoxToolInfo = getBoundingBoxToolInfo(hasSkeleton, geometriesTransformed);
-
-  const disabledVolumeInfo = getDisabledVolumeInfo(state);
-  return {
-    ...ALWAYS_ENABLED_TOOL_INFOS,
-    ...skeletonToolInfo,
-    ...disabledVolumeInfo,
-    ...boundingBoxToolInfo,
-  };
-};
-export const getDisabledInfoForTools = reuseInstanceOnEquality(_getDisabledInfoForTools);
-
-=======
->>>>>>> 3e54a813
 export function adaptActiveToolToShortcuts(
   activeTool: AnnotationTool,
   isShiftPressed: boolean,
