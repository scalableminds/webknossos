--- conflicted
+++ resolved
@@ -29,11 +29,7 @@
 type KeyboardKey = string;
 type KeyboardHandler = (event: JQueryInputEventObject) => void;
 type KeyboardLoopHandler = (number, isOriginalEvent: boolean) => void;
-<<<<<<< HEAD
-type KeyboardBindingPress = [KeyboardKey, KeyboardHandler];
-=======
 type KeyboardBindingPress = [KeyboardKey, KeyboardHandler, KeyboardHandler];
->>>>>>> 228808cb
 type KeyboardBindingDownUp = [KeyboardKey, KeyboardHandler, KeyboardHandler];
 type BindingMap<T: Function> = { [key: KeyboardKey]: T };
 type MouseButtonWhichType = 1 | 3;
