--- conflicted
+++ resolved
@@ -1,12 +1,5 @@
-<<<<<<< HEAD
-### define
-jquery : $
-underscore : _
-###
-=======
 $ = require("jquery")
 _ = require("lodash")
->>>>>>> 865b826e
 
 
 BUFFER_THRESHOLD = 50
