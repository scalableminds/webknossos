### define
underscore : _
../pagination_collection : PaginationCollection
###

class TaskCollection extends PaginationCollection

  url : "/api/tasks"

<<<<<<< HEAD
  parse : (respones) ->

    # apply some defaults
    _.map(respones,
      (response) ->

        response.type =
          summary : response.type?.summary || "deleted"

        return response
    )
=======
  parse : (response) ->

    for task in response
      if task.boundingBox?

        { topLeft, width, height, depth } = task.boundingBox
        task.boundingBox = topLeft.concat [
          topLeft[0] + width
          topLeft[1] + height
          topLeft[2] + depth
        ]

      else
        task.boundingBox = []


    return response
>>>>>>> 9354ac7a
<|MERGE_RESOLUTION|>--- conflicted
+++ resolved
@@ -7,34 +7,27 @@
 
   url : "/api/tasks"
 
-<<<<<<< HEAD
   parse : (respones) ->
 
-    # apply some defaults
     _.map(respones,
       (response) ->
 
+        # apply some defaults
         response.type =
           summary : response.type?.summary || "deleted"
 
+        # convert bounding box
+        if response.boundingBox?
+
+          { topLeft, width, height, depth } = response.boundingBox
+          response.boundingBox = topLeft.concat [
+            topLeft[0] + width
+            topLeft[1] + height
+            topLeft[2] + depth
+          ]
+
+        else
+          response.boundingBox = []
+
         return response
-    )
-=======
-  parse : (response) ->
-
-    for task in response
-      if task.boundingBox?
-
-        { topLeft, width, height, depth } = task.boundingBox
-        task.boundingBox = topLeft.concat [
-          topLeft[0] + width
-          topLeft[1] + height
-          topLeft[2] + depth
-        ]
-
-      else
-        task.boundingBox = []
-
-
-    return response
->>>>>>> 9354ac7a
+    )