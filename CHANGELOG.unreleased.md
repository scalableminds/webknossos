--- conflicted
+++ resolved
@@ -18,11 +18,8 @@
 - Teams can be edited more straight-forwardly in a popup in the team edit page. [#7043](https://github.com/scalableminds/webknossos/pull/7043)
 - Annotations with Editable Mappings (a.k.a Supervoxel Proofreading) can now be merged. [#7026](https://github.com/scalableminds/webknossos/pull/7026)
 - The file size and inodes of artifacts are now aggregated and shown in the Voxelytics workflow list. [#7071](https://github.com/scalableminds/webknossos/pull/7071)
-<<<<<<< HEAD
+- It is possible to disable the automatic loading of meshes during proofreading. [##7076](https://github.com/scalableminds/webknossos/pull/7076)
 - Added new graphics and restyled empty dashboards. [#7008](https://github.com/scalableminds/webknossos/pull/7008)
-=======
-- It is possible to disable the automatic loading of meshes during proofreading. [##7076](https://github.com/scalableminds/webknossos/pull/7076)
->>>>>>> a7bbbeff
 
 ### Changed
 - Loading of precomputed meshes got significantly faster (especially when using a mesh file for an oversegmentation with an applied agglomerate mapping). [#7001](https://github.com/scalableminds/webknossos/pull/7001)
