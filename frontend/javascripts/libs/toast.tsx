--- conflicted
+++ resolved
@@ -1,12 +1,9 @@
 import { notification, Collapse } from "antd";
 import { CloseCircleOutlined } from "@ant-design/icons";
 import React from "react";
-<<<<<<< HEAD
 import { useEffectOnlyOnce } from "./react_hooks";
 import renderIndependently from "./render_independently";
-=======
 import { animationFrame, sleep } from "./utils";
->>>>>>> ca2b0525
 
 export type ToastStyle = "info" | "warning" | "success" | "error";
 export type Message = {
@@ -33,15 +30,15 @@
   details: string | undefined;
 }) {
   const [toastAPI, contextHolder] = notification.useNotification();
-  useEffectOnlyOnce(() =>
+  useEffectOnlyOnce(() => {
     Toast._messageInternal(
       props.type,
       props.message(toastAPI),
       props.config,
       toastAPI,
       props.details,
-    ),
-  );
+    );
+  });
   // Return empty renderable component for "renderIndependently"
   return <>{contextHolder}</>;
 }
@@ -104,11 +101,7 @@
     );
   },
 
-<<<<<<< HEAD
-  _messageInternal(
-=======
-  async message(
->>>>>>> ca2b0525
+  async _messageInternal(
     type: ToastStyle,
     rawMessage: string | React.ReactNode,
     config: ToastConfig,
@@ -143,12 +136,8 @@
         icon: <CloseCircleOutlined />,
       });
     }
-<<<<<<< HEAD
-    if (notificationAPI) {
-      notificationAPI[type](toastConfig);
-=======
-
-    notification[type](toastConfig);
+
+    notificationAPI[type](toastConfig);
 
     // Make sure that toasts don't just disappear while the user has WK in a background tab (e.g. while uploading large dataset).
     // Most browsers pause requestAnimationFrame() if the current tab is not active, but Firefox does not seem to do that.
@@ -160,7 +149,6 @@
       // If the user has switched the tab, show the toast again so that the user doesn't just see the toast dissapear.
       await sleep(splitTimeout);
       this.close(key);
->>>>>>> ca2b0525
     }
   },
 
