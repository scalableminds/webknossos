package controllers.admin

import braingames.mvc.Controller
import play.api.mvc.Action
import oxalis.security.Secured
import views.html
import models.user._
import oxalis.nml._
import models.security.Role
import oxalis.nml.NMLParser
import braingames.xml.Xml
import play.api.Logger
import scala.xml.PrettyPrinter
import models.tracing._
import play.api.i18n.Messages
import models.task.Project
import models.task.Task
import java.io.BufferedOutputStream
import java.io.ByteArrayOutputStream
import java.util.zip.ZipOutputStream
import braingames.util.{NamedFileStream, ZipIO, TextUtils, FileIO}
import java.io.StringReader
import java.io.InputStream
import org.xml.sax.InputSource
import play.api.mvc.SimpleResult
import play.api.mvc.ResponseHeader
import java.io.File
import play.api.libs.Files.TemporaryFile
import java.io.FileOutputStream
import org.apache.commons.io.IOUtils
import net.liftweb.common._
import java.io.FileInputStream
import java.nio.channels.Channels
import models.annotation.{AnnotationSettings, AnnotationDAO, Annotation, AnnotationType}
import models.annotation.AnnotationType._
import models.tracing.skeleton.{SkeletonTracing, SkeletonTracingLike}
import oxalis.annotation.handler.SavedTracingInformationHandler
import play.api.libs.concurrent.Execution.Implicits._
import scala.concurrent.Future
import play.api.Play
import org.bson.types.ObjectId
import oxalis.annotation.AnnotationService

object NMLIO extends Controller with Secured with TextUtils {
  override val DefaultAccessRole = Role.User


  def uploadForm = Authenticated {
    implicit request =>
      Ok(html.admin.nml.nmlupload())
  }

  private def nameForNMLs(fileNames: Seq[String]) =
    if (fileNames.size == 1)
      fileNames.headOption
    else
      None

  def splitResult(r: Seq[(String, Box[NML])]) = {
    r.foldLeft((List[String](), List[(String, NML)]())) {
      case ((failed, successful), (fileName, nmlBox)) =>
        nmlBox match {
          case Full(nml) =>
            (failed, (fileName -> nml) :: successful)
          case _ =>
            (fileName :: failed, successful)
        }
    }
  }

  def createAnnotationFrom(user: User, nmls: List[NML], typ: AnnotationType, name: Option[String]) = {
    SkeletonTracing.createFrom(nmls, AnnotationSettings.default).map {
      content =>
        AnnotationDAO.createFrom(
          user._id,
          content,
          typ,
          name)
    }
  }

  def upload = Authenticated(parse.multipartFormData) {
    implicit request =>
      val parseResult = request.body.files.map(f => f.filename -> NMLService.extractFromNML(f.ref.file))
      val (parseFailed, parseSuccess) = splitResult(parseResult)
      if (parseFailed.size > 0) {
        val errors = parseFailed.map {
          fileName =>
            "error" -> Messages("nml.file.invalid", fileName)
        }
        Redirect(controllers.routes.UserController.dashboard)
          .flashing(
          errors: _*)
      } else if (parseSuccess.size == 0) {
        Redirect(controllers.routes.UserController.dashboard)
          .flashing(
          "error" -> Messages("nml.file.noFile"))
      } else {
        val tracingName = nameForNMLs(parseSuccess.map {
          case (fileName, _) => fileName
        })
        val nmls = parseSuccess.map {
          case (_, nml) => nml
        }

        createAnnotationFrom(request.user, nmls, AnnotationType.Explorational, tracingName)
          .map {
          annotation =>
            Redirect(controllers.routes.AnnotationController.trace(annotation.typ, annotation.id))
              .flashing(
              "success" -> Messages("nml.file.uploadSuccess"))
        }
          .getOrElse(
          Redirect(controllers.routes.UserController.dashboard)
            .flashing(
            "error" -> Messages("nml.file.invalid")))
      }
  }

<<<<<<< HEAD
  def zipTracings(tracings: List[Tracing]) = {
    val zipStreams = tracings.par.map { tracing =>
      val tracingStream =
        loadTracingStream(tracing) getOrElse tracingToNMLStream(tracing)
      tracingStream -> (SavedTracingInformationHandler.nameForTracing(tracing) + ".nml")
    }.seq
    val zipped = new TemporaryFile(File.createTempFile("nml",".zip"))
    ZipIO.zip(zipStreams, new BufferedOutputStream(new FileOutputStream(zipped.file)))
    zipped
  }

  def projectDownload(projectName: String) = Authenticated(role = Role.Admin) { implicit request =>
    for {
      project <- Project.findOneByName(projectName) ?~ Messages("project.notFound")
    } yield {
      val t = System.currentTimeMillis()
      val tracings = Task
        .findAllByProject(project.name)
        .flatMap(_.tracings.filter(_.state.isFinished))
      val zipped = zipTracings(tracings)
      Logger.debug(s"Zipping took: ${System.currentTimeMillis - t} ms")
      Ok.sendFile(
        content = zipped.file,
        fileName = _ => normalize(projectName + "_nmls.zip")
      )
    }
  }

  def taskDownload(taskId: String) = Authenticated(role = Role.Admin) { implicit request =>
    for {
      task <- Task.findOneById(taskId) ?~ Messages("task.notFound")
    } yield {
      val tracings = task.tracings.filter(_.state.isFinished)
      val zipped = zipTracings(tracings)
      Ok.sendFile(
        content = zipped.file,
        fileName = _ => normalize(task.id + "_nmls.zip")
      )
    }
  }

  def userDownload(userId: String) = Authenticated(role = Role.Admin) { implicit request =>
    for {
      user <- User.findOneById(userId) ?~ Messages("user.notFound")
    } yield {
      val tracings = Tracing.findFor(user, TracingType.Task).filter(_.state.isFinished)
      val zipped = zipTracings(tracings)
      Ok.sendFile(
          content = zipped.file,
          fileName = _ => normalize(user.abreviatedName + "_nmls.zip")
      )
    }
=======
  def zipTracings(annotations: List[Annotation], zipFileName: String) = {
    Future.sequence(annotations.par.flatMap(AnnotationService.loadAnnotationContent).seq).map {
      zipStreams =>
        val zipped = new TemporaryFile(new File(normalize(zipFileName)))
        ZipIO.zip(zipStreams, new BufferedOutputStream(new FileOutputStream(zipped.file)))
        zipped
    }
  }

  def projectDownload(projectName: String) = Authenticated(role = Role.Admin) {
    implicit request =>
      Async {
        for {
          project <- Project.findOneByName(projectName) ?~ Messages("project.notFound")
        } yield {
          val t = System.currentTimeMillis()
          val tracings = Task
            .findAllByProject(project.name)
            .flatMap(_.annotations.filter(_.state.isFinished))

          zipTracings(tracings, projectName + "_nmls.zip").map {
            zipped =>
              Logger.debug(s"Zipping took: ${System.currentTimeMillis - t} ms")
              Ok.sendFile(zipped.file)
          }
        }
      }
  }

  def taskDownload(taskId: String) = Authenticated(role = Role.Admin) {
    implicit request =>
      Async {
        for {
          task <- Task.findOneById(taskId) ?~ Messages("task.notFound")
        } yield {
          val annotations = task.annotations.filter(_.state.isFinished)
          zipTracings(annotations, task.id + "_nmls.zip").map {
            zipped =>
              Ok.sendFile(zipped.file)
          }
        }
      }
  }

  def userDownload(userId: String) = Authenticated(role = Role.Admin) {
    implicit request =>
      Async {
        for {
          user <- User.findOneById(userId) ?~ Messages("user.notFound")
        } yield {
          val annotations = AnnotationDAO.findFor(user, AnnotationType.Task).filter(_.state.isFinished)
          zipTracings(annotations, user.abreviatedName + "_nmls.zip").map {
            zipped =>
              Ok.sendFile(zipped.file)
          }
        }
      }
>>>>>>> 5fc734b8
  }
}<|MERGE_RESOLUTION|>--- conflicted
+++ resolved
@@ -117,63 +117,10 @@
       }
   }
 
-<<<<<<< HEAD
-  def zipTracings(tracings: List[Tracing]) = {
-    val zipStreams = tracings.par.map { tracing =>
-      val tracingStream =
-        loadTracingStream(tracing) getOrElse tracingToNMLStream(tracing)
-      tracingStream -> (SavedTracingInformationHandler.nameForTracing(tracing) + ".nml")
-    }.seq
-    val zipped = new TemporaryFile(File.createTempFile("nml",".zip"))
-    ZipIO.zip(zipStreams, new BufferedOutputStream(new FileOutputStream(zipped.file)))
-    zipped
-  }
-
-  def projectDownload(projectName: String) = Authenticated(role = Role.Admin) { implicit request =>
-    for {
-      project <- Project.findOneByName(projectName) ?~ Messages("project.notFound")
-    } yield {
-      val t = System.currentTimeMillis()
-      val tracings = Task
-        .findAllByProject(project.name)
-        .flatMap(_.tracings.filter(_.state.isFinished))
-      val zipped = zipTracings(tracings)
-      Logger.debug(s"Zipping took: ${System.currentTimeMillis - t} ms")
-      Ok.sendFile(
-        content = zipped.file,
-        fileName = _ => normalize(projectName + "_nmls.zip")
-      )
-    }
-  }
-
-  def taskDownload(taskId: String) = Authenticated(role = Role.Admin) { implicit request =>
-    for {
-      task <- Task.findOneById(taskId) ?~ Messages("task.notFound")
-    } yield {
-      val tracings = task.tracings.filter(_.state.isFinished)
-      val zipped = zipTracings(tracings)
-      Ok.sendFile(
-        content = zipped.file,
-        fileName = _ => normalize(task.id + "_nmls.zip")
-      )
-    }
-  }
-
-  def userDownload(userId: String) = Authenticated(role = Role.Admin) { implicit request =>
-    for {
-      user <- User.findOneById(userId) ?~ Messages("user.notFound")
-    } yield {
-      val tracings = Tracing.findFor(user, TracingType.Task).filter(_.state.isFinished)
-      val zipped = zipTracings(tracings)
-      Ok.sendFile(
-          content = zipped.file,
-          fileName = _ => normalize(user.abreviatedName + "_nmls.zip")
-      )
-    }
-=======
   def zipTracings(annotations: List[Annotation], zipFileName: String) = {
     Future.sequence(annotations.par.flatMap(AnnotationService.loadAnnotationContent).seq).map {
       zipStreams =>
+      val namedStreams = zipStreams.map(_ -> (SavedTracingInformationHandler.nameForTracing(tracing) + ".nml"))
         val zipped = new TemporaryFile(new File(normalize(zipFileName)))
         ZipIO.zip(zipStreams, new BufferedOutputStream(new FileOutputStream(zipped.file)))
         zipped
@@ -191,7 +138,7 @@
             .findAllByProject(project.name)
             .flatMap(_.annotations.filter(_.state.isFinished))
 
-          zipTracings(tracings, projectName + "_nmls.zip").map {
+          zipTracings(tracings, normalize(projectName + "_nmls.zip")).map {
             zipped =>
               Logger.debug(s"Zipping took: ${System.currentTimeMillis - t} ms")
               Ok.sendFile(zipped.file)
@@ -207,7 +154,7 @@
           task <- Task.findOneById(taskId) ?~ Messages("task.notFound")
         } yield {
           val annotations = task.annotations.filter(_.state.isFinished)
-          zipTracings(annotations, task.id + "_nmls.zip").map {
+          zipTracings(annotations, normalize(task.id + "_nmls.zip")).map {
             zipped =>
               Ok.sendFile(zipped.file)
           }
@@ -222,12 +169,11 @@
           user <- User.findOneById(userId) ?~ Messages("user.notFound")
         } yield {
           val annotations = AnnotationDAO.findFor(user, AnnotationType.Task).filter(_.state.isFinished)
-          zipTracings(annotations, user.abreviatedName + "_nmls.zip").map {
+          zipTracings(annotations, normalize(user.abreviatedName + "_nmls.zip")).map {
             zipped =>
               Ok.sendFile(zipped.file)
           }
         }
       }
->>>>>>> 5fc734b8
   }
 }