# Changelog

All notable user-facing changes to webknossos are documented in this file.

The format is based on [Keep a Changelog](http://keepachangelog.com/en/1.0.0/)
and this project adheres to [Calendar Versioning](http://calver.org/) `0Y.0M.MICRO`.
For upgrade instructions, please check the [migration guide](MIGRATIONS.md).

## Unreleased
[Commits](https://github.com/scalableminds/webknossos/compare/19.01.0...HEAD)

### Added

- Added the possibility to disable that the current layout is saved automatically when changing it. Instead, the layout can be saved explicitly. [#3620](https://github.com/scalableminds/webknossos/pull/3620)
- Added pagination to the REST API route `GET /projects/:name/tasks` (new optional parameters `limit` and `pageNumber`). [#3659](https://github.com/scalableminds/webknossos/pull/3659)
- Added the possibility to open the version restore view for read-only tracings. Older versions can be previewed and be downloaded as NML. [#3660](https://github.com/scalableminds/webknossos/pull/3660)

### Changed

<<<<<<< HEAD
- Annotations for non-public datasets can now be shared using the "Share" functionality without making the dataset public. [#3664](https://github.com/scalableminds/webknossos/pull/3664)
=======
- Statistics are now separated by organization, rather than showing the webKnossos instance’s totals. [#3663](https://github.com/scalableminds/webknossos/pull/3663)
>>>>>>> 60119c88

### Fixed

- Fixed a rendering bug which caused data to be clipped in certain scenarios for datasets with anisotropic resolutions. [#3609](https://github.com/scalableminds/webknossos/pull/3609)
- Fixed a bug where saving tracings failed after they were open for >24h. [#3633](https://github.com/scalableminds/webknossos/pull/3633)
- Fixed a bug that resulted in slow data loading when moving quickly through a dataset. [#3656](https://github.com/scalableminds/webknossos/pull/3656)
- Fixed a bug which caused the wrong magnification to be rendered when zooming out very far. [#3609](https://github.com/scalableminds/webknossos/pull/3641/files)

### Removed

-

## [19.01.0](https://github.com/scalableminds/webknossos/releases/tag/19.01.0) - 2019-01-14
[Commits](https://github.com/scalableminds/webknossos/compare/18.12.0...19.01.0)

### Highlights

- You can now create tracings on datasets of other organizations, provided you have access rights to the dataset (i.e. it is public). [#3533](https://github.com/scalableminds/webknossos/pull/3533)
- Added the experimental feature to dynamically render isosurfaces for segmentation layers (can be enabled in the dataset settings when viewing a dataset). [#3495](https://github.com/scalableminds/webknossos/pull/3495)
- Added the possibility to specify a recommended user configuration in a task type. The recommended configuration will be shown to users when they trace a task with a different task type and the configuration can be accepted or declined. [#3466](https://github.com/scalableminds/webknossos/pull/3466)
- Added the possibility to select multiple trees in skeleton tracings in the tree tab by using ctrl + left mouse. Deleting and moving trees will affect all selected trees. [#3457](https://github.com/scalableminds/webknossos/pull/3457)

### Added

- Added the possibility to select multiple trees in skeleton tracings in the tree tab by using ctrl + left mouse. Deleting and moving trees will affect all selected trees. [#3457](https://github.com/scalableminds/webknossos/pull/3457)
- Added the possibility to specify a recommended user configuration in a task type. The recommended configuration will be shown to users when they trace a task with a different task type and the configuration can be accepted or declined. [#3466](https://github.com/scalableminds/webknossos/pull/3466)
- You can now create tracings on datasets of other organizations, provided you have access rights to the dataset (i.e. it is public). [#3533](https://github.com/scalableminds/webknossos/pull/3533)
- Datasets imported through a datastore that is marked as 'scratch' will now show a construction-like header and error message to encourage moving the datasets to a permanent storage location. [#3500](https://github.com/scalableminds/webknossos/pull/3500)
- Added the experimental feature to dynamically render isosurfaces for segmentation layers (can be enabled in the dataset settings when viewing a dataset). [#3495](https://github.com/scalableminds/webknossos/pull/3495)
- Adds healthchecks to all Dockerfiles for automatic service healing [#3606](https://github.com/scalableminds/webknossos/pull/3606)
- Added possibility to load more tasks or explorative annotations in the dashboard. [#3505](https://github.com/scalableminds/webknossos/pull/3505)
- Adds a second colorful thumbnail for the datasets which have a segmentation layer and this segmentation thumbnail will be shown on hover over the other thumbnail. [#3507](https://github.com/scalableminds/webknossos/pull/3507)

### Fixed

- Fixed a performance issue for large tracings with many branch points. [#3519](https://github.com/scalableminds/webknossos/pull/3519)
- Fixed bug which caused buckets to disappear randomly. [#3531](https://github.com/scalableminds/webknossos/pull/3531)
- Fixed a bug which broke the redirect after dataset upload via GUI. [#3571](https://github.com/scalableminds/webknossos/pull/3571)

## [18.12.0](https://github.com/scalableminds/webknossos/releases/tag/18.12.0) - 2018-11-26
[Commits](https://github.com/scalableminds/webknossos/compare/18.11.0...18.12.0)

### Highlights

- Added the possibility to add STL mesh files to tracings. [#3367](https://github.com/scalableminds/webknossos/pull/3367)
- Improved support for datasets with a large skew in scale. [#3398](https://github.com/scalableminds/webknossos/pull/3398)
- Improved performance for flight mode. [#3392](https://github.com/scalableminds/webknossos/pull/3392)
- Fixed the guessed bounding box for datasets that do not start at (0,0,0). [#3437](https://github.com/scalableminds/webknossos/pull/3437)

### Added

- Added the possibility to add STL mesh files to tracings. [#3367](https://github.com/scalableminds/webknossos/pull/3367)

### Changed

- Improved support for datasets with a large skew in scale (e.g., [600, 600, 35]). [#3398](https://github.com/scalableminds/webknossos/pull/3398)
- Improved performance for flight mode. [#3392](https://github.com/scalableminds/webknossos/pull/3392)

### Fixed

- Fixed a bug where the initial onboarding setup failed if automatic initial data was disabled. [#3421](https://github.com/scalableminds/webknossos/pull/3421)
- Fixed a permission issue in the try setup.
- Fixed a bug where the guessed bounding box for datasets that do not start at (0,0,0) was too large. [#3437](https://github.com/scalableminds/webknossos/pull/3437)
- Fixed a bug where dataset list refresh failed when datasets for non-existing organizations were reported. [#3438](https://github.com/scalableminds/webknossos/pull/3438)
- Editing team access rights for datasets now works even if the datastore has no disk write access. [#3411](https://github.com/scalableminds/webknossos/pull/3411)
- Fixed a bug where the form values when editing TaskTypes were missing. [#3451](https://github.com/scalableminds/webknossos/pull/3451)
- Fixed a bug which caused RGB data to not render correctly. [#3455](https://github.com/scalableminds/webknossos/pull/3455)

### Removed

- Removed support to watch additional dataset directories, no longer automatically creating symbolic links to the main directory. [#3416](https://github.com/scalableminds/webknossos/pull/3416)

## [18.11.0](https://github.com/scalableminds/webknossos/releases/tag/18.11.0) - 2018-10-29

[Commits](https://github.com/scalableminds/webknossos/compare/18.10.0...18.11.0)

### Highlights

- Skeleton and volume tracings will be more unified, resulting in hybrid tracings that can contain both structures:
  - Hybrid tracings are now enabled by default. They allow to combine the functionality of skeleton and volume annotations in one tracing. [#3399](https://github.com/scalableminds/webknossos/pull/3399)
  - Old volume tracing versions now also can be restored. Access it through the dropdown next to the Save button. [#3349](https://github.com/scalableminds/webknossos/pull/3349)
- The tracing view was improved:
  - The info tab in tracing views now displays the extent of the current dataset. [#3371](https://github.com/scalableminds/webknossos/pull/3371).
  - A User can now have multiple layouts for tracing views. [#3299](https://github.com/scalableminds/webknossos/pull/3299)
  - More layouting improvements: [#3256](https://github.com/scalableminds/webknossos/pull/3256) [#3256](https://github.com/scalableminds/webknossos/pull/3256) [#3272](https://github.com/scalableminds/webknossos/pull/3272)

### Added

- Added support for duplicate dataset names for different organizations. [#3137](https://github.com/scalableminds/webknossos/pull/3137)
- Extended the version restore view and added a view to restore older versions of a volume tracing. Access it through the dropdown next to the Save button. [#3349](https://github.com/scalableminds/webknossos/pull/3349)
- Added support to watch additional dataset directories, automatically creating symbolic links to the main directory. [#3330](https://github.com/scalableminds/webknossos/pull/3330)
- Added a button to the users list view that revokes admin rights from all selected users. [#3378](https://github.com/scalableminds/webknossos/pull/3378)
- Hybrid tracings are now enabled by default. They allow to combine the functionality of skeleton and volume annotations in one tracing. [#3399](https://github.com/scalableminds/webknossos/pull/3399)
- A User can now have multiple layouts for tracing views. [#3299](https://github.com/scalableminds/webknossos/pull/3299)
- Added support for datasets with sparse resolutions (e.g., [[1, 1, 1], [16, 16, 16]]). [#3406](https://github.com/scalableminds/webknossos/pull/3406)
- The info tab in tracing views now displays the extent of the current dataset. [#3371](https://github.com/scalableminds/webknossos/pull/3371).

### Changed

- The UI for editing experience domains of users was improved. [#3254](https://github.com/scalableminds/webknossos/pull/3254)
- The tracing layout was changed to be more compact. [#3256](https://github.com/scalableminds/webknossos/pull/3256)
- It is no longer possible to draw outside of a viewport with the brush tool in volume tracing. [#3283](https://github.com/scalableminds/webknossos/pull/3283)
- There is now a separate tracingstore module, the datastore is no longer responsible for saving tracings. [#3281](https://github.com/scalableminds/webknossos/pull/3281)
- The version history view shows versions grouped by day and time now. [#3365](https://github.com/scalableminds/webknossos/pull/3365)
- Users can now access the annotations of other users (of the same organization) given the link, even if they are non-public. [#3348](https://github.com/scalableminds/webknossos/pull/3348)

### Fixed

- Fixed a layouting issue which occurred on a fresh page load when the layout was scaled to be bigger than the available space. [#3256](https://github.com/scalableminds/webknossos/pull/3256)
- Fixed overlap in comment tab for long tree names or comments. [#3272](https://github.com/scalableminds/webknossos/pull/3272)
- Fixed that CTRL + Shift + F opens two search popovers in the tracing view. Instead, the shortcut will only open the tree search now. [#3407](https://github.com/scalableminds/webknossos/pull/3407)
- Fixed a bug which caused data to not be displayed correctly if adjacent data does not exist.[#3270](https://github.com/scalableminds/webknossos/pull/3270)
- Fixed a bug which caused data to not be displayed correctly if adjacent data does not exist. [#3270](https://github.com/scalableminds/webknossos/pull/3270)
- Fixed a bug which caused initial rendering to sometimes miss some buckets. [#3262](https://github.com/scalableminds/webknossos/pull/3262)
- Fixed a bug which caused the save-button to never show success for volume tracings. [#3267](https://github.com/scalableminds/webknossos/pull/3267)
- Fixed a rendering bug which caused data to turn black sometimes when moving around. [#3409](https://github.com/scalableminds/webknossos/pull/3409)

## [18.10.0](https://github.com/scalableminds/webknossos/releases/tag/18.10.0) - 2018-09-22

[Commits](https://github.com/scalableminds/webknossos/compare/18.09.0...18.10.0)

### Highlights

- WebKnossos is documented now! Check it out: https://docs.webknossos.org [#3011](https://github.com/scalableminds/webknossos/pull/3011)
- There are multiple improvements of the tracing view:
  - Added customizable layouting to the tracing view. [#3070](https://github.com/scalableminds/webknossos/pull/3070)
  - Improved general performance of the tracing view by leveraging web workers. [#3162](https://github.com/scalableminds/webknossos/pull/3162)
  - Added a view to restore any older version of a skeleton tracing. Access it through the dropdown next to the Save button. [#3194](https://github.com/scalableminds/webknossos/pull/3194)
  - And more usability improvements: [#3126](https://github.com/scalableminds/webknossos/pull/3126), [#3066](https://github.com/scalableminds/webknossos/pull/3066)
- Project administration got some UI improvements: [#3077](https://github.com/scalableminds/webknossos/pull/3077), [#3224](https://github.com/scalableminds/webknossos/pull/3224), [#3233](https://github.com/scalableminds/webknossos/pull/3233)
- Improved security by enabling http security headers. [#3084](https://github.com/scalableminds/webknossos/pull/3084)

### Added

- Added URLs to the tabs in the dashboard. [#3183](https://github.com/scalableminds/webknossos/pull/3183)
- Improved security by enabling http security headers. [#3084](https://github.com/scalableminds/webknossos/pull/3084)
- Added the possibility to write markdown in the annotation description. [#3081](https://github.com/scalableminds/webknossos/pull/3081)
- Added a view to restore any older version of a skeleton tracing. Access it through the dropdown next to the Save button. [#3194](https://github.com/scalableminds/webknossos/pull/3194)
  ![version-restore-highlight](https://user-images.githubusercontent.com/1702075/45428378-6842d380-b6a1-11e8-88c2-e4ffcd762cd5.png)
- Added customizable layouting to the tracing view. [#3070](https://github.com/scalableminds/webknossos/pull/3070)
- Added the brush size to the settings on the left in volume tracing. The size can now also be adjusted by using only the keyboard. [#3126](https://github.com/scalableminds/webknossos/pull/3126)
- Added a user documentation for webKnossos [#3011](https://github.com/scalableminds/webknossos/pull/3011)
- Tree groups can now be activated. This allows to rename a tree group analogous to renaming a tree. Also, toggling the visibility of a tree group can now be done by using the shortcuts "1" and "2". [#3066](https://github.com/scalableminds/webknossos/pull/3066)
- Added the possibility to upload multiple NML files during task creation, even if they are not in a zip archive
- Added the possibility to supply a dedicated "sorting date" for datasets to change the sorting order in the gallery view, by default the creation date is used [#3124](https://github.com/scalableminds/webknossos/pull/3124)
- Added bar-chart visualization to project progress report. [#3224](https://github.com/scalableminds/webknossos/pull/3224)
- Added a button to collapse all comments. [#3215](https://github.com/scalableminds/webknossos/pull/3215)
- The datasets in the dashboard are now sorted according to their user-specific usage. As a result, relevant datasets should appear at the top of the list. [#3206](https://github.com/scalableminds/webknossos/pull/3206)
- 3D Meshes can now be imported into the tracing view by uploading corresponding STL files. [#3242](https://github.com/scalableminds/webknossos/pull/3242)

### Changed

- The modal used to change the experience of users by admins got a rework. [#3077](https://github.com/scalableminds/webknossos/pull/3077)
- During task creation, specifying an experience domain is now possible by choosing from existing domains. [#3233](https://github.com/scalableminds/webknossos/pull/3233)
- Unified the search functionality within webKnossos to implement an AND logic everyhwere. [#3228](https://github.com/scalableminds/webknossos/pull/3228)
- Renamed "Soma Clicking" to "Single-Node-Tree Mode". [#3141](https://github.com/scalableminds/webknossos/pull/3141/files)
- The fallback segmentation layer attribute of volume tracings is now persisted to NML/ZIP files. Upon re-upload, only volume tracings with this attribute will show a fallback layer. Use `tools/volumeAddFallbackLayer.py` to add this attribute to existing volume tracings. [#3088](https://github.com/scalableminds/webknossos/pull/3088)
- When splitting a tree, the split part that contains the initial node will now keep the original tree name and id. [#3145](https://github.com/scalableminds/webknossos/pull/3145)
- Improve error messages for parsing faulty NMLs. [#3227](https://github.com/scalableminds/webknossos/pull/3227)
- Finished tasks will be displayed with less details and sorted by their finishing date in the dashboard. [#3202](https://github.com/scalableminds/webknossos/pull/3202)
- Improved layouting for narrow screens. [#3226](https://github.com/scalableminds/webknossos/pull/3226)
- The welcome header will now also show on the default page if there are no existing organisations. [#3133](https://github.com/scalableminds/webknossos/pull/3133)
- Simplified the sharing of tracings. Users can simply copy the active URL from the browser's URL bar to share a tracing (assuming the tracing is public). [#3176](https://github.com/scalableminds/webknossos/pull/3176)
- Improved general performance of the tracing view by leveraging web workers. [#3162](https://github.com/scalableminds/webknossos/pull/3162)
- Improved overall drag-and-drop behavior by preventing the browser from opening the dragged file when the actual drag target was missed. [#3222](https://github.com/scalableminds/webknossos/pull/3222)
- The checkboxes in the user list view will clear now after the experience domains of users have been changed. [#3178](https://github.com/scalableminds/webknossos/pull/3178)
- Resetting a user's task requires a confirmation now. [#3181](https://github.com/scalableminds/webknossos/pull/3181)

### Fixed

- Fixed a bug where large volume downloads contained invalid data.zip archives. [#3086](https://github.com/scalableminds/webknossos/pull/3086)
- Fixed the sorting of the dashboard task list and explorative annotation list. [#3153](https://github.com/scalableminds/webknossos/pull/3153)
- Fixed a missing notification when a task annotation was reset. [#3207](https://github.com/scalableminds/webknossos/pull/3207)
- Fixed a bug where non-privileged users were wrongly allowed to pause/unpause projects. [#3097](https://github.com/scalableminds/webknossos/pull/3097)
- Fixed a bug in copy-segmentation-slice feature. [#3245](https://github.com/scalableminds/webknossos/pull/3245)
- Fixed a regression bug which caused the initial data loading to fail sometimes. [#3149](https://github.com/scalableminds/webknossos/pull/3149)
- Fixed a bug which caused a blank screen sometimes when the user is not logged in. [#3167](https://github.com/scalableminds/webknossos/pull/3167)
- Fixed a bug where NML downloads of Task Annotations failed. [#3166](https://github.com/scalableminds/webknossos/pull/3166)
- Fixed a bug where viewing Compound Annotations (such as all tasks for a project in one view) failed. [#3174](https://github.com/scalableminds/webknossos/pull/3174)

### Removed

- Removed the automatic redirect to the onboarding page from the default page if there are no existing organisations. [#3133](https://github.com/scalableminds/webknossos/pull/3133)

## [18.09.0](https://github.com/scalableminds/webknossos/releases/tag/18.09.0) - 2018-08-20

[Commits](https://github.com/scalableminds/webknossos/compare/18.08.0...18.09.0)

### Highlights

- The dashboard gallery loads faster [#3036](https://github.com/scalableminds/webknossos/pull/3036) and tracings in the dashboard can show their descriptions [#3035](https://github.com/scalableminds/webknossos/pull/3035).
- Managing new users got easier through "new inactive users" notifications [#2994](https://github.com/scalableminds/webknossos/pull/2994), and also team managers can activate them now [#3050](https://github.com/scalableminds/webknossos/pull/3050).
- Improved the UI for sharing datasets and tracings [#3029](https://github.com/scalableminds/webknossos/pull/3029).
- The tracing view got a progress-indicator [#2935](https://github.com/scalableminds/webknossos/pull/2935) and scale-bars [#3049](https://github.com/scalableminds/webknossos/pull/3049).
- When merging datasets within a tracing via the merge-modal, the user can choose whether the merge should be executed directly in the currently opened tracing. Alternatively, a new annotation can be created which is accessible via the dashboard, as before [#2935](https://github.com/scalableminds/webknossos/pull/2935).

### Added

- Added two new properties to mapping json files. The `colors: [<hsvHueValue1>, <hsvHueValue2>, ...]` property can be used to specify up to 256 custom colors for the first 256 equivalence classes of the mapping. The `hideUnmappedIds: <true|false>` property indicates whether segments that were not mapped should be rendered transparently or not. [#2965](https://github.com/scalableminds/webknossos/pull/2965)
- Added a button for refreshing the dataset in the backend cache. [#2975](https://github.com/scalableminds/webknossos/pull/2975)
- Added the possibility to see the description of a tracing within the dashboard. [#3035](https://github.com/scalableminds/webknossos/pull/3035)
- Comments of tracing trees can now be cycled through by keeping n and p pressed. [#3041](https://github.com/scalableminds/webknossos/pull/3041)
- All dates in webknossos will be shown in the browser's timezone. On hover, a tooltip will show the date in UTC. [#2916](https://github.com/scalableminds/webknossos/pull/2916) ![image](https://user-images.githubusercontent.com/2486553/42888385-74c82bc0-8aa8-11e8-9c3e-7cfc90ce93bc.png)
- When merging datasets within a tracing via the merge-modal, the user can choose whether the merge should be executed directly in the currently opened tracing. Alternatively, a new annotation can be created which is accessible via the dashboard (as it has been before).
- Added shortcuts for moving along the current tracing direction in orthogonal mode. Pressing 'e' (and 'r' for the reverse direction) will move along the "current direction", which is defined by the vector between the last two created nodes.
- Added a banner to the user list to notify admins of new inactive users that need to be activated. [#2994](https://github.com/scalableminds/webknossos/pull/2994)
- When a lot of changes need to be persisted to the server (e.g., after importing a large NML), the save button will show a percentage-based progress indicator.
- Changing tabs in a tracing view will not disable the keyboard shortcuts anymore. [#3042](https://github.com/scalableminds/webknossos/pull/3042)
- Added the possibility for admins to see and transfer all active tasks of a project to a single user in the project tab[#2863](https://github.com/scalableminds/webknossos/pull/2863)
- Added the possibility to import multiple NML files into the active tracing. This can be done by dragging and dropping the files directly into the tracing view. [#2908](https://github.com/scalableminds/webknossos/pull/2908)
- Added placeholders and functionality hints to (nearly) empty lists and tables in the admin views. [#2969](https://github.com/scalableminds/webknossos/pull/2969)
- Added the possibility to copy volume tracings to own account
- During the import of multiple NML files, the user can select an option to automatically create a group per file so that the imported trees are organized in a hierarchy. [#2908](https://github.com/scalableminds/webknossos/pull/2908)
- Added the option to display scale bars in the viewports for orthogonal mode. [#3049](https://github.com/scalableminds/webknossos/pull/3049)
- Added functions to the front-end API to activate a tree and to change the color of a tree. [#2997](https://github.com/scalableminds/webknossos/pull/2997)
- When a new team or project is created, invalid names will be directly marked in red. [#3034](https://github.com/scalableminds/webknossos/pull/3034)
- Added an error message to the NML upload if the needed permissions are missing for the upload. [#3051](https://github.com/scalableminds/webknossos/pull/3051)
- Comments can now contain references to nodes (`#<nodeid>`) or positions (`#(<x,y,z>)`). Clicking on such a reference activates the respective node or position and centers it. [#2950](https://github.com/scalableminds/webknossos/pull/2950)
- Added a default text to the task view to indicate, that no users are assigned to a task. [#3030](https://github.com/scalableminds/webknossos/issues/3030)

### Changed

- Added a checkbox to disable the warning when deleting a tree. An accidentally deleted tree can easily be restored using the Undo functionality. [#2995](https://github.com/scalableminds/webknossos/pull/2995)
- Improved the UI for sharing datasets and tracings. [#3029](https://github.com/scalableminds/webknossos/pull/3029)
- Team managers are now allowed to activate users (previously admin-only) [#3050](https://github.com/scalableminds/webknossos/pull/3050)
- Improved the loading time of datasets in the dashboard. [#3036](https://github.com/scalableminds/webknossos/pull/3036)

### Fixed

- Fixed a bug where unloaded data was sometimes shown as black instead of gray. [#2963](https://github.com/scalableminds/webknossos/pull/2963)
- Fixed that URLs linking to a certain position in a dataset or tracing always led to the position of the active node. [#2960](https://github.com/scalableminds/webknossos/pull/2960)
- Fixed that setting a bounding box in view mode did not work. [#3015](https://github.com/scalableminds/webknossos/pull/3015)
- Fixed a bug where viewing Compound Annotations (such as viewing all instances of a task at once) failed with a permission issue. [#3023](https://github.com/scalableminds/webknossos/pull/3023)
- Fixed that the segmentation layer is loaded from the server even when the segmentation opacity is set to 0. [#3067](https://github.com/scalableminds/webknossos/pull/3067)
- Fixed a bug where the team name was not displayed in the task types view of admins. [#3053](https://github.com/scalableminds/webknossos/pull/3053)

## [18.08.0](https://github.com/scalableminds/webknossos/releases/tag/18.08.0) - 2018-07-23

[Commits](https://github.com/scalableminds/webknossos/compare/18.07.0...18.08.0)

### Highlights

- Performance improvements for the tracing views. #2709 #2724 #2821
- Added onboarding flow for initial setup of WebKnossos. #2859
- The dataset gallery got a redesign with mobile support. #2761
- Improved the import dialog for datasets. Important fields can now be edited via form inputs instead of having to change the JSON. The JSON is still changeable when enabling an "Advanced" mode. #2881
- Added possibility to share a special link to invite users to join your organization. Following that link, the sign-up form will automatically register the user for the correct organization. #2898

### Added

- Added release version to navbar [#2888](https://github.com/scalableminds/webknossos/pull/2888)
- Users can view datasets in a table from the dashboard. That view also allows to create explorational tracings (which had to be done via the gallery view for non-admins before). [#2866](https://github.com/scalableminds/webknossos/pull/2866)
- Added the task bounding box of a skeleton tracing to NML files. [#2827](https://github.com/scalableminds/webknossos/pull/2827) \
   Example: `<taskBoundingBox topLeftX="0" topLeftY="0" topLeftZ="0" width="512" height="512" depth="512" />`
- Added the possibility to kick a user out of the organization team. [#2801](https://github.com/scalableminds/webknossos/pull/2801)
- Added a mandatory waiting interval of 10 seconds when getting a task with a new task type. The modal containing the task description cannot be closed earlier. These ten seconds should be used to fully understand the new task type. [#2793](https://github.com/scalableminds/webknossos/pull/2793)
- Added possibility to share a special link to invite users to join your organization. Following that link, the sign-up form will automatically register the user for the correct organization. [#2898](https://github.com/scalableminds/webknossos/pull/2898)
- Added more debugging related information in case of unexpected errors. The additional information can be used when reporting the error. [#2766](https://github.com/scalableminds/webknossos/pull/2766)
- Added permission for team managers to create explorational tracings on datasets without allowed teams. [#2758](https://github.com/scalableminds/webknossos/pull/2758)
- Added higher-resolution images for dataset gallery thumbnails. [#2745](https://github.com/scalableminds/webknossos/pull/2745)
- Added permission for admins to get tasks from all projects in their organization. [#2728](https://github.com/scalableminds/webknossos/pull/2728)
- Added the shortcut to copy the currently hovered cell id (CTRL + I) to non-volume-tracings, too. [#2726](https://github.com/scalableminds/webknossos/pull/2726)
- Added permission for team managers to refresh datasets. [#2688](https://github.com/scalableminds/webknossos/pull/2688)
- Added backend-unit-test setup and a first test for NML validation. [#2829](https://github.com/scalableminds/webknossos/pull/2829)
- Added progress indicators to the save button for cases where the saving takes some time (e.g., when importing a large NML). [#2947](https://github.com/scalableminds/webknossos/pull/2947)
- Added the possibility to not sort comments by name. When clicking the sort button multiple times, sorting is switched to sort by IDs. [#2915](https://github.com/scalableminds/webknossos/pull/2915)
- Added displayName for organizations. [#2869](https://github.com/scalableminds/webknossos/pull/2869)
- Added onboarding flow for initial setup of WebKnossos. [#2859](https://github.com/scalableminds/webknossos/pull/2859)
- Added the possibility to show the task in a random order. [#2860](https://github.com/scalableminds/webknossos/pull/2860)

### Changed

- Improved the search functionality in the datasets view. The datasets will be sorted so that the best match is shown first. If a different sorting is desired, the sorting-arrows in the columns can still be used to change the sorting criteria. [#2834](https://github.com/scalableminds/webknossos/pull/2834)
- Improved performance in orthogonal mode. [#2821](https://github.com/scalableminds/webknossos/pull/2821)
- When deleting the last node of a tree, that tree will not be removed automatically anymore. Instead, the tree will just be empty. To remove that active tree, the "delete" shortcut can be used again. [#2806](https://github.com/scalableminds/webknossos/pull/2806)
- Renamed "Cancel" to "Reset and Cancel" for tasks. [#2910](https://github.com/scalableminds/webknossos/pull/2910)
- Changed the type of the initial node of new tasks to be a branchpoint (if not created via NML). [#2799](https://github.com/scalableminds/webknossos/pull/2799)
- The dataset gallery got a redesign with mobile support. [#2761](https://github.com/scalableminds/webknossos/pull/2761)
- Improved the performance of saving large changes to a tracing (e.g., when importing a large NML). [#2947](https://github.com/scalableminds/webknossos/pull/2947)
- Improved loading speed of buckets. [#2724](https://github.com/scalableminds/webknossos/pull/2724)
- Changed the task search, when filtered by user, to show all instead of just active tasks (except for canceled tasks). [#2774](https://github.com/scalableminds/webknossos/pull/2774)
- Improved the import dialog for datasets. Important fields can now be edited via form inputs instead of having to change the JSON. The JSON is still changeable when enabling an "Advanced" mode. [#2881](https://github.com/scalableminds/webknossos/pull/2881)
- Hid old paused projects in the project progress report even if they have open instances. [#2768](https://github.com/scalableminds/webknossos/pull/2768)
- Excluded canceled tasks and base tracings from the list at `api/projects/:name/usersWithOpenTasks`. [#2765](https://github.com/scalableminds/webknossos/pull/2765)
- Streamlined the order in which initial buckets are loaded when viewing a dataset. [#2749](https://github.com/scalableminds/webknossos/pull/2749)
- Reduced the number of scenarios in which segmentation-related warnings are shown (e.g, not for skeleton tracings when there are multiple resolutions for segmentations anyway). [#2715](https://github.com/scalableminds/webknossos/pull/2715)
- Email addresses for notifications about new users and about task overtime are no longer specified instance-wide but once per organization. [#2939](https://github.com/scalableminds/webknossos/pull/2939)
- Improved tracing view page load performance by decreasing WebGL shader compilation time. [#2709](https://github.com/scalableminds/webknossos/pull/2709)
- Improved error reporting for project progress page. [#2955](https://github.com/scalableminds/webknossos/pull/2955)
- Redesigned the user task list to make it easier to read the whole task description. [#2861](https://github.com/scalableminds/webknossos/pull/2861)

### Fixed

- Fixed a bug which caused segmentation data to be requested as four-bit when four-bit-mode was enabled. [#2828](https://github.com/scalableminds/webknossos/pull/2828)
- Fixed a bug where possible comments or branchpoints sometimes were not properly deleted when deleting a node. [2897](https://github.com/scalableminds/webknossos/pull/2897)
- Fixed a bug which caused projects to be unpaused when the project priority was changed. [#2795](https://github.com/scalableminds/webknossos/pull/2795)
- Fixed an unnecessary warning when deleting a tree in a task, that warned about deleting the initial node although the initial node was not contained in the deleted tree. [#2812](https://github.com/scalableminds/webknossos/pull/2812)
- Fixed a bug where the comment tab was scrolled into view horizontally if a node with a comment was activated. [#2805](https://github.com/scalableminds/webknossos/pull/2805)
- Fixed a bug in for Firefox users where a long tree list created an unnecessary scroll region. [#2787](https://github.com/scalableminds/webknossos/pull/2787)
- Fixed clicking on a task type within the task list page, so that the task type page will actually only show the linked task type. [#2769](https://github.com/scalableminds/webknossos/pull/2769)
- Fixed clicking on a project within the task list page, so that the project page will actually only show the linked project. [#2759](https://github.com/scalableminds/webknossos/pull/2759)
- Fixed a bug in the front-end API's `setMapping` call which caused ignored calls if the provided object was mutated. [#2921](https://github.com/scalableminds/webknossos/pull/2921)
- Fixed a bug where cell IDs in the segmentation tab were not shown for all zoomsteps. [#2726](https://github.com/scalableminds/webknossos/pull/2726)
- Fixed the naming of the initial tree in tasks. [#2689](https://github.com/scalableminds/webknossos/pull/2689)
- Fixed a regression affecting node selection, shortcuts and 3d viewport navigation. [#2673](https://github.com/scalableminds/webknossos/pull/2673)
- Fixed the dataset zip upload for datasets, which only have one data layer and no config file. [#2840](https://github.com/scalableminds/webknossos/pull/2840)
- Fixed a bug where task deletion broke the task listing for users who had active annotations for the task [#2884](https://github.com/scalableminds/webknossos/pull/2884)
- Fixed that decimal scales (e.g., 11.24, 11.24, 30) couldn't be defined for datasets in "simple" mode. [#2912](https://github.com/scalableminds/webknossos/pull/2912)

## [18.07.0](https://github.com/scalableminds/webknossos/releases/tag/18.07.0) - 2018-07-05

First release<|MERGE_RESOLUTION|>--- conflicted
+++ resolved
@@ -17,11 +17,8 @@
 
 ### Changed
 
-<<<<<<< HEAD
 - Annotations for non-public datasets can now be shared using the "Share" functionality without making the dataset public. [#3664](https://github.com/scalableminds/webknossos/pull/3664)
-=======
 - Statistics are now separated by organization, rather than showing the webKnossos instance’s totals. [#3663](https://github.com/scalableminds/webknossos/pull/3663)
->>>>>>> 60119c88
 
 ### Fixed
 
