--- conflicted
+++ resolved
@@ -8,9 +8,8 @@
 import javax.imageio.ImageIO
 import braingames.geometry.{BoundingBox, Scale, Point3D}
 import java.io._
-import braingames.binary.store.DataStore
+import braingames.binary.store.{FileDataStore, DataStore}
 import braingames.binary.Logger._
-import scala.Some
 import java.awt.image.{BufferedImage, DataBufferByte, DataBufferInt}
 import braingames.util.ProgressTracking.ProgressTracker
 import scala.collection.JavaConversions._
@@ -18,6 +17,10 @@
 import com.twelvemonkeys.imageio.plugins.tiff.TIFFImageReaderSpi
 import scala.Some
 import braingames.binary.models.UnusableDataSource
+import net.liftweb.common.Full
+import scala.concurrent.Future
+import braingames.util.BlockedArray3D
+import play.api.libs.concurrent.Execution.Implicits._
 
 object TiffDataSourceType extends DataSourceType with TiffDataSourceTypeHandler {
   val name = "tiff"
@@ -30,17 +33,86 @@
 }
 
 
-object KnossosMultiResCreator{
-  def createResolutions(source: Path, target: Path, baseResolution: Int, resolutions: Int, boundingBox: BoundingBox, bytesPerPixel: Int) {
-
-  }
-
-  def zoomOut(source: Path, dest: Path) = {
-
+object KnossosMultiResCreator {
+  val CubeSize = 128
+
+  val FileSize = CubeSize * CubeSize * CubeSize
+
+  val InterpolationNeighbours = List((0,0,0), (0,0,1), (0,1,0), (0,1,1), (1,0,0), (1,0,1), (1,1,0), (1,1,1)).map(Point3D.apply)
+
+  def downScale(data: BlockedArray3D[Byte], width: Int, height: Int, depth: Int, bytesPerElement: Int ) = {
+    def average(data: List[Array[Byte]]) = {
+      data match{
+        case h :: t =>
+          t.foldLeft(h.map(_.toInt)){
+            case (sum, el) => sum.zip(el).map{
+              case (s, e) => s + e
+            }
+          }.map( e => (e / data.size).toByte)
+        case _ =>
+          logger.error("Missing data!")
+          Array.fill(bytesPerElement)(0.toByte)
+      }
+    }
+
+    val size = width * height * depth
+    val result = new Array[Byte](size)
+    var idx = 0
+    while(idx < size){
+      val base = Point3D(idx / depth / height, idx / depth % height, idx % depth)
+      val points = InterpolationNeighbours.map{ movement =>
+        data(base.move(movement))
+      }
+      average(points).copyToArray(result, idx * bytesPerElement)
+      idx += 1
+    }
+    result
+  }
+
+  def loadCubes(dataStore: FileDataStore, target: Path, dataSetId: String, start: Point3D, resolution: Int, fileSize: Int, neighbours: List[Point3D]): Future[List[Array[Byte]]] = {
+    Future.traverse(neighbours){ movement =>
+      val cubePosition = start.move(movement)
+      dataStore.load(target, dataSetId, resolution, cubePosition, fileSize).map{
+        case Full(data) =>
+          data.padTo(fileSize, 0.toByte)
+        case _ =>
+          Array.fill(fileSize)(0.toByte)
+      }
+    }
+  }
+
+  def createResolutions(source: Path, target: Path, dataSetId: String, bytesPerElement: Int, baseResolution: Int, resolutions: Int, boundingBox: BoundingBox): Future[_] = {
+    def createNextResolution(resolution: Int) = {
+      val targetResolution = baseResolution * 2
+      val dataStore = new FileDataStore
+      val points = for {
+        x <- boundingBox.topLeft.x.to(boundingBox.bottomRight.x, CubeSize * targetResolution)
+        y <- boundingBox.topLeft.y.to(boundingBox.bottomRight.y, CubeSize * targetResolution)
+        z <- boundingBox.topLeft.z.to(boundingBox.bottomRight.z, CubeSize * targetResolution)
+      } yield Point3D(x,y,z)
+
+      points.foldLeft(Future.successful[Any](0)){
+        case (f, p) => f.flatMap{ _ =>
+          val base = p.scale(1.toFloat / CubeSize / baseResolution)
+          val goal = p.scale(1.toFloat / CubeSize / targetResolution)
+          loadCubes(dataStore, target, dataSetId, base, baseResolution, FileSize, InterpolationNeighbours).flatMap{ cubes =>
+            val block = BlockedArray3D[Byte](cubes.toVector, CubeSize, CubeSize, CubeSize, 2, 2, 2, bytesPerElement, 0)
+            val data = downScale(block, CubeSize, CubeSize, CubeSize, bytesPerElement)
+            dataStore.save(target, dataSetId, targetResolution, goal, data)
+          }
+        }
+      }
+    }
+
+    val resolutionsToCreate = List.fill(resolutions - 2)(2).scanLeft(baseResolution)(_ * _)
+    resolutionsToCreate.foldLeft(Future.successful[Any](1)){
+      case (previous, resolution) =>
+        previous.flatMap(_ => createNextResolution(resolution))
+    }
   }
 }
 
-trait TiffDataSourceTypeHandler extends DataSourceTypeHandler{
+trait TiffDataSourceTypeHandler extends DataSourceTypeHandler {
   val Target = "target"
 
   val DefaultScale = Scale(200, 200, 200)
@@ -81,41 +153,28 @@
 
   def importDataSource(unusableDataSource: UnusableDataSource, progress: ProgressTracker): Option[DataSource] = {
     val layerType = DataLayer.COLOR
-<<<<<<< HEAD
-    val targetPath = unusableDataSource.sourceFolder / Target / layerType.name
     val baseDir = (unusableDataSource.sourceFolder / Target).toAbsolute.path
-=======
     val targetPath = targetPathForDataSource(unusableDataSource, layerType)
->>>>>>> 14f3e978
 
     prepareTargetPath(targetPath)
 
-    convertToKnossosStructure(unusableDataSource.id, unusableDataSource.sourceFolder, targetPath, progress).map{ stackInfo =>
-      val section = DataLayerSection(layerType.name, layerType.name, List(1), stackInfo.boundingBox, stackInfo.boundingBox)
-<<<<<<< HEAD
-      val elementClass = s"uint${stackInfo.bytesPerPixel * 8}"
-      val layer = DataLayer(layerType.name, baseDir, None, elementClass, None, List(section))
-
-      DataSource(
-        unusableDataSource.id,
-        baseDir,
-        Scale(200, 200, 200),
-=======
-      val elements = elementClass(stackInfo.bytesPerPixel)
-      val layer = DataLayer(layerType.name, None, elements, None, List(section))
-      DataSource(
-        unusableDataSource.id,
-        (unusableDataSource.sourceFolder / Target).toAbsolute.path,
-        DefaultScale,
->>>>>>> 14f3e978
-        dataLayers = List(layer))
+    convertToKnossosStructure(unusableDataSource.id, unusableDataSource.sourceFolder, targetPath, progress).map {
+      stackInfo =>
+        val section = DataLayerSection(layerType.name, layerType.name, List(1, 2), stackInfo.boundingBox, stackInfo.boundingBox)
+        val elements = elementClass(stackInfo.bytesPerPixel)
+        val layer = DataLayer(layerType.name, baseDir, None, elements, None, List(section))
+        DataSource(
+          unusableDataSource.id,
+          baseDir,
+          DefaultScale,
+          dataLayers = List(layer))
 
     }
 
   }
 
   protected def extractImageInfo(tiffs: List[Path]): Option[TiffImageArray] = {
-    tiffs match{
+    tiffs match {
       case head :: tail =>
         tiffToColorArray(head) match {
           case Some(tia) => Some(tia)
@@ -129,16 +188,16 @@
   def convertToKnossosStructure(id: String, source: Path, target: Path, progress: ProgressTracker): Option[TiffStackInfo] = {
     val tiffs = (source * "*.tif")
     val depth = tiffs.size
-    extractImageInfo(tiffs.toList) match{
+    extractImageInfo(tiffs.toList) match {
       case Some(tiffInfo) =>
-        val tiles = tiffs.toList.sortBy(_.name).toIterator.zipWithIndex.flatMap{
+        val tiles = tiffs.toList.sortBy(_.name).toIterator.zipWithIndex.flatMap {
           case (t, idx) =>
-            progress.track((idx+1).toFloat / depth)
+            progress.track((idx + 1).toFloat / depth)
             tiffToColorArray(t).map(_.data)
         }
-        TileToCubeWriter(id, 1, target, tiffInfo.width, tiffInfo.height, tiffInfo.bytesPerPixel, tiles ).convertToCubes()
-        val boundingBox = BoundingBox(Point3D(0,0,0), tiffInfo.width, tiffInfo.height, depth)
-        KnossosMultiResCreator.createResolutions(target, target, 1, 4, boundingBox, tiffInfo.bytesPerPixel)
+        TileToCubeWriter(id, 1, target, tiffInfo.width, tiffInfo.height, tiffInfo.bytesPerPixel, tiles).convertToCubes()
+        val boundingBox = BoundingBox(Point3D(0, 0, 0), tiffInfo.width, tiffInfo.height, depth)
+        //KnossosMultiResCreator.createResolutions(target, target, id, tiffInfo.bytesPerPixel, 1, 2, boundingBox)
         Some(TiffStackInfo(boundingBox, tiffInfo.bytesPerPixel))
       case _ =>
         logger.warn("No tiff files found")
@@ -146,11 +205,11 @@
     }
   }
 
-  private class KnossosWriterCache(id: String, resolution: Int, folder: Path){
+  private class KnossosWriterCache(id: String, resolution: Int, folder: Path) {
     var cache = Map.empty[Point3D, FileOutputStream]
 
     def get(block: Point3D): FileOutputStream = {
-      cache.get(block).getOrElse{
+      cache.get(block).getOrElse {
         val f = fileForPosition(block)
         cache += block -> f
         f
@@ -160,7 +219,7 @@
     private def fileForPosition(block: Point3D): FileOutputStream = {
       val path = DataStore.knossosFilePath(folder, id, resolution, block)
       path.createFile(failIfExists = false)
-      path.fileOption match{
+      path.fileOption match {
         case Some(f) =>
           new FileOutputStream(f, true)
         case None =>
@@ -169,17 +228,17 @@
     }
 
     def closeAll() = {
-      cache.mapValues( _.close())
+      cache.mapValues(_.close())
       cache = Map.empty
     }
   }
 
-  case class TileToCubeWriter(id: String, resolutions: Int, target: Path, width: Int, height: Int, bytesPerPixel: Int, tiles: Iterator[Array[Byte]]){
+  case class TileToCubeWriter(id: String, resolutions: Int, target: Path, width: Int, height: Int, bytesPerPixel: Int, tiles: Iterator[Array[Byte]]) {
     val CubeSize = 128
 
     def convertToCubes(cubeSize: Int = 128) = {
       val fileCache = new KnossosWriterCache(id, 1, target)
-      tiles.zipWithIndex.foreach{
+      tiles.zipWithIndex.foreach {
         case (tile, idx) =>
           writeTile(tile, idx, width, height, fileCache)
       }
@@ -188,15 +247,15 @@
 
     private def fillUpToKnossosSize(tile: Array[Byte], xs: Int, ys: Int, width: Int, height: Int, bytesPerPixel: Int) = {
       // how many bytes are missing in each x row
-      val destWidth = xs * CubeSize *  bytesPerPixel
+      val destWidth = xs * CubeSize * bytesPerPixel
       val fillUpSize = destWidth - width * bytesPerPixel
-      if(fillUpSize == 0)
+      if (fillUpSize == 0)
         tile
       else {
         val size = destWidth * CubeSize * ys
         val result = new Array[Byte](size)
         val placeholder = Array.fill(fillUpSize)(0.toByte)
-        tile.grouped(width * bytesPerPixel).zipWithIndex.foreach{
+        tile.grouped(width * bytesPerPixel).zipWithIndex.foreach {
           case (column, idx) =>
             column.copyToArray(result, idx * destWidth)
             placeholder.copyToArray(result, idx * destWidth + width * bytesPerPixel)
@@ -217,15 +276,15 @@
 
       val sliced = Array.fill(ys * xs)(Vector.empty[Array[Byte]])
 
-      filledTile.grouped(bytesPerPixel * CubeSize).zipWithIndex.foreach{
-        case (slice , i) =>
+      filledTile.grouped(bytesPerPixel * CubeSize).zipWithIndex.foreach {
+        case (slice, i) =>
           val x = i % xs
           val y = i / xs / CubeSize
           val idx = y * xs + x
           sliced(idx) = sliced(idx) :+ slice
       }
 
-      sliced.zipWithIndex.map{
+      sliced.zipWithIndex.map {
         case (cubeData, idx) =>
           val x = idx % xs
           val y = idx / xs
@@ -236,7 +295,7 @@
   }
 
   def imageTypeToByteDepth(typ: Int) = {
-    typ match{
+    typ match {
       case BufferedImage.TYPE_BYTE_GRAY =>
         1
       case BufferedImage.TYPE_3BYTE_BGR =>
@@ -248,17 +307,18 @@
   }
 
   def tiffToColorArray(tiffFile: Path): Option[TiffImageArray] = {
-    tiffFile.fileOption.map{ file =>
-      val tiff = ImageIO.read(file)
-      if(tiff == null){
-        logger.error("Couldn't load tiff file. " + ImageIO.getImageReaders(file).toList.map(_.getClass.toString))
-        throw new Exception("Couldn't load tiff file due to missing tif reader.")
-      } else {
-        val raster = tiff.getRaster
-        val data = (raster.getDataBuffer().asInstanceOf[DataBufferByte]).getData()
-        val bytesPerPixel = imageTypeToByteDepth(tiff.getType)
-        TiffImageArray(tiff.getWidth, tiff.getHeight, bytesPerPixel, data)
-      }
+    tiffFile.fileOption.map {
+      file =>
+        val tiff = ImageIO.read(file)
+        if (tiff == null) {
+          logger.error("Couldn't load tiff file. " + ImageIO.getImageReaders(file).toList.map(_.getClass.toString))
+          throw new Exception("Couldn't load tiff file due to missing tif reader.")
+        } else {
+          val raster = tiff.getRaster
+          val data = (raster.getDataBuffer().asInstanceOf[DataBufferByte]).getData()
+          val bytesPerPixel = imageTypeToByteDepth(tiff.getType)
+          TiffImageArray(tiff.getWidth, tiff.getHeight, bytesPerPixel, data)
+        }
     }
   }
 }