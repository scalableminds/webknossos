### define
app : app
three : THREE
./abstract_material_factory : AbstractMaterialFactory
###

class AbstractPlaneMaterialFactory extends AbstractMaterialFactory


  constructor : (@model, @tWidth) ->

    _.extend(this, Backbone.Events)

    @minFilter = THREE.NearestFilter
    @maxFilter = THREE.NearestFilter
    super(@model)


  setupAttributesAndUniforms : ->

    super()

    @uniforms = _.extend @uniforms,
      brightness :
        type : "f"
        value : @model.datasetConfiguration.get("brightness") / 255
      contrast :
        type : "f"
        value : @model.datasetConfiguration.get("contrast")

    @createTextures()


  makeMaterial : (options) ->

    super(options)

    @material.setData = (name, data) =>
      textureName = @sanitizeName(name)
      @textures[textureName]?.image.data.set(data)
      @textures[textureName]?.needsUpdate = true


  setupChangeListeners : ->

    @listenTo(@model.datasetConfiguration, "change:brightness", (model, brightness) ->
      @uniforms.brightness.value = brightness / 255
<<<<<<< HEAD
=======
      app.vent.trigger("rerender")
>>>>>>> af9f5bfa
    )

    @listenTo(@model.datasetConfiguration, "change:contrast", (model, contrast) ->
      @uniforms.contrast.value = contrast
<<<<<<< HEAD
=======
      app.vent.trigger("rerender")
>>>>>>> af9f5bfa
    )


  createTextures : ->

    throw new Error("Subclass responsibility")


  sanitizeName : (name) ->
    # Make sure name starts with a letter and contains
    # no "-" signs

    return unless name?
    return "binary_" + name.replace(/-/g, "_")


  createDataTexture : (width, bytes) ->

    format = if bytes == 1 then THREE.LuminanceFormat else THREE.RGBFormat

    return new THREE.DataTexture(
      new Uint8Array(bytes * width * width), width, width,
      format, THREE.UnsignedByteType,
      new THREE.UVMapping(),
      THREE.ClampToEdgeWrapping, THREE.ClampToEdgeWrapping,
      @minFilter, @maxFilter
    )


  getVertexShader : ->

    return """
      varying vec2 vUv;
      void main() {
        vUv = uv;
        gl_Position =   projectionMatrix *
                        modelViewMatrix *
                        vec4(position,1.0); }
    """<|MERGE_RESOLUTION|>--- conflicted
+++ resolved
@@ -45,18 +45,12 @@
 
     @listenTo(@model.datasetConfiguration, "change:brightness", (model, brightness) ->
       @uniforms.brightness.value = brightness / 255
-<<<<<<< HEAD
-=======
       app.vent.trigger("rerender")
->>>>>>> af9f5bfa
     )
 
     @listenTo(@model.datasetConfiguration, "change:contrast", (model, contrast) ->
       @uniforms.contrast.value = contrast
-<<<<<<< HEAD
-=======
       app.vent.trigger("rerender")
->>>>>>> af9f5bfa
     )
 
 
