--- conflicted
+++ resolved
@@ -40,11 +40,8 @@
 - Fixed a bug where the dataset folders view would not list public datasets if the requesting user could not also access the dataset for other reasons, like being admin. [#6759](https://github.com/scalableminds/webknossos/pull/6759)
 - Fixed a bug where zarr-streamed datasets would produce (very rare) rendering errors. [#6782](https://github.com/scalableminds/webknossos/pull/6782)
 - Fixed a bug where publicly shared annotations were not viewable by users without an account. [#6784](https://github.com/scalableminds/webknossos/pull/6784)
-<<<<<<< HEAD
 - Fixed proofreading when mag 1 doesn't exist for segmentation layer [#6795](https://github.com/scalableminds/webknossos/pull/6795)
-=======
 - Fixed that the proofreading tool allowed to split/merge with segment 0 which led to an inconsistent state. [#6793](https://github.com/scalableminds/webknossos/pull/6793)
->>>>>>> 893354d2
 
 ### Removed
 
