--- conflicted
+++ resolved
@@ -35,11 +35,8 @@
 - Upgraded to Play 3. [#7562](https://github.com/scalableminds/webknossos/pull/7562)
 - Updated the isValidName route in the API to return 200 for valid and invalid names. With this, the API version was bumped up to 6. [#7550](https://github.com/scalableminds/webknossos/pull/7550)
 - The metadata for ND datasets and their annotation has changed: upper bound of additionalAxes is now stored as an exclusive value, called "end" in the NML format. [#7547](https://github.com/scalableminds/webknossos/pull/7547)
-<<<<<<< HEAD
+- Added support for the *index_location* parameter in sharded Zarr 3 datasets. [#7553](https://github.com/scalableminds/webknossos/pull/7553)
 - Datasets stored in WKW format are no longer loaded with memory mapping, reducing memory demands. [#7528](https://github.com/scalableminds/webknossos/pull/7528)
-=======
-- Added support for the *index_location* parameter in sharded Zarr 3 datasets. [#7553](https://github.com/scalableminds/webknossos/pull/7553)
->>>>>>> 453cefef
 
 ### Fixed
 - Datasets with annotations can now be deleted. The concerning annotations can no longer be viewed but still be downloaded. [#7429](https://github.com/scalableminds/webknossos/pull/7429)
