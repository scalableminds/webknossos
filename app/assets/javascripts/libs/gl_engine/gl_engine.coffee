class GL_engine
############################################################################
	#private Properties
	empty_func = -> 
	gl : null
	canvas : null
	requestAnimationFrame = empty_func

	# for calculating fps
	frames : 0
	frameCount : 0
	lastframerateTime : null

	# for throttling renderLoop
<<<<<<< HEAD
	lastLoopTime : null
	maximumframerate : 50
=======
	lastLoopTime = null
	maximumframerate = 20
>>>>>>> f5ffc302

	#to stop the animationLoop
	stopAnimation : false

	matrixStack : []
	projectionMatrix : null

	shaderProgram : null

	attn = [0.01, 0.0, 0.003]

############################################################################
	#public Properties
	framerate : 0
	# Contains reference to user's RenderingScript
	usersRender : empty_func

############################################################################
	#public methods 


	constructor: (cvs, glAttribs) ->
		@lastframerateTime = new Date()
		@lastLoopTime = new Date()
		@frames = 0
		@canvas = cvs
		contextNames = [ "webgl", "experimental-webgl", "moz-webgl", "webkit-3d" ]
		i = 0

		for context in contextNames
			try
				@gl = cvs.getContext context, glAttribs 
				break if @gl

		alert "Your browser does not support WebGL."  unless @gl

		# initialize viewport and rendering matricies
		@gl.viewport 0, 0, parseInt(@canvas.width, 10), parseInt(@canvas.height, 10)
		@perspective()
		normalMatrix = M4x4.I

		@gl.disable(@gl.DEPTH_TEST)
		#@gl.depthFunc(@gl.GL_ALWAYS)
		@background [1, 1, 1, 1]

		#throttle renderLoop to run every 25ms -> max. 40 FPS (but rather 20FPS)
		@throttledRenderLoop = _.throttle( @renderLoop, 25)

		requestAnimationFrame = (->
			window.requestAnimationFrame or 
			window.webkitRequestAnimationFrame or 
			window.mozRequestAnimationFrame or 
			window.oRequestAnimationFrame or 
			window.msRequestAnimationFrame or 
			(callback, cvs) ->
    				window.setTimeout callback, 1000.0 / 60.0
			)()

	###
	Set a uniform integer
	@param {String} varName
	@param {Number} varValue
	###
	uniformi : (varName, varValue) ->
		varLocation = @gl.getUniformLocation(@shaderProgram, varName)
		if varLocation?
			if varValue.length is 4
				@gl.uniform4iv varLocation, varValue
			else if varValue.length is 3
				@gl.uniform3iv varLocation, varValue
			else if varValue.length is 2
				@gl.uniform2iv varLocation, varValue
			else
				@gl.uniform1i varLocation, varValue
		else
			console.log "uniform var '" + varName + "' was not found."

	###
	Set a uniform float
	@param {String} varName
	@param {Number} varValue
	###
	uniformf : (varName, varValue) ->
		varLocation = @gl.getUniformLocation(@shaderProgram, varName)
		if varLocation?
			if varValue.length is 4
				@gl.uniform4fv varLocation, varValue
			else if varValue.length is 3
				@gl.uniform3fv varLocation, varValue
			else if varValue.length is 2
				@gl.uniform2fv varLocation, varValue
			else
				@gl.uniform1f varLocation, varValue
		else
			console.log "uniform var '" + varName + "' was not found."

	###
	Sets a uniform matrix.
	@param {String} varName
	@param {Boolean} transpose must be false
	@param {Array} matrix
	###
	uniformMatrix : (varName, transpose, matrix) ->
		varLocation = @gl.getUniformLocation(@shaderProgram, varName)
		if varLocation?
			if matrix.length is 16
				@gl.uniformMatrix4fv varLocation, transpose, matrix
			else if matrix.length is 9
				@gl.uniformMatrix3fv varLocation, transpose, matrix
			else
				@gl.uniformMatrix2fv varLocation, transpose, matrix
		else
			console.log "Uniform matrix '" + varName + "' was not found."

	###
	Create a buffer object which will contain
	the Vertex buffer object for the shader

	A 3D context must exist before calling this function

	@param {Array} data

	@returns {Object}
	###

	createArrayBufferObject : (data) ->
		if @gl
			VBO = @gl.createBuffer()
			@gl.bindBuffer @gl.ARRAY_BUFFER, VBO
			@gl.bufferData @gl.ARRAY_BUFFER, data, @gl.STATIC_DRAW
			return VBO


	###
	Create an ElementArrayBuffer object which will contain
	the Vertex buffer object for the shader

	A 3D context must exist before calling this function

	@param {Array} data

	@returns {Object}
	###

	createElementArrayBufferObject : (data) ->
		if @gl
			VBO = @gl.createBuffer()
			@gl.bindBuffer @gl.ELEMENT_ARRAY_BUFFER, VBO
			@gl.bufferData @gl.ELEMENT_ARRAY_BUFFER, data, @gl.STATIC_DRAW
			return VBO
	###
	deletes EBO of Geometry Object 
	@param {Geometry}
	###
	deleteEBOBuffer : (geometry) ->
		@gl.deleteBuffer geometry.vertexIndex.EBO if geometry.getClassType is "Mesh"

	deleteSingleBuffer : (buffer) ->
		@gl.deleteBuffer buffer

	###
	deletes VBO/EBOs of Geometry Object 
	@param {Geometry}
	###
	deleteBuffer : (geometry) ->
		@gl.deleteBuffer geometry.vertices.VBO
		@gl.deleteBuffer geometry.colors.VBO if geometry.hasColors
		@gl.deleteBuffer geometry.normals.VBO if geometry.hasNormals

		@gl.deleteBuffer geometry.vertexIndex.EBO if geometry.getClassType is "Mesh"

	###
	renders a geometry object
	@param {Geometry}
	###
	render : (geometry) ->
		if @gl
			topMatrix = @peekMatrix()
			@uniformMatrix "modelViewMatrix", false, topMatrix

			if geometry.hasNormals
				normalMatrix = M4x4.inverseOrthonormal(topMatrix);	
				@uniformMatrix "normalMatrix", false, M4x4.transpose normalMatrix
			# enable Attribute pointers/ bind buffers
			
			if geometry.hasColors
				if @gl.getAttribLocation(@shaderProgram, "aColor") > -1
					@vertexAttribPointer "aColor", 3, geometry.colors.VBO
			

			if @gl.getAttribLocation(@shaderProgram, "aVertex") > -1
				@vertexAttribPointer "aVertex", 3, geometry.vertices.VBO

			# render trianglesplanes
			if geometry.getClassType() is "Trianglesplane"
				if @gl.getAttribLocation(@shaderProgram, "interpolationFront") > -1
					@vertexAttribPointer "interpolationFront", 4, geometry.interpolationFront.VBO
				if @gl.getAttribLocation(@shaderProgram, "interpolationBack") > -1
					@vertexAttribPointer "interpolationBack", 4, geometry.interpolationBack.VBO
				if @gl.getAttribLocation(@shaderProgram, "interpolationOffset") > -1
					@vertexAttribPointer "interpolationOffset", 3, geometry.interpolationOffset.VBO
				@gl.bindBuffer @gl.ELEMENT_ARRAY_BUFFER, geometry.vertexIndex.EBO
				@gl.drawElements @gl.TRIANGLES, geometry.vertexIndex.length, @gl.UNSIGNED_SHORT, 0
				
				@disableVertexAttribPointer "interpolationFront"	
				@disableVertexAttribPointer "interpolationBack"
				@disableVertexAttribPointer "interpolationOffset"

			# render Meshes	
			else if geometry.getClassType() is "Mesh"
				@gl.bindBuffer @gl.ELEMENT_ARRAY_BUFFER, geometry.vertexIndex.EBO
				@gl.drawElements @gl.TRIANGLES, geometry.vertexIndex.length, @gl.UNSIGNED_SHORT, 0			

			@disableVertexAttribPointer "aVertex"
			@disableVertexAttribPointer "aColor" if geometry.colors.hasColor

	###
	Sets the background color.
	@param {Array} color Array of 4 values ranging from 0 to 1.
	###
	background : (color) ->
		@gl.clearColor color[0], color[1], color[2], color[3]
	
	###
	Clears the color and depth buffers.
	###
	clear : ->
		@gl.clear @gl.COLOR_BUFFER_BIT | @gl.DEPTH_BUFFER_BIT

	###
	Set the point attenuation factors.	
	@param {Number} constant
	@param {Number} linear
	@param {Number} quadratic	
	###
	attenuation : (constant, linear, quadratic) ->
		@uniformf "attenuation", [constant, linear, quadratic]

	perspective : (fovy, aspect, near, far) ->
		
		if arguments.length is 0
			fovy = 90
			aspect = @canvas.width / @canvas.height
			near = 0.01
			far = 1000


		ymax = near * Math.tan(fovy * Math.PI / 360)
		ymin = -ymax
		xmin = ymin * aspect
		xmax = ymax * aspect
		X = 2 * near / (xmax - xmin)
		Y = 2 * near / (ymax - ymin)
		A = (xmax + xmin) / (xmax - xmin)
		B = (ymax + ymin) / (ymax - ymin)
		C = -(far + near) / (far - near)
		D = -2 * far * near / (far - near)
		#@projectionMatrix = M4x4.$(X, 0, 0, 0, 0, Y, 0, 0, A, B, C, -1, 63.5, -100, D, 0)
		@projectionMatrix = M4x4.$(X, 0, 0, 0, 0, Y, 0, 0, A, B, C, -1, 0, 0, D, 0)
		M4x4.translate
		@uniformMatrix "projectionMatrix", false, @projectionMatrix  if @shaderProgram

	###
	@param {String} vertexShaderSource
	@param {String} fragmentShaderSource
	###		 
	createShaderProgram : (vertexShaderSource, fragmentShaderSource) ->
		vertexShaderObject = @gl.createShader(@gl.VERTEX_SHADER)
		@gl.shaderSource vertexShaderObject, vertexShaderSource
		@gl.compileShader vertexShaderObject
		throw @gl.getShaderInfoLog(vertexShaderObject)  unless @gl.getShaderParameter(vertexShaderObject, @gl.COMPILE_STATUS)

		fragmentShaderObject = @gl.createShader(@gl.FRAGMENT_SHADER)
		@gl.shaderSource fragmentShaderObject, fragmentShaderSource
		@gl.compileShader fragmentShaderObject
		throw @gl.getShaderInfoLog(fragmentShaderObject)  unless @gl.getShaderParameter(fragmentShaderObject, @gl.COMPILE_STATUS)

		programObject = @gl.createProgram()
		@gl.attachShader programObject, vertexShaderObject
		@gl.attachShader programObject, fragmentShaderObject
		@gl.linkProgram programObject
		throw "Error linking shaders."  unless @gl.getProgramParameter(programObject, @gl.LINK_STATUS)
		
		#Sets shader Program 
		@shaderProgram = programObject
		
		#Tell WebGL to use shader
		@useProgram @shaderProgram
		@setDefaultUniforms()

		return programObject

	###
	Set a shader program to be used for rendering
	@shaderProgram is the currently acive global shader

	@param {ShaderProgram Object}
	###
	useProgram : (program) ->
		@shaderProgram = program
		@gl.useProgram @shaderProgram

	#################################
	# public properties

	Object.defineProperty(
		@prototype,
		"onRender",
		set: (func) ->
			@usersRender = func
		)

	Object.defineProperty(
		@prototype,
		"width",
		get: ->
			@canvas.width
		)
	
	Object.defineProperty(
		@prototype,
		"height",
		get: ->
			@canvas.height
		)

	################################
	#Public MATRIX STACK OPERATIONS
	################################

	###
	Pushes on a copy of the matrix at the top of the matrix stack.
	@param {Float32Array} mat
	###		 
	pushMatrix : ->
		@matrixStack.push @peekMatrix()

	###
	Pops off the matrix on top of the matrix stack.
	@param {Float32Array} mat
	###
	popMatrix : ->
		@matrixStack.pop()

	###
	Get a copy of the matrix at the top of the matrix stack.
	@param {Float32Array} mat
	###
	peekMatrix : ->
		M4x4.clone @matrixStack[@matrixStack.length - 1]

	###
	Set the matrix at the top of the matrix stack.
	@param {Float32Array} mat
	###
	loadMatrix : (mat) ->
		@matrixStack[@matrixStack.length - 1] = mat

	multMatrix : (mat) ->
		@loadMatrix M4x4.mul @peekMatrix(), mat

	##################################################
	# Public Modelview matrix math operations
	##################################################
	###
	Multiplies the top of the matrix stack with a uniformly scaled matrix.

	@param {Number} s
	###
	scale : (sx, sy, sz) ->
		smat = (if (not sy and not sz) then M4x4.scale1(sx, M4x4.I) else M4x4.scale3(sx, sy, sz, M4x4.I))
		@loadMatrix M4x4.mul(@peekMatrix(), smat)
	

	###
	Multiplies the top of the matrix stack with a translation matrix.

	@param {Number} tx
	@param {Number} ty
	@param {Number} tz
	###
	translate : (tx, ty, tz) ->
		trans = M4x4.translate3(tx, ty, tz, M4x4.I)
		@loadMatrix M4x4.mul(@peekMatrix(), trans)
	

	###
	Multiply the matrix at the top of the model view matrix
	stack with a rotation matrix about the x axis.

	@param {Number} radians
	###
	rotateX : (radians) ->
		rotMat = M4x4.rotate(radians, V3.$(1,0,0), M4x4.I)
		@loadMatrix M4x4.mul(@peekMatrix(), rotMat)
	
	###
	Multiply the matrix at the top of the model view matrix
	stack with a rotation matrix about the y axis.

	@param {Number} radians
	###
	rotateY : (radians) ->
		rotMat = M4x4.rotate(radians, V3.$(0,1,0), M4x4.I)
		@loadMatrix M4x4.mul(@peekMatrix(), rotMat)

	###
	Multiply the matrix at the top of the model view matrix
	stack with a rotation matrix about the z axis.

	@param {Number} radians
	###
	rotateZ : (radians) ->
		rotMat = M4x4.rotate(radians, V3.$(0,0,1), M4x4.I)
		@loadMatrix M4x4.mul(@peekMatrix(), rotMat)

	rotate : (radians, a) ->
		rotMat = M4x4.rotate(radians, a, M4x4.I)
		@loadMatrix M4x4.mul(@peekMatrix(), rotMat)

	###
	Calculate the 2d canvas position based on a 3D vector

	@param {Array} 3d vector
	###
	get2dPoint : (vector) ->
		# transform world to clipping coordinates
		modelViewProjectionMatrix = M4x4.mul @projectionMatrix, @peekMatrix()
	
		V3.mul4x4 modelViewProjectionMatrix,vector,vector

		canvasX = Math.round ( ((1 -vector[0]) / 2) * @canvas.width)
		canvasY = Math.round ( ((1 - vector[1]) / 2) * @canvas.height)

		return [canvasX, canvasY]

	###
	Calculate the 3d postion based on a 2d canvas position

	@param {Array} 2d vector
	###
	get3dPoint : (vector, matrix) ->
		x = 2 * vector[0] / @canvas.width - 1
		y = -2 * vector[1] / @canvas.height + 1
				        
		modelViewProjectionMatrix = M4x4.mul @projectionMatrix, matrix
		inverseMatrix = M4x4.inverse modelViewProjectionMatrix
		vector = []
		V3.mul4x4 inverseMatrix, [x,y,0], vector

		return vector


############################################################################
	#private methods

	###
	@param {String} varName
	@param {Number} size
	@param {} VBO
	###
	vertexAttribPointer : (varName, size, VBO) ->
		varLocation = @gl.getAttribLocation(@shaderProgram, varName)
		if varLocation > -1
			@gl.bindBuffer @gl.ARRAY_BUFFER, VBO
			@gl.vertexAttribPointer varLocation, size, @gl.FLOAT, false, 0, 0
			@gl.enableVertexAttribArray varLocation
		else
	
	###
	@param {WebGLProgram} programObj
	@param {String} varName
	###
	disableVertexAttribPointer : (varName) ->
		varLocation = @gl.getAttribLocation(@shaderProgram, varName)
		@gl.disableVertexAttribArray varLocation  if varLocation > -1	

			
	###
	Animation loop is calling itself over and over
	###
	animationLoop : =>
		requestAnimationFrame @animationLoop, @canvas unless @stopAnimation
		@throttledRenderLoop()


	###
	main renderLoop
	calls usersRender() 
	function has been throttled with Underscore.js
	###
	renderLoop : ->
		@frames++
		@frameCount++
		now = new Date()
		@lastLoopTime = now

		@matrixStack.push M4x4.I

		@usersRender()

		@matrixStack.pop()

		if now - @lastframerateTime > 1000
			@framerate = @frames / (now - @lastframerateTime) * 1000
			@frames = 0
			@lastframerateTime = now

	# DELETE ME !!!!
	### 
	#throttling renderLoop
	renderLoop : ->
		now = new Date()
		if now - @lastLoopTime >= 1000 / @maximumframerate
			@_renderLoop()
	###
		
	#apply a single draw
	draw : ->
		@matrixStack.push M4x4.I
		@usersRender()
		@matrixStack.pop()		

	###
	Set all uniform variables for the shader
	^^ used to be more than just one. Sry
	###
	setDefaultUniforms : ->
		@uniformMatrix "projectionMatrix", false, @projectionMatrix


	stopAnimationLoop : ->
		@stopAnimation = true

	startAnimationLoop : ->
		@stopAnimation = false
		@animationLoop()








<|MERGE_RESOLUTION|>--- conflicted
+++ resolved
@@ -12,13 +12,9 @@
 	lastframerateTime : null
 
 	# for throttling renderLoop
-<<<<<<< HEAD
 	lastLoopTime : null
-	maximumframerate : 50
-=======
-	lastLoopTime = null
-	maximumframerate = 20
->>>>>>> f5ffc302
+	maximumframerate : 20
+
 
 	#to stop the animationLoop
 	stopAnimation : false
