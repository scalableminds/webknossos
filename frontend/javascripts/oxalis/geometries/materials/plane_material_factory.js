// @flow
import * as THREE from "three";
import _ from "lodash";

import app from "app";
import {
  ViewModeValues,
  type OrthoView,
  OrthoViewValues,
  OrthoViews,
  type Vector3,
  addressSpaceDimensions,
  volumeToolEnumToIndex,
} from "oxalis/constants";
import { calculateGlobalPos } from "oxalis/controller/viewmodes/plane_controller";
import { getActiveCellId, getVolumeTool } from "oxalis/model/accessors/volumetracing_accessor";
import {
  getColorLayers,
  getResolutions,
  isRgb,
  getByteCount,
  getBoundaries,
} from "oxalis/model/accessors/dataset_accessor";
import { getRequestLogZoomStep, getZoomValue } from "oxalis/model/accessors/flycam_accessor";
import { getPackingDegree } from "oxalis/model/bucket_data_handling/data_rendering_logic";
import { listenToStoreProperty } from "oxalis/model/helpers/listener_helpers";
import Model from "oxalis/model";
import Store, { type DatasetLayerConfiguration } from "oxalis/store";
import * as Utils from "libs/utils";
import getMainFragmentShader from "oxalis/shaders/main_data_fragment.glsl";
import shaderEditor from "oxalis/model/helpers/shader_editor";

type ShaderMaterialOptions = {
  polygonOffset?: boolean,
  polygonOffsetFactor?: number,
  polygonOffsetUnits?: number,
};

export type Uniforms = {
  [key: string]: {
    type: "b" | "f" | "i" | "t" | "v2" | "v3" | "v4" | "tv",
    value: any,
  },
};

const DEFAULT_COLOR = new THREE.Vector3([255, 255, 255]);

function sanitizeName(name: ?string): string {
  // Make sure name starts with a letter and contains no "-" characters
  if (name == null) {
    return "";
  }
  return `layer_${name.replace(/-/g, "_")}`;
}

function getColorLayerNames() {
  return getColorLayers(Store.getState().dataset).map(layer => sanitizeName(layer.name));
}

function getIsRgbLayerLookup(): { [string]: boolean } {
  const { dataset } = Store.getState();
  const colorLayers = getColorLayers(dataset);
  // keyBy the sanitized layer name as the lookup will happen in the shader using the sanitized layer name
  const colorLayersObject = _.keyBy(colorLayers, layer => sanitizeName(layer.name));
  return _.mapValues(colorLayersObject, layer => isRgb(dataset, layer.name));
}

class PlaneMaterialFactory {
  planeID: OrthoView;
  isOrthogonal: boolean;
  material: THREE.ShaderMaterial;
  uniforms: Uniforms;
  attributes: Object;
  shaderId: number;
  storePropertyUnsubscribers: Array<() => void> = [];

  constructor(planeID: OrthoView, isOrthogonal: boolean, shaderId: number) {
    this.planeID = planeID;
    this.isOrthogonal = isOrthogonal;
    this.shaderId = shaderId;
  }

  setup() {
    this.setupUniforms();
    this.makeMaterial();
    this.attachTextures();
    return this;
  }

  stopListening() {
    this.storePropertyUnsubscribers.forEach(fn => fn());
  }

  setupUniforms(): void {
    this.uniforms = {
      alpha: {
        type: "f",
        value: 0,
      },
      highlightHoveredCellId: {
        type: "b",
        value: true,
      },
      sphericalCapRadius: {
        type: "f",
        value: 140,
      },
      globalPosition: {
        type: "v3",
        value: new THREE.Vector3(0, 0, 0),
      },
      anchorPoint: {
        type: "v4",
        value: new THREE.Vector3(0, 0, 0),
      },
      zoomStep: {
        type: "f",
        value: 1,
      },
      zoomValue: {
        type: "f",
        value: 1,
      },
      useBilinearFiltering: {
        type: "b",
        value: true,
      },
      isMappingEnabled: {
        type: "b",
        value: false,
      },
      mappingSize: {
        type: "f",
        value: 0,
      },
      hideUnmappedIds: {
        type: "b",
        value: false,
      },
      globalMousePosition: {
        type: "v3",
        value: new THREE.Vector3(0, 0, 0),
      },
      brushSizeInPixel: {
        type: "f",
        value: 0,
      },
      activeCellId: {
        type: "v4",
        value: new THREE.Vector4(0, 0, 0, 0),
      },
      isMouseInActiveViewport: {
        type: "b",
        value: false,
      },
      isMouseInCanvas: {
        type: "b",
        value: false,
      },
      activeVolumeToolIndex: {
        type: "f",
        value: 0,
      },
      viewMode: {
        type: "f",
        value: 0,
      },
      planeID: {
        type: "f",
        value: OrthoViewValues.indexOf(this.planeID),
      },
      bboxMin: {
        type: "v3",
        value: new THREE.Vector3(0, 0, 0),
      },
      bboxMax: {
        type: "v3",
        value: new THREE.Vector3(0, 0, 0),
      },
      renderBucketIndices: {
        type: "b",
        value: false,
      },
      addressSpaceDimensions: {
        type: "v3",
        value: new THREE.Vector3(...addressSpaceDimensions),
      },
      hoveredIsosurfaceId: {
        type: "v4",
        value: new THREE.Vector4(0, 0, 0, 0),
      },
    };

    for (const dataLayer of Model.getAllLayers()) {
      this.uniforms[sanitizeName(`${dataLayer.name}_maxZoomStep`)] = {
        type: "f",
        value: dataLayer.cube.MAX_ZOOM_STEP,
      };
    }

    for (const name of getColorLayerNames()) {
      this.uniforms[`${name}_alpha`] = {
        type: "f",
        value: 1,
      };
      this.uniforms[`${name}_color`] = {
        type: "v3",
        value: DEFAULT_COLOR,
      };
      this.uniforms[`${name}_brightness`] = {
        type: "f",
        value: 1.0,
      };
      this.uniforms[`${name}_contrast`] = {
        type: "f",
        value: 1.0,
      };
      this.uniforms[`${name}_min`] = {
        type: "f",
        value: 0.0,
      };
      this.uniforms[`${name}_max`] = {
        type: "f",
        value: 1.0,
      };
    }
  }

  convertColor(color: Vector3): Vector3 {
    return [color[0] / 255, color[1] / 255, color[2] / 255];
  }

  attachTextures(): void {
    // Add data and look up textures for each layer
    for (const dataLayer of Model.getAllLayers()) {
      const { name } = dataLayer;
      const [lookUpTexture, ...dataTextures] = dataLayer.layerRenderingManager.getDataTextures();

      this.uniforms[`${sanitizeName(name)}_textures`] = {
        type: "tv",
        value: dataTextures,
      };

      this.uniforms[`${sanitizeName(name)}_data_texture_width`] = {
        type: "f",
        value: dataLayer.layerRenderingManager.textureWidth,
      };

      this.uniforms[sanitizeName(`${name}_lookup_texture`)] = {
        type: "t",
        value: lookUpTexture,
      };
    }

    // Add mapping
    const segmentationLayer = Model.getSegmentationLayer();
    if (segmentationLayer != null && Model.isMappingSupported) {
      const [
        mappingTexture,
        mappingLookupTexture,
        mappingColorTexture,
      ] = segmentationLayer.mappings.getMappingTextures();
      this.uniforms[sanitizeName(`${segmentationLayer.name}_mapping_texture`)] = {
        type: "t",
        value: mappingTexture,
      };
      this.uniforms[sanitizeName(`${segmentationLayer.name}_mapping_lookup_texture`)] = {
        type: "t",
        value: mappingLookupTexture,
      };
      this.uniforms[sanitizeName(`${segmentationLayer.name}_mapping_color_texture`)] = {
        type: "t",
        value: mappingColorTexture,
      };
    }
  }

  makeMaterial(options?: ShaderMaterialOptions): void {
    this.material = new THREE.ShaderMaterial(
      _.extend(options, {
        uniforms: this.uniforms,
        vertexShader: this.getVertexShader(),
        fragmentShader: this.getFragmentShader(),
      }),
    );

    shaderEditor.addMaterial(this.shaderId, this.material);

    this.material.setGlobalPosition = ([x, y, z]) => {
      this.uniforms.globalPosition.value.set(x, y, z);
    };

    this.material.setAnchorPoint = ([x, y, z]) => {
      this.uniforms.anchorPoint.value.set(x, y, z);
    };

    this.material.setSegmentationAlpha = alpha => {
      this.uniforms.alpha.value = alpha / 100;
    };

    this.material.setUseBilinearFiltering = isEnabled => {
      this.uniforms.useBilinearFiltering.value = isEnabled;
    };

    this.material.setIsMappingEnabled = isMappingEnabled => {
      this.uniforms.isMappingEnabled.value = isMappingEnabled;
    };

    this.material.side = THREE.DoubleSide;

    this.storePropertyUnsubscribers.push(
      listenToStoreProperty(
        storeState => getRequestLogZoomStep(storeState),
        zoomStep => {
          this.uniforms.zoomStep.value = zoomStep;
        },
        true,
      ),
    );

    this.storePropertyUnsubscribers.push(
      listenToStoreProperty(
        storeState => storeState.userConfiguration.sphericalCapRadius,
        sphericalCapRadius => {
          this.uniforms.sphericalCapRadius.value = sphericalCapRadius;
        },
        true,
      ),
    );

    this.storePropertyUnsubscribers.push(
      listenToStoreProperty(
        storeState => getZoomValue(storeState.flycam),
        zoomValue => {
          this.uniforms.zoomValue.value = zoomValue;
        },
        true,
      ),
    );

    this.storePropertyUnsubscribers.push(
      listenToStoreProperty(
        storeState => storeState.temporaryConfiguration.activeMapping.mappingSize,
        mappingSize => {
          this.uniforms.mappingSize.value = mappingSize;
        },
        true,
      ),
    );

    this.storePropertyUnsubscribers.push(
      listenToStoreProperty(
        storeState => storeState.temporaryConfiguration.activeMapping.hideUnmappedIds,
        hideUnmappedIds => {
          this.uniforms.hideUnmappedIds.value = hideUnmappedIds;
        },
        true,
      ),
    );

    this.storePropertyUnsubscribers.push(
      listenToStoreProperty(
        storeState => storeState.temporaryConfiguration.viewMode,
        viewMode => {
          this.uniforms.viewMode.value = ViewModeValues.indexOf(viewMode);
        },
        true,
      ),
    );

    this.storePropertyUnsubscribers.push(
      listenToStoreProperty(
        storeState => storeState.viewModeData.plane.activeViewport === this.planeID,
        isMouseInActiveViewport => {
          this.uniforms.isMouseInActiveViewport.value = isMouseInActiveViewport;
        },
        true,
      ),
    );

    this.storePropertyUnsubscribers.push(
      listenToStoreProperty(
        storeState => storeState.datasetConfiguration.highlightHoveredCellId,
        highlightHoveredCellId => {
          this.uniforms.highlightHoveredCellId.value = highlightHoveredCellId;
        },
        true,
      ),
    );

    this.storePropertyUnsubscribers.push(
      listenToStoreProperty(
        storeState => storeState.dataset,
        dataset => {
          const { lowerBoundary, upperBoundary } = getBoundaries(dataset);
          this.uniforms.bboxMin.value.set(...lowerBoundary);
          this.uniforms.bboxMax.value.set(...upperBoundary);
        },
        true,
      ),
    );

    this.storePropertyUnsubscribers.push(
      listenToStoreProperty(
        state => state.datasetConfiguration.layers,
        layerSettings => {
          for (const colorLayer of getColorLayers(Store.getState().dataset)) {
            const settings = layerSettings[colorLayer.name];
            if (settings != null) {
              const name = sanitizeName(colorLayer.name);
              this.updateUniformsForLayer(settings, name);
            }
          }
          // TODO: Needed?
          app.vent.trigger("rerender");
        },
        true,
      ),
    );

    const hasSegmentation = Model.getSegmentationLayer() != null;
    if (hasSegmentation) {
      this.storePropertyUnsubscribers.push(
        listenToStoreProperty(
          storeState => storeState.temporaryConfiguration.mousePosition,
          globalMousePosition => {
            if (!globalMousePosition) {
              this.uniforms.isMouseInCanvas.value = false;
              return;
            }
            if (Store.getState().viewModeData.plane.activeViewport === OrthoViews.TDView) {
              return;
            }

            const [x, y, z] = calculateGlobalPos({
              x: globalMousePosition[0],
              y: globalMousePosition[1],
            });
            this.uniforms.globalMousePosition.value.set(x, y, z);
            this.uniforms.isMouseInCanvas.value = true;
          },
          true,
        ),
      );

      this.storePropertyUnsubscribers.push(
        listenToStoreProperty(
          storeState => storeState.userConfiguration.brushSize,
          brushSize => {
            this.uniforms.brushSizeInPixel.value = brushSize;
          },
          true,
        ),
      );

      this.storePropertyUnsubscribers.push(
        listenToStoreProperty(
          storeState => storeState.temporaryConfiguration.hoveredIsosurfaceId,
          hoveredIsosurfaceId => {
            const [a, b, g, r] = Utils.convertDecToBase256(hoveredIsosurfaceId);
            this.uniforms.hoveredIsosurfaceId.value.set(r, g, b, a);
          },
        ),
      );

      this.storePropertyUnsubscribers.push(
        listenToStoreProperty(
          storeState => Utils.maybe(getActiveCellId)(storeState.tracing.volume).getOrElse(0),
          () => this.updateActiveCellId(),
          true,
        ),
      );

      this.storePropertyUnsubscribers.push(
        listenToStoreProperty(
          storeState => storeState.temporaryConfiguration.activeMapping.isMappingEnabled,
          () => this.updateActiveCellId(),
        ),
      );

      this.storePropertyUnsubscribers.push(
        listenToStoreProperty(
          storeState => storeState.temporaryConfiguration.activeMapping.mapping,
          () => this.updateActiveCellId(),
        ),
      );

      this.storePropertyUnsubscribers.push(
        listenToStoreProperty(
          storeState =>
            volumeToolEnumToIndex(
              Utils.toNullable(Utils.maybe(getVolumeTool)(storeState.tracing.volume)),
            ),
          volumeTool => {
            this.uniforms.activeVolumeToolIndex.value = volumeTool;
          },
          true,
        ),
      );
    }
  }

  updateActiveCellId() {
    const activeCellId = Utils.maybe(getActiveCellId)(Store.getState().tracing.volume).getOrElse(0);
    const mappedActiveCellId = Model.getSegmentationLayer().cube.mapId(activeCellId);
    // Convert the id into 4 bytes (little endian)
    const [a, b, g, r] = Utils.convertDecToBase256(mappedActiveCellId);
    this.uniforms.activeCellId.value.set(r, g, b, a);
  }

  updateUniformsForLayer(settings: DatasetLayerConfiguration, name: string): void {
    this.uniforms[`${name}_brightness`].value = settings.brightness / 255;
    this.uniforms[`${name}_contrast`].value = settings.contrast;
<<<<<<< HEAD
    this.uniforms[`${name}_alpha`].value = settings.alpha / 100;
    this.uniforms[`${name}_min`].value = settings.bounds[0] / 255;
    this.uniforms[`${name}_max`].value = settings.bounds[1] / 255;
=======
    this.uniforms[`${name}_alpha`].value = settings.isDisabled ? 0 : settings.alpha / 100;
>>>>>>> 01050488

    if (settings.color != null) {
      const color = this.convertColor(settings.color);
      this.uniforms[`${name}_color`].value = new THREE.Vector3(...color);
    }
  }

  getMaterial(): THREE.ShaderMaterial {
    return this.material;
  }

  getFragmentShader(): string {
    const colorLayerNames = getColorLayerNames();
    const isRgbLayerLookup = getIsRgbLayerLookup();
    const segmentationLayer = Model.getSegmentationLayer();
    const segmentationName = sanitizeName(segmentationLayer ? segmentationLayer.name : "");
    const { dataset } = Store.getState();
    const datasetScale = dataset.dataSource.scale;
    // Don't compile code for segmentation in arbitrary mode
    const hasSegmentation = this.isOrthogonal && segmentationLayer != null;

    const segmentationPackingDegree = hasSegmentation
      ? getPackingDegree(getByteCount(dataset, segmentationLayer.name))
      : 0;

    const code = getMainFragmentShader({
      colorLayerNames,
      isRgbLayerLookup,
      hasSegmentation,
      segmentationName,
      segmentationPackingDegree,
      isMappingSupported: Model.isMappingSupported,
      dataTextureCountPerLayer: Model.maximumDataTextureCountForLayer,
      resolutions: getResolutions(dataset),
      datasetScale,
      isOrthogonal: this.isOrthogonal,
    });

    return code;
  }

  getVertexShader(): string {
    return `
precision highp float;

varying vec4 worldCoord;
varying vec4 modelCoord;
varying vec2 vUv;
varying mat4 savedModelMatrix;

void main() {
  vUv = uv;
  modelCoord = vec4(position, 1.0);
  savedModelMatrix = modelMatrix;
  worldCoord = modelMatrix * vec4(position, 1.0);
  gl_Position = projectionMatrix * modelViewMatrix * vec4(position, 1.0);
}`;
  }
}

export default PlaneMaterialFactory;<|MERGE_RESOLUTION|>--- conflicted
+++ resolved
@@ -511,13 +511,9 @@
   updateUniformsForLayer(settings: DatasetLayerConfiguration, name: string): void {
     this.uniforms[`${name}_brightness`].value = settings.brightness / 255;
     this.uniforms[`${name}_contrast`].value = settings.contrast;
-<<<<<<< HEAD
-    this.uniforms[`${name}_alpha`].value = settings.alpha / 100;
     this.uniforms[`${name}_min`].value = settings.bounds[0] / 255;
     this.uniforms[`${name}_max`].value = settings.bounds[1] / 255;
-=======
     this.uniforms[`${name}_alpha`].value = settings.isDisabled ? 0 : settings.alpha / 100;
->>>>>>> 01050488
 
     if (settings.color != null) {
       const color = this.convertColor(settings.color);
