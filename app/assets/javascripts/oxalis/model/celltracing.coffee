### define
jquery : $
underscore : _
three.color : ColorConverter
../../libs/request : Request
../../libs/event_mixin : EventMixin
./tracepoint : TracePoint
./tracetree : TraceTree
./statelogger : StateLogger
../constants : constants
./tracingparser : TracingParser
###

class CellTracing

  GOLDEN_RATIO : 0.618033988749895
  TYPE_USUAL   : constants.TYPE_USUAL
  TYPE_BRANCH  : constants.TYPE_BRANCH
  # Max and min radius in base voxels (see scaleInfo.baseVoxel)
  MIN_RADIUS        : 1
  MAX_RADIUS        : 5000

  branchStack : []
  trees : []
  comments : []
  activeNode : null
  activeTree : null
  firstEdgeDirection : null

  constructor : (tracing, @scaleInfo, @flycam, @flycam3d, @user) ->

    _.extend(this, new EventMixin())

    @doubleBranchPop = false

    @data = tracing.content.contentData

    @flycam.setPosition(tracing.content.editPosition)

    # initialize deferreds
    @finishedDeferred = new $.Deferred().resolve()


    ############ Load Tree from @data ##############

    @stateLogger = new StateLogger(this, @flycam, tracing.version, tracing.id, tracing.typ, tracing.restrictions.allowUpdate)

    console.log "Annotation data: ", tracing

    tracingParser = new TracingParser(@, @data)
    {
      @idCount
      @treeIdCount
      @trees
      @comments
      @activeNode
      @activeTree
    } = tracingParser.parse()

    # ensure a tree is active
    unless @activeTree
      if @trees.length > 0
        @activeTree = @trees[0]
      else
        @createNewTree()

    tracingType = tracing.typ
    if (tracingType == "Task" or tracingType == "Training") and @getNodeListOfAllTrees().length == 0
      @addNode(tracing.content.editPosition, @TYPE_USUAL, 0, 0)

    @branchPointsAllowed = tracing.content.settings.branchPointsAllowed
    if not @branchPointsAllowed
      # dirty but this actually is what needs to be done
      @TYPE_BRANCH = @TYPE_USUAL

      #calculate direction of first edge in nm
      if @data.trees[0]?.edges?
        for edge in @data.trees[0].edges
          sourceNode = @findNodeInList(@trees[0].nodes, edge.source).pos
          targetNode = @findNodeInList(@trees[0].nodes, edge.target).pos
          if sourceNode[0] != targetNode[0] or sourceNode[1] != targetNode[1] or sourceNode[2] != targetNode[2]
            @firstEdgeDirection = [targetNode[0] - sourceNode[0],
                                   targetNode[1] - sourceNode[1],
                                   targetNode[2] - sourceNode[2]]
            break

      if @firstEdgeDirection
        @flycam.setSpaceDirection(@firstEdgeDirection)
        @flycam3d.setDirection(@firstEdgeDirection)


    $(window).on(
      "beforeunload"
      =>
        if !@stateLogger.stateSaved() and @stateLogger.allowUpdate
          @stateLogger.pushImpl(false)
          return "You haven't saved your progress, please give us 2 seconds to do so and and then leave this site."
        else
          return
    )

  pushNow : ->

    @stateLogger.pushNow()


  benchmark : (numberOfTrees = 1, numberOfNodesPerTree = 10000) ->

    console.log "[benchmark] start inserting #{numberOfNodesPerTree} nodes"
    startTime = (new Date()).getTime()
    offset = 0
    size = numberOfNodesPerTree / 10
    for i in [0...numberOfTrees]
      @createNewTree()
      for i in [0...numberOfNodesPerTree]
        pos = [Math.random() * size + offset, Math.random() * size + offset, Math.random() * size + offset]
<<<<<<< HEAD
        point = new TracePoint(@TYPE_USUAL, @idCount++, pos, Math.random() * 200, null, @activeTree.treeId)
=======
        point = new TracePoint(@TYPE_USUAL, @idCount++, pos, null, @activeTree.treeId, null)
>>>>>>> 6c0ed0b2
        @activeTree.nodes.push(point)
        if @activeNode
          @activeNode.appendNext(point)
          point.appendNext(@activeNode)
          @activeNode = point
        else
          @activeNode = point
          point.type = @TYPE_BRANCH
          if @branchPointsAllowed
            centered = true
            @pushBranch()
        @doubleBranchPop = false
      offset += size
    @trigger "reloadTrees"
    console.log "[benchmark] done. Took me #{((new Date()).getTime() - startTime) / 1000} seconds."


  pushBranch : ->

    if @branchPointsAllowed
      if @activeNode
        @branchStack.push(@activeNode)
        @activeNode.type = @TYPE_BRANCH
        @stateLogger.push()

        @trigger("setBranch", true, @activeNode)
    else
      @trigger("noBranchPoints")


  popBranch : ->

    deferred = new $.Deferred()
    if @branchPointsAllowed
      if @branchStack.length and @doubleBranchPop
        @trigger( "doubleBranch", =>
          point = @branchStack.pop()
          @stateLogger.push()
          @setActiveNode(point.id)
          @activeNode.type = @TYPE_USUAL

          @trigger("setBranch", false, @activeNode)
          @doubleBranchPop = true
          deferred.resolve(@activeNode.id))
      else
        point = @branchStack.pop()
        @stateLogger.push()
        if point
          @setActiveNode(point.id)
          @activeNode.type = @TYPE_USUAL

          @trigger("setBranch", false, @activeNode)
          @doubleBranchPop = true
          deferred.resolve(@activeNode.id)
        else
          @trigger("emptyBranchStack")
          deferred.reject()
      deferred
    else
      @trigger("noBranchPoints")
      deferred.reject()


  deleteBranch : (node) ->

    if node.type != @TYPE_BRANCH then return

    i = 0
    while i < @branchStack.length
      if @branchStack[i].id == node.id
        @branchStack.splice(i, 1)
      else
        i++


  isBranchPoint : (id) ->

    return id in (node.id for node in @branchStack)


  rejectBranchDeferred : ->

    @branchDeferred.reject()


  resolveBranchDeferred : ->

    @branchDeferred.resolve()


  addNode : (position, type, viewport, resolution, centered = true) ->

    if @ensureDirection(position)
<<<<<<< HEAD
      radius = 10 * @scaleInfo.baseVoxel
      if @activeNode then radius = @activeNode.radius
      point = new TracePoint(type, @idCount++, position, radius, (new Date()).getTime(), @activeTree.treeId)
=======
      unless @lastRadius?
        @lastRadius = 10 * @scaleInfo.baseVoxel
        if @activeNode then @lastRadius = @activeNode.radius

      metaInfo =
        timestamp : (new Date()).getTime()
        viewport : viewport
        resolution : resolution
        bitDepth : if @user.fourBit then 4 else 8
        interpolation : @user.interpolation

      point = new TracePoint(type, @idCount++, position, @lastRadius, @activeTree.treeId, metaInfo)
>>>>>>> 6c0ed0b2
      @activeTree.nodes.push(point)
      
      if @activeNode
      
        @activeNode.appendNext(point)
        point.appendNext(@activeNode)
        @activeNode = point
      
      else

        @activeNode = point
        point.type = @TYPE_BRANCH
        if @branchPointsAllowed
          centered = true
          @pushBranch()
      
      @doubleBranchPop = false

      @stateLogger.createNode(point, @activeTree.treeId)

      @trigger("newNode", centered)
      @trigger("newActiveNode")
    else
      @trigger("wrongDirection")


  ensureDirection : (position) ->

    if (!@branchPointsAllowed and @activeTree.nodes.length == 2 and
        @firstEdgeDirection and @activeTree.treeId == @trees[0].treeId)
      sourceNodeNm = @scaleInfo.voxelToNm(@activeTree.nodes[1].pos)
      targetNodeNm = @scaleInfo.voxelToNm(position)
      secondEdgeDirection = [targetNodeNm[0] - sourceNodeNm[0],
                             targetNodeNm[1] - sourceNodeNm[1],
                             targetNodeNm[2] - sourceNodeNm[2]]

      return (@firstEdgeDirection[0] * secondEdgeDirection[0] +
              @firstEdgeDirection[1] * secondEdgeDirection[1] +
              @firstEdgeDirection[2] * secondEdgeDirection[2] > 0)
    else
      true


  getActiveNode : -> @activeNode


  getActiveNodeId : ->

    if @activeNode then @activeNode.id else null


  getActiveNodePos : ->

    if @activeNode then @activeNode.pos else null


  getActiveNodeType : ->

    if @activeNode then @activeNode.type else null


  getActiveNodeRadius : ->

    if @activeNode then @activeNode.radius else 10 * @scaleInfo.baseVoxel


  getActiveTreeId : ->

    if @activeTree then @activeTree.treeId else null


  getActiveTreeName : ->

    if @activeTree then @activeTree.name else null


  setTreeName : (name) ->

    if @activeTree
      if name
        @activeTree.name = name
      else
        @activeTree.name = "Tree#{('00'+@activeTree.treeId).slice(-3)}"
      @stateLogger.updateTree(@activeTree)

      @trigger("newTreeName")


  getNode : (id) ->

    for tree in @trees
      for node in tree.nodes
        if node.id == id then return node
    return null


  setActiveNode : (nodeID, mergeTree = false) ->

    lastActiveNode = @activeNode
    lastActiveTree = @activeTree
    for tree in @trees
      for node in tree.nodes
        if node.id == nodeID
          @activeNode = node
          @activeTree = tree
          break
    @stateLogger.push()

    @trigger("newActiveNode")

    if mergeTree
      @mergeTree(lastActiveNode, lastActiveTree)


  setActiveNodeRadius : (radius) ->

    if @activeNode?
      @activeNode.radius = Math.min( @MAX_RADIUS,
                            Math.max( @MIN_RADIUS, radius ) )
      @stateLogger.updateNode( @activeNode, @activeNode.treeId )
      @trigger "newActiveNodeRadius", radius


  setComment : (commentText) ->

    if @activeNode
      # remove any existing comments for that node
      for i in [0...@comments.length]
        if(@comments[i].node.id == @activeNode.id)
          @comments.splice(i, 1)
          @deletedCommentIndex = i
          break
      if commentText != ""
        @comments.push({node: @activeNode, content: commentText})
      @stateLogger.push()
      @trigger("updateComments")


  getComment : (nodeID) ->

    unless nodeID? then nodeID = @activeNode.id if @activeNode
    for comment in @comments
      if comment.node.id == nodeID then return comment.content
    return ""


  deleteComment : (nodeID) ->

    for i in [0...@comments.length]
      if(@comments[i].node.id == nodeID)
        @comments.splice(i, 1)
        @stateLogger.push()
        @trigger("updateComments")
        break


  nextCommentNodeID : (forward) ->

    length = @comments.length
    offset = if forward then 1 else -1

    unless @activeNode
      if length > 0 then return @comments[0].node.id

    if length == 0
      return null

    for i in [0...@comments.length]
      if @comments[i].node.id == @activeNode.id
        return @comments[(length + i + offset) % length].node.id

    if @deletedCommentIndex?
      offset = if forward then 0 else -1
      return @comments[(length + @deletedCommentIndex + offset) % length].node.id

    return @comments[0].node.id


  getComments : (ascendingOrder = true) =>

    @comments.sort(@compareNodes)
    if not ascendingOrder
      return @comments.reverse()
    return @comments


  getPlainComments : =>

    plainComments = []
    for comment in @comments
      plainComments.push({node: comment.node.id, content: comment.content})
    plainComments


  selectNextTree : (forward) ->

    trees = @getTreesSorted(@user.get("sortTreesByName"))
    for i in [0...trees.length]
      if @activeTree.treeId == trees[i].treeId
        break

    diff = (if forward then 1 else -1) + trees.length
    @setActiveTree( trees[ (i + diff) % trees.length ].treeId )


  setActiveTree : (id) ->

    for tree in @trees
      if tree.treeId == id
        @activeTree = tree
        break
    if @activeTree.nodes.length == 0
      @activeNode = null
    else
      @activeNode = @activeTree.nodes[0]
    @stateLogger.push()

    @trigger("newActiveNode")
    @trigger("newActiveTree")


  getNewTreeColor : (treeId) ->

    # this generates the most distinct colors possible, using the golden ratio
    if treeId == 1
      return 0xFF0000
    else
      currentHue = treeId * @GOLDEN_RATIO
      currentHue %= 1
      ColorConverter.setHSV(new THREE.Color(), currentHue, 1, 1).getHex()


  shuffleActiveTreeColor : ->

    oldTreeId = @activeTree.treeId
    @activeTree.treeId = @treeIdCount++
    @activeTree.color = @getNewTreeColor(@activeTree.treeId)

    # update tree ids
    for node in @activeTree.nodes
      node.treeId = @activeTree.treeId

    @stateLogger.updateTree(@activeTree, oldTreeId)

    @trigger("newActiveTree")
    @trigger("newActiveTreeColor", oldTreeId)


  createNewTree : ->

    tree = new TraceTree(
      @treeIdCount++,
      @getNewTreeColor(@treeIdCount-1),
      "Tree#{('00'+(@treeIdCount-1)).slice(-3)}",
      (new Date()).getTime())
    @trees.push(tree)
    @activeTree = tree
    @activeNode = null

    @stateLogger.createTree(tree)

    @trigger("newTree", tree.treeId, tree.color)


  deleteActiveNode : ->

    unless @activeNode
      return
    # don't delete nodes when the previous tree split isn't finished
    unless @finishedDeferred.state() == "resolved"
      return

    @deleteComment(@activeNode.id)
    for neighbor in @activeNode.neighbors
      neighbor.removeNeighbor(@activeNode.id)
    @activeTree.removeNode(@activeNode.id)

    deletedNode = @activeNode
    @stateLogger.deleteNode(deletedNode, @activeTree.treeId)

    @deleteBranch(deletedNode)

    if deletedNode.neighbors.length > 1
      # Need to split tree
      newTrees = []
      oldActiveTreeId = @activeTree.treeId

      for i in [0...@activeNode.neighbors.length]
        unless i == 0
          # create new tree for all neighbors, except the first
          @createNewTree()

        @activeTree.nodes = []
        @getNodeListForRoot(@activeTree.nodes, deletedNode.neighbors[i])
        # update tree ids
        unless i == 0
          for node in @activeTree.nodes
            node.treeId = @activeTree.treeId
        @setActiveNode(deletedNode.neighbors[i].id)
        newTrees.push(@activeTree)

        if @activeTree.treeId != oldActiveTreeId
          nodeIds = []
          for node in @activeTree.nodes
            nodeIds.push(node.id)
          @stateLogger.moveTreeComponent(oldActiveTreeId, @activeTree.treeId, nodeIds)

      # this deferred will be resolved once the skeleton has finished reloading the trees
      @finishedDeferred = new $.Deferred()
      @trigger("reloadTrees", newTrees, @finishedDeferred)

    else if @activeNode.neighbors.length == 1
      # no children, so just remove it.
      @setActiveNode(deletedNode.neighbors[0].id)
      @trigger("deleteActiveNode", deletedNode, @activeTree.treeId)
    else
      @deleteTree(false)


  deleteTree : (notify, id, deleteBranchesAndComments) ->

    if notify
      if confirm("Do you really want to delete the whole tree?")
        @reallyDeleteTree(id, deleteBranchesAndComments)
      else
        return
    else
      @reallyDeleteTree(id, deleteBranchesAndComments)


  reallyDeleteTree : (id, deleteBranchesAndComments = true) ->

    unless id
      id = @activeTree.treeId
    tree = @getTree(id)

    for i in [0..@trees.length]
      if @trees[i].treeId == tree.treeId
        index = i
        break
    @trees.splice(index, 1)
    # remove branchpoints and comments, NOT when merging trees
    for node in tree.nodes
      if deleteBranchesAndComments
        @deleteComment(node.id)
        @deleteBranch(node)

    @stateLogger.deleteTree(tree)
    @trigger("deleteTree", index)

    # Because we always want an active tree, check if we need
    # to create one.
    if @trees.length == 0
      @createNewTree()
    else
      # just set the last tree to be the active one
      @setActiveTree(@trees[@trees.length - 1].treeId)


  mergeTree : (lastNode, lastTree) ->

    unless lastNode
      return

    activeNodeID = @activeNode.id
    if lastNode.id != activeNodeID
      if lastTree.treeId != @activeTree.treeId
        @activeTree.nodes = @activeTree.nodes.concat(lastTree.nodes)
        @activeNode.appendNext(lastNode)
        lastNode.appendNext(@activeNode)

        # update tree ids
        for node in @activeTree.nodes
          node.treeId = @activeTree.treeId

        @stateLogger.mergeTree(lastTree, @activeTree, lastNode.id, activeNodeID)

        @trigger("mergeTree", lastTree.treeId, lastNode, @activeNode)

        #@deleteTree(false, lastTree.treeId, false)

        @setActiveNode(activeNodeID)
      else
        @trigger("mergeDifferentTrees")


  getTree : (id) ->

    unless id
      return @activeTree
    for tree in @trees
      if tree.treeId == id
        return tree
    return null


  getTrees : -> @trees


  getTreesSorted : ->

    if @user.get("sortTreesByName")
      return (@trees.slice(0)).sort(@compareNames)
    else
      return (@trees.slice(0)).sort(@compareTimestamps)


  getNodeListForRoot : (result, root, previous) ->
    # returns a list of nodes that are connected to the parent
    #
    # ASSUMPTION:    we are dealing with a tree, circles would
    #                break this algorithm

    result.push(root)
    next = root.getNext(previous)
    while next?
      if _.isArray(next)
        for neighbor in next
          @getNodeListForRoot(result, neighbor, root)
        return
      else
        result.push(next)
        newNext = next.getNext(root)
        root = next
        next = newNext


  getNodeListOfAllTrees : ->

    result = []
    for tree in @trees
      result = result.concat(tree.nodes)
    return result


  rendered : -> @trigger("finishedRender")


  findNodeInList : (list, id) ->
    # Helper method used in initialization

    for node in list
      if node.id == id
        return node
    return null


  compareNames : (a, b) ->

    if a.name < b.name
      return -1
    if a.name > b.name
      return 1
    return 0


  compareTimestamps : (a,b) ->

    if a.timestamp < b.timestamp
      return -1
    if a.timestamp > b.timestamp
      return 1
    return 0


  compareNodes : (a, b) ->

    if a.node.treeId < b.node.treeId
      return -1
    if a.node.treeId > b.node.treeId
      return 1
    return a.node.id - b.node.id<|MERGE_RESOLUTION|>--- conflicted
+++ resolved
@@ -114,11 +114,7 @@
       @createNewTree()
       for i in [0...numberOfNodesPerTree]
         pos = [Math.random() * size + offset, Math.random() * size + offset, Math.random() * size + offset]
-<<<<<<< HEAD
-        point = new TracePoint(@TYPE_USUAL, @idCount++, pos, Math.random() * 200, null, @activeTree.treeId)
-=======
-        point = new TracePoint(@TYPE_USUAL, @idCount++, pos, null, @activeTree.treeId, null)
->>>>>>> 6c0ed0b2
+        point = new TracePoint(@TYPE_USUAL, @idCount++, pos, Math.random() * 200, @activeTree.treeId, null)
         @activeTree.nodes.push(point)
         if @activeNode
           @activeNode.appendNext(point)
@@ -212,14 +208,9 @@
   addNode : (position, type, viewport, resolution, centered = true) ->
 
     if @ensureDirection(position)
-<<<<<<< HEAD
+
       radius = 10 * @scaleInfo.baseVoxel
       if @activeNode then radius = @activeNode.radius
-      point = new TracePoint(type, @idCount++, position, radius, (new Date()).getTime(), @activeTree.treeId)
-=======
-      unless @lastRadius?
-        @lastRadius = 10 * @scaleInfo.baseVoxel
-        if @activeNode then @lastRadius = @activeNode.radius
 
       metaInfo =
         timestamp : (new Date()).getTime()
@@ -228,8 +219,7 @@
         bitDepth : if @user.fourBit then 4 else 8
         interpolation : @user.interpolation
 
-      point = new TracePoint(type, @idCount++, position, @lastRadius, @activeTree.treeId, metaInfo)
->>>>>>> 6c0ed0b2
+      point = new TracePoint(type, @idCount++, position, radius, @activeTree.treeId, metaInfo)
       @activeTree.nodes.push(point)
       
       if @activeNode
