--- conflicted
+++ resolved
@@ -1,14 +1,3 @@
-<<<<<<< HEAD
-### define
-app : app
-backbone : Backbone
-three : THREE
-stats : Stats
-jquery : $
-underscore : _
-../constants : constants
-###
-=======
 app       = require("app")
 Backbone  = require("backbone")
 THREE     = require("three")
@@ -16,7 +5,6 @@
 $         = require("jquery")
 _         = require("lodash")
 constants = require("../constants")
->>>>>>> 865b826e
 
 class ArbitraryView
 
