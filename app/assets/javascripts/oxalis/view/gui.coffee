### define
../../libs/datgui/dat.gui : DatGui
../../libs/request : Request
../../libs/event_mixin : EventMixin
../../libs/toast : Toast
../model/dimensions : Dimensions
###

PLANE_XY           = Dimensions.PLANE_XY
PLANE_YZ           = Dimensions.PLANE_YZ
PLANE_XZ           = Dimensions.PLANE_XZ
VIEW_3D            = Dimensions.VIEW_3D
VIEWPORT_WIDTH     = 380

class Gui 

  model : null
  
  constructor : (container, @model, @tracingSettings) ->
    
    _.extend(this, new EventMixin())

    @user = @model.user
    # create GUI
    # modelRadius = @model.route.getActiveNodeRadius()
    @qualityArray = ["high", "medium", "low"]

    @datasetPostfix = _.last(@model.binary.dataSetName.split("_"))
    @datasetPosition = @initDatasetPosition(@user.briConNames)

    somaClickingAllowed = @tracingSettings.somaClickingAllowed
    
    @settings = 

      fourBit : @user.fourBit
      brightness : @user.brightness[@datasetPosition]
      contrast : @user.contrast[@datasetPosition]
      resetBrightnessAndContrast : => @resetBrightnessAndContrast()
      quality : @qualityArray[@user.quality]

      activeTreeID : @model.route.getActiveTreeId()

      activeNodeID : @model.route.getActiveNodeId()
      newNodeNewTree : if somaClickingAllowed then @user.newNodeNewTree else false
      deleteActiveNode : => @trigger "deleteActiveNode"
      # radius : if modelRadius then modelRadius else 10 * @model.scaleInfo.baseVoxel

    if @datasetPosition == 0
      # add new dataset to settings
      @user.briConNames.push(@datasetPostfix)
      @user.brightness.push(@settings.brightness)
      @user.contrast.push(@settings.contrast)
      @datasetPosition = @user.briConNames.length - 1


    @gui = new dat.GUI(autoPlace: false, width : 280, hideable : false, closed : true)

    container.append @gui.domElement
    
    fControls = @gui.addFolder("Controls")
    @addSlider(fControls, @user, "moveValue",
      0.1, 10, 0.1, "Move Value")
    @addCheckbox(fControls, @user, "lockZoom", "Lock Zoom")
    @addCheckbox(fControls, @user, "inverseX", "Inverse X")
    @addCheckbox(fControls, @user, "inverseY", "Inverse Y")
    @addCheckbox(fControls, @user, "dynamicSpaceDirection", "d/f-Switching")

    fFlightcontrols = @gui.addFolder("Flighcontrols")
    @addSlider(fFlightcontrols, @user, "mouseRotateValue",
      0.001, 0.02, 0.001, "Mouse Rotation")
    @addSlider(fFlightcontrols, @user, "rotateValue",
      0.001, 0.08, 0.001, "Keyboard Rotation Value")
    @addSlider(fFlightcontrols, @user, "moveValue3d",
      0.1, 10, 0.1, "Move Value")
    @addSlider(fFlightcontrols, @user, "crosshairSize",
      0.1, 1, 0.01, "Crosshair size")

    fView = @gui.addFolder("View")
    @addCheckbox(fView, @settings, "fourBit", "4 Bit")
    @addCheckbox(fView, @user, "interpolation", "Interpolation")
    @brightnessController =
      @addSlider(fView, @settings, "brightness",
        -256, 256, 5, "Brightness", @setBrightnessAndContrast)
    @contrastController =
      @addSlider(fView, @settings, "contrast",
        0.5, 5, 0.1, "Contrast", @setBrightnessAndContrast)
    @addFunction(fView, @settings, "resetBrightnessAndContrast",
      "Reset To Default")
    @addSlider(fView, @user, "routeClippingDistance",
      1, 1000 * @model.scaleInfo.baseVoxel, 1, "Clipping Distance")
    @addCheckbox(fView, @user, "displayCrosshair", "Show Crosshairs")
    (fView.add @settings, "quality", @qualityArray)
                          .name("Quality")
                          .onChange((v) => @setQuality(v))

    fSkeleton = @gui.addFolder("Skeleton View")
    @addCheckbox(fSkeleton, @user, "displayPreviewXY", "Display XY-Plane")
    @addCheckbox(fSkeleton, @user, "displayPreviewYZ", "Display YZ-Plane")
    @addCheckbox(fSkeleton, @user, "displayPreviewXZ", "Display XZ-Plane")

    fTrees = @gui.addFolder("Trees")
    @activeTreeIdController = @addNumber(fTrees, @settings, "activeTreeID",
      1, 1, "Active Tree ID", (value) => @trigger( "setActiveTree", value))
    if somaClickingAllowed
      @addCheckbox(fTrees, @settings, "newNodeNewTree", "Soma clicking mode")
    else
      @set("newNodeNewTree", false, Boolean)

    fNodes = @gui.addFolder("Nodes")
    @activeNodeIdController = @addNumber(fNodes, @settings, "activeNodeID",
      1, 1, "Active Node ID", (value) => @trigger( "setActiveNode", value))
    @particleSizeController = @addSlider(fNodes, @user, "particleSize",
      1, 20, 1, "Node size")
    @addFunction(fNodes, @settings, "deleteActiveNode", "Delete Active Node")

    #fControls.open()
    #fView.open()
    #fSkeleton.open()
    fTrees.open()
    fNodes.open()

    $("#trace-position-input").on "change", (event) => 

      @setPosFromString(event.target.value)
      return

    $("#trace-finish-button").click (event) =>

      event.preventDefault()
      @saveNow().done =>
        if confirm("Are you sure?")
          window.location.href = event.srcElement.href

    $("#trace-download-button").click (event) =>

      event.preventDefault()
      @saveNow().done =>
          window.location.href = event.srcElement.href

    $("#trace-save-button").click (event) =>

      event.preventDefault()
      @saveNow()


    @model.flycam.on
      positionChanged : (position) => 
        @updateGlobalPosition(position)

      zoomFactorChanged : (factor, step) =>
        nm = factor * VIEWPORT_WIDTH * @model.scaleInfo.baseVoxel
        if(nm<1000)
          $("#zoomFactor").html("<p>Viewport width: " + nm.toFixed(0) + " nm</p>")
        else if (nm<1000000)
          $("#zoomFactor").html("<p>Viewport width: " + (nm / 1000).toFixed(1) + " μm</p>")
        else
          $("#zoomFactor").html("<p>Viewport width: " + (nm / 1000000).toFixed(1) + " mm</p>")

    @model.route.on
      newActiveNode    : => @update()
      newActiveTree    : => @update()
      deleteActiveTree : => @update()
      deleteActiveNode : => @update()
      deleteLastNode   : => @update()
      newNode          : => @update()
      newTree          : => @update()
      # newActiveNodeRadius : (radius) =>@updateRadius(radius)
      newParticleSize  : (value, propagate) => if propagate then @updateParticleSize(value)

    @model.route.stateLogger.on
      pushFailed       : -> Toast.error("Auto-Save failed!")

    @createTooltips()


  addCheckbox : (folder, object, propertyName, displayName) =>
    return (folder.add object, propertyName)
                          .name(displayName)
                          .onChange((v) => @set(propertyName, v,  Boolean))

  addSlider : (folder, object, propertyName, start, end, step, displayName, onChange) =>
    unless onChange?
      onChange = (v) => @set(propertyName, v, Number)
    return (folder.add object, propertyName, start, end)
                          .step(step)
                          .name(displayName)
                          .onChange(onChange)

  addFunction : (folder, object, propertyName, displayName) =>
    return (folder.add object, propertyName)
                          .name(displayName)

  addNumber : (folder, object, propertyName, min, step, displayName, onChange) =>
    unless onChange?
      onChange = (v) => @set(propertyName, v, Number)
    return (folder.add object, propertyName)
                          .min(min)
                          .step(step)
                          .name(displayName)
                          .onChange(onChange)

  saveNow : =>
    @user.pushImpl()
    if @tracingSettings.isEditable
      @model.route.pushNow()
        .then( 
          -> Toast.success("Saved!")
          -> Toast.error("Couldn't save. Please try again.")
        )
    else
      new $.Deferred().resolve()

  setPosFromString : (posString) =>
    stringArray = posString.split(",")
    if stringArray.length == 3
      pos = [parseInt(stringArray[0]), parseInt(stringArray[1]), parseInt(stringArray[2])]
      if !isNaN(pos[0]) and !isNaN(pos[1]) and !isNaN(pos[2])
        @model.flycam.setPosition(pos)
        return
    @updateGlobalPosition(@model.flycam.getPosition())

  initDatasetPosition : (briConNames) ->

    for i in [0...briConNames.length]
      if briConNames[i] == @datasetPostfix
        datasetPosition = i
    unless datasetPosition
      # take default values
      datasetPosition = 0
    datasetPosition

  createTooltips : ->
      $(".cr.number.has-slider").tooltip({"title" : "Move mouse up or down while clicking the number to easily adjust the value"})

  updateGlobalPosition : (globalPos) =>
    stringPos = Math.round(globalPos[0]) + ", " + Math.round(globalPos[1]) + ", " + Math.round(globalPos[2])
    $("#trace-position-input").val(stringPos)

  set : (name, value, type) =>
    @user.setValue( name, (type) value)

  setBrightnessAndContrast : =>
<<<<<<< HEAD
    @model.binary.updateContrastCurve(@settings.brightness, @settings.contrast)
    @model.user.brightness[@datasetPosition] = (Number) @settings.brightness
    @model.user.contrast[@datasetPosition] = (Number) @settings.contrast
    @model.user.push()
=======
    @model.binary.updateLookupTable(@settings.brightness, @settings.contrast)
    @user.brightness[@datasetPosition] = (Number) @settings.brightness
    @user.contrast[@datasetPosition] = (Number) @settings.contrast
    @user.push()
>>>>>>> 4388389c

  resetBrightnessAndContrast : =>
    Request.send(
      url : "/user/configuration/default"
      dataType : "json"
    ).done (defaultData) =>
      defaultDatasetPosition = @initDatasetPosition(defaultData.briConNames)

      @settings.brightness = defaultData.brightness[defaultDatasetPosition]
      @settings.contrast = defaultData.contrast[defaultDatasetPosition]
      @setBrightnessAndContrast()
      @brightnessController.updateDisplay()
      @contrastController.updateDisplay()


  setQuality : (value) =>
    for i in [0..(@qualityArray.length - 1)]
      if @qualityArray[i] == value
        value = i
    @set("quality", value, Number)


  updateParticleSize : (value) =>
    @set("particleSize", value, Number)
    @particleSizeController.updateDisplay()

  # Helper method to combine common update methods
  update : ->
    # called when value user switch to different active node
    @settings.activeNodeID = @model.route.lastActiveNodeId
    @settings.activeTreeID = @model.route.getActiveTreeId()
    @activeNodeIdController.updateDisplay()
    @activeTreeIdController.updateDisplay()<|MERGE_RESOLUTION|>--- conflicted
+++ resolved
@@ -240,17 +240,10 @@
     @user.setValue( name, (type) value)
 
   setBrightnessAndContrast : =>
-<<<<<<< HEAD
     @model.binary.updateContrastCurve(@settings.brightness, @settings.contrast)
-    @model.user.brightness[@datasetPosition] = (Number) @settings.brightness
-    @model.user.contrast[@datasetPosition] = (Number) @settings.contrast
-    @model.user.push()
-=======
-    @model.binary.updateLookupTable(@settings.brightness, @settings.contrast)
     @user.brightness[@datasetPosition] = (Number) @settings.brightness
     @user.contrast[@datasetPosition] = (Number) @settings.contrast
     @user.push()
->>>>>>> 4388389c
 
   resetBrightnessAndContrast : =>
     Request.send(
