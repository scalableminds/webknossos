--- conflicted
+++ resolved
@@ -1,11 +1,8 @@
 PaginationView              = require("./views/pagination_view")
 DatasetListView             = require("../dashboard/views/dataset/dataset_list_view")
 DatasetCollection           = require("./models/dataset/dataset_collection")
-<<<<<<< HEAD
 PaginatedDatasetCollection  = require("./models/dataset/paginated_dataset_collection")
-=======
 DatasetUploadView           = require("./views/dataset/dataset_upload_view")
->>>>>>> ee467c72
 UserListView                = require("./views/user/user_list_view")
 UserCollection              = require("./models/user/user_collection")
 TeamListView                = require("./views/team/team_list_view")
@@ -39,9 +36,5 @@
   StatisticView
   WorkloadListView
   WorkloadCollection
-<<<<<<< HEAD
-}
-=======
   DatasetUploadView
-}
->>>>>>> ee467c72
+}