--- conflicted
+++ resolved
@@ -246,23 +246,6 @@
                           .onChange(onChange)
 
 
-
-<<<<<<< HEAD
-    @user.save()
-    model = @model.skeletonTracing || @model.volumeTracing
-
-    if @restrictions.allowUpdate and model?
-      model.stateLogger.pushNow()
-        .then(
-          -> Toast.success("Saved!")
-          -> Toast.error("Couldn't save. Please try again.")
-        )
-    else
-      new $.Deferred().resolve()
-=======
->>>>>>> b41c930f
-
-
   setBoundingBox : (value) =>
 
     bbArray = @stringToNumberArray( value )
