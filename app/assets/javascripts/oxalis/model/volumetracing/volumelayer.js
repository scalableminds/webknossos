--- conflicted
+++ resolved
@@ -232,20 +232,8 @@
     const minCoord2d = [coord2d[0] - radius, coord2d[1] - radius];
 
     // Use the baseVoxelFactors to scale the circle, otherwise it'll become an ellipse
-<<<<<<< HEAD
-    const [u, v] = this.get2DCoordinate(getBaseVoxelFactors(state.dataset.dataSource.scale));
-
-    for (let x = 0; x < width; x++) {
-      for (let y = 0; y < width; y++) {
-        const dist = Math.sqrt(((x - radius) / u) ** 2 + ((y - radius) / v) ** 2);
-        if (dist < radius) {
-          map[x][y] = true;
-        }
-      }
-    }
-=======
     const [scaleX, scaleY] = this.get2DCoordinate(
-      getBaseVoxelFactors(Store.getState().dataset.dataSource.scale),
+      getBaseVoxelFactors(state.dataset.dataSource.scale),
     );
 
     const setMap = (x, y) => {
@@ -253,7 +241,6 @@
     };
     Drawing.fillCircle(radius, radius, radius, scaleX, scaleY, setMap);
 
->>>>>>> c628960a
     const iterator = new VoxelIterator(
       map,
       width,
@@ -267,12 +254,13 @@
 
   drawOutlineVoxels(setMap: (number, number) => void, mode: VolumeTool): void {
     const contourList = this.getContourList();
+    const state = Store.getState();
     const [scaleX, scaleY] = this.get2DCoordinate(
-      getBaseVoxelFactors(Store.getState().dataset.dataSource.scale),
-    );
-    const radius = Math.round(
-      this.pixelsToVoxels(Store.getState().temporaryConfiguration.brushSize) / 2,
-    );
+      getBaseVoxelFactors(state.dataset.dataSource.scale),
+    );
+    const zoomFactor = getZoomValue(state.flycam);
+    const scaledBrushSize = state.temporaryConfiguration.brushSize * zoomFactor;
+    const radius = Math.round(scaledBrushSize / 2);
     let p1;
     let p2;
     for (let i = 0; i < contourList.length; i++) {
