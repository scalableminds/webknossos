<<<<<<< HEAD
path = require 'path'
rmdir = require './helpers/rimraf-promised'
readFile = require './helpers/readfile-promised'
waitForSelector = require './helpers/waitForSelector'
=======
>>>>>>> 118c5ddb
RegisterPage = require './pages/RegisterPage'


describe 'Register', ->

  page = null
  beforeEach ->
    page = new RegisterPage()
    page.get()


  describe 'SignUp', ->

    it 'should send empty form', (done) ->

      page.signUpWithInclompleteForm()
        .then( -> return page.getAlerts() )
        .then((alerts) ->
          expect(alerts.length).toBe(6)
          done()
        )

    it 'should send complete form', (done) ->

      page.signUpWithCompleteForm()
        .then( -> page.getModalText())
        .then((text) ->
          expect(text).toEqual(RegisterPage.signUpSuccessText)
          done()
        )<|MERGE_RESOLUTION|>--- conflicted
+++ resolved
@@ -1,10 +1,3 @@
-<<<<<<< HEAD
-path = require 'path'
-rmdir = require './helpers/rimraf-promised'
-readFile = require './helpers/readfile-promised'
-waitForSelector = require './helpers/waitForSelector'
-=======
->>>>>>> 118c5ddb
 RegisterPage = require './pages/RegisterPage'
 
 
