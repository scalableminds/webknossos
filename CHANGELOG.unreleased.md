--- conflicted
+++ resolved
@@ -39,11 +39,8 @@
 - Fixed a race condition when opening a short link, that would sometimes lead to an error toast. [#7507](https://github.com/scalableminds/webknossos/pull/7507)
 - Fixed that the Segment Statistics feature was not available in the context menu of segment groups and in the context menu of the data viewports. [#7510](https://github.com/scalableminds/webknossos/pull/7510)
 - Fixed a bug where dataset managers were not allowed to assign teams to new datasets that they are only member of. This already worked while editing the dataset later, but not during upload. [#7518](https://github.com/scalableminds/webknossos/pull/7518)
-<<<<<<< HEAD
 - Fixed regression in proofreading tool when automatic mesh loading was disabled and a merge/split operation was performed. [#7534](https://github.com/scalableminds/webknossos/pull/7534)
-=======
 - Fixed that last dimension value in ND dataset was not loaded. [#7535](https://github.com/scalableminds/webknossos/pull/7535)
->>>>>>> 33abf960
 
 ### Removed
 - Removed several unused frontend libraries. [#7521](https://github.com/scalableminds/webknossos/pull/7521)
