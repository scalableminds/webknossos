--- conflicted
+++ resolved
@@ -29,11 +29,7 @@
 ![Work with Tasks](./images/dashboard_tasks.png)
 
 ## My Annotations
-<<<<<<< HEAD
-This screen lists all your skeleton and volume annotations that you started on a dataset (outside of tasks). Annotations are either created by starting new annotations from the "My Datasets" tab, from the webKnossos data viewer, or by uploading an existing annotation from your computer (see [NML files](./data_formats.md#nml) for skeleton annotations).
-=======
 This screen lists all your annotations (skeleton, volume or both) that you started on a dataset (outside of tasks). Annotations are either created by starting new annotations from the "My Datasets" tab, from the webKnossos data viewer, or by uploading an existing annotation from your computer (see [NML files](./data_formats.md#nml) for skeleton annotations).
->>>>>>> e7e09836
 
 Annotations can be resumed, archived (like delete, but reversible), and downloaded for offline analysis. 
 You can also add custom tags to annotations to organize and group them. Click on one or multiple of your tags if you want to filter a particular group of annotations. 
@@ -44,12 +40,7 @@
 
 
 ## Shared Annotations
-<<<<<<< HEAD
-This screen shows all skeleton, volume or hybrid annotations that were shared by other collaborators of your organization. 
-Only annotations shared through the "Team Sharing" mechanic will be listed provided your user account is part of the respective team. Read more about sharing your own annotations in the [Sharing guide](./sharing.md#annotation-sharing).
-=======
 This screen shows all annotations that were shared by other collaborators of your organization. Only annotations shared through the "Team Sharing" mechanic will be listed provided your user account is part of the respective team. Read more about sharing your own annotations in the [Sharing guide](./sharing.md#annotation-sharing).
->>>>>>> e7e09836
 
 You can view the linked annotations (read-only) or copy them to your account for modification.
 
