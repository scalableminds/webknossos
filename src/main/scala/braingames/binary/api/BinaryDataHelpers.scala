package braingames.binary.api

import braingames.geometry.{Vector3D, Point3D}
<<<<<<< HEAD
import braingames.binary.{DataRequestSettings, Cuboid}
import braingames.binary.{ParsedDataReadRequest, ParsedDataWriteRequest, DataReadRequest, DataWriteRequest}
import braingames.binary.models.{DataLayer, DataSet}
=======
import braingames.binary.{DataRequestSettings, ParsedRequest, DataRequest, Cuboid}
import braingames.binary.models.{DataLayerId, DataSource}
>>>>>>> b87ecd5a

/**
 * Company: scalableminds
 * User: tmbo
 * Date: 04.08.13
 * Time: 20:04
 */
trait BinaryDataHelpers {

  def resolutionFromExponent(resolutionExponent: Int) =
    math.pow(2, resolutionExponent).toInt

<<<<<<< HEAD
  def createDataReadRequest(dataSet: DataSet, dataLayer: DataLayer, dataSection: Option[String], width: Int, height: Int, depth: Int, parsed: ParsedDataReadRequest): DataReadRequest = {
=======
  def createDataRequest(dataSource: DataSource, dataLayerId: DataLayerId, width: Int, height: Int, depth: Int, parsed: ParsedRequest): DataRequest = {
>>>>>>> b87ecd5a
    val settings = DataRequestSettings(
      useHalfByte = parsed.useHalfByte,
      skipInterpolation = false
    )
<<<<<<< HEAD
    createDataReadRequest(dataSet, dataLayer, dataSection, width, height, depth, parsed.position, parsed.resolutionExponent, settings)
  }

  def createDataReadRequest(dataSet: DataSet, dataLayer: DataLayer, dataSection: Option[String], cubeSize: Int, parsed: ParsedDataReadRequest): DataReadRequest = {
    createDataReadRequest(dataSet, dataLayer, dataSection, cubeSize, cubeSize, cubeSize, parsed)
  }

  def createDataReadRequest(dataSet: DataSet, dataLayer: DataLayer, dataSection: Option[String], width: Int, height: Int, depth: Int, position: Point3D, resolutionExponent: Int, settings: DataRequestSettings) = {
    val resolution = resolutionFromExponent(resolutionExponent)
    val cuboid = Cuboid(width, height, depth,  resolution, Some(Vector3D(position)))

    DataReadRequest(
      dataSet,
      dataLayer,
      dataSection,
=======
    createDataRequest(dataSource, dataLayerId, width, height, depth, parsed.position, parsed.resolutionExponent, settings)
  }

  def createDataRequest(dataSource: DataSource, dataLayerId: DataLayerId, cubeSize: Int, parsed: ParsedRequest): DataRequest = {
    createDataRequest(dataSource, dataLayerId, cubeSize, cubeSize, cubeSize, parsed)
  }

  def createDataRequest(dataSource: DataSource, dataLayerId: DataLayerId, width: Int, height: Int, depth: Int, position: Point3D, resolutionExponent: Int, settings: DataRequestSettings) = {
    val resolution = resolutionFromExponent(resolutionExponent)
    val cuboid = Cuboid(width, height, depth,  resolution, Some(Vector3D(position)))

    DataRequest(
      dataSource,
      dataLayerId,
>>>>>>> b87ecd5a
      resolution,
      cuboid,
      settings)
  }

  def createDataWriteRequest(dataSet: DataSet, dataLayer: DataLayer, dataSection: Option[String], cubeSize: Int, r: ParsedDataWriteRequest): DataWriteRequest = {
    createDataWriteRequest(dataSet, dataLayer, dataSection, cubeSize, cubeSize, cubeSize, r.position, r.resolutionExponent, r.data)
  }

  def createDataWriteRequest(dataSet: DataSet, dataLayer: DataLayer, dataSection: Option[String], width: Int, height: Int, depth: Int, position: Point3D, resolutionExponent: Int, data: Array[Byte]) = {
    val resolution = resolutionFromExponent(resolutionExponent)
    val cuboid = Cuboid(width, height, depth,  resolution, Some(Vector3D(position)))

    DataWriteRequest(
      dataSet,
      dataLayer,
      dataSection,
      resolution,
      cuboid,
      data)
  }
}<|MERGE_RESOLUTION|>--- conflicted
+++ resolved
@@ -1,14 +1,9 @@
 package braingames.binary.api
 
 import braingames.geometry.{Vector3D, Point3D}
-<<<<<<< HEAD
 import braingames.binary.{DataRequestSettings, Cuboid}
 import braingames.binary.{ParsedDataReadRequest, ParsedDataWriteRequest, DataReadRequest, DataWriteRequest}
-import braingames.binary.models.{DataLayer, DataSet}
-=======
-import braingames.binary.{DataRequestSettings, ParsedRequest, DataRequest, Cuboid}
-import braingames.binary.models.{DataLayerId, DataSource}
->>>>>>> b87ecd5a
+import braingames.binary.models.{DataLayer, DataSource}
 
 /**
  * Company: scalableminds
@@ -21,62 +16,41 @@
   def resolutionFromExponent(resolutionExponent: Int) =
     math.pow(2, resolutionExponent).toInt
 
-<<<<<<< HEAD
-  def createDataReadRequest(dataSet: DataSet, dataLayer: DataLayer, dataSection: Option[String], width: Int, height: Int, depth: Int, parsed: ParsedDataReadRequest): DataReadRequest = {
-=======
-  def createDataRequest(dataSource: DataSource, dataLayerId: DataLayerId, width: Int, height: Int, depth: Int, parsed: ParsedRequest): DataRequest = {
->>>>>>> b87ecd5a
+  def createDataReadRequest(dataSource: DataSource, dataLayer: DataLayer, dataSection: Option[String], width: Int, height: Int, depth: Int, parsed: ParsedDataReadRequest): DataReadRequest = {
     val settings = DataRequestSettings(
       useHalfByte = parsed.useHalfByte,
       skipInterpolation = false
     )
-<<<<<<< HEAD
-    createDataReadRequest(dataSet, dataLayer, dataSection, width, height, depth, parsed.position, parsed.resolutionExponent, settings)
+    createDataReadRequest(dataSource, dataLayer, dataSection, width, height, depth, parsed.position, parsed.resolutionExponent, settings)
   }
 
-  def createDataReadRequest(dataSet: DataSet, dataLayer: DataLayer, dataSection: Option[String], cubeSize: Int, parsed: ParsedDataReadRequest): DataReadRequest = {
-    createDataReadRequest(dataSet, dataLayer, dataSection, cubeSize, cubeSize, cubeSize, parsed)
+  def createDataReadRequest(dataSource: DataSource, dataLayer: DataLayer, dataSection: Option[String], cubeSize: Int, parsed: ParsedDataReadRequest): DataReadRequest = {
+    createDataReadRequest(dataSource, dataLayer, dataSection, cubeSize, cubeSize, cubeSize, parsed)
   }
 
-  def createDataReadRequest(dataSet: DataSet, dataLayer: DataLayer, dataSection: Option[String], width: Int, height: Int, depth: Int, position: Point3D, resolutionExponent: Int, settings: DataRequestSettings) = {
+  def createDataReadRequest(dataSource: DataSource, dataLayer: DataLayer, dataSection: Option[String], width: Int, height: Int, depth: Int, position: Point3D, resolutionExponent: Int, settings: DataRequestSettings) = {
     val resolution = resolutionFromExponent(resolutionExponent)
     val cuboid = Cuboid(width, height, depth,  resolution, Some(Vector3D(position)))
 
     DataReadRequest(
-      dataSet,
+      dataSource,
       dataLayer,
       dataSection,
-=======
-    createDataRequest(dataSource, dataLayerId, width, height, depth, parsed.position, parsed.resolutionExponent, settings)
-  }
-
-  def createDataRequest(dataSource: DataSource, dataLayerId: DataLayerId, cubeSize: Int, parsed: ParsedRequest): DataRequest = {
-    createDataRequest(dataSource, dataLayerId, cubeSize, cubeSize, cubeSize, parsed)
-  }
-
-  def createDataRequest(dataSource: DataSource, dataLayerId: DataLayerId, width: Int, height: Int, depth: Int, position: Point3D, resolutionExponent: Int, settings: DataRequestSettings) = {
-    val resolution = resolutionFromExponent(resolutionExponent)
-    val cuboid = Cuboid(width, height, depth,  resolution, Some(Vector3D(position)))
-
-    DataRequest(
-      dataSource,
-      dataLayerId,
->>>>>>> b87ecd5a
       resolution,
       cuboid,
       settings)
   }
 
-  def createDataWriteRequest(dataSet: DataSet, dataLayer: DataLayer, dataSection: Option[String], cubeSize: Int, r: ParsedDataWriteRequest): DataWriteRequest = {
-    createDataWriteRequest(dataSet, dataLayer, dataSection, cubeSize, cubeSize, cubeSize, r.position, r.resolutionExponent, r.data)
+  def createDataWriteRequest(dataSource: DataSource, dataLayer: DataLayer, dataSection: Option[String], cubeSize: Int, r: ParsedDataWriteRequest): DataWriteRequest = {
+    createDataWriteRequest(dataSource, dataLayer, dataSection, cubeSize, cubeSize, cubeSize, r.position, r.resolutionExponent, r.data)
   }
 
-  def createDataWriteRequest(dataSet: DataSet, dataLayer: DataLayer, dataSection: Option[String], width: Int, height: Int, depth: Int, position: Point3D, resolutionExponent: Int, data: Array[Byte]) = {
+  def createDataWriteRequest(dataSource: DataSource, dataLayer: DataLayer, dataSection: Option[String], width: Int, height: Int, depth: Int, position: Point3D, resolutionExponent: Int, data: Array[Byte]) = {
     val resolution = resolutionFromExponent(resolutionExponent)
     val cuboid = Cuboid(width, height, depth,  resolution, Some(Vector3D(position)))
 
     DataWriteRequest(
-      dataSet,
+      dataSource,
       dataLayer,
       dataSection,
       resolution,
