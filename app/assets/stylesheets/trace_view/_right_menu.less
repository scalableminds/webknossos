// The menu items to the right side of the tracing view.
// Currently tabs for comments / trees etc

#tab-trees {
  p {
    width: 260px;
    margin-top: 5px;
    margin-bottom: 5px;
  }
  .input-group {
    margin: 10px 0px;
  }

  // bootstrap doesn't support two button-groups on one side
  .input-group-btn:nth-of-type(2) .btn {
    border-radius: 0px;
    margin-left: -1px;

  }
}

.flex-column-container, #right-menu .tab-pane > div {
  display: flex;
  flex-direction: column;
  flex-grow: 1;
}


#right-menu {

  display: inline-flex;
  flex-direction: column;
  width: 300px; // will be set dynamically in JS
  margin: 10px;
  overflow: hidden;
  height: calc(100vh ~"-" @navbar-height ~"-" 20px); // 20px = 2 * 10px margin

  .tab-content {
    display: flex;
    flex-grow: 1;
    padding-top: 10px;
    flex-direction: column;

    .tab-pane {
      min-height: 100px;
      word-wrap: break-word;
      white-space: normal;

      ul {
        list-style: none;
        padding-left: 5px;
      }
    }

    .tab-pane.active{
      display: flex;
      flex-direction: column;
      flex-grow: 1;
    }
  }

}

#comment-list, #tree-list {
  overflow-y: auto;
  flex-grow: 1;
  height: 0;
}

#tree-list {
  .fa-angle-right {
    width: 11px;
    margin-left: 5px;
  }
}
<<<<<<< HEAD
=======

#comment-container, #tree-list-container {
  overflow-y: auto;
  flex-grow: 1;
  height: 0;
}

>>>>>>> cf684818
#comment-list {
  i.fa-angle-right {
    margin-left: -6px;
  }
  li {
    margin-left: 20px;
  }
}<|MERGE_RESOLUTION|>--- conflicted
+++ resolved
@@ -73,16 +73,7 @@
     margin-left: 5px;
   }
 }
-<<<<<<< HEAD
-=======
 
-#comment-container, #tree-list-container {
-  overflow-y: auto;
-  flex-grow: 1;
-  height: 0;
-}
-
->>>>>>> cf684818
 #comment-list {
   i.fa-angle-right {
     margin-left: -6px;
