/**
 * store.js
 * @flow
 */

 /* eslint-disable no-useless-computed-key */

import { createStore, applyMiddleware } from "redux";
import createSagaMiddleware from "redux-saga";
import reduceReducers from "oxalis/model/helpers/reduce_reducers";
import SettingsReducer from "oxalis/model/reducers/settings_reducer";
import TaskReducer from "oxalis/model/reducers/task_reducer";
import SaveReducer from "oxalis/model/reducers/save_reducer";
import SkeletonTracingReducer from "oxalis/model/reducers/skeletontracing_reducer";
import VolumeTracingReducer from "oxalis/model/reducers/volumetracing_reducer";
import FlycamReducer from "oxalis/model/reducers/flycam_reducer";
import rootSaga from "oxalis/model/sagas/root_saga";
import overwriteActionMiddleware from "oxalis/model/helpers/overwrite_action_middleware";
import Constants, { ControlModeEnum } from "oxalis/constants";
import type { Vector3, Vector6, ModeType, VolumeTraceOrMoveModeType, ControlModeType } from "oxalis/constants";
import type { Matrix4x4 } from "libs/mjs";
import type { UpdateAction } from "oxalis/model/sagas/update_actions";
import type { ActionType } from "oxalis/model/actions/actions";

export type CommentType = {
  +node: number,
  +content: string,
};

export type EdgeType = {
  +source: number,
  +target: number,
};

export type NodeType = {
  +id: number,
  +position: Vector3,
  +rotation: Vector3,
  +bitDepth: number,
  +viewport: number,
  +resolution: number,
  +radius: number,
  +timestamp: number,
};


export type BranchPointType = {
  +id: number,
  +timestamp: number,
};

export type NodeMapType = {+[number]: NodeType};

export type BoundingBoxObjectType = {
  +topLeft: Vector3,
  +width: number,
  +height: number,
  +depth: number,
};

type TreeTypeBase = {
  +treeId: number,
  +color: Vector3,
  +name: string,
  +timestamp: number,
  +comments: Array<CommentType>,
  +branchPoints: Array<BranchPointType>,
  +edges: Array<EdgeType>,
}

export type TreeType = TreeTypeBase & {
  +nodes: NodeMapType,
};

type TemporaryMutableNodeMapType = {[number]: NodeType};
export type TemporaryMutableTreeType = TreeTypeBase & {
  +nodes: TemporaryMutableNodeMapType,
};

export type MappingType = {
  +parent?: string;
  +name: string;
  +classes?: Array<Array<number>>;
};

export type VolumeCellType = {
  +id: number;
};

export type VolumeCellMapType = {[number]: VolumeCellType};

export type CategoryType = "color" | "segmentation";
export type ElementClassType = "uint8" | "uint16" | "uint32";

export type DataLayerType = {
  +name: string,
  +category: CategoryType,
  +maxCoordinates: BoundingBoxObjectType,
  +resolutions: Array<number>,
  // +fallback: any,
  +elementClass: ElementClassType,
  +mappings: Array<MappingType>,
}

export type RestrictionsType = {
  +allowAccess: boolean,
  +allowUpdate: boolean,
  +allowFinish: boolean,
  +allowDownload: boolean,
};

export type AllowedModeType = "orthogonal" | "oblique" | "flight" | "volume";

export type SettingsType = {
  +advancedOptionsAllowed: boolean,
  +allowedModes: Array<AllowedModeType>,
  +preferredMode: AllowedModeType,
  +branchPointsAllowed: boolean,
  +somaClickingAllowed: boolean,
};

export type DataStoreInfoType = {
  +name: string,
  +url: string,
  +typ: string,
  +accessToken?: string,
}

export type DatasetType = {
 +name: string,
 +dataStore: DataStoreInfoType,
 +scale: Vector3,
 +dataLayers: Array<DataLayerType>
};

export type TreeMapType = {+[number]: TreeType};

export const SkeletonTracingTypeTracingEnum = {
  Explorational: "Explorational",
  Task: "Task",
  View: "View",
  CompoundTask: "CompoundTask",
  CompoundProject: "CompoundProject",
  CompoundTaskType: "CompoundTaskType",
};

export type SkeletonTracingTypeTracingType = $Keys<typeof SkeletonTracingTypeTracingEnum>;

export type VolumeTracingTypeTracingType = SkeletonTracingTypeTracingType;

export type SkeletonTracingType = {
  +type: "skeleton",
  +trees: TreeMapType,
  +name: string,
  +version: number,
  +tracingId: string,
  +tracingType: SkeletonTracingTypeTracingType,
  +activeTreeId: ?number,
  +activeNodeId: ?number,
  +cachedMaxNodeId: number,
  +restrictions: RestrictionsType & SettingsType,
};

export type VolumeTracingType = {
  +type: "volume",
  +name: string,
  +version: number,
  +maxCellId: number,
  +volumeTraceOrMoveMode: VolumeTraceOrMoveModeType,
  +cubes: [],
  +activeCellId: number,
  +lastCentroid: ?Vector3,
  +contourList: Array<Vector3>,
  +cells: VolumeCellMapType,
  +tracingId: string,
  +tracingType: VolumeTracingTypeTracingType,
  +restrictions: RestrictionsType & SettingsType,
};

export type ReadOnlyTracingType = {
  +type: "readonly",
  +name: string,
  +version: 0,
  +viewMode: 0,
  +tracingId: string,
  +tracingType: "View",
  +restrictions: RestrictionsType & SettingsType,
};

export type TracingType = SkeletonTracingType | VolumeTracingType | ReadOnlyTracingType;

export type DatasetLayerConfigurationType = {
  +color: Vector3,
  +brightness: number,
  +contrast: number,
};

export type DatasetConfigurationType = {
  +datasetName: string,
  +fourBit: boolean,
  +interpolation: boolean,
  +keyboardDelay: number,
  +layers: {
    [name:string]: DatasetLayerConfigurationType,
  },
  +quality: number,
  +segmentationOpacity: number,
};

export type UserConfigurationType = {
  +clippingDistance: number,
  +clippingDistanceArbitrary: number,
  +crosshairSize: number,
  +displayCrosshair: boolean,
  +dynamicSpaceDirection: boolean,
  +firstVisToggle: boolean,
  +inverseX: boolean,
  +inverseY: boolean,
  +isosurfaceBBsize: number,
  +isosurfaceDisplay: boolean,
  +isosurfaceResolution: number,
  +keyboardDelay: number,
  +mouseRotateValue: number,
  +moveValue: number,
  +moveValue3d: number,
  +newNodeNewTree: boolean,
  +overrideNodeRadius: boolean,
  +particleSize: number,
  +radius: number,
  +rotateValue: number,
  +scale: number,
  +scaleValue: number,
  +sortCommentsAsc: boolean,
  +sortTreesByName: boolean,
  +sphericalCapRadius: number,
  +tdViewDisplayPlanes: boolean,
};

export type TemporaryConfigurationType = {
  +userBoundingBox: Vector6,
  +shouldHideInactiveTrees: boolean,
  +shouldHideAllSkeletons: boolean,
  +viewMode: ModeType,
  +flightmodeRecording: boolean,
  +controlMode: ControlModeType
};

export type TaskType = {
<<<<<<< HEAD
  +taskId: number,
  +type: "string",
  +script?: {
    gist: string,
    name: string,
=======
  +id: number,
  +type: "string",
  +script?: {
    +gist: string,
    +name: string,
>>>>>>> 9445b3eb
  },
  +type: {
    +summary: string,
    +description: string,
  }
};

export type SaveStateType = {
  +isBusy: boolean,
  +queue: Array<UpdateAction>,
  +lastSaveTimestamp: number,
};

export type FlycamType = {
  +zoomStep: number,
  +currentMatrix: Matrix4x4,
  +spaceDirectionOrtho: [-1 | 1, -1 | 1, -1 | 1],
};

export type OxalisState = {
  +datasetConfiguration: DatasetConfigurationType,
  +userConfiguration: UserConfigurationType,
  +temporaryConfiguration: TemporaryConfigurationType,
  +dataset: DatasetType,
  +tracing: TracingType,
  +task: ?TaskType,
  +save: SaveStateType,
  +flycam: FlycamType,
};

export const defaultState: OxalisState = {
  datasetConfiguration: {
    datasetName: "",
    fourBit: true,
    interpolation: false,
    keyboardDelay: 342,
    layers: {},
    quality: 0,
    segmentationOpacity: 20,
  },
  userConfiguration: {
    clippingDistance: 50,
    clippingDistanceArbitrary: 64,
    crosshairSize: 0.1,
    displayCrosshair: true,
    dynamicSpaceDirection: true,
    firstVisToggle: false,
    inverseX: false,
    inverseY: false,
    isosurfaceBBsize: 1,
    isosurfaceDisplay: false,
    isosurfaceResolution: 80,
    keyboardDelay: 200,
    mouseRotateValue: 0.004,
    moveValue: 300,
    moveValue3d: 300,
    newNodeNewTree: false,
    overrideNodeRadius: true,
    particleSize: 5,
    radius: 5,
    rotateValue: 0.01,
    scale: 1,
    scaleValue: 0.05,
    sortCommentsAsc: true,
    sortTreesByName: false,
    sphericalCapRadius: 140,
    tdViewDisplayPlanes: true,
  },
  temporaryConfiguration: {
    userBoundingBox: [0, 0, 0, 0, 0, 0],
    shouldHideInactiveTrees: false,
    shouldHideAllSkeletons: false,
    viewMode: Constants.MODE_PLANE_TRACING,
    flightmodeRecording: false,
    controlMode: ControlModeEnum.TRACE,
  },
  task: null,
  dataset: {
    name: "Test Dataset",
    scale: [5, 5, 5],
    dataStore: {
      name: "localhost",
      url: "http://localhost:9000",
      typ: "webknossos-store",
    },
    dataLayers: [],
  },
  tracing: {
    type: "skeleton",
    trees: {},
    name: "",
    version: 0,
    tracingId: "",
    tracingType: "Explorational",
    activeTreeId: null,
    activeNodeId: null,
    cachedMaxNodeId: Constants.MIN_NODE_ID - 1,
    restrictions: {
      branchPointsAllowed: true,
      allowUpdate: true,
      allowFinish: true,
      allowAccess: true,
      allowDownload: true,
      somaClickingAllowed: true,
      advancedOptionsAllowed: true,
      allowedModes: ["orthogonal", "oblique", "flight"],
    },
  },
  save: {
    queue: [],
    isBusy: false,
    lastSaveTimestamp: 0,
  },
  flycam: {
    zoomStep: 1.3,
    currentMatrix: [
      1, 0, 0, 0,
      0, 1, 0, 0,
      0, 0, 1, 0,
      0, 0, 0, 1,
    ],
    spaceDirectionOrtho: [1, 1, 1],
  },
};


const sagaMiddleware = createSagaMiddleware();

export type ReducerType = (state: OxalisState, action: ActionType) => OxalisState

const combinedReducers = reduceReducers(
  SettingsReducer,
  SkeletonTracingReducer,
  VolumeTracingReducer,
  TaskReducer,
  SaveReducer,
  FlycamReducer,
);

const store = createStore(combinedReducers, defaultState, applyMiddleware(
  overwriteActionMiddleware,
  sagaMiddleware,
));
sagaMiddleware.run(rootSaga);

export default store;<|MERGE_RESOLUTION|>--- conflicted
+++ resolved
@@ -246,19 +246,11 @@
 };
 
 export type TaskType = {
-<<<<<<< HEAD
-  +taskId: number,
-  +type: "string",
-  +script?: {
-    gist: string,
-    name: string,
-=======
   +id: number,
   +type: "string",
   +script?: {
     +gist: string,
     +name: string,
->>>>>>> 9445b3eb
   },
   +type: {
     +summary: string,
