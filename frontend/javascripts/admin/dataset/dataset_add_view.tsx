--- conflicted
+++ resolved
@@ -1,12 +1,7 @@
 import type { RouteComponentProps } from "react-router-dom";
 import { withRouter } from "react-router-dom";
-<<<<<<< HEAD
-import { Tabs, Modal, Button, Layout } from "antd";
+import { Tabs, Modal, Button, Layout, TabsProps } from "antd";
 import { CopyOutlined, DatabaseOutlined, UploadOutlined } from "@ant-design/icons";
-=======
-import { Tabs, Modal, Button, Layout, TabsProps } from "antd";
-import { DatabaseOutlined, UploadOutlined } from "@ant-design/icons";
->>>>>>> 5a9ecee2
 import React, { useState } from "react";
 import { connect } from "react-redux";
 import type { APIDataStore } from "types/api_flow_types";
@@ -130,8 +125,13 @@
           Upload Dataset
         </span>
       ),
-      key: DatasetAddViewTabs.UPLOAD,
-      children: <DatasetUploadView datastores={datastores} onUploaded={handleDatasetAdded} />,
+      key: DatasetAddType.UPLOAD,
+      children: (
+        <DatasetUploadView
+          datastores={datastores}
+          onUploaded={handleDatasetAdded.bind(null, DatasetAddType.UPLOAD)}
+        />
+      ),
     },
     {
       label: (
@@ -140,8 +140,28 @@
           Add Remote Dataset
         </span>
       ),
-      key: DatasetAddViewTabs.REMOTE,
-      children: <DatasetAddRemoteView datastores={datastores} onAdded={handleDatasetAdded} />,
+      key: DatasetAddType.REMOTE,
+      children: (
+        <DatasetAddRemoteView
+          datastores={datastores}
+          onAdded={handleDatasetAdded.bind(null, DatasetAddType.REMOTE)}
+        />
+      ),
+    },
+    {
+      label: (
+        <span>
+          <CopyOutlined />
+          Compose from existing datasets
+        </span>
+      ),
+      key: DatasetAddType.COMPOSE,
+      children: (
+        <DatasetAddComposeView
+          datastores={datastores}
+          onAdded={handleDatasetAdded.bind(null, DatasetAddType.COMPOSE)}
+        />
+      ),
     },
   ];
 
@@ -149,54 +169,7 @@
     <React.Fragment>
       <Layout>
         <Content>
-<<<<<<< HEAD
-          <Tabs defaultActiveKey={defaultActiveKey} className="container">
-            <TabPane
-              tab={
-                <span>
-                  <UploadOutlined />
-                  Upload Dataset
-                </span>
-              }
-              key={DatasetAddType.UPLOAD}
-            >
-              <DatasetUploadView
-                datastores={datastores}
-                onUploaded={handleDatasetAdded.bind(null, DatasetAddType.UPLOAD)}
-              />
-            </TabPane>
-            <TabPane
-              tab={
-                <span>
-                  <DatabaseOutlined />
-                  Add Remote Dataset
-                </span>
-              }
-              key={DatasetAddType.REMOTE}
-            >
-              <DatasetAddRemoteView
-                datastores={datastores}
-                onAdded={handleDatasetAdded.bind(null, DatasetAddType.REMOTE)}
-              />
-            </TabPane>
-            <TabPane
-              tab={
-                <span>
-                  <CopyOutlined />
-                  Compose from existing datasets
-                </span>
-              }
-              key={DatasetAddType.COMPOSE}
-            >
-              <DatasetAddComposeView
-                datastores={datastores}
-                onAdded={handleDatasetAdded.bind(null, DatasetAddType.COMPOSE)}
-              />
-            </TabPane>
-          </Tabs>
-=======
           <Tabs defaultActiveKey={defaultActiveKey} className="container" items={tabs} />
->>>>>>> 5a9ecee2
         </Content>
         <VoxelyticsBanner />
       </Layout>
