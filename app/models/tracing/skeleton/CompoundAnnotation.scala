--- conflicted
+++ resolved
@@ -24,22 +24,14 @@
 
 object CompoundAnnotation extends Formatter with FoxImplicits {
 
-<<<<<<< HEAD
-  def treePrefix(tracing: SkeletonTracingLike, user: Fox[User], taskId: Option[BSONObjectID]) = {
-=======
   def treePrefix(tracing: SkeletonTracingLike, user: Option[User], task: Fox[Task]): Future[String] = {
->>>>>>> c04aced0
     val userName = user.map(_.abreviatedName) getOrElse ""
     task.map(_.id).getOrElse("").map{ taskId =>
       s"${formatHash(taskId)}_${userName}_"
     }
   }
 
-<<<<<<< HEAD
-  def renameTreesOfTracing(tracing: SkeletonTracing, user: Fox[User], taskId: Option[BSONObjectID])(implicit ctx: DBAccessContext) = {
-=======
   def renameTreesOfTracing(tracing: SkeletonTracing, user: Option[User], task: Fox[Task])(implicit ctx: DBAccessContext) = {
->>>>>>> c04aced0
     def renameTrees(prefix: String, trees: List[TreeLike]) = {
       trees.zipWithIndex.map {
         case (tree, index) =>
@@ -95,13 +87,9 @@
 
     annotationsWithContent.flatMap( e => Fox.sequenceOfFulls(e.map{
       case (annotation, skeleton: SkeletonTracing) =>
-<<<<<<< HEAD
-        renameTreesOfTracing(skeleton, annotation.user, annotation._task)
-=======
         annotation.user.flatMap { user =>
           renameTreesOfTracing(skeleton, Some(user), annotation.task)
         } orElse (renameTreesOfTracing(skeleton, None, annotation.task))
->>>>>>> c04aced0
       case (annotation, content) =>
         Fox.successful(content)
     })).toFox.flatMap {
