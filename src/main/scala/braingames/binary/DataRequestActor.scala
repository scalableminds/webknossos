package braingames.binary

import braingames.geometry.Point3D
import akka.agent.Agent
import akka.actor._
import akka.actor.ActorSystem
import braingames.geometry.Vector3D
import braingames.util.Math._
import akka.pattern.ask
import akka.pattern.AskTimeoutException
import akka.util.Timeout
import scala.util._
import scala.concurrent.duration._
import scala.concurrent.Future
import akka.routing.RoundRobinRouter
import java.util.UUID
import com.typesafe.config.Config
import braingames.binary.models.DataLayer
import braingames.binary.models.DataSource
import store._
import braingames.binary.models.DataSourceRepository
import scala.concurrent.Await
import braingames.binary.models.DataLayerSection
import net.liftweb.common.Box
import net.liftweb.common.{Failure => BoxFailure}
import net.liftweb.common.Full
import java.util.NoSuchElementException
import braingames.util.{Fox, BlockedArray3D}
import braingames.util.ExtendedTypes.ExtendedArraySeq
import braingames.util.ExtendedTypes.ExtendedDouble

class DataRequestActor(
  val conf: Config,
  val cache: Agent[Map[CachedBlock, Future[Box[Array[Byte]]]]],
  dataSourceRepository: DataSourceRepository)
  extends Actor
  with DataCache
  with EmptyDataProvider {

  import Logger._

  import store.DataStore._

  val sys = context.system

  implicit val ec = context.dispatcher

  val id = UUID.randomUUID().toString()

  implicit val dataBlockLoadTimeout = Timeout((conf.getInt("loadTimeout")) seconds)

  // defines the maximum count of cached file handles
  val maxCacheSize = conf.getInt("cacheMaxSize")

  // defines how many file handles are deleted when the limit is reached
  val dropCount = conf.getInt("cacheDropCount")

  val remotePath = conf.getString("datarequest.remotepath")

  val useRemote = conf.getBoolean("useRemote")

  implicit val system =
    if (useRemote)
      ActorSystem("DataRequests", conf.getConfig("datarequest"))
    else
      context.system

  lazy val dataStores = List[ActorRef](
    actorForWithLocalFallback[FileDataStore]("fileDataStore")) //,
  //actorForWithLocalFallback[GridDataStore]("gridDataStore"),
  //system.actorOf(Props(new EmptyDataStore()).withRouter(new RoundRobinRouter(3)), s"${id}__emptyDataStore"))

  def actorForWithLocalFallback[T <: Actor](name: String)(implicit evidence: scala.reflect.ClassTag[T]) = {
    if (useRemote)
      system.actorFor(s"$remotePath/user/$name")
    else
      system.actorOf(Props[T].withRouter(new RoundRobinRouter(3)), s"${id}__${name}")
  }

  def receive = {
    case dataRequest: DataRequest =>
      val s = sender
      // This construct results in a parallel execution and catches all the errors
      Future.successful().flatMap{ _ =>
        load(dataRequest)
      }.onComplete{
        case Success(data) =>
          s ! Some(data)
        case Failure(e) =>
          logger.error(s"DataRequestActor error for request. Request: $dataRequest", e)
          s ! None
      }
    case DataRequestCollection(requests) =>
      val resultsPromise = Future.traverse(requests)(load)
      val s = sender
      resultsPromise.onComplete {
        case Success(results) =>
          s ! Some(results.appendArrays)
        case Failure(e) =>
          logger.error(s"DataRequestActor Error for request collection. Collection: $requests", e)
          s ! None
      }
  }

  def loadFromLayer(loadBlock: LoadBlock): Future[Box[Array[Byte]]] = {
    if (loadBlock.dataLayerSection.doesContainBlock(loadBlock.block, loadBlock.dataSource.blockLength)) {
      def loadFromStore(dataStores: List[ActorRef]): Future[Box[Array[Byte]]] = dataStores match {
        case a :: tail =>
          (a ? loadBlock)
            .mapTo[Box[Array[Byte]]]
            .flatMap {
            dataOpt =>
              dataOpt match {
                case d: Full[Array[Byte]] =>
                  Future.successful(d)
                case _ =>
                  loadFromStore(tail)
              }
          }.recoverWith {
            case e: AskTimeoutException =>
              logger.warn(s"Load from ${a.path} timed out. (${loadBlock.dataSource.name}/${loadBlock.dataLayerSection.baseDir}, Block: ${loadBlock.block})")
              loadFromStore(tail)
          }
        case _ =>
          Future.successful(None)
      }

      withCache(loadBlock) {
        loadFromStore(dataStores)
      }
    } else {
      Future.successful(None)
    }
  }

  def loadFromSomewhere(dataSource: DataSource, layer: DataLayer, requestedSection: Option[String], resolution: Int, block: Point3D): Future[Array[Byte]] = {
    var lastSection: Option[DataLayerSection] = None
    def loadFromSections(sections: Stream[(DataLayerSection, DataLayer)]): Future[Array[Byte]] = sections match {
      case (section, layer) #:: tail =>
        lastSection = Some(section)
        val loadBlock = LoadBlock(dataSource, layer, section, resolution, block)
        loadFromLayer(loadBlock).flatMap {
          case Full(byteArray) =>
            Future.successful(byteArray)
          case net.liftweb.common.Failure(e, _, _) =>
            logger.error(s"DataStore Failure: $e")
            loadFromSections(tail)
          case _ =>
            loadFromSections(tail)
        }
      case _ =>
        val nullBlock = loadNullBlock(dataSource, layer)
        lastSection.map {
          section =>
          val loadBlock = LoadBlock(dataSource, layer, section, resolution, block)
          updateCache(loadBlock, Future.successful(Full(nullBlock)))
        }
        Future.successful(nullBlock)
    }

    val sections = Stream(layer.sections.map {(_, layer)}.filter {
      section =>
        requestedSection.map( _ == section._1.sectionId) getOrElse true
    }: _*).append {
      Await.result(layer.fallback.map(dataSourceRepository.findByName).getOrElse(Fox.empty).futureBox.map(_.flatMap{
        d =>
          d.dataLayer(layer.typ).map {
            fallbackLayer =>
              if (layer.isCompatibleWith(fallbackLayer))
                fallbackLayer.sections.map {(_, fallbackLayer)}
              else {
                logger.error(s"Incompatible fallback layer. $layer is not compatible with $fallbackLayer")
                Nil
              }
          }
      }.getOrElse(Nil)), 5 seconds)
    }

    loadFromSections(sections)
  }

  def loadBlocks(minBlock: Point3D, maxBlock: Point3D, dataRequest: DataRequest, layer: DataLayer) = {
    val blockIdxs = for {
      x <- minBlock.x to maxBlock.x
      y <- minBlock.y to maxBlock.y
      z <- minBlock.z to maxBlock.z
    } yield Point3D(x, y, z)

    Future.traverse(blockIdxs) {
      p =>
        loadFromSomewhere(
          dataRequest.dataSource,
          layer,
          dataRequest.dataSection,
          dataRequest.resolution,
          p)
    }
  }

  def load(dataRequest: DataRequest): Future[Array[Byte]] = {

    val cube = dataRequest.cuboid

    val dataSource = dataRequest.dataSource

    val layer = dataRequest.dataLayer

    val maxCorner = cube.maxCorner

    val minCorner = cube.minCorner

    val minPoint = Point3D(math.max(roundDown(minCorner._1), 0), math.max(roundDown(minCorner._2), 0), math.max(roundDown(minCorner._3), 0))

    val minBlock =
      dataSource.pointToBlock(minPoint, dataRequest.resolution)
    val maxBlock =
      dataSource.pointToBlock(
        Point3D(roundUp(maxCorner._1), roundUp(maxCorner._2), roundUp(maxCorner._3)),
        dataRequest.resolution)

    val pointOffset = minBlock.scale(dataSource.blockLength)

    loadBlocks(minBlock, maxBlock, dataRequest, layer)
      .map {
      blocks =>
        BlockedArray3D(
          blocks.toVector,
          dataSource.blockLength, dataSource.blockLength, dataSource.blockLength,
          maxBlock.x - minBlock.x + 1, maxBlock.y - minBlock.y + 1, maxBlock.z - minBlock.z + 1,
          layer.bytesPerElement,
          0.toByte)
    }
      .map {
        block =>
          dataRequest match {
            case request: DataReadRequest =>
              new DataBlockCutter(block, request, layer, pointOffset).cutOutRequestedData
            case request: DataWriteRequest =>
              ensureCopyInCache(minBlock, maxBlock, dataRequest, layer, block.underlying).map { b =>
                val blocks = new DataBlockWriter(block.copy(underlying = b), request, layer, pointOffset).writeSuppliedData
                saveBlocks(minBlock, maxBlock, dataRequest, layer, blocks)
              }
              Array[Byte]()
          }
    }
  }

  def saveToLayer(saveBlock: SaveBlock): Future[Unit] = {
    if (saveBlock.dataLayerSection.doesContainBlock(saveBlock.block, saveBlock.dataSource.blockLength)) {
      def saveToStore(dataStores: List[ActorRef]): Future[Unit] = dataStores match {
        case a :: tail =>
          (a ? saveBlock).mapTo[Unit].recoverWith {
            case e: AskTimeoutException =>
              println(s"WARN: (${saveBlock.dataSource.name}/${saveBlock.dataLayerSection.baseDir} ${saveBlock.block}) ${a.path}: Not response in time.")
              saveToStore(tail)
          }
          Future.successful(Unit)
        case _ =>
          Future.successful(Unit)
      }

      saveToStore(dataStores)
    } else {
      Future.successful(Unit)
    }
  }

  def saveToSomewhere(dataSource: DataSource, layer: DataLayer, requestedSection: Option[String], resolution: Int, block: Point3D, data: Array[Byte]) = {

    def saveToSections(sections: Stream[DataLayerSection]): Future[Unit] = sections match {
      case section #:: tail =>
        val saveBlock = SaveBlock(dataSource, layer, section, resolution, block, data)
        saveToLayer(saveBlock).onFailure {
          case _ =>
            saveToSections(tail)
        }
        Future.successful(Unit)

      case _ =>
        System.err.println("Could not save userData to any section.")
        Future.successful()
    }

    val sections = Stream(layer.sections.filter {
      section =>
        requestedSection.map(_ == section.sectionId) getOrElse true
    }: _*)

    saveToSections(sections)
  }

  def saveBlocks(minBlock: Point3D, maxBlock: Point3D, dataRequest: DataRequest, layer: DataLayer, blocks: Vector[Array[Byte]]) = {
    val blockIdxs = for {
      x <- minBlock.x to maxBlock.x
      y <- minBlock.y to maxBlock.y
      z <- minBlock.z to maxBlock.z
    } yield Point3D(x, y, z)

    (blockIdxs, blocks).zipped foreach {
      (p, block) =>
        saveToSomewhere(
          dataRequest.dataSource,
          layer,
          dataRequest.dataSection,
          dataRequest.resolution,
          p,
          block)
    }
  }

<<<<<<< HEAD
  def ensureCopyInLayer(loadBlock: LoadBlock, data: Array[Byte]) = {
=======
    def ensureCopyInLayer(loadBlock: LoadBlock, data: Array[Byte]) = {
>>>>>>> 55e13320
    withCache(loadBlock) {
      Future.successful(Full(data.clone))
    }
  }

<<<<<<< HEAD
  def ensureCopy(dataSet: DataSet, layer: DataLayer, requestedSection: Option[String], resolution: Int, block: Point3D, data: Array[Byte]) = {

    def ensureCopyInSections(sections: Stream[DataLayerSection]): Future[Array[Byte]] = sections match {
      case section #:: tail =>
        val loadBlock = LoadBlock(dataSet, layer, section, resolution, block)
=======
  def ensureCopy(dataSource: DataSource, layer: DataLayer, requestedSection: Option[String], resolution: Int, block: Point3D, data: Array[Byte]) = {

    def ensureCopyInSections(sections: Stream[DataLayerSection]): Future[Array[Byte]] = sections match {
      case section #:: tail =>
        val loadBlock = LoadBlock(dataSource, layer, section, resolution, block)
>>>>>>> 55e13320
        ensureCopyInLayer(loadBlock, data).flatMap {
          case Full(byteArray) =>
            Future.successful(byteArray)
          case _ =>
            ensureCopyInSections(tail)
        }

      case _ =>
        System.err.println("Could not ensure userData to be in cache.")
        Future.successful(Array[Byte]())
    }

    val sections = Stream(layer.sections.filter {
      section =>
        requestedSection.map(_ == section.sectionId) getOrElse true
    }: _*)

    ensureCopyInSections(sections)
  }

  def ensureCopyInCache(minBlock: Point3D, maxBlock: Point3D, dataRequest: DataRequest, layer: DataLayer, blocks: Vector[Array[Byte]]): Future[Vector[Array[Byte]]] = {
    val blockIdxs = for {
      x <- minBlock.x to maxBlock.x
      y <- minBlock.y to maxBlock.y
      z <- minBlock.z to maxBlock.z
    } yield Point3D(x, y, z)

    Future.sequence(
      (for {
        (p, block) <- (blockIdxs, blocks).zipped
      } yield {
        ensureCopy(
<<<<<<< HEAD
          dataRequest.dataSet,
=======
          dataRequest.dataSource,
>>>>>>> 55e13320
          layer,
          dataRequest.dataSection,
          dataRequest.resolution,
          p,
          block)
      }).toVector
    )
  }
<<<<<<< HEAD

=======
>>>>>>> 55e13320
}

class DataBlockCutter(block: BlockedArray3D[Byte], dataRequest: DataReadRequest, layer: DataLayer, offset: Point3D) {
  val dataSource = dataRequest.dataSource

  val resolution = dataRequest.resolution

  val cube = dataRequest.cuboid

  @inline
  def interpolatedData(px: Double, py: Double, pz: Double, idx: Int) = {
    if (dataRequest.settings.skipInterpolation)
      byteLoader(Point3D(px.castToInt, py.castToInt, pz.castToInt))
    else
      layer.interpolator.interpolate(layer.bytesPerElement, byteLoader _)(Vector3D(px, py, pz))
  }

  def cutOutRequestedData = {
    val result: Array[Byte] =
      cube.withContainingCoordinates(extendArrayBy = layer.bytesPerElement)(interpolatedData)

    if (dataRequest.settings.useHalfByte)
      convertToHalfByte(result)
    else {
      result
    }
  }

  def convertToHalfByte(a: Array[Byte]) = {
    val aSize = a.size
    val compressedSize = if (aSize % 2 == 0) aSize / 2 else aSize / 2 + 1
    val compressed = new Array[Byte](compressedSize)
    var i = 0
    while (i * 2 + 1 < aSize) {
      val first = (a(i * 2) & 0xF0).toByte
      val second = (a(i * 2 + 1) & 0xF0).toByte >> 4 & 0x0F
      val value = (first | second).asInstanceOf[Byte]
      compressed(i) = value
      i += 1
    }
    compressed
  }

  def calculatePositionInLoadedBlock(globalPoint: Point3D) = {
    dataSource.applyResolution(globalPoint, resolution).move(offset.negate)
  }

  def byteLoader(globalPoint: Point3D): Array[Byte] = {
    block(calculatePositionInLoadedBlock(globalPoint))
  }

  def nullValue(bytesPerElement: Int) =
    new Array[Byte](bytesPerElement)
}

class DataBlockWriter(block: BlockedArray3D[Byte], dataRequest: DataWriteRequest, layer: DataLayer, offset: Point3D) {
  val dataSource = dataRequest.dataSource

  val resolution = dataRequest.resolution

  val cube = dataRequest.cuboid

  @inline
  def writeData(px: Double, py: Double, pz: Double, idx: Int) = {
    byteWriter(Point3D(px.castToInt, py.castToInt, pz.castToInt), dataRequest.data.slice(idx, idx + layer.bytesPerElement))
    Array[Byte]()
  }

  def writeSuppliedData = {
    cube.withContainingCoordinates(extendArrayBy = layer.bytesPerElement)(writeData)
    block.underlying
  }

  def calculatePositionInLoadedBlock(globalPoint: Point3D) = {
    dataSource.applyResolution(globalPoint, resolution).move(offset.negate)
  }

  def byteWriter(globalPoint: Point3D, data: Array[Byte]) = {
    block(calculatePositionInLoadedBlock(globalPoint), data)
  }
}<|MERGE_RESOLUTION|>--- conflicted
+++ resolved
@@ -308,29 +308,17 @@
     }
   }
 
-<<<<<<< HEAD
   def ensureCopyInLayer(loadBlock: LoadBlock, data: Array[Byte]) = {
-=======
-    def ensureCopyInLayer(loadBlock: LoadBlock, data: Array[Byte]) = {
->>>>>>> 55e13320
     withCache(loadBlock) {
       Future.successful(Full(data.clone))
     }
   }
 
-<<<<<<< HEAD
-  def ensureCopy(dataSet: DataSet, layer: DataLayer, requestedSection: Option[String], resolution: Int, block: Point3D, data: Array[Byte]) = {
-
-    def ensureCopyInSections(sections: Stream[DataLayerSection]): Future[Array[Byte]] = sections match {
-      case section #:: tail =>
-        val loadBlock = LoadBlock(dataSet, layer, section, resolution, block)
-=======
   def ensureCopy(dataSource: DataSource, layer: DataLayer, requestedSection: Option[String], resolution: Int, block: Point3D, data: Array[Byte]) = {
 
     def ensureCopyInSections(sections: Stream[DataLayerSection]): Future[Array[Byte]] = sections match {
       case section #:: tail =>
         val loadBlock = LoadBlock(dataSource, layer, section, resolution, block)
->>>>>>> 55e13320
         ensureCopyInLayer(loadBlock, data).flatMap {
           case Full(byteArray) =>
             Future.successful(byteArray)
@@ -363,11 +351,7 @@
         (p, block) <- (blockIdxs, blocks).zipped
       } yield {
         ensureCopy(
-<<<<<<< HEAD
-          dataRequest.dataSet,
-=======
           dataRequest.dataSource,
->>>>>>> 55e13320
           layer,
           dataRequest.dataSection,
           dataRequest.resolution,
@@ -376,10 +360,6 @@
       }).toVector
     )
   }
-<<<<<<< HEAD
-
-=======
->>>>>>> 55e13320
 }
 
 class DataBlockCutter(block: BlockedArray3D[Byte], dataRequest: DataReadRequest, layer: DataLayer, offset: Point3D) {
