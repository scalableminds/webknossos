import {
  BarChartOutlined,
  BellOutlined,
  HomeOutlined,
  QuestionCircleOutlined,
  SwapOutlined,
  TeamOutlined,
  UserOutlined,
} from "@ant-design/icons";
import {
  Avatar,
  Badge,
  Button,
  ConfigProvider,
  Input,
  type InputRef,
  Layout,
  Menu,
  Popover,
  type SubMenuProps,
  Tag,
  Tooltip,
} from "antd";
import classnames from "classnames";
import type React from "react";
import { useEffect, useRef, useState } from "react";
import { connect } from "react-redux";
import { Link, useLocation } from "react-router-dom";

import LoginForm from "admin/auth/login_form";
import { PricingPlanEnum } from "admin/organization/pricing_plan_utils";
import {
  getBuildInfo,
  getUsersOrganizations,
  sendAnalyticsEvent,
  switchToOrganization,
  updateNovelUserExperienceInfos,
} from "admin/rest_api";
import type { ItemType, MenuItemType, SubMenuType } from "antd/es/menu/interface";
import { MaintenanceBanner, UpgradeVersionBanner } from "banners";
import { PricingEnforcedSpan } from "components/pricing_enforcers";
import features from "features";
import { useFetch, useInterval } from "libs/react_helpers";
import { useWkSelector } from "libs/react_hooks";
import Request from "libs/request";
import Toast from "libs/toast";
import * as Utils from "libs/utils";
import window, { location } from "libs/window";
import messages from "messages";
import type { MenuClickEventHandler } from "rc-menu/lib/interface";
import { getAntdTheme } from "theme";
import type { APIOrganizationCompact, APIUser, APIUserCompact } from "types/api_types";
import constants from "viewer/constants";
import {
  isAnnotationFromDifferentOrganization,
  isAnnotationOwner as isAnnotationOwnerAccessor,
} from "viewer/model/accessors/annotation_accessor";
import { formatUserName } from "viewer/model/accessors/user_accessor";
import { logoutUserAction, setActiveUserAction } from "viewer/model/actions/user_actions";
import type { WebknossosState } from "viewer/store";
import Store from "viewer/store";
import { HelpModal } from "viewer/view/help_modal";
import { PortalTarget } from "viewer/view/layouting/portal_utils";

const { Header } = Layout;

const HELP_MENU_KEY = "helpMenu";
// At most, 20 organizations are rendered in the dropdown.
const MAX_RENDERED_ORGANIZATION = 20;
// A search input is shown when more than 10 switchable organizations
// exist.
const ORGANIZATION_COUNT_THRESHOLD_FOR_SEARCH_INPUT = 10;

type OwnProps = {
  isAuthenticated: boolean;
};
type StateProps = {
  activeUser: APIUser | null | undefined;
  isInAnnotationView: boolean;
  hasOrganizations: boolean;
  othersMayEdit: boolean;
  allowUpdate: boolean;
  isLockedByOwner: boolean;
  isAnnotationFromDifferentOrganization: boolean;
  isAnnotationOwner: boolean;
  annotationOwnerName: string;
  blockedByUser: APIUserCompact | null | undefined;
  navbarHeight: number;
};
type Props = OwnProps & StateProps;
// The user should click somewhere else to close that menu like it's done in most OS menus, anyway. 10 seconds.
const subMenuCloseDelay = 10;

function useOlvy() {
  const [isInitialized, setIsInitialized] = useState(false);
  // Initialize Olvy after mounting
  useEffect(() => {
    const OlvyConfig = {
      organisation: "webknossos",
      // This target needs to be an empty string as else olvy will eagerly init the modal and thus fetch all its contents.
      target: "",
      type: "modal",
      view: {
        showSearch: false,
        compact: false,
        showHeader: true,
        // only applies when widget type is embed. you cannot hide header for modal and sidebar widgets
        showUnreadIndicator: false,
        unreadIndicatorColor: "#cc1919",
        unreadIndicatorPosition: "top-right",
      },
    };

    if (window.Olvy != null) {
      window.Olvy.init(OlvyConfig);
      setIsInitialized(true);
    }
  }, []);
  return isInitialized;
}

function useOlvyUnreadReleasesCount(activeUser: APIUser) {
  const lastViewedTimestampWithFallback =
    activeUser.novelUserExperienceInfos.lastViewedWhatsNewTimestamp != null
      ? activeUser.novelUserExperienceInfos.lastViewedWhatsNewTimestamp
      : activeUser.created;
  const isInitialized = useOlvy();
  const unreadCount = useFetch(
    async () => {
      if (!isInitialized || !window.Olvy) {
        return null;
      }

      return window.Olvy.getUnreadReleasesCount(
        new Date(lastViewedTimestampWithFallback).toISOString(),
      );
    },
    null,
    [isInitialized, lastViewedTimestampWithFallback],
  );
  return unreadCount;
}

function UserInitials({
  activeUser,
  isMultiMember,
}: {
  activeUser: APIUser;
  isMultiMember: boolean;
}) {
  const { firstName, lastName } = activeUser;

  const initialOf = (str: string) => str.slice(0, 1).toUpperCase();

  return (
    <div
      style={{
        position: "relative",
        display: "flex",
      }}
    >
      <Avatar
        className="hover-effect-via-opacity"
        style={{
          verticalAlign: "middle",
        }}
      >
        {initialOf(firstName) + initialOf(lastName)}
      </Avatar>

      {isMultiMember ? (
        <SwapOutlined
          className="switch-organization-icon"
          title="You are member of multiple organizations. Click the avatar to switch between them."
        />
      ) : null}
    </div>
  );
}

function getCollapsibleMenuTitle(
  title: string,
  icon: MenuItemType["icon"],
  collapse: boolean,
): MenuItemType["label"] {
  return collapse ? (
    <Tooltip title={title}>{icon}</Tooltip>
  ) : (
    <>
      {icon}
      {title}
    </>
  );
}

export function getAdministrationSubMenu(collapse: boolean, activeUser: APIUser) {
  const isAdmin = Utils.isUserAdmin(activeUser);
  const isAdminOrTeamManager = Utils.isUserAdminOrTeamManager(activeUser);
  const organization = activeUser.organization;

  const adminstrationSubMenuItems = isAdminOrTeamManager
    ? [
        { key: "/users", label: <Link to="/users">Users</Link> },
        { key: "/teams", label: <Link to="/teams">Teams</Link> },
        {
          key: "/projects",
          label: (
            <PricingEnforcedSpan requiredPricingPlan={PricingPlanEnum.Team}>
              <Link to="/projects">Projects</Link>
            </PricingEnforcedSpan>
          ),
        },
        {
          key: "/tasks",
          label: (
            <PricingEnforcedSpan requiredPricingPlan={PricingPlanEnum.Team}>
              <Link to="/tasks">Tasks</Link>
            </PricingEnforcedSpan>
          ),
        },
        {
          key: "/taskTypes",
          label: (
            <PricingEnforcedSpan requiredPricingPlan={PricingPlanEnum.Team}>
              <Link to="/taskTypes">Task Types</Link>
            </PricingEnforcedSpan>
          ),
        },
        { key: "/scripts", label: <Link to="/scripts">Scripts</Link> },
      ]
    : [];

  if (features().jobsEnabled)
    adminstrationSubMenuItems.push({
      key: "/jobs",
      label: <Link to="/jobs">Processing Jobs</Link>,
    });

  if (isAdmin) {
    adminstrationSubMenuItems.push({
      key: `/organizations/${organization}`,
      label: <Link to={`/organizations/${organization}`}>Organization</Link>,
    });
  }
  if (activeUser.isSuperUser) {
    adminstrationSubMenuItems.push({
      key: "/aiModels",
      label: <Link to={"/aiModels"}>AI Models</Link>,
    });
  }

  if (features().voxelyticsEnabled)
    adminstrationSubMenuItems.push({
      key: "/workflows",
      label: <Link to="/workflows">Voxelytics</Link>,
    });

  if (adminstrationSubMenuItems.length === 0) {
    return null;
  }

  return {
    key: "adminMenu",
    className: collapse ? "hide-on-small-screen" : "",
    label: getCollapsibleMenuTitle(
      "Administration",
      <TeamOutlined className="icon-margin-right" />,
      collapse,
    ),
    children: adminstrationSubMenuItems,
  };
}

function getStatisticsSubMenu(collapse: boolean): SubMenuType {
  return {
    key: "statisticMenu",
    className: collapse ? "hide-on-small-screen" : "",
    label: getCollapsibleMenuTitle(
      "Statistics",
      <BarChartOutlined className="icon-margin-right" />,
      collapse,
    ),
    children: [
      {
        key: "/timetracking",
        label: (
          <PricingEnforcedSpan requiredPricingPlan={PricingPlanEnum.Team}>
            <Link to="/timetracking">Time Tracking</Link>
          </PricingEnforcedSpan>
        ),
      },
      {
        key: "/reports/projectProgress",
        label: (
          <PricingEnforcedSpan requiredPricingPlan={PricingPlanEnum.Team}>
            <Link to="/reports/projectProgress">Project Progress</Link>
          </PricingEnforcedSpan>
        ),
      },
      {
        key: "/reports/availableTasks",
        label: (
          <PricingEnforcedSpan requiredPricingPlan={PricingPlanEnum.Team}>
            <Link to="/reports/availableTasks">Available Task Assignments</Link>
          </PricingEnforcedSpan>
        ),
      },
    ],
  };
}

function getTimeTrackingMenu(collapse: boolean): MenuItemType {
  return {
    key: "timeStatisticMenu",

    label: (
      <Link
        to="/timetracking"
        style={{
          fontWeight: 400,
        }}
      >
        {getCollapsibleMenuTitle("Time Tracking", <BarChartOutlined />, collapse)}
      </Link>
    ),
  };
}

function getHelpSubMenu(
  version: string | null,
  polledVersion: string | null,
  isAuthenticated: boolean,
  isAdminOrManager: boolean,
  collapse: boolean,
  openHelpModal: MenuClickEventHandler,
) {
  const polledVersionString =
    polledVersion != null && polledVersion !== version
      ? `(Server is currently at ${polledVersion}!)`
      : "";

  const { discussionBoardRequiresAdmin, discussionBoard, isWkorgInstance } = features();

  const helpSubMenuItems: ItemType[] = [
    {
      key: "user-documentation",
      label: (
        <a target="_blank" href="https://docs.webknossos.org" rel="noreferrer noopener">
          User Documentation
        </a>
      ),
    },
    (!discussionBoardRequiresAdmin || isAdminOrManager) && discussionBoard !== false
      ? {
          key: "discussion-board",
          label: (
            <a href={discussionBoard} target="_blank" rel="noreferrer noopener">
              Community Support
            </a>
          ),
        }
      : null,
    {
      key: "frontend-api",
      label: (
        <a target="_blank" href="/assets/docs/frontend-api/index.html" rel="noopener noreferrer">
          Frontend API Documentation
        </a>
      ),
    },
    {
      key: "keyboard-shortcuts",
      label: (
        <a
          target="_blank"
          href="https://docs.webknossos.org/webknossos/ui/keyboard_shortcuts.html"
          rel="noopener noreferrer"
        >
          Keyboard Shortcuts
        </a>
      ),
    },
  ];

  if (isAuthenticated)
    helpSubMenuItems.push({
      key: "get_help",
      onClick: openHelpModal,
      label: "Ask a Question",
    });

  if (isWkorgInstance) {
    helpSubMenuItems.push({
      key: "contact",
      label: (
        <a target="_blank" href="mailto:hello@webknossos.org" rel="noopener noreferrer">
          Email Us
        </a>
      ),
    });
  } else {
    helpSubMenuItems.push({
      key: "credits",
      label: (
        <a target="_blank" href="https://webknossos.org" rel="noopener noreferrer">
          About & Credits
        </a>
      ),
    });
  }
  helpSubMenuItems.push({
    key: "imprint",
    label: (
      <a target="_blank" href="/imprint" rel="noopener noreferrer">
        Imprint
      </a>
    ),
  });
  helpSubMenuItems.push({
    key: "privacy",
    label: (
      <a target="_blank" href="/privacy" rel="noopener noreferrer">
        Privacy
      </a>
    ),
  });

  if (version !== "")
    helpSubMenuItems.push({
      key: "version",
      disabled: true,
      label: `Version: ${version} ${polledVersionString}`,
    });

  return {
    key: HELP_MENU_KEY,
    label: getCollapsibleMenuTitle(
      "Help",
      <QuestionCircleOutlined className="icon-margin-right" />,
      collapse,
    ),
    children: helpSubMenuItems,
  };
}

function getDashboardSubMenu(collapse: boolean): SubMenuType {
  return {
    key: "dashboardMenu",
    className: collapse ? "hide-on-small-screen" : "",
    label: getCollapsibleMenuTitle(
      "Dashboard",
      <HomeOutlined className="icon-margin-right" />,
      collapse,
    ),
    children: [
      { key: "/dashboard/datasets", label: <Link to="/dashboard/datasets">Datasets</Link> },
      {
        key: "/dashboard/annotations",
        label: <Link to="/dashboard/annotations">Annotations</Link>,
      },
      { key: "/dashboard/tasks", label: <Link to="/dashboard/tasks">Tasks</Link> },
    ],
  };
}

function NotificationIcon({
  activeUser,
  navbarHeight,
}: {
  activeUser: APIUser;
  navbarHeight: number;
}) {
  const maybeUnreadReleaseCount = useOlvyUnreadReleasesCount(activeUser);

  const handleShowWhatsNewView = () => {
    const [newUserSync] = updateNovelUserExperienceInfos(activeUser, {
      lastViewedWhatsNewTimestamp: new Date().getTime(),
    });
    Store.dispatch(setActiveUserAction(newUserSync));
    sendAnalyticsEvent("open_whats_new_view");

    if (window.Olvy) {
      // Setting the target lazily, to finally let olvy load the "what's new" modal, as it should be shown now.
      window.Olvy.config.target = "#unused-olvy-target";
      window.Olvy.show();
    }
  };

  return (
    <div
      style={{
        position: "relative",
        display: "flex",
        marginRight: 12,
        paddingTop: navbarHeight > constants.DEFAULT_NAVBAR_HEIGHT ? constants.BANNER_HEIGHT : 0,
      }}
    >
      <Tooltip title="See what's new in WEBKNOSSOS" placement="bottomLeft">
        <Badge count={maybeUnreadReleaseCount || 0} size="small">
          <Button onClick={handleShowWhatsNewView} shape="circle" icon={<BellOutlined />} />
        </Badge>
      </Tooltip>
    </div>
  );
}

export const switchTo = async (org: APIOrganizationCompact) => {
  Toast.info(`Switching to ${org.name || org.id}`);

  // If the user is currently at the datasets tab, the active folder is encoded
  // in the URI. Switching to another organization means that the folder id
  // becomes invalid. That's why, we are removing any identifiers from the
  // current datasets path before reloading the page (which is done in
  // switchToOrganization).
  if (window.location.pathname.startsWith("/dashboard/datasets/")) {
    window.history.replaceState({}, "", "/dashboard/datasets/");
  }

  await switchToOrganization(org.id);
};

function OrganizationFilterInput({
  onChange,
  isVisible,
  onPressEnter,
}: { onChange: (val: string) => void; isVisible: boolean; onPressEnter: () => void }) {
  const ref = useRef<InputRef>(null);

  // biome-ignore lint/correctness/useExhaustiveDependencies: Biome doesn't understand that ref.current is accessed?
  useEffect(() => {
    if (ref?.current && isVisible) {
      setTimeout(() => {
        // Without the timeout, the focus doesn't work unfortunately.
        ref.current?.input?.focus();
      }, 100);
    }
  }, [ref.current, isVisible]);
  const onChangeImpl = (evt: React.ChangeEvent<HTMLInputElement>) => {
    onChange(evt.target.value);
  };
  const onKeyDown = (event: React.KeyboardEvent<HTMLInputElement>) => {
    const consumableKeyCodes = [40, 38, 27]; // up, down, escape
    if (!consumableKeyCodes.includes(event.keyCode)) {
      event.stopPropagation();
    }
  };

  return (
    <Input
      placeholder="Filter organizations..."
      onChange={onChangeImpl}
      onKeyDown={onKeyDown}
      ref={ref}
      onPressEnter={onPressEnter}
    />
  );
}

function LoggedInAvatar({
  activeUser,
  handleLogout,
  navbarHeight,
}: {
  activeUser: APIUser;
  handleLogout: (event: React.SyntheticEvent) => void;
  navbarHeight: number;
} & SubMenuProps) {
  const { firstName, lastName, organization: organizationId } = activeUser;
  const usersOrganizations = useFetch(getUsersOrganizations, [], []);
  const activeOrganization = usersOrganizations.find((org) => org.id === organizationId);
  const switchableOrganizations = usersOrganizations.filter((org) => org.id !== organizationId);
  const orgName =
    activeOrganization != null ? activeOrganization.name || activeOrganization.id : organizationId;
  const [organizationFilter, onChangeOrganizationFilter] = useState("");
  const [openKeys, setOpenKeys] = useState<string[]>([]);

  const filteredOrganizations = Utils.filterWithSearchQueryAND(
    switchableOrganizations,
    ["name", "id"],
    organizationFilter,
  );
  const onEnterOrganization = () => {
    if (filteredOrganizations.length > 0) {
      switchTo(filteredOrganizations[0]);
    }
  };

  const maybeOrganizationFilterInput =
    switchableOrganizations.length > ORGANIZATION_COUNT_THRESHOLD_FOR_SEARCH_INPUT
      ? [
          {
            key: "input",
            label: (
              <OrganizationFilterInput
                onChange={onChangeOrganizationFilter}
                isVisible={openKeys.includes("switch-organization")}
                onPressEnter={onEnterOrganization}
              />
            ),
          },
        ]
      : [];

  const isMultiMember = switchableOrganizations.length > 0;
  return (
    <Menu
      selectedKeys={["prevent highlighting of this menu"]}
      mode="horizontal"
      style={{
        paddingTop: navbarHeight > constants.DEFAULT_NAVBAR_HEIGHT ? constants.BANNER_HEIGHT : 0,
        lineHeight: `${constants.DEFAULT_NAVBAR_HEIGHT}px`,
      }}
      theme="dark"
      subMenuCloseDelay={subMenuCloseDelay}
      triggerSubMenuAction="click"
      className="right-navbar"
      onOpenChange={setOpenKeys}
      openKeys={openKeys}
      items={[
        {
          key: "loggedMenu",
          label: <UserInitials activeUser={activeUser} isMultiMember={isMultiMember} />,
          style: { padding: 0 },
          children: [
            {
              key: "userName",
              label: `${firstName} ${lastName}`,
              disabled: true,
            },
            {
              key: "organization",
              label: orgName,
              disabled: true,
            },
            {
              type: "divider",
            },
            {
              key: "account",
              label: <Link to="/account">Account Settings</Link>,
            },
            activeOrganization && Utils.isUserAdmin(activeUser)
              ? {
                  key: "manage-organization",
                  label: <Link to={"/organization/overview"}>Organization Settings</Link>,
                }
              : null,
            isMultiMember
              ? {
                  key: "switch-organization",
                  label: "Switch Organization",
                  popupClassName: "organization-switch-menu",
                  children: [
                    ...maybeOrganizationFilterInput,
                    ...filteredOrganizations.slice(0, MAX_RENDERED_ORGANIZATION).map((org) => ({
                      key: org.id,
                      onClick: () => switchTo(org),
                      label: org.name || org.id,
                    })),
                  ],
                }
              : null,
            {
<<<<<<< HEAD
              key: "resetpassword",
              label: <Link to="/auth/changePassword">Change Password</Link>,
            },
            { key: "changeEmail", label: <Link to="/auth/changeEmail">Change Email</Link> },
            { key: "token", label: <Link to="/auth/token">Auth Token</Link> },
            {
              key: "theme",
              label: "Theme",
              children: [
                ["auto", "System-default"],
                ["light", "Light"],
                ["dark", "Dark"],
              ].map(([key, label]) => {
                return {
                  key,
                  label: label,
                  icon: selectedTheme === key ? <CheckOutlined /> : null,
                  onClick: () => {
                    // @ts-expect-error ts-migrate(2345) FIXME: Argument of type 'string' is not assignable to par... Remove this comment to see the full error message
                    setSelectedTheme(key);
                  },
                };
              }),
            },
            {
=======
>>>>>>> 49d285d9
              key: "logout",
              label: (
                <a href="/" onClick={handleLogout}>
                  Logout
                </a>
              ),
            },
          ],
        },
      ]}
    />
  );
}

function AnonymousAvatar() {
  const bannerHeight = useWkSelector(
    (state) => state.uiInformation.navbarHeight - constants.DEFAULT_NAVBAR_HEIGHT,
  );
  return (
    <Popover
      placement="bottomRight"
      content={
        <LoginForm
          layout="horizontal"
          style={{
            maxWidth: 500,
          }}
        />
      }
      trigger="click"
      style={{
        position: "fixed",
      }}
    >
      <Avatar
        className="hover-effect-via-opacity"
        icon={<UserOutlined />}
        style={{
          marginLeft: 8,
          marginTop: bannerHeight,
        }}
      />
    </Popover>
  );
}

async function getVersion() {
  const buildInfo = await getBuildInfo();
  return buildInfo.webknossos.version;
}

function AnnotationLockedByUserTag({
  blockedByUser,
  activeUser,
}: {
  blockedByUser: APIUserCompact | null | undefined;
  activeUser: APIUser;
}) {
  let content;
  if (blockedByUser == null) {
    content = (
      <Tooltip title={messages["annotation.acquiringMutexFailed.noUser"]}>
        <Tag color="warning" className="flex-center-child">
          Locked by unknown user.
        </Tag>
      </Tooltip>
    );
  } else if (blockedByUser.id === activeUser.id) {
    content = (
      <Tooltip title={messages["annotation.acquiringMutexSucceeded"]}>
        <Tag color="success" className="flex-center-child">
          Locked by you. Reload to edit.
        </Tag>
      </Tooltip>
    );
  } else {
    const blockingUserName = `${blockedByUser.firstName} ${blockedByUser.lastName}`;
    content = (
      <Tooltip
        title={messages["annotation.acquiringMutexFailed"]({
          userName: blockingUserName,
        })}
      >
        <Tag color="warning" className="flex-center-child">
          Locked by {blockingUserName}
        </Tag>
      </Tooltip>
    );
  }
  return (
    <span style={{ display: "flex", justifyContent: "center", alignItems: "center" }}>
      {content}
    </span>
  );
}

function AnnotationLockedByOwnerTag(props: { annotationOwnerName: string; isOwner: boolean }) {
  const unlockHintForOwners = props.isOwner
    ? " You can unlock the annotation in the navbar annotation menu."
    : "";
  const tooltipMessage =
    messages["tracing.read_only_mode_notification"](true, props.isOwner) + unlockHintForOwners;
  return (
    <Tooltip title={tooltipMessage}>
      <Tag color="warning" className="flex-center-child">
        Locked by {props.annotationOwnerName}
      </Tag>
    </Tooltip>
  );
}

function Navbar({
  activeUser,
  isAuthenticated,
  isInAnnotationView,
  hasOrganizations,
  othersMayEdit,
  blockedByUser,
  allowUpdate,
  annotationOwnerName,
  isLockedByOwner,
  isAnnotationFromDifferentOrganization,
  navbarHeight,
  isAnnotationOwner,
}: Props) {
  const historyLocation = useLocation();

  const handleLogout = async (event: React.SyntheticEvent) => {
    event.preventDefault();
    await Request.receiveJSON("/api/auth/logout");
    Store.dispatch(logoutUserAction());
    // Hard navigation
    location.href = "/";
  };

  const version = useFetch(getVersion, null, []);
  const [isHelpMenuOpen, setIsHelpMenuOpen] = useState(false);
  const [polledVersion, setPolledVersion] = useState<string | null>(null);
  const [isHelpModalOpen, setIsHelpModalOpen] = useState(false);

  useInterval(
    async () => {
      if (isHelpMenuOpen) {
        setPolledVersion(await getVersion());
      }
    },
    2000,
    isHelpMenuOpen,
  );

  const _isAuthenticated = isAuthenticated && activeUser != null;

  const isAdminOrManager = activeUser != null ? Utils.isUserAdminOrManager(activeUser) : false;
  const collapseAllNavItems = isInAnnotationView;
  const hideNavbarLogin = features().hideNavbarLogin || !hasOrganizations;
  const menuItems: ItemType[] = [
    {
      key: "0",
      label: (
        <Link
          to="/dashboard"
          style={{
            fontWeight: 400,
            verticalAlign: "middle",
          }}
        >
          {getCollapsibleMenuTitle("WEBKNOSSOS", <span className="logo" />, collapseAllNavItems)}
        </Link>
      ),
    },
  ];
  const trailingNavItems = [];

  if (_isAuthenticated) {
    const loggedInUser: APIUser = activeUser;
    menuItems.push(getDashboardSubMenu(collapseAllNavItems));

    if (isAdminOrManager && activeUser != null) {
      menuItems.push(getAdministrationSubMenu(collapseAllNavItems, activeUser));
      if (Utils.isUserAdminOrTeamManager(activeUser)) {
        menuItems.push(getStatisticsSubMenu(collapseAllNavItems));
      }
    } else {
      menuItems.push(getTimeTrackingMenu(collapseAllNavItems));
    }

    if (
      othersMayEdit &&
      !allowUpdate &&
      !isLockedByOwner &&
      !isAnnotationFromDifferentOrganization
    ) {
      trailingNavItems.push(
        <AnnotationLockedByUserTag
          key="locked-by-user-tag"
          blockedByUser={blockedByUser}
          activeUser={activeUser}
        />,
      );
    }
    if (isLockedByOwner) {
      trailingNavItems.push(
        <AnnotationLockedByOwnerTag
          key="locked-by-owner-tag"
          annotationOwnerName={annotationOwnerName}
          isOwner={isAnnotationOwner}
        />,
      );
    }
    trailingNavItems.push(
      <NotificationIcon
        key="notification-icon"
        activeUser={loggedInUser}
        navbarHeight={navbarHeight}
      />,
    );
    trailingNavItems.push(
      <LoggedInAvatar
        key="logged-in-avatar"
        activeUser={loggedInUser}
        handleLogout={handleLogout}
        navbarHeight={navbarHeight}
      />,
    );
  }

  if (!(_isAuthenticated || hideNavbarLogin)) {
    trailingNavItems.push(<AnonymousAvatar key="anonymous-avatar" />);
  }

  menuItems.push(
    getHelpSubMenu(
      version,
      polledVersion,
      _isAuthenticated,
      isAdminOrManager,
      collapseAllNavItems,
      () => setIsHelpModalOpen(true),
    ),
  );
  // Don't highlight active menu items, when showing the narrow version of the navbar,
  // since this makes the icons appear more crowded.
  const selectedKeys = collapseAllNavItems ? [] : [historyLocation.pathname];
  const separator = <div className="navbar-separator" />;

  return (
    <Header
      className={classnames("navbar-header", {
        "collapsed-nav-header": collapseAllNavItems,
      })}
    >
      <GlobalProgressBar />
      <MaintenanceBanner />
      <ConfigProvider theme={getAntdTheme("light")}>
        <UpgradeVersionBanner />
      </ConfigProvider>
      <Menu
        mode="horizontal"
        selectedKeys={selectedKeys}
        onOpenChange={(openKeys) => setIsHelpMenuOpen(openKeys.includes(HELP_MENU_KEY))}
        style={{
          paddingTop: navbarHeight > constants.DEFAULT_NAVBAR_HEIGHT ? constants.BANNER_HEIGHT : 0,
          lineHeight: `${constants.DEFAULT_NAVBAR_HEIGHT}px`,
        }}
        theme="dark"
        subMenuCloseDelay={subMenuCloseDelay}
        triggerSubMenuAction="click"
        // There is a bug where the last menu entry disappears behind the overflow indicator
        // although there is ample space available, see https://github.com/ant-design/ant-design/issues/32277
        disabledOverflow
        items={menuItems}
      />
      {isInAnnotationView ? separator : null}
      <HelpModal
        isModalOpen={isHelpModalOpen}
        onCancel={() => setIsHelpModalOpen(false)}
        centeredLayout
      />
      <PortalTarget
        portalId="navbarTracingSlot"
        style={{
          flex: 1,
          display: "flex",
          paddingTop: navbarHeight > constants.DEFAULT_NAVBAR_HEIGHT ? constants.BANNER_HEIGHT : 0,
        }}
      />
      <ConfigProvider theme={getAntdTheme("dark")}>
        <div
          style={{
            display: "flex",
            justifyContent: "flex-end",
            marginRight: 12,
          }}
        >
          {trailingNavItems}
        </div>
      </ConfigProvider>
    </Header>
  );
}

function GlobalProgressBar() {
  const globalProgress = useWkSelector((state) => state.uiInformation.globalProgress);
  const hide = globalProgress === 0;
  return (
    <div
      className={`global-progress-bar ${hide ? "hidden-global-progress-bar" : ""}`}
      style={{ width: `${Math.round(globalProgress * 100)}%` }}
    />
  );
}

const mapStateToProps = (state: WebknossosState): StateProps => ({
  activeUser: state.activeUser,
  isInAnnotationView: state.uiInformation.isInAnnotationView,
  hasOrganizations: state.uiInformation.hasOrganizations,
  othersMayEdit: state.annotation.othersMayEdit,
  blockedByUser: state.annotation.blockedByUser,
  allowUpdate: state.annotation.restrictions.allowUpdate,
  isLockedByOwner: state.annotation.isLockedByOwner,
  annotationOwnerName: formatUserName(state.activeUser, state.annotation.owner),
  isAnnotationOwner: isAnnotationOwnerAccessor(state),
  isAnnotationFromDifferentOrganization: isAnnotationFromDifferentOrganization(state),
  navbarHeight: state.uiInformation.navbarHeight,
});

const connector = connect(mapStateToProps);
export default connector(Navbar);<|MERGE_RESOLUTION|>--- conflicted
+++ resolved
@@ -200,34 +200,34 @@
 
   const adminstrationSubMenuItems = isAdminOrTeamManager
     ? [
-        { key: "/users", label: <Link to="/users">Users</Link> },
-        { key: "/teams", label: <Link to="/teams">Teams</Link> },
-        {
-          key: "/projects",
-          label: (
-            <PricingEnforcedSpan requiredPricingPlan={PricingPlanEnum.Team}>
-              <Link to="/projects">Projects</Link>
-            </PricingEnforcedSpan>
-          ),
-        },
-        {
-          key: "/tasks",
-          label: (
-            <PricingEnforcedSpan requiredPricingPlan={PricingPlanEnum.Team}>
-              <Link to="/tasks">Tasks</Link>
-            </PricingEnforcedSpan>
-          ),
-        },
-        {
-          key: "/taskTypes",
-          label: (
-            <PricingEnforcedSpan requiredPricingPlan={PricingPlanEnum.Team}>
-              <Link to="/taskTypes">Task Types</Link>
-            </PricingEnforcedSpan>
-          ),
-        },
-        { key: "/scripts", label: <Link to="/scripts">Scripts</Link> },
-      ]
+      { key: "/users", label: <Link to="/users">Users</Link> },
+      { key: "/teams", label: <Link to="/teams">Teams</Link> },
+      {
+        key: "/projects",
+        label: (
+          <PricingEnforcedSpan requiredPricingPlan={PricingPlanEnum.Team}>
+            <Link to="/projects">Projects</Link>
+          </PricingEnforcedSpan>
+        ),
+      },
+      {
+        key: "/tasks",
+        label: (
+          <PricingEnforcedSpan requiredPricingPlan={PricingPlanEnum.Team}>
+            <Link to="/tasks">Tasks</Link>
+          </PricingEnforcedSpan>
+        ),
+      },
+      {
+        key: "/taskTypes",
+        label: (
+          <PricingEnforcedSpan requiredPricingPlan={PricingPlanEnum.Team}>
+            <Link to="/taskTypes">Task Types</Link>
+          </PricingEnforcedSpan>
+        ),
+      },
+      { key: "/scripts", label: <Link to="/scripts">Scripts</Link> },
+    ]
     : [];
 
   if (features().jobsEnabled)
@@ -352,13 +352,13 @@
     },
     (!discussionBoardRequiresAdmin || isAdminOrManager) && discussionBoard !== false
       ? {
-          key: "discussion-board",
-          label: (
-            <a href={discussionBoard} target="_blank" rel="noreferrer noopener">
-              Community Support
-            </a>
-          ),
-        }
+        key: "discussion-board",
+        label: (
+          <a href={discussionBoard} target="_blank" rel="noreferrer noopener">
+            Community Support
+          </a>
+        ),
+      }
       : null,
     {
       key: "frontend-api",
@@ -588,17 +588,17 @@
   const maybeOrganizationFilterInput =
     switchableOrganizations.length > ORGANIZATION_COUNT_THRESHOLD_FOR_SEARCH_INPUT
       ? [
-          {
-            key: "input",
-            label: (
-              <OrganizationFilterInput
-                onChange={onChangeOrganizationFilter}
-                isVisible={openKeys.includes("switch-organization")}
-                onPressEnter={onEnterOrganization}
-              />
-            ),
-          },
-        ]
+        {
+          key: "input",
+          label: (
+            <OrganizationFilterInput
+              onChange={onChangeOrganizationFilter}
+              isVisible={openKeys.includes("switch-organization")}
+              onPressEnter={onEnterOrganization}
+            />
+          ),
+        },
+      ]
       : [];
 
   const isMultiMember = switchableOrganizations.length > 0;
@@ -641,54 +641,26 @@
             },
             activeOrganization && Utils.isUserAdmin(activeUser)
               ? {
-                  key: "manage-organization",
-                  label: <Link to={"/organization/overview"}>Organization Settings</Link>,
-                }
+                key: "manage-organization",
+                label: <Link to={"/organization/overview"}>Organization Settings</Link>,
+              }
               : null,
             isMultiMember
               ? {
-                  key: "switch-organization",
-                  label: "Switch Organization",
-                  popupClassName: "organization-switch-menu",
-                  children: [
-                    ...maybeOrganizationFilterInput,
-                    ...filteredOrganizations.slice(0, MAX_RENDERED_ORGANIZATION).map((org) => ({
-                      key: org.id,
-                      onClick: () => switchTo(org),
-                      label: org.name || org.id,
-                    })),
-                  ],
-                }
+                key: "switch-organization",
+                label: "Switch Organization",
+                popupClassName: "organization-switch-menu",
+                children: [
+                  ...maybeOrganizationFilterInput,
+                  ...filteredOrganizations.slice(0, MAX_RENDERED_ORGANIZATION).map((org) => ({
+                    key: org.id,
+                    onClick: () => switchTo(org),
+                    label: org.name || org.id,
+                  })),
+                ],
+              }
               : null,
             {
-<<<<<<< HEAD
-              key: "resetpassword",
-              label: <Link to="/auth/changePassword">Change Password</Link>,
-            },
-            { key: "changeEmail", label: <Link to="/auth/changeEmail">Change Email</Link> },
-            { key: "token", label: <Link to="/auth/token">Auth Token</Link> },
-            {
-              key: "theme",
-              label: "Theme",
-              children: [
-                ["auto", "System-default"],
-                ["light", "Light"],
-                ["dark", "Dark"],
-              ].map(([key, label]) => {
-                return {
-                  key,
-                  label: label,
-                  icon: selectedTheme === key ? <CheckOutlined /> : null,
-                  onClick: () => {
-                    // @ts-expect-error ts-migrate(2345) FIXME: Argument of type 'string' is not assignable to par... Remove this comment to see the full error message
-                    setSelectedTheme(key);
-                  },
-                };
-              }),
-            },
-            {
-=======
->>>>>>> 49d285d9
               key: "logout",
               label: (
                 <a href="/" onClick={handleLogout}>
