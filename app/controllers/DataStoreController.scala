/*
 * Copyright (C) 20011-2014 Scalable minds UG (haftungsbeschränkt) & Co. KG. <http://scm.io>
 */
package controllers

import javax.inject.Inject

import org.apache.commons.io.FilenameUtils
import org.apache.commons.codec.binary.Base64
import org.apache.commons.io.FileUtils
import java.io.File
import akka.agent.Agent
<<<<<<< HEAD
import play.api.mvc.WebSocket.FrameFormatter
=======
import play.api.http.Status
>>>>>>> 869ad2c5
import play.api.mvc._
import play.api.libs.json.{JsError, JsSuccess, Json, JsValue}
import play.api.libs.iteratee.{Enumerator, Iteratee, Concurrent}
import scala.concurrent.{Future, Promise}
import net.liftweb.common.{Empty, Failure, Full, Box}
import play.api.libs.iteratee.Concurrent.Channel
import play.api.Logger
import play.api.libs.concurrent.Akka
import scala.concurrent.duration._
import com.scalableminds.util.tools.{Fox, FoxImplicits}
import models.binary._
import play.api.i18n.{MessagesApi, I18nSupport, Messages}
import com.scalableminds.braingames.binary.models._
import play.api.libs.concurrent.Execution.Implicits._
import com.scalableminds.util.reactivemongo.{GlobalAccessContext, DBAccessContext}
import com.scalableminds.util.rest.{RESTResponse, RESTCall}
import play.api.Play

object DataStoreHandler extends DataStoreBackChannelHandler {

  lazy val config = Play.current.configuration

  def createUserDataLayer(dataStoreInfo: DataStoreInfo, base: DataSource): Fox[UserDataLayer] = {
    Logger.debug("Called to create user data source. Base: " + base.id + " Datastore: " + dataStoreInfo)
    val call = RESTCall("POST", s"/data/datasets/${base.id}/layers", Map.empty, Map.empty, Json.obj())
    sendRequest(dataStoreInfo.name, call).flatMap { response =>
      response.body.validate(UserDataLayer.userDataLayerFormat) match {
        case JsSuccess(userDataLayer, _) => Full(userDataLayer)
        case e: JsError => Failure("REST user data layer create returned malformed json: " + e.toString)
      }
    }
  }

  def requestDataLayerThumbnail(dataSet: DataSet, dataLayerName: String, width: Int, height: Int): Fox[String] = {
    Logger.debug("Thumbnail called for: " + dataSet.name + " Layer: " + dataLayerName)
<<<<<<< HEAD
    val call = RESTCall(
      "GET",
      s"/data/datasets/${dataSet.name}/layers/$dataLayerName/thumbnail.json",
      Map.empty,
      Map("token" -> DataTokenService.oxalisToken, "width" -> width.toString, "height" -> height.toString),
      Json.obj())

    sendRequest(dataSet.dataStoreInfo.name, call).flatMap { response =>
      (response.body \ "value").asOpt[String]
=======
    findByServer(dataSet.dataStoreInfo.name).toFox.flatMap {
      dataStore =>
        val call = RESTCall(
          "GET",
          s"/data/datasets/${dataSet.urlEncodedName}/layers/$dataLayerName/thumbnail.json",
          Map.empty,
          Map("token" -> DataTokenService.oxalisToken, "width" -> width.toString, "height" -> height.toString),
          Json.obj())
        dataStore.request(call).flatMap { response =>
            (response.body \ "value").asOpt[String]
        }
>>>>>>> 869ad2c5
    }
  }

  def progressForImport(dataSet: DataSet): Fox[RESTResponse] = {
    Logger.debug("Import rogress called for: " + dataSet.name)
<<<<<<< HEAD
    val call = RESTCall("GET", s"/data/datasets/${dataSet.name}/import", Map.empty, Map.empty, Json.obj())
    sendRequest(dataSet.dataStoreInfo.name, call)
=======
    findByServer(dataSet.dataStoreInfo.name).toFox.flatMap {
      dataStore =>
        val call = RESTCall("GET", s"/data/datasets/${dataSet.urlEncodedName}/import", Map.empty, Map.empty, Json.obj())
        dataStore.request(call)
    }
>>>>>>> 869ad2c5
  }

  def importDataSource(dataSet: DataSet): Fox[RESTResponse] = {
    Logger.debug("Import called for: " + dataSet.name)
<<<<<<< HEAD
    val call = RESTCall("POST", s"/data/datasets/${dataSet.name}/import", Map.empty, Map.empty, Json.obj())
    sendRequest(dataSet.dataStoreInfo.name, call)
=======
    findByServer(dataSet.dataStoreInfo.name).toFox.flatMap {
      dataStore =>
        val call = RESTCall("POST", s"/data/datasets/${dataSet.urlEncodedName}/import", Map.empty, Map.empty, Json.obj())
        dataStore.request(call)
    }
>>>>>>> 869ad2c5
  }

  def uploadDataSource(upload: DataSourceUpload) = {
    Logger.debug("Upload called for: " + upload.name)
    (for {
      localDatastore <- config.getString("datastore.name").toFox
      dataStore <- findByServer(localDatastore).toFox
      call = RESTCall("POST", s"/data/datasets/upload", Map.empty, Map.empty, Json.toJson(upload))
      response <- dataStore.request(call)
    } yield {
      (response.body \ "error").asOpt[String] match {
        case Some(error) => Failure(error)
        case _ => Full(Unit)
      }
    }).futureBox.map {
      case Full(r) => r
      case Empty => Failure("dataStore.notAvailable")
    }
  }
}

trait DataStoreBackChannelHandler extends FoxImplicits {
  val dataStores = Agent[Map[String, WebSocketRESTServer]](Map.empty)

  def register(dataStoreName: String, restChannel: WebSocketRESTServer) = {
    dataStores.send(_ + (dataStoreName -> restChannel))
  }

  def unregister(dataStoreName: String) = {
    dataStores.send(_ - dataStoreName)
  }

  def findByServer(dataStoreName: String) = {
    dataStores().get(dataStoreName)
  }

  def sendRequest(dataStoreName: String, call: RESTCall) = {
    findByServer(dataStoreName).toFox.flatMap {
      restChannel =>
        restChannel.request(call)
    }
  }
}

object WebSocketRESTServer {
  def create() = {
    val (enumerator, channel) = Concurrent.broadcast[Array[Byte]]

    val ws = WebSocketRESTServer(channel)

    val iteratee = Iteratee.foreach[Array[Byte]] {
      it =>
        Logger.trace("Got WS message: " + it.size)
        ws.response(it)
    }.map{ _ =>
      Logger.debug("Websocket closed.")
    }
    (iteratee, enumerator, ws)
  }
}

case class WebSocketRESTServer(out: Channel[Array[Byte]]) extends FoxImplicits{
  protected implicit val system = Akka.system(play.api.Play.current)
  protected val openCalls = Agent[Map[String, Promise[Box[RESTResponse]]]](Map.empty)

  protected val RESTCallTimeout = 5 minutes

  def request(call: RESTCall)(implicit codec: Codec): Fox[RESTResponse] = {
    try{
      val promise = Promise[Box[RESTResponse]]()
      openCalls.send(_ + (call.uuid -> promise))
      Logger.trace(s"About to send WS REST call to '${call.method} ${call.path}'")
      val data: Array[Byte] = codec.encode(Json.stringify(RESTCall.restCallFormat.writes(call)))
      out.push(data)
      system.scheduler.scheduleOnce(RESTCallTimeout)(cancelRESTCall(call.uuid))
      promise.future
    } catch {
      case e: Exception =>
        Logger.error("WS exception: " + e)
        Fox.failure("WS exception. " + e.getMessage, Full(e))
    }
  }

  def cancelRESTCall(uuid: String) = {
    openCalls().get(uuid).map {
      promise =>
        if(promise.trySuccess(Failure("REST call timed out.")))
          Logger.warn("REST request timed out. UUID: " + uuid)
        openCalls.send(_ - uuid)
    }
  }

  def response(rawJson: Array[Byte]) = {
    try {
      val json = Json.parse(rawJson)
      json.validate[RESTResponse] match {
        case JsSuccess(response, _) =>
<<<<<<< HEAD
          Logger.debug(s"Finished REST call to '${response.path}'(${response.uuid}). Result: ${response.status} '${response.body.toString().take(100)}'")
=======
          if(response.status != Status.OK.toString)
            Logger.warn("Failed (Code: "+response.status+") with REST result: " + response)
>>>>>>> 869ad2c5
          openCalls().get(response.uuid).map {
            promise =>
              promise.trySuccess(Full(response)) match {
                case true =>
                  Logger.trace("REST request completed. UUID: " + response.uuid)
                case false =>
                  Logger.warn("REST response was to slow. UUID: " + response.uuid)
              }
              openCalls.send(_ - response.uuid)
          }
        case _ if (json \ "ping").asOpt[String].isDefined =>
          Logger.trace("Received a ping.")
        case e: JsError =>
          Logger.warn("Invalid REST result: " + JsError.toFlatJson(e))
      }
    }catch {
      case e: Exception =>
        Logger.error("Got invalid WS message: " + e.getMessage, e)
        Logger.error(s"Message as String: '${Codec.utf_8.decode(rawJson)}'")
    }
  }
}

class DataStoreController @Inject() (val messagesApi: MessagesApi) extends Controller with DataStoreActionHelper{

  def show = DataStoreAction{ implicit request =>
    Ok(DataStore.dataStoreFormat.writes(request.dataStore))
  }

  def backChannel(name: String, key: String) = WebSocket.tryAccept[Array[Byte]] {
    implicit request =>
      Logger.info(s"Got a backchannel request for $name.")
      DataStoreDAO.findByKey(key)(GlobalAccessContext).futureBox.map {
        case Full(dataStore) =>
          val (iterator, enumerator, restChannel) = WebSocketRESTServer.create
          DataStoreHandler.register(dataStore.name, restChannel)
          Logger.info(s"Key $name connected.")
          Right(iterator, enumerator)
        case _ =>
          Logger.warn(s"$name  tried to connect with invalid key '$key'.")
          Right(Iteratee.ignore[Array[Byte]], Enumerator.empty[Array[Byte]])
      }
  }(FrameFormatter.byteArrayFrame)

  def updateAll(name: String) = DataStoreAction(parse.json) {
    implicit request =>
      request.body.validate[List[DataSourceLike]] match {
        case JsSuccess(dataSources, _) =>
          DataSetService.updateDataSources(request.dataStore.name, dataSources)(GlobalAccessContext)
          JsonOk
        case e: JsError =>
          Logger.warn("Datastore reported invalid json for datasources.")
          JsonBadRequest(JsError.toFlatJson(e))
      }
  }

  def updateOne(name: String, dataSourceId: String) = DataStoreAction(parse.json) {
    implicit request =>
      request.body.validate[DataSourceLike] match {
        case JsSuccess(dataSource, _) =>
          DataSetService.updateDataSources(request.dataStore.name, List(dataSource))(GlobalAccessContext)
          JsonOk
        case e: JsError =>
          Logger.warn("Datastore reported invalid json for datasource.")
          JsonBadRequest(JsError.toFlatJson(e))
      }
  }

  def ensureDataStoreHasAccess(dataStore: DataStore, dataSet: DataSet): Fox[Boolean] = {
    if(dataSet.dataStoreInfo.name == dataStore.name)
      Full(true)
    else
      Failure(Messages("dataStore.notAllowed"))
  }

  def layerRead(name: String, dataSetName: String, dataLayerName: String) = DataStoreAction.async{ implicit request =>
    for{
      dataSet <- DataSetDAO.findOneBySourceName(dataSetName)(GlobalAccessContext) ?~> Messages("dataSet.notFound")
      _ <- ensureDataStoreHasAccess(request.dataStore, dataSet)
      layer <- DataSetService.getDataLayer(dataSet, dataLayerName)(GlobalAccessContext) ?~> Messages("dataLayer.notFound")
    } yield {
      Ok(Json.toJson(layer))
    }
  }

}

trait DataStoreActionHelper extends FoxImplicits with Results with I18nSupport{
  import play.api.mvc._

  class RequestWithDataStore[A](val dataStore: DataStore, request: Request[A]) extends WrappedRequest[A](request)

  object DataStoreAction extends ActionBuilder[RequestWithDataStore] {
    def invokeBlock[A](request: Request[A], block: (RequestWithDataStore[A]) => Future[Result]) = {
      request.getQueryString("key").toFox.flatMap(key => DataStoreDAO.findByKey(key)(GlobalAccessContext)).flatMap {
        dataStore =>
          block(new RequestWithDataStore(dataStore, request))
      }.getOrElse(Forbidden(Messages("dataStore.notFound")))
    }
  }
}<|MERGE_RESOLUTION|>--- conflicted
+++ resolved
@@ -10,11 +10,8 @@
 import org.apache.commons.io.FileUtils
 import java.io.File
 import akka.agent.Agent
-<<<<<<< HEAD
 import play.api.mvc.WebSocket.FrameFormatter
-=======
 import play.api.http.Status
->>>>>>> 869ad2c5
 import play.api.mvc._
 import play.api.libs.json.{JsError, JsSuccess, Json, JsValue}
 import play.api.libs.iteratee.{Enumerator, Iteratee, Concurrent}
@@ -50,58 +47,28 @@
 
   def requestDataLayerThumbnail(dataSet: DataSet, dataLayerName: String, width: Int, height: Int): Fox[String] = {
     Logger.debug("Thumbnail called for: " + dataSet.name + " Layer: " + dataLayerName)
-<<<<<<< HEAD
     val call = RESTCall(
       "GET",
-      s"/data/datasets/${dataSet.name}/layers/$dataLayerName/thumbnail.json",
+      s"/data/datasets/${dataSet.urlEncodedName}/layers/$dataLayerName/thumbnail.json",
       Map.empty,
       Map("token" -> DataTokenService.oxalisToken, "width" -> width.toString, "height" -> height.toString),
       Json.obj())
 
     sendRequest(dataSet.dataStoreInfo.name, call).flatMap { response =>
       (response.body \ "value").asOpt[String]
-=======
-    findByServer(dataSet.dataStoreInfo.name).toFox.flatMap {
-      dataStore =>
-        val call = RESTCall(
-          "GET",
-          s"/data/datasets/${dataSet.urlEncodedName}/layers/$dataLayerName/thumbnail.json",
-          Map.empty,
-          Map("token" -> DataTokenService.oxalisToken, "width" -> width.toString, "height" -> height.toString),
-          Json.obj())
-        dataStore.request(call).flatMap { response =>
-            (response.body \ "value").asOpt[String]
-        }
->>>>>>> 869ad2c5
     }
   }
 
   def progressForImport(dataSet: DataSet): Fox[RESTResponse] = {
     Logger.debug("Import rogress called for: " + dataSet.name)
-<<<<<<< HEAD
-    val call = RESTCall("GET", s"/data/datasets/${dataSet.name}/import", Map.empty, Map.empty, Json.obj())
+    val call = RESTCall("GET", s"/data/datasets/${dataSet.urlEncodedName}/import", Map.empty, Map.empty, Json.obj())
     sendRequest(dataSet.dataStoreInfo.name, call)
-=======
-    findByServer(dataSet.dataStoreInfo.name).toFox.flatMap {
-      dataStore =>
-        val call = RESTCall("GET", s"/data/datasets/${dataSet.urlEncodedName}/import", Map.empty, Map.empty, Json.obj())
-        dataStore.request(call)
-    }
->>>>>>> 869ad2c5
   }
 
   def importDataSource(dataSet: DataSet): Fox[RESTResponse] = {
     Logger.debug("Import called for: " + dataSet.name)
-<<<<<<< HEAD
-    val call = RESTCall("POST", s"/data/datasets/${dataSet.name}/import", Map.empty, Map.empty, Json.obj())
+    val call = RESTCall("POST", s"/data/datasets/${dataSet.urlEncodedName}/import", Map.empty, Map.empty, Json.obj())
     sendRequest(dataSet.dataStoreInfo.name, call)
-=======
-    findByServer(dataSet.dataStoreInfo.name).toFox.flatMap {
-      dataStore =>
-        val call = RESTCall("POST", s"/data/datasets/${dataSet.urlEncodedName}/import", Map.empty, Map.empty, Json.obj())
-        dataStore.request(call)
-    }
->>>>>>> 869ad2c5
   }
 
   def uploadDataSource(upload: DataSourceUpload) = {
@@ -199,12 +166,8 @@
       val json = Json.parse(rawJson)
       json.validate[RESTResponse] match {
         case JsSuccess(response, _) =>
-<<<<<<< HEAD
-          Logger.debug(s"Finished REST call to '${response.path}'(${response.uuid}). Result: ${response.status} '${response.body.toString().take(100)}'")
-=======
           if(response.status != Status.OK.toString)
-            Logger.warn("Failed (Code: "+response.status+") with REST result: " + response)
->>>>>>> 869ad2c5
+            Logger.warn(s"Failed (Code: "+response.status+") REST call to '${response.path}'(${response.uuid}). Result: '${response.body.toString().take(500)}'")
           openCalls().get(response.uuid).map {
             promise =>
               promise.trySuccess(Full(response)) match {
