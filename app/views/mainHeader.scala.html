@(showNavButtons: Boolean = true)(implicit session: oxalis.view.SessionData)

@import play.api.Play.current

@if(showNavButtons) {
  <header class="navbar navbar-fixed-top navbar-inverse">
    <div class="container-fluid">
      <div class="navbar-header">
        <button type="button" class="navbar-toggle" data-toggle="collapse" data-target="#main-menu">
          <span class="sr-only">Toggle navigation</span>
          <span class="icon-bar"></span>
          <span class="icon-bar"></span>
          <span class="icon-bar"></span>
        </button>
        <a class="navbar-brand" href="@routes.Application.index">@current.configuration.getString("application.name")</a>
      </div>

       @session.userOpt.map{ user =>
       <div class="collapse navbar-collapse" id="main-menu">
          <ul class="nav navbar-nav" >
            <li>
              <a href="/dashboard"><i class="fa fa-home fa-fw"></i>Dashboard</a>
            </li>
            @if(user.hasAdminAccess){
              <li class="dropdown">
                <a href="#" class="dropdown-toggle" data-toggle="dropdown">
                  <i class="fa fa-wrench fa-fw"></i>Administration
                  <b class="caret"></b>
                </a>
                <ul class="dropdown-menu">
                  <li>
                    <a href="/users">Users</a>
                  </li>
                  <li>
                    <a href="/projects">Projects</a>
                  </li>
                  <li>
                    <a href="/tasks">Tasks</a>
                  </li>
                  <li>
                    <a href="/taskTypes">Task Types</a>
                  </li>
				          <li>
                    <a href="/admin/datasets/upload">Dataset Upload</a>
                  </li>
                </ul>
              </li>
<<<<<<< HEAD
            }
            @if(user.hasAdminAccess){
=======
>>>>>>> 78e03ebd
              <li class="dropdown">
                <a href="#" class="dropdown-toggle" data-toggle="dropdown">
                  <i class="fa fa-bar-chart fa-fw"></i>Statistics
                  <b class="caret"></b>
                </a>
                <ul class="dropdown-menu">
                  <li>
                    <a href="/tasks/overview">Overview</a>
                  </li>
                  <li>
                    <a href="/statistics">Weekly</a>
                  </li>
                  <li>
                    <a href="/workload">Workload</a>
                  </li>
                </ul>
              </li>
            }
            <li class="dropwdown">
              <a href="#" class="dropdown-toggle" data-toggle="dropdown">
                <i class="fa fa-question-circle fa-fw"></i>Further Help
                <b class="caret"></b>
              </a>
              <ul class="dropdown-menu">
                <li>
                  <a href="@routes.HelpController.keyboardShortcuts"><i class="fa fa-keyboard-o fa-fw"></i>Keyboard Shortcuts</a>
                </li>
                <li>
                  <a href="https://goo.gl/Hk53Rd"><i class="fa fa-video-camera fa-fw"></i>Introductory videos</a>
				        </li>
<<<<<<< HEAD
				<li>
=======
				        <li>
>>>>>>> 78e03ebd
                  <a href="@routes.GithubIssues.index" data-newwindow="700x470"><i class="fa fa-ambulance fa-fw"></i>Submit an issue</a>
                </li>
              </ul>
            </li>
            <li>
              <a href="#script-modal" id="add-script-link" class="hide" data-toggle="modal"><i class="fa fa-gear fa-fw"></i>Add script</a>
            </li>
<<<<<<< HEAD
		 
=======
>>>>>>> 78e03ebd
          </ul>
          <ul class="nav navbar-nav navbar-right">
            <li class="dropdown">
              <a href="#" class="dropdown-toggle" data-toggle="dropdown">
                <i class="fa fa-user fa-fw"></i><strong>@user.name</strong>
                <b class="caret"></b>
              </a>
              <ul class="dropdown-menu">
                  <!--<li>
                <a href="#"><i class="fa fa-edit"></i>Edit Profile</a>
              </li>-->
                <li>
                    <a href="@routes.Authentication.logout()"><i class="fa fa-power-off"></i>Logout</a>
                </li>
              </ul>
            </li>
          </ul>
        }.getOrElse {
          <ul class="nav navbar-nav navbar-right">
            <li>
              <a href="@controllers.routes.Authentication.login()">Login</a>
            </li>
          </ul>
        }
      </div>
    </div>
  </header>
} else {
  @paleHeader()
}<|MERGE_RESOLUTION|>--- conflicted
+++ resolved
@@ -45,11 +45,6 @@
                   </li>
                 </ul>
               </li>
-<<<<<<< HEAD
-            }
-            @if(user.hasAdminAccess){
-=======
->>>>>>> 78e03ebd
               <li class="dropdown">
                 <a href="#" class="dropdown-toggle" data-toggle="dropdown">
                   <i class="fa fa-bar-chart fa-fw"></i>Statistics
@@ -80,11 +75,7 @@
                 <li>
                   <a href="https://goo.gl/Hk53Rd"><i class="fa fa-video-camera fa-fw"></i>Introductory videos</a>
 				        </li>
-<<<<<<< HEAD
-				<li>
-=======
 				        <li>
->>>>>>> 78e03ebd
                   <a href="@routes.GithubIssues.index" data-newwindow="700x470"><i class="fa fa-ambulance fa-fw"></i>Submit an issue</a>
                 </li>
               </ul>
@@ -92,10 +83,6 @@
             <li>
               <a href="#script-modal" id="add-script-link" class="hide" data-toggle="modal"><i class="fa fa-gear fa-fw"></i>Add script</a>
             </li>
-<<<<<<< HEAD
-		 
-=======
->>>>>>> 78e03ebd
           </ul>
           <ul class="nav navbar-nav navbar-right">
             <li class="dropdown">
