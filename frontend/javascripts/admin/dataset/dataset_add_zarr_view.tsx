--- conflicted
+++ resolved
@@ -404,17 +404,10 @@
 
   return (
     <>
-<<<<<<< HEAD
       Please enter a URL that points to the Zarr, Neuroglancer Precomputed or N5 data you would like
       to import. If necessary, specify the credentials for the dataset. For datasets with multiple
       layers, e.g. raw microscopy and segmentation data, please add them separately with the ”Add
       Layer” button below. Once you have approved of the resulting datasource you can import it.
-=======
-      Please enter a URL that points to the Zarr or N5 data you would like to import. If necessary,
-      specify the credentials for the dataset. For datasets with multiple layers, e.g. raw
-      microscopy and segmentation data, please add them separately with the ”Add Layer” button
-      below. Once you have approved of the resulting datasource you can import it.
->>>>>>> a185e65f
       <FormItem
         style={{ marginTop: 16, marginBottom: 16 }}
         name="url"
