@import "../_variables.less";

#tracing {
  position: relative;
  display: inline-block;
  vertical-align: top;

  margin: 0 20px;
}

#flightmode-switch {
  position: absolute;
  top: 12px;
  left: 12px;
}

#inputcatchers {
  position: absolute;
  width: 100%;
}
.inputcatcher {
  border-style: solid;
  border-width: 2px;
  z-index: 20;
  box-sizing: border-box;
  -moz-box-sizing: border-box;
  float: left;
  margin: 0;
  opacity: 0.85;
  width: 100%;
  height: 100%;

  &.PLANE_XY {
    border-color: @xyRed;
  }
  &.PLANE_YZ {
    border-color: @yzBlue;
  }
  &.PLANE_XZ {
    border-color: @xzGreen;
  }
  &.TDView {
    border-color: white;
  }

  &:hover {
    opacity: 1;
  }
}

#inputcatcher_TDView {
  position: relative;
}
#TDViewControls {
  text-align: right;
  height: 20px;
  position: absolute;
  top: 0px;
  z-index: 30;
  width: 100%;

  .ant-btn {
    line-height: 23px;
    vertical-align: baseline;
    padding-left: 10px;
    padding-right: 10px;
    & > .colored-dot {
      display: inline-block;
      width: 10px;
      height: 10px;
      border-radius: 50%;
      margin-right: 5px;
    }
    &:nth-child(2) .colored-dot {
      background-color: @xyRed;
    }
    &:nth-child(3) .colored-dot {
      background-color: @yzBlue;
    }
    &:nth-child(4) .colored-dot {
      background-color: @xzGreen;
    }
  }
}

.cell-id-table {
  td,
  th {
    padding: 5px;
    text-align: right;
  }
}

.tracing-layout {
  height: ~"calc(100vh - 48px)";
  display: flex;

  &.ant-layout,
  & .ant-layout {
    overflow: initial;
  }
  .ant-layout-content {
    overflow: initial;
  }
  .ant-layout-sider {
    overflow-x: hidden;
    overflow-y: auto;
  }
  .ant-layout-has-sider {
    overflow-y: auto;
    overflow-x: auto;
    flex: 1 1 auto;
  }
}
.tracing-settings-menu {
  width: @left-menu-width;
<<<<<<< HEAD
  font-size: 14px;
  font-variant: tabular-nums;
  line-height: 1.5715;
  list-style: none;
  font-feature-settings: "tnum";
  color: rgba(0, 0, 0, 0.85);
  padding: 16px;
  padding-top: 10px;

  .setting-label {
    word-wrap: break-word;
    white-space: normal;
    margin-right: 5px;
    display: inline-block;
  }
=======

  .ant-collapse-header {
    font-size: 14px;
  }

  .margin-bottom {
    margin-bottom: 10px;
  }
}
.setting-label {
  word-wrap: break-word;
  white-space: normal;
  margin-right: 5px;
  display: inline-block;
>>>>>>> 5aadea73
}

.flexlayout__tab {
  .margin-bottom {
    margin-bottom: 10px;
  }
}

.node-context-menu {
  z-index: 100;
  border-radius: 6px;
  color: @text-color;
  background: @component-background;
  box-shadow: @box-shadow-base;
  .node-context-menu-item {
    font-size: 12px;
    height: 30px;
    line-height: 30px;
    padding: 0px 10px;
  }
  .ant-menu {
    border-right: none;
  }
}
.node-context-menu-overlay {
  width: 100%;
  height: calc(100% - @navbar-height);
  position: absolute;
  z-index: 99;
}

#version-restore-sider {
  box-shadow: @box-shadow-base;
  border-left: 1px solid @border-color-base;
  padding-top: 15px;
  position: fixed;
  right: 0;
  z-index: 1000;
  top: @navbar-height;
  bottom: 0;

  .version-section {
    font-weight: bold;
    background-color: @layout-body-background;
  }

  .version-entry-header {
    .ant-avatar {
      color: @text-color;
      background-color: transparent;
    }
  }
  .version-entry {
    padding: 3px;
    &:hover:not(.active-version-entry) {
      background-color: @blue-1;
    }
  }
  .version-entry-indented {
    padding-left: 40px;
  }
  .active-version-entry {
    background-color: @blue-2;
  }

  .close-button > i {
    margin-right: 0px;
  }
}

.info-tab-block {
  p {
    margin-bottom: 0px;
  }
  margin-bottom: 12px;

  .info-tab-icon {
    width: 24px;
    height: 24px;
  }
}

<<<<<<< HEAD
.keyboard-key-icon {
  border: 2px solid #888;
  border-radius: 2px;
  min-width: 26px;
  min-height: 26px;
  margin: 4px;
  display: inline-block;
  text-align: center;
  font-size: 10px;
  vertical-align: middle;
  line-height: 24px;
  font-weight: bold;
}

span.keyboard-key-icon:first-child,
img.keyboard-mouse-icon:first-child {
  margin-left: 0px;
}

.keyboard-mouse-icon {
  max-width: 18px;
  max-height: 28px;
  margin: 4px;
}

.keyboard-key-icon-small {
  border: 1px solid rgb(255, 255, 255);
  border-radius: 2px;
  min-width: 14px;
  height: 14px;
  text-align: center;
  font-size: 10px;
  font-weight: bold;
  vertical-align: middle;
  display: inline-block;
  padding: 0px 2px 0px 2px;
}

.isosurface-list-item:hover {
  background-color: #e6f7ff !important;
=======
.shortcut-table {
  margin-right: 20px;
  margin-top: 25px;
  max-width: 500px;
  font-size: 14px;

  tr {
    border-bottom: 1px solid @border-color-base;
    border-top: 1px solid @border-color-base;
  }
>>>>>>> 5aadea73
}

#portal-navbarTracingSlot {
  width: 100%;
  line-height: normal;
}

.antd-legacy-group {
  .ant-btn {
    border-radius: 0;
    margin-left: -1px;
  }

  .ant-btn:first-child {
    border-radius: 2px 0 0 2px;
  }

  .ant-btn:last-child {
    border-radius: 0 2px 2px 0;
  }
}

.navbar-header,
.statusbar-footer {
  // Dark mode for UI within navbar and footer
  @dark-bg: #383d48;
  @dark-fg: #f1f1f1;
  @dark-border: #585868;
  @primary-bg: #2174c1;
  @primary-border: #1890ff;
  @hover-border: #40a9ff;

  background-color: @layout-header-background;
  color: rgba(255, 255, 255, 0.67);
  z-index: 1000;

  &.statusbar-footer {
    left: 0px;
    bottom: 0px;
    right: 0px;
    position: absolute;
    height: @footer-height;
    overflow: hidden;
    font-size: 11px;
    text-align: center;
    padding: 0px;
  }

  &.navbar-header {
    width: 100%;
  }

  .navbar-separator {
    height: 100%;
    margin-left: 2px;
    margin-right: 10px;
    border-left: 1px #666879 solid;
  }

  .ant-select-arrow,
  .ant-badge-dot {
    // Fix
    //   - arrow in select-box
    //   - dot on create-cell button
    // which disappears on hover otherwise
    z-index: 1;
  }

  .ant-btn,
  .ant-input,
  .ant-radio-button-wrapper,
  .ant-select > .ant-select-selector {
    background-color: @dark-bg;
    color: @dark-fg !important;
    border-color: @dark-border;

    &:hover {
      border-color: @hover-border !important;
      z-index: 1;
    }

    &:not(:first-child):hover::before {
      background-color: @hover-border !important;
    }

    &.ant-btn-disabled,
    &.ant-input-disabled,
    &.ant-radio-button-wrapper-disabled,
    &.ant-select-selector-disabled {
      color: fade(@dark-fg, 50%);
      border-color: @dark-border;

      &:hover::before {
        background-color: @dark-border !important;
      }
    }
  }

  .ant-select-arrow {
    color: @dark-fg;
  }

  .ant-btn-primary {
    background-color: @primary-bg !important;
  }

  // Radio button
  .ant-radio-button-wrapper:first-child {
    border-left: 1px solid @dark-border;
    &:hover {
      border-left: 1px solid @hover-border;
    }
  }

  .ant-radio-button-wrapper-checked,
  .ant-radio-button-wrapper-checked:first-child {
    border-color: @primary-border;
    color: @primary-border;

    &::before {
      background-color: @primary-border !important;
    }
  }

  .ant-radio-button-wrapper-checked .svg-gray-to-highlighted-blue {
    // Calculated with https://codepen.io/sosuke/pen/Pjoqqp
    // Input: background-color: #f1f1f1 for .pixel
    // Prepended `brightness(50%) invert(39%)` to output
    filter: brightness(50%) invert(39%) sepia(61%) saturate(2429%) hue-rotate(194deg)
      brightness(105%) contrast(101%);
  }

  .ant-radio-button-wrapper:not(:first-child)::before {
    background-color: @dark-border;
  }

  .ant-radio-button-wrapper-checked:not([class*=" ant-radio-button-wrapper-disabled"]).ant-radio-button-wrapper:first-child {
    border-right-color: @primary-border;
  }

  // Primary button in button group
  .ant-btn-group .ant-btn-primary:not(:first-child):not(:last-child) {
    border-right-color: @dark-border;
    border-left-color: @dark-border;
  }

  .ant-btn-danger {
    background: @error-color;

    &:hover {
      background: @error-color;
      color: white;
    }
  }

  // Settings icon
  .highlight-togglable-button.ant-btn {
    background-color: @primary-bg !important;
    &:not(:hover) {
      border-color: @primary-border !important;
    }
  }

  .left-border-button.footer-button,
  .right-border-button.footer-button {
    position: absolute;
    top: 0px;
    bottom: 0px;
    height: auto;
    color: @dark-fg;
    background-color: inherit;
  }
  .left-border-button.footer-button {
    left: 8px;
  }
  .right-border-button.footer-button {
    right: 8px;
  }
}

.left-border-button,
.right-border-button {
  border: none;
  padding: 0px 5px 0px 0px;
  color: @text-color-secondary;
  i {
    font-size: 15px !important;
    margin: 0;
  }
}

.flex-layout-container {
  left: 0px;
  top: 0px;
  right: 0px;
  height: calc(100% - @footer-height);
  position: absolute;
  overflow: hidden;
}

.no-hover-highlighting {
  &:hover,
  &:focus,
  &:active {
    border-color: initial;
    background-color: initial;
    color: initial;
  }
}

.center-item-using-flex {
  display: flex !important;
  align-items: center;
  justify-content: center;
}

// Provide different image variants as classes
.icon-sidebar-toggle {
  width: 17px;
  height: 13px;
}

.icon-sidebar-show-left-bright {
  background-image: url(/assets/images/icon-sidebar-show-left-bright.svg);
}
.icon-sidebar-show-left-dark {
  background-image: url(/assets/images/icon-sidebar-show-left-dark.svg);
}
.icon-sidebar-show-right-bright {
  background-image: url(/assets/images/icon-sidebar-show-right-bright.svg);
}
.icon-sidebar-show-right-dark {
  background-image: url(/assets/images/icon-sidebar-show-right-dark.svg);
}

<<<<<<< HEAD
.flex-layout-container {
  left: 0px;
  top: 0px;
  right: 0px;
  height: calc(100% - @footer-height);
  position: absolute;
  overflow: hidden;
}

.tight-button-group {
  button {
    border-radius: 0px;
  }
  .ant-space-item:first-child {
    button {
      border-top-left-radius: 2px;
      border-bottom-left-radius: 2px;
    }
  }
  .ant-space-item:last-child {
    button {
      border-top-right-radius: 2px;
      border-bottom-right-radius: 2px;
    }
  }
=======
.icon-sidebar-hide-left-bright {
  background-image: url(/assets/images/icon-sidebar-hide-left-bright.svg);
}
.icon-sidebar-hide-left-dark {
  background-image: url(/assets/images/icon-sidebar-hide-left-dark.svg);
}
.icon-sidebar-hide-right-bright {
  background-image: url(/assets/images/icon-sidebar-hide-right-bright.svg);
}
.icon-sidebar-hide-right-dark {
  background-image: url(/assets/images/icon-sidebar-hide-right-dark.svg);
>>>>>>> 5aadea73
}<|MERGE_RESOLUTION|>--- conflicted
+++ resolved
@@ -114,7 +114,6 @@
 }
 .tracing-settings-menu {
   width: @left-menu-width;
-<<<<<<< HEAD
   font-size: 14px;
   font-variant: tabular-nums;
   line-height: 1.5715;
@@ -123,29 +122,13 @@
   color: rgba(0, 0, 0, 0.85);
   padding: 16px;
   padding-top: 10px;
-
-  .setting-label {
-    word-wrap: break-word;
-    white-space: normal;
-    margin-right: 5px;
-    display: inline-block;
-  }
-=======
-
-  .ant-collapse-header {
-    font-size: 14px;
-  }
-
-  .margin-bottom {
-    margin-bottom: 10px;
-  }
-}
+}
+
 .setting-label {
   word-wrap: break-word;
   white-space: normal;
   margin-right: 5px;
   display: inline-block;
->>>>>>> 5aadea73
 }
 
 .flexlayout__tab {
@@ -228,9 +211,8 @@
   }
 }
 
-<<<<<<< HEAD
 .keyboard-key-icon {
-  border: 2px solid #888;
+  border: 2px solid @border-color-base;
   border-radius: 2px;
   min-width: 26px;
   min-height: 26px;
@@ -241,17 +223,6 @@
   vertical-align: middle;
   line-height: 24px;
   font-weight: bold;
-}
-
-span.keyboard-key-icon:first-child,
-img.keyboard-mouse-icon:first-child {
-  margin-left: 0px;
-}
-
-.keyboard-mouse-icon {
-  max-width: 18px;
-  max-height: 28px;
-  margin: 4px;
 }
 
 .keyboard-key-icon-small {
@@ -267,9 +238,17 @@
   padding: 0px 2px 0px 2px;
 }
 
-.isosurface-list-item:hover {
-  background-color: #e6f7ff !important;
-=======
+.keyboard-mouse-icon {
+  max-width: 18px;
+  max-height: 28px;
+  margin: 4px;
+}
+
+span.keyboard-key-icon:first-child,
+img.keyboard-mouse-icon:first-child {
+  margin-left: 0px;
+}
+
 .shortcut-table {
   margin-right: 20px;
   margin-top: 25px;
@@ -280,7 +259,6 @@
     border-bottom: 1px solid @border-color-base;
     border-top: 1px solid @border-color-base;
   }
->>>>>>> 5aadea73
 }
 
 #portal-navbarTracingSlot {
@@ -516,14 +494,17 @@
   background-image: url(/assets/images/icon-sidebar-show-right-dark.svg);
 }
 
-<<<<<<< HEAD
-.flex-layout-container {
-  left: 0px;
-  top: 0px;
-  right: 0px;
-  height: calc(100% - @footer-height);
-  position: absolute;
-  overflow: hidden;
+.icon-sidebar-hide-left-bright {
+  background-image: url(/assets/images/icon-sidebar-hide-left-bright.svg);
+}
+.icon-sidebar-hide-left-dark {
+  background-image: url(/assets/images/icon-sidebar-hide-left-dark.svg);
+}
+.icon-sidebar-hide-right-bright {
+  background-image: url(/assets/images/icon-sidebar-hide-right-bright.svg);
+}
+.icon-sidebar-hide-right-dark {
+  background-image: url(/assets/images/icon-sidebar-hide-right-dark.svg);
 }
 
 .tight-button-group {
@@ -542,17 +523,4 @@
       border-bottom-right-radius: 2px;
     }
   }
-=======
-.icon-sidebar-hide-left-bright {
-  background-image: url(/assets/images/icon-sidebar-hide-left-bright.svg);
-}
-.icon-sidebar-hide-left-dark {
-  background-image: url(/assets/images/icon-sidebar-hide-left-dark.svg);
-}
-.icon-sidebar-hide-right-bright {
-  background-image: url(/assets/images/icon-sidebar-hide-right-bright.svg);
-}
-.icon-sidebar-hide-right-dark {
-  background-image: url(/assets/images/icon-sidebar-hide-right-dark.svg);
->>>>>>> 5aadea73
 }