package models.dataset.explore

import com.scalableminds.util.accesscontext.{DBAccessContext, GlobalAccessContext}
import com.scalableminds.util.collections.SequenceUtils
import com.scalableminds.util.tools.{Fox, FoxImplicits}
import com.scalableminds.webknossos.datastore.explore.{
  ExploreLayerUtils,
  ExploreRemoteDatasetResponse,
  ExploreRemoteLayerParameters
}
import com.scalableminds.webknossos.datastore.models.VoxelSize
import com.scalableminds.webknossos.datastore.models.datasource._
import com.scalableminds.webknossos.datastore.rpc.RPC
import com.typesafe.scalalogging.LazyLogging
import models.dataset.{DataStore, DataStoreDAO, DatasetService, WKRemoteDataStoreClient}
import models.dataset.credential.CredentialService
import models.organization.OrganizationDAO
import models.user.User
import com.scalableminds.util.tools.Box.tryo
import play.api.libs.json.{Json, OFormat}
import security.WkSilhouetteEnvironment
import com.scalableminds.util.objectid.ObjectId

import java.net.URI
import javax.inject.Inject
import scala.concurrent.ExecutionContext

case class WKExploreRemoteLayerParameters(remoteUri: String,
                                          credentialIdentifier: Option[String],
                                          credentialSecret: Option[String],
                                          preferredVoxelSize: Option[VoxelSize],
                                          dataStoreName: Option[String])

object WKExploreRemoteLayerParameters {
  implicit val jsonFormat: OFormat[WKExploreRemoteLayerParameters] = Json.format[WKExploreRemoteLayerParameters]
}

case class ExploreAndAddRemoteDatasetParameters(remoteUri: String,
                                                datasetName: String,
                                                folderPath: Option[String],
                                                dataStoreName: Option[String])

object ExploreAndAddRemoteDatasetParameters {
  implicit val jsonFormat: OFormat[ExploreAndAddRemoteDatasetParameters] =
    Json.format[ExploreAndAddRemoteDatasetParameters]
}

class WKExploreRemoteLayerService @Inject()(credentialService: CredentialService,
                                            organizationDAO: OrganizationDAO,
                                            dataStoreDAO: DataStoreDAO,
                                            datasetService: DatasetService,
                                            wkSilhouetteEnvironment: WkSilhouetteEnvironment,
                                            rpc: RPC)
    extends FoxImplicits
    with ExploreLayerUtils
    with LazyLogging {

  private lazy val bearerTokenService = wkSilhouetteEnvironment.combinedAuthenticatorService.tokenAuthenticatorService

  def exploreRemoteDatasource(parameters: List[WKExploreRemoteLayerParameters], requestingUser: User)(
      implicit ec: ExecutionContext): Fox[ExploreRemoteDatasetResponse] =
    for {
      credentialIds <- Fox.serialCombined(parameters)(
        parameters =>
          storeCredentials(parameters.remoteUri,
                           parameters.credentialIdentifier,
                           parameters.credentialSecret,
                           requestingUser))
      parametersWithCredentialId = parameters.zip(credentialIds).map {
        case (originalParameters, credentialId) =>
          ExploreRemoteLayerParameters(originalParameters.remoteUri,
                                       credentialId.map(_.toString),
                                       originalParameters.preferredVoxelSize)
      }
      datastore <- selectDataStore(parameters.map(_.dataStoreName))
      client: WKRemoteDataStoreClient = new WKRemoteDataStoreClient(datastore, rpc)
      organization <- organizationDAO.findOne(requestingUser._organization)(GlobalAccessContext)
      userToken <- bearerTokenService.createAndInitDataStoreTokenForUser(requestingUser)
      exploreResponse <- client.exploreRemoteDataset(parametersWithCredentialId, organization._id, userToken)
    } yield exploreResponse

  private def selectDataStore(dataStoreNames: List[Option[String]])(implicit ec: ExecutionContext): Fox[DataStore] =
    for {
      dataStoreNameOpt <- SequenceUtils
        .findUniqueElement(dataStoreNames)
        .toFox ?~> "explore.dataStore.mustBeEqualForAll"
      dataStore <- dataStoreNameOpt match {
        case Some(dataStoreName) => dataStoreDAO.findOneByName(dataStoreName)(GlobalAccessContext)
        case None                => dataStoreDAO.findOneWithUploadsAllowed(GlobalAccessContext)
      }
    } yield dataStore

  private def storeCredentials(layerUri: String,
                               credentialIdentifier: Option[String],
                               credentialSecret: Option[String],
                               requestingUser: User)(implicit ec: ExecutionContext): Fox[Option[ObjectId]] =
    for {
      uri <- tryo(new URI(removeHeaderFileNamesFromUriSuffix(layerUri))).toFox ?~> s"Received invalid URI: $layerUri"
      credentialOpt = credentialService.createCredentialOpt(uri,
                                                            credentialIdentifier,
                                                            credentialSecret,
                                                            Some(requestingUser._id),
                                                            Some(requestingUser._organization))
      _ <- Fox.fromBool(uri.getScheme != null) ?~> s"Received invalid URI: $layerUri"
      credentialId <- Fox.runOptional(credentialOpt)(c => credentialService.insertOne(c)) ?~> "dataVault.credential.insert.failed"
    } yield credentialId

  def addRemoteDatasourceToDatabase(dataSource: GenericDataSource[DataLayer],
                                    datasetName: String,
                                    user: User,
                                    folderId: Option[ObjectId])(implicit ctx: DBAccessContext): Fox[Unit] =
    for {
      dataStore <- dataStoreDAO.findOneWithUploadsAllowed
      organizationId = user._organization
      _ <- datasetService.assertValidDatasetName(datasetName)
<<<<<<< HEAD
      datasetId <- datasetService.createVirtualDataset(
=======
      _ <- datasetService.createVirtualDataset(
>>>>>>> d8e3194f
        dataSource.id.directoryName,
        organizationId,
        dataStore,
        dataSource,
        folderId.map(_.toString),
        user
      )
    } yield ()
}<|MERGE_RESOLUTION|>--- conflicted
+++ resolved
@@ -113,11 +113,7 @@
       dataStore <- dataStoreDAO.findOneWithUploadsAllowed
       organizationId = user._organization
       _ <- datasetService.assertValidDatasetName(datasetName)
-<<<<<<< HEAD
-      datasetId <- datasetService.createVirtualDataset(
-=======
       _ <- datasetService.createVirtualDataset(
->>>>>>> d8e3194f
         dataSource.id.directoryName,
         organizationId,
         dataStore,
