--- conflicted
+++ resolved
@@ -29,11 +29,8 @@
 - Fixed a bug that uploading a zarr dataset with an already existing `datasource-properties.json` file failed. [#8268](https://github.com/scalableminds/webknossos/pull/8268)
 - Fixed that the frontend did not ensure a minimum length for annotation layer names. Moreover, names starting with a `.` are also disallowed now. [#8244](https://github.com/scalableminds/webknossos/pull/8244)
 - Fixed the organization switching feature for datasets opened via old links. [#8257](https://github.com/scalableminds/webknossos/pull/8257)
-<<<<<<< HEAD
-=======
 - Fixed that uploading an NML file without an organization id failed. Now the user's organization is used as fallback. [#8277](https://github.com/scalableminds/webknossos/pull/8277)
 - Fixed that the frontend did not ensure a minium length for annotation layer names. Moreover, names starting with a `.` are also disallowed now. [#8244](https://github.com/scalableminds/webknossos/pull/8244)
->>>>>>> 8b3102e8
 - Fixed a bug where in the add remote dataset view the dataset name setting was not in sync with the datasource setting of the advanced tab making the form not submittable. [#8245](https://github.com/scalableminds/webknossos/pull/8245)
 - Fix read and update dataset route for versions 8 and lower. [#8263](https://github.com/scalableminds/webknossos/pull/8263)
 - Fixed that task bounding boxes are again converted to user bounding boxes when uploading annotations via nmls. [#8280](https://github.com/scalableminds/webknossos/pull/8280)
