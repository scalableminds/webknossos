--- conflicted
+++ resolved
@@ -12,13 +12,9 @@
 	lastframerateTime : null
 
 	# for throttling renderLoop
-<<<<<<< HEAD
 	lastLoopTime : null
-	maximumframerate : 50
-=======
-	lastLoopTime = null
-	maximumframerate = 20
->>>>>>> 95ed088f
+	maximumframerate : 20
+
 
 	#to stop the animationLoop
 	stopAnimation : false
