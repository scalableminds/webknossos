// @flow

import {
  Form,
  Popover,
  Modal,
  Input,
  Button,
  Row,
  Col,
  Steps,
  Icon,
  Card,
  AutoComplete,
} from "antd";
import { connect } from "react-redux";
import Clipboard from "clipboard-js";
import React, { type Node, useState, useEffect } from "react";
import { Link } from "react-router-dom";

import type { APIUser, APIDataStore } from "admin/api_flow_types";
import type { OxalisState } from "oxalis/store";
import { location } from "libs/window";
import DatasetImportView from "dashboard/dataset/dataset_import_view";
import DatasetUploadView from "admin/dataset/dataset_upload_view";
import RegistrationForm from "admin/auth/registration_form";
import Toast from "libs/toast";
<<<<<<< HEAD
import { getOrganizations, getDatastores } from "admin/admin_rest_api";
=======
import renderIndependently from "libs/render_independently";
import SampleDatasetsModal from "dashboard/dataset/sample_datasets_modal";
import { getOrganizations } from "admin/admin_rest_api";
>>>>>>> 25ced295

const { Step } = Steps;
const FormItem = Form.Item;

type StateProps = {|
  activeUser: ?APIUser,
|};
type Props = StateProps;

type State = {
  currentStep: number,
  datastores: Array<APIDataStore>,
  organizationName: string,
  datasetNameToImport: ?string,
  showDatasetUploadModal: boolean,
};

function StepHeader({
  header,
  subheader,
  icon,
  children,
}: {
  header: string,
  subheader: Node,
  icon: Node,
  children: Node,
}) {
  return (
    <div style={{}}>
      <div style={{ paddingBottom: 32, textAlign: "center" }}>
        {icon}
        <p style={{ fontSize: 24, margin: "14px 0 0" }}>{header}</p>
        <p
          style={{
            fontSize: 14,
            margin: "14px 0",
            color: "gray",
            display: "inline-block",
            width: 500,
          }}
        >
          {subheader}
        </p>
      </div>
      {children}
    </div>
  );
}

function FeatureCard({ icon, header, children }) {
  const columnSpan = { xs: 24, sm: 24, md: 12, lg: 12, xl: 8, xxl: 8 };

  return (
    <Col {...columnSpan} style={{ padding: 12 }}>
      <Card style={{ textAlign: "center", height: "100%" }}>
        <div style={{ fontSize: 30 }}>{icon}</div>
        <p style={{ fontWeight: "bold" }}>{header}</p>
        <p style={{ color: "gray" }}>{children}</p>
      </Card>
    </Col>
  );
}

type OptionCardProps = {
  icon: Node,
  header: string,
  children: Node,
  action: Node,
  height: number,
};

export function OptionCard({ icon, header, children, action, height }: OptionCardProps) {
  return (
    <div style={{ padding: 12 }}>
      <Card
        bodyStyle={{
          textAlign: "center",
          height,
          width: 350,
          display: "flex",
          flexDirection: "column",
          justifyContent: "space-around",
        }}
      >
        <div style={{ fontSize: 30 }}>{icon}</div>
        <p style={{ fontWeight: "bold" }}>{header}</p>
        <p style={{ color: "gray" }}>{children}</p>
        <p>{action}</p>
      </Card>
    </div>
  );
}

export class InviteUsersPopover extends React.Component<{
  organizationName: string,
  visible?: boolean,
  handleVisibleChange?: Function,
  children: Node,
}> {
  getRegistrationHotLink(): string {
    return `${location.origin}/auth/register?organizationName=${encodeURIComponent(
      this.props.organizationName,
    )}`;
  }

  copyRegistrationCopyLink = async () => {
    await Clipboard.copy(this.getRegistrationHotLink());
    Toast.success("Registration link copied to clipboard.");
  };

  getContent() {
    return (
      <React.Fragment>
        <div style={{ marginBottom: 8 }}>
          Share the following link to let users join your organization:
        </div>
        <Input.Group compact>
          <Input style={{ width: "85%" }} value={this.getRegistrationHotLink()} readOnly />
          <Button style={{ width: "15%" }} onClick={this.copyRegistrationCopyLink} icon="copy" />
        </Input.Group>
      </React.Fragment>
    );
  }

  render() {
    return (
      <Popover
        trigger="click"
        visible={this.props.visible}
        onVisibleChange={this.props.handleVisibleChange}
        title="Invite Users"
        content={this.getContent()}
      >
        {this.props.children}
      </Popover>
    );
  }
}

const OrganizationForm = Form.create()(({ form, onComplete }) => {
  const [organizations, setOrganizations] = useState([]);
  const fetchOrganizations = async () =>
    setOrganizations((await getOrganizations()).map(org => org.name));
  useEffect(() => {
    fetchOrganizations();
  }, []);

  const joinExistingOrganization = organizations.includes(form.getFieldValue("organizationName"));

  const hasErrors = fieldsError => Object.keys(fieldsError).some(field => fieldsError[field]);
  const handleSubmit = e => {
    e.preventDefault();
    form.validateFields((err, values) => {
      if (!err) {
        onComplete(values.organizationName);
      }
    });
  };
  const { getFieldDecorator, getFieldsError, getFieldError, isFieldTouched } = form;

  const organizationNameError =
    isFieldTouched("organizationName") && getFieldError("organizationName");

  return (
    <Form onSubmit={handleSubmit}>
      <Row type="flex" justify="center" style={{ padding: "20px 50px" }} align="middle" gutter={8}>
        <Col span={18}>
          <FormItem
            validateStatus={organizationNameError ? "error" : ""}
            help={organizationNameError || ""}
            style={{ width: "100%" }}
          >
            {getFieldDecorator("organizationName", {
              rules: [{ required: true, message: "Please enter an organization name!" }],
            })(
              <AutoComplete
                size="large"
                dataSource={organizations}
                defaultActiveFirstOption={false}
                placeholder="Your organization name"
              />,
            )}
          </FormItem>
        </Col>
        <Col span={6}>
          <FormItem>
            {joinExistingOrganization ? (
              <Link
                to={`/auth/register?organizationName=${form.getFieldValue("organizationName")}`}
              >
                <Button size="large" type="primary" style={{ width: "100%" }}>
                  Join
                </Button>
              </Link>
            ) : (
              <Button
                size="large"
                type="primary"
                icon="plus"
                style={{ width: "100%" }}
                htmlType="submit"
                disabled={hasErrors(getFieldsError())}
              >
                Create
              </Button>
            )}
          </FormItem>
        </Col>
      </Row>
    </Form>
  );
});

class OnboardingView extends React.PureComponent<Props, State> {
  state = {
    currentStep: 0,
    datastores: [],
    organizationName: "",
    showDatasetUploadModal: false,
    datasetNameToImport: null,
  };

  componentDidMount() {
    this.fetchData();
  }

  async fetchData() {
    const datastores = (await getDatastores()).filter(ds => !ds.isForeign && !ds.isConnector);
    this.setState({ datastores });
  }

  advanceStep = () => {
    this.setState(prevState => ({
      currentStep: prevState.currentStep + 1,
      showDatasetUploadModal: false,
      datasetNameToImport: null,
    }));
  };

  renderSampleDatasetsModal = () => {
    renderIndependently(destroy => (
      <SampleDatasetsModal
        organizationName={this.state.organizationName}
        destroy={destroy}
        onOk={this.advanceStep}
      />
    ));
  };

  renderCreateOrganization() {
    return (
      <StepHeader
        header="Create or Join an Organization"
        subheader={
          <React.Fragment>
            Welcome to webKnossos! This guide will help you get started.
            <br />
            Setup your organization to manage users and datasets. Example names: &ldquo;University
            of Springfield&rdquo;, &ldquo;Simpsons Lab&rdquo;, &ldquo;Neuroscience Department&rdquo;
          </React.Fragment>
        }
        icon={<i className="fa fa-building icon-big" />}
      >
        <OrganizationForm
          onComplete={organizationName => {
            this.setState({ organizationName });
            this.advanceStep();
          }}
        />
      </StepHeader>
    );
  }

  renderCreateAccount() {
    return (
      <StepHeader
        header="Create an Admin Account"
        subheader={
          <React.Fragment>
            This will be the first user account in your organization. It will be equipped with admin
            privileges in order to confirm user registrations, define teams, create tasks and much
            more.
          </React.Fragment>
        }
        icon={<Icon type="user" className="icon-big" />}
      >
        <RegistrationForm
          hidePrivacyStatement
          createOrganization
          organizationName={this.state.organizationName}
          onRegistered={this.advanceStep}
          confirmLabel="Create account"
          tryAutoLogin
        />
      </StepHeader>
    );
  }

  renderUploadDatasets() {
    return (
      <StepHeader
        header="Add the first dataset to your organization."
        subheader={
          <React.Fragment>
            Upload your dataset via drag and drop or add one of our sample datasets.
          </React.Fragment>
        }
        icon={<Icon type="file-add" className="icon-big" />}
      >
<<<<<<< HEAD
        {this.state.datasetNameToImport == null ? (
          <DatasetUploadView
            datastores={this.state.datastores}
            onUploaded={datasetName => {
              this.setState({ datasetNameToImport: datasetName });
            }}
            withoutCard
          />
        ) : (
=======
        {this.state.showDatasetUploadModal && (
          <Modal
            visible
            width="85%"
            footer={null}
            maskClosable={false}
            onCancel={() => this.setState({ showDatasetUploadModal: false })}
          >
            <DatasetUploadView
              onUploaded={(_organization: string, datasetName: string) => {
                this.setState({ datasetNameToImport: datasetName, showDatasetUploadModal: false });
              }}
              withoutCard
            />
          </Modal>
        )}
        {this.state.datasetNameToImport != null && (
>>>>>>> 25ced295
          <Modal visible width="85%" footer={null} maskClosable={false} onCancel={this.advanceStep}>
            <DatasetImportView
              isEditingMode={false}
              datasetId={{
                name: this.state.datasetNameToImport || "",
                owningOrganization: this.state.organizationName || "",
              }}
              onComplete={this.advanceStep}
              onCancel={this.advanceStep}
            />
          </Modal>
        )}
        <Row type="flex" gutter={16} justify="center" align="bottom">
          <OptionCard
            header="Upload Dataset"
            icon={<Icon type="cloud-upload-o" />}
            action={
              <Button onClick={() => this.setState({ showDatasetUploadModal: true })}>
                Upload your dataset
              </Button>
            }
            height={250}
          >
            You can also copy it directly onto the hosting server.{" "}
            <a href="https://docs.webknossos.org/reference/data_formats">
              Learn more about supported data formats.
            </a>
          </OptionCard>
          <OptionCard
            header="Add Sample Dataset"
            icon={<Icon type="rocket" />}
            action={
              <Button type="primary" onClick={this.renderSampleDatasetsModal}>
                Add Sample Dataset
              </Button>
            }
            height={350}
          >
            This is the easiest way to try out webKnossos. Add one of our sample datasets and start
            exploring in less than a minute.
          </OptionCard>
          <OptionCard
            header="Skip"
            icon={<Icon type="clock-circle-o" />}
            action={
              <a href="#" onClick={this.advanceStep}>
                Skip this step
              </a>
            }
            height={170}
          >
            You can always do this later!
          </OptionCard>
        </Row>
      </StepHeader>
    );
  }

  renderWhatsNext() {
    return (
      <StepHeader
        header="Congratulations!"
        subheader={
          <React.Fragment>
            You&apos;ve completed the initial setup.
            <br />
            <a href="/dashboard">Start to explore and annotate your data now</a> or learn more about
            the features and concepts of webKnossos.
          </React.Fragment>
        }
        icon={<Icon type="rocket" className="icon-big" />}
      >
        <Row type="flex" gutter={50}>
          <FeatureCard header="Data Annotation" icon={<Icon type="play-circle-o" />}>
            <a href="/dashboard">Explore and annotate your data.</a> For a brief overview,{" "}
            <a href="https://youtu.be/W-dosptovEU?t=52">watch this video</a>.
          </FeatureCard>
          <FeatureCard header="More Datasets" icon={<Icon type="cloud-upload-o" />}>
            <a href="/datasets/upload">Upload more of your datasets.</a>{" "}
            <a href="https://docs.webknossos.org/reference/data_formats">Learn more</a> about the
            formats and upload processes webKnossos supports.
          </FeatureCard>
          <FeatureCard header="User & Team Management" icon={<Icon type="team" />}>
            <InviteUsersPopover
              organizationName={
                this.props.activeUser != null ? this.props.activeUser.organization : ""
              }
            >
              <a href="#">Invite users</a>{" "}
            </InviteUsersPopover>
            and assign them to <a href="/teams">teams</a>. Teams can be used to define dataset
            permissions and task assignments.
          </FeatureCard>
          <FeatureCard header="Project Management" icon={<Icon type="paper-clip" />}>
            Create <a href="/tasks">tasks</a> and <a href="/projects">projects</a> to efficiently
            accomplish your research goals.{" "}
            <a href="https://www.youtube.com/watch?v=4DD7408avUY">Watch this demo</a> to learn more.
          </FeatureCard>
          <FeatureCard header="Scripting" icon={<Icon type="code-o" />}>
            Use the <a href="/docs/frontend-api/index.html">webKnossos API</a> to create{" "}
            <a href="/scripts">scriptable workflows</a>.{" "}
            <a href="https://www.youtube.com/watch?v=u5j8Sf5YwuM">Watch this demo</a> to learn more.
          </FeatureCard>
          <FeatureCard header="Contact Us" icon={<Icon type="customer-service" />}>
            <a href="mailto:hello@scalableminds.com">Get in touch</a>, if you have any further
            questions or need help getting started.
          </FeatureCard>
        </Row>
      </StepHeader>
    );
  }

  render() {
    const currentStepContent = (() => {
      switch (this.state.currentStep) {
        case 0:
          return this.renderCreateOrganization();
        case 1:
          return this.renderCreateAccount();
        case 2:
          return this.renderUploadDatasets();
        case 3:
          return this.renderWhatsNext();
        default:
          return null;
      }
    })();

    return (
      <div
        style={{
          minHeight: "calc(100vh - 48px)",
          display: "flex",
          flexDirection: "column",
          paddingBottom: 50,
        }}
      >
        <Row type="flex" justify="center" style={{ padding: "20px 50px 70px" }} align="middle">
          <Col span={18}>
            <Steps current={this.state.currentStep} size="small" style={{ height: 25 }}>
              <Step title="Create Organization" />
              <Step title="Create Account" />
              <Step title="Add Dataset" />
              <Step title="What's Next?" />
            </Steps>
          </Col>
        </Row>
        <div style={{ flex: "1 1 auto", display: "flex" }}>
          <Row type="flex" justify="center" style={{ flex: "1 1 auto" }} align="middle">
            <Col span={18}>
              <Row type="flex" justify="center" align="middle">
                <Col span={24}>{currentStepContent}</Col>
              </Row>
            </Col>
          </Row>
        </div>
      </div>
    );
  }
}

const mapStateToProps = (state: OxalisState): StateProps => ({
  activeUser: state.activeUser,
});

export default connect<Props, {||}, _, _, _, _>(mapStateToProps)(OnboardingView);<|MERGE_RESOLUTION|>--- conflicted
+++ resolved
@@ -25,13 +25,9 @@
 import DatasetUploadView from "admin/dataset/dataset_upload_view";
 import RegistrationForm from "admin/auth/registration_form";
 import Toast from "libs/toast";
-<<<<<<< HEAD
-import { getOrganizations, getDatastores } from "admin/admin_rest_api";
-=======
 import renderIndependently from "libs/render_independently";
 import SampleDatasetsModal from "dashboard/dataset/sample_datasets_modal";
-import { getOrganizations } from "admin/admin_rest_api";
->>>>>>> 25ced295
+import { getOrganizations, getDatastores } from "admin/admin_rest_api";
 
 const { Step } = Steps;
 const FormItem = Form.Item;
@@ -342,17 +338,6 @@
         }
         icon={<Icon type="file-add" className="icon-big" />}
       >
-<<<<<<< HEAD
-        {this.state.datasetNameToImport == null ? (
-          <DatasetUploadView
-            datastores={this.state.datastores}
-            onUploaded={datasetName => {
-              this.setState({ datasetNameToImport: datasetName });
-            }}
-            withoutCard
-          />
-        ) : (
-=======
         {this.state.showDatasetUploadModal && (
           <Modal
             visible
@@ -362,6 +347,7 @@
             onCancel={() => this.setState({ showDatasetUploadModal: false })}
           >
             <DatasetUploadView
+              datastores={this.state.datastores}
               onUploaded={(_organization: string, datasetName: string) => {
                 this.setState({ datasetNameToImport: datasetName, showDatasetUploadModal: false });
               }}
@@ -370,7 +356,6 @@
           </Modal>
         )}
         {this.state.datasetNameToImport != null && (
->>>>>>> 25ced295
           <Modal visible width="85%" footer={null} maskClosable={false} onCancel={this.advanceStep}>
             <DatasetImportView
               isEditingMode={false}
