# Changelog (Unreleased)

All notable (yet unreleased) user-facing changes to WEBKNOSSOS are documented in this file.
See `CHANGELOG.released.md` for the changes which are part of official releases.

The format is based on [Keep a Changelog](http://keepachangelog.com/en/1.0.0/)
and this project adheres to [Calendar Versioning](http://calver.org/) `0Y.0M.MICRO`.
For upgrade instructions, please check the [migration guide](MIGRATIONS.released.md).

## Unreleased
[Commits](https://github.com/scalableminds/webknossos/compare/25.01.0...HEAD)

### Added
<<<<<<< HEAD
- When using the “Restore older Version” feature, there are no longer separate tabs for the different annotation layers. Only one linear annotation history is now used, and if you revert to an older version, all layers are reverted. If layers were added/deleted since then, that is also reverted. This also means that proofreading annotations can now be reverted to older versions as well. The description text of annotations is now versioned as well. [#7917](https://github.com/scalableminds/webknossos/pull/7917)
=======
- Added the possibility to configure a rotation for a dataset, which can be toggled off and on when viewing and annotating data. [#8159](https://github.com/scalableminds/webknossos/pull/8159)
>>>>>>> 7f49ddad

### Changed

### Fixed


### Removed
 - Removed the feature to downsample existing volume annotations. All new volume annotations had a whole mag stack since [#4755](https://github.com/scalableminds/webknossos/pull/4755) (four years ago). [#7917](https://github.com/scalableminds/webknossos/pull/7917)

### Breaking Changes<|MERGE_RESOLUTION|>--- conflicted
+++ resolved
@@ -11,11 +11,8 @@
 [Commits](https://github.com/scalableminds/webknossos/compare/25.01.0...HEAD)
 
 ### Added
-<<<<<<< HEAD
 - When using the “Restore older Version” feature, there are no longer separate tabs for the different annotation layers. Only one linear annotation history is now used, and if you revert to an older version, all layers are reverted. If layers were added/deleted since then, that is also reverted. This also means that proofreading annotations can now be reverted to older versions as well. The description text of annotations is now versioned as well. [#7917](https://github.com/scalableminds/webknossos/pull/7917)
-=======
 - Added the possibility to configure a rotation for a dataset, which can be toggled off and on when viewing and annotating data. [#8159](https://github.com/scalableminds/webknossos/pull/8159)
->>>>>>> 7f49ddad
 
 ### Changed
 
