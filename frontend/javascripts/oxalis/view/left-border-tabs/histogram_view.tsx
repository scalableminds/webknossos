--- conflicted
+++ resolved
@@ -215,20 +215,12 @@
   };
 
   tipFormatter = (value: number | undefined) => {
-<<<<<<< HEAD
     if (value == null) {
       return "invalid";
     }
     return value >= 100000 || (value < 0.001 && value > -0.001 && value !== 0)
       ? value.toExponential()
       : roundTo(value, this.getPrecision()).toString();
-=======
-    if (value)
-      return value >= 100000 || (value < 0.001 && value > -0.001 && value !== 0)
-        ? value.toExponential()
-        : roundTo(value, this.getPrecision()).toString();
-    return undefined;
->>>>>>> 44cce169
   };
 
   // eslint-disable-next-line react/sort-comp
@@ -285,11 +277,7 @@
           onChange={this.onThresholdChange}
           onAfterChange={this.onThresholdChange}
           step={(maxRange - minRange) / 255}
-<<<<<<< HEAD
           tooltip={{ formatter: this.tipFormatter }}
-=======
-          tipFormatter={this.tipFormatter}
->>>>>>> 44cce169
           style={{
             width: canvasWidth,
             margin: 0,
