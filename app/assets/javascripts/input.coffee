--- conflicted
+++ resolved
@@ -153,11 +153,7 @@
       @eventHandler
       @unfire("x")
       @unfire("y")
-<<<<<<< HEAD
-    )      
-=======
     )
->>>>>>> f60c1bb5
 
   fire : (key, dist) ->
 
