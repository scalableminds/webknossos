--- conflicted
+++ resolved
@@ -167,11 +167,7 @@
     } else if (evt.shiftKey && activeTreeId) {
       // SHIFT click to select a whole range of nodes.
       // Selection will only work for nodes within the same group/hierarchy level.
-<<<<<<< HEAD
-      const sourceNode = props.trees.getOrThrow(props.activeTreeId);
-=======
-      const sourceNode = props.trees[activeTreeId];
->>>>>>> beec521d
+      const sourceNode = props.trees.getOrThrow(activeTreeId);
       const sourceNodeParent = findParentGroupNode(
         UITreeData,
         sourceNode.groupId ?? MISSING_GROUP_ID,
@@ -275,7 +271,7 @@
   useEffect(() => {
     // maybe expand group of the active tree
     if (activeTreeId == null) return;
-    const activeTree = props.trees[activeTreeId];
+    const activeTree = props.trees.getOrThrow(activeTreeId);
     if (activeTree.groupId == null) return; // tree is a direct child of the root group which is always expanded
     const expandedGroups = additionallyExpandGroup(props.treeGroups, activeTree.groupId, (id) =>
       getNodeKey(GroupTypeEnum.GROUP, id),
