import _ from "lodash";
<<<<<<< HEAD
import type { Bucket } from "oxalis/model/bucket_data_handling/bucket";
=======
import { createNanoEvents, type Emitter } from "nanoevents";
import type { Bucket, BucketDataArray } from "oxalis/model/bucket_data_handling/bucket";
>>>>>>> 2b1242f5
import { DataBucket, NULL_BUCKET, NullBucket } from "oxalis/model/bucket_data_handling/bucket";
import type { AdditionalAxis, BucketDataArray, ElementClass } from "types/api_flow_types";
import type { ProgressCallback } from "libs/progress_callback";
import { V3 } from "libs/mjs";
import { VoxelNeighborQueue2D, VoxelNeighborQueue3D } from "oxalis/model/volumetracing/volumelayer";
import {
  areBoundingBoxesOverlappingOrTouching,
  castForArrayType,
  isNumberMap,
  union,
} from "libs/utils";
import { getMappingInfo } from "oxalis/model/accessors/dataset_accessor";
import { getSomeTracing } from "oxalis/model/accessors/tracing_accessor";
import { globalPositionToBucketPosition } from "oxalis/model/helpers/position_converter";
import { listenToStoreProperty } from "oxalis/model/helpers/listener_helpers";
import BoundingBox from "oxalis/model/bucket_data_handling/bounding_box";
import type { DimensionMap } from "oxalis/model/dimensions";
import Dimensions from "oxalis/model/dimensions";
import ErrorHandling from "libs/error_handling";
import type PullQueue from "oxalis/model/bucket_data_handling/pullqueue";
import type PushQueue from "oxalis/model/bucket_data_handling/pushqueue";
import type { Mapping } from "oxalis/store";
import Store from "oxalis/store";
import TemporalBucketManager from "oxalis/model/bucket_data_handling/temporal_bucket_manager";
import Toast from "libs/toast";
import type {
  Vector3,
  BoundingBoxType,
  LabelMasksByBucketAndW,
  BucketAddress,
} from "oxalis/constants";
import constants, { MappingStatusEnum } from "oxalis/constants";
import type { MagInfo } from "../helpers/mag_info";
import type { AdditionalCoordinate } from "types/api_flow_types";

const warnAboutTooManyAllocations = _.once(() => {
  const msg =
    "WEBKNOSSOS needed to allocate an unusually large amount of image data. It is advised to save your work and reload the page.";
  ErrorHandling.notify(new Error(msg));
  Toast.warning(msg, {
    sticky: true,
  });
});

class CubeEntry {
  data: Map<number, Bucket>;
  boundary: Vector3;

  constructor(boundary: Vector3) {
    this.data = new Map();
    this.boundary = boundary;
  }
}

// Instead of using blank, constant thresholds for the bounding box which
// limits a floodfill operation, the bounding box can also be increased dynamically
// so that long, thin processes get a larger bounding box limit.
// If USE_FLOODFILL_VOXEL_THRESHOLD is true, the amount of labeled voxels is taken into account
// to increase the bounding box. However, the corresponding code can still run into
// scenarios where the labeled voxel count is significantly larger than the specified threshold,
// since the labeled volume has to be a cuboid.
// Also see: https://github.com/scalableminds/webknossos/issues/5769

const FLOODFILL_VOXEL_THRESHOLD = 5 * 1000000;
const USE_FLOODFILL_VOXEL_THRESHOLD = false;

class DataCube {
  BUCKET_COUNT_SOFT_LIMIT = constants.MAXIMUM_BUCKET_COUNT_PER_LAYER;
  buckets: Array<DataBucket>;
  bucketIterator: number = 0;
  private cubes: Record<string, CubeEntry>;
  boundingBox: BoundingBox;
  additionalAxes: Record<string, AdditionalAxis>;
  // @ts-expect-error ts-migrate(2564) FIXME: Property 'pullQueue' has no initializer and is not... Remove this comment to see the full error message
  pullQueue: PullQueue;
  // @ts-expect-error ts-migrate(2564) FIXME: Property 'pushQueue' has no initializer and is not... Remove this comment to see the full error message
  pushQueue: PushQueue;
  // @ts-expect-error ts-migrate(2564) FIXME: Property 'temporalBucketManager' has no initialize... Remove this comment to see the full error message
  temporalBucketManager: TemporalBucketManager;
  isSegmentation: boolean;
  elementClass: ElementClass;
  magInfo: MagInfo;
  layerName: string;
  emitter: Emitter;
  lastRequestForValueSet: number | null = null;

  // The cube stores the buckets in a separate array for each zoomStep. For each
  // zoomStep the cube-array contains the boundaries and an array holding the buckets.
  // The bucket array is initialized as an empty array and grows dynamically. If the
  // length exceeds BUCKET_COUNT_SOFT_LIMIT, it is tried to garbage-collect an older
  // bucket when placing a new one. If this does not succeed (happens if all buckets
  // in a volume annotation layer are dirty), the array grows further.
  // If the array grows beyond 2 * BUCKET_COUNT_SOFT_LIMIT, the user is warned about
  // this.
  //
  // Each bucket consists of an access-value, the zoomStep and the actual data.
  // The access-values are used for garbage collection. When a bucket is accessed, its
  // access-flag is set to true.
  // When buckets have to be collected, an iterator will loop through the queue and the buckets at
  // the beginning of the queue will be removed from the queue and the access-value will
  // be decreased. If the access-value of a bucket becomes 0, it is no longer in the
  // access-queue and is least recently used. It is then removed from the cube.
  constructor(
    layerBBox: BoundingBox,
    additionalAxes: AdditionalAxis[],
    magInfo: MagInfo,
    elementClass: ElementClass,
    isSegmentation: boolean,
    layerName: string,
  ) {
    this.elementClass = elementClass;
    this.isSegmentation = isSegmentation;
    this.magInfo = magInfo;
    this.layerName = layerName;
    this.additionalAxes = _.keyBy(additionalAxes, "name");
    this.emitter = createNanoEvents();

    this.cubes = {};
    this.buckets = [];

    const shouldBeRestrictedByTracingBoundingBox = () => {
      const { task } = Store.getState();
      const isVolumeTask = task != null && task.type.tracingType === "volume";
      return !isVolumeTask;
    };

    // Satisfy TS. The actual initialization is done by listenToStoreProperty
    // (the second parameter ensures that the callback is called immediately).
    this.boundingBox = new BoundingBox(null);
    listenToStoreProperty(
      (state) => getSomeTracing(state.tracing).boundingBox,
      (boundingBox) => {
        this.boundingBox = new BoundingBox(
          shouldBeRestrictedByTracingBoundingBox() ? boundingBox : null,
        ).intersectedWith(layerBBox);
      },
      true,
    );
  }

  initializeWithQueues(pullQueue: PullQueue, pushQueue: PushQueue): void {
    // Due to cyclic references, this method has to be called before the cube is
    // used with the instantiated queues
    this.pullQueue = pullQueue;
    this.pushQueue = pushQueue;
    this.temporalBucketManager = new TemporalBucketManager(this.pullQueue, this.pushQueue);
  }

  getNullBucket(): Bucket {
    return NULL_BUCKET;
  }

  isMappingEnabled(): boolean {
    const activeMapping = getMappingInfo(
      Store.getState().temporaryConfiguration.activeMappingByLayer,
      this.layerName,
    );
    return this.isSegmentation ? activeMapping.mappingStatus === MappingStatusEnum.ENABLED : false;
  }

  getMapping(): Mapping | null | undefined {
    const activeMapping = getMappingInfo(
      Store.getState().temporaryConfiguration.activeMappingByLayer,
      this.layerName,
    );
    return this.isSegmentation ? activeMapping.mapping : null;
  }

  shouldHideUnmappedIds(): boolean {
    const activeMapping = getMappingInfo(
      Store.getState().temporaryConfiguration.activeMappingByLayer,
      this.layerName,
    );
    return this.isSegmentation && activeMapping.mappingStatus === MappingStatusEnum.ENABLED
      ? activeMapping.hideUnmappedIds
      : false;
  }

  mapId(unmappedId: number): number {
    // Note that the return value can be an unmapped id even when
    // a mapping is active, if it is a HDF5 mapping that is partially loaded
    // and no entry exists yet for the input id.
    let mappedId: number | null | undefined = null;
    const mapping = this.getMapping();

    if (mapping != null && this.isMappingEnabled()) {
      mappedId = isNumberMap(mapping)
        ? mapping.get(Number(unmappedId))
        : // TODO: Proper 64 bit support (#6921)
          Number(mapping.get(BigInt(unmappedId)));
    }
    if (mappedId == null || isNaN(mappedId)) {
      // The id couldn't be mapped.
      return this.shouldHideUnmappedIds() ? 0 : unmappedId;
    }

    return mappedId;
  }

  private getCubeKey(zoomStep: number, allCoords: AdditionalCoordinate[] | undefined | null) {
    const relevantCoords = (allCoords ?? []).filter(
      (coord) => this.additionalAxes[coord.name] != null,
    );
    return [zoomStep, ...relevantCoords.map((el) => el.value)].join("-");
  }

  isWithinBounds([x, y, z, zoomStep, coords]: BucketAddress): boolean {
    const cube = this.getOrCreateCubeEntry(zoomStep, coords);
    if (cube == null) {
      return false;
    }

    return this.boundingBox.containsBucket([x, y, z, zoomStep], this.magInfo);
  }

  getBucketIndexAndCube([x, y, z, zoomStep, coords]: BucketAddress): [
    number | null | undefined,
    CubeEntry | null,
  ] {
    // Removed for performance reasons
    // ErrorHandling.assert(this.isWithinBounds([x, y, z, zoomStep]));
    const cube = this.getOrCreateCubeEntry(zoomStep, coords);

    if (cube != null) {
      const { boundary } = cube;
      const index = x * boundary[2] * boundary[1] + y * boundary[2] + z;
      return [index, cube];
    }

    return [null, null];
  }

  getOrCreateCubeEntry(
    zoomStep: number,
    coords: AdditionalCoordinate[] | null | undefined,
  ): CubeEntry | null {
    const cubeKey = this.getCubeKey(zoomStep, coords);
    if (this.cubes[cubeKey] == null) {
      const mag = this.magInfo.getMagByIndex(zoomStep);
      if (mag == null) {
        return null;
      }

      for (const coord of coords || []) {
        if (coord.name in this.additionalAxes) {
          const { bounds } = this.additionalAxes[coord.name];
          if (coord.value < bounds[0] || coord.value >= bounds[1]) {
            return null;
          }
        }
      }

      const zoomedCubeBoundary: Vector3 = [
        Math.ceil(this.boundingBox.max[0] / (constants.BUCKET_WIDTH * mag[0])) + 1,
        Math.ceil(this.boundingBox.max[1] / (constants.BUCKET_WIDTH * mag[1])) + 1,
        Math.ceil(this.boundingBox.max[2] / (constants.BUCKET_WIDTH * mag[2])) + 1,
      ];
      this.cubes[cubeKey] = new CubeEntry(zoomedCubeBoundary);
    }
    return this.cubes[cubeKey];
  }

  // Either returns the existing bucket or creates a new one. Only returns
  // NULL_BUCKET if the bucket cannot possibly exist, e.g. because it is
  // outside the dataset's bounding box.
  getOrCreateBucket(address: BucketAddress): Bucket {
    if (!this.isWithinBounds(address)) {
      return this.getNullBucket();
    }

    let bucket = this.getBucket(address, true);

    if (bucket instanceof NullBucket) {
      bucket = this.createBucket(address);
    }

    return bucket;
  }

  // Returns the Bucket object if it exists, or NULL_BUCKET otherwise.
  getBucket(address: BucketAddress, skipBoundsCheck: boolean = false): Bucket {
    if (!skipBoundsCheck && !this.isWithinBounds(address)) {
      return this.getNullBucket();
    }

    const [bucketIndex, cube] = this.getBucketIndexAndCube(address);

    if (bucketIndex != null && cube != null) {
      const bucket = cube.data.get(bucketIndex);

      if (bucket != null) {
        return bucket;
      }
    }

    return this.getNullBucket();
  }

  createBucket(address: BucketAddress): Bucket {
    const bucket = new DataBucket(this.elementClass, address, this.temporalBucketManager, this);
    this.addBucketToGarbageCollection(bucket);
    const [bucketIndex, cube] = this.getBucketIndexAndCube(address);

    if (bucketIndex != null && cube != null) {
      cube.data.set(bucketIndex, bucket);
    }

    return bucket;
  }

  markBucketsAsUnneeded(): void {
    for (let i = 0; i < this.buckets.length; i++) {
      this.buckets[i].markAsUnneeded();
    }
  }

  addBucketToGarbageCollection(bucket: DataBucket): void {
    if (this.buckets.length >= this.BUCKET_COUNT_SOFT_LIMIT) {
      let foundCollectibleBucket = false;

      for (let i = 0; i < this.buckets.length; i++) {
        this.bucketIterator = (this.bucketIterator + 1) % this.buckets.length;

        if (this.buckets[this.bucketIterator].mayBeGarbageCollected()) {
          foundCollectibleBucket = true;
          break;
        }
      }

      if (foundCollectibleBucket) {
        this.collectBucket(this.buckets[this.bucketIterator]);
      } else {
        const warnMessage = `More than ${this.buckets.length} buckets needed to be allocated.`;

        if (this.buckets.length % 100 === 0) {
          console.warn(warnMessage);
          ErrorHandling.notify(
            new Error(warnMessage),
            {
              elementClass: this.elementClass,
              isSegmentation: this.isSegmentation,
              magInfo: this.magInfo,
            },
            "warning",
          );
        }

        if (this.buckets.length > 2 * this.BUCKET_COUNT_SOFT_LIMIT) {
          warnAboutTooManyAllocations();
        }

        // Effectively, push to `this.buckets` by setting the iterator to
        // a new index.
        this.bucketIterator = this.buckets.length;
      }
    }

    this.buckets[this.bucketIterator] = bucket;
    // Note that bucketIterator is allowed to point to the next free
    // slot (i.e., bucketIterator == this.buckets.length).
    this.bucketIterator = (this.bucketIterator + 1) % (this.buckets.length + 1);
  }

  collectAllBuckets(): void {
    this.collectBucketsIf(() => true);
  }

  collectBucketsIf(predicateFn: (bucket: DataBucket) => boolean): void {
    this.pullQueue.clear();
    this.pullQueue.abortRequests();

    const notCollectedBuckets = [];
    for (const bucket of this.buckets) {
      bucket._breakMaybe();
      // Even if the predicateFn doesn't say that a bucket should be
      // collected, we collect REQUESTED buckets because the pullQueue
      // was already cleared above. This means that the bucket is in a
      // requested state, but will never be filled with data.
      // todop: who takes care of re-adding these buckets to the pullqueue
      // if their loading priority was -1?
      // todop: doublecheck this logic against all possible states.
      if (bucket.state === "REQUESTED" || predicateFn(bucket)) {
        // todop: can it happen that buckets are collected that don't want
        // to be collected? we should prevent this.
        this.collectBucket(bucket);
      } else {
        notCollectedBuckets.push(bucket);
      }
    }

    this.buckets = notCollectedBuckets;
    this.bucketIterator = notCollectedBuckets.length;
  }

  triggerBucketDataChanged(): void {
    this.emitter.emit("bucketDataChanged");
  }

  shouldEagerlyMaintainUsedValueSet() {
    // The value set for all buckets in this cube should be maintained eagerly
    // if the valueSet was used within the last 2 minutes.
    return Date.now() - (this.lastRequestForValueSet || 0) < 2 * 60 * 1000;
  }

  getValueSetForAllBuckets(): Set<number> | Set<bigint> {
    this.lastRequestForValueSet = Date.now();

    // Theoretically, we could ignore coarser buckets for which we know that
    // finer buckets are already loaded. However, the current performance
    // is acceptable which is why this optimization isn't implemented.
    const valueSets = this.buckets
      .filter((bucket) => bucket.state === "LOADED")
      .map((bucket) => bucket.getValueSet());
    // @ts-ignore The buckets of a single layer all have the same element class, so they are all number or all bigint
    const valueSet = union(valueSets);
    return valueSet;
  }

  collectBucket(bucket: DataBucket): void {
    const address = bucket.zoomedAddress;
    const [bucketIndex, cube] = this.getBucketIndexAndCube(address);

    if (bucketIndex != null && cube != null) {
      // todop: can it happen that destroy is called even though the
      // bucket is not collected? GC should avoid this and a force-reload
      // will ensure a saved state. however, there might be a race condition
      // here?
      bucket.destroy();
      cube.data.delete(bucketIndex);
    }
  }

  async _labelVoxelInAllResolutions_DEPRECATED(
    voxel: Vector3,
    additionalCoordinates: AdditionalCoordinate[] | null,
    label: number,
    activeSegmentId?: number | null | undefined,
  ): Promise<void> {
    // This function is only provided for the wK front-end api and should not be used internally,
    // since it only operates on one voxel and therefore is not performance-optimized.
    // Please make use of a LabeledVoxelsMap instead.
    const promises = [];

    for (const [magIndex] of this.magInfo.getMagsWithIndices()) {
      promises.push(
        this._labelVoxelInResolution_DEPRECATED(
          voxel,
          additionalCoordinates,
          label,
          magIndex,
          activeSegmentId,
        ),
      );
    }

    await Promise.all(promises);
    this.triggerPushQueue();
  }

  async _labelVoxelInResolution_DEPRECATED(
    voxel: Vector3,
    additionalCoordinates: AdditionalCoordinate[] | null,
    label: number,
    zoomStep: number,
    activeSegmentId: number | null | undefined,
  ): Promise<void> {
    const voxelInCube = this.boundingBox.containsPoint(voxel);

    if (voxelInCube) {
      const address = this.positionToZoomedAddress(voxel, additionalCoordinates, zoomStep);
      const bucket = this.getOrCreateBucket(address);

      if (bucket instanceof DataBucket) {
        const voxelIndex = this.getVoxelIndex(voxel, zoomStep);
        let shouldUpdateVoxel = true;

        if (activeSegmentId != null) {
          const voxelValue = this.getMappedDataValue(voxel, additionalCoordinates, zoomStep);
          shouldUpdateVoxel = activeSegmentId === voxelValue;
        }

        if (shouldUpdateVoxel) {
          const labelFunc = (data: BucketDataArray): void => {
            data[voxelIndex] = label;
          };

          await bucket.label_DEPRECATED(labelFunc);
        }
      }
    }
  }

  async floodFill(
    globalSeedVoxel: Vector3,
    additionalCoordinates: AdditionalCoordinate[] | null,
    segmentIdNumber: number,
    dimensionIndices: DimensionMap,
    floodfillBoundingBox: BoundingBoxType,
    zoomStep: number,
    progressCallback: ProgressCallback,
    use3D: boolean,
  ): Promise<{
    bucketsWithLabeledVoxelsMap: LabelMasksByBucketAndW;
    wasBoundingBoxExceeded: boolean;
    coveredBoundingBox: BoundingBoxType;
  }> {
    // This flood-fill algorithm works in two nested levels and uses a list of buckets to flood fill.
    // On the inner level a bucket is flood-filled  and if the iteration of the buckets data
    // reaches an neighbour bucket, this bucket is added to this list of buckets to flood fill.
    // The outer level simply iterates over all  buckets in the list and triggers the bucket-wise flood fill.
    // Additionally a map is created that saves all labeled voxels for each bucket. This map is returned at the end.
    //
    // Note: It is possible that a bucket is multiple times added to the list of buckets. This is intended
    // because a border of the "neighbour volume shape" might leave the neighbour bucket and enter it somewhere else.
    // If it would not be possible to have the same neighbour bucket in the list multiple times,
    // not all of the target area in the neighbour bucket might be filled.
    // Helper function to convert between xyz and uvw (both directions)
    const transpose = (voxel: Vector3): Vector3 =>
      Dimensions.transDimWithIndices(voxel, dimensionIndices);

    const bucketsWithLabeledVoxelsMap: LabelMasksByBucketAndW = new Map();
    const seedBucketAddress = this.positionToZoomedAddress(
      globalSeedVoxel,
      additionalCoordinates,
      zoomStep,
    );
    const seedBucket = this.getOrCreateBucket(seedBucketAddress);
    let coveredBBoxMin: Vector3 = [
      Number.POSITIVE_INFINITY,
      Number.POSITIVE_INFINITY,
      Number.POSITIVE_INFINITY,
    ];
    let coveredBBoxMax: Vector3 = [0, 0, 0];

    if (seedBucket.type === "null") {
      return {
        bucketsWithLabeledVoxelsMap,
        wasBoundingBoxExceeded: false,
        coveredBoundingBox: {
          min: coveredBBoxMin,
          max: coveredBBoxMax,
        },
      };
    }

    if (!this.magInfo.hasIndex(zoomStep)) {
      throw new Error(
        `DataCube.floodFill was called with a zoomStep of ${zoomStep} which does not exist for the current magnification.`,
      );
    }

    const seedVoxelIndex = this.getVoxelIndex(globalSeedVoxel, zoomStep);
    const seedBucketData = seedBucket.getOrCreateData();
    const sourceSegmentId = seedBucketData[seedVoxelIndex];

    const segmentId = castForArrayType(segmentIdNumber, seedBucketData);

    if (sourceSegmentId === segmentId) {
      return {
        bucketsWithLabeledVoxelsMap,
        wasBoundingBoxExceeded: false,
        coveredBoundingBox: {
          min: coveredBBoxMin,
          max: coveredBBoxMax,
        },
      };
    }

    const bucketsWithXyzSeedsToFill: Array<[DataBucket, Vector3]> = [
      [seedBucket, this.getVoxelOffset(globalSeedVoxel, zoomStep)],
    ];
    let labeledVoxelCount = 0;
    let wasBoundingBoxExceeded = false;

    // Iterate over all buckets within the area and flood fill each of them.
    while (bucketsWithXyzSeedsToFill.length > 0) {
      const poppedElement = bucketsWithXyzSeedsToFill.pop();
      if (poppedElement == null) {
        // Satisfy Typescript
        throw new Error("Queue is empty.");
      }
      const [currentBucket, initialXyzVoxelInBucket] = poppedElement;
      const currentBucketBoundingBox = currentBucket.getBoundingBox();
      const currentGlobalBucketPosition = currentBucket.getGlobalPosition();
      // Check if the bucket overlaps the active viewport bounds.
      let shouldIgnoreBucket = false;

      while (
        !areBoundingBoxesOverlappingOrTouching(currentBucketBoundingBox, floodfillBoundingBox)
      ) {
        if (!USE_FLOODFILL_VOXEL_THRESHOLD || labeledVoxelCount > FLOODFILL_VOXEL_THRESHOLD) {
          wasBoundingBoxExceeded = true;
          shouldIgnoreBucket = true;
          break;
        } else {
          // Increase the size of the bounding box by moving the bbox surface
          // which is closest to the seed.
          const seedToMinDiff = V3.sub(globalSeedVoxel, floodfillBoundingBox.min);
          const seedToMaxDiff = V3.sub(floodfillBoundingBox.max, globalSeedVoxel);
          const smallestDiffToMin = Math.min(...seedToMinDiff);
          const smallestDiffToMax = Math.min(...seedToMaxDiff);

          if (smallestDiffToMin < smallestDiffToMax) {
            // Decrease min
            floodfillBoundingBox.min[Array.from(seedToMinDiff).indexOf(smallestDiffToMin)] -=
              constants.BUCKET_WIDTH;
          } else {
            // Increase max
            floodfillBoundingBox.max[Array.from(seedToMaxDiff).indexOf(smallestDiffToMax)] +=
              constants.BUCKET_WIDTH;
          }
        }
      }

      if (shouldIgnoreBucket) {
        continue;
      }

      // Since the floodfill operation needs to read the existing bucket data, we need to
      // load (await) the data first. This means that we don't have to define LabeledVoxelMaps
      // for the current magnification. This simplifies the algorithm, too, since the floodfill also
      // uses the bucket's data array to mark visited voxels (which would not be possible with
      // LabeledVoxelMaps).

      const bucketData = await currentBucket.getDataForMutation();
      const initialVoxelIndex = this.getVoxelIndexByVoxelOffset(initialXyzVoxelInBucket);

      if (bucketData[initialVoxelIndex] !== sourceSegmentId) {
        // Ignoring neighbour buckets whose segmentId at the initial voxel does not match the source cell id.
        continue;
      }

      // Add the bucket to the current volume undo batch, if it isn't already part of it.
      currentBucket.startDataMutation();
      // Mark the initial voxel.
      bucketData[initialVoxelIndex] = segmentId;
      // Create an array saving the labeled voxel of the current slice for the current bucket, if there isn't already one.
      const currentLabeledVoxelMap =
        bucketsWithLabeledVoxelsMap.get(currentBucket.zoomedAddress) || new Map();

      const currentMag = this.magInfo.getMagByIndexOrThrow(currentBucket.zoomedAddress[3]);

      const markUvwInSliceAsLabeled = ([firstCoord, secondCoord, thirdCoord]: Vector3) => {
        // Convert bucket local W coordinate to global W (both mag-dependent)
        const w = dimensionIndices[2];
        thirdCoord += currentBucket.getTopLeftInMag()[w];
        // Convert mag-dependent W to mag-independent W
        thirdCoord *= currentMag[w];

        if (!currentLabeledVoxelMap.has(thirdCoord)) {
          currentLabeledVoxelMap.set(
            thirdCoord,
            new Uint8Array(constants.BUCKET_WIDTH ** 2).fill(0),
          );
        }

        const dataArray = currentLabeledVoxelMap.get(thirdCoord);

        if (!dataArray) {
          // Satisfy typescript
          throw new Error("Map entry does not exist, even though it was just set.");
        }

        dataArray[firstCoord * constants.BUCKET_WIDTH + secondCoord] = 1;
      };

      // Use a VoxelNeighborQueue2D/3D to iterate over the bucket and using bucket-local addresses and not global addresses.
      const initialVoxelInSliceUvw = transpose(initialXyzVoxelInBucket);
      markUvwInSliceAsLabeled(initialVoxelInSliceUvw);
      const VoxelNeighborQueueClass = use3D ? VoxelNeighborQueue3D : VoxelNeighborQueue2D;
      const neighbourVoxelStackUvw = new VoxelNeighborQueueClass(initialVoxelInSliceUvw);

      // Iterating over all neighbours from the initialAddress.
      while (!neighbourVoxelStackUvw.isEmpty()) {
        const neighbours = neighbourVoxelStackUvw.getVoxelAndGetNeighbors();

        for (let neighbourIndex = 0; neighbourIndex < neighbours.length; ++neighbourIndex) {
          const neighbourVoxelUvw = neighbours[neighbourIndex];
          const neighbourVoxelXyz = transpose(neighbourVoxelUvw);
          // If the current neighbour is not in the current bucket, calculate its
          // bucket's zoomed address and add the bucket to bucketsWithXyzSeedsToFill.
          // adjustedNeighbourVoxelUvw is a copy of neighbourVoxelUvw whose value are robust
          // against the modulo operation used in getVoxelOffset.
          const {
            isVoxelOutside,
            neighbourBucketAddress,
            adjustedVoxel: adjustedNeighbourVoxelXyz,
          } = currentBucket.is3DVoxelInsideBucket(neighbourVoxelXyz, zoomStep);

          if (isVoxelOutside) {
            // Add the bucket to the list of buckets to flood fill.
            const neighbourBucket = this.getOrCreateBucket(neighbourBucketAddress);

            if (neighbourBucket.type !== "null") {
              bucketsWithXyzSeedsToFill.push([neighbourBucket, adjustedNeighbourVoxelXyz]);
            }
          } else {
            // Label the current neighbour and add it to the neighbourVoxelStackUvw to iterate over its neighbours.
            const neighbourVoxelIndex = this.getVoxelIndexByVoxelOffset(neighbourVoxelXyz);

            if (bucketData[neighbourVoxelIndex] === sourceSegmentId) {
              bucketData[neighbourVoxelIndex] = segmentId;
              markUvwInSliceAsLabeled(neighbourVoxelUvw);
              neighbourVoxelStackUvw.pushVoxel(neighbourVoxelUvw);
              labeledVoxelCount++;
              const currentGlobalPosition = V3.add(
                currentGlobalBucketPosition,
                V3.scale3(adjustedNeighbourVoxelXyz, currentMag),
              );
              coveredBBoxMin = [
                Math.min(coveredBBoxMin[0], currentGlobalPosition[0]),
                Math.min(coveredBBoxMin[1], currentGlobalPosition[1]),
                Math.min(coveredBBoxMin[2], currentGlobalPosition[2]),
              ];
              // The maximum is exclusive which is why we add 1 to the position
              coveredBBoxMax = [
                Math.max(coveredBBoxMax[0], currentGlobalPosition[0] + 1),
                Math.max(coveredBBoxMax[1], currentGlobalPosition[1] + 1),
                Math.max(coveredBBoxMax[2], currentGlobalPosition[2] + 1),
              ];

              if (labeledVoxelCount % 1000000 === 0) {
                console.log(`Labeled ${labeledVoxelCount} Vx. Continuing...`);

                await progressCallback(
                  false,
                  `Labeled ${labeledVoxelCount / 1000000} MVx. Continuing...`,
                );
              }
            }
          }
        }
      }

      bucketsWithLabeledVoxelsMap.set(currentBucket.zoomedAddress, currentLabeledVoxelMap);
    }

    for (const bucketZoomedAddress of bucketsWithLabeledVoxelsMap.keys()) {
      const bucket = this.getBucket(bucketZoomedAddress);

      if (bucket.type === "null") {
        continue;
      }

      bucket.endDataMutation();
    }

    return {
      bucketsWithLabeledVoxelsMap,
      wasBoundingBoxExceeded,
      coveredBoundingBox: {
        min: coveredBBoxMin,
        max: coveredBBoxMax,
      },
    };
  }

  triggerPushQueue() {
    this.pushQueue.push();
  }

  async isZoomStepUltimatelyRenderableForVoxel(
    voxel: Vector3,
    additionalCoordinates: AdditionalCoordinate[] | null,
    zoomStep: number = 0,
  ): Promise<boolean> {
    // Make sure the respective bucket is loaded before checking whether the zoomStep
    // is currently renderable for this voxel.
    await this.getLoadedBucket(
      this.positionToZoomedAddress(voxel, additionalCoordinates, zoomStep),
    );
    return this.isZoomStepCurrentlyRenderableForVoxel(voxel, additionalCoordinates, zoomStep);
  }

  isZoomStepCurrentlyRenderableForVoxel(
    voxel: Vector3,
    additionalCoordinates: AdditionalCoordinate[] | null,
    zoomStep: number = 0,
  ): boolean {
    // When this method returns false, this means that the next mag (if it exists)
    // needs to be examined for rendering.
    const bucket = this.getBucket(
      this.positionToZoomedAddress(voxel, additionalCoordinates, zoomStep),
    );
    const { renderMissingDataBlack } = Store.getState().datasetConfiguration;

    if (!(bucket instanceof DataBucket)) {
      // This is a NullBucket (e.g., because it's out of the bounding box or there exists no data for this zoomstep).
      // If renderMissingDataBlack is turned on, this zoomstep is as good as all the other zoomsteps (as these will only
      // hold null buckets, too). If this option is turned off, buckets of higher mags could be used for rendering,
      // thus return false in this case.
      return renderMissingDataBlack;
    }

    if (bucket.hasData() || bucket.isLoaded()) {
      // The data exists or the bucket was loaded at least (the latter case
      // occurs when renderMissingDataBlack is *enabled* but the bucket is missing.
      // Then, the bucket has the "isLoaded" state and should be used for rendering).
      return true;
    }

    if (bucket.isMissing()) {
      // renderMissingDataBlack is false (--> fallback rendering will happen) and the bucket doesn't exist.
      // Look at next zoom step.
      return false;
    }

    // The bucket wasn't loaded (or requested) yet. In that case, fallback rendering
    // is always active (regardless of the renderMissingDataBlack setting).
    return false;
  }

  getNextCurrentlyUsableZoomStepForPosition(
    position: Vector3,
    additionalCoordinates: AdditionalCoordinate[] | null,
    zoomStep: number,
  ): number {
    const mags = this.magInfo.getDenseMags();
    let usableZoomStep = zoomStep;

    while (
      position &&
      usableZoomStep < mags.length - 1 &&
      !this.isZoomStepCurrentlyRenderableForVoxel(position, additionalCoordinates, usableZoomStep)
    ) {
      usableZoomStep++;
    }

    return usableZoomStep;
  }

  async getNextUltimatelyUsableZoomStepForPosition(
    position: Vector3,
    additionalCoordinates: AdditionalCoordinate[] | null,
    zoomStep: number,
  ): Promise<number> {
    const mags = this.magInfo.getDenseMags();
    let usableZoomStep = zoomStep;

    while (
      position &&
      usableZoomStep < mags.length - 1 &&
      !(await this.isZoomStepUltimatelyRenderableForVoxel(
        position,
        additionalCoordinates,
        usableZoomStep,
      ))
    ) {
      usableZoomStep++;
    }

    return usableZoomStep;
  }

  getDataValue(
    voxel: Vector3,
    additionalCoordinates: AdditionalCoordinate[] | null,
    mapping: Mapping | null | undefined,
    zoomStep: number = 0,
  ): number {
    if (!this.magInfo.hasIndex(zoomStep)) {
      return 0;
    }

    const bucket = this.getBucket(
      this.positionToZoomedAddress(voxel, additionalCoordinates, zoomStep),
    );
    const voxelIndex = this.getVoxelIndex(voxel, zoomStep);

    if (bucket.hasData()) {
      const data = bucket.getData();
      const dataValue = data[voxelIndex];

      if (mapping) {
        const mappedValue = isNumberMap(mapping)
          ? mapping.get(Number(dataValue))
          : mapping.get(BigInt(dataValue));

        if (mappedValue != null) {
          // TODO: Proper 64 bit support (#6921)
          return Number(mappedValue);
        }
      }

      // TODO: Proper 64 bit support (#6921)
      return Number(dataValue);
    }

    return 0;
  }

  getMappedDataValue(
    voxel: Vector3,
    additionalCoordinates: AdditionalCoordinate[] | null,
    zoomStep: number = 0,
  ): number {
    return this.getDataValue(
      voxel,
      additionalCoordinates,
      this.isMappingEnabled() ? this.getMapping() : null,
      zoomStep,
    );
  }

  getVoxelIndexByVoxelOffset([x, y, z]: Vector3 | Float32Array): number {
    return x + y * constants.BUCKET_WIDTH + z * constants.BUCKET_WIDTH ** 2;
  }

  /*
    Given a global coordinate `voxel`, this method returns the coordinate
    within the bucket to which `voxel` belongs.
    So, the returned value for x, y and z will be between 0 and 32.
   */
  getVoxelOffset(voxel: Vector3, zoomStep: number = 0): Vector3 {
    // No `map` for performance reasons
    const voxelOffset: Vector3 = [0, 0, 0];
    const mag = this.magInfo.getMagByIndexOrThrow(zoomStep);

    for (let i = 0; i < 3; i++) {
      voxelOffset[i] = Math.floor(voxel[i] / mag[i]) % constants.BUCKET_WIDTH;
    }

    return voxelOffset;
  }

  getVoxelIndex(voxel: Vector3, zoomStep: number = 0): number {
    const voxelOffset = this.getVoxelOffset(voxel, zoomStep);
    return this.getVoxelIndexByVoxelOffset(voxelOffset);
  }

  positionToZoomedAddress(
    position: Vector3,
    additionalCoordinates: AdditionalCoordinate[] | null,
    zoomStep: number = 0,
  ): BucketAddress {
    // return the bucket a given voxel lies in
    return globalPositionToBucketPosition(
      position,
      this.magInfo.getDenseMags(),
      zoomStep,
      additionalCoordinates,
    );
  }

  async getLoadedBucket(bucketAddress: BucketAddress) {
    const bucket = this.getOrCreateBucket(bucketAddress);

    if (bucket.type !== "null") {
      await bucket.ensureLoaded();
    }

    return bucket;
  }
}

export default DataCube;<|MERGE_RESOLUTION|>--- conflicted
+++ resolved
@@ -1,10 +1,6 @@
 import _ from "lodash";
-<<<<<<< HEAD
+import { createNanoEvents, type Emitter } from "nanoevents";
 import type { Bucket } from "oxalis/model/bucket_data_handling/bucket";
-=======
-import { createNanoEvents, type Emitter } from "nanoevents";
-import type { Bucket, BucketDataArray } from "oxalis/model/bucket_data_handling/bucket";
->>>>>>> 2b1242f5
 import { DataBucket, NULL_BUCKET, NullBucket } from "oxalis/model/bucket_data_handling/bucket";
 import type { AdditionalAxis, BucketDataArray, ElementClass } from "types/api_flow_types";
 import type { ProgressCallback } from "libs/progress_callback";
@@ -378,7 +374,7 @@
 
     const notCollectedBuckets = [];
     for (const bucket of this.buckets) {
-      bucket._breakMaybe();
+      bucket._debuggerMaybe();
       // Even if the predicateFn doesn't say that a bucket should be
       // collected, we collect REQUESTED buckets because the pullQueue
       // was already cleared above. This means that the bucket is in a
