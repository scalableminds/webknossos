--- conflicted
+++ resolved
@@ -649,6 +649,61 @@
     expect(await api.data.getDataValue(volumeTracingLayerName, [5, 0, 0])).toBe(oldCellId);
   });
 
+  it<SetupWebknossosTestContext>("Brushing with undo and garbage collection", async ({
+    api,
+    mocks,
+  }) => {
+    const oldCellId = 11;
+
+    vi.mocked(mocks.Request).sendJSONReceiveArraybufferWithHeaders.mockImplementation(
+      createBucketResponseFunction(Uint16Array, oldCellId, 500),
+    );
+
+    // Reload buckets which might have already been loaded before swapping the sendJSONReceiveArraybufferWithHeaders
+    // function.
+    await api.data.reloadAllBuckets();
+
+    const paintCenter = [0, 0, 0] as Vector3;
+    const brushSize = 10;
+    const newCellId = 2;
+    const volumeTracingLayerName = api.data.getVolumeTracingLayerIds()[0];
+
+    Store.dispatch(updateUserSettingAction("brushSize", brushSize));
+    Store.dispatch(setPositionAction([0, 0, 0]));
+    Store.dispatch(setToolAction(AnnotationToolEnum.BRUSH));
+    // Brush with ${newCellId}
+    Store.dispatch(setActiveCellAction(newCellId));
+    Store.dispatch(startEditingAction(paintCenter, OrthoViews.PLANE_XY));
+    Store.dispatch(addToLayerAction(paintCenter));
+    Store.dispatch(finishEditingAction());
+    // Brush with ${newCellId + 1}
+    Store.dispatch(setActiveCellAction(newCellId + 1));
+    Store.dispatch(startEditingAction(paintCenter, OrthoViews.PLANE_XY));
+    Store.dispatch(addToLayerAction(paintCenter));
+    Store.dispatch(finishEditingAction());
+
+    expect(
+      await api.data.getDataValue(volumeTracingLayerName, paintCenter),
+      "Before undo, there should be newCellId + 1",
+    ).toBe(newCellId + 1);
+
+    await api.tracing.save();
+
+    vi.mocked(mocks.Request).sendJSONReceiveArraybufferWithHeaders.mockImplementation(
+      createBucketResponseFunction(Uint16Array, newCellId + 1, 500),
+    );
+
+    const cube = api.data.model.getCubeByLayerName(volumeTracingLayerName);
+    cube.collectAllBuckets();
+
+    await dispatchUndoAsync(Store.dispatch);
+
+    expect(await api.data.getDataValue(volumeTracingLayerName, paintCenter)).toBe(newCellId);
+
+    await dispatchRedoAsync(Store.dispatch);
+    expect(await api.data.getDataValue(volumeTracingLayerName, paintCenter)).toBe(newCellId + 1);
+  });
+
   it<SetupWebknossosTestContext>("Brushing/Tracing with upsampling to unloaded data", async ({
     api,
     mocks,
@@ -746,120 +801,8 @@
       expect(readValue, `Voxel should be erased at zoomstep=${zoomStep}`).toBe(0);
     }
 
-<<<<<<< HEAD
     // @ts-ignore
     expect(_.max(data), "All the data should be 0 (== erased).").toBe(0);
-=======
-  t.snapshot(
-    await t.context.api.data.getDataForBoundingBox(volumeTracingLayerName, {
-      min: [0, 0, 0],
-      max: [32, 32, 32],
-    }),
-  );
-});
-test.serial("Brushing/Tracing with already existing backend data", async (t) => {
-  const paintCenter = [0, 0, 0] as Vector3;
-  const brushSize = 10;
-  const newCellId = 2;
-  const oldCellId = 11;
-  t.context.mocks.Request.sendJSONReceiveArraybufferWithHeaders = createBucketResponseFunction(
-    Uint16Array,
-    oldCellId,
-    0,
-  );
-  // Reload buckets which might have already been loaded before swapping the sendJSONReceiveArraybufferWithHeaders
-  // function.
-  await t.context.api.data.reloadAllBuckets();
-  const volumeTracingLayerName = t.context.api.data.getVolumeTracingLayerIds()[0];
-  t.is(await t.context.api.data.getDataValue(volumeTracingLayerName, paintCenter), oldCellId);
-  Store.dispatch(updateUserSettingAction("brushSize", brushSize));
-  Store.dispatch(setPositionAction([0, 0, 0]));
-  Store.dispatch(setToolAction(AnnotationToolEnum.BRUSH));
-  Store.dispatch(setActiveCellAction(newCellId));
-  Store.dispatch(startEditingAction(paintCenter, OrthoViews.PLANE_XY));
-  Store.dispatch(addToLayerAction(paintCenter));
-  Store.dispatch(finishEditingAction());
-  t.is(await t.context.api.data.getDataValue(volumeTracingLayerName, paintCenter), newCellId);
-  t.is(await t.context.api.data.getDataValue(volumeTracingLayerName, [1, 0, 0]), newCellId);
-  t.is(await t.context.api.data.getDataValue(volumeTracingLayerName, [0, 1, 0]), newCellId);
-  t.is(await t.context.api.data.getDataValue(volumeTracingLayerName, [1, 1, 0]), newCellId);
-  // A brush size of 10 means a radius of 5 (so, from 0 to 4).
-  t.is(await t.context.api.data.getDataValue(volumeTracingLayerName, [4, 0, 0]), newCellId);
-  t.is(await t.context.api.data.getDataValue(volumeTracingLayerName, [0, 4, 0]), newCellId);
-  // Since the brush is circle-like, the right-bottom point is only brushed at 3,3
-  // (and not at 4,4)
-  t.is(await t.context.api.data.getDataValue(volumeTracingLayerName, [3, 3, 0]), newCellId);
-  t.is(await t.context.api.data.getDataValue(volumeTracingLayerName, [5, 0, 0]), oldCellId);
-  t.is(await t.context.api.data.getDataValue(volumeTracingLayerName, [0, 5, 0]), oldCellId);
-  t.is(await t.context.api.data.getDataValue(volumeTracingLayerName, [0, 0, 1]), oldCellId);
-  t.snapshot(
-    await t.context.api.data.getDataForBoundingBox(volumeTracingLayerName, {
-      min: [0, 0, 0],
-      max: [32, 32, 32],
-    }),
-  );
-});
-
-// The binary parameters control whether the test will assert additional
-// constraints in between. Since getDataValue() has the side effect of awaiting
-// the loaded bucket, the test hits different execution paths. For example,
-// older code failed for test ii and and iv.
-test.serial("Brushing/Tracing with undo (Ia i)", undoTestHelper, false, false);
-test.serial("Brushing/Tracing with undo (Ia ii)", undoTestHelper, true, false);
-test.serial("Brushing/Tracing with undo (Ia iii)", undoTestHelper, false, true);
-test.serial("Brushing/Tracing with undo (Ia iv)", undoTestHelper, true, true);
-test.serial("Brushing/Tracing with undo (Ib)", testBrushingWithUndo, true);
-test.serial("Brushing/Tracing with undo (Ic)", testBrushingWithUndo, false);
-
-async function undoTestHelper(
-  t: ExecutionContext<Context>,
-  assertBeforeUndo: boolean,
-  assertAfterUndo: boolean,
-) {
-  const oldCellId = 11;
-  t.context.mocks.Request.sendJSONReceiveArraybufferWithHeaders = createBucketResponseFunction(
-    Uint16Array,
-    oldCellId,
-    500,
-  );
-  // Reload buckets which might have already been loaded before swapping the sendJSONReceiveArraybufferWithHeaders
-  // function.
-  await t.context.api.data.reloadAllBuckets();
-  const paintCenter = [0, 0, 0] as Vector3;
-  const brushSize = 10;
-  const newCellId = 2;
-  const volumeTracingLayerName = t.context.api.data.getVolumeTracingLayerIds()[0];
-  Store.dispatch(updateUserSettingAction("brushSize", brushSize));
-  Store.dispatch(setPositionAction([0, 0, 0]));
-  Store.dispatch(setToolAction(AnnotationToolEnum.BRUSH));
-  // Brush with ${newCellId}
-  Store.dispatch(setActiveCellAction(newCellId));
-  Store.dispatch(startEditingAction(paintCenter, OrthoViews.PLANE_XY));
-  Store.dispatch(addToLayerAction(paintCenter));
-  Store.dispatch(finishEditingAction());
-  // Brush with ${newCellId + 1}
-  Store.dispatch(setActiveCellAction(newCellId + 1));
-  Store.dispatch(startEditingAction(paintCenter, OrthoViews.PLANE_XY));
-  Store.dispatch(addToLayerAction(paintCenter));
-  Store.dispatch(finishEditingAction());
-
-  if (assertBeforeUndo) {
-    t.is(
-      await t.context.api.data.getDataValue(volumeTracingLayerName, paintCenter),
-      newCellId + 1,
-      "Before undo, there should be newCellId + 1",
-    );
-    t.is(
-      await t.context.api.data.getDataValue(volumeTracingLayerName, [1, 0, 0]),
-      newCellId + 1,
-      "Before undo, there should be newCellId + 1",
-    );
-    t.is(
-      await t.context.api.data.getDataValue(volumeTracingLayerName, [5, 0, 0]),
-      oldCellId,
-      "Before undo, there should be oldCellId",
-    );
->>>>>>> 7bde5c28
   }
 
   it<SetupWebknossosTestContext>("Undo erasing in mag 4 (load before undo)", async (context) => {
@@ -878,7 +821,7 @@
     const oldCellId = 11;
 
     vi.mocked(mocks.Request).sendJSONReceiveArraybufferWithHeaders.mockImplementation(
-      createBucketResponseFunction(Uint16Array, oldCellId, 500)
+      createBucketResponseFunction(Uint16Array, oldCellId, 500),
     );
 
     Store.dispatch(setZoomStepAction(4));
@@ -909,167 +852,6 @@
 
     await dispatchUndoAsync(Store.dispatch);
 
-<<<<<<< HEAD
-=======
-  t.is(
-    await t.context.api.data.getDataValue(volumeTracingLayerName, paintCenter),
-    0,
-    "After erase + undo + redo",
-  );
-  t.is(
-    await t.context.api.data.getDataValue(volumeTracingLayerName, V3.add(paintCenter, [1, 0, 0])),
-    0,
-    "After erase + undo + redo",
-  );
-  t.is(
-    await t.context.api.data.getDataValue(volumeTracingLayerName, V3.add(paintCenter, [5, 0, 0])),
-    oldCellId,
-    "After erase + undo + redo",
-  );
-}
-
-test.serial("Brushing/Tracing with undo (II)", async (t) => {
-  const oldCellId = 11;
-  t.context.mocks.Request.sendJSONReceiveArraybufferWithHeaders = createBucketResponseFunction(
-    Uint16Array,
-    oldCellId,
-    500,
-  );
-  // Reload buckets which might have already been loaded before swapping the sendJSONReceiveArraybufferWithHeaders
-  // function.
-  await t.context.api.data.reloadAllBuckets();
-  const paintCenter = [0, 0, 0] as Vector3;
-  const brushSize = 10;
-  const newCellId = 2;
-  Store.dispatch(updateUserSettingAction("brushSize", brushSize));
-  Store.dispatch(setPositionAction([0, 0, 0]));
-  Store.dispatch(setToolAction(AnnotationToolEnum.BRUSH));
-  Store.dispatch(setActiveCellAction(newCellId));
-  Store.dispatch(startEditingAction(paintCenter, OrthoViews.PLANE_XY));
-  Store.dispatch(addToLayerAction(paintCenter));
-  Store.dispatch(finishEditingAction());
-  Store.dispatch(setActiveCellAction(newCellId + 1));
-  Store.dispatch(startEditingAction(paintCenter, OrthoViews.PLANE_XY));
-  Store.dispatch(addToLayerAction(paintCenter));
-  Store.dispatch(finishEditingAction());
-  Store.dispatch(setActiveCellAction(newCellId + 2));
-  Store.dispatch(startEditingAction(paintCenter, OrthoViews.PLANE_XY));
-  Store.dispatch(addToLayerAction(paintCenter));
-  Store.dispatch(finishEditingAction());
-  await dispatchUndoAsync(Store.dispatch);
-  const volumeTracingLayerName = t.context.api.data.getVolumeTracingLayerIds()[0];
-  t.is(await t.context.api.data.getDataValue(volumeTracingLayerName, paintCenter), newCellId + 1);
-  t.is(await t.context.api.data.getDataValue(volumeTracingLayerName, [1, 0, 0]), newCellId + 1);
-  t.is(await t.context.api.data.getDataValue(volumeTracingLayerName, [5, 0, 0]), oldCellId);
-});
-
-test.serial("Brushing with undo and garbage collection", async (t: ExecutionContext<Context>) => {
-  const oldCellId = 11;
-  t.context.mocks.Request.sendJSONReceiveArraybufferWithHeaders = createBucketResponseFunction(
-    Uint16Array,
-    oldCellId,
-    500,
-  );
-  // Reload buckets which might have already been loaded before swapping the sendJSONReceiveArraybufferWithHeaders
-  // function.
-  await t.context.api.data.reloadAllBuckets();
-  const paintCenter = [0, 0, 0] as Vector3;
-  const brushSize = 10;
-  const newCellId = 2;
-  const volumeTracingLayerName = t.context.api.data.getVolumeTracingLayerIds()[0];
-  Store.dispatch(updateUserSettingAction("brushSize", brushSize));
-  Store.dispatch(setPositionAction([0, 0, 0]));
-  Store.dispatch(setToolAction(AnnotationToolEnum.BRUSH));
-  // Brush with ${newCellId}
-  Store.dispatch(setActiveCellAction(newCellId));
-  Store.dispatch(startEditingAction(paintCenter, OrthoViews.PLANE_XY));
-  Store.dispatch(addToLayerAction(paintCenter));
-  Store.dispatch(finishEditingAction());
-  // Brush with ${newCellId + 1}
-  Store.dispatch(setActiveCellAction(newCellId + 1));
-  Store.dispatch(startEditingAction(paintCenter, OrthoViews.PLANE_XY));
-  Store.dispatch(addToLayerAction(paintCenter));
-  Store.dispatch(finishEditingAction());
-
-  t.is(
-    await t.context.api.data.getDataValue(volumeTracingLayerName, paintCenter),
-    newCellId + 1,
-    "Before undo, there should be newCellId + 1",
-  );
-
-  await t.context.api.tracing.save();
-
-  t.context.mocks.Request.sendJSONReceiveArraybufferWithHeaders = createBucketResponseFunction(
-    Uint16Array,
-    newCellId + 1,
-    500,
-  );
-
-  const cube = t.context.api.data.model.getCubeByLayerName(volumeTracingLayerName);
-  cube.collectAllBuckets();
-
-  await dispatchUndoAsync(Store.dispatch);
-
-  t.is(await t.context.api.data.getDataValue(volumeTracingLayerName, paintCenter), newCellId);
-
-  await dispatchRedoAsync(Store.dispatch);
-  t.is(await t.context.api.data.getDataValue(volumeTracingLayerName, paintCenter), newCellId + 1);
-});
-
-test.serial("Brushing/Tracing with upsampling to unloaded data", async (t) => {
-  const oldCellId = 11;
-  t.context.mocks.Request.sendJSONReceiveArraybufferWithHeaders = createBucketResponseFunction(
-    Uint16Array,
-    oldCellId,
-    500,
-  );
-  Store.dispatch(setZoomStepAction(4));
-  // Reload buckets which might have already been loaded before swapping the sendJSONReceiveArraybufferWithHeaders
-  // function.
-  await t.context.api.data.reloadAllBuckets();
-  const volumeTracingLayerName = t.context.api.data.getVolumeTracingLayerIds()[0];
-  const paintCenter = [0, 0, 0] as Vector3;
-  const brushSize = 16;
-  const newCellId = 2;
-  Store.dispatch(updateUserSettingAction("overwriteMode", OverwriteModeEnum.OVERWRITE_EMPTY));
-  Store.dispatch(updateUserSettingAction("brushSize", brushSize));
-  Store.dispatch(setPositionAction([0, 0, 0]));
-  Store.dispatch(setToolAction(AnnotationToolEnum.BRUSH));
-  Store.dispatch(setActiveCellAction(newCellId));
-  Store.dispatch(startEditingAction(paintCenter, OrthoViews.PLANE_XY));
-  Store.dispatch(addToLayerAction(paintCenter));
-  Store.dispatch(finishEditingAction());
-  await t.context.api.tracing.save();
-
-  for (let zoomStep = 0; zoomStep <= 5; zoomStep++) {
-    t.is(
-      await t.context.api.data.getDataValue(volumeTracingLayerName, [0, 0, 0], zoomStep),
-      oldCellId,
-      `Center should still have old value at zoomstep=${zoomStep}`,
-    );
-  }
-});
-test.serial("Erasing on mag 4 where mag 1 is unloaded", eraseInMag4Helper, false);
-test.serial("Erasing on mag 4 where mag 1 is loaded", eraseInMag4Helper, true);
-
-async function eraseInMag4Helper(t: ExecutionContext<Context>, loadDataAtBeginning: boolean) {
-  const oldCellId = 11;
-  t.context.mocks.Request.sendJSONReceiveArraybufferWithHeaders = createBucketResponseFunction(
-    Uint16Array,
-    oldCellId,
-    500,
-  );
-  Store.dispatch(setZoomStepAction(4));
-  // Reload buckets which might have already been loaded before swapping the sendJSONReceiveArraybufferWithHeaders
-  // function.
-  await t.context.api.data.reloadAllBuckets();
-  const volumeTracingLayerName = t.context.api.data.getVolumeTracingLayerIds()[0];
-  const paintCenter = [0, 0, 0] as Vector3;
-  // This particular brushSize used to trigger a bug. It should not be changed.
-  const brushSize = 263;
-
-  if (loadDataAtBeginning) {
->>>>>>> 7bde5c28
     for (let zoomStep = 0; zoomStep <= 5; zoomStep++) {
       const readValue = await api.data.getDataValue(volumeTracingLayerName, [0, 0, 0], zoomStep);
       expect(readValue, `After undo, voxel should have old value at zoomstep=${zoomStep}`).toBe(
