--- conflicted
+++ resolved
@@ -118,13 +118,8 @@
       map.offset.y = 1 - area[3] / @textureWidth
 
   setScale : (factor) =>
-<<<<<<< HEAD
-    scaleVec = new THREE.Vector3().multiply(new THREE.Vector3(factor, factor, factor), @scaleVector)
+    scaleVec = new THREE.Vector3().multiplyVectors(new THREE.Vector3(factor, factor, factor), @scaleVector)
     @plane.scale = @volumePlane.scale = @prevBorders.scale = @crosshair[0].scale = @crosshair[1].scale = scaleVec
-=======
-    scaleVec = new THREE.Vector3().multiplyVectors(new THREE.Vector3(factor, factor, factor), @scaleVector)
-    @plane.scale = @prevBorders.scale = @crosshair[0].scale = @crosshair[1].scale = scaleVec
->>>>>>> 442bba88
 
   setRotation : (rotVec) =>
     @plane.rotation = @volumePlane.rotation = @prevBorders.rotation = @crosshair[0].rotation = @crosshair[1].rotation = rotVec
@@ -139,7 +134,7 @@
     @plane.position = offset.addVectors(posVec, offset)
 
     volumeOffset = new THREE.Vector3(offset.x / 2, offset.y / 2, offset.z / 2)
-    @volumePlane.position = volumeOffset.add(posVec, volumeOffset)
+    @volumePlane.position = volumeOffset.addVectors(posVec, volumeOffset)
 
   setVisible : (visible) =>
     @plane.visible = @prevBorders.visible = visible
