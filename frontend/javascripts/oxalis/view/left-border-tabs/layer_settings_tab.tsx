import {
  EditOutlined,
  EllipsisOutlined,
  InfoCircleOutlined,
  LockOutlined,
  MenuOutlined,
  PlusOutlined,
  ReloadOutlined,
  SaveOutlined,
  ScanOutlined,
  UnlockOutlined,
  VerticalAlignMiddleOutlined,
  WarningOutlined,
} from "@ant-design/icons";
import { DndContext, type DragEndEvent } from "@dnd-kit/core";
import { SortableContext, useSortable, verticalListSortingStrategy } from "@dnd-kit/sortable";
import { CSS } from "@dnd-kit/utilities";
import {
  clearCache,
  convertToHybridTracing,
  deleteAnnotationLayer,
  findDataPositionForLayer,
  findDataPositionForVolumeTracing,
  startComputeSegmentIndexFileJob,
  updateDatasetDefaultConfiguration,
} from "admin/admin_rest_api";
import { Button, Col, Divider, Dropdown, type MenuProps, Modal, Row, Switch } from "antd";
import classnames from "classnames";
import FastTooltip from "components/fast_tooltip";
import { HoverIconButton } from "components/hover_icon_button";
import LinkButton from "components/link_button";
import update from "immutability-helper";
import ErrorHandling from "libs/error_handling";
import { M4x4, V3 } from "libs/mjs";
import Toast from "libs/toast";
import * as Utils from "libs/utils";
import _ from "lodash";
import {
  type RecommendedConfiguration,
  layerViewConfigurationTooltips,
  layerViewConfigurations,
  settings,
  settingsTooltips,
} from "messages";
import type { Vector3 } from "oxalis/constants";
import Constants, { ControlModeEnum, MappingStatusEnum } from "oxalis/constants";
import defaultState from "oxalis/default_state";
import {
  getDefaultValueRangeOfLayer,
  getElementClass,
  isColorLayer as getIsColorLayer,
  getLayerBoundingBox,
  getLayerByName,
  getMagInfo,
<<<<<<< HEAD
  getWidestMags,
} from "oxalis/model/accessors/dataset_accessor";
import {
  getTransformsForLayer,
  getTransformsForLayerOrNull,
=======
  getTransformsForLayer,
  getTransformsForLayerOrNull,
  getWidestMags,
>>>>>>> 466ce63a
  hasDatasetTransforms,
  isIdentityTransform,
} from "oxalis/model/accessors/dataset_layer_transformation_accessor";
import {
  getMaxZoomValueForMag,
  getNewPositionAndZoomChangeFromTransformationChange,
  getPosition,
} from "oxalis/model/accessors/flycam_accessor";
import {
  enforceSkeletonTracing,
  getActiveNode,
} from "oxalis/model/accessors/skeletontracing_accessor";
import {
  enforceSkeletonTracing,
  getActiveNode,
} from "oxalis/model/accessors/skeletontracing_accessor";
import {
  getAllReadableLayerNames,
  getReadableNameByVolumeTracingId,
  getVolumeDescriptorById,
  getVolumeTracingById,
} from "oxalis/model/accessors/volumetracing_accessor";
import { editAnnotationLayerAction } from "oxalis/model/actions/annotation_actions";
import { setPositionAction, setZoomStepAction } from "oxalis/model/actions/flycam_actions";
import {
  dispatchClipHistogramAsync,
  reloadHistogramAction,
  updateDatasetSettingAction,
  updateLayerSettingAction,
  updateUserSettingAction,
} from "oxalis/model/actions/settings_actions";
import {
  setNodeRadiusAction,
  setShowSkeletonsAction,
} from "oxalis/model/actions/skeletontracing_actions";
<<<<<<< HEAD
=======
import {
  invertTransform,
  transformPointUnscaled,
} from "oxalis/model/helpers/transformation_helpers";
>>>>>>> 466ce63a
import { Model } from "oxalis/singletons";
import { api } from "oxalis/singletons";
import type {
  DatasetConfiguration,
  DatasetLayerConfiguration,
  OxalisState,
  UserConfiguration,
  VolumeTracing,
} from "oxalis/store";
import Store from "oxalis/store";
import { MaterializeVolumeAnnotationModal } from "oxalis/view/action-bar/starting_job_modals";
import EditableTextLabel from "oxalis/view/components/editable_text_label";
import {
  ColorSetting,
  LogSliderSetting,
  NumberSliderSetting,
  SETTING_LEFT_SPAN,
  SETTING_MIDDLE_SPAN,
  SETTING_VALUE_SPAN,
  SwitchSetting,
} from "oxalis/view/components/setting_input_views";
import React, { useCallback } from "react";
import { connect, useDispatch, useSelector } from "react-redux";
import type { Dispatch } from "redux";
import {
  APIAnnotationTypeEnum,
  type APIDataLayer,
  type APIDataset,
  APIJobType,
  type APISkeletonLayer,
  type EditableLayerProperties,
} from "types/api_flow_types";
import type { ValueOf } from "types/globals";
import {
  defaultDatasetViewConfigurationWithoutNull,
  getDefaultLayerViewConfiguration,
} from "types/schemas/dataset_view_configuration.schema";
import { userSettings } from "types/schemas/user_settings.schema";
import { confirmAsync } from "../../../dashboard/dataset/helper_components";
import Histogram, { isHistogramSupported } from "./histogram_view";
import MappingSettingsView from "./mapping_settings_view";
import AddVolumeLayerModal, { validateReadableLayerName } from "./modals/add_volume_layer_modal";
import DownsampleVolumeModal from "./modals/downsample_volume_modal";

type DatasetSettingsProps = ReturnType<typeof mapStateToProps> &
  ReturnType<typeof mapDispatchToProps>;

type State = {
  // If this is set to not-null, the downsampling modal
  // is shown for that VolumeTracing
  volumeTracingToDownsample: VolumeTracing | null | undefined;
  isAddVolumeLayerModalVisible: boolean;
  preselectedSegmentationLayerName: string | undefined;
  segmentationLayerWasPreselected: boolean | undefined;
  layerToMergeWithFallback: APIDataLayer | null | undefined;
};

function DragHandleIcon({ isDisabled = false }: { isDisabled?: boolean }) {
  return (
    <div
      style={{
        display: "inline-flex",
        justifyContent: "center",
        cursor: "grab",
        alignItems: "center",
        opacity: isDisabled ? 0.3 : 0.6,
      }}
    >
      <MenuOutlined
        style={{
          display: "inline-block",
          marginRight: 8,
        }}
      />
    </div>
  );
}
function DragHandle({ id }: { id: string }) {
  const { attributes, listeners } = useSortable({
    id,
  });

  return (
    <div {...attributes} {...listeners}>
      <DragHandleIcon />
    </div>
  );
}

function DummyDragHandle({ tooltipTitle }: { tooltipTitle: string }) {
  return (
    <FastTooltip title={tooltipTitle}>
      <DragHandleIcon isDisabled />
    </FastTooltip>
  );
}

function TransformationIcon({ layer }: { layer: APIDataLayer | APISkeletonLayer }) {
  const dispatch = useDispatch();
  const transform = useSelector((state: OxalisState) =>
    getTransformsForLayerOrNull(
      state.dataset,
      layer,
      state.datasetConfiguration.nativelyRenderedLayerName,
    ),
  );
  const hasLayerTransformsConfigured = useSelector(
    (state: OxalisState) => getTransformsForLayerOrNull(state.dataset, layer, null) != null,
  );
  const showIcon = useSelector((state: OxalisState) => hasDatasetTransforms(state.dataset));
  if (!showIcon) {
    return null;
  }
  const isRenderedNatively = transform == null || isIdentityTransform(transform);

  const typeToLabel = {
    affine: "an affine",
    thin_plate_spline: "a thin-plate-spline",
  };

  const typeToImage = {
    none: "icon-no-transformation.svg",
    thin_plate_spline: "icon-tps-transformation.svg",
    affine: "icon-affine-transformation.svg",
  };

  // Cannot toggle transforms on for a layer that has no transforms.
  // Layers that cannot have transformations like skeleton layer and volume tracing layers without fallback
  // automatically copy to the dataset transformation if all other layers have the same transformation.
  const isDisabled = isRenderedNatively && !hasLayerTransformsConfigured;

  const toggleLayerTransforms = () => {
    const state = Store.getState();
    // Get getOriginalTransformsForLayerOrNull is not used to handle layers that do not support configuring a transformation.
    const nextNativelyRenderedLayerName = isRenderedNatively ? null : layer.name;
    const activeTransformation = getTransformsForLayer(
      state.dataset,
      layer,
      state.datasetConfiguration.nativelyRenderedLayerName,
    );
    const nextTransform = getTransformsForLayer(
      state.dataset,
      layer,
      nextNativelyRenderedLayerName,
    );
    const { scaleChange, newPosition } = getNewPositionAndZoomChangeFromTransformationChange(
      activeTransformation,
      nextTransform,
      state,
    );
    dispatch(
      updateDatasetSettingAction("nativelyRenderedLayerName", nextNativelyRenderedLayerName),
    );
    dispatch(setPositionAction(newPosition));
    dispatch(setZoomStepAction(state.flycam.zoomStep * scaleChange));
  };

  const style = {
    width: 14,
    height: 14,
    marginBottom: 4,
    marginRight: 5,
    ...(isDisabled
      ? { cursor: "not-allowed", opacity: "0.5" }
      : { cursor: "pointer", opacity: "1.0" }),
  };

  return (
    <div className="flex-item">
      <FastTooltip
        title={
          isRenderedNatively
            ? "This layer is shown natively (i.e., without any transformations)."
            : `This layer is rendered with ${
                typeToLabel[transform.type]
              } transformation.${isDisabled ? "" : " Click to render this layer without any transforms."}`
        }
      >
        <img
          src={`/assets/images/${typeToImage[isRenderedNatively ? "none" : transform.type]}`}
          alt="Transformed Layer Icon"
          style={style}
          onClick={isDisabled ? () => {} : toggleLayerTransforms}
        />
      </FastTooltip>
    </div>
  );
}

function LayerInfoIconWithTooltip({
  layer,
  dataset,
}: { layer: APIDataLayer; dataset: APIDataset }) {
  const renderTooltipContent = useCallback(() => {
    const elementClass = getElementClass(dataset, layer.name);
    const magInfo = getMagInfo(layer.resolutions);
    const mags = magInfo.getMagList();
    return (
      <div>
        <div>Data Type: {elementClass}</div>
        <div>
          Available magnifications:
          <ul>
            {mags.map((r) => (
              <li key={r.join()}>{r.join("-")}</li>
            ))}
          </ul>
        </div>
        Bounding Box:
        <table style={{ borderSpacing: 2, borderCollapse: "separate" }}>
          <tbody>
            <tr>
              <td />
              <td style={{ fontSize: 10 }}>X</td>
              <td style={{ fontSize: 10 }}>Y</td>
              <td style={{ fontSize: 10 }}>Z</td>
            </tr>
            <tr>
              <td style={{ fontSize: 10 }}>Min</td>
              <td>{layer.boundingBox.topLeft[0]}</td>
              <td>{layer.boundingBox.topLeft[1]}</td>
              <td>{layer.boundingBox.topLeft[2]}</td>
            </tr>
            <tr>
              <td style={{ fontSize: 10 }}>Max</td>
              <td>{layer.boundingBox.topLeft[0] + layer.boundingBox.width}</td>
              <td>{layer.boundingBox.topLeft[1] + layer.boundingBox.height} </td>
              <td>{layer.boundingBox.topLeft[2] + layer.boundingBox.depth}</td>
            </tr>
            <tr>
              <td style={{ fontSize: 10 }}>Size</td>
              <td>{layer.boundingBox.width} </td>
              <td>{layer.boundingBox.height} </td>
              <td>{layer.boundingBox.depth}</td>
            </tr>
          </tbody>
        </table>
      </div>
    );
  }, [layer, dataset]);

  return (
    <FastTooltip dynamicRenderer={renderTooltipContent} placement="left">
      <InfoCircleOutlined className="icon-margin-right" />
    </FastTooltip>
  );
}

class DatasetSettings extends React.PureComponent<DatasetSettingsProps, State> {
  onChangeUser: Record<keyof UserConfiguration, (...args: Array<any>) => any>;
  state: State = {
    volumeTracingToDownsample: null,
    isAddVolumeLayerModalVisible: false,
    preselectedSegmentationLayerName: undefined,
    segmentationLayerWasPreselected: false,
    layerToMergeWithFallback: null,
  };

  constructor(props: DatasetSettingsProps) {
    super(props);
    this.onChangeUser = _.mapValues(this.props.userConfiguration, (__, propertyName) =>
      _.partial(this.props.onChangeUser, propertyName as keyof UserConfiguration),
    );
  }

  getFindDataButton = (
    layerName: string,
    isDisabled: boolean,
    isColorLayer: boolean,
    maybeVolumeTracing: VolumeTracing | null | undefined,
  ) => {
    let tooltipText = isDisabled
      ? "You cannot search for data when the layer is disabled."
      : "If you are having trouble finding your data, WEBKNOSSOS can try to find a position which contains data.";

    if (!isColorLayer && maybeVolumeTracing && maybeVolumeTracing.fallbackLayer) {
      tooltipText =
        "WEBKNOSSOS will try to find data in your volume tracing first and in the fallback layer afterwards.";
    }

    return (
      <FastTooltip title={tooltipText}>
        <div
          onClick={
            !isDisabled
              ? () => this.handleFindData(layerName, isColorLayer, maybeVolumeTracing)
              : () => Promise.resolve()
          }
          style={{
            cursor: !isDisabled ? "pointer" : "not-allowed",
          }}
        >
          <ScanOutlined className="icon-margin-right" />
          Jump to data
        </div>
      </FastTooltip>
    );
  };

  getReloadDataButton = (
    layerName: string,
    isHistogramAvailable: boolean,
    maybeFallbackLayerName: string | null,
  ) => {
    const tooltipText = "Use this when the data on the server changed.";
    return (
      <FastTooltip title={tooltipText}>
        <div
          onClick={() =>
            this.reloadLayerData(layerName, isHistogramAvailable, maybeFallbackLayerName)
          }
        >
          <ReloadOutlined className="icon-margin-right" />
          Reload data from server
        </div>
      </FastTooltip>
    );
  };

  getEditMinMaxButton = (layerName: string, isInEditMode: boolean) => {
    const tooltipText = isInEditMode
      ? "Stop editing the possible range of the histogram."
      : "Manually set the possible range of the histogram.";
    return (
      <FastTooltip title={tooltipText}>
        <div onClick={() => this.props.onChangeLayer(layerName, "isInEditMode", !isInEditMode)}>
          <EditOutlined
            style={{
              cursor: "pointer",
              color: isInEditMode ? "var(--ant-color-primary)" : undefined,
            }}
            className="icon-margin-right"
          />
          {isInEditMode ? "Stop editing" : "Edit"} histogram range
        </div>
      </FastTooltip>
    );
  };

  getMergeWithFallbackLayerButton = (layer: APIDataLayer) => (
    <div onClick={() => this.setState({ layerToMergeWithFallback: layer })}>
      <i className="fas fa-object-ungroup icon-margin-right" />
      Merge this volume annotation with its fallback layer
    </div>
  );

  getDeleteAnnotationLayerButton = (readableName: string, layer?: APIDataLayer) => (
    <div className="flex-item">
      <FastTooltip title="Delete this annotation layer.">
        <i
          onClick={() => this.deleteAnnotationLayerIfConfirmed(readableName, layer)}
          className="fas fa-trash icon-margin-right"
        />
      </FastTooltip>
    </div>
  );

  getDeleteAnnotationLayerDropdownOption = (readableName: string, layer?: APIDataLayer) => (
    <div onClick={() => this.deleteAnnotationLayerIfConfirmed(readableName, layer)}>
      <i className="fas fa-trash icon-margin-right" />
      Delete this annotation layer
    </div>
  );

  deleteAnnotationLayerIfConfirmed = async (
    readableAnnoationLayerName: string,
    layer?: APIDataLayer,
  ) => {
    const fallbackLayerNote =
      layer && layer.category === "segmentation" && layer.fallbackLayer
        ? "Changes to the original segmentation layer will be discarded and the original state will be displayed again. "
        : "";
    const shouldDelete = await confirmAsync({
      title: `Deleting an annotation layer makes its content and history inaccessible. ${fallbackLayerNote}This cannot be undone. Are you sure you want to delete this layer?`,
      okText: `Yes, delete annotation layer “${readableAnnoationLayerName}”`,
      cancelText: "Cancel",
      maskClosable: true,
      closable: true,
      okButtonProps: {
        danger: true,
        block: true,
        style: { whiteSpace: "normal", height: "auto", margin: "10px 0 0 0" },
      },
      cancelButtonProps: {
        block: true,
      },
    });
    if (!shouldDelete) return;
    await Model.ensureSavedState();
    await deleteAnnotationLayer(
      this.props.tracing.annotationId,
      this.props.tracing.annotationType,
      readableAnnoationLayerName,
    );
    location.reload();
  };

  getClipButton = (layerName: string, isInEditMode: boolean) => {
    const editModeAddendum = isInEditMode
      ? "In Edit Mode, the histogram's range will be adjusted, too."
      : "";
    const tooltipText = `Automatically clip the histogram to enhance contrast. ${editModeAddendum}`;
    return (
      <FastTooltip title={tooltipText}>
        <div onClick={() => this.props.onClipHistogram(layerName, isInEditMode)}>
          <VerticalAlignMiddleOutlined
            style={{
              cursor: "pointer",
              transform: "rotate(90deg)",
            }}
            className="icon-margin-right"
          />
          Clip histogram
        </div>
      </FastTooltip>
    );
  };

  getComputeSegmentIndexFileButton = (layerName: string, isSegmentation: boolean) => {
    if (!(this.props.isSuperUser && isSegmentation)) return <></>;

    const triggerComputeSegmentIndexFileJob = async () => {
      await startComputeSegmentIndexFileJob(this.props.dataset.id, layerName);
      Toast.info(
        <React.Fragment>
          Started a job for computating a segment index file.
          <br />
          See{" "}
          <a target="_blank" href="/jobs" rel="noopener noreferrer">
            Processing Jobs
          </a>{" "}
          for an overview of running jobs.
        </React.Fragment>,
      );
    };

    return (
      <div onClick={triggerComputeSegmentIndexFileJob}>
        <i className="fas fa-database icon-margin-right" />
        Compute a Segment Index file
      </div>
    );
  };

  setVisibilityForAllLayers = (isVisible: boolean) => {
    const { layers } = this.props.datasetConfiguration;
    Object.keys(layers).forEach((otherLayerName) =>
      this.props.onChangeLayer(otherLayerName, "isDisabled", !isVisible),
    );
  };

  isLayerExclusivelyVisible = (layerName: string): boolean => {
    const { layers } = this.props.datasetConfiguration;
    const isOnlyGivenLayerVisible = Object.keys(layers).every((otherLayerName) => {
      const { isDisabled } = layers[otherLayerName];
      return layerName === otherLayerName ? !isDisabled : isDisabled;
    });
    return isOnlyGivenLayerVisible;
  };

  getEnableDisableLayerSwitch = (
    isDisabled: boolean,
    onChange: (arg0: boolean, arg1: React.MouseEvent<HTMLButtonElement>) => void,
  ) => (
    <FastTooltip title={isDisabled ? "Show" : "Hide"} placement="top">
      {/* This div is necessary for the tooltip to be displayed */}
      <div
        style={{
          display: "inline-block",
          marginRight: 8,
        }}
      >
        <Switch size="small" onChange={onChange} checked={!isDisabled} />
      </div>
    </FastTooltip>
  );

  getHistogram = (layerName: string, layer: DatasetLayerConfiguration) => {
    const { intensityRange, min, max, isInEditMode } = layer;
    if (!intensityRange) {
      return null;
    }
    const defaultIntensityRange = getDefaultValueRangeOfLayer(this.props.dataset, layerName);
    const histograms = this.props.histogramData?.[layerName];

    return (
      <Histogram
        data={histograms}
        intensityRangeMin={intensityRange[0]}
        intensityRangeMax={intensityRange[1]}
        min={min}
        max={max}
        isInEditMode={isInEditMode}
        layerName={layerName}
        defaultMinMax={defaultIntensityRange}
        reloadHistogram={() => this.reloadHistogram(layerName)}
      />
    );
  };

  getLayerSettingsHeader = (
    isDisabled: boolean,
    isColorLayer: boolean,
    isInEditMode: boolean,
    layerName: string,
    layerSettings: DatasetLayerConfiguration,
    isHistogramAvailable: boolean,
    hasLessThanTwoColorLayers: boolean = true,
  ) => {
    const { tracing, dataset, isAdminOrManager } = this.props;
    const { intensityRange } = layerSettings;
    const layer = getLayerByName(dataset, layerName);
    const isSegmentation = layer.category === "segmentation";
    const canBeMadeEditable =
      isSegmentation && layer.tracingId == null && this.props.controlMode === "TRACE";
    const isVolumeTracing = isSegmentation ? layer.tracingId != null : false;
    const isAnnotationLayer = isSegmentation && layer.tracingId != null;
    const isOnlyAnnotationLayer =
      isAnnotationLayer && tracing && tracing.annotationLayers.length === 1;
    const maybeTracingId = isSegmentation ? layer.tracingId : null;
    const maybeVolumeTracing =
      maybeTracingId != null ? getVolumeTracingById(tracing, maybeTracingId) : null;
    const maybeFallbackLayer =
      maybeVolumeTracing?.fallbackLayer != null ? maybeVolumeTracing.fallbackLayer : null;

    const setSingleLayerVisibility = (isVisible: boolean) => {
      this.props.onChangeLayer(layerName, "isDisabled", !isVisible);
    };

    const onChange = (value: boolean, event: React.MouseEvent<HTMLButtonElement>) => {
      if (!event.ctrlKey && !event.altKey && !event.shiftKey && !event.metaKey) {
        setSingleLayerVisibility(value);
        return;
      }

      // If a modifier is pressed, toggle between "all layers visible" and
      // "only selected layer visible".
      if (this.isLayerExclusivelyVisible(layerName)) {
        this.setVisibilityForAllLayers(true);
      } else {
        this.setVisibilityForAllLayers(false);
        setSingleLayerVisibility(true);
      }
    };
    const hasHistogram = this.props.histogramData[layerName] != null;
    const volumeDescriptor =
      "tracingId" in layer && layer.tracingId != null
        ? getVolumeDescriptorById(tracing, layer.tracingId)
        : null;
    const readableName =
      "tracingId" in layer && layer.tracingId != null
        ? getReadableNameByVolumeTracingId(tracing, layer.tracingId)
        : layerName;
    const allReadableLayerNames = getAllReadableLayerNames(dataset, tracing);
    const readableLayerNameValidationResult = validateReadableLayerName(
      readableName,
      allReadableLayerNames,
      readableName,
    );
    const possibleItems: MenuProps["items"] = [
      isVolumeTracing && !isDisabled && maybeFallbackLayer != null && isAdminOrManager
        ? {
            label: this.getMergeWithFallbackLayerButton(layer),
            key: "mergeWithFallbackLayerButton",
          }
        : null,
      this.props.dataset.isEditable
        ? {
            label: this.getReloadDataButton(layerName, isHistogramAvailable, maybeFallbackLayer),
            key: "reloadDataButton",
          }
        : null,
      {
        label: this.getFindDataButton(layerName, isDisabled, isColorLayer, maybeVolumeTracing),
        key: "findDataButton",
      },
      isAnnotationLayer && !isOnlyAnnotationLayer
        ? {
            label: (
              <div className="flex-item">
                {this.getDeleteAnnotationLayerDropdownOption(readableName, layer)}
              </div>
            ),
            key: "deleteAnnotationLayer",
          }
        : null,
      hasHistogram && !isDisabled
        ? { label: this.getEditMinMaxButton(layerName, isInEditMode), key: "editMinMax" }
        : null,
      hasHistogram && !isDisabled
        ? { label: this.getClipButton(layerName, isInEditMode), key: "clipButton" }
        : null,
      this.props.dataset.dataStore.jobsEnabled &&
      this.props.dataset.dataStore.jobsSupportedByAvailableWorkers.includes(
        APIJobType.COMPUTE_SEGMENT_INDEX_FILE,
      )
        ? {
            label: this.getComputeSegmentIndexFileButton(layerName, isSegmentation),
            key: "computeSegmentIndexFileButton",
          }
        : null,
    ];
    const items = possibleItems.filter((el) => el);
    const dragHandle = isColorLayer ? (
      hasLessThanTwoColorLayers ? (
        <DummyDragHandle tooltipTitle="Order is only changeable with more than one color layer." />
      ) : (
        <DragHandle id={layerName} />
      )
    ) : (
      <DummyDragHandle tooltipTitle="Layer not movable: Volume layers are always rendered on top." />
    );

    return (
      <div className="flex-container">
        {dragHandle}
        {this.getEnableDisableLayerSwitch(isDisabled, onChange)}
        <div
          className="flex-item"
          style={{
            fontWeight: 700,
            paddingRight: 5,
          }}
        >
          {volumeDescriptor != null ? (
            <FastTooltip
              title={
                readableLayerNameValidationResult.isValid
                  ? null
                  : readableLayerNameValidationResult.message
              }
            >
              <span style={{ display: "inline-block" }}>
                <EditableTextLabel
                  margin="0 10px 0 0"
                  width={150}
                  value={readableName}
                  isInvalid={!readableLayerNameValidationResult.isValid}
                  trimValue
                  onChange={(newName) => {
                    this.props.onEditAnnotationLayer(volumeDescriptor.tracingId, {
                      name: newName,
                    });
                  }}
                  rules={[
                    {
                      validator: (newReadableLayerName) =>
                        validateReadableLayerName(
                          newReadableLayerName,
                          allReadableLayerNames,
                          readableName,
                        ),
                    },
                  ]}
                  label="Volume Layer Name"
                />
              </span>
            </FastTooltip>
          ) : (
            layerName
          )}
        </div>
        <div
          className="flex-container"
          style={{
            paddingRight: 1,
          }}
        >
          <div className="flex-item">
            <LayerInfoIconWithTooltip layer={layer} dataset={this.props.dataset} />
            {canBeMadeEditable ? (
              <FastTooltip
                title="Make this segmentation editable by adding a Volume Annotation Layer."
                placement="left"
              >
                <HoverIconButton
                  icon={<LockOutlined className="icon-margin-right" />}
                  hoveredIcon={<UnlockOutlined className="icon-margin-right" />}
                  onClick={() => {
                    this.setState({
                      isAddVolumeLayerModalVisible: true,
                      segmentationLayerWasPreselected: true,
                      preselectedSegmentationLayerName: layer.name,
                    });
                  }}
                />
              </FastTooltip>
            ) : null}
          </div>
          <TransformationIcon layer={layer} />
          <div className="flex-item">
            {isVolumeTracing ? (
              <FastTooltip
                title={`This layer is a volume annotation.${
                  maybeFallbackLayer
                    ? ` It is based on the dataset's original layer ${maybeFallbackLayer}`
                    : ""
                }`}
                placement="left"
              >
                <i
                  className="fas fa-paint-brush icon-margin-right"
                  style={{
                    opacity: 0.7,
                  }}
                />
              </FastTooltip>
            ) : null}
          </div>
          <div className="flex-item">
            {intensityRange != null && intensityRange[0] === intensityRange[1] && !isDisabled ? (
              <FastTooltip
                title={`No data is being rendered for this layer as the minimum and maximum of the range have the same values.
            If you want to hide this layer, you can also disable it with the switch on the left.`}
              >
                <WarningOutlined
                  style={{
                    color: "var(--ant-color-warning)",
                  }}
                />
              </FastTooltip>
            ) : null}
            {isColorLayer ? null : this.getOptionalDownsampleVolumeIcon(maybeVolumeTracing)}
          </div>
        </div>
        <div className="flex-container" style={{ cursor: "pointer" }}>
          <div className="flex-item">
            <Dropdown menu={{ items }} trigger={["hover"]} placement="bottomRight">
              <EllipsisOutlined />
            </Dropdown>
          </div>
        </div>
      </div>
    );
  };

  getColorLayerSpecificSettings = (
    layerConfiguration: DatasetLayerConfiguration,
    layerName: string,
  ) => {
    const defaultSettings = getDefaultLayerViewConfiguration();
    return (
      <div>
        <LogSliderSetting
          label={
            <FastTooltip title={layerViewConfigurationTooltips.gammaCorrectionValue}>
              {layerViewConfigurations.gammaCorrectionValue}
            </FastTooltip>
          }
          min={0.01}
          max={10}
          roundTo={3}
          value={layerConfiguration.gammaCorrectionValue}
          onChange={_.partial(this.props.onChangeLayer, layerName, "gammaCorrectionValue")}
          defaultValue={defaultSettings.gammaCorrectionValue}
        />
        <Row
          className="margin-bottom"
          style={{
            marginTop: 6,
          }}
        >
          <Col span={SETTING_LEFT_SPAN}>
            <label className="setting-label">Color</label>
          </Col>
          <Col span={SETTING_MIDDLE_SPAN}>
            <ColorSetting
              value={Utils.rgbToHex(layerConfiguration.color)}
              onChange={_.partial(this.props.onChangeLayer, layerName, "color")}
              style={{
                marginLeft: 6,
              }}
            />
          </Col>
          <Col span={SETTING_VALUE_SPAN}>
            <FastTooltip title="Invert the color of this layer.">
              <div
                onClick={() =>
                  this.props.onChangeLayer(
                    layerName,
                    "isInverted",
                    layerConfiguration ? !layerConfiguration.isInverted : false,
                  )
                }
                style={{
                  top: 4,
                  right: 0,
                  marginTop: 0,
                  marginLeft: 10,
                  display: "inline-flex",
                }}
              >
                <i
                  className={classnames("fas", "fa-adjust", {
                    "flip-horizontally": layerConfiguration.isInverted,
                  })}
                  style={{
                    margin: 0,
                    transition: "transform 0.5s ease 0s",
                    color: layerConfiguration.isInverted
                      ? "var(--ant-color-primary)"
                      : "var(--ant-color-text-secondary)",
                  }}
                />
              </div>
            </FastTooltip>
          </Col>
        </Row>
      </div>
    );
  };

  getSegmentationSpecificSettings = (layerName: string) => {
    const segmentationOpacitySetting = (
      <NumberSliderSetting
        label={settings.segmentationPatternOpacity}
        min={0}
        max={100}
        step={1}
        value={this.props.datasetConfiguration.segmentationPatternOpacity}
        onChange={_.partial(this.props.onChange, "segmentationPatternOpacity")}
        defaultValue={defaultDatasetViewConfigurationWithoutNull.segmentationPatternOpacity}
      />
    );

    const isProofreadingMode = this.props.activeTool === "PROOFREAD";
    const isSelectiveVisibilityDisabled = isProofreadingMode;

    const selectiveVisibilitySwitch = (
      <FastTooltip
        title={
          isSelectiveVisibilityDisabled
            ? "This behavior is overriden by the 'selective segment visibility' button in the toolbar, because the proofreading tool is active."
            : "When enabled, only hovered or active segments will be shown."
        }
      >
        <div
          style={{
            marginBottom: 6,
          }}
        >
          <SwitchSetting
            onChange={_.partial(this.props.onChange, "selectiveSegmentVisibility")}
            value={this.props.datasetConfiguration.selectiveSegmentVisibility}
            label="Selective Visibility"
            disabled={isSelectiveVisibilityDisabled}
          />
        </div>
      </FastTooltip>
    );

    return (
      <div>
        {segmentationOpacitySetting}
        {selectiveVisibilitySwitch}
        <MappingSettingsView layerName={layerName} />
      </div>
    );
  };

  LayerSettings = ({
    layerName,
    layerConfiguration,
    isColorLayer,
    isLastLayer,
    hasLessThanTwoColorLayers = true,
  }: {
    layerName: string;
    layerConfiguration: DatasetLayerConfiguration | null | undefined;
    isColorLayer: boolean;
    isLastLayer: boolean;
    hasLessThanTwoColorLayers?: boolean;
  }) => {
    const { setNodeRef, transform, transition, isDragging } = useSortable({ id: layerName });

    // Ensure that every layer needs a layer configuration and that color layers have a color layer.
    if (!layerConfiguration || (isColorLayer && !layerConfiguration.color)) {
      return null;
    }
    const elementClass = getElementClass(this.props.dataset, layerName);
    const { isDisabled, isInEditMode } = layerConfiguration;
    const betweenLayersMarginBottom = isLastLayer ? {} : { marginBottom: 30 };

    const style = {
      transform: CSS.Transform.toString(transform),
      transition,
      zIndex: isDragging ? "100" : "auto",
      opacity: isDragging ? 0.3 : 1,
      marginBottom: isLastLayer ? 30 : 0,
    };

    const opacityLabel =
      layerConfiguration.alpha === 0 ? (
        <FastTooltip title="The current opacity is zero">
          Opacity <WarningOutlined style={{ color: "orange" }} />
        </FastTooltip>
      ) : (
        "Opacity"
      );

    const defaultLayerViewConfig = getDefaultLayerViewConfiguration();
    const isHistogramAvailable = isHistogramSupported(elementClass) && isColorLayer;

    return (
      <div key={layerName} style={style} ref={setNodeRef}>
        {this.getLayerSettingsHeader(
          isDisabled,
          isColorLayer,
          isInEditMode,
          layerName,
          layerConfiguration,
          isHistogramAvailable,
          hasLessThanTwoColorLayers,
        )}
        {isDisabled ? null : (
          <div
            style={{
              ...betweenLayersMarginBottom,
              marginLeft: 10,
            }}
          >
            {isHistogramAvailable && this.getHistogram(layerName, layerConfiguration)}
            <NumberSliderSetting
              label={opacityLabel}
              min={0}
              max={100}
              value={layerConfiguration.alpha}
              onChange={_.partial(this.props.onChangeLayer, layerName, "alpha")}
              defaultValue={defaultLayerViewConfig.alpha}
            />
            {isColorLayer
              ? this.getColorLayerSpecificSettings(layerConfiguration, layerName)
              : this.getSegmentationSpecificSettings(layerName)}
          </div>
        )}
      </div>
    );
  };

  handleFindData = async (
    layerName: string,
    isDataLayer: boolean,
    volume: VolumeTracing | null | undefined,
  ) => {
    const { tracingStore } = Store.getState().tracing;
    const { dataset } = this.props;
    let foundPosition;
    let foundMag;

    if (volume && !isDataLayer) {
      const { position, mag } = await findDataPositionForVolumeTracing(
        tracingStore.url,
        volume.tracingId,
      );

      if ((!position || !mag) && volume.fallbackLayer) {
        await this.handleFindData(volume.fallbackLayer, true, volume);
        return;
      }

      foundPosition = position;
      foundMag = mag;
    } else {
      const { position, mag } = await findDataPositionForLayer(
        dataset.dataStore.url,
        dataset,
        layerName,
      );
      foundPosition = position;
      foundMag = mag;
    }

    if (foundPosition && foundMag) {
      const layer = getLayerByName(dataset, layerName, true);
      const transformMatrix = getTransformsForLayerOrNull(
        dataset,
        layer,
        Store.getState().datasetConfiguration.nativelyRenderedLayerName,
      )?.affineMatrix;
      if (transformMatrix) {
        const matrix = M4x4.transpose(transformMatrix);
        // Transform the found position according to the matrix.
        V3.mul4x4(matrix, foundPosition, foundPosition);
      }
    } else {
      const centerPosition = getLayerBoundingBox(dataset, layerName).getCenter();
      Toast.warning(
        `Couldn't find data within layer "${layerName}." Jumping to the center of the layer's bounding box.`,
      );
      this.props.onSetPosition(centerPosition);
      return;
    }

    this.props.onSetPosition(foundPosition);
    const zoomValue = this.props.onZoomToMag(layerName, foundMag);
    Toast.success(
      `Jumping to position ${foundPosition
        .map((el) => Math.floor(el))
        .join(", ")} and zooming to ${zoomValue.toFixed(2)}`,
    );
  };

  reloadLayerData = async (
    layerName: string,
    isHistogramAvailable: boolean,
    maybeFallbackLayerName: string | null,
  ): Promise<void> => {
    await clearCache(this.props.dataset, maybeFallbackLayerName ?? layerName);
    if (isHistogramAvailable) this.props.reloadHistogram(layerName);
    await api.data.reloadBuckets(layerName);
    Toast.success(`Successfully reloaded data of layer ${layerName}.`);
  };

  reloadHistogram = async (layerName: string): Promise<void> => {
    await clearCache(this.props.dataset, layerName);
    this.props.reloadHistogram(layerName);
  };

  getVolumeMagsToDownsample = (volumeTracing: VolumeTracing | null | undefined): Array<Vector3> => {
    if (this.props.task != null) {
      return [];
    }

    if (volumeTracing == null) {
      return [];
    }

    const segmentationLayer = Model.getSegmentationTracingLayer(volumeTracing.tracingId);
    const { fallbackLayerInfo } = segmentationLayer;
    const volumeTargetMag =
      fallbackLayerInfo != null
        ? fallbackLayerInfo.resolutions
        : // This is only a heuristic. At some point, user configuration
          // might make sense here.
          getWidestMags(this.props.dataset);

    const getMaxDim = (mag: Vector3) => Math.max(...mag);

    const volumeTracingMags = segmentationLayer.mags;

    const sourceMag = _.minBy(volumeTracingMags, getMaxDim);
    if (sourceMag === undefined) {
      return [];
    }

    const possibleMags = volumeTargetMag.filter((mag) => getMaxDim(mag) >= getMaxDim(sourceMag));

    const magsToDownsample = _.differenceWith(possibleMags, volumeTracingMags, _.isEqual);

    return magsToDownsample;
  };

  getOptionalDownsampleVolumeIcon = (volumeTracing: VolumeTracing | null | undefined) => {
    if (!volumeTracing) {
      return null;
    }

    const magsToDownsample = this.getVolumeMagsToDownsample(volumeTracing);
    const hasExtensiveMags = magsToDownsample.length === 0;

    if (hasExtensiveMags) {
      return null;
    }

    return (
      <FastTooltip title="Open Dialog to Downsample Volume Data">
        <LinkButton onClick={() => this.showDownsampleVolumeModal(volumeTracing)}>
          <img
            src="/assets/images/icon-downsampling.svg"
            style={{
              width: 20,
              height: 20,
              filter:
                "invert(47%) sepia(52%) saturate(1836%) hue-rotate(352deg) brightness(99%) contrast(105%)",
              verticalAlign: "top",
              cursor: "pointer",
            }}
            alt="Magnification Icon"
          />
        </LinkButton>
      </FastTooltip>
    );
  };

  getSkeletonLayer = () => {
    const { controlMode, tracing, onChangeRadius, userConfiguration, onChangeShowSkeletons } =
      this.props;
    const isPublicViewMode = controlMode === ControlModeEnum.VIEW;

    if (isPublicViewMode || tracing.skeleton == null) {
      return null;
    }

    const readableName = "Skeleton";
    const skeletonTracing = enforceSkeletonTracing(tracing);
    const isOnlyAnnotationLayer = tracing.annotationLayers.length === 1;
    const { showSkeletons, tracingId } = skeletonTracing;
    const activeNodeRadius = getActiveNode(skeletonTracing)?.radius ?? 0;
    return (
      <React.Fragment>
        <div
          className="flex-container"
          style={{
            paddingRight: 1,
          }}
        >
          <DummyDragHandle tooltipTitle="Layer not movable: Skeleton layers are always rendered on top." />
          <div
            className="flex-item"
            style={{
              marginRight: 8,
            }}
          >
            <FastTooltip
              title={showSkeletons ? "Hide skeleton layer" : "Show skeleton layer"}
              placement="top"
            >
              {/* This div is necessary for the tooltip to be displayed */}
              <div
                style={{
                  display: "inline-block",
                  marginRight: 8,
                }}
              >
                <Switch
                  size="small"
                  onChange={() => onChangeShowSkeletons(!showSkeletons)}
                  checked={showSkeletons}
                />
              </div>
            </FastTooltip>
            <span
              style={{
                fontWeight: 700,
                wordWrap: "break-word",
              }}
            >
              {readableName}
            </span>
          </div>
          <div
            className="flex-container"
            style={{
              paddingRight: 1,
            }}
          >
            <TransformationIcon layer={{ category: "skeleton", name: tracingId }} />
            {!isOnlyAnnotationLayer ? this.getDeleteAnnotationLayerButton(readableName) : null}
          </div>
        </div>
        {showSkeletons ? (
          <div
            style={{
              marginLeft: 10,
            }}
          >
            <LogSliderSetting
              label="Node Radius"
              min={userSettings.nodeRadius.minimum}
              max={userSettings.nodeRadius.maximum}
              roundTo={0}
              value={activeNodeRadius}
              onChange={onChangeRadius}
              disabled={userConfiguration.overrideNodeRadius || activeNodeRadius === 0}
              defaultValue={Constants.DEFAULT_NODE_RADIUS}
            />
            <NumberSliderSetting
              label={
                userConfiguration.overrideNodeRadius
                  ? settings.particleSize
                  : `Min. ${settings.particleSize}`
              }
              min={userSettings.particleSize.minimum}
              max={userSettings.particleSize.maximum}
              step={0.1}
              value={userConfiguration.particleSize}
              onChange={this.onChangeUser.particleSize}
              defaultValue={defaultState.userConfiguration.particleSize}
            />
            {this.props.isArbitraryMode ? (
              <NumberSliderSetting
                label={settings.clippingDistanceArbitrary}
                min={userSettings.clippingDistanceArbitrary.minimum}
                max={userSettings.clippingDistanceArbitrary.maximum}
                value={userConfiguration.clippingDistanceArbitrary}
                onChange={this.onChangeUser.clippingDistanceArbitrary}
                defaultValue={defaultState.userConfiguration.clippingDistanceArbitrary}
              />
            ) : (
              <LogSliderSetting
                label={settings.clippingDistance}
                roundTo={3}
                min={userSettings.clippingDistance.minimum}
                max={userSettings.clippingDistance.maximum}
                value={userConfiguration.clippingDistance}
                onChange={this.onChangeUser.clippingDistance}
                defaultValue={defaultState.userConfiguration.clippingDistance}
              />
            )}
            <SwitchSetting
              label={settings.overrideNodeRadius}
              value={userConfiguration.overrideNodeRadius}
              onChange={this.onChangeUser.overrideNodeRadius}
            />
            <SwitchSetting
              label={settings.centerNewNode}
              value={userConfiguration.centerNewNode}
              onChange={this.onChangeUser.centerNewNode}
              tooltipText="When disabled, the active node will not be centered after node creation/deletion."
            />
            <SwitchSetting
              label={settings.highlightCommentedNodes}
              value={userConfiguration.highlightCommentedNodes}
              onChange={this.onChangeUser.highlightCommentedNodes}
            />{" "}
          </div>
        ) : null}
      </React.Fragment>
    );
  };

  showDownsampleVolumeModal = (volumeTracing: VolumeTracing) => {
    this.setState({
      volumeTracingToDownsample: volumeTracing,
    });
  };

  hideDownsampleVolumeModal = () => {
    this.setState({
      volumeTracingToDownsample: null,
    });
  };

  showAddVolumeLayerModal = () => {
    this.setState({
      isAddVolumeLayerModalVisible: true,
    });
  };

  hideAddVolumeLayerModal = () => {
    this.setState({
      isAddVolumeLayerModalVisible: false,
      segmentationLayerWasPreselected: false,
      preselectedSegmentationLayerName: undefined,
    });
  };

  addSkeletonAnnotationLayer = async () => {
    await Model.ensureSavedState();
    await convertToHybridTracing(this.props.tracing.annotationId, null);
    location.reload();
  };

  saveViewConfigurationAsDefault = () => {
    const { dataset, datasetConfiguration } = this.props;
    const dataSource: Array<{
      name: string;
      description?: string;
    }> = [{ name: "Position" }, { name: "Zoom" }, { name: "Rotation" }];
    const additionalData: typeof dataSource = (
      [
        "fourBit",
        "interpolation",
        "renderMissingDataBlack",
        "loadingStrategy",
        "segmentationPatternOpacity",
        "blendMode",
        "selectiveSegmentVisibility",
      ] as Array<keyof RecommendedConfiguration>
    ).map((key) => ({
      name: settings[key] as string,
      description: settingsTooltips[key],
    }));
    dataSource.push(...additionalData);
    Modal.confirm({
      title: "Save current view configuration as default?",
      width: 700,
      content: (
        <>
          Do you really want to save your current view configuration as the dataset's default?
          <br />
          This will overwrite the current default view configuration.
          <br />
          This includes all color and segmentation layer settings, currently active mappings (even
          those of disabled layers), as well as these additional settings:
          <br />
          <br />
          {dataSource.map((field, index) => {
            let delimiter = index === dataSource.length - 1 ? "" : ", ";
            delimiter = index === dataSource.length - 2 ? " and " : delimiter;
            return field.description ? (
              <>
                {field.name}{" "}
                <FastTooltip title={field.description} key={`tooltip_${field.name}`}>
                  <InfoCircleOutlined style={{ color: "gray", marginRight: 0 }} />
                </FastTooltip>
                {delimiter}
              </>
            ) : (
              `${field.name}${delimiter}`
            );
          })}
          .
        </>
      ),
      onOk: async () => {
        try {
          const { flycam, temporaryConfiguration } = Store.getState();
          const position = V3.floor(getPosition(flycam));
          const zoom = flycam.zoomStep;
          const { activeMappingByLayer } = temporaryConfiguration;
          const completeDatasetConfiguration = Object.assign({}, datasetConfiguration, {
            position,
            zoom,
          });
          const updatedLayers = {
            ...completeDatasetConfiguration.layers,
          } as DatasetConfiguration["layers"];
          Object.keys(activeMappingByLayer).forEach((layerName) => {
            const mappingInfo = activeMappingByLayer[layerName];
            if (
              mappingInfo.mappingStatus === MappingStatusEnum.ENABLED &&
              mappingInfo.mappingName != null
            ) {
              updatedLayers[layerName] = {
                ...updatedLayers[layerName],
                mapping: {
                  name: mappingInfo.mappingName,
                  type: mappingInfo.mappingType,
                },
              };
            } else {
              updatedLayers[layerName] = {
                ...updatedLayers[layerName],
                mapping: null,
              };
            }
          });
          const updatedConfiguration = {
            ...completeDatasetConfiguration,
            layers: updatedLayers,
          };
          await updateDatasetDefaultConfiguration(dataset.id, updatedConfiguration);
          Toast.success("Successfully saved the current view configuration as default.");
        } catch (error) {
          Toast.error(
            "Failed to save the current view configuration as default. Please look at the console for more details.",
          );
          ErrorHandling.notify(error as Error);
          console.error(error);
        }
      },
    });
  };

  onSortLayerSettingsEnd = (event: DragEndEvent) => {
    const { active, over } = event;

    // Fix for having a grabbing cursor during dragging from https://github.com/clauderic/react-sortable-hoc/issues/328#issuecomment-1005835670.
    document.body.classList.remove("is-dragging");
    const { colorLayerOrder } = this.props.datasetConfiguration;

    if (over) {
      const oldIndex = colorLayerOrder.indexOf(active.id as string);
      const newIndex = colorLayerOrder.indexOf(over.id as string);
      const movedElement = colorLayerOrder[oldIndex];

      const newIndexClipped = Math.min(newIndex, colorLayerOrder.length - 1);
      const newLayerOrder = update(colorLayerOrder, {
        $splice: [
          [oldIndex, 1],
          [newIndexClipped, 0, movedElement],
        ],
      });
      this.props.onChange("colorLayerOrder", newLayerOrder);
    }
  };

  render() {
    const { layers, colorLayerOrder } = this.props.datasetConfiguration;
    const LayerSettings = this.LayerSettings;

    const segmentationLayerNames = Object.keys(layers).filter(
      (layerName) => !getIsColorLayer(this.props.dataset, layerName),
    );
    const hasLessThanTwoColorLayers = colorLayerOrder.length < 2;
    const colorLayerSettings = colorLayerOrder.map((layerName, index) => {
      return (
        <LayerSettings
          key={layerName}
          layerName={layerName}
          layerConfiguration={layers[layerName]}
          isColorLayer
          isLastLayer={index === colorLayerOrder.length - 1}
          hasLessThanTwoColorLayers={hasLessThanTwoColorLayers}
        />
      );
    });
    const segmentationLayerSettings = segmentationLayerNames.map((layerName, index) => {
      return (
        <LayerSettings
          key={layerName}
          layerName={layerName}
          isLastLayer={index === segmentationLayerNames.length - 1}
          layerConfiguration={layers[layerName]}
          isColorLayer={false}
        />
      );
    });

    const state = Store.getState();
    const canBeMadeHybrid =
      this.props.tracing.skeleton === null &&
      this.props.tracing.annotationType === APIAnnotationTypeEnum.Explorational &&
      state.task === null;

    return (
      <div className="tracing-settings-menu">
        <DndContext
          onDragEnd={this.onSortLayerSettingsEnd}
          onDragStart={() =>
            colorLayerOrder.length > 1 && document.body.classList.add("is-dragging")
          }
        >
          <SortableContext
            items={colorLayerOrder.map((layerName) => layerName)}
            strategy={verticalListSortingStrategy}
          >
            {colorLayerSettings}
          </SortableContext>
        </DndContext>

        {segmentationLayerSettings}
        {this.getSkeletonLayer()}

        {this.props.tracing.restrictions.allowUpdate &&
        this.props.controlMode === ControlModeEnum.TRACE ? (
          <>
            <Divider />
            <Row justify="center" align="middle">
              <Button onClick={this.showAddVolumeLayerModal}>
                <PlusOutlined />
                Add Volume Annotation Layer
              </Button>
            </Row>
          </>
        ) : null}

        {this.props.tracing.restrictions.allowUpdate && canBeMadeHybrid ? (
          <Row justify="center" align="middle">
            <Button
              onClick={this.addSkeletonAnnotationLayer}
              style={{
                marginTop: 10,
              }}
            >
              <PlusOutlined />
              Add Skeleton Annotation Layer
            </Button>
          </Row>
        ) : null}

        {this.props.controlMode === ControlModeEnum.VIEW && this.props.isAdminOrDatasetManager ? (
          <Row justify="center" align="middle">
            <FastTooltip title="Save the current view configuration as default for all users.">
              <Button onClick={this.saveViewConfigurationAsDefault}>
                <SaveOutlined />
                Save View Configuration as Default
              </Button>
            </FastTooltip>
          </Row>
        ) : null}

        {this.state.volumeTracingToDownsample != null ? (
          <DownsampleVolumeModal
            hideDownsampleVolumeModal={this.hideDownsampleVolumeModal}
            volumeTracing={this.state.volumeTracingToDownsample}
            magsToDownsample={this.getVolumeMagsToDownsample(this.state.volumeTracingToDownsample)}
          />
        ) : null}

        {this.state.layerToMergeWithFallback != null ? (
          <MaterializeVolumeAnnotationModal
            selectedVolumeLayer={this.state.layerToMergeWithFallback}
            handleClose={() => this.setState({ layerToMergeWithFallback: null })}
          />
        ) : null}

        {this.state.isAddVolumeLayerModalVisible ? (
          <AddVolumeLayerModal
            dataset={this.props.dataset}
            onCancel={this.hideAddVolumeLayerModal}
            tracing={this.props.tracing}
            preselectedLayerName={this.state.preselectedSegmentationLayerName}
            disableLayerSelection={this.state.segmentationLayerWasPreselected}
          />
        ) : null}
      </div>
    );
  }
}

const mapStateToProps = (state: OxalisState) => ({
  userConfiguration: state.userConfiguration,
  datasetConfiguration: state.datasetConfiguration,
  histogramData: state.temporaryConfiguration.histogramData,
  dataset: state.dataset,
  tracing: state.tracing,
  task: state.task,
  controlMode: state.temporaryConfiguration.controlMode,
  isArbitraryMode: Constants.MODES_ARBITRARY.includes(state.temporaryConfiguration.viewMode),
  isAdminOrDatasetManager:
    state.activeUser != null ? Utils.isUserAdminOrDatasetManager(state.activeUser) : false,
  isAdminOrManager: state.activeUser != null ? Utils.isUserAdminOrManager(state.activeUser) : false,
  isSuperUser: state.activeUser?.isSuperUser || false,
  activeTool: state.uiInformation.activeTool,
});

const mapDispatchToProps = (dispatch: Dispatch<any>) => ({
  onChange(propertyName: keyof DatasetConfiguration, value: ValueOf<DatasetConfiguration>) {
    dispatch(updateDatasetSettingAction(propertyName, value));
  },

  onChangeUser(propertyName: keyof UserConfiguration, value: ValueOf<UserConfiguration>) {
    dispatch(updateUserSettingAction(propertyName, value));
  },

  onChangeLayer(
    layerName: string,
    propertyName: keyof DatasetLayerConfiguration,
    value: ValueOf<DatasetLayerConfiguration>,
  ) {
    dispatch(updateLayerSettingAction(layerName, propertyName, value));
  },

  onClipHistogram(layerName: string, shouldAdjustClipRange: boolean) {
    return dispatchClipHistogramAsync(layerName, shouldAdjustClipRange, dispatch);
  },

  onChangeRadius(radius: number) {
    dispatch(setNodeRadiusAction(radius));
  },

  onSetPosition(position: Vector3) {
    dispatch(setPositionAction(position));
  },

  onChangeShowSkeletons(showSkeletons: boolean) {
    dispatch(setShowSkeletonsAction(showSkeletons));
  },

  onZoomToMag(layerName: string, mag: Vector3) {
    const targetZoomValue = getMaxZoomValueForMag(Store.getState(), layerName, mag);
    dispatch(setZoomStepAction(targetZoomValue));
    return targetZoomValue;
  },

  onEditAnnotationLayer(tracingId: string, layerProperties: EditableLayerProperties) {
    dispatch(editAnnotationLayerAction(tracingId, layerProperties));
  },

  reloadHistogram(layerName: string) {
    dispatch(reloadHistogramAction(layerName));
  },
});

const connector = connect(mapStateToProps, mapDispatchToProps);
export default connector(DatasetSettings);<|MERGE_RESOLUTION|>--- conflicted
+++ resolved
@@ -52,17 +52,11 @@
   getLayerBoundingBox,
   getLayerByName,
   getMagInfo,
-<<<<<<< HEAD
   getWidestMags,
 } from "oxalis/model/accessors/dataset_accessor";
 import {
   getTransformsForLayer,
   getTransformsForLayerOrNull,
-=======
-  getTransformsForLayer,
-  getTransformsForLayerOrNull,
-  getWidestMags,
->>>>>>> 466ce63a
   hasDatasetTransforms,
   isIdentityTransform,
 } from "oxalis/model/accessors/dataset_layer_transformation_accessor";
@@ -98,13 +92,6 @@
   setNodeRadiusAction,
   setShowSkeletonsAction,
 } from "oxalis/model/actions/skeletontracing_actions";
-<<<<<<< HEAD
-=======
-import {
-  invertTransform,
-  transformPointUnscaled,
-} from "oxalis/model/helpers/transformation_helpers";
->>>>>>> 466ce63a
 import { Model } from "oxalis/singletons";
 import { api } from "oxalis/singletons";
 import type {
