--- conflicted
+++ resolved
@@ -350,12 +350,7 @@
         isFinishing: true,
       });
       finishDatasetUpload(datastoreUrl, uploadInfo).then(
-<<<<<<< HEAD
         async ({ newDatasetId }) => {
-          trackAction("Upload dataset");
-=======
-        async () => {
->>>>>>> a8fe8b7f
           Toast.success(messages["dataset.upload_success"]);
           let maybeError;
 
