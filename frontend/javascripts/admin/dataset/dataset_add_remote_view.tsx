--- conflicted
+++ resolved
@@ -33,20 +33,11 @@
 import _ from "lodash";
 import messages from "messages";
 import React, { useEffect, useState } from "react";
-<<<<<<< HEAD
 import { useNavigate } from "react-router-dom";
-=======
-import { useHistory } from "react-router-dom";
->>>>>>> 35a23d3e
 import type { APIDataStore } from "types/api_types";
 import type { ArbitraryObject } from "types/globals";
 import type { DataLayer, DatasourceConfiguration } from "types/schemas/datasource.types";
 import { Unicode } from "viewer/constants";
-<<<<<<< HEAD
-=======
-
-import { useWkSelector } from "libs/react_hooks";
->>>>>>> 35a23d3e
 import { Hint } from "viewer/view/action-bar/download_modal_view";
 import { dataPrivacyInfo } from "./dataset_upload_view";
 
@@ -69,10 +60,7 @@
   // the exploration and import.
   defaultDatasetUrl?: string | null | undefined;
 };
-<<<<<<< HEAD
-=======
-
->>>>>>> 35a23d3e
+
 function ensureLargestSegmentIdsInPlace(datasource: DatasourceConfiguration) {
   for (const layer of datasource.dataLayers) {
     if (layer.category === "color" || layer.largestSegmentId != null) {
@@ -187,15 +175,8 @@
 }
 
 function DatasetAddRemoteView(props: Props) {
-<<<<<<< HEAD
-  const { activeUser } = useWkSelector((state) => ({
-    activeUser: state.activeUser,
-  }));
-  const { onAdded, datastores, defaultDatasetUrl } = props;
-=======
   const { onAdded, datastores, defaultDatasetUrl } = props;
   const activeUser = useWkSelector((state) => state.activeUser);
->>>>>>> 35a23d3e
 
   const uploadableDatastores = datastores.filter((datastore) => datastore.allowsUpload);
   const hasOnlyOneDatastoreOrNone = uploadableDatastores.length <= 1;
