--- conflicted
+++ resolved
@@ -1,16 +1,7 @@
-<<<<<<< HEAD
 _                    = require("lodash")
 app                  = require("app")
-marionette           = require("backbone.marionette")
+Marionette           = require("backbone.marionette")
 WorkloadListItemView = require("./workload_list_item_view")
-=======
-### define
-underscore : _
-app : app
-backbone.marionette : marionette
-./workload_list_item_view : WorkloadListItemView
-###
->>>>>>> 989e08a5
 
 class WorkloadListView extends Backbone.Marionette.CompositeView
 
