--- conflicted
+++ resolved
@@ -5,14 +5,9 @@
 import { formatCountToDataAmountUnit, formatCreditsString } from "libs/format_utils";
 import { useWkSelector } from "libs/react_hooks";
 import Toast from "libs/toast";
-<<<<<<< HEAD
 import { type Key, useEffect, useState } from "react";
-import type { APIOrganization, APIPricingPlanStatus } from "types/api_types";
-=======
-import { useEffect, useState } from "react";
 import type { APIPricingPlanStatus } from "types/api_types";
 import { enforceActiveOrganization } from "viewer/model/accessors/organization_accessors";
->>>>>>> c4a0fb39
 import { setActiveOrganizationAction } from "viewer/model/actions/organization_actions";
 import { Store } from "viewer/singletons";
 import { SettingsCard, type SettingsCardProps } from "../account/helpers/settings_card";
@@ -169,14 +164,10 @@
     {
       key: "credits",
       title: "WEBKNOSSOS Credits",
-<<<<<<< HEAD
-      content: organization.creditBalance || "N/A",
-=======
-      value:
+      content:
         organization.creditBalance != null
           ? formatCreditsString(organization.creditBalance)
           : "N/A",
->>>>>>> c4a0fb39
       action: buyMoreCreditsAction,
     },
   ];
