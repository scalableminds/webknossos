# Tasks

The task systems is designed for automated task distribution to a (large) group of annotators based on several criteria, e.g., experience, access rights, etc. For fine-grained control, manual task assignments are also possible.

## Creating a Task Type

First, a _Task Type_ needs to be created:

1. Open the `Task Types` screen of the administration section and click on `Add Task Type`.
2. Fill out the form to create the Task Type:
   - Note that the `Description` field supports Markdown formatting.
   - If you don't have a sophisticated team structure, select the [default Team](../users/organizations.md).

![Create a Task Type](../images/tasks_tasktype.jpeg)

<<<<<<< HEAD
Next, you need to set up a [Project](../tasks_projects/projects.md):

## Creating a Project

1. Open the `Projects` screen of the administration section and click on `Add Project`.
2. Fill out the form to create the _Project_.
   - Note that you can assign a `Priority` to the Project. A higher value means that Tasks from this Project will be more likely to be assigned to users.
   - With the `Time Limit` property, you can specify the expected completion time of a Task Instance. There will be an email notification if users exceed this limit.

![Create a Project](../images/tasks_project.jpeg)

Now, you are ready to create _Tasks_:
=======
Next, you need to set up a [Project](../tasks_projects/projects.md). Once you have created your project, you are ready to create _Tasks_:
>>>>>>> eafc81e3

## Creating a Task

1. Open the `Tasks` screen of the administration section and click on `Add Task`.
2. Fill out the form create the Task.
   - Enter the starting positions in the lower part of the form.
   - Alternatively, you can upload an NML file that contains nodes that will be used as starting positions.

Tasks can also be created in bulk using the advanced CSV text input. Not recommended for beginners.

![Create a Task](../images/tasks_task.jpeg)

**Note that you need to specify required _Experiences_ for a _Task_. Your _Task_ can only be assigned if there are users that have the required _Experience_ assigned to them. You can assign an [Experience](../users/new_users.md) to a user on the `Users` screen.**

![Assigning Experiences to users](../images/users_experience.jpeg)

After your _Task_ is created, other users in your organization can request _Tasks_ from their dashboard (_Tasks_ tab).
If there are no other projects with high priorities, they will eventually get your _Task_ assigned.
Alternatively, you can manually assign a task to individual users (see below).
Once a user is done working on a task, they can mark the task as `Finished`.

![Requesting Tasks in the Dashboard](../images/dashboard_tasks.jpeg)

Finally, you can collect and review the completed data of all annotations within a project:

1. Navigate to the `Project` page
2. Select to _View_ or _Download_ all the combined annotations.

![Download all Tasks of a Project](../images/tasks_download.jpeg)

![youtube-video](https://www.youtube.com/embed/2A3en7Kxl3M)

## Automatic Task Assignment

When users request a new task from their dashboard ("Tasks" tab), a set of criteria is matched to assign them to a fitting task:

- Available _Tasks_ are assigned to users that have the required _Experience_ and are members of the specified team
- Multiple _Task_ Instances will be assigned to different users
- _Tasks_ from _Projects_ with high priority are assigned first
- _Tasks_ from paused _Projects_ are not assigned at all
- If there are multiple _Tasks_ with the same priority, they will be chosen at random

# User Experience Levels 
For a fine-grained assignment to [annotation tasks](../tasks_projects/tasks.md), each user can have one or more experience levels assigned to them. Based on their respective experience level, tasks may or may not be distributed to them.

Assign/Remove experience levels by selecting one/several users and clicking on the `Change Experience` button. In the pop-up window, you can select any existing experience from the dropdown or type the domain name of a new experience domain in the dropdown input. 

Each experience domain is combined with a numeric value indicating the proficiency of the respective user.  
E.g., a season annotator may have the experiences `nuclei: 10` and  `mitochondria: 7`, while a rookie could start at `nuclei: 1` to codify that he has not worked on mitochondria annotation at all and just started with his first nuclei reconstruction project. 

Experience domains are referenced during task type and project creation and task distributing respectively. 
Domain names and values are arbitrary and can be customized to make sense for your organization. 


## Manual Task Assignment

In contrast to the automated task distribution system, an admin user can also manually assign a task instance to users.
Note, manual assignments bypass the assignment criteria enforced by the automated system and allow for fine-grained and direct assignments to individual user.

Manual assignments can be done by:

1. Navigate to the task list
2. Search for your task by setting the appropriate filters
3. Click on "Manual Assign To User"
4. Select a user for the assignment from the dropdown
5. Confirm the assignment with "ok"

Existing, active and finished task instances can also be transferred to other users, e.g. for proofreading, continued annotation or to change ownership:

1. Navigate to the task list
2. Search for your task by setting the appropriate filters
3. Expand the list entry for selected task - plus icon - and locate the respective task instance
4. From the `Actions` menu on the right-hand side, select "Transfer"
5. Select a user for the task transferal from the dropdown
6. Confirm the task transfer with "ok"

![Transfer a task instance to a new user and additional task administration actions.](../images/task_instance_actions.jpg)<|MERGE_RESOLUTION|>--- conflicted
+++ resolved
@@ -13,22 +13,7 @@
 
 ![Create a Task Type](../images/tasks_tasktype.jpeg)
 
-<<<<<<< HEAD
-Next, you need to set up a [Project](../tasks_projects/projects.md):
-
-## Creating a Project
-
-1. Open the `Projects` screen of the administration section and click on `Add Project`.
-2. Fill out the form to create the _Project_.
-   - Note that you can assign a `Priority` to the Project. A higher value means that Tasks from this Project will be more likely to be assigned to users.
-   - With the `Time Limit` property, you can specify the expected completion time of a Task Instance. There will be an email notification if users exceed this limit.
-
-![Create a Project](../images/tasks_project.jpeg)
-
-Now, you are ready to create _Tasks_:
-=======
 Next, you need to set up a [Project](../tasks_projects/projects.md). Once you have created your project, you are ready to create _Tasks_:
->>>>>>> eafc81e3
 
 ## Creating a Task
 
