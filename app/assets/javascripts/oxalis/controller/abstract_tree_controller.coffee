### define 
../view/abstract_tree_view : AbstractTreeView
###


class AbstractTreeController


  model : null
  view : null


  constructor : (@model) ->
    
    container = $("#abstractTreeViewer")
    @view = new AbstractTreeView(container.width(), container.height())
    container.append(@view.canvas)

    @bind()
    @drawTree(model.route.getTree())


  bind : ->

    @model.route.on({
      newActiveNode        : => @drawTree(),
      newActiveTree        : => @drawTree(),
      newTree              : => @drawTree(),
      mergeTree            : => @drawTree(),
      reloadTrees          : => @drawTree(),
      deleteTree           : => @drawTree(),
      deleteActiveNode     : => @drawTree(),
      newNode              : => @drawTree()
      })


  drawTree : ->
<<<<<<< HEAD

    { view, model } = @

    # Use node with minimal ID as root
    for node in model.route.getTree().nodes
      if root?
        if root.id > node.id then root = node
      else 
        root = node

    view.drawTree(root, model.route.getActiveNodeId())
=======
    
    @view.drawTree(@model.route.getTree(), @model.route.getActiveNodeId())


  setActiveNode : (nodeId, centered, mergeTree) ->
    
    { model } = @

    model.route.setActiveNode(nodeId, mergeTree)

    @centerActiveNode() if centered


  centerActiveNode : ->

    { model } = @

    position = model.route.getActiveNodePos()
    if position
      model.flycam.setPosition(position)
>>>>>>> 952c093a
<|MERGE_RESOLUTION|>--- conflicted
+++ resolved
@@ -35,19 +35,6 @@
 
 
   drawTree : ->
-<<<<<<< HEAD
-
-    { view, model } = @
-
-    # Use node with minimal ID as root
-    for node in model.route.getTree().nodes
-      if root?
-        if root.id > node.id then root = node
-      else 
-        root = node
-
-    view.drawTree(root, model.route.getActiveNodeId())
-=======
     
     @view.drawTree(@model.route.getTree(), @model.route.getActiveNodeId())
 
@@ -67,5 +54,4 @@
 
     position = model.route.getActiveNodePos()
     if position
-      model.flycam.setPosition(position)
->>>>>>> 952c093a
+      model.flycam.setPosition(position)