--- conflicted
+++ resolved
@@ -1,4 +1,3 @@
-<<<<<<< HEAD
 $                  = require("jquery")
 THREE              = require("three")
 ColorConverter     = require("three.color")
@@ -9,19 +8,6 @@
 TraceTree          = require("./tracetree")
 constants          = require("../../constants")
 CommentsCollection = require("oxalis/model/right-menu/comments_collection")
-=======
-### define
-jquery : $
-underscore : _
-three.color : ColorConverter
-libs/request : Request
-libs/event_mixin : EventMixin
-libs/toast : Toast
-./tracepoint : TracePoint
-./tracetree : TraceTree
-../../constants : constants
-###
->>>>>>> a0bc0d8d
 
 class TracingParser
 
@@ -107,20 +93,10 @@
 
   setComments : (nodeList) ->
 
-<<<<<<< HEAD
     filteredComments = _.filter(@data.comments, (comment) ->
       _.some(nodeList, (node) -> node.id == comment.node)
     )
     @comments.add(filteredComments)
-=======
-    for comment in @data.comments
-      node = @skeletonTracing.findNodeInList(nodeList, comment.node)
-      if node
-        comment.node = node
-        @comments.push(comment)
-      else
-        Toast.error("Node with id #{comment.node} doesn't exist. Ignored comment.")
->>>>>>> a0bc0d8d
 
 
   parse : ->
