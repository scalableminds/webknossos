import {
  DeleteOutlined,
  LoadingOutlined,
  ReloadOutlined,
  VerticalAlignBottomOutlined,
  EllipsisOutlined,
} from "@ant-design/icons";
import { List, Tooltip, Dropdown, MenuProps, App } from "antd";
import { useDispatch, useSelector } from "react-redux";
import Checkbox, { CheckboxChangeEvent } from "antd/lib/checkbox/Checkbox";
import React from "react";

import classnames from "classnames";
import * as Utils from "libs/utils";
import type { APISegmentationLayer, APIMeshFile } from "types/api_flow_types";
import type { Vector3, Vector4 } from "oxalis/constants";
import {
  triggerMeshDownloadAction,
  updateMeshVisibilityAction,
  removeMeshAction,
  refreshMeshAction,
} from "oxalis/model/actions/annotation_actions";
import EditableTextLabel from "oxalis/view/components/editable_text_label";
import type {
  ActiveMappingInfo,
  MeshInformation,
  OxalisState,
  Segment,
  VolumeTracing,
} from "oxalis/store";
import Store from "oxalis/store";
import {
  getSegmentColorAsRGBA,
  getSegmentName,
} from "oxalis/model/accessors/volumetracing_accessor";
import Toast from "libs/toast";
import { rgbaToCSS } from "oxalis/shaders/utils.glsl";
import { V4 } from "libs/mjs";
import { ChangeColorMenuItemContent } from "components/color_picker";
import { MenuItemType } from "antd/lib/menu/hooks/useItems";
import { withMappingActivationConfirmation } from "./segments_view_helper";
import { type AdditionalCoordinate } from "types/api_flow_types";
import { getAdditionalCoordinatesAsString } from "oxalis/model/accessors/flycam_accessor";

const ALSO_DELETE_SEGMENT_FROM_LIST_KEY = "also-delete-segment-from-list";

export function ColoredDotIcon({ colorRGBA }: { colorRGBA: Vector4 }) {
  const rgbaCss = rgbaToCSS(colorRGBA);

  return (
    <span
      className="circle"
      style={{
        paddingLeft: "10px",
        backgroundColor: rgbaCss,
      }}
    />
  );
}

const getLoadPrecomputedMeshMenuItem = (
  segment: Segment,
  currentMeshFile: APIMeshFile | null | undefined,
  loadPrecomputedMesh: (
    segmentId: number,
    seedPosition: Vector3,
    seedAdditionalCoordinates: AdditionalCoordinate[] | undefined | null,
    meshFileName: string,
  ) => void,
  andCloseContextMenu: (_ignore?: any) => void,
  layerName: string | null | undefined,
  mappingInfo: ActiveMappingInfo,
) => {
  const mappingName = currentMeshFile != null ? currentMeshFile.mappingName : undefined;
  return {
    key: "loadPrecomputedMesh",
    disabled: !currentMeshFile,
    onClick: withMappingActivationConfirmation(
      () => {
        if (!currentMeshFile) {
          return;
        }
        if (!segment.somePosition) {
          Toast.info(
            <React.Fragment>
              Cannot load a mesh for this segment, because its position is unknown.
            </React.Fragment>,
          );
          andCloseContextMenu();
          return;
        }
        andCloseContextMenu(
          loadPrecomputedMesh(
            segment.id,
            segment.somePosition,
            segment.someAdditionalCoordinates,
            currentMeshFile?.meshFileName,
          ),
        );
      },
      mappingName,
      "mesh file",
      layerName,
      mappingInfo,
    ),
    label: (
      <Tooltip
        key="tooltip"
        title={
          currentMeshFile != null
            ? `Load mesh for centered segment from file ${currentMeshFile.meshFileName}`
            : "There is no mesh file."
        }
      >
        Load Mesh (precomputed)
      </Tooltip>
    ),
  };
};

const getComputeMeshAdHocMenuItem = (
  segment: Segment,
  loadAdHocMesh: (
    segmentId: number,
    seedPosition: Vector3,
    seedAdditionalCoordinates: AdditionalCoordinate[] | undefined | null,
  ) => void,
  isSegmentationLayerVisible: boolean,
  andCloseContextMenu: (_ignore?: any) => void,
): MenuItemType => {
  const { disabled, title } = getComputeMeshAdHocTooltipInfo(false, isSegmentationLayerVisible);
  return {
    key: "loadAdHocMesh",
    onClick: () => {
      if (!segment.somePosition) {
        Toast.info(
          <React.Fragment>
            Cannot load a mesh for this segment, because its position is unknown.
          </React.Fragment>,
        );
        andCloseContextMenu();
        return;
      }
      andCloseContextMenu(
        loadAdHocMesh(
          segment.id,
          segment.somePosition,
          Store.getState().flycam.additionalCoordinates,
        ),
      );
    },
    disabled,
    label: <Tooltip title={title}>Compute Mesh (ad hoc)</Tooltip>,
  };
};

const getMakeSegmentActiveMenuItem = (
  segment: Segment,
  setActiveCell: (
    arg0: number,
    somePosition?: Vector3,
    someAdditionalCoordinates?: AdditionalCoordinate[] | null,
  ) => void,
  activeCellId: number | null | undefined,
  isEditingDisabled: boolean,
  andCloseContextMenu: (_ignore?: any) => void,
): MenuItemType => {
  const isActiveSegment = segment.id === activeCellId;
  const title = isActiveSegment
    ? "This segment ID is already active."
    : "Make this the active segment ID.";
  return {
    key: "setActiveCell",
    onClick: () =>
      andCloseContextMenu(
        setActiveCell(segment.id, segment.somePosition, segment.someAdditionalCoordinates),
      ),
    disabled: isActiveSegment || isEditingDisabled,
    label: (
      <Tooltip title={title} trigger={isEditingDisabled ? undefined : "hover"}>
        Activate Segment ID
      </Tooltip>
    ),
  };
};

type Props = {
  segment: Segment;
  mappingInfo: ActiveMappingInfo;
  isCentered: boolean;
  selectedSegmentIds: number[] | null | undefined;
  activeCellId: number | null | undefined;
  setHoveredSegmentId: (arg0: number | null | undefined) => void;
  handleSegmentDropdownMenuVisibility: (arg0: boolean, arg1: number) => void;
  activeDropdownSegmentId: number | null | undefined;
  allowUpdate: boolean;
  updateSegment: (
    arg0: number,
    arg1: Partial<Segment>,
    arg2: string,
    createsNewUndoState: boolean,
  ) => void;
  removeSegment: (arg0: number, arg2: string) => void;
  deleteSegmentData: (arg0: number, arg2: string, callback?: () => void) => void;
  onSelectSegment: (arg0: Segment) => void;
  visibleSegmentationLayer: APISegmentationLayer | null | undefined;
  loadAdHocMesh: (
    segmentId: number,
    somePosition: Vector3,
    someAdditionalCoordinates: AdditionalCoordinate[] | undefined | null,
  ) => void;
  loadPrecomputedMesh: (
    segmentId: number,
    seedPosition: Vector3,
    seedAdditionalCoordinates: AdditionalCoordinate[] | undefined | null,
    meshFileName: string,
  ) => void;
  setActiveCell: (
    arg0: number,
    somePosition?: Vector3,
    someAdditionalCoordinates?: AdditionalCoordinate[] | null,
  ) => void;
  mesh: MeshInformation | null | undefined;
  setPosition: (arg0: Vector3) => void;
  setAdditionalCoordinates: (
    additionalCoordinates: AdditionalCoordinate[] | undefined | null,
  ) => void;
  currentMeshFile: APIMeshFile | null | undefined;
  onRenameStart: () => void;
  onRenameEnd: () => void;
  multiSelectMenu: MenuProps;
  activeVolumeTracing: VolumeTracing | null | undefined;
};

function _MeshInfoItem(props: {
  segment: Segment;
  isSelectedInList: boolean;
  isHovered: boolean;
  mesh: MeshInformation | null | undefined;
  handleSegmentDropdownMenuVisibility: (arg0: boolean, arg1: number) => void;
  visibleSegmentationLayer: APISegmentationLayer | null | undefined;
  setPosition: (arg0: Vector3) => void;
  setAdditionalCoordinates: (additionalCoordinates: AdditionalCoordinate[] | undefined) => void;
}) {
  const additionalCoordinates = useSelector(
    (state: OxalisState) => state.flycam.additionalCoordinates,
  );
  const dispatch = useDispatch();
  const onChangeMeshVisibility = (layerName: string, id: number, isVisible: boolean) => {
    dispatch(updateMeshVisibilityAction(layerName, id, isVisible, mesh?.seedAdditionalCoordinates));
  };

  const { segment, isSelectedInList, isHovered, mesh } = props;

  if (
    !mesh ||
    getAdditionalCoordinatesAsString(mesh.seedAdditionalCoordinates) !==
      getAdditionalCoordinatesAsString(additionalCoordinates)
  ) {
    if (isSelectedInList) {
      return (
        <div
          className="deemphasized italic"
          style={{ marginLeft: 8 }}
          onContextMenu={(evt) => {
            evt.preventDefault();
            props.handleSegmentDropdownMenuVisibility(true, segment.id);
          }}
        >
          No mesh loaded. Use right-click to add one.
        </div>
      );
    }

    return null;
  }

  const { seedPosition, seedAdditionalCoordinates, isLoading, isPrecomputed, isVisible } = mesh;
  const className = isVisible ? "" : "deemphasized italic";
  const downloadButton = (
    <Tooltip title="Download Mesh">
      <VerticalAlignBottomOutlined
        key="download-button"
        onClick={() => {
          if (!props.visibleSegmentationLayer) {
            return;
          }
          Store.dispatch(
            triggerMeshDownloadAction(
              segment.name ? segment.name : "mesh",
              segment.id,
              props.visibleSegmentationLayer.name,
            ),
          );
        }}
      />
    </Tooltip>
  );
  const deleteButton = (
    <Tooltip title="Remove Mesh">
      <DeleteOutlined
        key="delete-button"
        onClick={() => {
          if (!props.visibleSegmentationLayer) {
            return;
          }

          Store.dispatch(removeMeshAction(props.visibleSegmentationLayer.name, segment.id));
        }}
      />
    </Tooltip>
  );
  const toggleVisibilityCheckbox = (
    <Tooltip title="Change visibility">
      <Checkbox
        checked={isVisible}
        onChange={(event: CheckboxChangeEvent) => {
          if (!props.visibleSegmentationLayer) {
            return;
          }

          onChangeMeshVisibility(
            props.visibleSegmentationLayer.name,
            segment.id,
            event.target.checked,
          );
        }}
      />
    </Tooltip>
  );
  const actionVisibility = isLoading || isHovered ? "visible" : "hidden";
  return (
    <div
      style={{
        padding: 0,
        cursor: "pointer",
      }}
      key={segment.id}
    >
      <div
        style={{
          display: "flex",
        }}
      >
        <div
          className={classnames("segment-list-item", {
            "is-selected-cell": isSelectedInList,
          })}
        >
          {toggleVisibilityCheckbox}
          <span
            className={className}
            onClick={() => {
              props.setPosition(seedPosition);
              if (seedAdditionalCoordinates) {
                props.setAdditionalCoordinates(seedAdditionalCoordinates);
              }
            }}
            style={{ marginLeft: 8 }}
          >
            {isPrecomputed ? "Mesh (precomputed)" : "Mesh (ad-hoc computed)"}
          </span>
        </div>
        <div
          style={{
            visibility: actionVisibility,
            marginLeft: 6,
          }}
        >
          {getRefreshButton(segment, isLoading, props.visibleSegmentationLayer)}
          {downloadButton}
          {deleteButton}
        </div>
      </div>
    </div>
  );
}

const MeshInfoItem = React.memo(_MeshInfoItem);

function _SegmentListItem({
  segment,
  mappingInfo,
  isCentered,
  selectedSegmentIds,
  activeCellId,
  setHoveredSegmentId,
  handleSegmentDropdownMenuVisibility,
  activeDropdownSegmentId,
  allowUpdate,
  updateSegment,
  removeSegment,
  deleteSegmentData,
  onSelectSegment,
  visibleSegmentationLayer,
  loadAdHocMesh,
  setActiveCell,
  mesh,
  setPosition,
  setAdditionalCoordinates,
  loadPrecomputedMesh,
  currentMeshFile,
  onRenameStart,
  onRenameEnd,
  multiSelectMenu,
  activeVolumeTracing,
}: Props) {
  const { modal } = App.useApp();
  const isEditingDisabled = !allowUpdate;

<<<<<<< HEAD
  const mappedId = mapId(segment.id);

  const segmentColorRGBA = useSelector(
    (state: OxalisState) => getSegmentColorAsRGBA(state, mappedId),
=======
  const segmentColorRGBA = useSelector(
    (state: OxalisState) => getSegmentColorAsRGBA(state, segment.id),
>>>>>>> 869a70a0
    (a: Vector4, b: Vector4) => V4.isEqual(a, b),
  );
  const isHoveredSegmentId = useSelector(
    (state: OxalisState) => state.temporaryConfiguration.hoveredSegmentId === segment.id,
  );

<<<<<<< HEAD
  if (mappingInfo.hideUnmappedIds && mappedId === 0) {
    return null;
  }

=======
>>>>>>> 869a70a0
  const andCloseContextMenu = (_ignore?: any) => handleSegmentDropdownMenuVisibility(false, 0);

  const createSegmentContextMenu = (): MenuProps => ({
    items: [
      getLoadPrecomputedMeshMenuItem(
        segment,
        currentMeshFile,
        loadPrecomputedMesh,
        andCloseContextMenu,
        visibleSegmentationLayer != null ? visibleSegmentationLayer.name : null,
        mappingInfo,
      ),
      getComputeMeshAdHocMenuItem(
        segment,
        loadAdHocMesh,
        visibleSegmentationLayer != null,
        andCloseContextMenu,
      ),
      getMakeSegmentActiveMenuItem(
        segment,
        setActiveCell,
        activeCellId,
        isEditingDisabled,
        andCloseContextMenu,
      ),
      {
        key: "changeSegmentColor",
        label: (
          <ChangeColorMenuItemContent
            isDisabled={false}
            title="Change Segment Color"
            onSetColor={(color, createsNewUndoState) => {
              if (visibleSegmentationLayer == null) {
                return;
              }
              updateSegment(
                segment.id,
                {
                  color,
                },
                visibleSegmentationLayer.name,
                createsNewUndoState,
              );
            }}
            rgb={Utils.take3(segmentColorRGBA)}
          />
        ),
      },
      {
        key: "resetSegmentColor",
        disabled: segment.color == null,
        onClick: () => {
          if (visibleSegmentationLayer == null) {
            return;
          }
          updateSegment(
            segment.id,
            {
              color: null,
            },
            visibleSegmentationLayer.name,
            true,
          );
        },
        label: "Reset Segment Color",
      },
      {
        key: "removeSegmentFromList",
        onClick: () => {
          if (visibleSegmentationLayer == null) {
            return;
          }
          removeSegment(segment.id, visibleSegmentationLayer.name);
          andCloseContextMenu();
        },
        label: "Remove Segment From List",
      },
      {
        key: "deleteSegmentData",
        onClick: () => {
          if (visibleSegmentationLayer == null) {
            return;
          }

          modal.confirm({
            content: `Are you sure you want to delete the data of segment ${getSegmentName(
              segment,
              true,
            )}? This operation will set all voxels with id ${segment.id} to 0.`,
            okText: "Yes, delete",
            okType: "danger",
            onOk: async () => {
              await new Promise<void>((resolve) =>
                deleteSegmentData(segment.id, visibleSegmentationLayer.name, resolve),
              );

              Toast.info(
                <span>
                  The data of segment {getSegmentName(segment, true)} was deleted.{" "}
                  <a
                    href="#"
                    onClick={() => {
                      removeSegment(segment.id, visibleSegmentationLayer.name);
                      Toast.close(ALSO_DELETE_SEGMENT_FROM_LIST_KEY);
                    }}
                  >
                    Also remove from list.
                  </a>
                </span>,
                { key: ALSO_DELETE_SEGMENT_FROM_LIST_KEY },
              );
            },
          });

          andCloseContextMenu();
        },
        disabled:
          activeVolumeTracing == null ||
          !activeVolumeTracing.hasSegmentIndex ||
          // Not supported for fallback layers, yet.
          activeVolumeTracing.fallbackLayer != null,
        label: "Delete Segment's Data",
      },
    ],
  });

  function getSegmentIdDetails() {
    // Only if segment.name is truthy, render additional info.
    return segment.name ? (
      <Tooltip title="Segment ID">
        <span className="deemphasized italic">{segment.id}</span>
      </Tooltip>
    ) : null;
  }

  return (
    <List.Item
      style={{
        padding: "2px 5px",
      }}
      className="segment-list-item"
      onMouseEnter={() => {
        setHoveredSegmentId(segment.id);
      }}
      onMouseLeave={() => {
        setHoveredSegmentId(null);
      }}
    >
      <Dropdown
        menu={
          (selectedSegmentIds || []).length > 1 && selectedSegmentIds?.includes(segment.id)
            ? multiSelectMenu
            : createSegmentContextMenu()
        }
        // The overlay is generated lazily. By default, this would make the overlay
        // re-render on each parent's render() after it was shown for the first time.
        // The reason for this is that it's not destroyed after closing.
        // Therefore, autoDestroy is passed.
        // destroyPopupOnHide should also be an option according to the docs, but
        // does not work properly. See https://github.com/react-component/trigger/issues/106#issuecomment-948532990
        // @ts-expect-error ts-migrate(2322) FIXME: Type '{ children: Element; overlay: () => Element;... Remove this comment to see the full error message
        autoDestroy
        placement="bottom"
        open={activeDropdownSegmentId === segment.id}
        onOpenChange={(isVisible, info) => {
          if (info.source === "trigger") handleSegmentDropdownMenuVisibility(isVisible, segment.id);
        }}
        trigger={["contextMenu"]}
        // Remove this again once https://github.com/react-component/trigger/pull/447 has bubbled
        // through to antd.
        alignPoint={false}
      >
        <div>
          <div style={{ display: "inline-flex", alignItems: "center" }}>
            <ColoredDotIcon colorRGBA={segmentColorRGBA} />
            <EditableTextLabel
              value={getSegmentName(segment)}
              label="Segment Name"
              onClick={() => onSelectSegment(segment)}
              onRenameStart={onRenameStart}
              onRenameEnd={onRenameEnd}
              onChange={(name) => {
                if (visibleSegmentationLayer != null) {
                  updateSegment(
                    segment.id,
                    {
                      name,
                    },
                    visibleSegmentationLayer.name,
                    true,
                  );
                }
              }}
              margin="0 5px"
              disableEditing={!allowUpdate}
            />
            <Tooltip title="Open context menu (also available via right-click)">
              <EllipsisOutlined
                onClick={() => handleSegmentDropdownMenuVisibility(true, segment.id)}
              />
            </Tooltip>
            {/* Show Default Segment Name if another one is already defined*/}
            {getSegmentIdDetails()}
            {isCentered ? (
              <Tooltip title="This segment is currently centered in the data viewports.">
                <i
                  className="fas fa-crosshairs deemphasized"
                  style={{
                    marginLeft: 4,
                  }}
                />
              </Tooltip>
            ) : null}
            {segment.id === activeCellId ? (
              <Tooltip title="The currently active segment id belongs to this segment.">
                <i
                  className="fas fa-paint-brush deemphasized"
                  style={{
                    marginLeft: 4,
                  }}
                />
              </Tooltip>
            ) : null}
          </div>

          <div
            style={{
              marginLeft: 16,
            }}
          >
            <MeshInfoItem
              segment={segment}
              isSelectedInList={
                selectedSegmentIds != null ? selectedSegmentIds?.includes(segment.id) : false
              }
              isHovered={isHoveredSegmentId}
              mesh={mesh}
              handleSegmentDropdownMenuVisibility={handleSegmentDropdownMenuVisibility}
              visibleSegmentationLayer={visibleSegmentationLayer}
              setPosition={setPosition}
              setAdditionalCoordinates={setAdditionalCoordinates}
            />
          </div>
        </div>
      </Dropdown>
    </List.Item>
  );
}

const SegmentListItem = React.memo<Props>(_SegmentListItem);

function getRefreshButton(
  segment: Segment,
  isLoading: boolean,
  visibleSegmentationLayer: APISegmentationLayer | null | undefined,
) {
  if (isLoading) {
    return (
      <LoadingOutlined
        key="refresh-button"
        onClick={() => {
          if (!visibleSegmentationLayer) {
            return;
          }

          Store.dispatch(refreshMeshAction(visibleSegmentationLayer.name, segment.id));
        }}
      />
    );
  } else {
    return (
      <Tooltip title="Refresh Mesh">
        <ReloadOutlined
          key="refresh-button"
          onClick={() => {
            if (!visibleSegmentationLayer) {
              return;
            }

            Store.dispatch(refreshMeshAction(visibleSegmentationLayer.name, segment.id));
          }}
        />
      </Tooltip>
    );
  }
}

function getComputeMeshAdHocTooltipInfo(
  isForCenteredSegment: boolean,
  isSegmentationLayerVisible: boolean,
) {
  let title = "";
  let disabled = true;

  if (!isSegmentationLayerVisible) {
    title = "There is no visible segmentation layer for which a mesh could be computed.";
  } else {
    title = `Compute mesh for ${isForCenteredSegment ? "the centered" : "this"} segment.`;
    disabled = false;
  }

  return {
    disabled,
    title,
  };
}

export default SegmentListItem;<|MERGE_RESOLUTION|>--- conflicted
+++ resolved
@@ -408,28 +408,14 @@
   const { modal } = App.useApp();
   const isEditingDisabled = !allowUpdate;
 
-<<<<<<< HEAD
-  const mappedId = mapId(segment.id);
-
-  const segmentColorRGBA = useSelector(
-    (state: OxalisState) => getSegmentColorAsRGBA(state, mappedId),
-=======
   const segmentColorRGBA = useSelector(
     (state: OxalisState) => getSegmentColorAsRGBA(state, segment.id),
->>>>>>> 869a70a0
     (a: Vector4, b: Vector4) => V4.isEqual(a, b),
   );
   const isHoveredSegmentId = useSelector(
     (state: OxalisState) => state.temporaryConfiguration.hoveredSegmentId === segment.id,
   );
 
-<<<<<<< HEAD
-  if (mappingInfo.hideUnmappedIds && mappedId === 0) {
-    return null;
-  }
-
-=======
->>>>>>> 869a70a0
   const andCloseContextMenu = (_ignore?: any) => handleSegmentDropdownMenuVisibility(false, 0);
 
   const createSegmentContextMenu = (): MenuProps => ({
