package models.binary

import play.api.libs.functional.syntax._
import models.basics._
import play.api.libs.json._
import models.user.User
import com.scalableminds.util.reactivemongo.{DefaultAccessDefinitions, DBAccessContext}
import play.api.libs.concurrent.Execution.Implicits._
import scala.Some
import com.scalableminds.util.reactivemongo.AccessRestrictions.AllowIf
import com.scalableminds.braingames.binary.models.DataSource
<<<<<<< HEAD
import com.scalableminds.util.geometry.{Vector3D, Point3D}
=======
import com.scalableminds.util.geometry.Point3D
import play.utils.UriEncoding
>>>>>>> 48278b22

case class DataSet(
                    name: String,
                    dataStoreInfo: DataStoreInfo,
                    dataSource: Option[DataSource],
                    sourceType: String,
                    owningTeam: String,
                    allowedTeams: List[String],
                    isActive: Boolean = false,
                    isPublic: Boolean = false,
                    description: Option[String] = None,
                    created: Long = System.currentTimeMillis()) {

  def urlEncodedName: String =
    UriEncoding.encodePathSegment(name, "UTF-8")

  def isEditableBy(user: Option[User]) =
    user.map(_.adminTeamNames.contains(owningTeam)) getOrElse false

  def defaultStart =
    dataSource.map(_.boundingBox.center).getOrElse(Point3D(0, 0, 0))

  def defaultRotation =
    Vector3D(0,0,0)
}

object DataSet {
  implicit val dataSetFormat = Json.format[DataSet]

  def dataSetPublicWrites(user: Option[User]): Writes[DataSet] =
    ((__ \ 'name).write[String] and
      (__ \ 'dataSource).write[Option[DataSource]] and
      (__ \ 'dataStore).write[DataStoreInfo] and
      (__ \ 'sourceType).write[String] and
      (__ \ 'owningTeam).write[String] and
      (__ \ 'allowedTeams).write[List[String]] and
      (__ \ 'isActive).write[Boolean] and
      (__ \ 'isPublic).write[Boolean] and
      (__ \ 'description).write[Option[String]] and
      (__ \ 'created).write[Long] and
      (__ \ "isEditable").write[Boolean])(d =>
    (d.name, d.dataSource, d.dataStoreInfo, d.sourceType, d.owningTeam, d.allowedTeams, d.isActive, d.isPublic, d.description, d.created, d.isEditableBy(user)))
}

object DataSetDAO extends SecuredBaseDAO[DataSet] {
  val collectionName = "dataSets"

  // Security
  override val AccessDefinitions = new DefaultAccessDefinitions {
    override def findQueryFilter(implicit ctx: DBAccessContext) = {
      ctx.data match {
        case Some(user: User) =>
          AllowIf(
            Json.obj("$or" -> Json.arr(
              Json.obj("isPublic" -> true),
              Json.obj("allowedTeams" -> Json.obj("$in" -> user.teamNames)),
              Json.obj("owningTeam" -> Json.obj("$in" -> user.adminTeamNames))
            )))
        case _ =>
          AllowIf(
            Json.obj("isPublic" -> true)
          )
      }
    }
  }

  import com.scalableminds.braingames.binary.models.DataLayer.dataLayerFormat

  val formatter = DataSet.dataSetFormat

  def byNameQ(name: String) =
    Json.obj("name" -> name)

  def default()(implicit ctx: DBAccessContext) =
    findMaxBy("priority")

  def deleteAllSourcesExcept(names: Array[String])(implicit ctx: DBAccessContext) =
    remove(Json.obj("name" -> Json.obj("$nin" -> names)))

  def findOneBySourceName(name: String)(implicit ctx: DBAccessContext) =
    findOne(byNameQ(name))

  def findAllOwnedBy(teams: List[String])(implicit ctx: DBAccessContext) =
    find(Json.obj("owningTeam" -> Json.obj("$in" -> teams))).cursor[DataSet].collect[List]()

  def findAllActive(implicit ctx: DBAccessContext) = withExceptionCatcher{
    find(Json.obj("isActive" -> true)).cursor[DataSet].collect[List]()
  }

  def updateDataSource(name: String, dataStoreInfo: DataStoreInfo, dataSource: DataSource)(implicit ctx: DBAccessContext) =
    update(
      Json.obj("name" -> name),
      Json.obj("$set" -> Json.obj(
        "dataStoreInfo" -> dataStoreInfo,
        "isActive" -> true,
        "dataSource" -> dataSource
      ))
    )

  def updateActiveState(name: String, isActive: Boolean)(implicit ctx: DBAccessContext) =
    update(
      Json.obj("name" -> name),
      Json.obj("$set" -> Json.obj(
        "isActive" -> isActive
      )))

  def removeByName(name: String)(implicit ctx: DBAccessContext) =
    remove(Json.obj("name" -> name))

  def removeBySourceId(names: List[String])(implicit ctx: DBAccessContext) =
    remove(Json.obj("dataSource.id" -> Json.obj("$in" -> names)))

  def formatWithoutId(ds: DataSource) = {
    val js = Json.toJson(ds)
    js.transform(removeId).getOrElse {
      System.err.println("Couldn't remove ID from: " + js)
      js
    }
  }

  def updateTeams(name: String, teams: List[String])(implicit ctx: DBAccessContext) =
    update(
      byNameQ(name),
      Json.obj("$set" -> Json.obj(
        "allowedTeams" -> teams)))
}<|MERGE_RESOLUTION|>--- conflicted
+++ resolved
@@ -9,12 +9,9 @@
 import scala.Some
 import com.scalableminds.util.reactivemongo.AccessRestrictions.AllowIf
 import com.scalableminds.braingames.binary.models.DataSource
-<<<<<<< HEAD
 import com.scalableminds.util.geometry.{Vector3D, Point3D}
-=======
 import com.scalableminds.util.geometry.Point3D
 import play.utils.UriEncoding
->>>>>>> 48278b22
 
 case class DataSet(
                     name: String,
