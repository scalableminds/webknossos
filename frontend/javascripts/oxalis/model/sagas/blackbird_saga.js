--- conflicted
+++ resolved
@@ -123,11 +123,8 @@
       }
     }
   }
-<<<<<<< HEAD
   console.timeEnd("labeling");
-=======
   Store.dispatch(setIsLiveTrainingPredictingAction(false));
->>>>>>> 61285b66
   console.log("Finished labeling.");
 }
 
