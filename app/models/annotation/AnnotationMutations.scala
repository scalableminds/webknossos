package models.annotation

import com.scalableminds.util.io.NamedFileStream
import com.scalableminds.util.tools.{Fox, FoxImplicits}
import com.scalableminds.util.reactivemongo.DBAccessContext
import play.api.libs.json.JsValue
import com.scalableminds.util.mvc.BoxImplicits
import models.user.{UsedAnnotationDAO, User}
import scala.concurrent.Future
import net.liftweb.common.{Failure, Box}
import scala.async.Async._
import play.api.i18n.Messages
import models.task.TaskService
import reactivemongo.bson.BSONObjectID
import play.api.libs.concurrent.Execution.Implicits._

/**
 * Company: scalableminds
 * User: tmbo
 * Date: 21.01.14
 * Time: 14:06
 */
trait AnnotationMutationsLike{

  type AType <: AnnotationLike

  def resetToBase()(implicit ctx: DBAccessContext): Fox[AType]

  def reopen()(implicit ctx: DBAccessContext): Fox[AType]

  def updateFromJson(js: Seq[JsValue])(implicit ctx: DBAccessContext): Fox[AType]

  def cancelTask()(implicit ctx: DBAccessContext): Fox[AType]

  def loadAnnotationContent()(implicit ctx: DBAccessContext): Fox[NamedFileStream]
}

class AnnotationMutations(val annotation: Annotation) extends AnnotationMutationsLike with AnnotationFileService with AnnotationContentProviders with BoxImplicits with FoxImplicits{
  type AType = Annotation

  def finishAnnotation(user: User)(implicit ctx: DBAccessContext): Fox[(Annotation, String)] = {
    def executeFinish(annotation: Annotation): Future[Box[(Annotation, String)]] = async {
      annotation match {
        case annotation if annotation._task.isEmpty =>
          val updated = await(annotation.muta.finish().futureBox)
          updated.map(_ -> Messages("annotation.finished"))
        case annotation =>
          val isReadyToBeFinished = await(annotation.isReadyToBeFinished)
          if (isReadyToBeFinished) {
            val updated = await(AnnotationDAO.finish(annotation._id).futureBox)
            updated.map(_ -> Messages("task.finished"))
          } else
            Failure(Messages("annotation.notFinishable"))
      }
    }

    def tryToFinish(): Fox[(Annotation, String)] = {
      if (annotation.restrictions.allowFinish(user)) {
        if (annotation.state.isInProgress) {
          executeFinish(annotation)
        } else
          Future.successful(Failure(Messages("annotation.notInProgress")))
      } else
        Future.successful(Failure(Messages("annotation.notPossible")))
    }

    tryToFinish().map {
      result =>
        annotation.muta.writeAnnotationToFile()
        UsedAnnotationDAO.removeAll(annotation.id)
        result
    }
  }

  def reopen()(implicit ctx: DBAccessContext) = {
    if (annotation.typ == AnnotationType.Task)
      AnnotationDAO.reopen(annotation._id)
    else
      Future.successful(None)
  }

  def finish()(implicit ctx: DBAccessContext) =
    AnnotationDAO.finish(annotation._id)

  def rename(name: String)(implicit ctx: DBAccessContext) =
    AnnotationDAO.rename(annotation._id, name)

  def cancelTask()(implicit ctx: DBAccessContext) = {
    for {
      task <- annotation.task
      _ <- TaskService.unassignOnce(task).toFox
      _ <- AnnotationDAO.updateState(annotation, AnnotationState.Unassigned)
    } yield annotation
  }

  def incrementVersion()(implicit ctx: DBAccessContext) =
    AnnotationDAO.incrementVersion(annotation._id)

  def resetToBase()(implicit ctx: DBAccessContext) = {
    for {
      task <- annotation.task.toFox
      annotationContent <- annotation.content
      tracingBase <- task.annotationBase.flatMap(_.content)
      reset <- tracingBase.temporaryDuplicate(id = BSONObjectID.generate.stringify).flatMap(_.saveToDB)
      _ <- annotationContent.service.clearTracingData(annotationContent.id)
      updatedAnnotation <- AnnotationDAO.updateContent(annotation._id, ContentReference.createFor(reset))
    } yield updatedAnnotation
  }

  def updateFromJson(js: Seq[JsValue])(implicit ctx: DBAccessContext) = {
    annotation.content.flatMap(_.updateFromJson(js)).flatMap(_ =>
      AnnotationDAO.incrementVersion(annotation._id))
  }

  def transferToUser(user: User)(implicit ctx: DBAccessContext) = {
    for {
      updatedAnnotation <- AnnotationDAO.transfer(annotation._id, user._id)
    } yield updatedAnnotation
  }
<<<<<<< HEAD
}


trait AnnotationFileService extends FoxImplicits {

  def annotation: Annotation

  val conf = Play.current.configuration

  val defaultDownloadExtension = ".txt"

  def fileExtension(annotation: Annotation) =
    annotation.content.map(_.downloadFileExtension) getOrElse defaultDownloadExtension

  val annotationStorageFolder = {
    val folder = conf.getString("oxalis.annotation.storageFolder") getOrElse "data/nmls"
    new File(folder).mkdirs()
    folder
  }

  def outputPathForAnnotation() = fileExtension(annotation).map{ ext =>
    s"$annotationStorageFolder/${annotation.id}$ext"
  }

  def writeAnnotationToFile(): Fox[Boolean] = {
    for {
      in: InputStream <- annotationToInputStream()
      path <- outputPathForAnnotation()
    } yield {
      val f = new File(path)
      val out = new FileOutputStream(f).getChannel
      val ch = Channels.newChannel(in)
      try {
        out.transferFrom(ch, 0, in.available)
        true
      } finally {
        in.close()
        ch.close()
        out.close()
      }
    }
  }

  def loadAnnotationContentFromFileStream(): Fox[InputStream] = {
    if (annotation.state.isFinished) {
      outputPathForAnnotation().map{ path =>
        val f = new File(path)
        if (f.exists())
          Some(new FileInputStream(f))
        else
          None
      }
    } else
      None
  }

  def loadAnnotationContentStream(): Fox[InputStream] = {
    loadAnnotationContentFromFileStream().orElse {
      writeAnnotationToFile().flatMap{ x =>
        loadAnnotationContentFromFileStream()
      }
    }.orElse(annotationToInputStream())
  }

  def loadAnnotationContent()(implicit ctx: DBAccessContext): Fox[NamedFileStream] = {
    for{
      annotationStream <- loadAnnotationContentStream()
      name <- SavedTracingInformationHandler.nameForAnnotation(annotation)
    } yield
      NamedFileStream( annotationStream, name + ".nml")
  }

  def annotationToInputStream(): Fox[InputStream] = {
    annotation.content.flatMap {
      case t: SkeletonTracingLike =>
        NMLService.toNML(t).map(IOUtils.toInputStream).toFox
      case _ =>
        throw new Exception("Invalid content!")
    }
  }
=======
>>>>>>> 8a459f0a
}<|MERGE_RESOLUTION|>--- conflicted
+++ resolved
@@ -117,87 +117,4 @@
       updatedAnnotation <- AnnotationDAO.transfer(annotation._id, user._id)
     } yield updatedAnnotation
   }
-<<<<<<< HEAD
-}
-
-
-trait AnnotationFileService extends FoxImplicits {
-
-  def annotation: Annotation
-
-  val conf = Play.current.configuration
-
-  val defaultDownloadExtension = ".txt"
-
-  def fileExtension(annotation: Annotation) =
-    annotation.content.map(_.downloadFileExtension) getOrElse defaultDownloadExtension
-
-  val annotationStorageFolder = {
-    val folder = conf.getString("oxalis.annotation.storageFolder") getOrElse "data/nmls"
-    new File(folder).mkdirs()
-    folder
-  }
-
-  def outputPathForAnnotation() = fileExtension(annotation).map{ ext =>
-    s"$annotationStorageFolder/${annotation.id}$ext"
-  }
-
-  def writeAnnotationToFile(): Fox[Boolean] = {
-    for {
-      in: InputStream <- annotationToInputStream()
-      path <- outputPathForAnnotation()
-    } yield {
-      val f = new File(path)
-      val out = new FileOutputStream(f).getChannel
-      val ch = Channels.newChannel(in)
-      try {
-        out.transferFrom(ch, 0, in.available)
-        true
-      } finally {
-        in.close()
-        ch.close()
-        out.close()
-      }
-    }
-  }
-
-  def loadAnnotationContentFromFileStream(): Fox[InputStream] = {
-    if (annotation.state.isFinished) {
-      outputPathForAnnotation().map{ path =>
-        val f = new File(path)
-        if (f.exists())
-          Some(new FileInputStream(f))
-        else
-          None
-      }
-    } else
-      None
-  }
-
-  def loadAnnotationContentStream(): Fox[InputStream] = {
-    loadAnnotationContentFromFileStream().orElse {
-      writeAnnotationToFile().flatMap{ x =>
-        loadAnnotationContentFromFileStream()
-      }
-    }.orElse(annotationToInputStream())
-  }
-
-  def loadAnnotationContent()(implicit ctx: DBAccessContext): Fox[NamedFileStream] = {
-    for{
-      annotationStream <- loadAnnotationContentStream()
-      name <- SavedTracingInformationHandler.nameForAnnotation(annotation)
-    } yield
-      NamedFileStream( annotationStream, name + ".nml")
-  }
-
-  def annotationToInputStream(): Fox[InputStream] = {
-    annotation.content.flatMap {
-      case t: SkeletonTracingLike =>
-        NMLService.toNML(t).map(IOUtils.toInputStream).toFox
-      case _ =>
-        throw new Exception("Invalid content!")
-    }
-  }
-=======
->>>>>>> 8a459f0a
 }