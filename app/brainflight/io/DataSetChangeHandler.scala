--- conflicted
+++ resolved
@@ -22,20 +22,7 @@
     if (files != null) {
       val foundDataSets = files.filter(_.isDirectory).flatMap { f =>
         dataSetFromFile(f).map { dataSet =>
-<<<<<<< HEAD
-          
-          MetaJsonHandler.extractMetaData(DataSet.findOneByName(dataSet.name).getOrElse(dataSet)) match {
-            case Full(metaData) => 
-              metaData.missions.foreach(Mission.updateOrCreate)
-              DataSet.updateOrCreate(dataSet.withDataLayers(metaData.dataLayerSettings.dataLayers))
-              Logger.info(s"${dataSet.name}: updated ${metaData.missions.size} new missions and DataLayers ${metaData.dataLayerSettings.dataLayers.keys}.")
-            case Failure(msg, _, _) => 
-              Logger.error(msg)
-            case Empty => Logger.info("empty box")
-          }
-=======
           DataSet.updateOrCreate(dataSet)
->>>>>>> 1c779351
           dataSet.name
         }
       }
