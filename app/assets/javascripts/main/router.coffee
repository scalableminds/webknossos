### define
jquery : $
underscore : _
backbone : Backbone
oxalis/constants : constants
###

# #####
# This Router contains all the routes for views that have been
# refactored to Backbone.View yet. All other routes, that require HTML to be
# delivered by the Server are handled by the NonBackboneRouter.
# #####
class Router extends Backbone.Router

  routes :
<<<<<<< HEAD
    "users"                             : "users"
    "teams"                             : "teams"
    "statistics"                        : "statistics"
    "tasks"                             : "tasks"
    "projects"                          : "projects"
    "annotations/:type/:id(/readOnly)"  : "tracingView"
    "datasets/:id/view"                 : "tracingViewPublic"
    "dashboard"                         : "dashboard"
    "users/:id/details"                 : "dashboard"
    "taskTypes/:id/edit"                : "editTaskType"
    "taskTypes"                         : "taskTypes"
    "spotlight"                         : "spotlight"
    "tasks/overview"                    : "taskOverview"
    "admin/taskTypes"                   : "hideLoading"
    "workload"                          : "workload"

=======
    "users"                         : "users"
    "teams"                         : "teams"
    "statistics"                    : "statistics"
    "tasks"                         : "tasks"
    "projects"                      : "projects"
    "dashboard"                     : "dashboard"
    "datasets"                      : "dashboard"
    "users/:id/details"             : "dashboard"
    "taskTypes/:id/edit"            : "editTaskType"
    "taskTypes"                     : "taskTypes"
    "spotlight"                     : "spotlight"
    "tasks/overview"                : "taskOverview"
    "workload"                      : "workload"

  whitelist : [
    "help/keyboardshortcuts",
    "help/faq",
    "issues"
  ]
>>>>>>> 54c87c55

  initialize : ->

    # handle all links and manage page changes (rather the reloading the whole site)
    $(document).on "click", "a", (evt) =>

      url = $(evt.currentTarget).attr("href") or ""
      urlWithoutSlash = url.slice(1)

      if newWindow = $(evt.target).data("newwindow")
        [ width, height ] = newWindow.split("x")
        window.open(url, "_blank", "width=#{width},height=#{height},location=no,menubar=no")
        evt.preventDefault()
        return

      # disable links beginning with #
      if url.indexOf("#") == 0
        return

      # allow opening links in new tabs
      if evt.metaKey or evt.ctrlKey
        return

      # allow target=_blank etc
      if evt.currentTarget.target != ""
        return

      for route of @routes
        regex = @_routeToRegExp(route)
        if regex.test(urlWithoutSlash)
          evt.preventDefault()
          @navigate(url, trigger : true)

          return

      return

    @$loadingSpinner = $("#loader")
    @$mainContainer = $("#main-container")


  hideLoading : ->

    @$loadingSpinner.addClass("hidden")


  tracingView : (type, id) ->


    require ["oxalis/view/tracing_layout_view"], (TracingLayoutView) =>

      view = new TracingLayoutView(
        tracingType: type
        tracingId : id
        controlMode : constants.CONTROL_MODE_TRACE
      )
      view.forcePageReload = true
      @changeView(view)


  tracingViewPublic : (id) ->

    require ["oxalis/view/tracing_layout_view"], (TracingLayoutView) =>
      view = new TracingLayoutView(
        tracingType: "View"
        tracingId : id
        controlMode : constants.CONTROL_MODE_VIEW
      )
      view.forcePageReload = true
      @changeView(view)


  projects : ->

    @showWithPagination("ProjectListView", "ProjectCollection", "Create New Project")


  statistics : ->

    @showAdminView("StatisticView")


  users : ->

    @showWithPagination("UserListView", "UserCollection")


  teams : ->

    @showWithPagination("TeamListView", "TeamCollection", "Add New Team")


  tasks : ->

    @showWithPagination("TaskListView", "TaskCollection", "Create New Task")

  workload : ->

    @showWithPagination("WorkloadListView", "WorkloadCollection")

  workload : ->

    @showWithPagination("WorkloadListView", "WorkloadCollection")

  taskTypes : ->

    require ["admin/views/tasktype/task_type_view", "admin/models/tasktype/task_type_collection"], (TaskTypeView, TaskTypeCollection) =>

      collection = new TaskTypeCollection()
      view = new TaskTypeView(collection: collection)
      @changeView(view)

      @hideLoading()


  editTaskType : (taskTypeID) ->

    require ["admin/views/tasktype/task_type_form_view", "admin/models/tasktype/task_type_model"], (TaskTypeFormView, TaskTypeModel) =>

      model = new TaskTypeModel({id : taskTypeID})
      view = new TaskTypeFormView(model : model, isEditForm : true)
      @changeView(view)

      @hideLoading()


  dashboard : (userID) ->

    require ["dashboard/views/dashboard_view", "dashboard/models/dashboard_model"], (DashboardView, DashboardModel) =>

      isAdminView = userID != null

      model = new DashboardModel({ userID, isAdminView : isAdminView })
      view = new DashboardView(model : model, isAdminView : isAdminView)

      @changeView(view)
      @listenTo(model, "sync", @hideLoading)


  spotlight : ->

    require(["views/spotlight_view", "admin/models/dataset/dataset_collection"], (SpotlightView, DatasetCollection) =>

      collection = new DatasetCollection()
      view = new SpotlightView(model: collection)

      @changeView(view)
      @listenTo(collection, "sync", @hideLoading)
    )


  taskOverview : ->

    require(["admin/views/task/task_overview_view", "admin/models/task/task_overview_model"], (TaskOverviewView, TaskOverviewModel) =>

      model = new TaskOverviewModel()
      view = new TaskOverviewView({model})

      @changeView(view)
      @listenTo(model, "sync", @hideLoading)
    )


  showWithPagination : (view, collection, addButtonText=null) ->

    require ["admin/admin"], (admin) =>

      collection = new admin[collection]()
      view = new admin[view](collection: collection)
      paginationView = new admin.PaginationView({collection, addButtonText})

      @changeView(paginationView, view)
      @listenTo(collection, "sync", => @hideLoading())


  showAdminView : (view, collection) ->

    require ["admin/admin"], (admin) =>

      if collection
        collection = new admin[collection]()
        view = new admin[view](collection : collection)
        @listenTo(collection, "sync", => @hideLoading())
      else
        view = new admin[view]()
        setTimeout((=> @hideLoading()), 200)

      @changeView(view)


  changeView : (views...) ->

    if @activeViews == views
      return

    @$loadingSpinner.removeClass("hidden")

    # Remove current views
    if @activeViews
      for view in @activeViews
        # prefer Marionette's.destroy() function to Backbone's remove()
        if view.destroy
          view.destroy()
        else
          view.remove()

      if view.forcePageReload
        @loadURL(location.href)

    else
      # we are probably coming from a URL that isn't a Backbone.View yet (or page reload)
      @$mainContainer.empty()

    # Add new views
    @activeViews = views
    for view in views
      @$mainContainer.append(view.render().el)

    return

  loadURL : (url) ->

    window.location = url<|MERGE_RESOLUTION|>--- conflicted
+++ resolved
@@ -13,7 +13,6 @@
 class Router extends Backbone.Router
 
   routes :
-<<<<<<< HEAD
     "users"                             : "users"
     "teams"                             : "teams"
     "statistics"                        : "statistics"
@@ -22,6 +21,7 @@
     "annotations/:type/:id(/readOnly)"  : "tracingView"
     "datasets/:id/view"                 : "tracingViewPublic"
     "dashboard"                         : "dashboard"
+    "datasets"                          : "dashboard"
     "users/:id/details"                 : "dashboard"
     "taskTypes/:id/edit"                : "editTaskType"
     "taskTypes"                         : "taskTypes"
@@ -30,27 +30,6 @@
     "admin/taskTypes"                   : "hideLoading"
     "workload"                          : "workload"
 
-=======
-    "users"                         : "users"
-    "teams"                         : "teams"
-    "statistics"                    : "statistics"
-    "tasks"                         : "tasks"
-    "projects"                      : "projects"
-    "dashboard"                     : "dashboard"
-    "datasets"                      : "dashboard"
-    "users/:id/details"             : "dashboard"
-    "taskTypes/:id/edit"            : "editTaskType"
-    "taskTypes"                     : "taskTypes"
-    "spotlight"                     : "spotlight"
-    "tasks/overview"                : "taskOverview"
-    "workload"                      : "workload"
-
-  whitelist : [
-    "help/keyboardshortcuts",
-    "help/faq",
-    "issues"
-  ]
->>>>>>> 54c87c55
 
   initialize : ->
 
