# Changelog (Unreleased)

All notable (yet unreleased) user-facing changes to WEBKNOSSOS are documented in this file.
See `CHANGELOG.released.md` for the changes which are part of official releases.

The format is based on [Keep a Changelog](http://keepachangelog.com/en/1.0.0/)
and this project adheres to [Calendar Versioning](http://calver.org/) `0Y.0M.MICRO`.
For upgrade instructions, please check the [migration guide](MIGRATIONS.released.md).

## Unreleased
[Commits](https://github.com/scalableminds/webknossos/compare/25.01.0...HEAD)

### Added
- Added the possibility to configure a rotation for a dataset, which can be toggled off and on when viewing and annotating data. [#8159](https://github.com/scalableminds/webknossos/pull/8159)
- When using the “Restore older Version” feature, there are no longer separate tabs for the different annotation layers. Only one linear annotation history is now used, and if you revert to an older version, all layers are reverted. If layers were added/deleted since then, that is also reverted. This also means that proofreading annotations can now be reverted to older versions as well. The description text of annotations is now versioned as well. [#7917](https://github.com/scalableminds/webknossos/pull/7917)
- Added the possibility to use the "merger mode" even when the user has annotated volume data in the current layer (as long as no other mapping is active). [#8335](https://github.com/scalableminds/webknossos/pull/8335)

### Changed

### Fixed
<<<<<<< HEAD
- Fixed that the onboarding screen incorrectly appeared when a certain request failed. [#8356](https://github.com/scalableminds/webknossos/pull/8356)
=======
- Fixed a bug that lead to trees being dropped when merging to trees together. [#8359](https://github.com/scalableminds/webknossos/pull/8359)
- Fixed a bug where merging editable mapping (“proofreading”) annotations would sometimes fail. [#8367](https://github.com/scalableminds/webknossos/pull/8367)
>>>>>>> bd70862d

### Removed
 - Removed the feature to downsample existing volume annotations. All new volume annotations had a whole mag stack since [#4755](https://github.com/scalableminds/webknossos/pull/4755) (four years ago). [#7917](https://github.com/scalableminds/webknossos/pull/7917)

### Breaking Changes<|MERGE_RESOLUTION|>--- conflicted
+++ resolved
@@ -18,12 +18,9 @@
 ### Changed
 
 ### Fixed
-<<<<<<< HEAD
-- Fixed that the onboarding screen incorrectly appeared when a certain request failed. [#8356](https://github.com/scalableminds/webknossos/pull/8356)
-=======
 - Fixed a bug that lead to trees being dropped when merging to trees together. [#8359](https://github.com/scalableminds/webknossos/pull/8359)
 - Fixed a bug where merging editable mapping (“proofreading”) annotations would sometimes fail. [#8367](https://github.com/scalableminds/webknossos/pull/8367)
->>>>>>> bd70862d
+- Fixed that the onboarding screen incorrectly appeared when a certain request failed. [#8356](https://github.com/scalableminds/webknossos/pull/8356)
 
 ### Removed
  - Removed the feature to downsample existing volume annotations. All new volume annotations had a whole mag stack since [#4755](https://github.com/scalableminds/webknossos/pull/4755) (four years ago). [#7917](https://github.com/scalableminds/webknossos/pull/7917)
