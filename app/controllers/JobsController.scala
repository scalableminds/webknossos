--- conflicted
+++ resolved
@@ -200,10 +200,7 @@
     } yield job
 
   private def flowerRpc(route: String): RPCRequest =
-<<<<<<< HEAD
     rpc(wkConf.Jobs.Flower.uri + route).withBasicAuth(wkConf.Jobs.Flower.user, wkConf.Jobs.Flower.password)
-=======
-    rpc(wkConf.Jobs.Flower.uri + route).withBasicAuth(wkConf.Jobs.Flower.username, wkConf.Jobs.Flower.password)
 
   def assertTiffExportBoundingBoxLimits(bbox: String): Fox[Unit] =
     for {
@@ -211,7 +208,6 @@
       _ <- bool2Fox(boundingBox.volume <= wkConf.Features.exportTiffMaxVolumeMVx * 1024 * 1024) ?~> "job.export.tiff.volumeExceeded"
       _ <- bool2Fox(boundingBox.dimensions.maxDim <= wkConf.Features.exportTiffMaxEdgeLengthVx) ?~> "job.export.tiff.edgeLengthExceeded"
     } yield ()
->>>>>>> fce7e7d6
 }
 
 class JobsController @Inject()(jobDAO: JobDAO,
