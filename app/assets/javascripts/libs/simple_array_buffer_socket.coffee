--- conflicted
+++ resolved
@@ -130,36 +130,11 @@
     
       { transmitBuffer, socketHandle } = @createPackage(data)
 
-<<<<<<< HEAD
-      detachHandlers = ->
-        socket.removeEventListener("message", socketMessageCallback, false)
-        socket.removeEventListener("close", socketCloseCallback, false)
-          
-      socketMessageCallback = (event) =>
-        buffer = event.data
-        handle = new Float32Array(buffer, 0, 1)[0]
-        if handle == socketHandle
-          detachHandlers()
-          _.defer => 
-            if buffer.byteLength > 4
-              deferred.resolve(new @responseBufferType(buffer, 4))
-            else
-              deferred.reject()
-
-      socketCloseCallback = (event) ->
-        detachHandlers()
-        deferred.reject("socket closed")
-      
-      socket.addEventListener("message", socketMessageCallback, false)
-      socket.addEventListener("close", socketCloseCallback, false)
-      socket.send(transmitBuffer.buffer)
-=======
       deferred = $.Deferred()
       deferred.handle = socketHandle
       
       @pendingRequests.push(deferred)
       @socket.send(transmitBuffer.buffer)
->>>>>>> 3582fa21
     
       setTimeout(
         => 
@@ -171,13 +146,9 @@
       deferred.promise()
 
 
-<<<<<<< HEAD
-    transmitBuffer    = new Float32Array(1 + data.length)
-=======
   createPackage : (data) ->
 
     transmitBuffer    = new @requestBufferType(1 + data.length)
->>>>>>> 3582fa21
     transmitBuffer[0] = Math.random()
     transmitBuffer.set(data, 1)
     socketHandle      = transmitBuffer[0]
