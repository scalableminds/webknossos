/**
 * right_menu_view.js
 * @flow
 */

import React from "react";
import { Tabs } from "antd";
<<<<<<< HEAD
import Model from "oxalis/model";
=======
import type { OxalisModel } from "oxalis/model";
>>>>>>> ee436794
import CommentTabView from "oxalis/view/right-menu/comment_tab/comment_tab_view";
import AbstractTreeTabView from "oxalis/view/right-menu/abstract_tree_tab_view";
import TreesTabView from "oxalis/view/right-menu/trees_tab_view";
import DatasetInfoTabView from "oxalis/view/right-menu/dataset_info_tab_view";
import MappingInfoView from "oxalis/view/right-menu/mapping_info_view";
import Constants from "oxalis/constants";
import Store from "oxalis/store";

const TabPane = Tabs.TabPane;

<<<<<<< HEAD
=======
type RightMenuViewProps = {
  oldModel: OxalisModel,
  isPublicViewMode: boolean,
};

>>>>>>> ee436794
class RightMenuView extends React.PureComponent {

  getTabs() {
<<<<<<< HEAD
    if (!Model.controlMode !== Constants.CONTROL_MODE_VIEW) {
      if (Store.getState().viewMode in Constants.MODES_SKELETON) {
=======
    if (!this.props.isPublicViewMode) {
      if (Store.getState().temporaryConfiguration.viewMode in Constants.MODES_SKELETON) {
>>>>>>> ee436794
        return [
          <TabPane tab="Trees" key="3" className="flex-column"><TreesTabView /></TabPane>,
          <TabPane tab="Comments" key="4" className="flex-column"><CommentTabView /></TabPane>,
          <TabPane tab="Tree Viewer" key="2" className="flex-column"><AbstractTreeTabView /></TabPane>,
        ];
      } else {
        return <TabPane tab="Mappings" key="5"><MappingInfoView /></TabPane>;
      }
    }

    return null;
  }

  render() {
    return (
      <Tabs destroyInactiveTabPane defaultActiveKey="1" className="flex-column flex-column-for-ant-tabs-container">
        <TabPane tab="Info" key="1"><DatasetInfoTabView /></TabPane>
        { this.getTabs() }
      </Tabs>
    );
  }
}

export default RightMenuView;<|MERGE_RESOLUTION|>--- conflicted
+++ resolved
@@ -5,11 +5,7 @@
 
 import React from "react";
 import { Tabs } from "antd";
-<<<<<<< HEAD
 import Model from "oxalis/model";
-=======
-import type { OxalisModel } from "oxalis/model";
->>>>>>> ee436794
 import CommentTabView from "oxalis/view/right-menu/comment_tab/comment_tab_view";
 import AbstractTreeTabView from "oxalis/view/right-menu/abstract_tree_tab_view";
 import TreesTabView from "oxalis/view/right-menu/trees_tab_view";
@@ -20,24 +16,11 @@
 
 const TabPane = Tabs.TabPane;
 
-<<<<<<< HEAD
-=======
-type RightMenuViewProps = {
-  oldModel: OxalisModel,
-  isPublicViewMode: boolean,
-};
-
->>>>>>> ee436794
 class RightMenuView extends React.PureComponent {
 
   getTabs() {
-<<<<<<< HEAD
     if (!Model.controlMode !== Constants.CONTROL_MODE_VIEW) {
-      if (Store.getState().viewMode in Constants.MODES_SKELETON) {
-=======
-    if (!this.props.isPublicViewMode) {
       if (Store.getState().temporaryConfiguration.viewMode in Constants.MODES_SKELETON) {
->>>>>>> ee436794
         return [
           <TabPane tab="Trees" key="3" className="flex-column"><TreesTabView /></TabPane>,
           <TabPane tab="Comments" key="4" className="flex-column"><CommentTabView /></TabPane>,
