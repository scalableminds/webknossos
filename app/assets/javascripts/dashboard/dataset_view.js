--- conflicted
+++ resolved
@@ -48,39 +48,6 @@
     this.setState({ searchQuery: event.target.value });
   };
 
-<<<<<<< HEAD
-  handleCheckDatasets = async (): Promise<void> => {
-    if (this.state.isLoading) return;
-
-    try {
-      this.setState({ isLoading: true });
-      const datastores = await getDatastores();
-      await Promise.all(
-        datastores.filter(ds => !ds.isForeign).map(datastore => triggerDatasetCheck(datastore.url)),
-      );
-      await this.fetchData();
-    } catch (error) {
-      handleGenericError(error);
-    } finally {
-      this.setState({ isLoading: false });
-    }
-  };
-
-  updateDataset = (newDataset: DatasetType) => {
-    const newDatasets = this.state.datasets.map((dataset: DatasetType) => {
-      if (dataset.name === newDataset.name) {
-        return newDataset;
-      }
-      return dataset;
-    });
-
-    this.setState({
-      datasets: newDatasets,
-    });
-  };
-
-=======
->>>>>>> 403a5c72
   renderPlaceholder() {
     const isUserAdmin = Utils.isUserAdmin(this.props.user);
     const noDatasetsPlaceholder =
