--- conflicted
+++ resolved
@@ -109,17 +109,16 @@
           </ButtonComponent>
           <ButtonComponent onClick={this.shuffleAllTreeColors} title="Shuffle all Colors">
             <i className="fa fa-random" /> Shuffle All Colors
-<<<<<<< HEAD
           </ButtonComponent>
-=======
-          </Button>
-          <Button onClick={this.toggleAllTrees} title="Toggle visibility of all trees">
+          <ButtonComponent onClick={this.toggleAllTrees} title="Toggle visibility of all trees">
             <i className="fa fa-toggle-on" /> Toggle trees
-          </Button>
-          <Button onClick={this.toggleInactiveTrees} title="Toggle visibility of inactive trees">
+          </ButtonComponent>
+          <ButtonComponent
+            onClick={this.toggleInactiveTrees}
+            title="Toggle visibility of inactive trees"
+          >
             <i className="fa fa-toggle-off" /> Toggle inactive trees
-          </Button>
->>>>>>> 564375fb
+          </ButtonComponent>
         </ButtonGroup>
         <InputGroup compact>
           <ButtonComponent onClick={this.props.onSelectNextTreeBackward}>
