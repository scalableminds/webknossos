import { ExperimentOutlined } from "@ant-design/icons";
import { withAuthentication } from "admin/auth/authentication_modal";
import { createExplorational } from "admin/rest_api";
import { Alert, Button, Dropdown, Modal, Popover, Space } from "antd";
import { AsyncButton, type AsyncButtonProps } from "components/async_clickables";
import { NewVolumeLayerSelection } from "dashboard/advanced_dataset/create_explorative_modal";
import { useWkSelector } from "libs/react_hooks";
import { isUserAdminOrTeamManager } from "libs/utils";
import { ArbitraryVectorInput } from "libs/vector_input";
import * as React from "react";
import { connect, useDispatch } from "react-redux";
import { useNavigate } from "react-router-dom";
import type { APIDataset, APISegmentationLayer, APIUser } from "types/api_types";
import { APIJobCommand, type AdditionalCoordinate } from "types/api_types";
import { type ControlMode, MappingStatusEnum, type ViewMode } from "viewer/constants";
import constants, { ControlModeEnum } from "viewer/constants";
import {
  doesSupportVolumeWithFallback,
  getColorLayers,
  getMappingInfoForSupportedLayer,
  getSegmentationLayers,
  getUnifiedAdditionalCoordinates,
  getVisibleSegmentationLayers,
  is2dDataset,
} from "viewer/model/accessors/dataset_accessor";
import { setAdditionalCoordinatesAction } from "viewer/model/actions/flycam_actions";
import { setAIJobDrawerStateAction } from "viewer/model/actions/ui_actions";
import type { WebknossosState } from "viewer/store";
import Store from "viewer/store";
import AddNewLayoutModal from "viewer/view/action-bar/add_new_layout_modal";
import DatasetPositionAndRotationView from "viewer/view/action-bar/dataset_position_view";
import ToolbarView from "viewer/view/action-bar/tools/toolbar_view";
import TracingActionsView, {
  getLayoutMenu,
  type LayoutProps,
} from "viewer/view/action-bar/tracing_actions_view";
import ViewDatasetActionsView from "viewer/view/action-bar/view_dataset_actions_view";
import ViewModesView from "viewer/view/action-bar/view_modes_view";
import {
  LayoutEvents,
  addNewLayout,
  deleteLayout,
  getLayoutConfig,
  layoutEmitter,
} from "viewer/view/layouting/layout_persistence";
// import { StartAIJobModal } from "./action-bar/ai_job_modals/start_ai_job_modal";
import ToolkitView from "./action-bar/tools/toolkit_switcher_view";
import { NumberSliderSetting } from "./components/setting_input_views";

const VersionRestoreWarning = (
  <Alert
    message="Read-only version restore mode active!"
    style={{
      padding: "4px 15px",
    }}
    type="info"
  />
);
type StateProps = {
  dataset: APIDataset;
  activeUser: APIUser | null | undefined;
  controlMode: ControlMode;
  showVersionRestore: boolean;
  is2d: boolean;
  viewMode: ViewMode;
};
type OwnProps = {
  layoutProps: LayoutProps;
};
type Props = OwnProps & StateProps;
type State = {
  isNewLayoutModalOpen: boolean;
};

function AdditionalCoordinatesInputView() {
  const additionalAxes = useWkSelector((state) => getUnifiedAdditionalCoordinates(state.dataset));
  const additionalCoordinates = useWkSelector((state) => state.flycam.additionalCoordinates);
  const dispatch = useDispatch();
  const changeAdditionalCoordinates = (values: AdditionalCoordinate[] | null) => {
    if (values != null) {
      dispatch(setAdditionalCoordinatesAction(values));
    }
  };
  const changeAdditionalCoordinatesFromVector = (values: number[]) => {
    if (additionalCoordinates != null) {
      dispatch(
        setAdditionalCoordinatesAction(
          additionalCoordinates.map((el, index) => ({
            ...el,
            value: values[index],
          })),
        ),
      );
    }
  };

  if (additionalCoordinates == null || additionalCoordinates.length === 0) {
    return null;
  }
  return (
    <Popover
      content={
        <div>
          {additionalCoordinates.map((coord, idx) => {
            const { bounds } = additionalAxes[coord.name];
            return (
              <NumberSliderSetting
                label={coord.name}
                key={coord.name}
                min={bounds[0]}
                max={bounds[1] - 1}
                value={coord.value}
                spans={[2, 18, 4]}
                onChange={(newCoord) => {
                  const newCoords = additionalCoordinates.slice();
                  newCoords[idx] = {
                    ...newCoords[idx],
                    value: newCoord,
                  };
                  changeAdditionalCoordinates(newCoords);
                }}
                wheelFactor={0.05}
              />
            );
          })}
        </div>
      }
    >
      <ArbitraryVectorInput
        autoSize
        vectorLength={additionalCoordinates.length}
        value={additionalCoordinates.map((el) => el.value)}
        onChange={changeAdditionalCoordinatesFromVector}
        style={{ marginLeft: 10, marginRight: 10 }}
        addonBefore={additionalCoordinates.map((coord) => coord.name).join("")}
      />
    </Popover>
  );
}

function CreateAnnotationButton() {
  const navigate = useNavigate();
  const activeUser = useWkSelector((state) => state.activeUser);
  const visibleSegmentationLayers = useWkSelector((state) => getVisibleSegmentationLayers(state));
  const segmentationLayers = useWkSelector((state) => getSegmentationLayers(state.dataset));
  const dataset = useWkSelector((state) => state.dataset);
  const [isLayerSelectionModalVisible, setLayerSelectionModalVisible] =
    React.useState<boolean>(false);
  const [selectedLayerName, setSelectedLayerName] = React.useState<string | undefined>(undefined);

  const getUnambiguousSegmentationLayer = () => {
    if (visibleSegmentationLayers?.length === 1) return visibleSegmentationLayers[0];
    if (segmentationLayers.length === 1) return segmentationLayers[0];
    return null;
  };

  const continueWithLayer = async (layer: APISegmentationLayer | null | undefined) => {
    // If the dataset supports creating an annotation with a fallback segmentation,
    // use it (as the fallback can always be removed later)
    const fallbackLayerName = getFallbackLayerName(layer);
    const mappingInfo = getMappingInfoForSupportedLayer(Store.getState());
    let maybeMappingName = null;
    if (
      mappingInfo.mappingStatus !== MappingStatusEnum.DISABLED &&
      mappingInfo.mappingType !== "JSON"
    ) {
      maybeMappingName = mappingInfo.mappingName;
    }

    const annotation = await createExplorational(
      dataset.id,
      "hybrid",
      false,
      fallbackLayerName,
      maybeMappingName,
    );
    navigate(`/annotations/${annotation.id}${location.hash}`);
  };

  const getFallbackLayerName = (segmentationLayer: APISegmentationLayer | null | undefined) => {
    return segmentationLayer && doesSupportVolumeWithFallback(dataset, segmentationLayer)
      ? segmentationLayer.name
      : null;
  };

  const onClick = async () => {
    // This will be set in cases where it is clear which layer to use.
    const unambiguousSegmentationLayer = getUnambiguousSegmentationLayer();
    if (unambiguousSegmentationLayer == null && segmentationLayers.length > 1) {
      setLayerSelectionModalVisible(true);
      return;
    }
    await continueWithLayer(unambiguousSegmentationLayer);
  };

  const handleLayerSelected = async () => {
    setLayerSelectionModalVisible(false);
    const selectedLayer = selectedLayerName
      ? segmentationLayers.find((layer) => layer.name === selectedLayerName)
      : null;
    await continueWithLayer(selectedLayer);
  };

  const ButtonWithAuthentication = withAuthentication<AsyncButtonProps, typeof AsyncButton>(
    AsyncButton,
  );

  return (
    <div
      onKeyDownCapture={(e: React.KeyboardEvent) => {
        // Prevent closing the modal upon pressing some keys.
        if (e.ctrlKey || e.metaKey || e.key === "AltGraph" || e.getModifierState("AltGraph")) {
          e.stopPropagation();
        }
      }}
    >
      <ButtonWithAuthentication
        activeUser={activeUser}
        authenticationMessage="You have to register or login to create an annotation."
        type="primary"
        onClick={onClick}
      >
        Create Annotation
      </ButtonWithAuthentication>

      <Modal
        open={isLayerSelectionModalVisible}
        onCancel={() => setLayerSelectionModalVisible(false)}
        onOk={handleLayerSelected}
      >
        <NewVolumeLayerSelection
          segmentationLayers={segmentationLayers}
          dataset={dataset}
          selectedSegmentationLayerName={selectedLayerName}
          setSelectedSegmentationLayerName={setSelectedLayerName}
        />
      </Modal>
    </div>
  );
}

function ModesView() {
  const hasSkeleton = useWkSelector((state) => state.annotation.skeleton != null);
  const is2d = useWkSelector((state) => is2dDataset(state.dataset));
  const controlMode = useWkSelector((state) => state.temporaryConfiguration.controlMode);
  const isViewMode = controlMode === ControlModeEnum.VIEW;
  const isReadOnly = useWkSelector((state) => !state.annotation.isUpdatingCurrentlyAllowed);
  const isOrthoMode = useWkSelector(
    (state) => state.temporaryConfiguration.viewMode === "orthogonal",
  );

  const isArbitrarySupported = hasSkeleton || isViewMode;

  // The outer div is necessary for proper spacing.
  return (
    <div>
      <Space.Compact>
        {isArbitrarySupported && !is2d ? <ViewModesView /> : null}
        {isViewMode || isReadOnly || !isOrthoMode ? null : <ToolkitView />}
      </Space.Compact>
    </div>
  );
}

class ActionBarView extends React.PureComponent<Props, State> {
  state: State = {
    isNewLayoutModalOpen: false,
  };

  handleResetLayout = () => {
    layoutEmitter.emit(
      LayoutEvents.resetLayout,
      this.props.layoutProps.layoutKey,
      this.props.layoutProps.activeLayout,
    );
  };

  handleLayoutDeleted = (layoutName: string) => {
    deleteLayout(this.props.layoutProps.layoutKey, layoutName);
  };

  addNewLayout = (layoutName: string) => {
    this.setState({
      isNewLayoutModalOpen: false,
    });
    const configForLayout = getLayoutConfig(
      this.props.layoutProps.layoutKey,
      this.props.layoutProps.activeLayout,
    );

    if (addNewLayout(this.props.layoutProps.layoutKey, layoutName, configForLayout)) {
      this.props.layoutProps.setCurrentLayout(layoutName);
    }
  };

  renderStartAIJobButton(disabled: boolean, tooltipTextIfDisabled: string): React.ReactNode {
    const tooltipText = disabled ? tooltipTextIfDisabled : "Start a processing job using AI";
    const isSuperUser = this.props.activeUser?.isSuperUser === true;
    const menuItems = [
      {
        key: "open_ai_inference_button",
        onClick: () => Store.dispatch(setAIJobDrawerStateAction("open_ai_inference")),
        label: "Run AI model",
      },
      ...(isSuperUser
        ? [
            {
              key: "open_ai_training_button",
              onClick: () => Store.dispatch(setAIJobDrawerStateAction("open_ai_training")),
              label: "Train new AI model",
            },
          ]
        : []),
      {
        key: "open_ai_alignment_button",
        onClick: () => Store.dispatch(setAIJobDrawerStateAction("open_ai_alignment")),
        label: "Run AI Alignment",
      },
    ];

    return (
<<<<<<< HEAD
      <div>
        <Dropdown
          key="ai-job-dropdown"
          menu={{
            items: menuItems,
          }}
          disabled={disabled}
        >
          <Button disabled={disabled} icon={<ExperimentOutlined />} title={tooltipText}>
            AI Analysis
          </Button>
        </Dropdown>
      </div>
=======
      <ButtonComponent
        key="ai-job-button"
        onClick={() => Store.dispatch(setAIJobModalStateAction(APIJobCommand.INFER_NEURONS))}
        style={{ marginLeft: 12, pointerEvents: "auto" }}
        disabled={disabled}
        title={tooltipText}
        icon={<i className="fas fa-magic" />}
      >
        AI Analysis
      </ButtonComponent>
>>>>>>> fe82248b
    );
  }

  renderStartTracingButton(): React.ReactNode {
    return <CreateAnnotationButton />;
  }

  render() {
    const { dataset, is2d, showVersionRestore, controlMode, layoutProps, viewMode, activeUser } =
      this.props;
    const isAdminOrDatasetManager = activeUser && isUserAdminOrTeamManager(activeUser);
    const isViewMode = controlMode === ControlModeEnum.VIEW;
    const getIsAIAnalysisEnabled = () => {
      const jobsEnabled =
        dataset.dataStore.jobsSupportedByAvailableWorkers.includes(APIJobCommand.INFER_NEURONS) ||
        dataset.dataStore.jobsSupportedByAvailableWorkers.includes(
          APIJobCommand.INFER_MITOCHONDRIA,
        ) ||
        dataset.dataStore.jobsSupportedByAvailableWorkers.includes(APIJobCommand.INFER_NUCLEI) ||
        dataset.dataStore.jobsSupportedByAvailableWorkers.includes(APIJobCommand.ALIGN_SECTIONS);
      return jobsEnabled;
    };

    const layoutMenu = getLayoutMenu({
      ...layoutProps,
      addNewLayout: () => {
        this.setState({
          isNewLayoutModalOpen: true,
        });
      },
      onResetLayout: this.handleResetLayout,
      onSelectLayout: layoutProps.setCurrentLayout,
      onDeleteLayout: this.handleLayoutDeleted,
    });

    const colorLayers = getColorLayers(dataset);
    const datasetHasNoColorLayer = colorLayers.length === 0;
    const isNd = (colorLayers[0]?.additionalAxes ?? []).length > 0;
    const is2DOrNDDataset = isNd || is2d;
    const isAIAnalysisDisabled = !getIsAIAnalysisEnabled();
    const shouldDisableAIJobButton =
      isAIAnalysisDisabled || datasetHasNoColorLayer || is2DOrNDDataset;
    let tooltip = "AI analysis is not enabled for this dataset.";
    if (datasetHasNoColorLayer) {
      tooltip = "The dataset needs to have a color layer to start AI processing jobs.";
    } else if (is2DOrNDDataset) {
      tooltip = `AI Analysis is not supported for ${is2d ? "2D" : "ND"} datasets.`;
    }

    return (
      <React.Fragment>
        <div className="action-bar">
          {isViewMode || showVersionRestore ? (
            <ViewDatasetActionsView layoutMenu={layoutMenu} />
          ) : (
            <TracingActionsView layoutMenu={layoutMenu} />
          )}
          {showVersionRestore ? VersionRestoreWarning : null}
          <DatasetPositionAndRotationView />
          <AdditionalCoordinatesInputView />
          <ModesView />
          {getIsAIAnalysisEnabled() && isAdminOrDatasetManager
            ? this.renderStartAIJobButton(shouldDisableAIJobButton, tooltip)
            : null}
          {isViewMode ? this.renderStartTracingButton() : null}
          {constants.MODES_PLANE.indexOf(viewMode) > -1 ? <ToolbarView /> : null}
        </div>
        <AddNewLayoutModal
          addLayout={this.addNewLayout}
          isOpen={this.state.isNewLayoutModalOpen}
          onCancel={() =>
            this.setState({
              isNewLayoutModalOpen: false,
            })
          }
        />
      </React.Fragment>
    );
  }
}

const mapStateToProps = (state: WebknossosState): StateProps => ({
  dataset: state.dataset,
  activeUser: state.activeUser,
  controlMode: state.temporaryConfiguration.controlMode,
  showVersionRestore: state.uiInformation.showVersionRestore,
  is2d: is2dDataset(state.dataset),
  viewMode: state.temporaryConfiguration.viewMode,
});

const connector = connect(mapStateToProps);
export default connector(ActionBarView);<|MERGE_RESOLUTION|>--- conflicted
+++ resolved
@@ -319,7 +319,6 @@
     ];
 
     return (
-<<<<<<< HEAD
       <div>
         <Dropdown
           key="ai-job-dropdown"
@@ -333,18 +332,6 @@
           </Button>
         </Dropdown>
       </div>
-=======
-      <ButtonComponent
-        key="ai-job-button"
-        onClick={() => Store.dispatch(setAIJobModalStateAction(APIJobCommand.INFER_NEURONS))}
-        style={{ marginLeft: 12, pointerEvents: "auto" }}
-        disabled={disabled}
-        title={tooltipText}
-        icon={<i className="fas fa-magic" />}
-      >
-        AI Analysis
-      </ButtonComponent>
->>>>>>> fe82248b
     );
   }
 
