--- conflicted
+++ resolved
@@ -5,20 +5,16 @@
 
 import _ from "lodash";
 import { InputKeyboard, InputKeyboardNoLoop } from "libs/input";
-<<<<<<< HEAD
 import Store from "oxalis/store";
 import ArbitraryController from "oxalis/controller/viewmodes/arbitrary_controller";
 import { deleteNodeAction, createBranchPointAction, deleteBranchPointAction } from "oxalis/model/actions/skeletontracing_actions";
-=======
-import Toast from "libs/toast";
-import Store from "oxalis/store";
-import ArbitraryController from "oxalis/controller/viewmodes/arbitrary_controller";
->>>>>>> 1731fa36
 import Constants from "oxalis/constants";
 import type Model from "oxalis/model";
 import type View from "oxalis/view";
 import type SceneController from "oxalis/controller/scene_controller";
 import type SkeletonTracingController from "oxalis/controller/annotations/skeletontracing_controller";
+
+import Toast from "libs/toast";
 
 class MinimalSkeletonTracingArbitraryController extends ArbitraryController {
 
@@ -79,12 +75,9 @@
 
     this.input.keyboardOnce = new InputKeyboard({
       // Delete active node and recenter last node
-<<<<<<< HEAD
       "shift + space": () => Store.dispatch(deleteNodeAction()),
-=======
-      "shift + space": () => this.deleteActiveNode(),
->>>>>>> 1731fa36
     }, -1);
+
   }
 
 
@@ -94,22 +87,7 @@
     if (!this.model.get("flightmodeRecording")) {
       this.model.set("flightmodeRecording", true);
     }
-    super.setWaypoint();
-<<<<<<< HEAD
-=======
-  }
-
-
-  deleteActiveNode(): void {
-    if (this.isBranchpointvideoMode()) { return; }
-    const { skeletonTracing } = this.model;
-    const activeNode = skeletonTracing.getActiveNode();
-    if (activeNode.id === 1) {
-      Toast.error("Unable: Attempting to delete first node");
-    } else {
-      _.defer(() => this.model.skeletonTracing.deleteActiveNode().then(() => this.centerActiveNode()));
-    }
->>>>>>> 1731fa36
+    super.setWaypoint(...args);
   }
 }
 
