import _ from "lodash";
import Marionette from "backbone.marionette";
import TimeStatisticModel from "admin/models/statistic/time_statistic_model";
import GraphView from "./graph_view";
import StatisticListView from "./statistic_list_view";
import AchievementView from "./achievement_view";

class StatisticView extends Marionette.View {
  static initClass() {
<<<<<<< HEAD

    this.prototype.className  = "statistics container wide";
    this.prototype.template  = _.template(`\
=======
    this.prototype.className = "statistics container wide";
    this.prototype.template = _.template(`\
>>>>>>> fc3226b2
<div class="row-fluid">
  <div class="col-sm-8">
    <div class="graph well"></div>
    <div class="timings well"></div>
  </div>
  <div class="achievements col-sm-4 well">

  </div>
</div>\
`);

<<<<<<< HEAD
    this.prototype.regions  = {
      "graph" : ".graph",
      "timings" : ".timings",
      "achievements" : ".achievements"
=======
    this.prototype.regions = {
      graph: ".graph",
      timings: ".timings",
      achievements: ".achievements",
>>>>>>> fc3226b2
    };
  }

  initialize() {
<<<<<<< HEAD

    app.router.showLoadingSpinner()
=======
>>>>>>> fc3226b2
    const timeStatisticModel = new TimeStatisticModel();
    timeStatisticModel.fetch({
      data: "interval=week",
    });

    this.graphView = new GraphView({ model: timeStatisticModel });
    this.achievementView = new AchievementView({ model: timeStatisticModel });
    this.statisticListView = new StatisticListView();

    this.listenTo(timeStatisticModel, "sync", this.showGraphView);
    this.listenTo(this, "render", this.showStatisticsListView);
  }


  showStatisticsListView() {
<<<<<<< HEAD

    this.showChildView("timings", this.statisticListView);
=======
    return this.showChildView("timings", this.statisticListView);
>>>>>>> fc3226b2
  }


  showGraphView() {
    this.showChildView("graph", this.graphView);
    this.showChildView("achievements", this.achievementView);
    app.router.hideLoadingSpinner()
  }
}
StatisticView.initClass();


export default StatisticView;<|MERGE_RESOLUTION|>--- conflicted
+++ resolved
@@ -7,14 +7,9 @@
 
 class StatisticView extends Marionette.View {
   static initClass() {
-<<<<<<< HEAD
 
-    this.prototype.className  = "statistics container wide";
-    this.prototype.template  = _.template(`\
-=======
     this.prototype.className = "statistics container wide";
     this.prototype.template = _.template(`\
->>>>>>> fc3226b2
 <div class="row-fluid">
   <div class="col-sm-8">
     <div class="graph well"></div>
@@ -26,26 +21,17 @@
 </div>\
 `);
 
-<<<<<<< HEAD
-    this.prototype.regions  = {
-      "graph" : ".graph",
-      "timings" : ".timings",
-      "achievements" : ".achievements"
-=======
     this.prototype.regions = {
       graph: ".graph",
       timings: ".timings",
       achievements: ".achievements",
->>>>>>> fc3226b2
     };
   }
 
   initialize() {
-<<<<<<< HEAD
 
     app.router.showLoadingSpinner()
-=======
->>>>>>> fc3226b2
+
     const timeStatisticModel = new TimeStatisticModel();
     timeStatisticModel.fetch({
       data: "interval=week",
@@ -61,12 +47,8 @@
 
 
   showStatisticsListView() {
-<<<<<<< HEAD
 
     this.showChildView("timings", this.statisticListView);
-=======
-    return this.showChildView("timings", this.statisticListView);
->>>>>>> fc3226b2
   }
 
 
