--- conflicted
+++ resolved
@@ -165,15 +165,9 @@
               Fox.successful(BadRequest(Json.obj("messages" -> Json.toJson(errors.map(t => Json.obj("error" -> t))))))
             } else {
               for {
-<<<<<<< HEAD
-                organization <- organizationDAO.findOneByName(signUpData.organization)(GlobalAccessContext)
+                organization <- organizationDAO.findOneByName(signUpData.organization)(GlobalAccessContext) ?~> Messages("organization.notFound", signUpData.organization)
                 user <- userService.insert(organization._id, email, firstName, lastName, automaticUserActivation, isAdminOnRegistration,
-                  loginInfo, passwordHasher.hash(signUpData.password))
-=======
-                organization <- OrganizationDAO.findOneByName(signUpData.organization)(GlobalAccessContext) ?~> Messages("organization.notFound", signUpData.organization)
-                user <- UserService.insert(organization._id, email, firstName, lastName, automaticUserActivation, isAdminOnRegistration,
                   loginInfo, passwordHasher.hash(signUpData.password)) ?~> "user.creation.failed"
->>>>>>> cedb4d90
                 brainDBResult <- BrainTracing.registerIfNeeded(user, signUpData.password).toFox
               } yield {
                 Mailer ! Send(DefaultMails.registerMail(user.name, user.email, brainDBResult))
@@ -213,13 +207,8 @@
 
   def autoLogin = Action.async { implicit request =>
     for {
-<<<<<<< HEAD
-      _ <- bool2Fox(WkConf.Application.Authentication.enableDevAutoLogin) ?~> Messages("error.notInDev")
+      _ <- bool2Fox(WkConf.Application.Authentication.enableDevAutoLogin) ?~> "error.notInDev"
       user <- userService.defaultUser
-=======
-      _ <- bool2Fox(WkConf.Application.Authentication.enableDevAutoLogin) ?~> "error.notInDev"
-      user <- UserService.defaultUser
->>>>>>> cedb4d90
       authenticator <- env.authenticatorService.create(user.loginInfo)
       value <- env.authenticatorService.init(authenticator)
       result <- env.authenticatorService.embed(value, Ok)
@@ -230,11 +219,7 @@
     if (request.identity.isSuperUser) {
       val loginInfo = LoginInfo(CredentialsProvider.ID, email)
       for {
-<<<<<<< HEAD
-        _ <- userService.findOneByEmail(email) ?~> Messages("user.notFound")
-=======
-        _ <- findOneByEmail(email) ?~> "user.notFound"
->>>>>>> cedb4d90
+        _ <- userService.findOneByEmail(email) ?~> "user.notFound"
         _ <- env.authenticatorService.discard(request.authenticator, Ok) //to logout the admin
         authenticator <- env.authenticatorService.create(loginInfo)
         value <- env.authenticatorService.init(authenticator)
@@ -407,15 +392,9 @@
                   Fox.successful(BadRequest(Json.obj("messages" -> Json.toJson(errors.map(t => Json.obj("error" -> t))))))
                 } else {
                   for {
-<<<<<<< HEAD
-                    organization <- createOrganization(signUpData.organization) ?~> Messages("organization.create.failed")
+                    organization <- createOrganization(signUpData.organization) ?~> "organization.create.failed"
                     user <- userService.insert(organization._id, email, firstName, lastName, isActive = true, teamRole = true,
-                      loginInfo, passwordHasher.hash(signUpData.password), isAdmin = true)
-=======
-                    organization <- createOrganization(signUpData.organization) ?~> "organization.create.failed"
-                    user <- UserService.insert(organization._id, email, firstName, lastName, isActive = true, teamRole = true,
                       loginInfo, passwordHasher.hash(signUpData.password), isAdmin = true) ?~> "user.creation.failed"
->>>>>>> cedb4d90
                     _ <- createOrganizationFolder(organization.name, loginInfo)
                   } yield {
                     Mailer ! Send(DefaultMails.newOrganizationMail(organization.displayName, email.toLowerCase, request.headers.get("Host").headOption.getOrElse("")))
