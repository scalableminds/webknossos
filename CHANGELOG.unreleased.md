--- conflicted
+++ resolved
@@ -14,11 +14,8 @@
 -
 
 ### Changed
-<<<<<<< HEAD
 - When d/f switching is turned off and a slice is copied with the shortcut `v`, the previous slice used as the source will always be slice - 1 and `shift + v` will always take slice + 1 as the slice to copy from. [#4728](https://github.com/scalableminds/webknossos/pull/4728)
-=======
 - Disabled the autofill feature of the brush when using this tool to erase data. [#4729](https://github.com/scalableminds/webknossos/pull/4729)
->>>>>>> fa8fc60c
 
 ### Fixed
 - 
