/*
 * api.js
 * @flow strict
 */

// only relative imports are followed by documentationjs
import _ from "lodash";
import app from "app";
import { InputKeyboardNoLoop } from "libs/input";
import OxalisModel from "oxalis/model";
import Store from "oxalis/store";
import Binary from "oxalis/model/binary";
import TracePoint from "oxalis/model/skeletontracing/tracepoint";
import TraceTree from "oxalis/model/skeletontracing/tracetree";
import { updateUserSettingAction } from "oxalis/model/actions/settings_actions";
<<<<<<< HEAD
import { setActiveNodeAction, setCommentForNodeAction } from "oxalis/model/actions/skeletontracing_actions";
import type { NodeType } from "oxalis/store";
=======
>>>>>>> 1731fa36
import type { Vector3 } from "oxalis/constants";
import type { MappingArray } from "oxalis/model/binary/mappings";
import type { UserConfigurationType } from "oxalis/store";

/**
 * All tracing related API methods.
 * @class
 */
class TracingApi {

  model: OxalisModel;
 /**
  * @private
  */
  constructor(model: OxalisModel) {
    this.model = model;
  }

 /**
  * Returns the id of the current active node.
  */
  getActiveNodeId(): ?number {
    return Store.getState().skeletonTracing.activeNodeId();
  }

 /**
  * Returns the id of the current active tree.
  */
  getActiveTreeId(): ?number {
    return Store.getState().skeletonTracing.activeTreeId();
  }

 /**
  * Sets the active node given a node id.
  */
  setActiveNode(id: number) {
    Store.dispatch(setActiveNodeAction(id));
  }

 /**
  * Returns all nodes belonging to a tracing.
  */
  getAllNodes(): Array<NodeType> {
    const { trees } = Store.getState().skeletonTracing;
    return _.flatMap(trees, tree => _.map(tree, "nodes"));
  }

 /**
  * Sets the comment for a node.
  *
  * @example
  * const activeNodeId = api.tracing.getActiveNodeId();
  * api.tracing.setCommentForNode("This is a branch point", activeNodeId);
  */
  setCommentForNode(commentText: string, nodeId: number | number): void {
    // Convert nodeId to node
    if (_.isNumber(nodeId)) {
      Store.dispatch(setCommentForNodeAction(nodeId, commentText));
    } else {
      throw Error("Supply a nodeId.");
    }
  }

 /**
  * Returns the comment for a given node and tree (optional).
  * @param tree - Supplying the tree will provide a performance boost for looking up a comment.
  *
  * @example
  * const comment = api.tracing.getCommentForNode(23);
  *
  * @example // Provide a tree for lookup speed boost
  * const comment = api.tracing.getCommentForNode(23, api.getActiveTreeid());
  */
  getCommentForNode(nodeId: number, treeId: number): ?string {
    // Convert treeId to tree
    if (_.isNumber(treeId)) {
      const tree = Store.getState().skeletonTracing.trees[treeId];
      if (tree == null) throw Error("The supplied treeId is not valid.");
    } else {
      throw Error("Supply a treeId.");
    }

    throw Error("TODO")
    const comment = Store.getState().skeletonTracing.getCommentForNode(nodeId, tree);
    return comment ? comment.content : null;
  }

}

/**
 * All binary data / layer related API methods.
 */
class DataApi {

  model: OxalisModel;

  constructor(model: OxalisModel) {
    this.model = model;
  }


  __getLayer(layerName: string): Binary {
    const layer = this.model.getBinaryByName(layerName);
    if (layer === undefined) throw Error(`Layer with name ${layerName} was not found.`);
    return layer;
  }

 /**
  * Returns the names of all available layers of the current tracing.
  */
  getLayerNames(): Array<string> {
    return _.map(this.model.binary, "name");
  }

 /**
  * Sets a mapping for a given layer.
  *
  * @example
  * const position = [123, 123, 123];
  * const segmentId = await api.data.getDataValue("segmentation", position);
  * const treeId = api.tracing.getActiveTreeId();
  * const mapping = {[segmentId]: treeId}
  *
  * api.setMapping("segmentation", mapping);
  */
  setMapping(layerName: string, mapping: MappingArray) {
    const layer = this.__getLayer(layerName);

    layer.cube.setMapping(mapping);
  }

 /**
  * Returns the bounding box for a given layer name.
  */
  getBoundingBox(layerName: string): [Vector3, Vector3] {
    const layer = this.__getLayer(layerName);

    return [layer.lowerBoundary, layer.upperBoundary];
  }

 /**
  * Returns raw binary data for a given layer, position and zoom level.
  *
  * @example // Return the greyscale value for a bucket
  * const position = [123, 123, 123];
  * api.data.getDataValue("binary", position).then((greyscaleColor) => ...);
  *
  * @example // Using the await keyword instead of the promise syntax
  * const greyscaleColor = await api.data.getDataValue("binary", position);
  *
  * @example // Get the segmentation id for a segementation layer
  * const segmentId = await api.data.getDataValue("segmentation", position);
  */
  getDataValue(layerName: string, position: Vector3, zoomStep: number = 0): Promise<number> {
    const layer = this.__getLayer(layerName);
    const bucket = layer.cube.positionToZoomedAddress(position, zoomStep);

    layer.pullQueue.add({ bucket, priority: -1 });
    return Promise.all(layer.pullQueue.pull()).then(() => layer.cube.getDataValue(position));
  }
}

/**
 * All user configuration related API methods.
 */
class UserApi {

  model: OxalisModel;

  constructor(oxalisModel: OxalisModel) {
    this.model = oxalisModel;
  }

 /**
  * Returns the user's setting for the tracing view.
  * @param key - One of the following keys:
    - moveValue
    - moveValue3d
    - rotateValue
    - crosshairSize
    - scaleValue
    - mouseRotateValue
    - clippingDistance
    - clippingDistanceArbitrary
    - dynamicSpaceDirection
    - displayCrosshair
    - zoom
    - scale
    - tdViewDisplayPlanes
    - isosurfaceDisplay
    - isosurfaceBBsize
    - isosurfaceResolution
    - newNodeNewTree
    - inverseX
    - inverseY
    - keyboardDelay
    - firstVisToggle
    - particleSize
    - overrideNodeRadius
    - sortTreesByName
    - sortCommentsAsc
    - segmentationOpacity
    - sphericalCapRadius
  *
  * @example
  * const segmentationOpacity = api.user.getConfiguration("segmentationOpacity");
  */
<<<<<<< HEAD
  getConfiguration(key: string) {
=======
  getConfiguration(key: $Keys<UserConfigurationType>) {
>>>>>>> 1731fa36
    return Store.getState().userConfiguration[key];
  }

 /**
  * Set the user's setting for the tracing view.
  * @param key - Same keys as for getConfiguration()
  *
  * @example
  * api.user.setConfiguration("moveValue", 20);
  */
<<<<<<< HEAD
  setConfiguration(key: string, value) {
=======
  setConfiguration(key: $Keys<UserConfigurationType>, value) {
>>>>>>> 1731fa36
    Store.dispatch(updateUserSettingAction(key, value));
  }
}


type Handler = {
    unregister(): void,
};

/**
 * Utility API methods to control wK.
 */
class UtilsApi {

  model: OxalisModel;

  constructor(oxalisModel: OxalisModel) {
    this.model = oxalisModel;
  }

 /**
  * Wait for some milliseconds before continuing the control flow.
  *
  * @example // Wait for 5 seconds
  * await api.utils.sleep(5000);
  */
  sleep(milliseconds: number) {
    return new Promise(resolve => setTimeout(resolve, milliseconds));
  }

 /**
  * Overwrite existing wK methods.
  * @param {string}  funcName - The method name you wish to override. Must be a skeletonTracing method.
  * @param {function} newFunc - Your new implementation for the method in question. Receives the original function as the first argument
  * and the original parameters in an array as the second argument
  *
  * @example
  * api.registerOverwrite("mergeTree", (oldMergeTreeFunc, args) => {
  *   // ... do stuff before the original function...
  *   oldMergeTreeFunc(...args);
  *   // ... do something after the original function ...
  * });
  */
  // TEST: b = function overwrite(oldFunc, args) {console.log(...args); oldFunc(...args)}
  // webknossos.registerOverwrite("addNode", b)
  // TODO: this should only work for specific methods, that also could not reside in skeletontracing.js
  registerOverwrite<T>(funcName: string, newFunc: (oldFunc: (...T[]) => void, args: T[]) => void): void {
    throw Error("todo")
    const skeletonTracing: {[key:string]: Function } = Store.getState().skeletonTracing;
    const oldFunc = skeletonTracing[funcName].bind(Store.getState().skeletonTracing);
    skeletonTracing[funcName] = (...args) => newFunc(oldFunc, args);
  }
 /**
  * Sets a custom handler function for a keyboard shortcut.
  */
  registerKeyHandler(key: string, handler: () => void): Handler {
    const keyboard = new InputKeyboardNoLoop({ [key]: handler });
    return { unregister: keyboard.destroy.bind(keyboard) };
  }
}


type ApiInterface = {
  tracing: TracingApi,
  data: DataApi,
  user: UserApi,
  utils: UtilsApi,
};

/**
 * webKnossos Public Frontend API.
 * @version 1
 * @module Api
 *
 *
 * @property {TracingApi} tracing - All methods related to getting tracings.
 * @property {DataApi} data - All methods related to getting binary data / layers.
 * @property {UserApi} user - All methods related to getting / setting the user's personal tracing configuration.
 * @property {UtilsApi} utils - Utitility methods for controlling wK.
 *
 * @example
 * window.webknossos.apiReady(1).then((api) => {
 *     const nodes = api.tracing.getAllNodes();
 *     const dataLayerNames = api.data.getLayerNames();
 *     const userConfiguration = api.user.getConfiguration();
 *     const keyHandler = api.utils.registerKeyHandler("enter", () => console.log("Welcome"));
 *  });
 */
class Api {

  readyPromise: Promise<void>;
  apiInterface: ApiInterface;
  model: OxalisModel;
 /**
  * @private
  */
  constructor(oxalisModel: OxalisModel) {
    this.readyPromise = new Promise((resolve) => {
      app.vent.listenTo(app.vent, "webknossos:ready", resolve);
    });

    this.apiInterface = {
      tracing: new TracingApi(oxalisModel),
      data: new DataApi(oxalisModel),
      user: new UserApi(oxalisModel),
      utils: new UtilsApi(oxalisModel),
    };

    this.model = oxalisModel;
  }

 /**
  * API initializer. Will be called as soon as the webKnossos API is ready.
  * @name apiReady
  * @memberof Api
  * @instance
  * @param {number} version
  *
  * @example
  * window.webknossos.apiReady(1).then((api) => {
  *   // Your cool user script / wK plugin
  *   const nodes = api.tracing.getAllNodes();
  *   ...
  * });
  */
  apiReady(version: number = 1): Promise<ApiInterface> {
    // TODO: version check
    console.log("Requested api version:", version);
    return this.readyPromise.then(() => this.apiInterface);
  }
}

export default Api;<|MERGE_RESOLUTION|>--- conflicted
+++ resolved
@@ -13,14 +13,10 @@
 import TracePoint from "oxalis/model/skeletontracing/tracepoint";
 import TraceTree from "oxalis/model/skeletontracing/tracetree";
 import { updateUserSettingAction } from "oxalis/model/actions/settings_actions";
-<<<<<<< HEAD
 import { setActiveNodeAction, setCommentForNodeAction } from "oxalis/model/actions/skeletontracing_actions";
-import type { NodeType } from "oxalis/store";
-=======
->>>>>>> 1731fa36
 import type { Vector3 } from "oxalis/constants";
 import type { MappingArray } from "oxalis/model/binary/mappings";
-import type { UserConfigurationType } from "oxalis/store";
+import type { NodeType, UserConfigurationType } from "oxalis/store";
 
 /**
  * All tracing related API methods.
@@ -225,11 +221,7 @@
   * @example
   * const segmentationOpacity = api.user.getConfiguration("segmentationOpacity");
   */
-<<<<<<< HEAD
-  getConfiguration(key: string) {
-=======
   getConfiguration(key: $Keys<UserConfigurationType>) {
->>>>>>> 1731fa36
     return Store.getState().userConfiguration[key];
   }
 
@@ -240,11 +232,7 @@
   * @example
   * api.user.setConfiguration("moveValue", 20);
   */
-<<<<<<< HEAD
-  setConfiguration(key: string, value) {
-=======
   setConfiguration(key: $Keys<UserConfigurationType>, value) {
->>>>>>> 1731fa36
     Store.dispatch(updateUserSettingAction(key, value));
   }
 }
