### define
jquery : $
underscore : _
backbone : Backbone
oxalis/constants : constants
###

# #####
# This Router contains all the routes for views that have been
# refactored to Backbone.View yet. All other routes, that require HTML to be
# delivered by the Server are handled by the NonBackboneRouter.
# #####
class Router extends Backbone.Router

  routes :
    "users"                         : "users"
    "teams"                         : "teams"
    "statistics"                    : "statistics"
    "tasks"                         : "tasks"
    "projects"                      : "projects"
    "annotations/:type/:id"         : "tracingView"
    "datasets/:id/view"             : "tracingViewPublic"
    "dashboard"                     : "dashboard"
    "users/:id/details"             : "dashboard"
    "taskTypes/:id/edit"            : "editTaskType"
    "taskTypes"                     : "taskTypes"
    "spotlight"                     : "spotlight"
    "tasks/overview"                : "taskOverview"
    "admin/taskTypes"               : "hideLoading"
<<<<<<< HEAD
    "*url"                          : "hideLoading"

  whitelist : [
    "help/keyboardshortcuts",
    "help/faq",
    "issues"
  ]
=======
>>>>>>> fcc6bba4


  initialize : ->

    # handle all links and manage page changes (rather the reloading the whole site)
    $(document).on "click", "a", (evt) =>

      url = $(evt.currentTarget).attr("href") or ""
      urlWithoutSlash = url.slice(1)

      if newWindow = $(evt.target).data("newwindow")
        [ width, height ] = newWindow.split("x")
        window.open(url, "_blank", "width=#{width},height=#{height},location=no,menubar=no")
        evt.preventDefault()
        return

      # disable links beginning with #
      if url.indexOf("#") == 0
        return

      # disable links beginning with #
      if url.indexOf("#") == 0
        return

      # allow opening links in new tabs
      if evt.metaKey or evt.ctrlKey
        return

      # allow target=_blank etc
      if evt.currentTarget.target != ""
        return

      for route of @routes
        regex = @_routeToRegExp(route)
        if regex.test(urlWithoutSlash)
          evt.preventDefault()
          @navigate(url, trigger : true)

          return

      return

    @$loadingSpinner = $("#loader")
    @$mainContainer = $("#main-container")


  hideLoading : ->

    @$loadingSpinner.addClass("hidden")


  tracingView : (type, id) ->


    require ["oxalis/view/tracing_layout_view"], (TracingLayoutView) =>

      view = new TracingLayoutView(
        tracingType: type
        tracingId : id
        controlMode : constants.CONTROL_MODE_TRACE
      )
      view.forcePageReload = true
      @changeView(view)


  tracingViewPublic : (id) ->

    require ["oxalis/view/tracing_layout_view"], (TracingLayoutView) =>
      view = new TracingLayoutView(
        tracingType: "View"
        tracingId : id
        controlMode : constants.CONTROL_MODE_VIEW
      )
      view.forcePageReload = true
      @changeView(view)


  tracingView : (type, id) ->


    require ["oxalis/view/tracing_layout_view"], (TracingLayoutView) =>

      view = new TracingLayoutView(
        tracingType: type
        tracingId : id
        controlMode : constants.CONTROL_MODE_TRACE
      )
      view.forcePageReload = true
      @changeView(view)


  tracingViewPublic : (id) ->

    require ["oxalis/view/tracing_layout_view"], (TracingLayoutView) =>
      view = new TracingLayoutView(
        tracingType: "View"
        tracingId : id
        controlMode : constants.CONTROL_MODE_VIEW
      )
      view.forcePageReload = true
      @changeView(view)


  projects : ->

    @showWithPagination("ProjectListView", "ProjectCollection")


  statistics : ->

    @showAdminView("StatisticView")


  users : ->

    @showWithPagination("UserListView", "UserCollection")


  teams : ->

    @showWithPagination("TeamListView", "TeamCollection")


  tasks : ->

    @showWithPagination("TaskListView", "TaskCollection")

  taskTypes : ->

    require ["admin/views/tasktype/task_type_view", "admin/models/tasktype/task_type_collection"], (TaskTypeView, TaskTypeCollection) =>

      collection = new TaskTypeCollection()
      view = new TaskTypeView(collection: collection)
      @changeView(view)

      @hideLoading()


  editTaskType : (taskTypeID) ->

    require ["admin/views/tasktype/task_type_form_view", "admin/models/tasktype/task_type_model"], (TaskTypeFormView, TaskTypeModel) =>

      model = new TaskTypeModel({id : taskTypeID})
      view = new TaskTypeFormView(model : model, isEditForm : true)
      @changeView(view)

      @hideLoading()


  dashboard : (userID) ->

    require ["dashboard/views/dashboard_view", "dashboard/models/dashboard_model"], (DashboardView, DashboardModel) =>

      isAdminView = userID != null

      model = new DashboardModel({ userID, isAdminView : isAdminView })
      view = new DashboardView(model : model, isAdminView : isAdminView)

      @changeView(view)
      @listenTo(model, "sync", @hideLoading)


  spotlight : ->

    require(["views/spotlight_view", "admin/models/dataset/dataset_collection"], (SpotlightView, DatasetCollection) =>

      collection = new DatasetCollection()
      view = new SpotlightView(model: collection)

      @changeView(view)
      @listenTo(collection, "sync", @hideLoading)
    )


  taskOverview : ->

    require(["admin/views/task/task_overview_view", "admin/models/task/task_overview_model"], (TaskOverviewView, TaskOverviewModel) =>

      model = new TaskOverviewModel()
      view = new TaskOverviewView({model})

      @changeView(view)
      @listenTo(model, "sync", @hideLoading)
    )


  showWithPagination : (view, collection) ->

    require ["admin/admin"], (admin) =>

      collection = new admin[collection]()
      view = new admin[view](collection: collection)
      paginationView = new admin.PaginationView(collection: collection)

      @changeView(paginationView, view)
      @listenTo(collection, "sync", => @hideLoading())


  showAdminView : (view, collection) ->

    require ["admin/admin"], (admin) =>

      if collection
        collection = new admin[collection]()
        view = new admin[view](collection : collection)
        @listenTo(collection, "sync", => @hideLoading())
      else
        view = new admin[view]()
        setTimeout((=> @hideLoading()), 200)

      @changeView(view)


  changeView : (views...) ->

    if @activeViews == views
      return

    @$loadingSpinner.removeClass("hidden")

    # Remove current views
    if @activeViews
      for view in @activeViews
        # prefer Marionette's.destroy() function to Backbone's remove()
        if view.destroy
          view.destroy()
        else
          view.remove()

      if view.forcePageReload
        @loadURL(location.href)

    else
      # we are probably coming from a URL that isn't a Backbone.View yet (or page reload)
      @$mainContainer.empty()

    # Add new views
    @activeViews = views
    for view in views
      @$mainContainer.append(view.render().el)

    return

  loadURL : (url) ->

    window.location = url<|MERGE_RESOLUTION|>--- conflicted
+++ resolved
@@ -27,16 +27,6 @@
     "spotlight"                     : "spotlight"
     "tasks/overview"                : "taskOverview"
     "admin/taskTypes"               : "hideLoading"
-<<<<<<< HEAD
-    "*url"                          : "hideLoading"
-
-  whitelist : [
-    "help/keyboardshortcuts",
-    "help/faq",
-    "issues"
-  ]
-=======
->>>>>>> fcc6bba4
 
 
   initialize : ->
@@ -51,10 +41,6 @@
         [ width, height ] = newWindow.split("x")
         window.open(url, "_blank", "width=#{width},height=#{height},location=no,menubar=no")
         evt.preventDefault()
-        return
-
-      # disable links beginning with #
-      if url.indexOf("#") == 0
         return
 
       # disable links beginning with #
@@ -86,32 +72,6 @@
   hideLoading : ->
 
     @$loadingSpinner.addClass("hidden")
-
-
-  tracingView : (type, id) ->
-
-
-    require ["oxalis/view/tracing_layout_view"], (TracingLayoutView) =>
-
-      view = new TracingLayoutView(
-        tracingType: type
-        tracingId : id
-        controlMode : constants.CONTROL_MODE_TRACE
-      )
-      view.forcePageReload = true
-      @changeView(view)
-
-
-  tracingViewPublic : (id) ->
-
-    require ["oxalis/view/tracing_layout_view"], (TracingLayoutView) =>
-      view = new TracingLayoutView(
-        tracingType: "View"
-        tracingId : id
-        controlMode : constants.CONTROL_MODE_VIEW
-      )
-      view.forcePageReload = true
-      @changeView(view)
 
 
   tracingView : (type, id) ->
