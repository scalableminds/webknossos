--- conflicted
+++ resolved
@@ -1,20 +1,9 @@
-<<<<<<< HEAD
-### define
-app : app
-backbone : Backbone
-../model/dimensions : Dimensions
-../../libs/resizable_buffer : ResizableBuffer
-../constants : constants
-three : THREE
-###
-=======
 app             = require("app")
 Backbone        = require("backbone")
 Dimensions      = require("../model/dimensions")
 ResizableBuffer = require("../../libs/resizable_buffer")
 constants       = require("../constants")
 THREE           = require("three")
->>>>>>> 865b826e
 
 class ContourGeometry
 
