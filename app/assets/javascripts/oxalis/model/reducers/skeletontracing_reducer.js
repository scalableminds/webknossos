<<<<<<< HEAD
/**
 * skeletontracing_reducer.js
 * @flow
 */
=======
// @flow

>>>>>>> 34e94063
import _ from "lodash";
import update from "immutability-helper";
import Utils from "libs/utils";
import { createBranchPoint, deleteBranchPoint, createNode, createTree, deleteTree, deleteNode, shuffleTreeColor, createComment, deleteComment, mergeTrees } from "oxalis/model/reducers/skeletontracing_reducer_helpers";
import { getSkeletonTracing, findTreeByNodeId, getTree, getNodeAndTree } from "oxalis/model/accessors/skeletontracing_accessor";
import { zoomReducer } from "oxalis/model/reducers/flycam_reducer";
import type { OxalisState, SkeletonTracingType } from "oxalis/store";
import type { ActionType } from "oxalis/model/actions/actions";


function SkeletonTracingReducer(state: OxalisState, action: ActionType): OxalisState {
  switch (action.type) {
    case "INITIALIZE_SKELETONTRACING": {
      const restrictions = Object.assign({}, action.tracing.restrictions, action.tracing.content.settings);
      const { contentData } = action.tracing.content;

      const trees = _.keyBy(contentData.trees.map(tree => update(tree, {
        treeId: { $set: tree.id },
        nodes: { $set: _.keyBy(tree.nodes, "id") },
        color: { $set: tree.color.slice(0, 3) },
      })), "id");

      const activeNodeId = contentData.activeNode ? contentData.activeNode : null;
      let cachedMaxNodeId = _.max(_.flatMap(trees, __ => _.map(__.nodes, node => node.id)));
      cachedMaxNodeId = cachedMaxNodeId != null ? cachedMaxNodeId : 0;

      const activeTree = activeNodeId ? findTreeByNodeId(trees, activeNodeId).get() : null;

      let activeTreeId = null;
      if (activeTree != null) {
        activeTreeId = activeTree.treeId;
      } else {
        const lastTree = _.maxBy(_.values(trees), tree => tree.id);
        if (lastTree != null) {
          activeTreeId = lastTree.treeId;
        }
      }

      const skeletonTracing: SkeletonTracingType = {
        type: "skeleton",
        activeNodeId,
        cachedMaxNodeId,
        activeTreeId,
        restrictions,
        trees,
        viewMode: 0,
        name: action.tracing.dataSetName,
        tracingType: action.tracing.typ,
        tracingId: action.tracing.id,
        version: action.tracing.version,
      };

      const newState = update(state, { tracing: { $set: skeletonTracing } });
      return zoomReducer(newState, contentData.zoomLevel);
    }
    default:
      // pass
  }

  return getSkeletonTracing(state.tracing).map((skeletonTracing) => {
    switch (action.type) {
      case "CREATE_NODE": {
        const { position, rotation, viewport, resolution, treeId, timestamp } = action;

        return getTree(skeletonTracing, treeId)
          .chain(tree =>
            createNode(state, skeletonTracing, tree, position, rotation, viewport, resolution, timestamp)
              .map(([node, edges]) =>
                update(state, { tracing: {
                  trees: {
                    [tree.treeId]: {
                      nodes: { [node.id]: { $set: node } },
                      edges: { $set: edges },
                    },
                  },
                  activeNodeId: { $set: node.id },
                  cachedMaxNodeId: { $set: node.id },
                  activeTreeId: { $set: tree.treeId },
                } })))
          .getOrElse(state);
      }

      case "DELETE_NODE": {
        const { timestamp, nodeId, treeId } = action;
        return getNodeAndTree(skeletonTracing, nodeId, treeId)
          .chain(([tree, node]) => deleteNode(state, tree, node, timestamp))
          .map(([trees, newActiveTreeId, newActiveNodeId, newMaxNodeId]) =>
            update(state, { tracing: {
              trees: { $set: trees },
              activeNodeId: { $set: newActiveNodeId },
              activeTreeId: { $set: newActiveTreeId },
              cachedMaxNodeId: { $set: newMaxNodeId },
            } }),
          ).getOrElse(state);
      }

      case "SET_ACTIVE_NODE": {
        const { nodeId } = action;
        return findTreeByNodeId(skeletonTracing.trees, nodeId)
          .map(tree => update(state, { tracing: {
            activeNodeId: { $set: nodeId },
            activeTreeId: { $set: tree.treeId },
          } }))
          .getOrElse(state);
      }

      case "SET_ACTIVE_NODE_RADIUS": {
        const { radius } = action;
        return getNodeAndTree(skeletonTracing, null, null)
          .map(([tree, node]) => update(state, { tracing: { trees: {
            [tree.treeId]: { nodes: { [node.id]: { radius: { $set: radius } } } },
          } } }))
          .getOrElse(state);
      }

      case "CREATE_BRANCHPOINT": {
        const { timestamp, nodeId, treeId } = action;
        return getNodeAndTree(skeletonTracing, nodeId, treeId)
          .chain(([tree, node]) =>
            createBranchPoint(skeletonTracing, tree, node, timestamp)
              .map(branchPoint =>
                update(state, { tracing: {
                  trees: { [tree.treeId]: { branchPoints: { $push: [branchPoint] } } },
                } })))
          .getOrElse(state);
      }

<<<<<<< HEAD
      case "DELETE_BRANCHPOINT": {
        return deleteBranchPoint(skeletonTracing)
          .map(([branchPoints, treeId, newActiveNodeId]) =>
            update(state, { tracing: {
              trees: { [treeId]: { branchPoints: { $set: branchPoints } } },
              activeNodeId: { $set: newActiveNodeId },
            } }))
          .getOrElse(state);
      }
=======
    case "DELETE_BRANCHPOINT": {
      return deleteBranchPoint(state.skeletonTracing)
        .map(([branchPoints, treeId, newActiveNodeId]) =>
          update(state, { skeletonTracing: {
            trees: { [treeId]: { branchPoints: { $set: branchPoints } } },
            activeNodeId: { $set: newActiveNodeId },
            activeTreeId: { $set: treeId },
          } }))
        .getOrElse(state);
    }
>>>>>>> 34e94063

      case "CREATE_TREE": {
        const { timestamp } = action;
        return createTree(state, timestamp)
          .map(tree =>
            update(state, { tracing: {
              trees: { [tree.treeId]: { $set: tree } },
              activeNodeId: { $set: null },
              activeTreeId: { $set: tree.treeId },
            } }))
          .getOrElse(state);
      }

      case "DELETE_TREE": {
        const { timestamp, treeId } = action;
        return getTree(skeletonTracing, treeId)
          .chain(tree => deleteTree(state, tree, timestamp))
          .map(([trees, newActiveTreeId, newActiveNodeId, newMaxNodeId]) =>
            update(state, { tracing: {
              trees: { $set: trees },
              activeTreeId: { $set: newActiveTreeId },
              activeNodeId: { $set: newActiveNodeId },
              cachedMaxNodeId: { $set: newMaxNodeId },
            } }))
          .getOrElse(state);
      }

      case "SET_ACTIVE_TREE": {
        const { trees } = skeletonTracing;

        return getTree(skeletonTracing, action.treeId)
          .map((tree) => {
            const newActiveNodeId = _.max(_.map(trees[tree.treeId].nodes, "id")) || null;

            return update(state, { tracing: {
              activeNodeId: { $set: newActiveNodeId },
              activeTreeId: { $set: tree.treeId },
            } });
          })
          .getOrElse(state);
      }

      case "MERGE_TREES": {
        const { sourceNodeId, targetNodeId } = action;
        return mergeTrees(skeletonTracing, sourceNodeId, targetNodeId)
          .map(([trees, newActiveTreeId, newActiveNodeId]) =>
            update(state, { tracing: {
              trees: { $set: trees },
              activeNodeId: { $set: newActiveNodeId },
              activeTreeId: { $set: newActiveTreeId },
            } }))
          .getOrElse(state);
      }

      case "SET_TREE_NAME": {
        return getTree(skeletonTracing, action.treeId)
          .map((tree) => {
            const defaultName = `Tree${Utils.zeroPad(tree.treeId, 3)}`;
            const newName = action.name || defaultName;
            return update(state, { tracing: { trees: { [tree.treeId]: { name: { $set: newName } } } } });
          })
          .getOrElse(state);
      }

      case "SELECT_NEXT_TREE": {
        const { activeTreeId, trees } = skeletonTracing;
        if (_.values(trees).length === 0) return state;

        const increaseDecrease = action.forward ? 1 : -1;
        const maxTreeId = _.max(_.map(trees, "treeId"));
        const newActiveTreeId = _.clamp((activeTreeId || 0) + increaseDecrease, 0, maxTreeId);

        return update(state, { tracing: { activeTreeId: { $set: newActiveTreeId } } });
      }

      case "SHUFFLE_TREE_COLOR": {
        return getTree(skeletonTracing, action.treeId)
          .chain(tree => shuffleTreeColor(skeletonTracing, tree))
          .map(([tree, treeId]) =>
            update(state, { tracing: { trees: { [treeId]: { $set: tree } } } }))
          .getOrElse(state);
      }

      case "CREATE_COMMENT": {
        const { commentText, nodeId, treeId } = action;
        return getNodeAndTree(skeletonTracing, nodeId, treeId)
          .chain(([tree, node]) =>
            createComment(skeletonTracing, tree, node, commentText)
              .map(comments =>
                update(state, { tracing: {
                  trees: { [tree.treeId]: { comments: { $set: comments } } },
                } })))
          .getOrElse(state);
      }

      case "DELETE_COMMENT": {
        return getNodeAndTree(skeletonTracing, action.nodeId, action.treeId)
          .chain(([tree, node]) =>
            deleteComment(skeletonTracing, tree, node)
              .map(comments =>
                update(state, { tracing: {
                  trees: { [tree.treeId]: { comments: { $set: comments } } },
                } })))
          .getOrElse(state);
      }

      default:
        return state;
    }
  }).getOrElse(state);
}

export default SkeletonTracingReducer;<|MERGE_RESOLUTION|>--- conflicted
+++ resolved
@@ -1,12 +1,8 @@
-<<<<<<< HEAD
 /**
  * skeletontracing_reducer.js
  * @flow
  */
-=======
-// @flow
-
->>>>>>> 34e94063
+
 import _ from "lodash";
 import update from "immutability-helper";
 import Utils from "libs/utils";
@@ -134,28 +130,16 @@
           .getOrElse(state);
       }
 
-<<<<<<< HEAD
       case "DELETE_BRANCHPOINT": {
         return deleteBranchPoint(skeletonTracing)
           .map(([branchPoints, treeId, newActiveNodeId]) =>
             update(state, { tracing: {
               trees: { [treeId]: { branchPoints: { $set: branchPoints } } },
               activeNodeId: { $set: newActiveNodeId },
-            } }))
-          .getOrElse(state);
-      }
-=======
-    case "DELETE_BRANCHPOINT": {
-      return deleteBranchPoint(state.skeletonTracing)
-        .map(([branchPoints, treeId, newActiveNodeId]) =>
-          update(state, { skeletonTracing: {
-            trees: { [treeId]: { branchPoints: { $set: branchPoints } } },
-            activeNodeId: { $set: newActiveNodeId },
-            activeTreeId: { $set: treeId },
-          } }))
-        .getOrElse(state);
-    }
->>>>>>> 34e94063
+              activeTreeId: { $set: treeId },
+            } }))
+          .getOrElse(state);
+      }
 
       case "CREATE_TREE": {
         const { timestamp } = action;
