--- conflicted
+++ resolved
@@ -19,10 +19,7 @@
 - Adhoc mesh rendering is now available for ND datasets.[#7394](https://github.com/scalableminds/webknossos/pull/7394)
 - When setting up WEBKNOSSOS from the git repository for development, the organization directory for storing datasets is now automatically created on startup. [#7517](https://github.com/scalableminds/webknossos/pull/7517)
 - Multiple segments can be dragged and dropped in the segments tab. [#7536](https://github.com/scalableminds/webknossos/pull/7536)
-<<<<<<< HEAD
-=======
 - Added the option to convert agglomerate skeletons to freely modifiable skeletons in the context menu of the Skeleton tab. [#7537](https://github.com/scalableminds/webknossos/pull/7537)
->>>>>>> 05891c2c
 
 
 ### Changed
@@ -31,12 +28,9 @@
 - Updated some dependencies of the backend code (play 2.9, sbt 1.9, minor upgrades for others) for optimized performance. [#7366](https://github.com/scalableminds/webknossos/pull/7366)
 - Processing jobs can now be distributed to multiple webknossos-workers with finer-grained configurability. Compare migration guide. [#7463](https://github.com/scalableminds/webknossos/pull/7463)
 - Removed Swagger/OpenAPI json description of the HTTP API. [#7494](https://github.com/scalableminds/webknossos/pull/7494)
-<<<<<<< HEAD
-- When clicking a segment in the viewport, it is automatically focused in the segment list. A corresponding context menu entry was added as well. [#7512](https://github.com/scalableminds/webknossos/pull/7512)
-=======
 - Updated antd UI library from version 4.24.8 to 4.24.15. [#7505](https://github.com/scalableminds/webknossos/pull/7505)
 - Changed the default dataset search mode to also search in subfolders. [#7539](https://github.com/scalableminds/webknossos/pull/7539)
->>>>>>> 05891c2c
+- When clicking a segment in the viewport, it is automatically focused in the segment list. A corresponding context menu entry was added as well. [#7512](https://github.com/scalableminds/webknossos/pull/7512)
 
 ### Fixed
 - Datasets with annotations can now be deleted. The concerning annotations can no longer be viewed but still be downloaded. [#7429](https://github.com/scalableminds/webknossos/pull/7429)
