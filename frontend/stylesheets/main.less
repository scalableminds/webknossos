@import "../../node_modules/@fortawesome/fontawesome-free/css/all.min.css";
@import "../../node_modules/react-sortable-tree/style.css";
@import "../../node_modules/flexlayout-react/style/light.css";
@import "../../node_modules/antd/dist/reset.css";

// To update the antd iconfont:
// * Go to https://ant.design/
// * Find the iconfont in the network tab (host: at.alicdn.com)
// * Download .eot,.woff,.ttf,.svg to ./iconfont
// * Rename to iconfont.*

// Path is relative to the node_modules/antd/lib/style/themes/
@icon-url: "../../../../../frontend/stylesheets/iconfont/iconfont";

@import "_variables.less";
@import "_utils.less";
@import "_dashboard.less";
@import "_publications.less";
@import "trace_view/_tracing_view.less";
@import "trace_view/_status_bar.less";
@import "trace_view/_user_settings_view.less";
@import "trace_view/_action_bar.less";
@import "trace_view/_right_menu.less";
@import "_help.less";
@import "antd_overwrites.less";
@import "olvy_overwrites.less";
@import "react_sortable_tree_overwrites.less";
@import "_admin.less";
@import "_google-charts-overwrites.less";
@import "flex_layout_overwrites.less";
@import "_drawings.less";
@import "dark.less";

@font-face {
  font-family: "Nunito";
  src: local("Nunito"), url("Nunito-VariableFont_wght.ttf") format("truetype");
}

@font-face {
  font-family: "Nunito";
  src: local("Nunito"), url("Nunito-Italic-VariableFont_wght.ttf") format("truetype");
  font-style: italic;
}

// ----------------------- MAIN STYLES
body {
  margin: 0;
  font-family: @font-family;
  font-weight: 400;
  font-size: 16px;
  -webkit-font-smoothing: antialised;
  height: 100vh;
  padding-top: var(--navbar-height);
}

#main-container > section > .ant-layout-header {
  top: 0;
}

.save-error {
  .ant-layout-header,
  .ant-menu {
    background-color: var(--ant-color-error) !important;
  }
}

.construction {
  background: repeating-linear-gradient(45deg, #ffdc00, #ffdc00 20px, #111111 20px, #111111 40px);
}

.ant-layout-header {
  .logo {
    background: url(/assets/images/logo-icon-only.svg) 15px center no-repeat;
    padding-left: 46px;
    height: 48px;
    float: left;
    margin-top: 1px;
    background-size: 24px 24px;
  }
  .ant-menu-item .logo {
    filter: brightness(4);
  }

  @media @smartphones {
    a[href="/"] span {
      font-size: 0px; // hide text
    }
  }
  .ant-avatar {
    border: 1px solid var(--color-blue-zircon);
    background: transparent;
    transition: all 0.3s cubic-bezier(0.645, 0.045, 0.355, 1);
    cursor: pointer;
    &:hover {
      background-color: var(--color-blue-zircon);
      color: var(--color-black);
    }
  }
  .switch-organization-icon {
    position: absolute;
    top: 2px;
    right: -5px;
    margin-right: 0;
    min-width: 12px;
    height: 12px;
    line-height: 12px;
    font-size: 12px;
    color: var(--color-blue-zircon);
  }
}

.fa-random {
  width: 14px;
  background-position: -217px -120px;
}

.fa-bull::before {
  display: inline-block;
  width: 16px;
  content: "•";
  text-align: center;
}

.inline-block {
  display: inline-block;
}

#credits {
  background-color: var(--ant-layout-footer-bg);
  & > div {
    max-width: 600px;
    img {
      margin-right: 10px;
      width: 25%;
      max-width: 100px;
    }
  }
}

.onboarding {
  min-height: calc(100vh - var(--navbar-height));
  display: flex;
  flex-direction: column;
  padding-bottom: 50px;
}

.centered-content {
  padding: 50px;
  width: 100%;
  max-width: 1500px;
  margin: auto;
}

#impressum {
  h5 {
    margin-top: 2em;
  }
}

// Fixing font awesome
.btn [class^="fa-"],
.nav [class^="fa-"],
.btn [class*=" fa-"],
.nav [class*=" fa-"] {
  line-height: normal;
}

button.narrow {
  // undo/redo + toolbar buttons
  padding: 0 10px;
  i {
    margin-right: 0 !important;
  }
}

.icon-margin-right {
  margin-inline-end: var(--ant-margin-xs);
}

.ant-spin-dot,
.ant-spin-dot i,
.ant-avatar i {
  margin-right: 0;
}

.monospace-id {
  // break long IDs
  word-wrap: break-word;
  max-width: 154px;
  font-family: monospace;
  font-size: 14px;
  width: 135px;
}

.hide-on-small-screen {
  @media (max-width: 1200px) {
    display: none !important;
  }
}

.container {
  padding-top: 20px;
  margin-left: 10px;
  margin-right: 10px;
  width: auto;
  padding-left: 15px;
  padding-right: 15px;

  @media (min-width: 970px) {
    margin-left: 20px;
    margin-right: 20px;
  }
}

.icon-big {
  font-size: 180px;
  color: rgb(58, 144, 255);
}

@keyframes highlight-background {
  0% {
    background: #f6ff2e9c;
  }
  100% {
  }
}

// Brain loading spinner
.brain-loading {
  position: absolute;
  top: 0;
  left: 0;
  width: 100%;
  height: 100%;
  background: var(--ant-color-bg-base);
  z-index: 300;
}

.brain-loading-container {
  display: flex;
  align-items: center;
  min-height: 24em;
  justify-content: center;
  height: 80%;
}

.brain-loading-content {
  max-width: 50%;
  width: 375px;
  display: inline-flex;
  flex-direction: column;
  align-items: center;
}
.brain-loading-content > * {
  margin: 1em 0;
}

.brain-loading-bar {
  height: 2px;
  width: 100%;
  position: relative;
  overflow: hidden;
  background-color: var(--ant-color-border);
}
.brain-loading-bar:before {
  display: block;
  position: absolute;
  content: "";
  left: -200px;
  width: 200px;
  height: 2px;
  background-color: var(--ant-color-text)-secondary;
  animation: loading 1.5s ease infinite;
}

@keyframes loading {
  from {
    left: -200px;
    width: 30%;
  }
  50% {
    width: 30%;
  }
  70% {
    width: 70%;
  }
  80% {
    left: 50%;
  }
  95% {
    left: 120%;
  }
  to {
    left: 100%;
  }
}

.hover-effect-via-opacity {
  opacity: 0.9;

  &:hover {
    opacity: 1;
  }
}

.link-in-progress {
  cursor: wait;
}

.nml-upload-zone-overlay {
  position: fixed;
  top: 0;
  right: 0;
  bottom: 0;
  left: 0;
  padding: 2.5em 0;
  background: var(--ant-color-bg-mask);
  text-align: center;
  z-index: 1000;
}
.nml-upload-zone-modal {
  position: relative;
  top: 100px;
  width: 400px;
  height: 250px;
  background: var(--ant-color-bg-container);
  border-radius: var(--ant-border-radius);
  margin: 0 auto;
}
.dataset-upload-dropzone {
  flex: 1;
  display: flex;
  flex-direction: column;
  align-items: center;
  padding: 20px;
  border-width: 2px;
  border-radius: 2px;
  border-color: var(--ant-color-border-secondary);
  border-style: dashed;
  background-color: var(--ant-color-bg-container);
  color: var(--ant-color-text);
  font-size: 16px;
  outline: none;
  transition: border 0.24s ease-in-out;
  cursor: pointer;

  &.dataset-upload-dropzone-active {
    border-color: var(--ant-color-border);
  }
  &.dataset-upload-dropzone-accept {
    border-color: var(--ant-color-success-border);
  }
  &.dataset-upload-dropzone-reject {
    border-color: var(--ant-color-error-border);
  }
}

.transparent-background-on-hover:hover {
  background: transparent;
}

.crosslink-box {
  padding: 20px;
  margin: 20px;
  background: var(--ant-color-bg-container);
  box-shadow: var(--ant-box-shadow);
  border-radius: 3px;
}

.webknossos-welcome-toast {
  // small notification in the bottom right corner when you are viewing a dataset and you are not logged in
  background-color: var(--color-wk-blue);

  .logo {
    background: url(/assets/images/logo-icon-only.svg) 15px center no-repeat;
    filter: brightness(4);
    width: 74px;
    height: 45px;
    background-size: 45px 45px;
    display: inline-block;
  }

  .ant-notification-notice-message {
    padding-left: 40px;
    margin-top: 20px;
    margin-bottom: 30px !important;
    color: white !important;
    font-size: 24px;
  }

  .ant-notification-notice-description {
    font-size: 16px;
    line-height: 21px;
    color: white !important;
    margin-inline-start: 24px !important;

    p {
      margin-bottom: 30px;
      margin-inline-end: 60px;
    }

    .drawing-welcome-guy {
      position: relative;

      &:before {
        width: 53px;
        height: 100px;
        display: block;
        position: absolute;
        top: -5px;
        right: 0px;
        content: " ";
        transform: translate(15%, -104%);
        background-image: url(/assets/images/drawings/waving-person.svg);
        background-repeat: no-repeat;
        background-size: cover;
      }
    }

    .ant-btn-background-ghost:hover {
      color: #bbb;
      border-color: #bbb;
    }
  }

  .ant-notification-notice-close {
    color: white;
  }
}

.no-borders {
  input,
  button {
    border: transparent;
  }
}

.voxelytics-view {
  min-width: 1300px;

  .tasks-header {
    border-bottom: 1px solid var(--ant-color-border);
  }

  .task-panel {
    height: calc(100vh - 100px);
    position: relative;
    display: flex;
    flex-direction: column;
  }

  .task-panel-name {
    color: #777;
    font-size: 0.9em;
    padding-left: 1em;
  }

  .task-panel-state {
    color: #777;
    font-size: 0.9em;
    padding-left: 1em;

    .ant-tag {
      margin-bottom: 0;
    }
    .ant-tag-default {
      color: #888;
      border-color: #ddd;
    }
  }

  .stats-table {
    text-align: right;

    tbody tr:nth-child(odd) {
      background-color: rgba(128, 128, 128, 0.1);
    }
    td,
    th {
      padding: 8px;
    }
    .stats-label {
      color: #aaa;
    }
  }

  .log-tab {
    display: flex;
    flex-direction: column;

    .log-tab-header {
      display: flex;
      justify-content: end;
      align-items: center;
      margin-bottom: 8px;
    }

    .log-tab-warning {
      font-size: 0.9em;
      color: #777;
      text-align: center;
    }

    .log-content {
      position: relative;
      background-color: var(--ant-color-bg-container);
      width: 100%;
      height: 500px;
      overflow-y: auto;
    }
    .log-line {
      position: relative;
      padding-left: 60px;

      @log-font-family: "RobotoMono", Monaco, "Courier New", monospace;
      @log-font-size: 12px;
      @log-line-height: 19px;
      @log-line-number-width: 60px;
      .log-line-number {
        position: absolute;
        top: 0;
        left: 0;
        width: @log-line-number-width;
        padding-right: 1em;
        font-family: @log-font-family;
        font-size: @log-font-size;
        line-height: @log-line-height;
        color: #666;
        text-align: right;
        user-select: none;
      }
      code {
        display: block;
        width: calc(100% - @log-line-number-width);
        font-family: @log-font-family;
        font-size: @log-font-size;
        line-height: @log-line-height;
        overflow-wrap: break-word;
        color: var(--ant-color-text);
      }
      &:hover {
        background-color: var(--ant-control-item-bg-hover);
      }
    }

    &.log-tab-fullscreen {
      position: fixed;
      top: 0;
      left: 0;
      width: 100%;
      height: 100%;
      z-index: 1001;
      background: var(--ant-color-bg-base);
      padding-top: 8px;

      .log-tab-header {
        padding-right: 8px;
      }

      .log-tab-content {
        height: unset;
        flex: 1;
      }
    }
  }
  .react-flow {
    .react-flow__minimap {
      background-color: var(--ant-color-bg-container);
    }

    .controls {
      flex-direction: column;
      display: flex;
      z-index: 1000;
      position: absolute;
      bottom: 25px;
      left: 0;

      .ant-btn:not(:first-child) {
        margin-top: -1px;
        border-top-left-radius: 0;
        border-top-right-radius: 0;
      }
      .ant-btn:not(:last-child) {
        border-bottom-left-radius: 0;
        border-bottom-right-radius: 0;
      }
    }
  }
}

.folder-item {
  padding: 0 4px;
  border-radius: 2px;
  display: inline-block;
  flex-grow: 1;
}

.valid-drop-target {
  background-color: var(--ant-blue-4);
}

.highlight-folder-sidebar {
  background-color: var(--ant-table-row-selected-hover-bg);
}

.sidebar-label {
  color: var(--ant-color-text-secondary);
  font-size: 12px;
  letter-spacing: 0.5px;
  margin-bottom: 4px;
}

.login-view {
  & {
    height: 100%;
    min-height: calc(100vh - var(--navbar-height));
    background: var(--background-blue-neurons);
  }

  .login-content {
    width: 600px;
    padding: 80px;

    @media @smartphones {
      padding: 20px;
      margin: 20px;
    }

    &:before {
      width: 260px;
      height: 170px;
      display: block;
      position: absolute;
      left: 0px;
      top: 0px;
      content: " ";
      transform: translate(-14%, -70%);
      background-image: url(/assets/images/drawings/login.svg);
      background-repeat: no-repeat;
      background-size: cover;
    }
  }
}

.ai-job-title {
  text-align: center;
  display: inherit;
}

<<<<<<< HEAD
.task-annotation-view{
  width: 31%
=======
.organization-switch-menu > ul {
  max-height: calc(100vh - var(--navbar-height) - 200px) !important;
>>>>>>> 1e926fd8
}<|MERGE_RESOLUTION|>--- conflicted
+++ resolved
@@ -648,11 +648,10 @@
   display: inherit;
 }
 
-<<<<<<< HEAD
 .task-annotation-view{
   width: 31%
-=======
+}
+
 .organization-switch-menu > ul {
   max-height: calc(100vh - var(--navbar-height) - 200px) !important;
->>>>>>> 1e926fd8
 }