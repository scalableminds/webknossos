/*
 * input.js
 * @flow
 */
import _ from "lodash";
import BackboneEvents from "backbone-events-standalone";
import constants from "oxalis/constants";
import Date from "libs/date";
import { document } from "libs/window";
import Utils from "libs/utils";
import KeyboardJS from "libs/keyboardjs_wrapper";
import Hammer from "libs/hammerjs_wrapper";
import type { Point2 } from "oxalis/constants";

// This is the main Input implementation.
// Although all keys, buttons and sensor are mapped in
// the controller, this is were the magic happens.
// So far we provide the following input methods:
// * Mouse
// * Keyboard
// * MotionSensor / Gyroscope

// Each input method is contained in its own module. We tried to
// provide similar public interfaces for the input methods.
// In most cases the heavy lifting is done by libraries in the background.
const KEYBOARD_BUTTON_LOOP_INTERVAL = 1000 / constants.FPS;
const MOUSE_MOVE_DELTA_THRESHOLD = 30;

export type ModifierKeys = "alt" | "shift" | "ctrl";
type KeyboardKey = string;
type KeyboardHandler = (event: KeyboardEvent) => void;
type KeyboardLoopHandler = (number, isOriginalEvent: boolean) => void;
type KeyboardBindingPress = [KeyboardKey, KeyboardHandler, KeyboardHandler];
type KeyboardBindingDownUp = [KeyboardKey, KeyboardHandler, KeyboardHandler];
type BindingMap<T: Function> = { [key: KeyboardKey]: T };
type MouseButtonWhichType = 1 | 3;
type MouseButtonStringType = "left" | "right";
type MouseHandlerType =
  | ((deltaY: number, modifier: ?ModifierKeys) => void)
  | ((position: Point2, id: ?string, event: MouseEvent) => void)
  | ((delta: Point2, position: Point2, id: ?string, event: MouseEvent) => void);
type HammerJsEvent = {
  center: Point2,
  pointers: Array<Object>,
  scale: number,
  srcEvent: MouseEvent,
};

// Workaround: KeyboardJS fires event for "C" even if you press
// "Ctrl + C".
function shouldIgnore(event: KeyboardEvent, key: KeyboardKey) {
  const bindingHasCtrl = key.toLowerCase().indexOf("ctrl") !== -1;
  const bindingHasShift = key.toLowerCase().indexOf("shift") !== -1;
  const bindingHasSuper = key.toLowerCase().indexOf("super") !== -1;
  const bindingHasCommand = key.toLowerCase().indexOf("command") !== -1;
  const eventHasCtrl = event.ctrlKey;
  const eventHasShift = event.shiftKey;
  const eventHasSuper = event.metaKey;
  return (
    (eventHasCtrl && !bindingHasCtrl) ||
    (eventHasShift && !bindingHasShift) ||
    (eventHasSuper && !(bindingHasSuper || bindingHasCommand))
  );
}

// This keyboard hook directly passes a keycombo and callback
// to the underlying KeyboadJS library to do its dirty work.
// Pressing a button will only fire an event once.
export class InputKeyboardNoLoop {
  bindings: Array<KeyboardBindingPress> = [];
  isStarted: boolean = true;

  constructor(initialBindings: BindingMap<KeyboardHandler>) {
    for (const key of Object.keys(initialBindings)) {
      const callback = initialBindings[key];
      this.attach(key, callback);
    }
  }

  attach(key: KeyboardKey, callback: KeyboardHandler) {
    const binding = [
      key,
      event => {
        if (!this.isStarted) {
          return;
        }
        if (!Utils.isNoElementFocussed()) {
          return;
        }
        if (shouldIgnore(event, key)) {
          return;
        }
        if (!event.repeat) {
          callback(event);
        } else {
          event.preventDefault();
          event.stopPropagation();
        }
      },
      _.noop,
    ];
    KeyboardJS.bind(...binding);
    return this.bindings.push(binding);
  }

  destroy() {
    this.isStarted = false;
    for (const binding of this.bindings) {
      KeyboardJS.unbind(...binding);
    }
  }
}

// This module is "main" keyboard handler.
// It is able to handle key-presses and will continously
// fire the attached callback.
export class InputKeyboard {
  keyCallbackMap = {};
  keyPressedCount: number = 0;
  bindings: Array<KeyboardBindingDownUp> = [];
  isStarted: boolean = true;
  delay: number = 0;

  constructor(initialBindings: BindingMap<KeyboardLoopHandler>, delay: number = 0) {
    this.delay = delay;

    for (const key of Object.keys(initialBindings)) {
      const callback = initialBindings[key];
      this.attach(key, callback);
    }
  }

  attach(key: KeyboardKey, callback: KeyboardLoopHandler) {
    const binding = [
      key,
      event => {
        // When first pressed, insert the callback into
        // keyCallbackMap and start the buttonLoop.
        // Then, ignore any other events fired from the operating
        // system, because we're using our own loop.
        // When control key is pressed, everything is ignored, because
        // if there is any browser action attached to this (as with Ctrl + S)
        // KeyboardJS does not receive the up event.

        if (!this.isStarted) {
          return;
        }
        if (this.keyCallbackMap[key] != null) {
          return;
        }
        if (!Utils.isNoElementFocussed()) {
          return;
        }
        if (shouldIgnore(event, key)) {
          return;
        }

        callback(1, true);
        // reset lastTime
        callback.lastTime = null;
        callback.delayed = true;
        this.keyCallbackMap[key] = callback;

        this.keyPressedCount++;
        if (this.keyPressedCount === 1) {
          this.buttonLoop();
        }

        if (this.delay >= 0) {
          setTimeout(() => {
            callback.delayed = false;
          }, this.delay);
        }
      },

      () => {
        if (!this.isStarted) {
          return;
        }
        if (this.keyCallbackMap[key] != null) {
          this.keyPressedCount--;
          delete this.keyCallbackMap[key];
        }
      },
    ];

    KeyboardJS.bind(...binding);

    this.bindings.push(binding);
  }

  // In order to continously fire callbacks we have to loop
  // through all the buttons that a marked as "pressed".
  buttonLoop() {
    if (!this.isStarted) {
      return;
    }
    if (this.keyPressedCount > 0) {
      for (const key of Object.keys(this.keyCallbackMap)) {
        const callback = this.keyCallbackMap[key];
        if (!callback.delayed) {
          const curTime = new Date().getTime();
          // If no lastTime, assume that desired FPS is met
          const lastTime = callback.lastTime || curTime - 1000 / constants.FPS;
          const elapsed = curTime - lastTime;
          callback.lastTime = curTime;

          callback(elapsed / 1000 * constants.FPS, false);
        }
      }

      setTimeout(() => this.buttonLoop(), KEYBOARD_BUTTON_LOOP_INTERVAL);
    }
  }

  destroy() {
    this.isStarted = false;
    for (const binding of this.bindings) {
      KeyboardJS.unbind(...binding);
    }
  }
}

// The mouse module.
// Events: over, out, leftClick, rightClick, leftDownMove
class InputMouseButton {
  mouse: InputMouse;
  name: MouseButtonStringType;
  which: MouseButtonWhichType;
  id: ?string;
  down: boolean = false;
  drag: boolean = false;
  moveDelta: number = 0;

  constructor(
    name: MouseButtonStringType,
    which: MouseButtonWhichType,
    mouse: InputMouse,
    id: ?string,
  ) {
    this.name = name;
    this.which = which;
    this.mouse = mouse;
    this.id = id;
  }

  handleMouseDown(event: MouseEvent): void {
    // event.which is 0 on touch devices as there are no mouse buttons, interpret that as the left mouse button
    const eventWhich = event.which !== 0 ? event.which : 1;
    if (eventWhich === this.which) {
<<<<<<< HEAD
      document.activeElement.blur(); // see OX-159
=======
      document.activeElement.blur();
>>>>>>> d603cb21

      this.down = true;
      this.moveDelta = 0;
      this.mouse.trigger(`${this.name}MouseDown`, this.mouse.lastPosition, this.id, event);
    }
  }

<<<<<<< HEAD
  handleMouseUp(event: MouseEvent): void {
=======
  handleMouseUp(event: MouseEvent, triggeredByTouch: boolean): void {
>>>>>>> d603cb21
    // event.which is 0 on touch devices as there are no mouse buttons, interpret that as the left mouse button
    const eventWhich = event.which !== 0 ? event.which : 1;
    if (eventWhich === this.which && this.down) {
      this.mouse.trigger(`${this.name}MouseUp`, event);
      if (this.moveDelta <= MOUSE_MOVE_DELTA_THRESHOLD) {
        this.mouse.trigger(
          `${this.name}Click`,
          this.mouse.lastPosition,
          this.id,
          event,
          triggeredByTouch,
        );
      }
      this.down = false;
    }
  }

  handleMouseMove(event: MouseEvent, delta: Point2): void {
    if (this.down) {
      this.moveDelta += Math.abs(delta.x) + Math.abs(delta.y);
      this.mouse.trigger(`${this.name}DownMove`, delta, this.mouse.position, this.id, event);
    }
  }
}

export class InputMouse {
  targetSelector: string;
  hammerManager: Hammer;
  id: ?string;

  leftMouseButton: InputMouseButton;
  rightMouseButton: InputMouseButton;
  isMouseOver: boolean = false;
  lastPosition: ?Point2 = null;
  lastScale: ?number;
  position: ?Point2 = null;
  triggeredByTouch: boolean = false;

  // Copied from backbone events (TODO: handle this better)
  on: (bindings: BindingMap<MouseHandlerType>) => void;
  trigger: Function;

  domElement: HTMLElement;

  constructor(
    targetSelector: string,
    initialBindings: BindingMap<MouseHandlerType> = {},
    id: ?string = null,
  ) {
    _.extend(this, BackboneEvents);
    this.targetSelector = targetSelector;
    this.domElement = document.querySelector(targetSelector);
    this.id = id;

    this.leftMouseButton = new InputMouseButton("left", 1, this, this.id);
    this.rightMouseButton = new InputMouseButton("right", 3, this, this.id);
    this.lastPosition = null;

    document.addEventListener("mousemove", this.mouseMove);
    document.addEventListener("mouseup", this.mouseUp);
<<<<<<< HEAD
=======
    document.addEventListener("touchend", this.touchEnd);
>>>>>>> d603cb21

    Utils.addEventListenerWithDelegation(
      document,
      "mousedown",
      this.targetSelector,
      this.mouseDown,
    );
    Utils.addEventListenerWithDelegation(
      document,
      "mouseover",
      this.targetSelector,
      this.mouseOver,
<<<<<<< HEAD
    );
    Utils.addEventListenerWithDelegation(document, "mouseout", this.targetSelector, this.mouseOut);
    Utils.addEventListenerWithDelegation(
      document,
      "touchstart",
      this.targetSelector,
      this.mouseOver,
    );
=======
    );
    Utils.addEventListenerWithDelegation(document, "mouseout", this.targetSelector, this.mouseOut);
    Utils.addEventListenerWithDelegation(
      document,
      "touchstart",
      this.targetSelector,
      this.mouseOver,
    );
>>>>>>> d603cb21
    Utils.addEventListenerWithDelegation(document, "touchend", this.targetSelector, this.mouseOut);
    Utils.addEventListenerWithDelegation(document, "wheel", this.targetSelector, this.mouseWheel);

    this.hammerManager = new Hammer(this.domElement);
    this.hammerManager.get("pan").set({ direction: Hammer.DIRECTION_ALL });
    this.hammerManager.get("pinch").set({ enable: true });
    this.hammerManager.on("panstart", (evt: HammerJsEvent) => this.mouseDown(evt.srcEvent));
    this.hammerManager.on("panmove", (evt: HammerJsEvent) => this.mouseMove(evt.srcEvent));
    this.hammerManager.on("panend", (evt: HammerJsEvent) => this.mouseUp(evt.srcEvent));
    this.hammerManager.on("pinchstart", (evt: HammerJsEvent) => this.pinchStart(evt));
    this.hammerManager.on("pinch", (evt: HammerJsEvent) => this.pinch(evt));
    this.hammerManager.on("pinchend", () => this.pinchEnd());

    this.on(initialBindings);
  }

  destroy() {
    document.removeEventListener("mousemove", this.mouseMove);
    document.removeEventListener("mouseup", this.mouseUp);

    const events = {
      mousedown: this.mouseDown,
      mouseover: this.mouseOver,
      mouseout: this.mouseOut,
      touchstart: this.mouseOver,
      touchend: this.mouseOut,
      wheel: this.mouseWheel,
    };
    _.each(events, (eventHandler, eventName) => {
      this.domElement.removeEventListener(eventName, eventHandler);
    });

    // Unbinds all events and input events
    this.hammerManager.destroy();
  }

  isHit(event: MouseEvent) {
    const { pageX, pageY } = event;
    const { left, top, width, height } = this.getOffset();

    return left <= pageX && pageX <= left + width && top <= pageY && pageY <= top + height;
  }

  mouseDown = (event: MouseEvent): void => {
    event.preventDefault();
<<<<<<< HEAD
    this.lastPosition = this.position;
=======
    this.lastPosition = this.getRelativeMousePosition(event);
>>>>>>> d603cb21

    this.leftMouseButton.handleMouseDown(event);
    this.rightMouseButton.handleMouseDown(event);
  };

  mouseUp = (event: MouseEvent): void => {
<<<<<<< HEAD
    this.leftMouseButton.handleMouseUp(event);
    this.rightMouseButton.handleMouseUp(event);
=======
    this.leftMouseButton.handleMouseUp(event, this.triggeredByTouch);
    this.rightMouseButton.handleMouseUp(event, this.triggeredByTouch);

    this.triggeredByTouch = false;
>>>>>>> d603cb21

    if (this.isMouseOver) {
      if (!this.isHit(event)) {
        this.mouseOut();
      }
    }
    if (this.isHit(event)) {
      this.mouseOver();
    }
  };

<<<<<<< HEAD
=======
  touchEnd = (): void => {
    // The order of events during a click on a touch enabled device is:
    // touch events -> mouse events -> click
    // so on touchend we set the triggeredByTouch flag, so we can read
    // and forward it during the mouseup event handling
    this.triggeredByTouch = true;
  };

>>>>>>> d603cb21
  mouseMove = (event: MouseEvent): void => {
    let delta = null;

    this.position = this.getRelativeMousePosition(event);

    if (this.lastPosition != null) {
      delta = {
        x: this.position.x - this.lastPosition.x,
        y: this.position.y - this.lastPosition.y,
      };
    }

    if (delta != null && (delta.x !== 0 || delta.y !== 0)) {
      this.leftMouseButton.handleMouseMove(event, delta);
      this.rightMouseButton.handleMouseMove(event, delta);
      if (this.isHit(event)) {
        this.trigger("mouseMove", delta, this.position, this.id, event);
      }
    }

    this.lastPosition = this.position;
  };

  mouseOver = (evt?: MouseEvent): void => {
    if (evt == null || !this.isButtonPressed(evt)) {
      this.isMouseOver = true;
      this.trigger("over");
    }
  };

  mouseOut = (evt?: MouseEvent): void => {
    if (evt == null || !this.isButtonPressed(evt)) {
      this.isMouseOver = false;
      this.trigger("out");
    }
  };

  isButtonPressed(evt: MouseEvent): boolean {
<<<<<<< HEAD
    return evt.button !== 0;
=======
    if (evt.buttons != null) {
      return evt.buttons !== 0;
    } else if (evt.which) {
      // Safari doesn't support evt.buttons
      return evt.which !== 0;
    }

    return false;
>>>>>>> d603cb21
  }

  pinchStart = (evt: HammerJsEvent) => {
    this.lastScale = evt.scale;
    // Save position so we can zoom to the pinch start position
    // Calculate gesture center ourself as there is a bug in the HammerJS calculation
    this.position = this.getRelativeMousePosition({
      pageX: (evt.pointers[0].pageX + evt.pointers[1].pageX) / 2,
      pageY: (evt.pointers[0].pageY + evt.pointers[1].pageY) / 2,
    });
  };

  pinch = (evt: HammerJsEvent): void => {
    // Abort pinch gesture if another finger is added to the gesture
    if (evt.pointers.length > 2) this.pinchEnd();
    if (this.lastScale != null) {
      const delta = evt.scale - this.lastScale;
      this.lastScale = evt.scale;
      this.trigger("pinch", 10 * delta);
    }
  };

  pinchEnd = () => {
    this.lastScale = null;
  };

  mouseWheel = (event: WheelEvent): void => {
    event.preventDefault();
    let delta = 0;
    if (event.deltaY != null) {
      delta = -Number(event.deltaY);
    }
    let modifier: ?ModifierKeys = null;
    if (event.shiftKey) {
      modifier = "shift";
    } else if (event.altKey) {
      modifier = "alt";
    } else if (event.ctrlKey) {
      modifier = "ctrl";
    }
    this.trigger("scroll", delta, modifier);
  };

  getRelativeMousePosition = (pagePosition: { pageX: number, pageY: number }) => {
    const offset = this.getOffset();

    return {
      x: pagePosition.pageX - offset.left - window.pageXOffset,
      y: pagePosition.pageY - offset.top - window.pageYOffset,
    };
  };

  getOffset() {
<<<<<<< HEAD
    const boundingRect = this.domElement.getBoundingClientRect();
    return Object.assign({}, boundingRect, {
      top: boundingRect.top, // + document.body.scrollTop,
      left: boundingRect.left, // + document.body.scrollLeft,
    });
=======
    return this.domElement.getBoundingClientRect();
>>>>>>> d603cb21
  }
}<|MERGE_RESOLUTION|>--- conflicted
+++ resolved
@@ -248,11 +248,7 @@
     // event.which is 0 on touch devices as there are no mouse buttons, interpret that as the left mouse button
     const eventWhich = event.which !== 0 ? event.which : 1;
     if (eventWhich === this.which) {
-<<<<<<< HEAD
-      document.activeElement.blur(); // see OX-159
-=======
       document.activeElement.blur();
->>>>>>> d603cb21
 
       this.down = true;
       this.moveDelta = 0;
@@ -260,11 +256,7 @@
     }
   }
 
-<<<<<<< HEAD
-  handleMouseUp(event: MouseEvent): void {
-=======
   handleMouseUp(event: MouseEvent, triggeredByTouch: boolean): void {
->>>>>>> d603cb21
     // event.which is 0 on touch devices as there are no mouse buttons, interpret that as the left mouse button
     const eventWhich = event.which !== 0 ? event.which : 1;
     if (eventWhich === this.which && this.down) {
@@ -325,10 +317,7 @@
 
     document.addEventListener("mousemove", this.mouseMove);
     document.addEventListener("mouseup", this.mouseUp);
-<<<<<<< HEAD
-=======
     document.addEventListener("touchend", this.touchEnd);
->>>>>>> d603cb21
 
     Utils.addEventListenerWithDelegation(
       document,
@@ -341,7 +330,6 @@
       "mouseover",
       this.targetSelector,
       this.mouseOver,
-<<<<<<< HEAD
     );
     Utils.addEventListenerWithDelegation(document, "mouseout", this.targetSelector, this.mouseOut);
     Utils.addEventListenerWithDelegation(
@@ -350,16 +338,6 @@
       this.targetSelector,
       this.mouseOver,
     );
-=======
-    );
-    Utils.addEventListenerWithDelegation(document, "mouseout", this.targetSelector, this.mouseOut);
-    Utils.addEventListenerWithDelegation(
-      document,
-      "touchstart",
-      this.targetSelector,
-      this.mouseOver,
-    );
->>>>>>> d603cb21
     Utils.addEventListenerWithDelegation(document, "touchend", this.targetSelector, this.mouseOut);
     Utils.addEventListenerWithDelegation(document, "wheel", this.targetSelector, this.mouseWheel);
 
@@ -405,26 +383,17 @@
 
   mouseDown = (event: MouseEvent): void => {
     event.preventDefault();
-<<<<<<< HEAD
-    this.lastPosition = this.position;
-=======
     this.lastPosition = this.getRelativeMousePosition(event);
->>>>>>> d603cb21
 
     this.leftMouseButton.handleMouseDown(event);
     this.rightMouseButton.handleMouseDown(event);
   };
 
   mouseUp = (event: MouseEvent): void => {
-<<<<<<< HEAD
-    this.leftMouseButton.handleMouseUp(event);
-    this.rightMouseButton.handleMouseUp(event);
-=======
     this.leftMouseButton.handleMouseUp(event, this.triggeredByTouch);
     this.rightMouseButton.handleMouseUp(event, this.triggeredByTouch);
 
     this.triggeredByTouch = false;
->>>>>>> d603cb21
 
     if (this.isMouseOver) {
       if (!this.isHit(event)) {
@@ -436,8 +405,6 @@
     }
   };
 
-<<<<<<< HEAD
-=======
   touchEnd = (): void => {
     // The order of events during a click on a touch enabled device is:
     // touch events -> mouse events -> click
@@ -446,7 +413,6 @@
     this.triggeredByTouch = true;
   };
 
->>>>>>> d603cb21
   mouseMove = (event: MouseEvent): void => {
     let delta = null;
 
@@ -485,9 +451,6 @@
   };
 
   isButtonPressed(evt: MouseEvent): boolean {
-<<<<<<< HEAD
-    return evt.button !== 0;
-=======
     if (evt.buttons != null) {
       return evt.buttons !== 0;
     } else if (evt.which) {
@@ -496,7 +459,6 @@
     }
 
     return false;
->>>>>>> d603cb21
   }
 
   pinchStart = (evt: HammerJsEvent) => {
@@ -550,14 +512,6 @@
   };
 
   getOffset() {
-<<<<<<< HEAD
-    const boundingRect = this.domElement.getBoundingClientRect();
-    return Object.assign({}, boundingRect, {
-      top: boundingRect.top, // + document.body.scrollTop,
-      left: boundingRect.left, // + document.body.scrollLeft,
-    });
-=======
     return this.domElement.getBoundingClientRect();
->>>>>>> d603cb21
   }
 }