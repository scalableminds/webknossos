--- conflicted
+++ resolved
@@ -150,6 +150,7 @@
               </div>
               <div class="btn-group pull-right">
                 <button class="btn btn-default" id="tree-color-shuffle" title="Change color"><i class="fa fa-adjust"></i></button>
+                <button class="btn btn-default" id="tree-color-shuffle-all" title="Shuffle all Colors"><i class="fa fa-random"></i></button>
                 <button class="btn btn-default dropdown-toggle" data-toggle="dropdown" id="tree-sort-button" title="Sort">
                   <i class="fa fa-sort-alpha-asc"></i>
                 </button>
@@ -162,7 +163,6 @@
                   </li>
                 </ul>
               </div>
-<<<<<<< HEAD
               <div class="input-group">
                 <span class="input-group-btn">
                   <button class="btn btn-default" id="tree-prev-button"><i class="fa fa-arrow-left"></i></button>
@@ -174,27 +174,6 @@
                 <span class="input-group-btn">
                   <button class="btn btn-default" id="tree-next-button"><i class="fa fa-arrow-right"></i></button>
                 </span>
-=======
-              <div class="btn-group inline-block">
-                <a class="btn" id="tree-color-shuffle" title="Change color"><i class="fa fa-adjust"></i></a>
-              </div>
-              <div class="btn-group inline-block">
-                <a class="btn" id="tree-color-shuffle-all" title="Shuffle all Colors"><i class="fa fa-random"></i></a>
-              </div><p>
-              <div id="tree-edit">
-                <button class="btn" id="tree-prev-button"><i class="fa fa-arrow-left"></i></button>
-                <div class="hover-dynamic inline-block">
-                  <p class="hover-hide" id="tree-name-p">
-                    <i class="fa fa-sign-blank fa fa-large" id="tree-active-color"></i>&#160;&#160;
-                    <span id="tree-name"></span>
-                  </p>
-                  <div class="input-append hover-show hide">
-                    <input name="name" id="tree-name-input" class="input-xlarge hover-input" maxlength="30" type="text" autocomplete="off">
-                    <button class="btn" id="tree-name-submit"><i class="fa fa-check"></i></button>
-                  </div>
-                </div>
-                <button class="btn" id="tree-next-button"><i class="fa fa-arrow-right"></i></button>
->>>>>>> 8c1e8c4f
               </div>
               <div>
                 <ul id="tree-list"></ul>
@@ -228,7 +207,7 @@
               </div>
             </div>
             <div id="comment-container">
-              <ul class="icons" id="comment-list"></ul>
+              <ul id="comment-list"></ul>
             </div>
           </div>
         </div>
