--- conflicted
+++ resolved
@@ -20,11 +20,8 @@
 ### Fixed
 
 - Fixed a rendering bug which caused data to be clipped in certain scenarios for datasets with anisotropic resolutions. [#3609](https://github.com/scalableminds/webknossos/pull/3609)
-<<<<<<< HEAD
 - Fixed a bug where saving tracings failed after they were open for >24h. [#3633](https://github.com/scalableminds/webknossos/pull/3633)
-=======
 - Fixed a bug which caused the wrong magnification to be rendered when zooming out very far. [#3609](https://github.com/scalableminds/webknossos/pull/3641/files)
->>>>>>> f7301338
 
 ### Removed
 
