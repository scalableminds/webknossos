# Changelog (Unreleased)

All notable (yet unreleased) user-facing changes to WEBKNOSSOS are documented in this file.
See `CHANGELOG.released.md` for the changes which are part of official releases.

The format is based on [Keep a Changelog](http://keepachangelog.com/en/1.0.0/)
and this project adheres to [Calendar Versioning](http://calver.org/) `0Y.0M.MICRO`.
For upgrade instructions, please check the [migration guide](MIGRATIONS.released.md).

## Unreleased
[Commits](https://github.com/scalableminds/webknossos/compare/23.09.0...HEAD)

### Added
- Datasets and annotations can now be more than 3-dimensional, using additional coordinates. [#7136](https://github.com/scalableminds/webknossos/pull/7136)
- Added disabled drag handles to volume and skeleton layers for visual consistency. These layer cannot be dragged or reordered. [#7295](https://github.com/scalableminds/webknossos/pull/7295)
- Dataset thumbnails for grayscale layers can now be colored using the value in the view configuration. [#7255](https://github.com/scalableminds/webknossos/pull/7255)
- OpenID Connect authorization is now compatible with Providers that send the user information in an id_token. [#7294](https://github.com/scalableminds/webknossos/pull/7294)
<<<<<<< HEAD
- A banner underneath the navigation bar informs about current and upcoming maintenances of WEBKNOSSOS. [#7284](https://github.com/scalableminds/webknossos/pull/7284)
=======
- The AI-based quick select tool can now also be used for ND datasets. [#7287](https://github.com/scalableminds/webknossos/pull/7287)
>>>>>>> 06c80026

### Changed
- Annotating volume data uses a transaction-based mechanism now. As a result, WK is more robust against partial saves (i.e., due to a crashing tab). [#7264](https://github.com/scalableminds/webknossos/pull/7264)
- Improved speed of saving volume data. [#7264](https://github.com/scalableminds/webknossos/pull/7264)
- Improved progress indicator when saving volume data. [#7264](https://github.com/scalableminds/webknossos/pull/7264)
- Adapted Zarr 3 implementations to recent changes in the specification (index codecs, zstd codec). [#7305](https://github.com/scalableminds/webknossos/pull/7305)

### Fixed
- Fixed that the deletion of a selected segment would crash the segments tab. [#7316](https://github.com/scalableminds/webknossos/pull/7316)
- Fixed reading sharded Zarr 3 data from the local file system. [#7321](https://github.com/scalableminds/webknossos/pull/7321)
- Fixed no-bucket data zipfile when downloading volume annotations. [#7323](https://github.com/scalableminds/webknossos/pull/7323)
- Fixed too tight assertions when saving annotations, leading to failed save requests. [#7326](https://github.com/scalableminds/webknossos/pull/7326)
- Fixed a bug when saving large amounts of skeleton annotation data at once. [#7329](https://github.com/scalableminds/webknossos/pull/7329)

### Removed

### Breaking Changes<|MERGE_RESOLUTION|>--- conflicted
+++ resolved
@@ -15,11 +15,8 @@
 - Added disabled drag handles to volume and skeleton layers for visual consistency. These layer cannot be dragged or reordered. [#7295](https://github.com/scalableminds/webknossos/pull/7295)
 - Dataset thumbnails for grayscale layers can now be colored using the value in the view configuration. [#7255](https://github.com/scalableminds/webknossos/pull/7255)
 - OpenID Connect authorization is now compatible with Providers that send the user information in an id_token. [#7294](https://github.com/scalableminds/webknossos/pull/7294)
-<<<<<<< HEAD
 - A banner underneath the navigation bar informs about current and upcoming maintenances of WEBKNOSSOS. [#7284](https://github.com/scalableminds/webknossos/pull/7284)
-=======
 - The AI-based quick select tool can now also be used for ND datasets. [#7287](https://github.com/scalableminds/webknossos/pull/7287)
->>>>>>> 06c80026
 
 ### Changed
 - Annotating volume data uses a transaction-based mechanism now. As a result, WK is more robust against partial saves (i.e., due to a crashing tab). [#7264](https://github.com/scalableminds/webknossos/pull/7264)
