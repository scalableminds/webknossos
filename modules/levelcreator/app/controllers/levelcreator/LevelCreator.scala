--- conflicted
+++ resolved
@@ -1,7 +1,7 @@
 package controllers.levelcreator
 
 import braingames.mvc.Controller
-import views._
+import views.html
 import braingames.mvc._
 import models.knowledge._
 import play.api.Play.current
@@ -132,9 +132,6 @@
         JsonOk(Messages("level.render.autoRenderDisabled"))
   }
 
-<<<<<<< HEAD
-      html.levelcreator.levelList(Level.findAllLatest, levelForm, DataSet.findWithSegmentation, stacksInQueue, stacksInGeneration, rendererCount)
-=======
   def generateLevelList(levelForm: Form[Level])(implicit session: oxalis.view.UnAuthedSessionData): Future[Html] = {
     WorkController.countActiveRenderers.flatMap {
       rendererCount =>
@@ -144,11 +141,10 @@
         val stacksInGeneration =
           StacksInProgress.findAll.groupBy(_._level).mapValues(_.size)
         for {
-          dataSets <- DataSetDAO.findAll(ctx)
+          dataSets <- DataSetDAO.findWithTyp("segmentation")(ctx)
         } yield {
           html.levelcreator.levelList(Level.findAllLatest, levelForm, dataSets, stacksInQueue, stacksInGeneration, rendererCount)
         }
->>>>>>> 90646b50
     }
   }
 
