package com.scalableminds.webknossos.datastore.controllers

import com.google.inject.Inject
import com.scalableminds.util.accesscontext.TokenContext
import com.scalableminds.util.geometry.Vec3Int
import com.scalableminds.util.objectid.ObjectId
import com.scalableminds.util.time.Instant
import com.scalableminds.util.tools.{Box, Empty, Failure, Fox, FoxImplicits, Full}
import com.scalableminds.webknossos.datastore.ListOfLong.ListOfLong
import com.scalableminds.webknossos.datastore.explore.{
  ExploreRemoteDatasetRequest,
  ExploreRemoteDatasetResponse,
  ExploreRemoteLayerService
}
import com.scalableminds.webknossos.datastore.helpers.{
  GetMultipleSegmentIndexParameters,
  GetSegmentIndexParameters,
  SegmentIndexData,
  SegmentStatisticsParameters
}
import com.scalableminds.webknossos.datastore.models.datasource.{DataLayer, DataSource, DataSourceId, GenericDataSource}
import com.scalableminds.webknossos.datastore.services._
import com.scalableminds.webknossos.datastore.services.connectome.ConnectomeFileService
import com.scalableminds.webknossos.datastore.services.mesh.{MeshFileService, MeshMappingHelper}
import com.scalableminds.webknossos.datastore.services.segmentindex.SegmentIndexFileService
import com.scalableminds.webknossos.datastore.services.uploading._
import com.scalableminds.webknossos.datastore.storage.DataVaultService
<<<<<<< HEAD
import com.scalableminds.util.tools.{Box, Empty, Failure, Full}
=======
>>>>>>> d8e3194f
import com.scalableminds.webknossos.datastore.services.connectome.{
  ByAgglomerateIdsRequest,
  BySynapseIdsRequest,
  SynapticPartnerDirection
}
import com.scalableminds.webknossos.datastore.services.mapping.AgglomerateService
import play.api.data.Form
import play.api.data.Forms.{longNumber, nonEmptyText, number, tuple}
import play.api.libs.Files
import play.api.libs.json.Json
import play.api.mvc.{Action, AnyContent, MultipartFormData, PlayBodyParsers}

import java.io.File
import java.net.URI
import scala.collection.mutable.ListBuffer
import scala.concurrent.duration._
import scala.concurrent.{ExecutionContext, Future}

class DataSourceController @Inject()(
    dataSourceService: DataSourceService,
    datasetCache: DatasetCache,
    accessTokenService: DataStoreAccessTokenService,
    val binaryDataServiceHolder: BinaryDataServiceHolder,
    connectomeFileService: ConnectomeFileService,
    segmentIndexFileService: SegmentIndexFileService,
    agglomerateService: AgglomerateService,
    storageUsageService: DSUsedStorageService,
    datasetErrorLoggingService: DSDatasetErrorLoggingService,
    exploreRemoteLayerService: ExploreRemoteLayerService,
    uploadService: UploadService,
    meshFileService: MeshFileService,
    val dsRemoteWebknossosClient: DSRemoteWebknossosClient,
    val dsRemoteTracingstoreClient: DSRemoteTracingstoreClient,
)(implicit bodyParsers: PlayBodyParsers, ec: ExecutionContext)
    extends Controller
    with MeshMappingHelper
    with FoxImplicits {

  override def allowRemoteOrigin: Boolean = true

  def readInboxDataSource(datasetId: ObjectId): Action[AnyContent] = Action.async { implicit request =>
    accessTokenService.validateAccessFromTokenContext(UserAccessRequest.readDataset(datasetId)) {
      for {
<<<<<<< HEAD
        dataSource <- datasetCache.getById(datasetId) ~> NOT_FOUND
=======
        dataSource <- refreshDataSource(datasetId)
>>>>>>> d8e3194f
      } yield Ok(Json.toJson(dataSource))
    }
  }

  def triggerInboxCheckBlocking(organizationId: Option[String]): Action[AnyContent] = Action.async { implicit request =>
    accessTokenService.validateAccessFromTokenContext(
      organizationId
        .map(id => UserAccessRequest.administrateDataSources(id))
        .getOrElse(UserAccessRequest.administrateDataSources)) {
      for {
        _ <- dataSourceService.checkInbox(verbose = true, organizationId = organizationId)
      } yield Ok
    }
  }

  def reserveUpload(): Action[ReserveUploadInformation] =
    Action.async(validateJson[ReserveUploadInformation]) { implicit request =>
      accessTokenService.validateAccessFromTokenContext(
        UserAccessRequest.administrateDataSources(request.body.organization)) {
        for {
          isKnownUpload <- uploadService.isKnownUpload(request.body.uploadId)
          _ <- if (!isKnownUpload) {
            (dsRemoteWebknossosClient.reserveDataSourceUpload(request.body) ?~> "dataset.upload.validation.failed")
              .flatMap(reserveUploadAdditionalInfo =>
                uploadService.reserveUpload(request.body, reserveUploadAdditionalInfo))
          } else Fox.successful(())
        } yield Ok
      }
    }

  def getUnfinishedUploads(organizationName: String): Action[AnyContent] =
    Action.async { implicit request =>
      accessTokenService.validateAccessFromTokenContext(UserAccessRequest.administrateDataSources(organizationName)) {
        for {
          unfinishedUploads <- dsRemoteWebknossosClient.getUnfinishedUploadsForUser(organizationName)
          unfinishedUploadsWithUploadIds <- Fox.fromFuture(
            uploadService.addUploadIdsToUnfinishedUploads(unfinishedUploads))
          unfinishedUploadsWithUploadIdsWithoutDataSourceId = unfinishedUploadsWithUploadIds.map(_.withoutDataSourceId)
        } yield Ok(Json.toJson(unfinishedUploadsWithUploadIdsWithoutDataSourceId))
      }
    }

  // To be called by people with disk access but not DatasetManager role. This way, they can upload a dataset manually on disk,
  // and it can be put in a webknossos folder where they have access
  def reserveManualUpload(): Action[ReserveManualUploadInformation] =
    Action.async(validateJson[ReserveManualUploadInformation]) { implicit request =>
      accessTokenService.validateAccessFromTokenContext(
        UserAccessRequest.administrateDataSources(request.body.organization)) {
        for {
          reservedDatasetInfo <- dsRemoteWebknossosClient.reserveDataSourceUpload(
            ReserveUploadInformation(
              "aManualUpload",
              request.body.datasetName,
              request.body.organization,
              0,
              Some(List.empty),
              None,
              None,
              request.body.initialTeamIds,
              request.body.folderId,
              Some(request.body.requireUniqueName)
            )
          ) ?~> "dataset.upload.validation.failed"
        } yield
          Ok(
            Json.obj("newDatasetId" -> reservedDatasetInfo.newDatasetId,
                     "directoryName" -> reservedDatasetInfo.directoryName))
      }
    }

  /* Upload a byte chunk for a new dataset
  Expects:
    - As file attachment: A raw byte chunk of the dataset
    - As form parameter:
    - name (string): dataset name
    - owningOrganization (string): owning organization name
    - resumableChunkNumber (int): chunk index
    - resumableChunkSize (int): chunk size in bytes
    - resumableTotalChunks (string): total chunk count of the upload
    - totalFileCount (string): total file count of the upload
    - resumableIdentifier (string): identifier of the resumable upload and file ("{uploadId}/{filepath}")
    - As GET parameter:
    - token (string): datastore token identifying the uploading user
   */
  def uploadChunk(): Action[MultipartFormData[Files.TemporaryFile]] =
    Action.async(parse.multipartFormData) { implicit request =>
      val uploadForm = Form(
        tuple(
          "resumableChunkNumber" -> number,
          "resumableChunkSize" -> number,
          "resumableCurrentChunkSize" -> number,
          "resumableTotalChunks" -> longNumber,
          "resumableIdentifier" -> nonEmptyText
        )).fill((-1, -1, -1, -1, ""))

      uploadForm
        .bindFromRequest(request.body.dataParts)
        .fold(
          hasErrors = formWithErrors => Fox.successful(JsonBadRequest(formWithErrors.errors.head.message)),
          success = {
            case (chunkNumber, chunkSize, currentChunkSize, totalChunkCount, uploadFileId) =>
              for {
                dataSourceId <- uploadService.getDataSourceIdByUploadId(
                  uploadService.extractDatasetUploadId(uploadFileId)) ?~> "dataset.upload.validation.failed"
                result <- accessTokenService.validateAccessFromTokenContext(
                  UserAccessRequest.writeDataSource(dataSourceId)) {
                  for {
                    isKnownUpload <- uploadService.isKnownUploadByFileId(uploadFileId)
                    _ <- Fox.fromBool(isKnownUpload) ?~> "dataset.upload.validation.failed"
                    chunkFile <- request.body.file("file").toFox ?~> "zip.file.notFound"
                    _ <- uploadService.handleUploadChunk(uploadFileId,
                                                         chunkSize,
                                                         currentChunkSize,
                                                         totalChunkCount,
                                                         chunkNumber,
                                                         new File(chunkFile.ref.path.toString))
                  } yield Ok
                }
              } yield result
          }
        )
    }

  def testChunk(resumableChunkNumber: Int, resumableIdentifier: String): Action[AnyContent] =
    Action.async { implicit request =>
      for {
        dataSourceId <- uploadService.getDataSourceIdByUploadId(
          uploadService.extractDatasetUploadId(resumableIdentifier)) ?~> "dataset.upload.validation.failed"
        result <- accessTokenService.validateAccessFromTokenContext(UserAccessRequest.writeDataSource(dataSourceId)) {
          for {
            isKnownUpload <- uploadService.isKnownUploadByFileId(resumableIdentifier)
            _ <- Fox.fromBool(isKnownUpload) ?~> "dataset.upload.validation.failed"
            isPresent <- uploadService.isChunkPresent(resumableIdentifier, resumableChunkNumber)
          } yield if (isPresent) Ok else NoContent
        }
      } yield result
    }

  def finishUpload(): Action[UploadInformation] = Action.async(validateJson[UploadInformation]) { implicit request =>
    log() {
      for {
        dataSourceId <- uploadService
          .getDataSourceIdByUploadId(request.body.uploadId) ?~> "dataset.upload.validation.failed"
        response <- accessTokenService.validateAccessFromTokenContext(UserAccessRequest.writeDataSource(dataSourceId)) {
          for {
            (dataSourceId, datasetSizeBytes) <- uploadService
              .finishUpload(request.body) ?~> "dataset.upload.finishFailed"
            uploadedDatasetIdJson <- dsRemoteWebknossosClient.reportUpload(
              dataSourceId,
              datasetSizeBytes,
              request.body.needsConversion.getOrElse(false),
              viaAddRoute = false
            ) ?~> "reportUpload.failed"
          } yield Ok(Json.obj("newDatasetId" -> uploadedDatasetIdJson))
        }
      } yield response
    }
  }

  def cancelUpload(): Action[CancelUploadInformation] =
    Action.async(validateJson[CancelUploadInformation]) { implicit request =>
      val dataSourceIdFox = uploadService.isKnownUpload(request.body.uploadId).flatMap {
        case false => Fox.failure("dataset.upload.validation.failed")
        case true  => uploadService.getDataSourceIdByUploadId(request.body.uploadId)
      }
      dataSourceIdFox.flatMap { dataSourceId =>
        accessTokenService.validateAccessFromTokenContext(UserAccessRequest.deleteDataSource(dataSourceId)) {
          for {
            _ <- dsRemoteWebknossosClient.deleteDataSource(dataSourceId) ?~> "dataset.delete.webknossos.failed"
            _ <- uploadService.cancelUpload(request.body) ?~> "Could not cancel the upload."
          } yield Ok
        }
      }
    }

  def listMappings(
      datasetId: ObjectId,
      dataLayerName: String
  ): Action[AnyContent] = Action.async { implicit request =>
<<<<<<< HEAD
    accessTokenService.validateAccessFromTokenContextForSyncBlock(UserAccessRequest.readDataset(datasetId)) {
      addNoCacheHeaderFallback( // TODO
        Ok(Json.toJson(dataSourceService.exploreMappings(???, ???, dataLayerName))))
=======
    accessTokenService.validateAccessFromTokenContext(UserAccessRequest.readDataset(datasetId)) {
      for {
        dataSource <- datasetCache.getById(datasetId)
        dataSourceId = dataSource.id // We would ideally want to use datasetId here as well, but mappings are not accessed by datasetId yet.
        exploredMappings = dataSourceService.exploreMappings(dataSourceId.organizationId,
                                                             dataSourceId.directoryName,
                                                             dataLayerName)
      } yield addNoCacheHeaderFallback(Ok(Json.toJson(exploredMappings)))
>>>>>>> d8e3194f
    }
  }

  def listAgglomerates(
      datasetId: ObjectId,
      dataLayerName: String
  ): Action[AnyContent] = Action.async { implicit request =>
    accessTokenService.validateAccessFromTokenContext(UserAccessRequest.readDataset(datasetId)) {
      for {
<<<<<<< HEAD
        (dataSource, dataLayer) <- datasetCache.getWithLayer(datasetId, dataLayerName) ~> NOT_FOUND
        agglomerateList = agglomerateService.listAgglomeratesFiles(dataSource.id, dataLayer)
=======
        (_, dataLayer) <- datasetCache.getWithLayer(datasetId, dataLayerName) ~> NOT_FOUND
        agglomerateList = agglomerateService.listAgglomeratesFiles(dataLayer)
>>>>>>> d8e3194f
      } yield Ok(Json.toJson(agglomerateList))
    }
  }

  def generateAgglomerateSkeleton(
      datasetId: ObjectId,
      dataLayerName: String,
      mappingName: String,
      agglomerateId: Long
  ): Action[AnyContent] = Action.async { implicit request =>
    accessTokenService.validateAccessFromTokenContext(UserAccessRequest.readDataset(datasetId)) {
      for {
        (dataSource, dataLayer) <- datasetCache.getWithLayer(datasetId, dataLayerName) ~> NOT_FOUND
        agglomerateFileKey <- agglomerateService.lookUpAgglomerateFileKey(dataSource.id, dataLayer, mappingName)
        skeleton <- agglomerateService
          .generateSkeleton(agglomerateFileKey, agglomerateId) ?~> "agglomerateSkeleton.failed"
      } yield Ok(skeleton.toByteArray).as(protobufMimeType)
    }
  }

  def agglomerateGraph(
      datasetId: ObjectId,
      dataLayerName: String,
      mappingName: String,
      agglomerateId: Long
  ): Action[AnyContent] = Action.async { implicit request =>
    accessTokenService.validateAccessFromTokenContext(UserAccessRequest.readDataset(datasetId)) {
      for {
        (dataSource, dataLayer) <- datasetCache.getWithLayer(datasetId, dataLayerName) ~> NOT_FOUND
        agglomerateFileKey <- agglomerateService.lookUpAgglomerateFileKey(dataSource.id, dataLayer, mappingName)
        agglomerateGraph <- agglomerateService
          .generateAgglomerateGraph(agglomerateFileKey, agglomerateId) ?~> "agglomerateGraph.failed"
      } yield Ok(agglomerateGraph.toByteArray).as(protobufMimeType)
    }
  }

  def positionForSegmentViaAgglomerateFile(
      datasetId: ObjectId,
      dataLayerName: String,
      mappingName: String,
      segmentId: Long
  ): Action[AnyContent] = Action.async { implicit request =>
    accessTokenService.validateAccessFromTokenContext(UserAccessRequest.readDataset(datasetId)) {
      for {
        (dataSource, dataLayer) <- datasetCache.getWithLayer(datasetId, dataLayerName) ~> NOT_FOUND
        agglomerateFileKey <- agglomerateService.lookUpAgglomerateFileKey(dataSource.id, dataLayer, mappingName)
        position <- agglomerateService
          .positionForSegmentId(agglomerateFileKey, segmentId) ?~> "getSegmentPositionFromAgglomerateFile.failed"
      } yield Ok(Json.toJson(position))
    }
  }

  def largestAgglomerateId(
      datasetId: ObjectId,
      dataLayerName: String,
      mappingName: String
  ): Action[AnyContent] = Action.async { implicit request =>
    accessTokenService.validateAccessFromTokenContext(UserAccessRequest.readDataset(datasetId)) {
      for {
        (dataSource, dataLayer) <- datasetCache.getWithLayer(datasetId, dataLayerName) ~> NOT_FOUND
        agglomerateFileKey <- agglomerateService.lookUpAgglomerateFileKey(dataSource.id, dataLayer, mappingName)
        largestAgglomerateId: Long <- agglomerateService.largestAgglomerateId(agglomerateFileKey)
      } yield Ok(Json.toJson(largestAgglomerateId))
    }
  }

  def agglomerateIdsForSegmentIds(
      datasetId: ObjectId,
      dataLayerName: String,
      mappingName: String
  ): Action[ListOfLong] = Action.async(validateProto[ListOfLong]) { implicit request =>
    accessTokenService.validateAccessFromTokenContext(UserAccessRequest.readDataset(datasetId)) {
      for {
        (dataSource, dataLayer) <- datasetCache.getWithLayer(datasetId, dataLayerName) ~> NOT_FOUND
        agglomerateFileKey <- agglomerateService.lookUpAgglomerateFileKey(dataSource.id, dataLayer, mappingName)
        agglomerateIds: Seq[Long] <- agglomerateService.agglomerateIdsForSegmentIds(
          agglomerateFileKey,
          request.body.items
        )
      } yield Ok(ListOfLong(agglomerateIds).toByteArray)
    }
  }

  def update(datasetId: ObjectId): Action[DataSource] =
    Action.async(validateJson[DataSource]) { implicit request =>
      accessTokenService.validateAccessFromTokenContext(UserAccessRequest.writeDataset(datasetId)) {
        for {
          dataSource <- datasetCache.getById(datasetId) ~> NOT_FOUND
<<<<<<< HEAD
          // TODO: This route does not make sense right now.
          _ <- dataSourceService.updateDataSource(request.body.copy(id = dataSource.id), expectExisting = true)
=======
          updatedDataSource = request.body.copy(id = dataSource.id)
          // While some data sources are still stored on disk, we need to update the data source on disk if it exists.
          // If no datasource were on disk, it would make sense to remove this route and let the frontend directly call WK.
          _ <- if (dataSourceService.existsOnDisk(dataSource.id.organizationId, dataSource.id.directoryName)) {
            dataSourceService.updateDataSourceOnDisk(updatedDataSource, expectExisting = true, preventNewPaths = true)
          } else
            dsRemoteWebknossosClient.updateDataSource(updatedDataSource, datasetId)
>>>>>>> d8e3194f
        } yield Ok
      }
    }

  // Called by the frontend after the user has set datasetName / FolderId of an explored dataSource
<<<<<<< HEAD
  // Add this data source to the WK database
=======
  // This route adds this data source to the WK database
>>>>>>> d8e3194f
  def add(organizationId: String, datasetName: String, folderId: Option[String]): Action[DataSource] =
    Action.async(validateJson[DataSource]) { implicit request =>
      accessTokenService.validateAccessFromTokenContext(UserAccessRequest.administrateDataSources) {
        for {
          _ <- Fox.successful(())
          dataSourceId = DataSourceId(datasetName, organizationId)
          dataSource = request.body.copy(id = dataSourceId)
          datasetId <- dsRemoteWebknossosClient.registerDataSource(dataSource, dataSourceId, folderId) ?~> "dataset.add.failed"
        } yield Ok(Json.obj("newDatasetId" -> datasetId))
      }
    }

  def createOrganizationDirectory(organizationId: String): Action[AnyContent] = Action.async { implicit request =>
    accessTokenService.validateAccessFromTokenContextForSyncBlock(
      UserAccessRequest.administrateDataSources(organizationId)) {
      val newOrganizationDirectory = new File(f"${dataSourceService.dataBaseDir}/$organizationId")
      newOrganizationDirectory.mkdirs()
      if (newOrganizationDirectory.isDirectory)
        Ok
      else
        BadRequest
    }
  }

  def measureUsedStorage(organizationId: String): Action[PathStorageUsageRequest] =
    Action.async(validateJson[PathStorageUsageRequest]) { implicit request =>
      log() {
        accessTokenService.validateAccessFromTokenContext(UserAccessRequest.administrateDataSources(organizationId)) {
          for {
            before <- Instant.nowFox
            pathStorageReports <- storageUsageService.measureStorageForPaths(request.body.paths, organizationId)
            _ = if (Instant.since(before) > (10 seconds)) {
              Instant.logSince(before,
                               s"Measuring storage for orga $organizationId for ${request.body.paths.length} paths.",
                               logger)
            }
          } yield Ok(Json.toJson(PathStorageUsageResponse(reports = pathStorageReports)))
        }
      }
    }

<<<<<<< HEAD
  private def clearCachesOfDataSource(datasetId: ObjectId, dataSource: DataSource, layerName: Option[String]): Unit = {
=======
  private def clearCachesOfDataSource(dataSource: InboxDataSource, layerName: Option[String]): Unit = {
>>>>>>> d8e3194f
    val dataSourceId = dataSource.id
    val organizationId = dataSourceId.organizationId
    val datasetDirectoryName = dataSourceId.directoryName
    val (closedAgglomerateFileHandleCount, clearedBucketProviderCount, removedChunksCount) =
      binaryDataServiceHolder.binaryDataService.clearCache(organizationId, datasetDirectoryName, layerName)
    val closedMeshFileHandleCount =
      meshFileService.clearCache(dataSourceId, layerName)
    val closedSegmentIndexFileHandleCount =
      segmentIndexFileService.clearCache(dataSourceId, layerName)
    val closedConnectomeFileHandleCount =
      connectomeFileService.clearCache(dataSourceId, layerName)
    datasetErrorLoggingService.clearForDataset(organizationId, datasetDirectoryName)
    val clearedVaultCacheEntriesOpt = dataSourceService.invalidateVaultCache(dataSource, layerName)
    clearedVaultCacheEntriesOpt.foreach { clearedVaultCacheEntries =>
      logger.info(
        s"Cleared caches for ${layerName.map(l => s"layer '$l' of ").getOrElse("")}dataset $organizationId/$datasetDirectoryName: closed $closedAgglomerateFileHandleCount agglomerate file handles, $closedMeshFileHandleCount mesh file handles, $closedSegmentIndexFileHandleCount segment index file handles, $closedConnectomeFileHandleCount connectome file handles, removed $clearedBucketProviderCount bucketProviders, $clearedVaultCacheEntries vault cache entries and $removedChunksCount image chunk cache entries.")
    }
  }

  def reload(organizationId: String, datasetId: ObjectId, layerName: Option[String] = None): Action[AnyContent] =
    Action.async { implicit request =>
      accessTokenService.validateAccessFromTokenContext(UserAccessRequest.administrateDataSources(organizationId)) {
        for {
<<<<<<< HEAD
          dataSource <- datasetCache.getById(datasetId) ~> NOT_FOUND
          _ = clearCachesOfDataSource(datasetId, dataSource, layerName)
          _ = datasetCache.invalidateCache(datasetId)
          reloadedDataSource <- datasetCache.getById(datasetId)
=======
          inboxDataSource <- dsRemoteWebknossosClient.getDataset(datasetId) ~> NOT_FOUND
          _ = clearCachesOfDataSource(inboxDataSource, layerName)
          reloadedDataSource <- refreshDataSource(datasetId)
>>>>>>> d8e3194f
        } yield Ok(Json.toJson(reloadedDataSource))
      }
    }

  def deleteOnDisk(datasetId: ObjectId): Action[AnyContent] =
    Action.async { implicit request =>
<<<<<<< HEAD
      val dataSourceId = DataSourceId(datasetDirectoryName, organizationId)
      accessTokenService.validateAccessFromTokenContext(UserAccessRequest.deleteDataSource(dataSourceId)) {
        for {
          _ <- Fox.fromBool(dataSourceService.existsOnDisk(organizationId, datasetDirectoryName)) ?~> "The dataset does not exist on disk"
          _ <- dataSourceService.deleteOnDisk(
            organizationId,
            datasetDirectoryName,
            reason = Some("the user wants to delete the dataset")) ?~> "dataset.delete.failed"
          _ <- dataSourceRepository.removeDataSource(dataSourceId) // also frees the name in the wk-side database
=======
      accessTokenService.validateAccessFromTokenContext(UserAccessRequest.deleteDataset(datasetId)) {
        for {
          dataSource <- datasetCache.getById(datasetId) ~> NOT_FOUND
          dataSourceId = dataSource.id
          _ <- if (dataSourceService.existsOnDisk(dataSourceId.organizationId, dataSourceId.directoryName)) {
            for {
              _ <- dataSourceService.deleteOnDisk(
                dataSourceId.organizationId,
                dataSourceId.directoryName,
                Some(datasetId),
                reason = Some("the user wants to delete the dataset")) ?~> "dataset.delete.failed"
              _ <- dsRemoteWebknossosClient.deleteDataSource(dataSourceId)
            } yield ()
          } else {
            dsRemoteWebknossosClient.deleteVirtualDataset(datasetId)
          }
>>>>>>> d8e3194f
        } yield Ok
      }
    }

  def listConnectomeFiles(datasetId: ObjectId, dataLayerName: String): Action[AnyContent] =
    Action.async { implicit request =>
      accessTokenService.validateAccessFromTokenContext(UserAccessRequest.readDataset(datasetId)) {
        for {
          (dataSource, dataLayer) <- datasetCache.getWithLayer(datasetId, dataLayerName) ~> NOT_FOUND
          connectomeFileInfos <- connectomeFileService.listConnectomeFiles(dataSource.id, dataLayer)
        } yield Ok(Json.toJson(connectomeFileInfos))
      }
    }

  def getSynapsesForAgglomerates(datasetId: ObjectId, dataLayerName: String): Action[ByAgglomerateIdsRequest] =
    Action.async(validateJson[ByAgglomerateIdsRequest]) { implicit request =>
      accessTokenService.validateAccessFromTokenContext(UserAccessRequest.readDataset(datasetId)) {
        for {
          (dataSource, dataLayer) <- datasetCache.getWithLayer(datasetId, dataLayerName) ~> NOT_FOUND
          meshFileKey <- connectomeFileService.lookUpConnectomeFileKey(dataSource.id,
                                                                       dataLayer,
                                                                       request.body.connectomeFile)
          synapses <- connectomeFileService.synapsesForAgglomerates(meshFileKey, request.body.agglomerateIds)
        } yield Ok(Json.toJson(synapses))
      }
    }

  def getSynapticPartnerForSynapses(datasetId: ObjectId,
                                    dataLayerName: String,
                                    direction: String): Action[BySynapseIdsRequest] =
    Action.async(validateJson[BySynapseIdsRequest]) { implicit request =>
      accessTokenService.validateAccessFromTokenContext(UserAccessRequest.readDataset(datasetId)) {
        for {
          directionValidated <- SynapticPartnerDirection
            .fromString(direction)
            .toFox ?~> "could not parse synaptic partner direction"
          (dataSource, dataLayer) <- datasetCache.getWithLayer(datasetId, dataLayerName) ~> NOT_FOUND
          meshFileKey <- connectomeFileService.lookUpConnectomeFileKey(dataSource.id,
                                                                       dataLayer,
                                                                       request.body.connectomeFile)
          agglomerateIds <- connectomeFileService.synapticPartnerForSynapses(meshFileKey,
                                                                             request.body.synapseIds,
                                                                             directionValidated)
        } yield Ok(Json.toJson(agglomerateIds))
      }
    }

  def getSynapsePositions(datasetId: ObjectId, dataLayerName: String): Action[BySynapseIdsRequest] =
    Action.async(validateJson[BySynapseIdsRequest]) { implicit request =>
      accessTokenService.validateAccessFromTokenContext(UserAccessRequest.readDataset(datasetId)) {
        for {
          (dataSource, dataLayer) <- datasetCache.getWithLayer(datasetId, dataLayerName) ~> NOT_FOUND
          meshFileKey <- connectomeFileService.lookUpConnectomeFileKey(dataSource.id,
                                                                       dataLayer,
                                                                       request.body.connectomeFile)
          synapsePositions <- connectomeFileService.positionsForSynapses(meshFileKey, request.body.synapseIds)
        } yield Ok(Json.toJson(synapsePositions))
      }
    }

  def getSynapseTypes(datasetId: ObjectId, dataLayerName: String): Action[BySynapseIdsRequest] =
    Action.async(validateJson[BySynapseIdsRequest]) { implicit request =>
      accessTokenService.validateAccessFromTokenContext(UserAccessRequest.readDataset(datasetId)) {
        for {
          (dataSource, dataLayer) <- datasetCache.getWithLayer(datasetId, dataLayerName) ~> NOT_FOUND
          meshFileKey <- connectomeFileService.lookUpConnectomeFileKey(dataSource.id,
                                                                       dataLayer,
                                                                       request.body.connectomeFile)
          synapseTypes <- connectomeFileService.typesForSynapses(meshFileKey, request.body.synapseIds)
        } yield Ok(Json.toJson(synapseTypes))
      }
    }

  def checkSegmentIndexFile(datasetId: ObjectId, dataLayerName: String): Action[AnyContent] =
    Action.async { implicit request =>
      accessTokenService.validateAccessFromTokenContext(UserAccessRequest.readDataset(datasetId)) {
        for {
          (dataSource, dataLayer) <- datasetCache.getWithLayer(datasetId, dataLayerName) ~> NOT_FOUND
          segmentIndexFileKeyBox <- segmentIndexFileService.lookUpSegmentIndexFileKey(dataSource.id, dataLayer).shiftBox
        } yield Ok(Json.toJson(segmentIndexFileKeyBox.isDefined))
      }
    }

  /**
    * Query the segment index file for a single segment
    *
    * @return List of bucketPositions as positions (not indices) of 32³ buckets in mag
    */
  def getSegmentIndex(datasetId: ObjectId,
                      dataLayerName: String,
                      segmentId: String): Action[GetSegmentIndexParameters] =
    Action.async(validateJson[GetSegmentIndexParameters]) { implicit request =>
      accessTokenService.validateAccessFromTokenContext(UserAccessRequest.readDataset(datasetId)) {
        for {
          (dataSource, dataLayer) <- datasetCache.getWithLayer(datasetId, dataLayerName) ~> NOT_FOUND
          segmentIndexFileKey <- segmentIndexFileService.lookUpSegmentIndexFileKey(dataSource.id, dataLayer)
          segmentIds <- segmentIdsForAgglomerateIdIfNeeded(
            dataSource.id,
            dataLayer,
            request.body.mappingName,
            request.body.editableMappingTracingId,
            segmentId.toLong,
            mappingNameForMeshFile = None,
            omitMissing = false
          )
          topLeftsNested: Seq[Array[Vec3Int]] <- Fox.serialCombined(segmentIds)(sId =>
            segmentIndexFileService.readSegmentIndex(segmentIndexFileKey, sId))
          topLefts: Array[Vec3Int] = topLeftsNested.toArray.flatten
          bucketPositions = segmentIndexFileService.topLeftsToDistinctTargetMagBucketPositions(topLefts,
                                                                                               request.body.mag)
          bucketPositionsForCubeSize = bucketPositions
            .map(_.scale(DataLayer.bucketLength)) // bucket positions raw are indices of 32³ buckets
            .map(_ / request.body.cubeSize)
            .distinct // divide by requested cube size to map them to larger buckets, select unique
            .map(_ * request.body.cubeSize) // return positions, not indices
        } yield Ok(Json.toJson(bucketPositionsForCubeSize))
      }
    }

  /**
    * Query the segment index file for multiple segments
    *
    * @return List of bucketPositions as indices of 32³ buckets (in target mag)
    */
  def querySegmentIndex(datasetId: ObjectId, dataLayerName: String): Action[GetMultipleSegmentIndexParameters] =
    Action.async(validateJson[GetMultipleSegmentIndexParameters]) { implicit request =>
      accessTokenService.validateAccessFromTokenContext(UserAccessRequest.readDataset(datasetId)) {
        for {
          (dataSource, dataLayer) <- datasetCache.getWithLayer(datasetId, dataLayerName) ~> NOT_FOUND
          segmentIndexFileKey <- segmentIndexFileService.lookUpSegmentIndexFileKey(dataSource.id, dataLayer)
          segmentIdsAndBucketPositions <- Fox.serialCombined(request.body.segmentIds) { segmentOrAgglomerateId =>
            for {
              segmentIds <- segmentIdsForAgglomerateIdIfNeeded(
                dataSource.id,
                dataLayer,
                request.body.mappingName,
                request.body.editableMappingTracingId,
                segmentOrAgglomerateId,
                mappingNameForMeshFile = None,
                omitMissing = true // assume agglomerate ids not present in the mapping belong to user-brushed segments
              )
              topLeftsNested: Seq[Array[Vec3Int]] <- Fox.serialCombined(segmentIds)(sId =>
                segmentIndexFileService.readSegmentIndex(segmentIndexFileKey, sId))
              topLefts: Array[Vec3Int] = topLeftsNested.toArray.flatten
              bucketPositions = segmentIndexFileService.topLeftsToDistinctTargetMagBucketPositions(topLefts,
                                                                                                   request.body.mag)
            } yield SegmentIndexData(segmentOrAgglomerateId, bucketPositions.toSeq)
          }
        } yield Ok(Json.toJson(segmentIdsAndBucketPositions))
      }
    }

  def getSegmentVolume(datasetId: ObjectId, dataLayerName: String): Action[SegmentStatisticsParameters] =
    Action.async(validateJson[SegmentStatisticsParameters]) { implicit request =>
      accessTokenService.validateAccessFromTokenContext(UserAccessRequest.readDataset(datasetId)) {
        for {
          (dataSource, dataLayer) <- datasetCache.getWithLayer(datasetId, dataLayerName) ~> NOT_FOUND
          segmentIndexFileKey <- segmentIndexFileService.lookUpSegmentIndexFileKey(dataSource.id, dataLayer)
          agglomerateFileKeyOpt <- Fox.runOptional(request.body.mappingName)(
            agglomerateService.lookUpAgglomerateFileKey(dataSource.id, dataLayer, _))
          volumes <- Fox.serialCombined(request.body.segmentIds) { segmentId =>
            segmentIndexFileService.getSegmentVolume(
              dataSource.id,
              dataLayer,
              segmentIndexFileKey,
              agglomerateFileKeyOpt,
              segmentId,
              request.body.mag
            )
          }
        } yield Ok(Json.toJson(volumes))
      }
    }

  def getSegmentBoundingBox(datasetId: ObjectId, dataLayerName: String): Action[SegmentStatisticsParameters] =
    Action.async(validateJson[SegmentStatisticsParameters]) { implicit request =>
      accessTokenService.validateAccessFromTokenContext(UserAccessRequest.readDataset(datasetId)) {
        for {
          (dataSource, dataLayer) <- datasetCache.getWithLayer(datasetId, dataLayerName) ~> NOT_FOUND
          segmentIndexFileKey <- segmentIndexFileService.lookUpSegmentIndexFileKey(dataSource.id, dataLayer)
          agglomerateFileKeyOpt <- Fox.runOptional(request.body.mappingName)(
            agglomerateService.lookUpAgglomerateFileKey(dataSource.id, dataLayer, _))
          boxes <- Fox.serialCombined(request.body.segmentIds) { segmentId =>
            segmentIndexFileService.getSegmentBoundingBox(dataSource.id,
                                                          dataLayer,
                                                          segmentIndexFileKey,
                                                          agglomerateFileKeyOpt,
                                                          segmentId,
                                                          request.body.mag)
          }
        } yield Ok(Json.toJson(boxes))
      }
    }

  // Called directly by wk side
  def exploreRemoteDataset(): Action[ExploreRemoteDatasetRequest] =
    Action.async(validateJson[ExploreRemoteDatasetRequest]) { implicit request =>
      accessTokenService.validateAccessFromTokenContext(
        UserAccessRequest.administrateDataSources(request.body.organizationId)) {
        val reportMutable = ListBuffer[String]()
        val hasLocalFilesystemRequest = request.body.layerParameters.exists(param =>
          new URI(param.remoteUri).getScheme == DataVaultService.schemeFile)
        for {
          dataSourceBox: Box[GenericDataSource[DataLayer]] <- exploreRemoteLayerService
            .exploreRemoteDatasource(request.body.layerParameters, reportMutable)
            .futureBox
          // Remove report of recursive exploration in case of exploring the local file system to avoid information exposure.
          _ <- Fox.runIf(hasLocalFilesystemRequest)(Fox.successful(reportMutable.clear()))
          dataSourceOpt = dataSourceBox match {
            case Full(dataSource) if dataSource.dataLayers.nonEmpty =>
              reportMutable += s"Resulted in dataSource with ${dataSource.dataLayers.length} layers."
              Some(dataSource)
            case Full(_) =>
              reportMutable += "Error when exploring as layer set: Resulted in zero layers."
              None
            case f: Failure =>
              reportMutable += s"Error when exploring as layer set: ${formatFailureChain(f, includeStackTraces = true, messagesProviderOpt = Some(request.messages))}"
              None
            case Empty =>
              reportMutable += "Error when exploring as layer set: Empty"
              None
          }
        } yield Ok(Json.toJson(ExploreRemoteDatasetResponse(dataSourceOpt, reportMutable.mkString("\n"))))
      }
    }

  def invalidateCache(datasetId: ObjectId): Action[AnyContent] = Action.async { implicit request =>
    accessTokenService.validateAccessFromTokenContext(UserAccessRequest.writeDataset(datasetId)) {
      datasetCache.invalidateCache(datasetId)
      Future.successful(Ok)
    }
  }

  private def refreshDataSource(datasetId: ObjectId)(implicit tc: TokenContext): Fox[DataSource] =
    for {
      inboxDataSourceInDB <- dsRemoteWebknossosClient.getDataset(datasetId) ~> NOT_FOUND
      dataSourceId = inboxDataSourceInDB.id
      dataSourceFromDir <- Fox.runIf(
        dataSourceService.existsOnDisk(dataSourceId.organizationId, dataSourceId.directoryName)) {
        dataSourceService
          .dataSourceFromDir(
            dataSourceService.dataBaseDir.resolve(dataSourceId.organizationId).resolve(dataSourceId.directoryName),
            dataSourceId.organizationId)
          .toUsable
          .toFox
      }
      _ <- dataSourceFromDir match {
        case Some(ds) =>
          for {
            _ <- dsRemoteWebknossosClient.updateDataSource(ds, datasetId, allowNewPaths = true)
            _ = datasetCache.invalidateCache(datasetId)
          } yield ()
        case _ => Fox.successful(())
      }
      dataSource <- datasetCache.getById(datasetId) ~> NOT_FOUND
    } yield dataSource

}<|MERGE_RESOLUTION|>--- conflicted
+++ resolved
@@ -25,10 +25,6 @@
 import com.scalableminds.webknossos.datastore.services.segmentindex.SegmentIndexFileService
 import com.scalableminds.webknossos.datastore.services.uploading._
 import com.scalableminds.webknossos.datastore.storage.DataVaultService
-<<<<<<< HEAD
-import com.scalableminds.util.tools.{Box, Empty, Failure, Full}
-=======
->>>>>>> d8e3194f
 import com.scalableminds.webknossos.datastore.services.connectome.{
   ByAgglomerateIdsRequest,
   BySynapseIdsRequest,
@@ -72,11 +68,7 @@
   def readInboxDataSource(datasetId: ObjectId): Action[AnyContent] = Action.async { implicit request =>
     accessTokenService.validateAccessFromTokenContext(UserAccessRequest.readDataset(datasetId)) {
       for {
-<<<<<<< HEAD
-        dataSource <- datasetCache.getById(datasetId) ~> NOT_FOUND
-=======
         dataSource <- refreshDataSource(datasetId)
->>>>>>> d8e3194f
       } yield Ok(Json.toJson(dataSource))
     }
   }
@@ -256,11 +248,6 @@
       datasetId: ObjectId,
       dataLayerName: String
   ): Action[AnyContent] = Action.async { implicit request =>
-<<<<<<< HEAD
-    accessTokenService.validateAccessFromTokenContextForSyncBlock(UserAccessRequest.readDataset(datasetId)) {
-      addNoCacheHeaderFallback( // TODO
-        Ok(Json.toJson(dataSourceService.exploreMappings(???, ???, dataLayerName))))
-=======
     accessTokenService.validateAccessFromTokenContext(UserAccessRequest.readDataset(datasetId)) {
       for {
         dataSource <- datasetCache.getById(datasetId)
@@ -269,7 +256,6 @@
                                                              dataSourceId.directoryName,
                                                              dataLayerName)
       } yield addNoCacheHeaderFallback(Ok(Json.toJson(exploredMappings)))
->>>>>>> d8e3194f
     }
   }
 
@@ -279,13 +265,8 @@
   ): Action[AnyContent] = Action.async { implicit request =>
     accessTokenService.validateAccessFromTokenContext(UserAccessRequest.readDataset(datasetId)) {
       for {
-<<<<<<< HEAD
-        (dataSource, dataLayer) <- datasetCache.getWithLayer(datasetId, dataLayerName) ~> NOT_FOUND
-        agglomerateList = agglomerateService.listAgglomeratesFiles(dataSource.id, dataLayer)
-=======
         (_, dataLayer) <- datasetCache.getWithLayer(datasetId, dataLayerName) ~> NOT_FOUND
         agglomerateList = agglomerateService.listAgglomeratesFiles(dataLayer)
->>>>>>> d8e3194f
       } yield Ok(Json.toJson(agglomerateList))
     }
   }
@@ -374,10 +355,6 @@
       accessTokenService.validateAccessFromTokenContext(UserAccessRequest.writeDataset(datasetId)) {
         for {
           dataSource <- datasetCache.getById(datasetId) ~> NOT_FOUND
-<<<<<<< HEAD
-          // TODO: This route does not make sense right now.
-          _ <- dataSourceService.updateDataSource(request.body.copy(id = dataSource.id), expectExisting = true)
-=======
           updatedDataSource = request.body.copy(id = dataSource.id)
           // While some data sources are still stored on disk, we need to update the data source on disk if it exists.
           // If no datasource were on disk, it would make sense to remove this route and let the frontend directly call WK.
@@ -385,17 +362,12 @@
             dataSourceService.updateDataSourceOnDisk(updatedDataSource, expectExisting = true, preventNewPaths = true)
           } else
             dsRemoteWebknossosClient.updateDataSource(updatedDataSource, datasetId)
->>>>>>> d8e3194f
         } yield Ok
       }
     }
 
   // Called by the frontend after the user has set datasetName / FolderId of an explored dataSource
-<<<<<<< HEAD
-  // Add this data source to the WK database
-=======
   // This route adds this data source to the WK database
->>>>>>> d8e3194f
   def add(organizationId: String, datasetName: String, folderId: Option[String]): Action[DataSource] =
     Action.async(validateJson[DataSource]) { implicit request =>
       accessTokenService.validateAccessFromTokenContext(UserAccessRequest.administrateDataSources) {
@@ -437,11 +409,7 @@
       }
     }
 
-<<<<<<< HEAD
-  private def clearCachesOfDataSource(datasetId: ObjectId, dataSource: DataSource, layerName: Option[String]): Unit = {
-=======
   private def clearCachesOfDataSource(dataSource: InboxDataSource, layerName: Option[String]): Unit = {
->>>>>>> d8e3194f
     val dataSourceId = dataSource.id
     val organizationId = dataSourceId.organizationId
     val datasetDirectoryName = dataSourceId.directoryName
@@ -465,33 +433,15 @@
     Action.async { implicit request =>
       accessTokenService.validateAccessFromTokenContext(UserAccessRequest.administrateDataSources(organizationId)) {
         for {
-<<<<<<< HEAD
-          dataSource <- datasetCache.getById(datasetId) ~> NOT_FOUND
-          _ = clearCachesOfDataSource(datasetId, dataSource, layerName)
-          _ = datasetCache.invalidateCache(datasetId)
-          reloadedDataSource <- datasetCache.getById(datasetId)
-=======
           inboxDataSource <- dsRemoteWebknossosClient.getDataset(datasetId) ~> NOT_FOUND
           _ = clearCachesOfDataSource(inboxDataSource, layerName)
           reloadedDataSource <- refreshDataSource(datasetId)
->>>>>>> d8e3194f
         } yield Ok(Json.toJson(reloadedDataSource))
       }
     }
 
   def deleteOnDisk(datasetId: ObjectId): Action[AnyContent] =
     Action.async { implicit request =>
-<<<<<<< HEAD
-      val dataSourceId = DataSourceId(datasetDirectoryName, organizationId)
-      accessTokenService.validateAccessFromTokenContext(UserAccessRequest.deleteDataSource(dataSourceId)) {
-        for {
-          _ <- Fox.fromBool(dataSourceService.existsOnDisk(organizationId, datasetDirectoryName)) ?~> "The dataset does not exist on disk"
-          _ <- dataSourceService.deleteOnDisk(
-            organizationId,
-            datasetDirectoryName,
-            reason = Some("the user wants to delete the dataset")) ?~> "dataset.delete.failed"
-          _ <- dataSourceRepository.removeDataSource(dataSourceId) // also frees the name in the wk-side database
-=======
       accessTokenService.validateAccessFromTokenContext(UserAccessRequest.deleteDataset(datasetId)) {
         for {
           dataSource <- datasetCache.getById(datasetId) ~> NOT_FOUND
@@ -508,7 +458,6 @@
           } else {
             dsRemoteWebknossosClient.deleteVirtualDataset(datasetId)
           }
->>>>>>> d8e3194f
         } yield Ok
       }
     }
