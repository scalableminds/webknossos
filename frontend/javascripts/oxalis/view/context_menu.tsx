--- conflicted
+++ resolved
@@ -788,15 +788,12 @@
     allActions = nonSkeletonActions.concat(skeletonActions).concat(boundingBoxActions);
   }
 
-<<<<<<< HEAD
   const empty = (
     <Menu.Item key="empty">
       <Empty description="No actions available" image={Empty.PRESENTED_IMAGE_SIMPLE} />
     </Menu.Item>
   );
 
-=======
->>>>>>> 3188e278
   return (
     <Menu
       onClick={hideContextMenu}
