--- conflicted
+++ resolved
@@ -20,13 +20,9 @@
 - Added support to download layers of a dataset as (OME) TIFF files in the download modal when viewing a dataset. [#7068](https://github.com/scalableminds/webknossos/pull/7068)
 - Annotations with Editable Mappings (a.k.a Supervoxel Proofreading) can now be merged. [#7026](https://github.com/scalableminds/webknossos/pull/7026)
 - The file size and inodes of artifacts are now aggregated and shown in the Voxelytics workflow list. [#7071](https://github.com/scalableminds/webknossos/pull/7071)
-<<<<<<< HEAD
 - It is possible to disable the automatic loading of meshes during proofreading. [#7076](https://github.com/scalableminds/webknossos/pull/7076)
 - Add ability to view [zarr v3](https://zarr-specs.readthedocs.io/en/latest/v3/core/v3.0.html) datasets. [#7079](https://github.com/scalableminds/webknossos/pull/7079)
-=======
-- It is possible to disable the automatic loading of meshes during proofreading. [##7076](https://github.com/scalableminds/webknossos/pull/7076)
 - When viewing a public dataset by another organization, the organization is shown next to the dataset list, and when viewing the dataself or an annotation. [#7087](https://github.com/scalableminds/webknossos/pull/7087)
->>>>>>> bdae6d38
 
 ### Changed
 - Loading of precomputed meshes got significantly faster (especially when using a mesh file for an oversegmentation with an applied agglomerate mapping). [#7001](https://github.com/scalableminds/webknossos/pull/7001)
