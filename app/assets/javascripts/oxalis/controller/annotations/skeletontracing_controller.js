--- conflicted
+++ resolved
@@ -37,13 +37,8 @@
   }
 
 
-<<<<<<< HEAD
-  setParticleSize = (delta) => {
+  setParticleSize = (delta: number): void => {
     let particleSize = Store.getState().userConfiguration.particleSize + delta;
-=======
-  setParticleSize = (delta: number): void => {
-    let particleSize = this.model.user.get("particleSize") + delta;
->>>>>>> 2e744c42
     particleSize = Math.min(constants.MAX_PARTICLE_SIZE, particleSize);
     particleSize = Math.max(constants.MIN_PARTICLE_SIZE, particleSize);
 
