--- conflicted
+++ resolved
@@ -27,16 +27,11 @@
 import Request from "libs/request";
 import UserLocalStorage from "libs/user_local_storage";
 import features from "features";
-<<<<<<< HEAD
 import { PlanAboutToExceedWarning } from "admin/organization/organization_cards";
-
-const { TabPane } = Tabs;
-=======
+import { PortalTarget } from "oxalis/view/layouting/portal_utils";
 import { DatasetFolderView } from "./dataset_folder_view";
-import { PortalTarget } from "oxalis/view/layouting/portal_utils";
 import { ActiveTabContext, RenderingTabContext } from "./dashboard_contexts";
 
->>>>>>> e3dfdd26
 type OwnProps = {
   userId: string | null | undefined;
   isAdminView: boolean;
@@ -300,12 +295,8 @@
     return (
       <NmlUploadZoneContainer onImport={this.uploadNmls} isUpdateAllowed>
         {whatsNextBanner}
-<<<<<<< HEAD
-        <div className="container">
+        <div className="container propagate-flex-height">
           {pricingPlanWarnings}
-=======
-        <div className="container propagate-flex-height">
->>>>>>> e3dfdd26
           {userHeader}
           <DatasetCacheProvider>
             <ActiveTabContext.Provider value={this.state.activeTabKey}>
