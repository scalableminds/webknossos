--- conflicted
+++ resolved
@@ -7,20 +7,11 @@
 import BackboneEvents from "backbone-events-standalone";
 import Clipboard from "clipboard-js";
 import * as React from "react";
-import * as THREE from "three";
 import _ from "lodash";
 
 import { InputKeyboard, InputKeyboardNoLoop, InputMouse, type ModifierKeys } from "libs/input";
 import { document } from "libs/window";
-<<<<<<< HEAD
-import { InputMouse, InputKeyboard, InputKeyboardNoLoop } from "libs/input";
-import Model from "oxalis/model";
-import Store from "oxalis/store";
-import type { Tracing, OxalisState } from "oxalis/store";
-import { updateUserSettingAction } from "oxalis/model/actions/settings_actions";
-import SceneController from "oxalis/controller/scene_controller";
-=======
->>>>>>> 165b1837
+import { getBaseVoxel, getBaseVoxelFactors } from "oxalis/model/scaleinfo";
 import {
   getPosition,
   getRequestLogZoomStep,
@@ -35,62 +26,33 @@
   moveFlycamOrthoAction,
   zoomByDeltaAction,
 } from "oxalis/model/actions/flycam_actions";
-<<<<<<< HEAD
-import { getBaseVoxel, getBaseVoxelFactors } from "oxalis/model/scaleinfo";
-=======
 import {
   setBrushSizeAction,
   setMousePositionAction,
 } from "oxalis/model/actions/volumetracing_actions";
-import {
-  setViewportAction,
-  setTDCameraAction,
-  zoomTDViewAction,
-  moveTDViewXAction,
-  moveTDViewYAction,
-  moveTDViewByVectorAction,
-} from "oxalis/model/actions/view_mode_actions";
+import { setViewportAction, zoomTDViewAction } from "oxalis/model/actions/view_mode_actions";
 import { updateUserSettingAction } from "oxalis/model/actions/settings_actions";
-import { voxelToNm, getBaseVoxel, getBaseVoxelFactors } from "oxalis/model/scaleinfo";
-import CameraController from "oxalis/controller/camera_controller";
->>>>>>> 165b1837
 import Dimensions from "oxalis/model/dimensions";
 import Model from "oxalis/model";
 import PlaneView from "oxalis/view/plane_view";
 import SceneController from "oxalis/controller/scene_controller";
-import Store, { type CameraData, type Flycam, type OxalisState, type Tracing } from "oxalis/store";
+import Store, { type OxalisState, type Tracing } from "oxalis/store";
+import TDController from "oxalis/controller/td_controller";
 import Toast from "libs/toast";
-import TrackballControls from "libs/trackball_controls";
 import * as Utils from "libs/utils";
 import api from "oxalis/api/internal_api";
 import constants, {
-<<<<<<< HEAD
-  OrthoViews,
-=======
   type OrthoView,
   type OrthoViewMap,
-  OrthoViewValues,
->>>>>>> 165b1837
   OrthoViewValuesWithoutTDView,
   OrthoViews,
   type Point2,
   type Vector3,
   VolumeToolEnum,
 } from "oxalis/constants";
-<<<<<<< HEAD
-import type { Point2, Vector3, OrthoView, OrthoViewMap } from "oxalis/constants";
-import type { ModifierKeys } from "libs/input";
-import { setViewportAction, zoomTDViewAction } from "oxalis/model/actions/view_mode_actions";
-=======
->>>>>>> 165b1837
 import messages from "messages";
 import * as skeletonController from "oxalis/controller/combinations/skeletontracing_plane_controller";
 import * as volumeController from "oxalis/controller/combinations/volumetracing_plane_controller";
-<<<<<<< HEAD
-import api from "oxalis/api/internal_api";
-import TDController from "oxalis/controller/td_controller";
-=======
->>>>>>> 165b1837
 
 function ensureNonConflictingHandlers(skeletonControls: Object, volumeControls: Object): void {
   const conflictingHandlers = _.intersection(
