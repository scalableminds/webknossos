--- conflicted
+++ resolved
@@ -77,11 +77,7 @@
 
       matrix = cam.getZoomedMatrix()
 
-<<<<<<< HEAD
-      newVertices = M4x4.transformPointsAffine(matrix, @queryVertices)
-=======
-      newVertices = mjs.M4x4.transformPointsAffine matrix, @queryVertices
->>>>>>> 8ac832f0
+      newVertices = MJS.M4x4.transformPointsAffine matrix, @queryVertices
       newColors = @model.getColorBinaries()[0].getByVerticesSync(newVertices)
 
       @textureMaterial.setData("color", newColors)
@@ -120,9 +116,9 @@
         vertex[1] = y - (Math.floor @width/2)
         vertex[2] = 0
 
-        vector = V3.sub(vertex, centerVertex, vector)
-        length = V3.length(vector)
-        vector = V3.scale(vector, sphericalCapRadius / length, vector)
+        vector = MJS.V3.sub(vertex, centerVertex, vector)
+        length = MJS.V3.length(vector)
+        vector = MJS.V3.scale(vector, sphericalCapRadius / length, vector)
 
         queryVertices[currentIndex++] = centerVertex[0] + vector[0]
         queryVertices[currentIndex++] = centerVertex[1] + vector[1]
