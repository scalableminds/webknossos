--- conflicted
+++ resolved
@@ -428,51 +428,26 @@
 
     return (
       <div>
-<<<<<<< HEAD
         {this.props.isAdminView
           ? search
           : <div className="pull-right">
-              <Upload
-                action="/admin/nml/upload"
+              <FileUpload
+                url="/admin/nml/upload"
                 accept=".nml, .zip"
                 name="nmlFile"
                 multiple
                 showUploadList={false}
-                onChange={this.handleNMLUpload}
+                onSuccess={this.handleNMLUpload}
+                onUploading={() => this.setState({ isUploadingNML: true })}
+                onError={() => this.setState({ isUploadingNML: false })}
               >
                 <Button icon="upload" loading={this.state.isUploadingNML}>
                   Upload Annotation
                 </Button>
-              </Upload>
+              </FileUpload>
               <div className="divider-vertical" />
               <Button onClick={this.toggleShowArchived} style={marginRight}>
                 Show {this.state.shouldShowArchivedTracings ? "Open" : "Archived"} Tracings
-=======
-        {this.props.isAdminView ? (
-          search
-        ) : (
-          <div className="pull-right">
-            <FileUpload
-              url="/admin/nml/upload"
-              accept=".nml, .zip"
-              name="nmlFile"
-              multiple
-              onSuccess={this.handleNMLUpload}
-              onUploading={() => this.setState({ isUploadingNML: true })}
-              onError={() => this.setState({ isUploadingNML: false })}
-            >
-              <Button icon="upload" loading={this.state.isUploadingNML}>
-                Upload Annotation
-              </Button>
-            </FileUpload>
-            <div className="divider-vertical" />
-            <Button onClick={this.toggleShowArchived} style={marginRight}>
-              Show {this.state.shouldShowArchivedTracings ? "Open" : "Archived"} Tracings
-            </Button>
-            {!this.state.shouldShowArchivedTracings ? (
-              <Button onClick={this.archiveAll} style={marginRight}>
-                Archive All
->>>>>>> 889adcc8
               </Button>
               {!this.state.shouldShowArchivedTracings
                 ? <Button onClick={this.archiveAll} style={marginRight}>
