// @flow

import _ from "lodash";
import { getPosition, getRotation } from "oxalis/model/accessors/flycam_accessor";
import messages from "messages";
import Saxophone from "@scalableminds/saxophone";
import Store from "oxalis/store";
import Date from "libs/date";
import DiffableMap from "libs/diffable_map";
import type {
  OxalisState,
  SkeletonTracingType,
  NodeMapType,
  TreeType,
  TreeMapType,
  TemporaryMutableTreeMapType,
} from "oxalis/store";
<<<<<<< HEAD
import type { APIBuildInfoType } from "admin/api_flow_types";
=======
import EdgeCollection from "oxalis/model/edge_collection";
>>>>>>> 9fe42bfa

// NML Defaults
const DEFAULT_COLOR = [1, 0, 0];
const DEFAULT_VIEWPORT = 0;
const DEFAULT_RESOLUTION = 0;
const DEFAULT_BITDEPTH = 0;
const DEFAULT_INTERPOLATION = false;
const DEFAULT_TIMESTAMP = 0;
const DEFAULT_ROTATION = [0, 0, 0];

// SERIALIZE NML

function indent(array: Array<string>): Array<string> {
  // Use forEach instead of map for performance reasons
  array.forEach((line, index) => {
    array[index] = `  ${line}`;
  });
  return array;
}

function serializeTag(
  name: string,
  properties: { [string]: ?(string | number | boolean) },
  closed: boolean = true,
): string {
  return `<${name} ${Object.keys(properties)
    .map(key => `${key}="${properties[key] != null ? properties[key].toString() : ""}"`)
    .join(" ")}${closed ? " /" : ""}>`;
}

export function getNmlName(state: OxalisState): string {
  // Use the same naming convention as the backend
  const { activeUser, dataset, task, tracing } = state;
  if (tracing.name !== "") return `${tracing.name}.nml`;

  const datasetName = dataset.name;
  const tracingType = task ? task.id : "explorational";
  let userName = activeUser
    ? `${activeUser.firstName.slice(0, 1)}${activeUser.lastName}`.toLowerCase()
    : "";
  // Replace spaces in user names
  userName = userName.replace(/ /g, "_");
  const shortAnnotationId = tracing.annotationId.slice(-6);

  return `${datasetName}__${tracingType}__${userName}__${shortAnnotationId}.nml`;
}

export function serializeToNml(
  state: OxalisState,
  tracing: SkeletonTracingType,
  buildInfo: APIBuildInfoType,
): string {
  // Only visible trees will be serialized!
  // _.filter throws flow errors here, because the type definitions are wrong and I'm not able to fix them
  const visibleTrees = Object.keys(tracing.trees)
    .filter(treeId => tracing.trees[Number(treeId)].isVisible)
    .map(treeId => tracing.trees[Number(treeId)]);
  return [
    "<things>",
    ...indent(
      _.concat(
        serializeMetaInformation(state, buildInfo),
        serializeParameters(state),
        serializeTrees(visibleTrees),
        serializeBranchPoints(visibleTrees),
        serializeComments(visibleTrees),
      ),
    ),
    "</things>",
  ].join("\n");
}

function serializeMetaInformation(state: OxalisState, buildInfo: APIBuildInfoType): Array<string> {
  return _.compact([
    serializeTag("meta", {
      name: "writer",
      content: "nml_helpers.js",
    }),
    serializeTag("meta", {
      name: "writerGitCommit",
      content: buildInfo.webknossos.commitHash,
    }),
    serializeTag("meta", {
      name: "timestamp",
      content: Date.now().toString(),
    }),
    serializeTag("meta", {
      name: "annotationId",
      content: state.tracing.annotationId,
    }),
    state.activeUser != null
      ? serializeTag("meta", {
          name: "username",
          content: `${state.activeUser.firstName} ${state.activeUser.lastName}`,
        })
      : "",
    state.task != null
      ? serializeTag("meta", {
          name: "taskId",
          content: state.task.id,
        })
      : "",
  ]);
}

function serializeParameters(state: OxalisState): Array<string> {
  const editPosition = getPosition(state.flycam).map(Math.round);
  const editRotation = getRotation(state.flycam);
  const userBB = state.tracing.userBoundingBox;
  return [
    "<parameters>",
    ...indent(
      _.compact([
        serializeTag("experiment", {
          name: state.dataset.name,
          description: state.tracing.description,
        }),
        serializeTag("scale", {
          x: state.dataset.scale[0],
          y: state.dataset.scale[1],
          z: state.dataset.scale[2],
        }),
        serializeTag("offset", {
          x: 0,
          y: 0,
          z: 0,
        }),
        serializeTag("time", { ms: state.tracing.createdTimestamp }),
        serializeTag("editPosition", {
          x: editPosition[0],
          y: editPosition[1],
          z: editPosition[2],
        }),
        serializeTag("editRotation", {
          xRot: editRotation[0],
          yRot: editRotation[1],
          zRot: editRotation[2],
        }),
        serializeTag("zoomLevel", { zoom: state.flycam.zoomStep }),
        userBB != null
          ? serializeTag("userBoundingBox", {
              topLeftX: userBB.min[0],
              topLeftY: userBB.min[1],
              topLeftZ: userBB.min[2],
              width: userBB.max[0] - userBB.min[0],
              height: userBB.max[1] - userBB.min[1],
              depth: userBB.max[2] - userBB.min[2],
            })
          : "",
      ]),
    ),
    "</parameters>",
  ];
}

function serializeTrees(trees: Array<TreeType>): Array<string> {
  return _.flatten(
    trees.map(tree => [
      serializeTag(
        "thing",
        {
          id: tree.treeId,
          "color.r": tree.color[0],
          "color.g": tree.color[1],
          "color.b": tree.color[2],
          "color.a": 1.0,
          name: tree.name,
        },
        false,
      ),
      ...indent([
        "<nodes>",
        ...indent(serializeNodes(tree.nodes)),
        "</nodes>",
        "<edges>",
        ...indent(serializeEdges(tree.edges)),
        "</edges>",
      ]),
      "</thing>",
    ]),
  );
}

function serializeNodes(nodes: NodeMapType): Array<string> {
  return nodes.map(node => {
    const position = node.position.map(Math.round);
    return serializeTag("node", {
      id: node.id,
      radius: node.radius,
      x: position[0],
      y: position[1],
      z: position[2],
      rotX: node.rotation[0],
      rotY: node.rotation[1],
      rotZ: node.rotation[2],
      inVp: node.viewport,
      inMag: node.resolution,
      bitDepth: node.bitDepth,
      interpolation: node.interpolation,
      time: node.timestamp,
    });
  });
}

function serializeEdges(edges: EdgeCollection): Array<string> {
  return edges.map(edge => serializeTag("edge", { source: edge.source, target: edge.target }));
}

function serializeBranchPoints(trees: Array<TreeType>): Array<string> {
  const branchPoints = _.flatten(trees.map(tree => tree.branchPoints));
  return [
    "<branchpoints>",
    ...indent(
      branchPoints.map(branchPoint =>
        serializeTag("branchpoint", { id: branchPoint.nodeId, time: branchPoint.timestamp }),
      ),
    ),
    "</branchpoints>",
  ];
}

function serializeComments(trees: Array<TreeType>): Array<string> {
  const comments = _.flatten(trees.map(tree => tree.comments));
  return [
    "<comments>",
    ...indent(
      comments.map(comment =>
        serializeTag("comment", { node: comment.nodeId, content: comment.content }),
      ),
    ),
    "</comments>",
  ];
}

// PARSE NML

class NmlParseError extends Error {
  constructor(...args) {
    super(...args);
    this.name = "NmlParseError";
  }
}

function _parseInt(obj: Object, key: string, defaultValue?: number): number {
  if (obj[key] == null) {
    if (defaultValue == null) {
      throw new NmlParseError(`${messages["nml.expected_attribute_missing"]} ${key}`);
    } else {
      return defaultValue;
    }
  }
  return Number.parseInt(obj[key], 10);
}

function _parseFloat(obj: Object, key: string, defaultValue?: number): number {
  if (obj[key] == null) {
    if (defaultValue == null) {
      throw new NmlParseError(`${messages["nml.expected_attribute_missing"]} ${key}`);
    } else {
      return defaultValue;
    }
  }
  return Number.parseFloat(obj[key]);
}

function _parseBool(obj: Object, key: string, defaultValue?: boolean): boolean {
  if (obj[key] == null) {
    if (defaultValue == null) {
      throw new NmlParseError(`${messages["nml.expected_attribute_missing"]} ${key}`);
    } else {
      return defaultValue;
    }
  }
  return obj[key] === "true";
}

function findTreeByNodeId(trees: TreeMapType, nodeId: number): ?TreeType {
  return _.values(trees).find(tree => tree.nodes.has(nodeId));
}

function isTreeConnected(tree: TreeType): boolean {
  const visitedNodes = new Map();

  if (tree.nodes.size() > 0) {
    // Get the first element from the nodes map
    const nodeQueue = [Number(tree.nodes.keys().next().value)];
    // Breadth-First search that marks all reachable nodes as visited
    while (nodeQueue.length !== 0) {
      const nodeId = nodeQueue.shift();
      visitedNodes.set(nodeId, true);
      const edges = tree.edges.getEdgesForNode(nodeId);
      // If there are no edges for a node, the tree is not connected
      if (edges == null) break;

      for (const edge of edges) {
        if (nodeId === edge.target && !visitedNodes.get(edge.source)) {
          nodeQueue.push(edge.source);
        } else if (!visitedNodes.get(edge.target)) {
          nodeQueue.push(edge.target);
        }
      }
    }
  }

  // If the size of the visitedNodes map is the same as the number of nodes, the tree is connected
  return _.size(visitedNodes) === tree.nodes.size();
}

export function parseNml(nmlString: string): Promise<TreeMapType> {
  return new Promise((resolve, reject) => {
    const parser = new Saxophone();

    const trees: TemporaryMutableTreeMapType = {};
    const existingNodeIds = new Set();
    let currentTree: ?TreeType = null;
    parser
      .on("tagopen", node => {
        const attr = Saxophone.parseAttrs(node.attrs);
        switch (node.name) {
          case "experiment": {
            if (attr.name !== Store.getState().dataset.name) {
              throw new NmlParseError(messages["nml.different_dataset"]);
            }
            break;
          }
          case "thing": {
            currentTree = {
              treeId: _parseInt(attr, "id"),
              color: [
                _parseFloat(attr, "color.r", DEFAULT_COLOR[0]),
                _parseFloat(attr, "color.g", DEFAULT_COLOR[1]),
                _parseFloat(attr, "color.b", DEFAULT_COLOR[2]),
              ],
              name: attr.name,
              comments: [],
              nodes: new DiffableMap(),
              branchPoints: [],
              timestamp: Date.now(),
              edges: new EdgeCollection(),
              isVisible: _parseFloat(attr, "color.a") !== 0,
            };
            if (trees[currentTree.treeId] != null)
              throw new NmlParseError(`${messages["nml.duplicate_tree_id"]} ${currentTree.treeId}`);
            trees[currentTree.treeId] = currentTree;
            break;
          }
          case "node": {
            const currentNode = {
              id: _parseInt(attr, "id"),
              position: [_parseFloat(attr, "x"), _parseFloat(attr, "y"), _parseFloat(attr, "z")],
              rotation: [
                _parseFloat(attr, "rotX", DEFAULT_ROTATION[0]),
                _parseFloat(attr, "rotY", DEFAULT_ROTATION[1]),
                _parseFloat(attr, "rotZ", DEFAULT_ROTATION[2]),
              ],
              interpolation: _parseBool(attr, "interpolation", DEFAULT_INTERPOLATION),
              bitDepth: _parseInt(attr, "bitDepth", DEFAULT_BITDEPTH),
              viewport: _parseInt(attr, "inVp", DEFAULT_VIEWPORT),
              resolution: _parseInt(attr, "inMag", DEFAULT_RESOLUTION),
              radius: _parseFloat(attr, "radius"),
              timestamp: _parseInt(attr, "time", DEFAULT_TIMESTAMP),
            };
            if (currentTree == null)
              throw new NmlParseError(`${messages["nml.node_outside_tree"]} ${currentNode.id}`);
            if (existingNodeIds.has(currentNode.id))
              throw new NmlParseError(`${messages["nml.duplicate_node_id"]} ${currentNode.id}`);
            currentTree.nodes.mutableSet(currentNode.id, currentNode);
            existingNodeIds.add(currentNode.id);
            break;
          }
          case "edge": {
            const currentEdge = {
              source: _parseInt(attr, "source"),
              target: _parseInt(attr, "target"),
            };
            if (currentTree == null)
              throw new NmlParseError(
                `${messages["nml.edge_outside_tree"]} ${JSON.stringify(currentEdge)}`,
              );
            if (
              !(
                currentTree.nodes.has(currentEdge.source) &&
                currentTree.nodes.has(currentEdge.target)
              )
            )
              throw new NmlParseError(
                `${messages["nml.edge_with_invalid_node"]} ${JSON.stringify(currentEdge)}`,
              );
            if (currentEdge.source === currentEdge.target)
              throw new NmlParseError(
                `${messages["nml.edge_with_same_source_target"]} ${JSON.stringify(currentEdge)}`,
              );
            currentTree.edges.addEdge(currentEdge, true);
            break;
          }
          case "comment": {
            const currentComment = {
              nodeId: _parseInt(attr, "node"),
              content: attr.content,
            };
            const tree = findTreeByNodeId(trees, currentComment.nodeId);
            if (tree == null)
              throw new NmlParseError(
                `${messages["nml.comment_without_tree"]} ${currentComment.nodeId}`,
              );
            tree.comments.push(currentComment);
            break;
          }
          case "branchpoint": {
            const currentBranchpoint = {
              nodeId: _parseInt(attr, "id"),
              timestamp: _parseInt(attr, "time", DEFAULT_TIMESTAMP),
            };
            const tree = findTreeByNodeId(trees, currentBranchpoint.nodeId);
            if (tree == null)
              throw new NmlParseError(
                `${messages["nml.branchpoint_without_tree"]} ${currentBranchpoint.nodeId}`,
              );
            tree.branchPoints.push(currentBranchpoint);
            break;
          }
          default:
            break;
        }
      })
      .on("tagclose", node => {
        if (node.name === "thing" && currentTree != null) {
          if (!isTreeConnected(currentTree))
            throw new NmlParseError(`${messages["nml.tree_not_connected"]} ${currentTree.treeId}`);
          currentTree = null;
        }
      })
      .on("end", () => {
        resolve(trees);
      })
      .on("error", reject);

    parser.parse(nmlString);
  });
}<|MERGE_RESOLUTION|>--- conflicted
+++ resolved
@@ -7,6 +7,7 @@
 import Store from "oxalis/store";
 import Date from "libs/date";
 import DiffableMap from "libs/diffable_map";
+import EdgeCollection from "oxalis/model/edge_collection";
 import type {
   OxalisState,
   SkeletonTracingType,
@@ -15,11 +16,7 @@
   TreeMapType,
   TemporaryMutableTreeMapType,
 } from "oxalis/store";
-<<<<<<< HEAD
 import type { APIBuildInfoType } from "admin/api_flow_types";
-=======
-import EdgeCollection from "oxalis/model/edge_collection";
->>>>>>> 9fe42bfa
 
 // NML Defaults
 const DEFAULT_COLOR = [1, 0, 0];
