package com.scalableminds.webknossos.datastore.services

import com.scalableminds.util.accesscontext.TokenContext
import com.scalableminds.util.io.URIUtils
import com.scalableminds.util.tools.{Fox, FoxImplicits, Full}
import com.scalableminds.webknossos.datastore.DataStoreConfig
import com.typesafe.scalalogging.LazyLogging
import com.scalableminds.webknossos.datastore.storage.{DataVaultService, RemoteSourceDescriptor}
import play.api.libs.json.{Json, OFormat}

import java.net.URI
import java.nio.file.Path
import javax.inject.Inject
import scala.concurrent.ExecutionContext

case class DirectoryStorageReport(
    organizationId: String,
    datasetName: String,
    layerName: String,
    magOrDirectoryName: String,
    usedStorageBytes: Long
)

object DirectoryStorageReport {
  implicit val jsonFormat: OFormat[DirectoryStorageReport] = Json.format[DirectoryStorageReport]
}

case class PathStorageUsageRequest(paths: List[String])
object PathStorageUsageRequest {
  implicit val jsonFormat: OFormat[PathStorageUsageRequest] = Json.format[PathStorageUsageRequest]
}

<<<<<<< HEAD
case class PathStorageReport(
    path: String,
    usedStorageBytes: Long
)
object PathStorageReport {
  implicit val jsonFormat: OFormat[PathStorageReport] = Json.format[PathStorageReport]
}

case class PathStorageUsageResponse(reports: List[PathStorageReport])
object PathStorageUsageResponse {
  implicit val jsonFormat: OFormat[PathStorageUsageResponse] = Json.format[PathStorageUsageResponse]
}

class DSUsedStorageService @Inject()(config: DataStoreConfig, dataVaultService: DataVaultService)
    extends FoxImplicits
    with LazyLogging
    with URIUtils {
=======
  private def noSymlinksFilter(p: Path) = !Files.isSymbolicLink(p)

  def measureStorage(organizationId: String, datasetName: Option[String])(
      implicit ec: ExecutionContext): Fox[List[DirectoryStorageReport]] = {
    val organizationDirectory = config.Datastore.baseDirectory.resolve(organizationId)
    if (Files.exists(organizationDirectory)) {
      measureStorage(organizationId, datasetName, organizationDirectory)
    } else Fox.successful(List())
  }
>>>>>>> d29e888a

  private val baseDir: Path = Path.of(config.Datastore.baseDirectory)

  def measureStorageForPaths(paths: List[String], organizationId: String)(
      implicit ec: ExecutionContext,
      tc: TokenContext): Fox[List[PathStorageReport]] = {
    val organizationDirectory = baseDir.resolve(organizationId)
    val pathsAsURIs = paths.map(new URI(_))
    val pathsWithAbsoluteURIs = pathsAsURIs.map(uri => {
      if (uri.getScheme == null || uri.getScheme == DataVaultService.schemeFile) {
        organizationDirectory.resolve(uri.getPath).normalize().toAbsolutePath.toUri
      } else
        uri
    })

    // Check to only measure remote paths that are part of a vault that is configured.
    val absolutePathsToMeasure = pathsWithAbsoluteURIs.filter(uri =>
      uri.getScheme == DataVaultService.schemeFile || config.Datastore.DataVaults.credentials.exists(vault =>
        isSubpath(new URI(vault.getString("name")), uri)))
    for {
      vaultPaths <- Fox.serialCombined(absolutePathsToMeasure)(uri =>
        dataVaultService.getVaultPath(RemoteSourceDescriptor(uri, None)))
      usedBytes <- Fox.fromFuture(Fox.serialSequence(vaultPaths)(vaultPath => vaultPath.getUsedStorageBytes))
      pathsWithStorageUsedBox = paths.zip(usedBytes)
      successfulStorageUsedBoxes = pathsWithStorageUsedBox.collect {
        case (path, Full(usedStorageBytes)) =>
          PathStorageReport(path, usedStorageBytes)
      }
      failedPaths = pathsWithStorageUsedBox.filter(p => p._2.isEmpty).map(_._1)
      _ = Fox.runIfNonEmpty(failedPaths)(
        logger.error(
          s"Failed to measure storage for paths ${paths.length} paths: ${failedPaths.take(5).mkString(", ")}."))
    } yield successfulStorageUsedBoxes
  }
}<|MERGE_RESOLUTION|>--- conflicted
+++ resolved
@@ -30,7 +30,6 @@
   implicit val jsonFormat: OFormat[PathStorageUsageRequest] = Json.format[PathStorageUsageRequest]
 }
 
-<<<<<<< HEAD
 case class PathStorageReport(
     path: String,
     usedStorageBytes: Long
@@ -48,24 +47,11 @@
     extends FoxImplicits
     with LazyLogging
     with URIUtils {
-=======
-  private def noSymlinksFilter(p: Path) = !Files.isSymbolicLink(p)
-
-  def measureStorage(organizationId: String, datasetName: Option[String])(
-      implicit ec: ExecutionContext): Fox[List[DirectoryStorageReport]] = {
-    val organizationDirectory = config.Datastore.baseDirectory.resolve(organizationId)
-    if (Files.exists(organizationDirectory)) {
-      measureStorage(organizationId, datasetName, organizationDirectory)
-    } else Fox.successful(List())
-  }
->>>>>>> d29e888a
-
-  private val baseDir: Path = Path.of(config.Datastore.baseDirectory)
 
   def measureStorageForPaths(paths: List[String], organizationId: String)(
       implicit ec: ExecutionContext,
       tc: TokenContext): Fox[List[PathStorageReport]] = {
-    val organizationDirectory = baseDir.resolve(organizationId)
+    val organizationDirectory = config.Datastore.baseDirectory.resolve(organizationId)
     val pathsAsURIs = paths.map(new URI(_))
     val pathsWithAbsoluteURIs = pathsAsURIs.map(uri => {
       if (uri.getScheme == null || uri.getScheme == DataVaultService.schemeFile) {
