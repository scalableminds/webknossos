--- conflicted
+++ resolved
@@ -15,14 +15,8 @@
                 t -> t
             }, 'class -> "form-control")
 
-<<<<<<< HEAD
-            @helper.inputText(form("scale.scale"), 'type -> "text", 'class -> "form-control")
-
-            <div class="form-group">
-=======
             @helper.inputText(form("scale.scale"), 'type -> "text", 'class -> "form-control", 'pattern -> com.scalableminds.util.geometry.Scale.formRx.toString, 'title -> Messages("scale.invalid"))
             <div class="@{if(form("zipFile").hasErrors) { "has-error" }} form-group">
->>>>>>> 53cc2bf7
               <label class="col-sm-3 control-label" for="zipFile">@Messages("dataSet.file")</label>
               <div class="col-sm-9">
                 <div class="input-group">
