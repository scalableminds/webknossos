--- conflicted
+++ resolved
@@ -35,13 +35,9 @@
 - Added the config key `webKnossos.user.timeTrackingOnlyWithSignificantChanges`, which when set to `true` will only track time if the user has made significant changes to the annotation. [#7627](https://github.com/scalableminds/webknossos/pull/7627)
 - Only display UI elements to launch background jobs if the (worker) backend actually supports them. [#7591](https://github.com/scalableminds/webknossos/pull/7591)
 - If the current dataset folder in the dashboard cannot be found (e.g., because somebody else deleted it), the page navigates to the root folder automatically. [#7669](https://github.com/scalableminds/webknossos/pull/7669)
-<<<<<<< HEAD
-- Voxelytics logs are now stored by organization name, rather than id, in Loki. This is inpreparation of the unificaction of these two concepts. [#7687](https://github.com/scalableminds/webknossos/pull/7687)
-- Changed some internal APIs to use spelling dataset instead of dataSet. This requires all connected datastores to be the latest version. [#7690](https://github.com/scalableminds/webknossos/pull/7690)
-=======
 - Voxelytics logs are now stored by organization name, rather than id, in Loki. This is in preparation of the unification of these two concepts. [#7687](https://github.com/scalableminds/webknossos/pull/7687)
 - Using a segment index file with a different data type than uint16 will now result in an error. [#7698](https://github.com/scalableminds/webknossos/pull/7698)
->>>>>>> ee834934
+- Changed some internal APIs to use spelling dataset instead of dataSet. This requires all connected datastores to be the latest version. [#7690](https://github.com/scalableminds/webknossos/pull/7690)
 
 ### Fixed
 - Fixed rare SIGBUS crashes of the datastore module that were caused by memory mapping on unstable file systems. [#7528](https://github.com/scalableminds/webknossos/pull/7528)
