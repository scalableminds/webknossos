### define
../geometries/plane : Plane
../geometries/skeleton : Skeleton
../geometries/cube : Cube
../geometries/contourgeometry : ContourGeometry
../model/dimensions : Dimensions
../../libs/event_mixin : EventMixin
../constants : constants
###

class SceneController

  # This class collects all the meshes displayed in the Sceleton View and updates position and scale of each
  # element depending on the provided flycam.

  CUBE_COLOR : 0x999999

  constructor : (@upperBoundary, @flycam, @model) ->

    _.extend(@, new EventMixin())

    @current       = 0
    @displayPlane  = [true, true, true]
    @planeShift    = [0, 0, 0]
    @showSkeleton  = true

    @createMeshes()
    @bind()


  createMeshes : ->
<<<<<<< HEAD
    # Cubes
    @cube = new Cube(@model, {
      max : @upperBoundary
      color : @CUBE_COLOR
      showCrossSections : true })
=======

    # Cube
    b   = @upperBoundary
    geo = new THREE.Geometry()
    v   = geo.vertices
    v.push(@vec(   0,    0,    0));      v.push(@vec(   0, b[1],    0))
    v.push(@vec(b[0], b[1],    0));      v.push(@vec(b[0],    0,    0))
    v.push(@vec(b[0],    0, b[2]));      v.push(@vec(b[0], b[1], b[2]))
    v.push(@vec(   0, b[1], b[2]));      v.push(@vec(   0,    0, b[2]))
    v.push(@vec(   0,    0,    0));      v.push(@vec(b[0],    0,    0))
    v.push(@vec(b[0], b[1],    0));      v.push(@vec(b[0], b[1], b[2]))
    v.push(@vec(b[0],    0, b[2]));      v.push(@vec(   0,    0, b[2]))
    v.push(@vec(   0, b[1], b[2]));      v.push(@vec(   0, b[1],    0))
    @cube = new THREE.Line(geo, new THREE.LineBasicMaterial({color: 0x999999, linewidth: 1}))
>>>>>>> e528bc99

    # TODO: Implement text 

    @contour = new ContourGeometry(@model.volumeTracing, @model.flycam)

    @skeleton = new Skeleton(@flycam, @model)

    # create Meshes
    @planes = new Array(3)
    for i in [constants.PLANE_XY, constants.PLANE_YZ, constants.PLANE_XZ]
      @planes[i] = new Plane(constants.VIEWPORT_WIDTH, constants.TEXTURE_WIDTH, @flycam, i, @model)

    @planes[constants.PLANE_XY].setRotation(new THREE.Vector3( Math.PI , 0, 0))
    @planes[constants.PLANE_YZ].setRotation(new THREE.Vector3( Math.PI, 1/2 * Math.PI, 0))
    @planes[constants.PLANE_XZ].setRotation(new THREE.Vector3( - 1/2 * Math.PI, 0, 0))

<<<<<<< HEAD
=======

  vec : (x, y, z) ->

    new THREE.Vector3(x, y, z)


>>>>>>> e528bc99
  updateSceneForCam : (id) =>

    # This method is called for each of the four cams. Even
    # though they are all looking at the same scene, some
    # things have to be changed for each cam.

    @cube.updateForCam(id)

    if id in constants.ALL_PLANES
      unless @showSkeleton
        @skeleton.setVisibility(false)
      for i in constants.ALL_PLANES
        if i == id
          @planes[i].setOriginalCrosshairColor()
          @planes[i].setVisible(true)
          pos = @flycam.getPosition().slice()
          ind = Dimensions.getIndices(i)
          # Offset the plane so the user can see the cellTracing behind the plane
          pos[ind[2]] += if i==constants.PLANE_XY then @planeShift[ind[2]] else -@planeShift[ind[2]]
          @planes[i].setPosition(new THREE.Vector3(pos...))
        else
          @planes[i].setVisible(false)
    else
      unless @showSkeleton
        @skeleton.setVisibility(true)
      for i in constants.ALL_PLANES
        pos = @flycam.getPosition()
        @planes[i].setPosition(new THREE.Vector3(pos[0], pos[1], pos[2]))
        @planes[i].setGrayCrosshairColor()
        @planes[i].setVisible(true)
        @planes[i].plane.visible = @displayPlane[i]


  update : =>

    gPos         = @flycam.getPosition()
    globalPosVec = new THREE.Vector3(gPos...)
    planeScale   = @flycam.getPlaneScalingFactor()
    for i in constants.ALL_PLANES
      
      @planes[i].updateTexture()

      # Update plane position
      @planes[i].setPosition(globalPosVec)

      # Update plane scale
      @planes[i].setScale(planeScale)


  setTextRotation : (rotVec) =>

    # TODO: Implement


  setWaypoint : =>

    @skeleton.setWaypoint()


  setDisplayCrosshair : (value) =>

    for plane in @planes
      plane.setDisplayCrosshair value
    @flycam.update()


  setClippingDistance : (value) =>

    # convert nm to voxel
    for i in constants.ALL_PLANES
      @planeShift[i] = value * @model.scaleInfo.voxelPerNM[i]


  setInterpolation : (value) =>

    for plane in @planes
      plane.setLinearInterpolationEnabled(value)
    @flycam.update()


  setDisplaySV : (plane, value) =>

    @displayPlane[plane] = value
    @flycam.update()


  getMeshes : =>
<<<<<<< HEAD
    
=======

>>>>>>> e528bc99
    result = []
    for plane in @planes
      result = result.concat(plane.getMeshes())

    result = result.concat(@skeleton.getMeshes())
                    .concat(@contour.getMeshes())
                    .concat(@cube.getMeshes())
    
    return result


  toggleSkeletonVisibility : ->

    @showSkeleton = not @showSkeleton
    @skeleton.setVisibility(@showSkeleton)


  toggleInactiveTreeVisibility : ->

    @skeleton.toggleInactiveTreeVisibility()


  stop : ->

    for plane in @planes
      plane.setVisible(false)
    @cube.setVisibility( false )

    @skeleton.setVisibility(@showSkeleton)
    @skeleton.setSizeAttenuation(true)


  start : ->

    for plane in @planes
      plane.setVisible(true)
    @cube.setVisibility( true )

    @skeleton.setSizeAttenuation(false)


  bind : ->
    
    @model.user.on({
      clippingDistanceChanged : (value) =>
        @setClippingDistance(value)
      displayCrosshairChanged : (value) =>
        @setDisplayCrosshair(value)
      interpolationChanged : (value) =>
        @setInterpolation(value)
      displayTDViewXYChanged : (value) =>
        @setDisplaySV constants.PLANE_XY, value
      displayTDViewYZChanged : (value) =>
        @setDisplaySV constants.PLANE_YZ, value
<<<<<<< HEAD
      displayPreviewXZChanged : (value) =>
        @setDisplaySV constants.PLANE_XZ, value
    })
=======
      displayTDViewXZChanged : (value) =>
        @setDisplaySV constants.PLANE_XZ, value  })   
>>>>>>> e528bc99
<|MERGE_RESOLUTION|>--- conflicted
+++ resolved
@@ -29,28 +29,11 @@
 
 
   createMeshes : ->
-<<<<<<< HEAD
     # Cubes
     @cube = new Cube(@model, {
       max : @upperBoundary
       color : @CUBE_COLOR
       showCrossSections : true })
-=======
-
-    # Cube
-    b   = @upperBoundary
-    geo = new THREE.Geometry()
-    v   = geo.vertices
-    v.push(@vec(   0,    0,    0));      v.push(@vec(   0, b[1],    0))
-    v.push(@vec(b[0], b[1],    0));      v.push(@vec(b[0],    0,    0))
-    v.push(@vec(b[0],    0, b[2]));      v.push(@vec(b[0], b[1], b[2]))
-    v.push(@vec(   0, b[1], b[2]));      v.push(@vec(   0,    0, b[2]))
-    v.push(@vec(   0,    0,    0));      v.push(@vec(b[0],    0,    0))
-    v.push(@vec(b[0], b[1],    0));      v.push(@vec(b[0], b[1], b[2]))
-    v.push(@vec(b[0],    0, b[2]));      v.push(@vec(   0,    0, b[2]))
-    v.push(@vec(   0, b[1], b[2]));      v.push(@vec(   0, b[1],    0))
-    @cube = new THREE.Line(geo, new THREE.LineBasicMaterial({color: 0x999999, linewidth: 1}))
->>>>>>> e528bc99
 
     # TODO: Implement text 
 
@@ -67,15 +50,7 @@
     @planes[constants.PLANE_YZ].setRotation(new THREE.Vector3( Math.PI, 1/2 * Math.PI, 0))
     @planes[constants.PLANE_XZ].setRotation(new THREE.Vector3( - 1/2 * Math.PI, 0, 0))
 
-<<<<<<< HEAD
-=======
 
-  vec : (x, y, z) ->
-
-    new THREE.Vector3(x, y, z)
-
-
->>>>>>> e528bc99
   updateSceneForCam : (id) =>
 
     # This method is called for each of the four cams. Even
@@ -163,11 +138,7 @@
 
 
   getMeshes : =>
-<<<<<<< HEAD
-    
-=======
 
->>>>>>> e528bc99
     result = []
     for plane in @planes
       result = result.concat(plane.getMeshes())
@@ -222,11 +193,5 @@
         @setDisplaySV constants.PLANE_XY, value
       displayTDViewYZChanged : (value) =>
         @setDisplaySV constants.PLANE_YZ, value
-<<<<<<< HEAD
-      displayPreviewXZChanged : (value) =>
-        @setDisplaySV constants.PLANE_XZ, value
-    })
-=======
       displayTDViewXZChanged : (value) =>
-        @setDisplaySV constants.PLANE_XZ, value  })   
->>>>>>> e528bc99
+        @setDisplaySV constants.PLANE_XZ, value  })