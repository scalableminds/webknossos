### define
jquery : $
underscore : _
../../libs/request : Request
../../libs/event_mixin : EventMixin
./tracepoint : TracePointClass
./tracetree : TraceTreeClass
./statelogger : StateLogger
###

# This takes care of the route. 
  
# Constants
BUFFER_SIZE = 262144 # 1024 * 1204 / 4
INIT_TIMEOUT = 10000 # 10s
TYPE_USUAL = 0
TYPE_BRANCH = 1
# Max and min radius in base voxels (see scaleInfo.baseVoxel)
MIN_RADIUS = 1
MAX_RADIUS = 1000

class Route
  
  branchStack : []
  trees : []
  comments : []
  activeNode : null
  activeTree : null

  constructor : (@data, @scaleInfo, @flycam) ->

    _.extend(this, new EventMixin())

    #@branchStack = @data.branchPoints.map (a) -> new Float32Array(a)
    #@branchStack = (@data.trees[branchPoint.treeId].nodes[branchPoint.id].position for branchPoint in @data.branchPoints) # when @data.trees[branchPoint.treeId]?.id? == branchPoint.treeId)


    @idCount = 1
    @treeIdCount = 1
    @trees = []
    @comments = []
    @activeNode = null
    # Used to save in NML file, is always defined
    @lastActiveNodeId = 1
    @activeTree = null

    # For trees that are disconnected
    lostTrees = []

    @doubleBranchPop = false

    ############ Load Tree from @data ##############

    @stateLogger = new StateLogger(this, @flycam, @data.version, @data.id)
    console.log "Tracing data: ", @data

    # get tree to build
    for treeData in @data.trees
      # Create new tree
      tree = new TraceTree(treeData.id, new THREE.Color().setRGB(treeData.color[0..2]...).getHex())
      # Initialize nodes
      i = 0
      for node in treeData.nodes
        if node
          tree.nodes.push(new TracePoint(TYPE_USUAL, node.id, node.position, node.radius, node.timestamp))
          # idCount should be bigger than any other id
          @idCount = Math.max(node.id + 1, @idCount);
      # Initialize edges
      for edge in treeData.edges
        sourceNode = @findNodeInList(tree.nodes, edge.source)
        targetNode  = @findNodeInList(tree.nodes, edge.target)
        sourceNode.appendNext(targetNode)
        targetNode.appendNext(sourceNode)
      # Set active Node
      activeNodeT = @findNodeInList(tree.nodes, @data.activeNode)
      if activeNodeT
        @activeNode = activeNodeT
        @lastActiveNodeId = @activeNode.id
        # Active Tree is the one last added
        @activeTree = tree

      @treeIdCount = Math.max(tree.treeId + 1, @treeIdCount)
      @trees.push(tree)
    
    # Set branchpoints
    nodeList = @getNodeListOfAllTrees()
    for branchpoint in @data.branchPoints
      node = @findNodeInList(nodeList, branchpoint.id)
      if node?
        node.type = TYPE_BRANCH
        @branchStack.push(node)

    if @data.comments?
      @comments = @data.comments
      
    unless @activeTree
      if @trees.length > 0
        @activeTree = @trees[0]
      else
        @createNewTree()

    #@createNewTree()
    #for i in [0...10000]
    #  @addNode([Math.random() * 2000, Math.random() * 2000, Math.random() * 2000], TYPE_USUAL)

    $(window).on(
      "beforeunload"
      =>
        if !@stateLogger.savedCurrentState
          @stateLogger.pushImpl(true)
          return "You haven't saved your progress, please give us 2 seconds to do so and and then leave this site."
        else
          return
    )

  # INVARIANTS:
  # activeTree: either sentinel (activeTree.isSentinel==true) or valid node with node.parent==null
  # activeNode: either null only if activeTree is empty (sentinel) or valid node

  pushNow : ->
    @stateLogger.pushNow()

  pushBranch : ->

    if @activeNode
      @branchStack.push(@activeNode)
      @activeNode.type = TYPE_BRANCH
      @stateLogger.push()

      @trigger("setBranch", true)

  popBranch : ->
    deferred = new $.Deferred()
    if @branchStack.length and @doubleBranchPop
      @trigger( "doubleBranch", =>
        point = @branchStack.pop()
<<<<<<< HEAD
        @push()
        @activeNode = point
        @activeNode.type = TYPE_USUAL
=======
        @stateLogger.push()
        if point
          @setActiveNode(point.id)
          @activeNode.type = TYPE_USUAL
>>>>>>> fb32a50c

        @trigger("setBranch", false, @activeNode.id)
        @doubleBranchPop = true
        deferred.resolve(@activeNode.id))
    else
      point = @branchStack.pop()
      @stateLogger.push()
      if point
        @setActiveNode(point.id)
        @activeNode.type = TYPE_USUAL

        @trigger("setBranch", false, @activeNode.id)
        @doubleBranchPop = true
        deferred.resolve(@activeNode.id)
      else
        @trigger("emptyBranchStack")
        deferred.reject()
    deferred

  deleteBranch : (nodeID) ->
    i = 0
    while i < @branchStack.length
      if @branchStack[i].id == nodeID
        @branchStack.splice(i, 1)
      else
        i++
    @trigger("deleteBranch")

  rejectBranchDeferred : ->
    @branchDeferred.reject()

  resolveBranchDeferred : ->
    @branchDeferred.resolve()
      

  addNode : (position, type) ->
    unless @lastRadius?
      @lastRadius = 10 * @scaleInfo.baseVoxel
      if @activeNode? then @lastRadius = @activeNode.radius
    point = new TracePoint(type, @idCount++, position, @lastRadius, (new Date()).getTime())
    @activeTree.nodes.push(point)
    if @activeNode
      @activeNode.appendNext(point)
      point.appendNext(@activeNode)
      @activeNode = point
    else
      @activeNode = point
      point.type = TYPE_BRANCH
      @pushBranch()
    @lastActiveNodeId = @activeNode.id
    @doubleBranchPop = false

    @stateLogger.createNode(point, @activeTree.treeId)
    
    @trigger("newNode")


  getActiveNode : ->
    @activeNode

  getActiveNodeId : ->
    @lastActiveNodeId

  getActiveNodePos : ->
    if @activeNode then @activeNode.pos else null

  getActiveNodeType : ->
    if @activeNode then @activeNode.type else null

  getActiveNodeRadius : ->
    if @activeNode then @activeNode.radius else null

  getActiveTreeId : ->
    if @activeTree then @activeTree.treeId else null


  getNode : (id) ->
    for tree in @trees
      for node in tree.nodes
        if node.id == id then return node
    return null
    

  setActiveNodeRadius : (radius) ->
    # make sure radius is within bounds
    radius = Math.min(MAX_RADIUS * @scaleInfo.baseVoxel, radius)
    radius = Math.max(MIN_RADIUS * @scaleInfo.baseVoxel, radius)
    if @activeNode
      @activeNode.radius = radius
      @lastRadius = radius

    @stateLogger.updateNode(@activeNode, @activeTree.treeId)

    @trigger("newActiveNodeRadius", radius)


  setActiveNode : (nodeID, mergeTree = false) ->
    lastActiveNode = @activeNode
    lastActiveTree = @activeTree
    for tree in @trees
      for node in tree.nodes
        if node.id == nodeID
          @activeNode = node
          @lastActiveNodeId = @activeNode.id
          @activeTree = tree
          break
    @stateLogger.push()

    @trigger("newActiveNode")

    if mergeTree
      @mergeTree(lastActiveNode, lastActiveTree)


  setComment : (commentText) ->
    if(@activeNode?)
      # remove any existing comments for that node
      for i in [0...@comments.length]
        if(@comments[i].node == @activeNode.id)
          @comments.splice(i, 1)
          break
      @comments.push({node: @activeNode.id, content: commentText})
      @stateLogger.push()

  getComment : (nodeID) ->
    unless nodeID? then nodeID = @activeNode.id if @activeNode?
    for comment in @comments
      if comment.node == nodeID then return comment.content
    return ""

  deleteComment : (nodeID) ->
    for i in [0...@comments.length]
      if(@comments[i].node == nodeID)
        @comments.splice(i, 1)
        @stateLogger.push()

  nextCommentNodeID : (forward) ->
    unless @activeNode?
      if @comments.length > 0 then return @comments[0].node

    if @comments.length == 0
      return null

    for i in [0...@comments.length]
      if @comments[i].node == @activeNode.id
        if forward
          return @comments[(i + 1) % @comments.length].node
        else
          if i == 0 then return @comments[@comments.length - 1].node
          else
            return @comments[(i - 1)].node

    return @comments[0].node


  setActiveTree : (id) ->
    for tree in @trees
      if tree.treeId == id
        @activeTree = tree
        break
    if @activeTree.nodes.length == 0
      @activeNode = null
    else
      @activeNode = @activeTree.nodes[0]
      @lastActiveNodeId = @activeNode.id
    @stateLogger.push()

    @trigger("newActiveTree")

  getNewTreeColor : ->
    switch @treeIdCount
      when 1 then return 0xFF0000
      when 2 then return 0x00FF00
      when 3 then return 0x0000FF
      when 4 then return 0xFF00FF
      when 5 then return 0xFFFF00
      else  
        new THREE.Color().setHSV(Math.random(), 1, 1).getHex()

  createNewTree : ->
    tree = new TraceTree(@treeIdCount++, @getNewTreeColor())
    @trees.push(tree)
    @activeTree = tree
    @activeNode = null

    @stateLogger.createTree(tree)

    @trigger("newTree", tree.treeId, tree.color)

  deleteActiveNode : ->
    unless @activeNode?
      return

    @deleteComment(@activeNode.id)
    for neighbor in @activeNode.neighbors
      neighbor.removeNeighbor(@activeNode.id)
    @activeTree.removeNode(@activeNode.id)

    deletedNode = @activeNode
    @stateLogger.deleteNode(deletedNode, @activeTree.treeId)

    if deletedNode.type == TYPE_BRANCH
      @deleteBranch(deletedNode.id)
    
    if deletedNode.neighbors.length > 1
      # Need to split tree
      newTrees = []
      @trigger("removeSpheresOfTree", @activeTree.nodes.concat(deletedNode))
      oldActiveTreeId = @activeTree.treeId

      for i in [0...@activeNode.neighbors.length]
        unless i == 0
          # create new tree for all neighbors, except the first
          @createNewTree()

        @activeTree.nodes = []
        @getNodeListForRoot(@activeTree.nodes, deletedNode.neighbors[i])
        @setActiveNode(deletedNode.neighbors[i].id)
        newTrees.push(@activeTree)

        if @activeTree.treeId != oldActiveTreeId
          nodeIds = []
          for node in @activeTree.nodes
            nodeIds.push(node.id)
          @stateLogger.moveTreeComponent(oldActiveTreeId, @activeTree.treeId, nodeIds)

      @trigger("reloadTrees", newTrees)
        
    else if @activeNode.neighbors.length == 1
      # no children, so just remove it.
      @setActiveNode(deletedNode.neighbors[0].id)
      @trigger("deleteActiveNode", deletedNode)
    else
      @deleteTree(false)

  deleteTree : (notify, id, deleteBranches) ->
    unless @activeNode?
      return

    if notify
      if confirm("Do you really want to delete the whole tree?")
        @reallyDeleteTree(id, deleteBranches)
      else
        return
    else
      @reallyDeleteTree(id, deleteBranches)

  reallyDeleteTree : (id, deleteBranches) ->
    unless deleteBranches?
      deleteBranches = true

    unless id
      id = @activeTree.treeId
    tree = @getTree(id)

    for i in [0..@trees.length]
      if @trees[i].treeId == tree.treeId
        index = i
        break
    @trees.splice(index, 1)
    # remove comments of all nodes inside that tree
    for node in tree.nodes
      @deleteComment(node.id)
      if deleteBranches and node.type == TYPE_BRANCH
        @deleteBranch(node.id)
    # Because we always want an active tree, check if we need
    # to create one.
    if @trees.length == 0
      @createNewTree()
    else
      # just set the last tree to be the active one
      @setActiveTree(@trees[@trees.length - 1].treeId)
    @stateLogger.deleteTree(tree)

    @trigger("deleteTree", index)

  mergeTree : (lastNode, lastTree) ->
    activeNodeID = @activeNode.id
    if lastNode.id != activeNodeID
      if lastTree.treeId != @activeTree.treeId
        @activeTree.nodes = @activeTree.nodes.concat(lastTree.nodes)
        @activeNode.appendNext(lastNode)
        lastNode.appendNext(@activeNode)
        
        @stateLogger.mergeTree(lastTree, @activeTree, lastNode.id, activeNodeID)

        @trigger("mergeTree", lastTree.treeId, lastNode.pos, @activeNode.pos)

        @deleteTree(false, lastTree.treeId, false)

        @setActiveNode(activeNodeID)
      else
        @trigger("mergeDifferentTrees")


  getTree : (id) ->
    unless id
      return @activeTree
    for tree in @trees
      if tree.treeId == id
        return tree
    return null

  getTrees : ->
    @trees

  # returns a list of nodes that are connected to the parent
  #
  # ASSUMPTION:    we are dealing with a tree, circles would
  #                break this algorithm
  getNodeListForRoot : (result, root, previous) ->
    result.push(root)
    next = root.getNext(previous)
    while next?
      if _.isArray(next)
        for neighbor in next
          @getNodeListForRoot(result, neighbor, root)
        return
      else
        result.push(next)
        newNext = next.getNext(root)
        root = next
        next = newNext


  getNodeListOfAllTrees : ->
    result = []
    for tree in @trees
      result = result.concat(tree.nodes)
    return result

  rendered : ->
    @trigger("rendered")

  # Helper method used in initialization
  findNodeInList : (list, id) ->
    for node in list
      if node.id == id
        return node
    return null<|MERGE_RESOLUTION|>--- conflicted
+++ resolved
@@ -134,16 +134,9 @@
     if @branchStack.length and @doubleBranchPop
       @trigger( "doubleBranch", =>
         point = @branchStack.pop()
-<<<<<<< HEAD
-        @push()
-        @activeNode = point
+        @stateLogger.push()
+        @setActiveNode(point.id)
         @activeNode.type = TYPE_USUAL
-=======
-        @stateLogger.push()
-        if point
-          @setActiveNode(point.id)
-          @activeNode.type = TYPE_USUAL
->>>>>>> fb32a50c
 
         @trigger("setBranch", false, @activeNode.id)
         @doubleBranchPop = true
