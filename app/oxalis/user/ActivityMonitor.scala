package oxalis.user

import akka.actor._
import scala.concurrent.duration._
import models.user.{UserService, User}
import akka.agent.Agent
import play.api.libs.concurrent.Akka
import play.api.Play.current
import play.api.libs.concurrent.Execution.Implicits._
import reactivemongo.bson.BSONObjectID
import braingames.reactivemongo.GlobalAccessContext


case class FlushActivities()

case class UserActivity(user: User, time: Long)

class ActivityMonitor extends Actor {
  implicit val system = ActorSystem("agents")

  val collectedActivities = Agent(Map[BSONObjectID, Long]().empty)

  val updateCycle = 5 minutes

  override def preStart = {
    Akka.system.scheduler.schedule(updateCycle, updateCycle, self, FlushActivities)
  }

  def receive = {
    case UserActivity(user, time) =>
      collectedActivities.send(_.updated(user._id, time))

    case FlushActivities =>

      collectedActivities.send {
        activities =>
          for {
            (userId, time) <- activities
<<<<<<< HEAD
            Some(user) <- UserService.findOneById(userId.toString, useCache = true)(GlobalAccessContext)
=======
            Some(user) <- UserService.findOneById(userId.stringify, useCache = true)(GlobalAccessContext)
>>>>>>> 41c2200e
          } {
            UserService.logActivity(user, time)
          }
          Map[BSONObjectID, Long]().empty
      }
  }

}<|MERGE_RESOLUTION|>--- conflicted
+++ resolved
@@ -36,11 +36,7 @@
         activities =>
           for {
             (userId, time) <- activities
-<<<<<<< HEAD
-            Some(user) <- UserService.findOneById(userId.toString, useCache = true)(GlobalAccessContext)
-=======
             Some(user) <- UserService.findOneById(userId.stringify, useCache = true)(GlobalAccessContext)
->>>>>>> 41c2200e
           } {
             UserService.logActivity(user, time)
           }
