# Changelog (Unreleased)

All notable (yet unreleased) user-facing changes to WEBKNOSSOS are documented in this file.
See `CHANGELOG.released.md` for the changes which are part of official releases.

The format is based on [Keep a Changelog](http://keepachangelog.com/en/1.0.0/)
and this project adheres to [Calendar Versioning](http://calver.org/) `0Y.0M.MICRO`.
For upgrade instructions, please check the [migration guide](MIGRATIONS.released.md).

## Unreleased
[Commits](https://github.com/scalableminds/webknossos/compare/24.07.0...HEAD)

### Added
- WEBKNOSSOS now automatically searches in subfolder / sub-collection identifiers for valid datasets in case a provided link to a remote dataset does not directly point to a dataset. [#7912](https://github.com/scalableminds/webknossos/pull/7912)
- Added the option to move a bounding box via dragging while pressing ctrl / meta. [#7892](https://github.com/scalableminds/webknossos/pull/7892)
- Added route `/import?url=<url_to_datasource>` to automatically import and view remote datasets. [#7844](https://github.com/scalableminds/webknossos/pull/7844)
- Added that newly created, modified and clicked on bounding boxes are now highlighted and scrolled into view, while the bounding box tool is active. [#7935](https://github.com/scalableminds/webknossos/pull/7935)
- The configured unit in the dataset upload view is now passed to the convert_to_wkw worker job. [#7970](https://github.com/scalableminds/webknossos/pull/7970)
- Added option to expand or collapse all subgroups of a segment group in the segments tab. [#7911](https://github.com/scalableminds/webknossos/pull/7911)
- The context menu that is opened upon right-clicking a segment in the dataview port now contains the segment's name. [#7920](https://github.com/scalableminds/webknossos/pull/7920) 
- Upgraded backend dependencies for improved performance and stability. [#7922](https://github.com/scalableminds/webknossos/pull/7922)
- It is now saved whether segment groups are collapsed or expanded, so this information doesn't get lost e.g. upon page reload. [#7928](https://github.com/scalableminds/webknossos/pull/7928/)
- It is now saved whether skeleton groups are collapsed or expanded. This information is also persisted to NML output. [#7939](https://github.com/scalableminds/webknossos/pull/7939)
- The context menu entry "Focus in Segment List" expands all necessary segment groups in the segments tab to show the highlighted segment. [#7950](https://github.com/scalableminds/webknossos/pull/7950)
- In the proofreading mode, you can enable/disable that only the active segment and the hovered segment are rendered. [#7654](https://github.com/scalableminds/webknossos/pull/7654)
- Upgraded s3 client for improved performance when loading remote datasets. [#7936](https://github.com/scalableminds/webknossos/pull/7936)
- The AI-based Quick Select can now be run on multiple sections at once. This can be configured in the tool settings. Also, the underlying model now uses Segment Anything 2. [#7965](https://github.com/scalableminds/webknossos/pull/7965)
- To improve performance, only the visible bounding boxes are rendered in the bounding box tab (so-called virtualization). [#7974](https://github.com/scalableminds/webknossos/pull/7974)
- Added support for reading zstd-compressed zarr2 datasets [#7964](https://github.com/scalableminds/webknossos/pull/7964)
- The alignment job is in a separate tab of the "AI Tools" now. The "Align Sections" AI job now supports including manually created matches between adjacent section given as skeletons. [#7967](https://github.com/scalableminds/webknossos/pull/7967)  
- Added a feature to register all segments for a given bounding box at once via the context menu of the bounding box. [#7979](https://github.com/scalableminds/webknossos/pull/7979)

### Changed
- Replaced skeleton tab component with antd's `<Tree />`component. Added support for selecting tree ranges with SHIFT. [#7819](https://github.com/scalableminds/webknossos/pull/7819) 
- The warning about a mismatch between the scale of a pre-computed mesh and the dataset scale's factor now also considers all supported mags of the active segmentation layer. This reduces the false posive rate regarding this warning. [#7921](https://github.com/scalableminds/webknossos/pull/7921/)
- It is no longer allowed to edit annotations of other organizations, even if they are set to public and to others-may-edit. [#7923](https://github.com/scalableminds/webknossos/pull/7923)
- When proofreading segmentations, the user can now interact with super-voxels directly in the data viewports. Additionally, proofreading is significantly faster because the segmentation data doesn't have to be re-downloaded after each merge/split operation. [#7654](https://github.com/scalableminds/webknossos/pull/7654)
- Because of the way our models are trained, AI analysis and training is disabled for 2D and ND datasets, as well as for color layers with data type uInt24. [#7957](https://github.com/scalableminds/webknossos/pull/7957)
- The overall performance was improved (especially for the segments tab). [#7958](https://github.com/scalableminds/webknossos/pull/7958)
<<<<<<< HEAD
- For self-hosted versions, the text in the data set upload view was updated to recommend switching to webknossos.org. [#7996](https://github.com/scalableminds/webknossos/pull/7996)
=======
- The performance for the skeleton tab was improved. [#7989](https://github.com/scalableminds/webknossos/pull/7989)
>>>>>>> 84285e69

### Fixed
- Fixed a bug that allowed the default newly created bounding box to appear outside the dataset. In case the whole bounding box would be outside it is created regardless. [#7892](https://github.com/scalableminds/webknossos/pull/7892)
- Fixed a rare bug that could cause hanging dataset uploads. [#7932](https://github.com/scalableminds/webknossos/pull/7932)
- Fixed that trashcan icons to remove layers during remote dataset upload were floating above the navbar. [#7954](https://github.com/scalableminds/webknossos/pull/7954)
- Fixed that the flood-filling action was available in the context menu although an editable mapping is active. Additionally volume related actions were removed from the context menu if only a skeleton layer is visible. [#7975](https://github.com/scalableminds/webknossos/pull/7975)
- Fixed that activating the skeleton tab would always change the active position to the active node. [#7958](https://github.com/scalableminds/webknossos/pull/7958)
- Fixed that skeleton groups couldn't be collapsed or expanded in locked annotations. [#7988](https://github.com/scalableminds/webknossos/pull/7988)

### Removed

### Breaking Changes<|MERGE_RESOLUTION|>--- conflicted
+++ resolved
@@ -37,11 +37,8 @@
 - When proofreading segmentations, the user can now interact with super-voxels directly in the data viewports. Additionally, proofreading is significantly faster because the segmentation data doesn't have to be re-downloaded after each merge/split operation. [#7654](https://github.com/scalableminds/webknossos/pull/7654)
 - Because of the way our models are trained, AI analysis and training is disabled for 2D and ND datasets, as well as for color layers with data type uInt24. [#7957](https://github.com/scalableminds/webknossos/pull/7957)
 - The overall performance was improved (especially for the segments tab). [#7958](https://github.com/scalableminds/webknossos/pull/7958)
-<<<<<<< HEAD
+- The performance for the skeleton tab was improved. [#7989](https://github.com/scalableminds/webknossos/pull/7989)
 - For self-hosted versions, the text in the data set upload view was updated to recommend switching to webknossos.org. [#7996](https://github.com/scalableminds/webknossos/pull/7996)
-=======
-- The performance for the skeleton tab was improved. [#7989](https://github.com/scalableminds/webknossos/pull/7989)
->>>>>>> 84285e69
 
 ### Fixed
 - Fixed a bug that allowed the default newly created bounding box to appear outside the dataset. In case the whole bounding box would be outside it is created regardless. [#7892](https://github.com/scalableminds/webknossos/pull/7892)
