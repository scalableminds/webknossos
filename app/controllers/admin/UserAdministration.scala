--- conflicted
+++ resolved
@@ -15,14 +15,11 @@
 import net.liftweb.common._
 import braingames.mvc.Controller
 import braingames.util.ExtendedTypes.ExtendedString
-<<<<<<< HEAD
 import models.annotation.AnnotationDAO
 import models.tracing.skeleton.SkeletonTracing
-=======
-import models.tracing.Tracing
-import models.team.Team
 import play.api.Logger
->>>>>>> 1bde6a24
+import models.group.GroupDAO
+import play.api.libs.concurrent.Execution.Implicits._
 
 object UserAdministration extends Controller with Secured {
 
@@ -30,30 +27,38 @@
 
   def allUsers = User.findAll.sortBy(_.lastName.capitalize)
 
-  def index = Authenticated { implicit request =>
-    Ok(html.admin.user.userAdministration(allUsers, Role.findAll.sortBy(_.name), Experience.findAllDomains, Team.findAll))
-  }
-
-  def logTime(userId: String, time: String, note: String) = Authenticated { implicit request =>
-    for {
-      user <- User.findOneById(userId) ?~ Messages("user.notFound")
-      time <- TimeTracking.parseTime(time) ?~ Messages("time.invalidFormat")
-    } yield {
-      TimeTracking.logTime(user, time, note)
-      JsonOk
-    }
+  def index = Authenticated {
+    implicit request =>
+      Async {
+        request.user.groups.map(_.flatMap(_.teamPaths)).map {
+          teamPaths =>
+            Ok(html.admin.user.userAdministration(allUsers, Role.findAll.sortBy(_.name), Experience.findAllDomains, teamPaths))
+        }
+      }
+  }
+
+  def logTime(userId: String, time: String, note: String) = Authenticated {
+    implicit request =>
+      for {
+        user <- User.findOneById(userId) ?~ Messages("user.notFound")
+        time <- TimeTracking.parseTime(time) ?~ Messages("time.invalidFormat")
+      } yield {
+        TimeTracking.logTime(user, time, note)
+        JsonOk
+      }
   }
 
   def bulkOperation(operation: String => Box[User])(successMessage: User => String)(implicit request: AuthenticatedRequest[Map[String, Seq[String]]]) = {
     (for {
       ids <- request.body.get("id") ?~ Messages("user.bulk.empty")
     } yield {
-      val results = ids.map { userId =>
-        operation(userId) match {
-          case Full(user)         => jsonSuccess -> successMessage(user)
-          case Failure(msg, _, _) => jsonError -> msg
-          case Empty              => jsonError -> (Messages("user.bulk.failedFor", userId))
-        }
+      val results = ids.map {
+        userId =>
+          operation(userId) match {
+            case Full(user) => jsonSuccess -> successMessage(user)
+            case Failure(msg, _, _) => jsonError -> msg
+            case Empty => jsonError -> (Messages("user.bulk.failedFor", userId))
+          }
       }
       JsonOk(html.admin.user.userTable(allUsers), results)
     }).asResult
@@ -69,18 +74,20 @@
     }
   }
 
-  def verify(userId: String) = Authenticated(parser = parse.urlFormEncoded) { implicit request =>
-    val teams = request.body.get("teams").getOrElse(Nil)
-    for {
-      user <- verifyUser(teams)(userId) ?~ Messages("user.verifyFailed")
-    } yield {
-      JsonOk(html.admin.user.userTableItem(user), Messages("user.verified", user.name))
-    }
-  }
-
-  def verifyBulk = Authenticated(parser = parse.urlFormEncoded) { implicit request =>
-    val teams = request.body.get("teams").getOrElse(Nil)
-    bulkOperation(verifyUser(teams))(user => Messages("user.verified", user.name))
+  def verify(userId: String) = Authenticated(parser = parse.urlFormEncoded) {
+    implicit request =>
+      val teams = request.body.get("teams").getOrElse(Nil)
+      for {
+        user <- verifyUser(teams)(userId) ?~ Messages("user.verifyFailed")
+      } yield {
+        JsonOk(html.admin.user.userTableItem(user), Messages("user.verified", user.name))
+      }
+  }
+
+  def verifyBulk = Authenticated(parser = parse.urlFormEncoded) {
+    implicit request =>
+      val teams = request.body.get("teams").getOrElse(Nil)
+      bulkOperation(verifyUser(teams))(user => Messages("user.verified", user.name))
   }
 
   private def deleteUser(userId: String) = {
@@ -93,14 +100,17 @@
     }
   }
 
-  def delete(userId: String) = Authenticated { implicit request =>
-    deleteUser(userId).map { user =>
-      JsonOk(Messages("user.deleted", user.name))
-    }
-  }
-
-  def deleteBulk = Authenticated(parser = parse.urlFormEncoded) { implicit request =>
-    bulkOperation(deleteUser)(user => Messages("user.deleted", user.name))
+  def delete(userId: String) = Authenticated {
+    implicit request =>
+      deleteUser(userId).map {
+        user =>
+          JsonOk(Messages("user.deleted", user.name))
+      }
+  }
+
+  def deleteBulk = Authenticated(parser = parse.urlFormEncoded) {
+    implicit request =>
+      bulkOperation(deleteUser)(user => Messages("user.deleted", user.name))
   }
 
   private def addRole(roleName: String)(userId: String) = {
@@ -120,78 +130,87 @@
     }
   }
 
-  def loginAsUser(userId: String) = Authenticated(permission = Some(Permission("admin.ghost"))) { implicit request =>
-    for {
-      user <- User.findOneById(userId) ?~ Messages("user.notFound")
-    } yield {
-      Redirect(controllers.routes.UserController.dashboard)
-        .withSession(Secured.createSession(user))
-    }
-  }
-
-  def deleteRoleBulk = Authenticated(parser = parse.urlFormEncoded) { implicit request =>
-    for {
-      roleName <- postParameter("role") ?~ Messages("role.invalid")
-    } yield {
-      bulkOperation(deleteRole(roleName))(
-        user => Messages("role.removed", user.name))
-    }
-  }
-
-  def addRoleBulk = Authenticated(parser = parse.urlFormEncoded) { implicit request =>
-    for {
-      roleName <- postParameter("role") ?~ Messages("role.invalid")
-    } yield {
-      bulkOperation(addRole(roleName))(
-        user => Messages("role.added", user.name))
-    }
+  def loginAsUser(userId: String) = Authenticated(permission = Some(Permission("admin.ghost"))) {
+    implicit request =>
+      for {
+        user <- User.findOneById(userId) ?~ Messages("user.notFound")
+      } yield {
+        Redirect(controllers.routes.UserController.dashboard)
+          .withSession(Secured.createSession(user))
+      }
+  }
+
+  def deleteRoleBulk = Authenticated(parser = parse.urlFormEncoded) {
+    implicit request =>
+      for {
+        roleName <- postParameter("role") ?~ Messages("role.invalid")
+      } yield {
+        bulkOperation(deleteRole(roleName))(
+          user => Messages("role.removed", user.name))
+      }
+  }
+
+  def addRoleBulk = Authenticated(parser = parse.urlFormEncoded) {
+    implicit request =>
+      for {
+        roleName <- postParameter("role") ?~ Messages("role.invalid")
+      } yield {
+        bulkOperation(addRole(roleName))(
+          user => Messages("role.added", user.name))
+      }
   }
 
   def increaseExperience(domain: String, value: Int)(userId: String) = {
-    User.findOneById(userId) map { user =>
-      user.update(_.increaseExperience(domain, value))
+    User.findOneById(userId) map {
+      user =>
+        user.update(_.increaseExperience(domain, value))
     }
   }
 
   def setExperience(domain: String, value: Int)(userId: String) = {
-    User.findOneById(userId) map { user =>
-      user.update(_.setExperience(domain, value))
+    User.findOneById(userId) map {
+      user =>
+        user.update(_.setExperience(domain, value))
     }
   }
 
   def deleteExperience(domain: String)(userId: String) = {
-    User.findOneById(userId) map { user =>
-      user.update(_.deleteExperience(domain))
-    }
-  }
-
-  def increaseExperienceBulk = Authenticated(parser = parse.urlFormEncoded) { implicit request =>
-    for {
-      domain <- postParameter("experience-domain") ?~ Messages("experience.domain.invalid")
-      value <- postParameter("experience-value").flatMap(_.toIntOpt) ?~ Messages("experience.value.invalid")
-    } yield {
-      bulkOperation(increaseExperience(domain, value))(
-        user => Messages("user.experience.increased", user.name))
-    }
-  }
-
-  def setExperienceBulk = Authenticated(parser = parse.urlFormEncoded) { implicit request =>
-    for {
-      domain <- postParameter("experience-domain") ?~ Messages("experience.domain.invalid")
-      value <- postParameter("experience-value").flatMap(_.toIntOpt) ?~ Messages("experience.value.invalid")
-    } yield {
-      bulkOperation(setExperience(domain, value))(
-        user => Messages("user.experience.set", user.name))
-    }
-  }
-
-  def deleteExperienceBulk = Authenticated(parser = parse.urlFormEncoded) { implicit request =>
-    for {
-      domain <- postParameter("experience-domain") ?~ Messages("experience.domain.invalid")
-    } yield {
-      bulkOperation(deleteExperience(domain))(
-        user => Messages("user.experience.removed", user.name))
-    }
+    User.findOneById(userId) map {
+      user =>
+        user.update(_.deleteExperience(domain))
+    }
+  }
+
+  def increaseExperienceBulk = Authenticated(parser = parse.urlFormEncoded) {
+    implicit request =>
+      for {
+        domain <- postParameter("experience-domain") ?~ Messages("experience.domain.invalid")
+        value <- postParameter("experience-value").flatMap(_.toIntOpt) ?~ Messages("experience.value.invalid")
+      } yield {
+        bulkOperation(increaseExperience(domain, value))(
+          user => Messages("user.experience.increased", user.name))
+      }
+  }
+
+  def setExperienceBulk = Authenticated(parser = parse.urlFormEncoded) {
+    implicit request =>
+      for {
+        domain <- postParameter("experience-domain") ?~ Messages("experience.domain.invalid")
+        value <- postParameter("experience-value").flatMap(_.toIntOpt) ?~ Messages("experience.value.invalid")
+      } yield {
+        bulkOperation(setExperience(domain, value))(
+          user => Messages("user.experience.set", user.name))
+      }
+  }
+
+  def deleteExperienceBulk = Authenticated(parser = parse.urlFormEncoded) {
+    implicit request =>
+      for {
+        domain <- postParameter("experience-domain") ?~ Messages("experience.domain.invalid")
+      } yield {
+        bulkOperation(deleteExperience(domain))(
+          user => Messages("user.experience.removed", user.name))
+      }
   }
 
 }