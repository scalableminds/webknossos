--- conflicted
+++ resolved
@@ -41,7 +41,6 @@
       return options;
     }
 
-<<<<<<< HEAD
     let body = _.isString(options.data) ?
         options.data :
         JSON.stringify(options.data);
@@ -65,21 +64,6 @@
       },
     });
   }
-=======
-    const body = _.isString(options.data) ? options.data : JSON.stringify(options.data);
-
-    return this.receiveJSON(
-      url,
-      _.defaultsDeep(options, {
-        method: "POST",
-        body,
-        headers: {
-          "Content-Type": "application/json",
-        },
-      }),
-    );
-  };
->>>>>>> ec812ab0
 
   // IN:  json
   // OUT: json
@@ -310,7 +294,6 @@
     }
   };
 
-<<<<<<< HEAD
   handleEmptyJsonResponse = (response: Response): Promise<{}> =>
     response.text().then(responseText => {
       if (responseText.length === 0) {
@@ -319,16 +302,6 @@
         return JSON.parse(responseText);
       }
     })
-=======
-  handleEmptyJsonResponse = (response: Response): Promise<{}> => {
-    const contentLength = parseInt(response.headers.get("Content-Length"));
-    if (contentLength === 0) {
-      return Promise.resolve({});
-    } else {
-      return response.json();
-    }
-  };
->>>>>>> ec812ab0
 }
 
 export default new Request();