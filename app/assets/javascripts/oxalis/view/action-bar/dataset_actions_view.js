--- conflicted
+++ resolved
@@ -136,15 +136,11 @@
           icon={this.getSaveButtonIcon()}
         >Save</Button>);
     } else {
-<<<<<<< HEAD
-      elements.push(<Button type="primary" disabled>Read only</Button>);
-=======
       elements.push(<Button
         key="read-only-button"
         type="primary"
         disabled
       >Read only</Button>);
->>>>>>> 8f940961
       elements.push(<Button
         key="copy-button"
         icon="file-add"
