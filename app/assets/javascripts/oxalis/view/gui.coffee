### define
../../libs/datgui/dat.gui : DatGui
../../libs/request : Request
../../libs/event_mixin : EventMixin
../../libs/toast : Toast
../model/dimensions : Dimensions
../constants : constants
###

class Gui 

  model : null
  
  constructor : (container, @model, @restrictions, @tracingSettings) ->
    
    _.extend(this, new EventMixin())

    @updateGlobalPosition( @model.flycam.getPosition() )

    @user = @model.user
    @qualityArray = ["high", "medium", "low"]

    @datasetPostfix = _.last(@model.binary.dataSetName.split("_"))
    @datasetPosition = @initDatasetPosition(@user.briConNames)

    somaClickingAllowed = @tracingSettings.somaClickingAllowed
    
    @settings = 

      fourBit : @user.fourBit
      brightness : @user.brightness[@datasetPosition]
      contrast : @user.contrast[@datasetPosition]
      resetBrightnessAndContrast : => @resetBrightnessAndContrast()
      quality : @qualityArray[@user.quality]

<<<<<<< HEAD
      activeTreeID : @model.route.getActiveTreeId()

      activeNodeID : @model.route.getActiveNodeId()
=======
      activeTreeID : @model.cellTracing.getActiveTreeId()
      activeNodeID : @model.cellTracing.getActiveNodeId() or -1
>>>>>>> e528bc99
      activeCellID : @model.volumeTracing.getActiveCellId()
      newNodeNewTree : if somaClickingAllowed then @user.newNodeNewTree else false
      deleteActiveNode : => @trigger "deleteActiveNode"
      createNewCell : => @trigger "createNewCell"
<<<<<<< HEAD
      # radius : if modelRadius then modelRadius else 10 * @model.scaleInfo.baseVoxel
=======
>>>>>>> e528bc99

    if @datasetPosition == 0
      # add new dataset to settings
      @user.briConNames.push(@datasetPostfix)
      @user.brightness.push(@settings.brightness)
      @user.contrast.push(@settings.contrast)
      @datasetPosition = @user.briConNames.length - 1


    @gui = new dat.GUI(autoPlace: false, width : 280, hideable : false, closed : true)

    container.append @gui.domElement

    @folders = []
    
    @folders.push( fControls = @gui.addFolder("Controls") )
    @addCheckbox(fControls, @user, "inverseX", "Inverse X")
    @addCheckbox(fControls, @user, "inverseY", "Inverse Y")
    @addSlider(fControls, @user, "keyboardDelay",
      0, 500, 10, "Keyboard delay (ms)" )

    @folders.push( @fViewportcontrols = @gui.addFolder("Viewportoptions") )
    @moveValueController = @addSlider(@fViewportcontrols, @user, "moveValue",
      constants.MIN_MOVE_VALUE, constants.MAX_MOVE_VALUE, 10, "Move Value (nm/s)")
    @zoomController = @addSlider(@fViewportcontrols, @user, "zoom",
      0.01, @model.flycam.getMaxZoomStep(), 0.001, "Zoom")
    @scaleController = @addSlider(@fViewportcontrols, @user, "scale", constants.MIN_SCALE,
      constants.MAX_SCALE, 0.1, "Viewport Scale")
    @addCheckbox(@fViewportcontrols, @user, "dynamicSpaceDirection", "d/f-Switching")

    @folders.push( @fFlightcontrols = @gui.addFolder("Flightoptions") )
    @addSlider(@fFlightcontrols, @user, "mouseRotateValue",
      0.001, 0.02, 0.001, "Mouse Rotation")
    @addSlider(@fFlightcontrols, @user, "rotateValue",
      0.001, 0.08, 0.001, "Keyboard Rotation Value")
    @moveValue3dController = @addSlider(@fFlightcontrols, @user, "moveValue3d",
      constants.MIN_MOVE_VALUE, constants.MAX_MOVE_VALUE, 10, "Move Value (nm/s)")
    @addSlider(@fFlightcontrols, @user, "crosshairSize",
      0.05, 0.5, 0.01, "Crosshair size")

    @folders.push( @fView = @gui.addFolder("View") )
    @addCheckbox(@fView, @settings, "fourBit", "4 Bit")
    @addCheckbox(@fView, @user, "interpolation", "Interpolation")
    @brightnessController =
      @addSlider(@fView, @settings, "brightness",
        -256, 256, 5, "Brightness", @setBrightnessAndContrast)
    @contrastController =
      @addSlider(@fView, @settings, "contrast",
        0.5, 5, 0.1, "Contrast", @setBrightnessAndContrast)
    @addFunction(@fView, @settings, "resetBrightnessAndContrast",
      "Reset B/C")
    @clippingController = @addSlider(@fView, @user, "clippingDistance",
      1, 1000 * @model.scaleInfo.baseVoxel, 1, "Clipping Distance")
    @clippingControllerArbitrary = @addSlider(@fView, @user, "clippingDistanceArbitrary",
      1, 127, 1, "Clipping Distance")
    @addCheckbox(@fView, @user, "displayCrosshair", "Show Crosshairs")
    (@fView.add @settings, "quality", @qualityArray)
                          .name("Quality")
                          .onChange((v) => @setQuality(v))

<<<<<<< HEAD
    @folders.push( @fSkeleton = @gui.addFolder("Skeleton View") )
    @addCheckbox(@fSkeleton, @user, "displayPreviewXY", "Display XY-Plane")
    @addCheckbox(@fSkeleton, @user, "displayPreviewYZ", "Display YZ-Plane")
    @addCheckbox(@fSkeleton, @user, "displayPreviewXZ", "Display XZ-Plane")
=======
    @folders.push(@fTDView = @gui.addFolder("3D View"))
    @addCheckbox(@fTDView, @user, "displayTDViewXY", "Display XY-Plane")
    @addCheckbox(@fTDView, @user, "displayTDViewYZ", "Display YZ-Plane")
    @addCheckbox(@fTDView, @user, "displayTDViewXZ", "Display XZ-Plane")
>>>>>>> e528bc99

    @folders.push( @fTrees = @gui.addFolder("Trees") )
    @activeTreeIdController = @addNumber(@fTrees, @settings, "activeTreeID",
      1, 1, "Active Tree ID", (value) => @trigger( "setActiveTree", value))
    if somaClickingAllowed
      @addCheckbox(@fTrees, @settings, "newNodeNewTree", "Soma clicking mode")
    else
      @set("newNodeNewTree", false, Boolean)

    @folders.push( @fNodes = @gui.addFolder("Nodes") )
    @activeNodeIdController = @addNumber(@fNodes, @settings, "activeNodeID",
      1, 1, "Active Node ID", (value) => @trigger( "setActiveNode", value))
    @particleSizeController = @addSlider(@fNodes, @user, "particleSize",
      constants.MIN_PARTICLE_SIZE, constants.MAX_PARTICLE_SIZE, 1, "Node size")
    @addFunction(@fNodes, @settings, "deleteActiveNode", "Delete Active Node")

    @folders.push( @fCells = @gui.addFolder("Cells") )
    @activeCellIdController = @addNumber(@fCells, @settings, "activeCellID",
      0, 1, "Active Cell ID", (value) => @trigger( "setActiveCell", value))
    @addFunction(@fCells, @settings, "createNewCell", "Create new Cell")

    @fTrees.open()
    @fNodes.open()
    @fCells.open()
<<<<<<< HEAD
=======

    $("#dataset-name").text(@model.binary.dataSetName)
>>>>>>> e528bc99

    $("#trace-position-input").on "change", (event) => 

      @setPosFromString(event.target.value)
      $("#trace-position-input").blur()

    $("#trace-finish-button").click (event) =>

      event.preventDefault()
      @saveNow().done =>
        if confirm("Are you sure you want to permanently finish this tracing?")
          window.location.href = event.srcElement.href

    $("#trace-download-button").click (event) =>

      event.preventDefault()
      @saveNow().done =>
          window.location.href = event.srcElement.href

    $("#trace-save-button").click (event) =>

      event.preventDefault()
      @saveNow()


    @model.flycam.on
      positionChanged : (position) => 
        @updateGlobalPosition(position)

    @model.user.on
      zoomChanged : (zoom) =>
        nm = zoom * constants.VIEWPORT_WIDTH * @model.scaleInfo.baseVoxel
        if(nm<1000)
          $("#zoomFactor").html("<p>Viewport width: " + nm.toFixed(0) + " nm</p>")
        else if (nm<1000000)
          $("#zoomFactor").html("<p>Viewport width: " + (nm / 1000).toFixed(1) + " μm</p>")
        else
          $("#zoomFactor").html("<p>Viewport width: " + (nm / 1000000).toFixed(1) + " mm</p>")

    @model.cellTracing.on
      newActiveNode    : => @update()
      newActiveTree    : => @update()
      deleteActiveTree : => @update()
      deleteActiveNode : => @update()
      deleteLastNode   : => @update()
      newNode          : => @update()
      newTree          : => @update()

    @model.volumeTracing.on
      newActiveCell    : =>
        console.log "newActiveCell!"
        @update()

    @model.user.on
      scaleChanged : => @updateScale()
      zoomChanged : => @updateZoom()
      moveValueChanged : => @updateMoveValue()
      moveValue3dChanged : => @updateMoveValue3d()
      particleSizeChanged : => @updateParticleSize()

    @createTooltips()


  addCheckbox : (folder, object, propertyName, displayName) =>

    return (folder.add object, propertyName)
                          .name(displayName)
                          .onChange((v) => @set(propertyName, v,  Boolean))


  addSlider : (folder, object, propertyName, start, end, step, displayName, onChange) =>

    unless onChange?
      onChange = (v) => @set(propertyName, v, Number)
    return (folder.add object, propertyName, start, end)
                          .step(step)
                          .name(displayName)
                          .onChange(onChange)


  addFunction : (folder, object, propertyName, displayName) =>

    return (folder.add object, propertyName)
                          .name(displayName)


  addNumber : (folder, object, propertyName, min, step, displayName, onChange) =>

    unless onChange?
      onChange = (v) => @set(propertyName, v, Number)
    return (folder.add object, propertyName)
                          .min(min)
                          .step(step)
                          .name(displayName)
                          .onChange(onChange)


  saveNow : =>

    @user.pushImpl()
    if @restrictions.allowUpdate
      @model.cellTracing.pushNow()
        .then( 
          -> Toast.success("Saved!")
          -> Toast.error("Couldn't save. Please try again.")
        )
    else
      new $.Deferred().resolve()


  setPosFromString : (posString) =>
<<<<<<< HEAD
=======

>>>>>>> e528bc99
    # remove leading/trailing whitespaces
    strippedString = posString.trim()
    # replace remaining whitespaces with commata
    unifiedString = strippedString.replace /,?\s+,?/g, ","
    stringArray = unifiedString.split(",")
    if stringArray.length == 3
      pos = [parseInt(stringArray[0]), parseInt(stringArray[1]), parseInt(stringArray[2])]
      if !isNaN(pos[0]) and !isNaN(pos[1]) and !isNaN(pos[2])
        @model.flycam.setPosition(pos)
        return
    @updateGlobalPosition(@model.flycam.getPosition())


  initDatasetPosition : (briConNames) ->

    for i in [0...briConNames.length]
      if briConNames[i] == @datasetPostfix
        datasetPosition = i
    unless datasetPosition
      # take default values
      datasetPosition = 0
    datasetPosition

<<<<<<< HEAD
  addTooltip : (element, title) ->

    $(element.domElement).parent().parent().tooltip({ title : title })
=======
>>>>>>> e528bc99

  createTooltips : ->

      $(".cr.number.has-slider").tooltip({"title" : "Move mouse up or down while clicking the number to easily adjust the value"})


  updateGlobalPosition : (globalPos) =>
<<<<<<< HEAD
=======

>>>>>>> e528bc99
    stringPos = Math.floor(globalPos[0]) + ", " + Math.floor(globalPos[1]) + ", " + Math.floor(globalPos[2])
    $("#trace-position-input").val(stringPos)


  set : (name, value, type) =>

    @user.setValue( name, (type) value)


  setBrightnessAndContrast : =>
<<<<<<< HEAD
=======

>>>>>>> e528bc99
    @model.binary.updateContrastCurve(@settings.brightness, @settings.contrast)
    @user.brightness[@datasetPosition] = (Number) @settings.brightness
    @user.contrast[@datasetPosition] = (Number) @settings.contrast
    @user.push()


  resetBrightnessAndContrast : =>

    Request.send(
      url : "/user/configuration/default"
      dataType : "json"
    ).done (defaultData) =>
      defaultDatasetPosition = @initDatasetPosition(defaultData.briConNames)

      @settings.brightness = defaultData.brightness[defaultDatasetPosition]
      @settings.contrast = defaultData.contrast[defaultDatasetPosition]
      @setBrightnessAndContrast()
      @brightnessController.updateDisplay()
      @contrastController.updateDisplay()


  setQuality : (value) =>

    for i in [0..(@qualityArray.length - 1)]
      if @qualityArray[i] == value
        value = i
    @set("quality", value, Number)


  updateParticleSize : =>

    @particleSizeController.updateDisplay()


  updateMoveValue : =>

    @moveValueController.updateDisplay()


  updateMoveValue3d : =>

    @moveValue3dController.updateDisplay()


  updateScale : =>

    @scaleController.updateDisplay()


  updateZoom : =>

    @zoomController.updateDisplay()


  update : ->

    # Helper method to combine common update methods
    # called when value user switch to different active node
<<<<<<< HEAD
    @settings.activeNodeID = @model.route.lastActiveNodeId
    @settings.activeTreeID = @model.route.getActiveTreeId()
=======
    @settings.activeNodeID = @model.cellTracing.getActiveNodeId() or -1
    @settings.activeTreeID = @model.cellTracing.getActiveTreeId()
>>>>>>> e528bc99
    @settings.activeCellID = @model.volumeTracing.getActiveCellId()
    @activeNodeIdController.updateDisplay()
    @activeTreeIdController.updateDisplay()
    @activeCellIdController.updateDisplay()

<<<<<<< HEAD
=======

>>>>>>> e528bc99
  setFolderVisibility : (folder, visible) ->

    $element = $(folder.domElement)
    if visible then $element.show() else $element.hide()

<<<<<<< HEAD
=======

>>>>>>> e528bc99
  setFolderElementVisibility : (element, visible) ->

    $element = $(element.domElement).parents(".cr")
    if visible then $element.show() else $element.hide()

<<<<<<< HEAD
=======

>>>>>>> e528bc99
  hideFolders : (folders) ->

    for folder in folders
      @setFolderVisibility( folder, false)
<<<<<<< HEAD
=======

>>>>>>> e528bc99

  setMode : (mode) ->

    for folder in @folders
      @setFolderVisibility(folder, true)
    @setFolderElementVisibility( @clippingControllerArbitrary, false )
    @setFolderElementVisibility( @clippingController, true )

    switch mode 
      when constants.MODE_PLANE_TRACING
<<<<<<< HEAD
        @hideFolders( [ @fFlightcontrols ] )
        @user.triggerAll()
      when constants.MODE_ARBITRARY
        @hideFolders( [ @fViewportcontrols, @fSkeleton ] )
=======
        @hideFolders( [ @fFlightcontrols, @fCells ] )
        @user.triggerAll()
      when constants.MODE_ARBITRARY
        @hideFolders( [ @fViewportcontrols, @fTDView, @fCells ] )
>>>>>>> e528bc99
        @setFolderElementVisibility( @clippingControllerArbitrary, true )
        @setFolderElementVisibility( @clippingController, false )
        @user.triggerAll()
      when constants.MODE_VOLUME
        @hideFolders( [ @fTrees, @fNodes, @fFlightcontrols ] )
<|MERGE_RESOLUTION|>--- conflicted
+++ resolved
@@ -33,22 +33,12 @@
       resetBrightnessAndContrast : => @resetBrightnessAndContrast()
       quality : @qualityArray[@user.quality]
 
-<<<<<<< HEAD
-      activeTreeID : @model.route.getActiveTreeId()
-
-      activeNodeID : @model.route.getActiveNodeId()
-=======
       activeTreeID : @model.cellTracing.getActiveTreeId()
       activeNodeID : @model.cellTracing.getActiveNodeId() or -1
->>>>>>> e528bc99
       activeCellID : @model.volumeTracing.getActiveCellId()
       newNodeNewTree : if somaClickingAllowed then @user.newNodeNewTree else false
       deleteActiveNode : => @trigger "deleteActiveNode"
       createNewCell : => @trigger "createNewCell"
-<<<<<<< HEAD
-      # radius : if modelRadius then modelRadius else 10 * @model.scaleInfo.baseVoxel
-=======
->>>>>>> e528bc99
 
     if @datasetPosition == 0
       # add new dataset to settings
@@ -109,17 +99,10 @@
                           .name("Quality")
                           .onChange((v) => @setQuality(v))
 
-<<<<<<< HEAD
-    @folders.push( @fSkeleton = @gui.addFolder("Skeleton View") )
-    @addCheckbox(@fSkeleton, @user, "displayPreviewXY", "Display XY-Plane")
-    @addCheckbox(@fSkeleton, @user, "displayPreviewYZ", "Display YZ-Plane")
-    @addCheckbox(@fSkeleton, @user, "displayPreviewXZ", "Display XZ-Plane")
-=======
     @folders.push(@fTDView = @gui.addFolder("3D View"))
     @addCheckbox(@fTDView, @user, "displayTDViewXY", "Display XY-Plane")
     @addCheckbox(@fTDView, @user, "displayTDViewYZ", "Display YZ-Plane")
     @addCheckbox(@fTDView, @user, "displayTDViewXZ", "Display XZ-Plane")
->>>>>>> e528bc99
 
     @folders.push( @fTrees = @gui.addFolder("Trees") )
     @activeTreeIdController = @addNumber(@fTrees, @settings, "activeTreeID",
@@ -144,11 +127,8 @@
     @fTrees.open()
     @fNodes.open()
     @fCells.open()
-<<<<<<< HEAD
-=======
 
     $("#dataset-name").text(@model.binary.dataSetName)
->>>>>>> e528bc99
 
     $("#trace-position-input").on "change", (event) => 
 
@@ -260,10 +240,7 @@
 
 
   setPosFromString : (posString) =>
-<<<<<<< HEAD
-=======
-
->>>>>>> e528bc99
+
     # remove leading/trailing whitespaces
     strippedString = posString.trim()
     # replace remaining whitespaces with commata
@@ -287,12 +264,11 @@
       datasetPosition = 0
     datasetPosition
 
-<<<<<<< HEAD
+
   addTooltip : (element, title) ->
 
     $(element.domElement).parent().parent().tooltip({ title : title })
-=======
->>>>>>> e528bc99
+
 
   createTooltips : ->
 
@@ -300,10 +276,7 @@
 
 
   updateGlobalPosition : (globalPos) =>
-<<<<<<< HEAD
-=======
-
->>>>>>> e528bc99
+
     stringPos = Math.floor(globalPos[0]) + ", " + Math.floor(globalPos[1]) + ", " + Math.floor(globalPos[2])
     $("#trace-position-input").val(stringPos)
 
@@ -314,10 +287,7 @@
 
 
   setBrightnessAndContrast : =>
-<<<<<<< HEAD
-=======
-
->>>>>>> e528bc99
+
     @model.binary.updateContrastCurve(@settings.brightness, @settings.contrast)
     @user.brightness[@datasetPosition] = (Number) @settings.brightness
     @user.contrast[@datasetPosition] = (Number) @settings.contrast
@@ -376,48 +346,31 @@
 
     # Helper method to combine common update methods
     # called when value user switch to different active node
-<<<<<<< HEAD
-    @settings.activeNodeID = @model.route.lastActiveNodeId
-    @settings.activeTreeID = @model.route.getActiveTreeId()
-=======
     @settings.activeNodeID = @model.cellTracing.getActiveNodeId() or -1
     @settings.activeTreeID = @model.cellTracing.getActiveTreeId()
->>>>>>> e528bc99
     @settings.activeCellID = @model.volumeTracing.getActiveCellId()
     @activeNodeIdController.updateDisplay()
     @activeTreeIdController.updateDisplay()
     @activeCellIdController.updateDisplay()
 
-<<<<<<< HEAD
-=======
-
->>>>>>> e528bc99
+
   setFolderVisibility : (folder, visible) ->
 
     $element = $(folder.domElement)
     if visible then $element.show() else $element.hide()
 
-<<<<<<< HEAD
-=======
-
->>>>>>> e528bc99
+
   setFolderElementVisibility : (element, visible) ->
 
     $element = $(element.domElement).parents(".cr")
     if visible then $element.show() else $element.hide()
 
-<<<<<<< HEAD
-=======
-
->>>>>>> e528bc99
+
   hideFolders : (folders) ->
 
     for folder in folders
       @setFolderVisibility( folder, false)
-<<<<<<< HEAD
-=======
-
->>>>>>> e528bc99
+
 
   setMode : (mode) ->
 
@@ -428,17 +381,10 @@
 
     switch mode 
       when constants.MODE_PLANE_TRACING
-<<<<<<< HEAD
-        @hideFolders( [ @fFlightcontrols ] )
-        @user.triggerAll()
-      when constants.MODE_ARBITRARY
-        @hideFolders( [ @fViewportcontrols, @fSkeleton ] )
-=======
         @hideFolders( [ @fFlightcontrols, @fCells ] )
         @user.triggerAll()
       when constants.MODE_ARBITRARY
         @hideFolders( [ @fViewportcontrols, @fTDView, @fCells ] )
->>>>>>> e528bc99
         @setFolderElementVisibility( @clippingControllerArbitrary, true )
         @setFolderElementVisibility( @clippingController, false )
         @user.triggerAll()
