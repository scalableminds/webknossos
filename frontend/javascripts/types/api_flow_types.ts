--- conflicted
+++ resolved
@@ -8,11 +8,7 @@
 import type { ServerUpdateAction } from "oxalis/model/sagas/update_actions";
 import type { SkeletonTracingStats } from "oxalis/model/accessors/skeletontracing_accessor";
 import type { Vector3, Vector6, Point3, ColorObject } from "oxalis/constants";
-<<<<<<< HEAD
-import { type PricingPlan } from "admin/organization/organization_edit_view";
-=======
 import { PricingPlanEnum } from "admin/organization/organization_edit_view";
->>>>>>> 0850800c
 
 export type APIMessage = { [key in "info" | "warning" | "error"]?: string };
 export type ElementClass =
