--- conflicted
+++ resolved
@@ -826,19 +826,13 @@
  * Ad Hoc and Precomputed Meshes
  *
  */
-<<<<<<< HEAD
 function* downloadIsosurfaceCellById(
   cellName: string,
-  cellId: number,
+  segmentId: number,
   layerName: string,
 ): Saga<void> {
   const { meshController } = getSceneController();
-  const geometry = meshController.getIsosurfaceGeometryInBestLOD(cellId, layerName);
-=======
-function* downloadIsosurfaceCellById(cellName: string, segmentId: number): Saga<void> {
-  const sceneController = getSceneController();
-  const geometry = sceneController.getIsosurfaceGeometryInBestLOD(segmentId);
->>>>>>> 486b9617
+  const geometry = meshController.getIsosurfaceGeometryInBestLOD(segmentId, layerName);
 
   if (geometry == null) {
     const errorMessage = messages["tracing.not_isosurface_available_to_download"];
@@ -860,11 +854,7 @@
 }
 
 function* downloadIsosurfaceCell(action: TriggerIsosurfaceDownloadAction): Saga<void> {
-<<<<<<< HEAD
-  yield* call(downloadIsosurfaceCellById, action.cellName, action.cellId, action.layerName);
-=======
-  yield* call(downloadIsosurfaceCellById, action.cellName, action.segmentId);
->>>>>>> 486b9617
+  yield* call(downloadIsosurfaceCellById, action.cellName, action.segmentId, action.layerName);
 }
 
 function* importIsosurfaceFromStl(action: ImportIsosurfaceFromStlAction): Saga<void> {
@@ -902,11 +892,7 @@
   const segmentId = action.segmentId;
 
   if (removeFromScene) {
-<<<<<<< HEAD
-    getSceneController().meshController.removeIsosurfaceById(cellId, layerName);
-=======
-    getSceneController().removeIsosurfaceById(segmentId);
->>>>>>> 486b9617
+    getSceneController().meshController.removeIsosurfaceById(segmentId, layerName);
   }
 
   removeMapForSegment(layerName, segmentId);
