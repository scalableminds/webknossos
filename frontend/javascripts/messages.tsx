--- conflicted
+++ resolved
@@ -45,11 +45,8 @@
   gpuMemoryFactor: "Hardware Utilization",
   overwriteMode: "Volume Annotation Overwrite Mode",
   useLegacyBindings: "Classic Controls",
-<<<<<<< HEAD
   blendMode: "Blend Mode",
-=======
   renderWatermark: "Logo in Screenshots",
->>>>>>> 382d87d6
 };
 export const settingsTooltips: Partial<Record<keyof RecommendedConfiguration, string>> = {
   loadingStrategy: `You can choose between loading the best quality first
@@ -77,12 +74,9 @@
   mouseRotateValue: "Rotation speed when using the mouse to drag the rotation.",
   zoom: "Zoom in or out in the data viewports",
   displayScalebars: "Show a scale in the lower-right corner of each viewport",
-<<<<<<< HEAD
   blendMode:
     "Set the blend mode for the dataset. The additive mode (default) adds the data values of all layers. The cover mode only shows the data of the top most layer in the list.",
-=======
   renderWatermark: "Show a WEBKNOSSOS logo in the lower-left corner of each screenshot.",
->>>>>>> 382d87d6
 };
 export const layerViewConfigurations: Partial<Record<keyof DatasetLayerConfiguration, string>> = {
   color: "Color",
