--- conflicted
+++ resolved
@@ -31,11 +31,8 @@
 - Fixed a Bug where the "Save view configuration as default" modal's text included undefined.  [#8514](https://github.com/scalableminds/webknossos/pull/8514)
 - Fixed the alignment of the button that allows restricting floodfill operations to a bounding box. [#8388](https://github.com/scalableminds/webknossos/pull/8388) 
 - Fixed that it was possible to trigger the find largest segment id job on layers which are not stored as segmentation layers on the server. [#8503](https://github.com/scalableminds/webknossos/pull/8503)
-<<<<<<< HEAD
+- Fixed resolution of legacy links having dataset names with `-`. [#8548](https://github.com/scalableminds/webknossos/pull/8548)
 - Fixed that adding a layer using the dataset settings' advanced tab would crash WEBKNOSSOS. Bug was introduced by [#8503](https://github.com/scalableminds/webknossos/pull/8503).  [#8550](https://github.com/scalableminds/webknossos/pull/8550)
-=======
-- Fixed resolution of legacy links having dataset names with `-`. [#8548](https://github.com/scalableminds/webknossos/pull/8548)
->>>>>>> 77973eb3
 - Fixed a rare and subtle bug related to volume annotation and undo/redo. [#7506](https://github.com/scalableminds/webknossos/pull/7506)
 - Fixed a bug where segment statistics would sometimes be wrong in case of an on-disk segmentation fallback layer with segment index file. [#8460](https://github.com/scalableminds/webknossos/pull/8460)
 - Fixed a bug where sometimes outdated segment statistics would be displayed. [#8460](https://github.com/scalableminds/webknossos/pull/8460)
