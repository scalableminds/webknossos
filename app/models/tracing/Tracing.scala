package models.tracing

import brainflight.tools.geometry.Point3D
import com.mongodb.casbah.commons.MongoDBObject
import org.bson.types.ObjectId
import play.api.libs.json._
import play.api.data.validation.ValidationError
import xml.Xml
import xml.XMLWrites
import models.binary.DataSet
import nml.Comment
import models.user.User
import brainflight.tools.geometry.Scale
import java.util.Date
import com.mongodb.casbah.query._
import models.tracing.TracingState._
import nml.NMLParser
import models.task._
import models.Color
import models.basics._
import nml._
import nml.utils._
import play.api.Logger
import com.mongodb.casbah.commons.MongoDBList

case class Tracing(
    _user: ObjectId,
    dataSetName: String,
    branchPoints: List[BranchPoint],
    timestamp: Long,
    activeNodeId: Int,
    scale: Scale,
    editPosition: Point3D,
    comments: List[Comment] = Nil,
    _task: Option[ObjectId] = None,
    state: TracingState = InProgress,
    review: List[TracingReview] = Nil,
    tracingType: TracingType.Value = TracingType.Explorational,
    tracingSettings: TracingSettings = TracingSettings.default,
    version: Int = 0,
<<<<<<< HEAD
    _name: Option[String] = None,
    _id: ObjectId = new ObjectId) extends DAOCaseClass[Tracing] {
=======
    _id: ObjectId = new ObjectId) extends TracingLike with ContainsTracingInfo with DAOCaseClass[Tracing] {
  
  type Self = Tracing
>>>>>>> 695782d6

  def dao = Tracing
  
  def isReadOnly = false
  /**
   * Easy access methods
   */
<<<<<<< HEAD
  def user = User.findOneById(_user)
  
  val name = _name getOrElse ""
=======
  override def user = User.findOneById(_user)
>>>>>>> 695782d6

  val date = new Date(timestamp)

  lazy val id = _id.toString

  def task = _task flatMap Task.findOneById

  /**
   * Tree modification
   */
  def trees = dbtrees.map(_.toTree)

  def dbtrees = DBTree.findAllWithTracingId(_id).toList

  def insertTree[Tracing](t: TreeLike) = {
    println("Inserting tree: " + t.treeId)
    DBTree.insertOne(_id, t)
    this.asInstanceOf[Tracing]
  }

  def insertBranchPoint[Tracing](bp: BranchPoint) =
    this.copy(branchPoints = bp :: this.branchPoints).asInstanceOf[Tracing]

  def insertComment[Tracing](c: Comment) =
    this.copy(comments = c :: this.comments).asInstanceOf[Tracing]

  def tree(treeId: Int) = DBTree.findOneWithTreeId(_id, treeId)

  def maxNodeId = nml.utils.maxNodeId(this.trees)

  /**
   * State modifications
   * always return a new instance!
   */
  def unassignReviewer =
    this.copy(
      state = ReadyForReview,
      review = if (this.review.isEmpty) Nil else review.tail)

  def finishReview(comment: String) = {
    val alteredReview = this.review match {
      case head :: tail =>
        head.copy(comment = Some(comment)) :: tail
      case _ =>
        Nil
    }
    this.copy(review = alteredReview)
  }

  def cancel = {
    task.map(_.update(_.unassigneOnce))
    this.copy(state = Unassigned)
  }

  def finish = {
    this.copy(state = Finished)
  }

  def passToReview = {
    this.copy(state = ReadyForReview)
  }

  def assignReviewer(user: User, reviewTracing: Tracing) =
    this.copy(
      state = InReview,
      review = TracingReview(
        user._id,
        reviewTracing._id,
        System.currentTimeMillis()) :: this.review)

  def reopen = {
    this.copy(state = InProgress)
  }

  def removeTask = {
    this.copy(_task = None, tracingType = TracingType.Orphan)
  }
}

object Tracing extends BasicDAO[Tracing]("tracings") with TracingStatistics {
  this.collection.ensureIndex("_task")
  this.collection.ensureIndex("_user")

  def tracingBase(task: Task, userId: ObjectId, dataSetName: String): Tracing =
    Tracing(userId,
      dataSetName,
      Nil,
      System.currentTimeMillis,
      1,
      Scale(12, 12, 24),
      Point3D(0, 0, 0),
      tracingSettings = task.tracingSettings,
      _task = Some(task._id),
      tracingType = TracingType.TracingBase)

  def updateFromJson(jsUpdates: Seq[JsValue], oldTracing: Tracing): Option[Tracing] = {
    val updates = jsUpdates.flatMap { TracingUpdater.createUpdateFromJson }
    if (jsUpdates.size == updates.size) {
      val tracing = updates.foldLeft(oldTracing) {
        case (tracing, updater) => updater.update(tracing)
      }
      Tracing.save(tracing.copy(timestamp = System.currentTimeMillis, version = tracing.version + 1))
      Some(tracing)
    } else {
      None
    }
  }

  def createTracingBase(task: Task, userId: ObjectId, dataSetName: String, start: Point3D) = {
    val tracing = insertOne(tracingBase(task, userId, dataSetName).copy(editPosition = start))
    val tree = Tree(1, Set(Node(1, start)), Set.empty, Color.RED)
    DBTree.insertOne(tracing._id, tree)
    tracing
  }

  def createTracingBase(task: Task, userId: ObjectId, nml: NML) = {
    val tracing = insertOne(fromNML(userId, nml).copy(
      tracingType = TracingType.TracingBase,
      tracingSettings = task.tracingSettings, _task = Some(task._id)))

    nml.trees.map(tree => DBTree.insertOne(tracing._id, tree))
    tracing
  }

  def createReviewFor(sample: Tracing, training: Tracing, user: User) = {
    val reviewTracing = copyDeepAndInsert(training.copy(
      _user = user._id,
      state = TracingState.Assigned,
      timestamp = System.currentTimeMillis,
      tracingType = TracingType.Review))

    mergeTracings(sample, reviewTracing)
  }

  def createSample(taskId: ObjectId, tracing: Tracing) = {
    copyDeepAndInsert(tracing.copy(
      tracingType = TracingType.Sample,
      _task = Some(taskId)))
  }

  def copyDeepAndInsert(source: Tracing) = {
    val tracing = insertOne(source.copy(_id = new ObjectId, branchPoints = Nil, comments = Nil))
    mergeTracings(source, tracing)
  }

  def mergeTracings(source: Tracing, target: Tracing): Tracing =
    target.update{ t =>
     val a = t.mergeWith(source)
     println("Result comments: " + a.comments)
     a
  }

  def createTracingFor(user: User, task: Task) = {
    task.tracingBase.map { tracingBase =>
      task.update(_.assigneOnce)

      copyDeepAndInsert(tracingBase.copy(
        _user = user._id,
        timestamp = System.currentTimeMillis,
        state = InProgress,
        tracingType = TracingType.Task))
    }
  }

  def freeTacingsOfUser(userId: ObjectId) = {
    find(MongoDBObject(
      "_user" -> userId,
      "state.isFinished" -> false,
      "tracingType" -> TracingType.Task.toString))
      .toList
      .foreach(_.update(_.cancel))

    update(
      MongoDBObject(
        "_user" -> userId,
        "tracingType" -> MongoDBObject("$in" -> TracingType.UserTracings.map(_.toString))),
      MongoDBObject(
        "$set" -> MongoDBObject(
          "state.isAssigned" -> false)))
  }

  def fromNML(userId: ObjectId, nml: NML) = {
    Tracing(
      userId,
      nml.dataSetName,
      nml.branchPoints,
      System.currentTimeMillis,
      nml.activeNodeId,
      nml.scale,
      nml.editPosition,
      nml.comments)
  }

  def createFromNMLFor(userId: ObjectId, nml: NML, tracingType: TracingType.Value) = {
    val tracing = insertOne(fromNML(userId, nml).copy(
      tracingType = tracingType))

    nml.trees.map(tree => DBTree.insertOne(tracing._id, tree))
    tracing
  }

  def assignReviewee(trainingsTracing: Tracing, user: User): Option[Tracing] = {
    for {
      task <- trainingsTracing.task
      sampleId <- task.training.map(_.sample)
      sample <- Tracing.findOneById(sampleId)
    } yield {
      val reviewTracing = createReviewFor(sample, trainingsTracing, user)
      trainingsTracing.update(_.assignReviewer(user, reviewTracing))
    }
  }

  def createTracingFor(u: User, d: DataSet = DataSet.default) = {
    val tracing = insertOne(Tracing(u._id,
      d.name,
      Nil,
      System.currentTimeMillis,
      1,
      Scale(12, 12, 24),
      Point3D(0, 0, 0),
      state = InProgress,
      tracingType = TracingType.Explorational))

    DBTree.createEmptyTree(tracing._id)
    tracing
  }

  def updateAllUsingNewTaskType(task: Task, taskType: TaskType) = {
    update(
      MongoDBObject(
        "_task" -> task._id),
      MongoDBObject(
        "tracingSettings" -> taskType.tracingSettings),
      false, true)
  }

  def findTrainingForReviewTracing(tracing: Tracing) =
    findOne(MongoDBObject("review.reviewTracing" -> tracing._id))

  /*def findOpenTrainingFor(user: User) =
    findOne(MongoDBObject("_user" -> user._id, "state.isFinished" -> false, "tracingType" -> "Training"))
*/
  def countOpenTracings(user: User, tracingType: TracingType.Value) =
    findOpenTracingsFor(user, tracingType).size

  def hasAnOpenTracings(user: User, tracingType: TracingType.Value) =
    countOpenTracings(user, tracingType) > 0

  def findFor(u: User) =
    find(MongoDBObject(
      "_user" -> u._id,
      "state.isAssigned" -> true)).toList

  def findFor(u: User, tracingType: TracingType.Value) =
    find(MongoDBObject(
      "_user" -> u._id,
      "state.isAssigned" -> true,
      "tracingType" -> tracingType.toString)).toList

  def findOpenTracingFor(user: User, tracingType: TracingType.Value) =
    findOpenTracingsFor(user, tracingType).headOption

  def findOpenTracingsFor(user: User, tracingType: TracingType.Value) =
    find(MongoDBObject(
      "_user" -> user._id,
      "state.isFinished" -> false,
      "state.isAssigned" -> true,
      "tracingType" -> tracingType.toString())).toList

  def findOpen(tracingType: TracingType.Value) =
    find(MongoDBObject(
      "state.isFinished" -> false,
      "state.isAssigned" -> true,
      "tracingType" -> tracingType.toString)).toList

  override def remove(tracing: Tracing) = {
    UsedTracings.removeAll(tracing)
    DBTree.removeAllWithTracingId(tracing._id)
    super.remove(tracing)
  }

  def removeAllWithTaskId(tid: ObjectId) =
    remove(MongoDBObject("_task" -> tid))

  def findByTaskId(tid: ObjectId) =
    find(MongoDBObject("_task" -> tid)).toList

  def findByTaskIdAndType(tid: ObjectId, tracingType: TracingType.Value) =
    find(MongoDBObject(
      "_task" -> tid,
      "tracingType" -> tracingType.toString,
      "$or" -> MongoDBList(
        "state.isAssigned" -> true,
        "state.isFinished" -> true))).toList
}<|MERGE_RESOLUTION|>--- conflicted
+++ resolved
@@ -38,14 +38,10 @@
     tracingType: TracingType.Value = TracingType.Explorational,
     tracingSettings: TracingSettings = TracingSettings.default,
     version: Int = 0,
-<<<<<<< HEAD
     _name: Option[String] = None,
-    _id: ObjectId = new ObjectId) extends DAOCaseClass[Tracing] {
-=======
     _id: ObjectId = new ObjectId) extends TracingLike with ContainsTracingInfo with DAOCaseClass[Tracing] {
   
   type Self = Tracing
->>>>>>> 695782d6
 
   def dao = Tracing
   
@@ -53,13 +49,10 @@
   /**
    * Easy access methods
    */
-<<<<<<< HEAD
-  def user = User.findOneById(_user)
   
   val name = _name getOrElse ""
-=======
+
   override def user = User.findOneById(_user)
->>>>>>> 695782d6
 
   val date = new Date(timestamp)
 
