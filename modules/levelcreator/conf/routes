--- conflicted
+++ resolved
@@ -3,22 +3,7 @@
 # ~~~~
 
 # Level Creator
-<<<<<<< HEAD
-GET     /                                   controllers.levelcreator.LevelCreator.list
-GET     /level                              controllers.levelcreator.LevelCreator.list
-POST    /level/create                       controllers.levelcreator.LevelCreator.create
-GET     /level/:levelId/assets              controllers.levelcreator.LevelCreator.listAssets(levelId: String)
-GET     /level/:levelId/delete              controllers.levelcreator.LevelCreator.delete(levelId: String)
-GET     /level/:levelId                     controllers.levelcreator.LevelCreator.use(levelId: String, missionStartId: Int ?= -1)
-POST    /level/:levelId/code                controllers.levelcreator.LevelCreator.submitCode(levelId: String)
-GET     /level/:levelId/produce             controllers.levelcreator.LevelCreator.produce(levelId: String, count: Int ?= 1)
-POST    /level/:levelId/produce             controllers.levelcreator.LevelCreator.produceBulk(levelId: String)
-POST    /level/:levelId/uploadAsset         controllers.levelcreator.LevelCreator.uploadAsset(levelId: String)
-GET     /level/:levelId/deleteAsset/*asset  controllers.levelcreator.LevelCreator.deleteAsset(levelId: String, asset: String)
-GET     /level/:levelId/asset/*asset        controllers.levelcreator.LevelCreator.retrieveAsset(levelId: String, asset: String)
-#GET     /level/:levelId/download            controllers.levelcreator.LevelCreator.download(levelId: String)
-GET     /level/:levelId/stacks              controllers.levelcreator.LevelCreator.stackList(levelId: String)
-=======
+
 GET     /                                    controllers.levelcreator.LevelCreator.list
 GET     /levels                              controllers.levelcreator.LevelCreator.list
 POST    /levels                              controllers.levelcreator.LevelCreator.create
@@ -26,6 +11,7 @@
 PUT     /levels/:levelId                     controllers.levelcreator.LevelCreator.submitCode(levelId: String)
 DELETE  /levels/:levelId                     controllers.levelcreator.LevelCreator.delete(levelId: String)
 GET     /levels/:levelId/produce             controllers.levelcreator.LevelCreator.produce(levelId: String, count: Int ?= 1)
+POST    /levels/:levelId/produce             controllers.levelcreator.LevelCreator.produceBulk(levelId: String)
 
 GET     /levels/:levelId/stacks              controllers.levelcreator.LevelCreator.stackList(levelId: String)
 DELETE  /levels/:levelId/stacks/:missionStartId  controllers.levelcreator.LevelCreator.deleteStack(levelId: String, missionStartId: Int)
@@ -34,7 +20,7 @@
 POST    /levels/:levelId/assets              controllers.levelcreator.LevelCreator.uploadAsset(levelId: String)
 GET     /levels/:levelId/assets/*asset       controllers.levelcreator.LevelCreator.retrieveAsset(levelId: String, asset: String)
 DELETE  /levels/:levelId/assets/*asset       controllers.levelcreator.LevelCreator.deleteAsset(levelId: String, asset: String)
->>>>>>> 49642d00
+
 
 #Getting binary Data
 GET     /binary/arbitrary/ajax              controllers.levelcreator.ArbitraryBinaryData.viaAjax(dataLayerName: String, levelId: String, taskId: String)
