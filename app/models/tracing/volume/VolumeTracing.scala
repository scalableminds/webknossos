package models.tracing.volume

import braingames.geometry.{Point3D, BoundingBox}
import models.annotation.{AnnotationContentService, AnnotationContent, AnnotationSettings}
import models.basics.SecuredBaseDAO
import models.binary.UserDataLayerDAO
import models.binary.DataSet
import java.io.InputStream
import play.api.libs.json.{Json, JsValue}
import oxalis.binary.BinaryDataService
import scala.concurrent.Future
import braingames.reactivemongo.DBAccessContext
import braingames.util.{FoxImplicits, Fox}
import reactivemongo.bson.BSONObjectID
import play.modules.reactivemongo.json.BSONFormats._
import play.api.libs.concurrent.Execution.Implicits._
import play.api.Logger
/**
 * Company: scalableminds
 * User: tmbo
 * Date: 02.06.13
 * Time: 11:23
 */
case class VolumeTracing(
  dataSetName: String,
  userDataLayerName: String,
  timestamp: Long,
  editPosition: Point3D,
  boundingBox: Option[BoundingBox],
  settings: AnnotationSettings = AnnotationSettings.volumeDefault,
  _id: BSONObjectID = BSONObjectID.generate)
  extends AnnotationContent {

  def id = _id.stringify

  type Self = VolumeTracing

  def service = VolumeTracingService

  def updateFromJson(jsUpdates: Seq[JsValue])(implicit ctx: DBAccessContext) = {Fox.successful(this)}

  def copyDeepAndInsert = ???

  def mergeWith(source: AnnotationContent) = ???

  def contentType: String = VolumeTracing.contentType

  def toDownloadStream: Fox[InputStream] = ???

  def downloadFileExtension: String = ???
}

object VolumeTracingService extends AnnotationContentService with FoxImplicits{
  type AType = VolumeTracing

  def dao = VolumeTracingDAO

  def updateSettings(settings: AnnotationSettings, tracingId: String)(implicit ctx: DBAccessContext): Fox[Boolean] = ???

  def findOneById(id: String)(implicit ctx: DBAccessContext) =
    VolumeTracingDAO.findOneById(id)

  def createFrom(baseDataSet: DataSet)(implicit ctx: DBAccessContext) = {
<<<<<<< HEAD
    val dataLayer = BinaryDataService.createUserDataSource(baseDataSet.dataSource)
    val t = VolumeTracing(baseDataSet.dataSource.name, dataLayer.name, System.currentTimeMillis(), Point3D(0,0,0), None)
    UserDataLayerDAO.insert(dataLayer)
    VolumeTracingDAO.insert(t).map{ _ =>
      t
=======
    baseDataSet.dataSource.toFox.flatMap{ baseSource =>
      val dataLayer = BinaryDataService.createUserDataSource(baseSource)
      val t = VolumeTracing(baseDataSet.name, dataLayer.name, System.currentTimeMillis(), Point3D(0,0,0))
      for{
      _ <- UserDataLayerDAO.insert(dataLayer)
      _ <- VolumeTracingDAO.insert(t)
      } yield t
>>>>>>> 53d49797
    }
  }

  def clearTracingData(id: String)(implicit ctx: DBAccessContext): Fox[VolumeTracingService.AType] = ???
}

object VolumeTracing{
  implicit val volumeTracingFormat = Json.format[VolumeTracing]

  val contentType = "volumeTracing"
}

object VolumeTracingDAO extends SecuredBaseDAO[VolumeTracing] {
  val collectionName = "volumes"

  val formatter = VolumeTracing.volumeTracingFormat
}<|MERGE_RESOLUTION|>--- conflicted
+++ resolved
@@ -61,21 +61,13 @@
     VolumeTracingDAO.findOneById(id)
 
   def createFrom(baseDataSet: DataSet)(implicit ctx: DBAccessContext) = {
-<<<<<<< HEAD
-    val dataLayer = BinaryDataService.createUserDataSource(baseDataSet.dataSource)
-    val t = VolumeTracing(baseDataSet.dataSource.name, dataLayer.name, System.currentTimeMillis(), Point3D(0,0,0), None)
-    UserDataLayerDAO.insert(dataLayer)
-    VolumeTracingDAO.insert(t).map{ _ =>
-      t
-=======
     baseDataSet.dataSource.toFox.flatMap{ baseSource =>
       val dataLayer = BinaryDataService.createUserDataSource(baseSource)
-      val t = VolumeTracing(baseDataSet.name, dataLayer.name, System.currentTimeMillis(), Point3D(0,0,0))
+      val t = VolumeTracing(baseDataSet.name, dataLayer.name, System.currentTimeMillis(), Point3D(0,0,0), None)
       for{
       _ <- UserDataLayerDAO.insert(dataLayer)
       _ <- VolumeTracingDAO.insert(t)
       } yield t
->>>>>>> 53d49797
     }
   }
 
