### define 
jquery : $
../libs/toast : Toast
./constants : constants
###

class View

  constructor : (@model) ->

    unless @webGlSupported()
      Toast.error("Couldn't initialise WebGL, please make sure you are using Google Chrome and WebGL is enabled.<br>"+
        "<a href='http://get.webgl.org/'>http://get.webgl.org/</a>")

    @renderer = new THREE.WebGLRenderer( clearColor: 0x000000, clearAlpha: 1.0, antialias: false )
    @scene = new THREE.Scene()
   
    @setTheme(constants.THEME_BRIGHT)
    @createKeyboardCommandOverlay()

    @model.route.on({
      emptyBranchStack : =>
        Toast.error("No more branchpoints", false)
      noBranchPoints : =>
        Toast.error("Setting branchpoints isn't necessary in this tracing mode.", false)
      wrongDirection : =>
        Toast.error("You're tracing in the wrong direction")
      updateComments : (comments) => 
        @updateComments(comments)
      newActiveNode : => 
        @updateActiveComment()
        @updateActiveTree()
      deleteTree : => 
        @updateActiveComment()
        @updateTrees()
        @updateActiveTree()
      mergeTree : =>
        @updateTrees()
      reloadTrees : =>
        @updateTrees()
      newNode : => @updateActiveComment()
      newTreeName : => 
        @updateTrees()
        @updateActiveTree()
      newTree : => 
        @updateActiveComment()
        @updateTrees()
        @updateActiveTree() })

    @model.route.updateComments()
    @updateActiveTree()
    @updateTrees()

    # disable loader, show oxalis
    $("#loader").css("display" : "none")
    $("#container").css("display" : "inline")


  toggleTheme : ->

    if @currentTheme is constants.THEME_BRIGHT 
      @setTheme(constants.THEME_DARK)
    else
      @setTheme(constants.THEME_BRIGHT)


  setTheme : (theme) ->

    if theme is constants.THEME_BRIGHT
      $("body").attr('class', 'bright')
    else
      $("body").attr('class', 'dark')

    @currentTheme = theme


  setMode : (mode) ->

    @mode = mode
    @createKeyboardCommandOverlay()


  createKeyboardCommandOverlay : ->

    generalKeys =
      '<tr><th colspan="4">General</th></tr>
      <tr><td>Q</td><td>Fullscreen</td><td>K,L</td><td>Scale up/down viewports</td></tr>
      <tr><td>P,N</td><td>Previous/Next comment</td><td>Del</td><td>Delete node/Split trees</td></tr>
      <tr><td>C</td><td>Create new tree</td><td>Shift + Alt + Leftclick</td><td>Merge two trees</td></tr>
      <tr><td>T</td><td>Toggle theme</td><td>M</td><td>Toggle mode</td></tr>
<<<<<<< HEAD
      <tr><td>1</td><td>Toggle skeleton visibility</td><td>Shift + Mousewheel</td><td>Change node size</td></tr>'
=======
      <tr><td>1</td><td>Toggle skeleton visibility</td><td>2</td><td>Toggle inactive tree visibility</td></tr>'
>>>>>>> 2d827662
    skeletonKeys =
      '<tr><th colspan="4">3D-view</th></tr>
      <tr><td>Mousewheel</td><td>Zoom in and out</td><td>Rightclick drag</td><td>Rotate Skeleton View</td></tr>'
    viewportKeys =
      '<tr><th colspan="4">Viewports</th></tr>
      <tr><td>Leftclick or Arrow keys</td><td>Move</td><td>Leftclick</td><td>Select node</td></tr>
      <tr><td>Mousewheel or D and F</td><td>Move along 3rd axis</td><td>Rightclick</td><td>Set tracepoint</td></tr>
      <tr><td>I,O or Alt + Mousewheel</td><td>Zoom in/out</td><td>B,J</td><td>Set/Jump to branchpoint</td></tr>
      <tr><td>S</td><td>Center active node</td><td></td><td></td></tr>'
    arbitraryKeys =
      '<tr><th colspan="4">Flightmode</th></tr>
      <tr><td>Mouse or Arrow keys</td><td>Rotation</td><td>R</td><td>Reset rotation</td></tr>
      <tr><td>Shift + Mouse or Shift + Arrow</td><td>Rotation around Axis</td><td>W A S D</td><td>Move</td></tr>
      <tr><td>Space, Shift + Space</td><td>Forward, Backward</td><td>B, J</td><td>Set/Jump to last branchpoint</td></tr>
      <tr><td>Y</td><td>Center active node</td><td>I, O</td><td>Zoom in and out</td></tr>
      <tr><td>Z, U</td><td>Start/Stop recording waypoints</td><td></td><td></td></tr>'

    html = '''<div class="modal-header"><button type="button" class="close" data-dismiss="modal">x</button>
            <h3>keyboard commands</h3></div>
            <div class="modal-body" id="help-modal-body"><p>
            <table class="table table-condensed table-nohead table-bordered"><tbody>'''
      
    html += generalKeys + if @mode == constants.MODE_OXALIS then viewportKeys + skeletonKeys else arbitraryKeys

    html += '''</tbody>
            </table>
            <br>
            <p>All other options like moving speed, clipping distance and particle size can be adjusted in the options located to the left.
            <br>Select the different categories to open/close them.
            Please report any issues.</p>
            </p></div><div class="modal-footer">
            <a href="#" class="btn" data-dismiss="modal">Close</a></div>'''

    $("#help-modal").html(html)


  updateComments : (comments) ->
    
    commentList = $("#comment-list")
    commentList.empty()

    # DOM container to append all elements at once for increased performance
    newContent = document.createDocumentFragment()

    for comment in comments
      newContent.appendChild((
        $('<li>').append($('<i>', {"class": "icon-angle-right"}), 
        $('<a>', {"href": "#", "data-nodeid": comment.node, "text": comment.content})))[0])

    commentList.append(newContent)

    @updateActiveComment()


  updateActiveComment : ->

    comment = @model.route.getComment()
    if comment
      $("#comment-input").val(comment)
    else
      $("#comment-input").val("")

    oldIcon = $("#comment-container i.icon-arrow-right")
    if oldIcon.length
      oldIcon.toggleClass("icon-arrow-right", false)
      oldIcon.toggleClass("icon-angle-right", true)

    activeHref = $("#comment-container a[data-nodeid=#{@model.route.getActiveNodeId()}]")
    if activeHref.length

      newIcon = activeHref.parent("li").children("i")
      newIcon.toggleClass("icon-arrow-right", true)
      newIcon.toggleClass("icon-angle-right", false)

      # animate scrolling to the new comment
      $("#comment-container").animate({
        scrollTop: newIcon.offset().top - $("#comment-container").offset().top + $("#comment-container").scrollTop()}, 500)


  updateActiveTree : ->

    activeTree = @model.route.getTree()
    if activeTree
      $("#tree-name-input").val(activeTree.name)
      $("#tree-name").text(activeTree.name)
      $("#tree-active-color").css("color": "##{('000000'+activeTree.color.toString(16)).slice(-6)}")


  updateTrees : ->

    trees = @model.route.getTrees()

    treeList = $("#tree-list")
    treeList.empty()

    newContent = document.createDocumentFragment()

    for tree in trees
      newContent.appendChild((
        $('<li>').append($('<a>', {"href": "#", "data-treeid": tree.treeId}).append(
          $('<i>', {"class": "icon-sign-blank"}).css(
            "color": "##{('000000'+tree.color.toString(16)).slice(-6)}"), $('<span>', {"text": tree.name}))) )[0])

    treeList.append(newContent)


  webGlSupported : ->

    return window.WebGLRenderingContext and document.createElement('canvas').getContext('experimental-webgl')<|MERGE_RESOLUTION|>--- conflicted
+++ resolved
@@ -88,11 +88,9 @@
       <tr><td>P,N</td><td>Previous/Next comment</td><td>Del</td><td>Delete node/Split trees</td></tr>
       <tr><td>C</td><td>Create new tree</td><td>Shift + Alt + Leftclick</td><td>Merge two trees</td></tr>
       <tr><td>T</td><td>Toggle theme</td><td>M</td><td>Toggle mode</td></tr>
-<<<<<<< HEAD
-      <tr><td>1</td><td>Toggle skeleton visibility</td><td>Shift + Mousewheel</td><td>Change node size</td></tr>'
-=======
-      <tr><td>1</td><td>Toggle skeleton visibility</td><td>2</td><td>Toggle inactive tree visibility</td></tr>'
->>>>>>> 2d827662
+      <tr><td>1</td><td>Toggle skeleton visibility</td><td>2</td><td>Toggle inactive tree visibility</td></tr>
+      <tr><td>Shift + Mousewheel</td><td>Change node size</td><td></td><td></td></tr>'
+
     skeletonKeys =
       '<tr><th colspan="4">3D-view</th></tr>
       <tr><td>Mousewheel</td><td>Zoom in and out</td><td>Rightclick drag</td><td>Rotate Skeleton View</td></tr>'
