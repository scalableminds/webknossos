--- conflicted
+++ resolved
@@ -7,27 +7,19 @@
 import app from "app";
 import Backbone from "backbone";
 import ResizableBuffer from "libs/resizable_buffer";
-<<<<<<< HEAD
 import * as THREE from "three";
+import VolumeTracing from "oxalis/model/volumetracing/volumetracing";
+import Flycam2d from "oxalis/model/flycam2d";
 
 const COLOR_NORMAL = new THREE.Color(0x0000ff);
 const COLOR_DELETE = new THREE.Color(0xff0000);
 
 
 class ContourGeometry {
-=======
-import THREE from "three";
-import VolumeTracing from "oxalis/model/volumetracing/volumetracing";
-import Flycam2d from "oxalis/model/flycam2d";
-
-class ContourGeometry {
   volumeTracing: VolumeTracing;
   flycam: Flycam2d;
   color: THREE.Color;
-  COLOR_NORMAL: THREE.Color;
-  COLOR_DELETE: THREE.Color;
   edge: THREE.Line;
->>>>>>> 7fcbe3f2
 
   // Copied from backbone events (TODO: handle this better)
   listenTo: Function;
@@ -37,13 +29,7 @@
     this.flycam = flycam;
     _.extend(this, Backbone.Events);
 
-<<<<<<< HEAD
     this.color = COLOR_NORMAL;
-=======
-    this.COLOR_NORMAL = new THREE.Color(0x0000ff);
-    this.COLOR_DELETE = new THREE.Color(0xff0000);
-    this.color = this.COLOR_NORMAL;
->>>>>>> 7fcbe3f2
 
     this.listenTo(this.volumeTracing, "volumeAnnotated", this.reset);
     this.listenTo(this.volumeTracing, "updateLayer", function (cellId, contourList) {
@@ -83,12 +69,7 @@
 
 
   addEdgePoint(pos) {
-<<<<<<< HEAD
     this.edge.vertexBuffer.push(pos);
-=======
-    const edgePoint = pos.slice();
-    this.edge.vertexBuffer.push(edgePoint);
->>>>>>> 7fcbe3f2
     this.finalizeMesh(this.edge);
 
     app.vent.trigger("rerender");
