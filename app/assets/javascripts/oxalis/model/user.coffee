--- conflicted
+++ resolved
@@ -90,43 +90,7 @@
       url      : "/user/configuration"
       type     : "POST"
       dataType : "json"
-<<<<<<< HEAD
-      data   : data
-=======
-      data   : { 
-        moveValue : @moveValue,
-        moveValue3d : @moveValue3d,
-        rotateValue : @rotateValue,
-        crosshairSize : @crosshairSize,
-        scaleValue : @scaleValue,
-        mouseRotateValue : @mouseRotateValue,
-        clippingDistance : @clippingDistance,
-        clippingDistanceArbitrary : @clippingDistanceArbitrary,
-        dynamicSpaceDirection : @dynamicSpaceDirection,
-        displayCrosshair : @displayCrosshair,
-        interpolation : @interpolation,
-        fourBit: @fourBit,
-        briConNames : @briConNames,
-        brightness: @brightness,
-        contrast: @contrast, 
-        quality : @quality,
-        zoom : @zoom,
-        scale : @scale,
-        displayTDViewXY : @displayTDViewXY,
-        displayTDViewYZ : @displayTDViewYZ,
-        displayTDViewXZ : @displayTDViewXZ,
-        newNodeNewTree : @newNodeNewTree,
-        inverseX : @inverseX,
-        inverseY : @inverseY,
-        keyboardDelay : @keyboardDelay,
-        mouseActive : @mouseActive,
-        keyboardActive : @keyboardActive,
-        gamepadActive : @gamepadActive,
-        motionsensorActive : @motionsensorActive
-        firstVisToggle : @firstVisToggle 
-        particleSize : @particleSize 
-        sortTreesByName : @sortTreesByName }
->>>>>>> e528bc99
+      data     : data
     ).fail( =>
       
       console.log "could'nt save userdata"
