<<<<<<< HEAD
### define
backbone : Backbone
underscore : _
jquery : $
app : app
libs/request : Request
libs/toast : Toast
###
=======
Backbone = require("backbone")
_        = require("lodash")
$        = require("jquery")
app      = require("app")
Request  = require("libs/request")
Toast    = require("libs/toast")
>>>>>>> 865b826e

class StateLogger

  PUSH_THROTTLE_TIME : 30000 #30s
  SAVE_RETRY_WAITING_TIME : 5000

  constructor : (@flycam, @version, @tracingId, @tracingType, @allowUpdate, @pipeline) ->

    _.extend(this, Backbone.Events)

    @committedDiffs = []
    @newDiffs = []
    @committedCurrentState = true

    # Push state to server whenever a user moves
    @listenTo(@flycam, "positionChanged", @push)


  pushDiff : (action, value, push = true) ->

    @newDiffs.push({
      action : action
      value : value
    })
    # In order to assure that certain actions are atomic,
    # it is sometimes necessary not to push.
    if push
      @push()


  concatUpdateTracing : ->

    throw new Error("concatUpdateTracing has to be overwritten by subclass!")


  #### SERVER COMMUNICATION

  stateSaved : ->

    return @committedCurrentState and @committedDiffs.length == 0


  push : ->

    if @allowUpdate
      @committedCurrentState = false
      @pushThrottled()


  pushThrottled : ->
    # Pushes the buffered tracing to the server. Pushing happens at most
    # every 30 seconds.

    saveFkt = => @pushImpl(true)
    @pushThrottled = _.throttle(_.mutexDeferred( saveFkt, -1), @PUSH_THROTTLE_TIME)
    @pushThrottled()


  pushNow : ->   # Interface for view & controller

    return @pushImpl(false)
      .then(
        -> Toast.success("Saved!")
        -> Toast.error("Couldn't save. Please try again.")
      )

  # alias for `pushNow`
  # needed for save delegation by `Model`
  # see `model.coffee`
  save : ->

      return @pushNow()


  pushImpl : (notifyOnFailure) ->

    if not @allowUpdate
      return new $.Deferred().resolve().promise()

    @concatUpdateTracing()
    @committedDiffs = @committedDiffs.concat(@newDiffs)
    @newDiffs = []
    @committedCurrentState = true
    console.log "Sending data: ", @committedDiffs
    $.assert(@committedDiffs.length > 0, "Empty update sent to server!", {
      @committedDiffs, @newDiffs
    })

    @pipeline.executeAction( (prevVersion) =>
      Request.send(
        url : "/annotations/#{@tracingType}/#{@tracingId}?version=#{(prevVersion + 1)}"
        method : "PUT"
        data : @committedDiffs
        contentType : "application/json"
      ).pipe (response) ->
        return response.version
    ).fail((responseObject) => @pushFailCallback(responseObject, notifyOnFailure))
    .done(=> @pushDoneCallback())


  pushFailCallback : (responseObject, notifyOnFailure) ->

    $('body').addClass('save-error')

    if responseObject.responseText? && responseObject.responseText != ""
      # restore whatever is send as the response
      try
        response = JSON.parse(responseObject.responseText)
      catch error
        console.error "parsing failed.", response
      if response?.messages?[0]?.error?
        if response.messages[0].error == "annotation.dirtyState"
          $(window).off("beforeunload")
          alert("""
            It seems that you edited the tracing simultaneously in different windows.
            Editing should be done in a single window only.

            In order to restore the current window, a reload is necessary.
          """)
          window.location.reload()

    @push()
    if notifyOnFailure
      @trigger("pushFailed")

    restart = =>
      @pipeline.restart()
          .fail((responseObject) => @pushFailCallback(responseObject, notifyOnFailure))
          .done(=> @pushDoneCallback())

    setTimeout(restart, @SAVE_RETRY_WAITING_TIME)


  pushDoneCallback : ->

    @trigger("pushDone")
    $('body').removeClass('save-error')
    @committedDiffs = []

module.exports = StateLogger<|MERGE_RESOLUTION|>--- conflicted
+++ resolved
@@ -1,20 +1,9 @@
-<<<<<<< HEAD
-### define
-backbone : Backbone
-underscore : _
-jquery : $
-app : app
-libs/request : Request
-libs/toast : Toast
-###
-=======
 Backbone = require("backbone")
 _        = require("lodash")
 $        = require("jquery")
 app      = require("app")
 Request  = require("libs/request")
 Toast    = require("libs/toast")
->>>>>>> 865b826e
 
 class StateLogger
 
