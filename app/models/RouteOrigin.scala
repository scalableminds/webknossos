package models

import models.context._
import com.novus.salat.dao.SalatDAO
import play.api.Play
import play.api.Play.current
import brainflight.tools.geometry.Vector3D
import org.bson.types.ObjectId
import models.basics.BasicDAO
import com.mongodb.casbah.Imports.{ WriteConcern }
import com.mongodb.casbah.query.Imports._
<<<<<<< HEAD

=======
>>>>>>> d9c9aa3f
/**
 * scalableminds - brainflight
 * User: tmbo
 * Date: 11.12.11
 * Time: 22:07
 */
abstract class Origin {
  def matrix: TransformationMatrix
}

case class RouteOrigin(
  matrix: TransformationMatrix,
  usedCount: Int,
  dataSetId: ObjectId,
  _id: ObjectId = new ObjectId ) extends Origin

object RouteOrigin extends BasicDAO[RouteOrigin]( "routeOrigins" ) {
  
  def useLeastUsed( dataSetId: String ) = {
    if( ObjectId.isValid( dataSetId )){
      val origin = find( MongoDBObject( "dataSetId" -> new ObjectId(dataSetId) ) )
        .sort( orderBy = MongoDBObject( "usedCount" -> 1 ) )
        .limit( 1 )
        .toList
  
      origin.headOption.map { origin =>
        update( MongoDBObject( "_id" -> origin._id ), $inc( "usedCount" -> 1 ) )
        origin
      }
    } else {
      None
    }
  }
}<|MERGE_RESOLUTION|>--- conflicted
+++ resolved
@@ -9,10 +9,6 @@
 import models.basics.BasicDAO
 import com.mongodb.casbah.Imports.{ WriteConcern }
 import com.mongodb.casbah.query.Imports._
-<<<<<<< HEAD
-
-=======
->>>>>>> d9c9aa3f
 /**
  * scalableminds - brainflight
  * User: tmbo
