--- conflicted
+++ resolved
@@ -18,120 +18,6 @@
     @setTheme(THEME_BRIGHT)
     @createKeyboardCommandOverlay()
 
-<<<<<<< HEAD
-    @positionStats = $("#status")
-
-    @first = true
-    @newTextures = [true, true, true, true]
-    # start the rendering loop
-
-    # Dont forget to handle window resizing!
-    $(window).resize( => @.resize() )
-
-    @model.route.on("emptyBranchStack", =>
-      Toast.error("No more branchpoints", false))
-
-    @model.route.on("noBranchPoints", =>
-      Toast.error("Setting branchpoints isn't necessary in this tracing mode.", false))
-
-    @model.route.on({
-      newActiveNode        : => @drawTree(),
-      newActiveTree        : => @drawTree(),
-      newTree              : => @drawTree(),
-      mergeTree            : => @drawTree(),
-      reloadTrees          : => @drawTree(),
-      deleteTree           : => @drawTree(),
-      deleteActiveNode     : => @drawTree(),
-      newNode              : => @drawTree(),
-      doubleBranch         : (callback) => @showBranchModal(callback)      
-      mergeDifferentTrees  : ->
-        Toast.error("You can't merge nodes within the same tree", false)  })
-
-    @modalCallbacks = {}
-    
-    # refresh the scene once a bucket is loaded
-    # FIXME: probably not the most elgant thing to do
-    # FIXME: notifies all planes when any bucket is loaded
-    # $(window).on("bucketloaded", => @flycam.hasChanged = true; @flycam.newBuckets = [true, true, true]) 
-
-  animate : ->
-
-    @renderFunction()
-
-    if @running is true
-      window.requestAnimationFrame => @animate()
-
-  # This is the main render function.
-  # All 3D meshes and the trianglesplane are rendered here.
-  renderFunction : ->
-
-    TWEEN.update()
-
-    @trigger "render"
-
-    # skip rendering if nothing has changed
-    # This prevents you the GPU/CPU from constantly
-    # working and keeps your lap cool
-    # ATTENTION: this limits the FPS to 30 FPS (depending on the keypress update frequence)
-    
-    # update postion and FPS displays
-    @stats.update()
-
-    viewport = [[0, @curWidth+20], [@curWidth+20, @curWidth+20], [0, 0], [@curWidth+20, 0]]
-    @renderer.autoClear = true
-    colors   = [ 0xff0000, 0x0000ff, 0x00ff00, 0xffffff]
-    if @flycam.hasChanged or @flycam.hasNewTextures()
-      for i in [PLANE_XY, PLANE_YZ, PLANE_XZ, VIEW_3D]
-        @trigger "renderCam", i
-        @renderer.setViewport(viewport[i][0], viewport[i][1], @curWidth, @curWidth)
-        @renderer.setScissor(viewport[i][0], viewport[i][1], @curWidth, @curWidth)
-        @renderer.enableScissorTest(true)
-        @renderer.setClearColorHex(colors[i], 1);
-        @renderer.render @scene, @camera[i]
-    @flycam.hasChanged = false
-    @flycam.hasNewTexture = [false, false, false]
-  
-  # Adds a new Three.js geometry to the scene.
-  # This provides the public interface to the GeometryFactory.
-  addGeometry : (geometry) ->
-    @group.add geometry
-
-  removeGeometry : (geometry) ->
-    @group.remove geometry
-
-  #Apply a single draw (not used right now)
-  draw : ->
-    #FIXME: this is dirty
-    @flycam.hasChanged = true
-
-  #Call this after the canvas was resized to fix the viewport
-  resize : ->
-    #FIXME: Is really the window's width or rather the DIV's?
-    container = $("#render")
-    WIDTH = (container.width()-20)/2
-    HEIGHT = (container.height()-20)/2
-
-    @renderer.setSize( 2*WIDTH+20, 2*HEIGHT+20)
-    for i in [PLANE_XY, PLANE_YZ, PLANE_XZ, VIEW_3D]
-      @camera[i].aspect = WIDTH / HEIGHT
-      @camera[i].updateProjectionMatrix()
-    @draw()
-  
-  scaleTrianglesPlane : (delta) =>
-    @scaleFactor = 1 unless @scaleFactor
-    if (@scaleFactor+delta > 0.65) and (@scaleFactor+delta < 2)
-      @scaleFactor += Number(delta)
-      @curWidth = WIDTH = HEIGHT = @scaleFactor * 384
-      container = $("#render")
-      container.width(2 * WIDTH + 20)
-      container.height(2 * HEIGHT + 20)
-
-      divs = $(".inputcatcher")
-      for div in divs
-        $(div).width(WIDTH)
-        $(div).height(HEIGHT)
-=======
->>>>>>> bd40ddb3
 
   toggleTheme : ->
 
@@ -188,29 +74,3 @@
 
     popoverTemplate = '<div class="popover key-overlay"><div class="arrow key-arrow"></div><div class="popover-inner"><h3 class="popover-title"></h3><div class="popover-content"><p></p></div></div></div>'
     $('#help-overlay').popover({html: true, placement: 'bottom', title: 'keyboard commands', content: keycommands, template: popoverTemplate})
-<<<<<<< HEAD
-
-
-  bind : ->
-    
-    @abstractTreeViewer.on
-      nodeClick : (id) => @trigger("abstractTreeClick", id)
-
-
-  unbind : ->
-
-    @abstractTreeViewer.off
-      nodeClick : (id) => @trigger("abstractTreeClick", id)
-
-    
-  stop : ->
-
-    @running = false 
-
-
-  start : ->
-
-    @running = true
-    @animate()
-=======
->>>>>>> bd40ddb3
