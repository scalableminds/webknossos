/* eslint-disable import/no-extraneous-dependencies, import/first */
import test from "ava";
import { expectValueDeepEqual, execCall } from "../helpers/sagaHelpers";
import mockRequire from "mock-require";
import ChainReducer from "test/helpers/chainReducer";
import { createSaveQueueFromUpdateActions, withoutUpdateTracing } from "../helpers/saveHelpers";

const TIMESTAMP = 1494347146379;

const DateMock = {
  now: () => TIMESTAMP,
};

mockRequire("libs/window", { alert: console.log.bind(console) });
mockRequire("bootstrap-toggle", {});
mockRequire("app", { currentUser: { firstName: "SCM", lastName: "Boy" } });
mockRequire("libs/date", DateMock);
mockRequire("oxalis/model/sagas/root_saga", function*() {
  yield;
});

const { diffSkeletonTracing } = mockRequire.reRequire("oxalis/model/sagas/skeletontracing_saga");
const { saveTracingAsync, compactUpdateActions } = mockRequire.reRequire(
  "oxalis/model/sagas/save_saga",
);
const SkeletonTracingActions = mockRequire.reRequire(
  "oxalis/model/actions/skeletontracing_actions",
);
const { pushSaveQueueAction } = mockRequire.reRequire("oxalis/model/actions/save_actions");
const SkeletonTracingReducer = mockRequire.reRequire(
  "oxalis/model/reducers/skeletontracing_reducer",
).default;
const { take, put, race } = mockRequire.reRequire("redux-saga/effects");
const { M4x4 } = mockRequire.reRequire("libs/mjs");

function testDiffing(prevTracing, nextTracing, flycam) {
  return withoutUpdateTracing(Array.from(diffSkeletonTracing(prevTracing, nextTracing, flycam)));
}

const initialState = {
  dataset: {
    scale: [5, 5, 5],
  },
  task: {
    id: 1,
  },
  datasetConfiguration: {
    fourBit: false,
    interpolation: false,
  },
  tracing: {
    type: "skeleton",
    trees: {
      "1": {
        treeId: 1,
        name: "TestTree",
        nodes: {},
        timestamp: 12345678,
        branchPoints: [],
        edges: [],
        comments: [],
        color: [23, 23, 23],
        isVisible: true,
      },
    },
    tracingType: "Explorational",
    name: "",
    activeTreeId: 1,
    activeNodeId: null,
    cachedMaxNodeId: 0,
    restrictions: {
      branchPointsAllowed: true,
      allowUpdate: true,
      allowFinish: true,
      allowAccess: true,
      allowDownload: true,
    },
  },
  flycam: {
    zoomStep: 2,
    currentMatrix: M4x4.identity,
    spaceDirectionOrtho: [1, 1, 1],
  },
};
const createNodeAction = SkeletonTracingActions.createNodeAction([1, 2, 3], [0, 1, 0], 0, 1.2);
const deleteNodeAction = SkeletonTracingActions.deleteNodeAction();
const createTreeAction = SkeletonTracingActions.createTreeAction(12345678);
const deleteTreeAction = SkeletonTracingActions.deleteTreeAction();
const setNodeRadiusAction = SkeletonTracingActions.setNodeRadiusAction(12);
const createCommentAction = SkeletonTracingActions.createCommentAction("Hallo");
const createBranchPointAction = SkeletonTracingActions.createBranchPointAction(
  undefined,
  undefined,
  12345678,
);

const INIT_RACE_ACTION_OBJECT = {
  initSkeleton: take("INITIALIZE_SKELETONTRACING"),
  initVolume: take("INITIALIZE_VOLUMETRACING"),
};

test("SkeletonTracingSaga should create a tree if there is none (saga test)", t => {
  const saga = saveTracingAsync();
  expectValueDeepEqual(t, saga.next(), race(INIT_RACE_ACTION_OBJECT));
  saga.next({ initSkeleton: true });
  saga.next({ tracing: { trees: {} } });
  t.is(saga.next(true).value.PUT.action.type, "CREATE_TREE");
});

test("SkeletonTracingSaga shouldn't do anything if unchanged (saga test)", t => {
  const saga = saveTracingAsync();
  expectValueDeepEqual(t, saga.next(), race(INIT_RACE_ACTION_OBJECT));
  saga.next({ initSkeleton: true });
  saga.next(initialState.tracing);
  saga.next(false);
  saga.next();
  saga.next(true);
  saga.next();
  saga.next(initialState.tracing);
  // only updateTracing
  const items = execCall(t, saga.next(initialState.flycam));
  t.is(withoutUpdateTracing(items).length, 0);
});

test("SkeletonTracingSaga should do something if changed (saga test)", t => {
  const newState = SkeletonTracingReducer(initialState, createNodeAction);

  const saga = saveTracingAsync();
  expectValueDeepEqual(t, saga.next(), race(INIT_RACE_ACTION_OBJECT));
  saga.next({ initSkeleton: true });
  saga.next(initialState.tracing);
  saga.next(false);
  saga.next();
  saga.next(true);
  saga.next();
  saga.next(newState.tracing);
  const items = execCall(t, saga.next(newState.flycam));
  t.true(withoutUpdateTracing(items).length > 0);
  expectValueDeepEqual(t, saga.next(items), put(pushSaveQueueAction(items)));
});

test("SkeletonTracingSaga should emit createNode update actions", t => {
  const newState = SkeletonTracingReducer(initialState, createNodeAction);

  const updateActions = testDiffing(initialState.tracing, newState.tracing, newState.flycam);
  t.is(updateActions[0].name, "createNode");
  t.is(updateActions[0].value.id, 1);
  t.is(updateActions[0].value.treeId, 1);
});

test("SkeletonTracingSaga should emit createNode and createEdge update actions", t => {
  const newState = ChainReducer(initialState)
    .apply(SkeletonTracingReducer, createNodeAction)
    .apply(SkeletonTracingReducer, createNodeAction)
    .unpack();

  const updateActions = testDiffing(initialState.tracing, newState.tracing, newState.flycam);
  t.is(updateActions[0].name, "createNode");
  t.is(updateActions[0].value.id, 1);
  t.is(updateActions[0].value.treeId, 1);
  t.is(updateActions[1].name, "createNode");
  t.is(updateActions[1].value.id, 2);
  t.is(updateActions[1].value.treeId, 1);
  t.is(updateActions[2].name, "createEdge");
  t.is(updateActions[2].value.treeId, 1);
  t.is(updateActions[2].value.source, 1);
  t.is(updateActions[2].value.target, 2);
});

test("SkeletonTracingSaga should emit createNode and createTree update actions", t => {
  const newState = ChainReducer(initialState)
    .apply(SkeletonTracingReducer, createNodeAction)
    .apply(SkeletonTracingReducer, createTreeAction)
    .apply(SkeletonTracingReducer, createNodeAction)
    .unpack();

  const updateActions = testDiffing(initialState.tracing, newState.tracing, newState.flycam);
  t.is(updateActions[0].name, "createTree");
  t.is(updateActions[0].value.id, 2);
  t.is(updateActions[1].name, "createNode");
  t.is(updateActions[1].value.id, 2);
  t.is(updateActions[1].value.treeId, 2);
  t.is(updateActions[2].name, "createNode");
  t.is(updateActions[2].value.id, 1);
  t.is(updateActions[2].value.treeId, 1);
});

test("SkeletonTracingSaga should emit first deleteNode and then createNode update actions", t => {
  const mergeTreesAction = SkeletonTracingActions.mergeTreesAction(2, 1);

  const testState = ChainReducer(initialState)
    .apply(SkeletonTracingReducer, createNodeAction)
    .apply(SkeletonTracingReducer, createTreeAction)
    .apply(SkeletonTracingReducer, createNodeAction)
    .unpack();
  const newState = SkeletonTracingReducer(testState, mergeTreesAction);

  const updateActions = testDiffing(testState.tracing, newState.tracing, newState.flycam);
  t.is(updateActions[0].name, "deleteNode");
  t.is(updateActions[0].value.id, 2);
  t.is(updateActions[0].value.treeId, 2);
  t.is(updateActions[1].name, "deleteTree");
  t.is(updateActions[1].value.id, 2);
  t.is(updateActions[2].name, "createNode");
  t.is(updateActions[2].value.id, 2);
  t.is(updateActions[2].value.treeId, 1);
  t.is(updateActions[3].name, "createEdge");
  t.is(updateActions[3].value.treeId, 1);
  t.is(updateActions[3].value.source, 2);
  t.is(updateActions[3].value.target, 1);
});

test("SkeletonTracingSaga should emit a deleteNode update action", t => {
  const testState = SkeletonTracingReducer(initialState, createNodeAction);
  const newState = SkeletonTracingReducer(testState, deleteNodeAction);
  const updateActions = testDiffing(testState.tracing, newState.tracing, newState.flycam);

  t.is(updateActions[0].name, "deleteNode");
  t.is(updateActions[0].value.id, 1);
  t.is(updateActions[0].value.treeId, 1);
});

test("SkeletonTracingSaga should emit a deleteEdge update action", t => {
  const testState = ChainReducer(initialState)
    .apply(SkeletonTracingReducer, createNodeAction)
    .apply(SkeletonTracingReducer, createNodeAction)
    .unpack();
  const newState = SkeletonTracingReducer(testState, deleteNodeAction);
  const updateActions = testDiffing(testState.tracing, newState.tracing, newState.flycam);

  t.is(updateActions[0].name, "deleteNode");
  t.is(updateActions[0].value.id, 2);
  t.is(updateActions[0].value.treeId, 1);
  t.is(updateActions[1].name, "deleteEdge");
  t.is(updateActions[1].value.treeId, 1);
  t.is(updateActions[1].value.source, 1);
  t.is(updateActions[1].value.target, 2);
});

test("SkeletonTracingSaga should emit a deleteTree update action", t => {
  const testState = SkeletonTracingReducer(initialState, createTreeAction);
  const newState = SkeletonTracingReducer(testState, deleteTreeAction);
  const updateActions = testDiffing(testState.tracing, newState.tracing, newState.flycam);

  t.is(updateActions[0].name, "deleteTree");
  t.is(updateActions[0].value.id, 2);
});

test("SkeletonTracingSaga should emit an updateNode update action", t => {
  const testState = SkeletonTracingReducer(initialState, createNodeAction);
  const newState = SkeletonTracingReducer(testState, setNodeRadiusAction);
  const updateActions = testDiffing(testState.tracing, newState.tracing, newState.flycam);

  t.is(updateActions[0].name, "updateNode");
  t.is(updateActions[0].value.id, 1);
  t.is(updateActions[0].value.radius, 12);
  t.is(updateActions[0].value.treeId, 1);
});

test("SkeletonTracingSaga should emit an updateNode update action", t => {
  const testState = ChainReducer(initialState)
    .apply(SkeletonTracingReducer, createNodeAction)
    .apply(SkeletonTracingReducer, setNodeRadiusAction)
    .unpack();
  const newState = SkeletonTracingReducer(testState, setNodeRadiusAction);
  const updateActions = testDiffing(testState.tracing, newState.tracing, newState.flycam);

  t.deepEqual(updateActions, []);
});

test("SkeletonTracingSaga should emit an updateTree update actions (comments)", t => {
  const testState = SkeletonTracingReducer(initialState, createNodeAction);
  const newState = SkeletonTracingReducer(testState, createCommentAction);
  const updateActions = testDiffing(testState.tracing, newState.tracing, newState.flycam);

  t.is(updateActions[0].name, "updateTree");
  t.is(updateActions[0].value.id, 1);
  t.deepEqual(updateActions[0].value.comments, [{ node: 1, content: "Hallo" }]);
});

test("SkeletonTracingSaga shouldn't emit an updateTree update actions (comments)", t => {
  const testState = ChainReducer(initialState)
    .apply(SkeletonTracingReducer, createNodeAction)
    .apply(SkeletonTracingReducer, createCommentAction)
    .unpack();
  const newState = SkeletonTracingReducer(testState, createCommentAction);
  const updateActions = testDiffing(testState.tracing, newState.tracing, newState.flycam);

  t.deepEqual(updateActions, []);
});

test("SkeletonTracingSaga should emit an updateTree update actions (branchpoints)", t => {
  const testState = SkeletonTracingReducer(initialState, createNodeAction);
  const newState = SkeletonTracingReducer(testState, createBranchPointAction);
  const updateActions = testDiffing(testState.tracing, newState.tracing, newState.flycam);

  t.is(updateActions[0].name, "updateTree");
  t.is(updateActions[0].value.id, 1);
  t.deepEqual(updateActions[0].value.branchPoints, [{ id: 1, timestamp: 12345678 }]);
});

test("SkeletonTracingSaga should emit update actions on merge tree", t => {
  const mergeTreesAction = SkeletonTracingActions.mergeTreesAction(1, 3);

  // create a node in first tree, then create a second tree with three nodes and merge them
  const testState = ChainReducer(initialState)
    .apply(SkeletonTracingReducer, createNodeAction)
    .apply(SkeletonTracingReducer, createTreeAction)
    .apply(SkeletonTracingReducer, createNodeAction)
    .apply(SkeletonTracingReducer, createNodeAction)
    .apply(SkeletonTracingReducer, createNodeAction)
    .unpack();
  const newState = SkeletonTracingReducer(testState, mergeTreesAction);

  const updateActions = testDiffing(testState.tracing, newState.tracing, newState.flycam);
<<<<<<< HEAD
  t.deepEqual(updateActions[0], { name: "deleteNode", value: { treeId: 1, id: 1 } });
  t.deepEqual(updateActions[1], { name: "deleteTree", value: { id: 1 } });
  t.is(updateActions[2].name, "createNode");
=======
  t.deepEqual(updateActions[0], {
    action: "deleteNode",
    timestamp: TIMESTAMP,
    value: { treeId: 1, id: 1 },
  });
  t.deepEqual(updateActions[1], { action: "deleteTree", timestamp: TIMESTAMP, value: { id: 1 } });
  t.is(updateActions[2].action, "createNode");
>>>>>>> ae9b7844
  t.is(updateActions[2].value.id, 1);
  t.is(updateActions[2].value.treeId, 2);
  t.deepEqual(updateActions[3], {
    name: "createEdge",
    value: { treeId: 2, source: 1, target: 3 },
  });
});

test("SkeletonTracingSaga should emit update actions on split tree", t => {
  const mergeTreesAction = SkeletonTracingActions.mergeTreesAction(1, 3);

  // create a node in first tree, then create a second tree with three nodes and merge them
  const testState = ChainReducer(initialState)
    .apply(SkeletonTracingReducer, createNodeAction)
    .apply(SkeletonTracingReducer, createTreeAction)
    .apply(SkeletonTracingReducer, createNodeAction)
    .apply(SkeletonTracingReducer, createNodeAction)
    .apply(SkeletonTracingReducer, createNodeAction)
    .apply(SkeletonTracingReducer, mergeTreesAction)
    .unpack();
  const newState = SkeletonTracingReducer(testState, deleteNodeAction);

  const updateActions = testDiffing(testState.tracing, newState.tracing, newState.flycam);
  t.is(updateActions[0].name, "createTree");
  t.is(updateActions[0].value.id, 3);
  t.is(updateActions[1].name, "createNode");
  t.is(updateActions[1].value.id, 4);
  t.is(updateActions[1].value.treeId, 3);
  t.is(updateActions[2].name, "createTree");
  t.is(updateActions[2].value.id, 4);
  t.is(updateActions[3].name, "createNode");
  t.is(updateActions[3].value.id, 1);
  t.is(updateActions[3].value.treeId, 4);
<<<<<<< HEAD
  t.deepEqual(updateActions[4], { name: "deleteNode", value: { treeId: 2, id: 1 } });
  t.deepEqual(updateActions[5], { name: "deleteNode", value: { treeId: 2, id: 3 } });
  t.deepEqual(updateActions[6], { name: "deleteNode", value: { treeId: 2, id: 4 } });
  t.deepEqual(updateActions[7], { name: "deleteEdge", value: { treeId: 2, source: 2, target: 3 } });
  t.deepEqual(updateActions[8], { name: "deleteEdge", value: { treeId: 2, source: 3, target: 4 } });
  t.deepEqual(updateActions[9], { name: "deleteEdge", value: { treeId: 2, source: 1, target: 3 } });
  t.is(updateActions[10].name, "updateTree");
=======
  t.deepEqual(updateActions[4], {
    action: "deleteNode",
    timestamp: TIMESTAMP,
    value: { treeId: 2, id: 1 },
  });
  t.deepEqual(updateActions[5], {
    action: "deleteNode",
    timestamp: TIMESTAMP,
    value: { treeId: 2, id: 3 },
  });
  t.deepEqual(updateActions[6], {
    action: "deleteNode",
    timestamp: TIMESTAMP,
    value: { treeId: 2, id: 4 },
  });
  t.deepEqual(updateActions[7], {
    action: "deleteEdge",
    timestamp: TIMESTAMP,
    value: { treeId: 2, source: 2, target: 3 },
  });
  t.deepEqual(updateActions[8], {
    action: "deleteEdge",
    timestamp: TIMESTAMP,
    value: { treeId: 2, source: 3, target: 4 },
  });
  t.deepEqual(updateActions[9], {
    action: "deleteEdge",
    timestamp: TIMESTAMP,
    value: { treeId: 2, source: 1, target: 3 },
  });
  t.is(updateActions[10].action, "updateTree");
>>>>>>> ae9b7844
  t.is(updateActions[10].value.id, 2);
});

test("compactUpdateActions should detect a tree merge (1/3)", t => {
  const mergeTreesAction = SkeletonTracingActions.mergeTreesAction(1, 4);

  // Create three nodes in the first tree, then create a second tree with one node and merge them
  const testState = ChainReducer(initialState)
    .apply(SkeletonTracingReducer, createNodeAction)
    .apply(SkeletonTracingReducer, createNodeAction)
    .apply(SkeletonTracingReducer, createNodeAction)
    .apply(SkeletonTracingReducer, createTreeAction)
    .apply(SkeletonTracingReducer, createNodeAction)
    .unpack();
  const newState = SkeletonTracingReducer(testState, mergeTreesAction);

  const updateActions = testDiffing(testState.tracing, newState.tracing, newState.flycam);
  const saveQueue = createSaveQueueFromUpdateActions([updateActions], TIMESTAMP);
  const simplifiedUpdateActions = compactUpdateActions(saveQueue);

  const simplifiedFirstBatch = simplifiedUpdateActions[0].actions;
  // This should result in a moved treeComponent of size three
<<<<<<< HEAD
  t.deepEqual(simplifiedFirstBatch[0], {
    name: "moveTreeComponent",
    value: { sourceId: 1, targetId: 2, nodeIds: [1, 2, 3] } });
  // the deletion of the merged tree
  t.deepEqual(simplifiedFirstBatch[1], {
    name: "deleteTree",
    value: { id: 1 } });
  // and a new edge to connect the two trees
  t.deepEqual(simplifiedFirstBatch[2], {
    name: "createEdge",
    value: { treeId: 2, source: 1, target: 4 } });
  t.is(simplifiedFirstBatch[3].name, "updateTree");
  t.is(simplifiedFirstBatch.length, 4);
=======
  t.deepEqual(simplifiedUpdateActions[0], {
    action: "moveTreeComponent",
    timestamp: TIMESTAMP,
    value: { sourceId: 1, targetId: 2, nodeIds: [1, 2, 3] },
  });
  // the deletion of the merged tree
  t.deepEqual(simplifiedUpdateActions[1], {
    action: "deleteTree",
    timestamp: TIMESTAMP,
    value: { id: 1 },
  });
  // and a new edge to connect the two trees
  t.deepEqual(simplifiedUpdateActions[2], {
    action: "createEdge",
    timestamp: TIMESTAMP,
    value: { treeId: 2, source: 1, target: 4 },
  });
  t.is(simplifiedUpdateActions[3].action, "updateTree");
  t.is(simplifiedUpdateActions.length, 4);
>>>>>>> ae9b7844
});

test("compactUpdateActions should detect a tree merge (2/3)", t => {
  // In this test multiple diffs are performed and concatenated before compactUpdateActions is invoked
  const mergeTreesAction = SkeletonTracingActions.mergeTreesAction(1, 5);

  // Create three nodes in the first tree, then create a second tree with one node
  const testState = ChainReducer(initialState)
    .apply(SkeletonTracingReducer, createNodeAction)
    .apply(SkeletonTracingReducer, createNodeAction)
    .apply(SkeletonTracingReducer, createNodeAction)
    .apply(SkeletonTracingReducer, createTreeAction)
    .apply(SkeletonTracingReducer, createNodeAction)
    .unpack();

  // Create another node (a)
  const newState1 = SkeletonTracingReducer(testState, createNodeAction);
  const updateActions = [];
  updateActions.push(testDiffing(testState.tracing, newState1.tracing, newState1.flycam));

  // Merge the two trees (b), then create another tree and node (c)
  const newState2 = ChainReducer(newState1)
    .apply(SkeletonTracingReducer, mergeTreesAction)
    .apply(SkeletonTracingReducer, createTreeAction)
    .apply(SkeletonTracingReducer, createNodeAction)
    .unpack();
  updateActions.push(testDiffing(newState1.tracing, newState2.tracing, newState2.flycam));

  // compactUpdateActions is triggered by the saving, it can therefore contain the results of more than one diffing
  const saveQueue = createSaveQueueFromUpdateActions(updateActions, TIMESTAMP);
  const simplifiedUpdateActions = compactUpdateActions(saveQueue);

  // This should result in one created node and its edge (a)
  const simplifiedFirstBatch = simplifiedUpdateActions[0].actions;
  t.is(simplifiedFirstBatch[0].name, "createNode");
  t.is(simplifiedFirstBatch[0].value.id, 5);
  t.is(simplifiedFirstBatch[0].value.treeId, 2);
  t.is(simplifiedFirstBatch[1].name, "createEdge");
  t.is(simplifiedFirstBatch[1].value.treeId, 2);
  t.is(simplifiedFirstBatch[1].value.source, 4);
  t.is(simplifiedFirstBatch[1].value.target, 5);
  t.is(simplifiedFirstBatch.length, 2);

  const simplifiedSecondBatch = simplifiedUpdateActions[1].actions;
  // a moved tree component of size three (b)
<<<<<<< HEAD
  t.deepEqual(simplifiedSecondBatch[0], {
    name: "moveTreeComponent",
    value: { sourceId: 1, targetId: 2, nodeIds: [1, 2, 3] } });
  // the deletion of the merged tree (b)
  t.deepEqual(simplifiedSecondBatch[1], {
    name: "deleteTree",
    value: { id: 1 } });
=======
  t.deepEqual(simplifiedUpdateActions[2], {
    action: "moveTreeComponent",
    timestamp: TIMESTAMP,
    value: { sourceId: 1, targetId: 2, nodeIds: [1, 2, 3] },
  });
  // the deletion of the merged tree (b)
  t.deepEqual(simplifiedUpdateActions[3], {
    action: "deleteTree",
    timestamp: TIMESTAMP,
    value: { id: 1 },
  });
>>>>>>> ae9b7844
  // the creation of a new tree and node (c)
  t.is(simplifiedSecondBatch[2].name, "createTree");
  t.is(simplifiedSecondBatch[3].name, "createNode");
  // a new edge to connect the two trees (b)
<<<<<<< HEAD
  t.deepEqual(simplifiedSecondBatch[4], {
    name: "createEdge",
    value: { treeId: 2, source: 1, target: 5 } });
  t.is(simplifiedSecondBatch[5].name, "updateTree");
  t.is(simplifiedSecondBatch.length, 6);
=======
  t.deepEqual(simplifiedUpdateActions[6], {
    action: "createEdge",
    timestamp: TIMESTAMP,
    value: { treeId: 2, source: 1, target: 5 },
  });
  t.is(simplifiedUpdateActions[7].action, "updateTree");
  t.is(simplifiedUpdateActions.length, 8);
>>>>>>> ae9b7844
});

test("compactUpdateActions should detect a tree merge (3/3)", t => {
  // In this test multiple merges and diffs are performed and concatenated before compactUpdateActions is invoked
  const firstMergeTreesAction = SkeletonTracingActions.mergeTreesAction(4, 1);
  const secondMergeTreesAction = SkeletonTracingActions.mergeTreesAction(6, 1);

  // Create three nodes in the first tree, then create a second tree with one node
  const testState = ChainReducer(initialState)
    .apply(SkeletonTracingReducer, createNodeAction)
    .apply(SkeletonTracingReducer, createNodeAction)
    .apply(SkeletonTracingReducer, createNodeAction)
    .apply(SkeletonTracingReducer, createTreeAction)
    .apply(SkeletonTracingReducer, createNodeAction)
    .unpack();

  // Merge the second tree into the first tree (a)
  const stateAfterFirstMerge = SkeletonTracingReducer(testState, firstMergeTreesAction);
  const updateActions = [];
  updateActions.push(
    testDiffing(testState.tracing, stateAfterFirstMerge.tracing, stateAfterFirstMerge.flycam),
  );

  // Create another tree and two nodes (b)
  const newState = ChainReducer(stateAfterFirstMerge)
    .apply(SkeletonTracingReducer, createTreeAction)
    .apply(SkeletonTracingReducer, createNodeAction)
    .apply(SkeletonTracingReducer, createNodeAction)
    .unpack();
  updateActions.push(testDiffing(stateAfterFirstMerge.tracing, newState.tracing, newState.flycam));

  // Merge the second tree into the first tree again (c)
  const stateAfterSecondMerge = SkeletonTracingReducer(newState, secondMergeTreesAction);
  updateActions.push(
    testDiffing(newState.tracing, stateAfterSecondMerge.tracing, stateAfterSecondMerge.flycam),
  );

  // compactUpdateActions is triggered by the saving, it can therefore contain the results of more than one diffing
  const saveQueue = createSaveQueueFromUpdateActions(updateActions, TIMESTAMP);
  const simplifiedUpdateActions = compactUpdateActions(saveQueue);

  // This should result in a moved treeComponent of size one (a)
<<<<<<< HEAD
  const simplifiedFirstBatch = simplifiedUpdateActions[0].actions;
  t.deepEqual(simplifiedFirstBatch[0], {
    name: "moveTreeComponent",
    value: { sourceId: 2, targetId: 1, nodeIds: [4] } });
  // the deletion of the first merged tree (a)
  t.deepEqual(simplifiedFirstBatch[1], {
    name: "deleteTree",
    value: { id: 2 } });
  // the creation of an edge two connect the first two trees (a)
  t.deepEqual(simplifiedFirstBatch[2], {
    name: "createEdge",
    value: { treeId: 1, source: 4, target: 1 } });
  t.is(simplifiedFirstBatch[3].name, "updateTree");
  t.is(simplifiedFirstBatch.length, 4);

=======
  t.deepEqual(simplifiedUpdateActions[0], {
    action: "moveTreeComponent",
    timestamp: TIMESTAMP,
    value: { sourceId: 2, targetId: 1, nodeIds: [4] },
  });
  // the deletion of the first merged tree (a)
  t.deepEqual(simplifiedUpdateActions[1], {
    action: "deleteTree",
    timestamp: TIMESTAMP,
    value: { id: 2 },
  });
  // the creation of an edge two connect the first two trees (a)
  t.deepEqual(simplifiedUpdateActions[2], {
    action: "createEdge",
    timestamp: TIMESTAMP,
    value: { treeId: 1, source: 4, target: 1 },
  });
  t.is(simplifiedUpdateActions[3].action, "updateTree");
>>>>>>> ae9b7844
  // the creation of another tree, two nodes and one edge (b)
  const simplifiedSecondBatch = simplifiedUpdateActions[1].actions;
  t.is(simplifiedSecondBatch[0].name, "createTree");
  t.is(simplifiedSecondBatch[1].name, "createNode");
  t.is(simplifiedSecondBatch[2].name, "createNode");
  t.is(simplifiedSecondBatch[3].name, "createEdge");
  t.is(simplifiedSecondBatch.length, 4);

  // a second merge (c)
<<<<<<< HEAD
  const simplifiedThirdBatch = simplifiedUpdateActions[2].actions;
  t.deepEqual(simplifiedThirdBatch[0], {
    name: "moveTreeComponent",
    value: { sourceId: 2, targetId: 1, nodeIds: [5, 6] } });
  t.deepEqual(simplifiedThirdBatch[1], {
    name: "deleteTree",
    value: { id: 2 } });
  t.deepEqual(simplifiedThirdBatch[2], {
    name: "createEdge",
    value: { treeId: 1, source: 6, target: 1 } });
  t.is(simplifiedThirdBatch[3].name, "updateTree");
  t.is(simplifiedThirdBatch.length, 4);
=======
  t.deepEqual(simplifiedUpdateActions[8], {
    action: "moveTreeComponent",
    timestamp: TIMESTAMP,
    value: { sourceId: 2, targetId: 1, nodeIds: [5, 6] },
  });
  t.deepEqual(simplifiedUpdateActions[9], {
    action: "deleteTree",
    timestamp: TIMESTAMP,
    value: { id: 2 },
  });
  t.deepEqual(simplifiedUpdateActions[10], {
    action: "createEdge",
    timestamp: TIMESTAMP,
    value: { treeId: 1, source: 6, target: 1 },
  });
  t.is(simplifiedUpdateActions[11].action, "updateTree");
  t.is(simplifiedUpdateActions.length, 12);
>>>>>>> ae9b7844
});

test("compactUpdateActions should detect a tree split (1/3)", t => {
  const deleteMiddleNodeAction = SkeletonTracingActions.deleteNodeAction(2);

  // Create four nodes
  const testState = ChainReducer(initialState)
    .apply(SkeletonTracingReducer, createNodeAction)
    .apply(SkeletonTracingReducer, createNodeAction)
    .apply(SkeletonTracingReducer, createNodeAction)
    .apply(SkeletonTracingReducer, createNodeAction)
    .unpack();
  // Delete the second node to split the tree
  const newState = SkeletonTracingReducer(testState, deleteMiddleNodeAction);

  const updateActions = testDiffing(testState.tracing, newState.tracing, newState.flycam);
  const saveQueue = createSaveQueueFromUpdateActions([updateActions], TIMESTAMP);
  const simplifiedUpdateActions = compactUpdateActions(saveQueue);

  // This should result in a new tree
  const simplifiedFirstBatch = simplifiedUpdateActions[0].actions;
  t.is(simplifiedFirstBatch[0].name, "createTree");
  t.is(simplifiedFirstBatch[0].value.id, 2);
  // a treeComponent of size two that is moved to the new tree
<<<<<<< HEAD
  t.deepEqual(simplifiedFirstBatch[1], {
    name: "moveTreeComponent",
    value: { sourceId: 1, targetId: 2, nodeIds: [3, 4] } });
  // the deletion of the node and its two edges
  t.deepEqual(simplifiedFirstBatch[2], {
    name: "deleteNode",
    value: { id: 2, treeId: 1 } });
  t.is(simplifiedFirstBatch[3].name, "deleteEdge");
  t.is(simplifiedFirstBatch[4].name, "deleteEdge");
  t.is(simplifiedFirstBatch[5].name, "updateTree");
  t.is(simplifiedFirstBatch.length, 6);
=======
  t.deepEqual(simplifiedUpdateActions[1], {
    action: "moveTreeComponent",
    timestamp: TIMESTAMP,
    value: { sourceId: 1, targetId: 2, nodeIds: [3, 4] },
  });
  // the deletion of the node and its two edges
  t.deepEqual(simplifiedUpdateActions[2], {
    action: "deleteNode",
    timestamp: TIMESTAMP,
    value: { id: 2, treeId: 1 },
  });
  t.is(simplifiedUpdateActions[3].action, "deleteEdge");
  t.is(simplifiedUpdateActions[4].action, "deleteEdge");
  t.is(simplifiedUpdateActions[5].action, "updateTree");
  t.is(simplifiedUpdateActions.length, 6);
>>>>>>> ae9b7844
});

test("compactUpdateActions should detect a tree split (2/3)", t => {
  // Branchpoint tree split
  const deleteMiddleNodeAction = SkeletonTracingActions.deleteNodeAction(2);
  const setActiveNodeAction = SkeletonTracingActions.setActiveNodeAction(2);

  // Create four nodes, then set node 2 as active and create another three nodes
  // Node 2 now has three neighbors
  const testState = ChainReducer(initialState)
    .apply(SkeletonTracingReducer, createNodeAction)
    .apply(SkeletonTracingReducer, createNodeAction)
    .apply(SkeletonTracingReducer, createNodeAction)
    .apply(SkeletonTracingReducer, createNodeAction)
    .apply(SkeletonTracingReducer, setActiveNodeAction)
    .apply(SkeletonTracingReducer, createNodeAction)
    .apply(SkeletonTracingReducer, createNodeAction)
    .apply(SkeletonTracingReducer, createNodeAction)
    .unpack();
  // Delete node 2 to split the tree into three parts
  const newState = SkeletonTracingReducer(testState, deleteMiddleNodeAction);

  const updateActions = testDiffing(testState.tracing, newState.tracing, newState.flycam);
  const saveQueue = createSaveQueueFromUpdateActions([updateActions], TIMESTAMP);
  const simplifiedUpdateActions = compactUpdateActions(saveQueue);

  // This should result in two new trees and two moved treeComponents of size three and two
<<<<<<< HEAD
  const simplifiedFirstBatch = simplifiedUpdateActions[0].actions;
  t.is(simplifiedFirstBatch[0].name, "createTree");
  t.is(simplifiedFirstBatch[0].value.id, 2);
  t.deepEqual(simplifiedFirstBatch[1], {
    name: "moveTreeComponent",
    value: { sourceId: 1, targetId: 2, nodeIds: [3, 4] } });
  t.is(simplifiedFirstBatch[2].name, "createTree");
  t.is(simplifiedFirstBatch[2].value.id, 3);
  t.deepEqual(simplifiedFirstBatch[3], {
    name: "moveTreeComponent",
    value: { sourceId: 1, targetId: 3, nodeIds: [5, 6, 7] } });
  // the deletion of the node and its three edges
  t.deepEqual(simplifiedFirstBatch[4], {
    name: "deleteNode",
    value: { id: 2, treeId: 1 } });
  t.is(simplifiedFirstBatch[5].name, "deleteEdge");
  t.is(simplifiedFirstBatch[6].name, "deleteEdge");
  t.is(simplifiedFirstBatch[7].name, "deleteEdge");
  t.is(simplifiedFirstBatch[8].name, "updateTree");
  t.is(simplifiedFirstBatch.length, 9);
=======
  t.is(simplifiedUpdateActions[0].action, "createTree");
  t.is(simplifiedUpdateActions[0].value.id, 2);
  t.deepEqual(simplifiedUpdateActions[1], {
    action: "moveTreeComponent",
    timestamp: TIMESTAMP,
    value: { sourceId: 1, targetId: 2, nodeIds: [3, 4] },
  });
  t.is(simplifiedUpdateActions[2].action, "createTree");
  t.is(simplifiedUpdateActions[2].value.id, 3);
  t.deepEqual(simplifiedUpdateActions[3], {
    action: "moveTreeComponent",
    timestamp: TIMESTAMP,
    value: { sourceId: 1, targetId: 3, nodeIds: [5, 6, 7] },
  });
  // the deletion of the node and its three edges
  t.deepEqual(simplifiedUpdateActions[4], {
    action: "deleteNode",
    timestamp: TIMESTAMP,
    value: { id: 2, treeId: 1 },
  });
  t.is(simplifiedUpdateActions[5].action, "deleteEdge");
  t.is(simplifiedUpdateActions[6].action, "deleteEdge");
  t.is(simplifiedUpdateActions[7].action, "deleteEdge");
  t.is(simplifiedUpdateActions[8].action, "updateTree");
  t.is(simplifiedUpdateActions.length, 9);
>>>>>>> ae9b7844
});

test("compactUpdateActions should detect a tree split (3/3)", t => {
  // Detect multiple tree splits
  const deleteMiddleNodeAction = SkeletonTracingActions.deleteNodeAction(2);
  const deleteOtherMiddleNodeAction = SkeletonTracingActions.deleteNodeAction(4);

  // Create six nodes
  const testState = ChainReducer(initialState)
    .apply(SkeletonTracingReducer, createNodeAction)
    .apply(SkeletonTracingReducer, createNodeAction)
    .apply(SkeletonTracingReducer, createNodeAction)
    .apply(SkeletonTracingReducer, createNodeAction)
    .apply(SkeletonTracingReducer, createNodeAction)
    .apply(SkeletonTracingReducer, createNodeAction)
    .unpack();

  // Delete the second node to split the tree (a)
  const newState1 = SkeletonTracingReducer(testState, deleteMiddleNodeAction);
  const updateActions = [];
  updateActions.push(testDiffing(testState.tracing, newState1.tracing, newState1.flycam));

  // Delete node 4 to split the tree again (b)
  const newState2 = SkeletonTracingReducer(newState1, deleteOtherMiddleNodeAction);
  updateActions.push(testDiffing(newState1.tracing, newState2.tracing, newState2.flycam));

  const saveQueue = createSaveQueueFromUpdateActions(updateActions, TIMESTAMP);
  const simplifiedUpdateActions = compactUpdateActions(saveQueue);

  // This should result in the creation of a new tree (a)
  const simplifiedFirstBatch = simplifiedUpdateActions[0].actions;
  t.is(simplifiedFirstBatch[0].name, "createTree");
  t.is(simplifiedFirstBatch[0].value.id, 2);
  // a treeComponent of size four that is moved to the new tree (a)
<<<<<<< HEAD
  t.deepEqual(simplifiedFirstBatch[1], {
    name: "moveTreeComponent",
    value: { sourceId: 1, targetId: 2, nodeIds: [3, 4, 5, 6] } });
  // and the deletion of the node and its two edges (a)
  t.deepEqual(simplifiedFirstBatch[2], {
    name: "deleteNode",
    value: { id: 2, treeId: 1 } });
  t.is(simplifiedFirstBatch[3].name, "deleteEdge");
  t.is(simplifiedFirstBatch[4].name, "deleteEdge");
  t.is(simplifiedFirstBatch[5].name, "updateTree");
  t.is(simplifiedFirstBatch.length, 6);

=======
  t.deepEqual(simplifiedUpdateActions[1], {
    action: "moveTreeComponent",
    timestamp: TIMESTAMP,
    value: { sourceId: 1, targetId: 2, nodeIds: [3, 4, 5, 6] },
  });
  // and the deletion of the node and its two edges (a)
  t.deepEqual(simplifiedUpdateActions[2], {
    action: "deleteNode",
    timestamp: TIMESTAMP,
    value: { id: 2, treeId: 1 },
  });
  t.is(simplifiedUpdateActions[3].action, "deleteEdge");
  t.is(simplifiedUpdateActions[4].action, "deleteEdge");
  t.is(simplifiedUpdateActions[5].action, "updateTree");
>>>>>>> ae9b7844
  // the creation of a new tree (b)
  const simplifiedSecondBatch = simplifiedUpdateActions[1].actions;
  t.is(simplifiedSecondBatch[0].name, "createTree");
  t.is(simplifiedSecondBatch[0].value.id, 3);
  // a treeComponent of size two that is moved to the new tree (b)
<<<<<<< HEAD
  t.deepEqual(simplifiedSecondBatch[1], {
    name: "moveTreeComponent",
    value: { sourceId: 2, targetId: 3, nodeIds: [5, 6] } });
  // and the deletion of the node and its two edges (b)
  t.deepEqual(simplifiedSecondBatch[2], {
    name: "deleteNode",
    value: { id: 4, treeId: 2 } });
  t.is(simplifiedSecondBatch[3].name, "deleteEdge");
  t.is(simplifiedSecondBatch[4].name, "deleteEdge");
  t.is(simplifiedSecondBatch[5].name, "updateTree");
  t.is(simplifiedSecondBatch.length, 6);
=======
  t.deepEqual(simplifiedUpdateActions[7], {
    action: "moveTreeComponent",
    timestamp: TIMESTAMP,
    value: { sourceId: 2, targetId: 3, nodeIds: [5, 6] },
  });
  // and the deletion of the node and its two edges (b)
  t.deepEqual(simplifiedUpdateActions[8], {
    action: "deleteNode",
    timestamp: TIMESTAMP,
    value: { id: 4, treeId: 2 },
  });
  t.is(simplifiedUpdateActions[9].action, "deleteEdge");
  t.is(simplifiedUpdateActions[10].action, "deleteEdge");
  t.is(simplifiedUpdateActions[11].action, "updateTree");
  t.is(simplifiedUpdateActions.length, 12);
>>>>>>> ae9b7844
});

test("compactUpdateActions should do nothing if it cannot compact", t => {
  // The moveTreeComponent update action moves a list of nodeIds from and oldTreeId to a newTreeId
  // If the tree with the oldTreeId is deleted and the tree with the newTreeId is created
  // in the same diff, compactUpdateActions cannot insert the moveTreeComponent update action at
  // the right spot (see code comments for why)
  // This case cannot happen currently as there is no action in webknossos that results in such a diff,
  // it could however exist in the future and this test makes sure things won't break then
  const mergeTreesAction = SkeletonTracingActions.mergeTreesAction(1, 2);

  // Create three nodes in the first tree, then create a second tree with one node and merge them
  const testState = ChainReducer(initialState)
    .apply(SkeletonTracingReducer, createNodeAction)
    .unpack();

  // Create the tree that is merged to and merge the trees at the same time
  const newState = ChainReducer(testState)
    .apply(SkeletonTracingReducer, createTreeAction)
    .apply(SkeletonTracingReducer, createNodeAction)
    .apply(SkeletonTracingReducer, mergeTreesAction)
    .unpack();

  // This will currently never be the result of one diff (see description of the test)
  const updateActions = testDiffing(testState.tracing, newState.tracing, newState.flycam);
  const saveQueue = createSaveQueueFromUpdateActions([updateActions], TIMESTAMP);
  const simplifiedUpdateActions = compactUpdateActions(saveQueue);

  // The deleteTree optimization in compactUpdateActions (that is unrelated to this test)
  // will remove the first deleteNode update action as the first tree is deleted because of the merge,
  // therefore remove it here as well
  saveQueue[0].actions.shift();

  // Nothing should be changed as the moveTreeComponent update action cannot be inserted
  t.deepEqual(simplifiedUpdateActions, saveQueue);
});

test("compactUpdateActions should detect a deleted tree", t => {
  const testState = ChainReducer(initialState)
    .apply(SkeletonTracingReducer, createTreeAction)
    .apply(SkeletonTracingReducer, createNodeAction)
    .apply(SkeletonTracingReducer, createNodeAction)
    .apply(SkeletonTracingReducer, createNodeAction)
    .unpack();

  // Delete the tree
  const newState = ChainReducer(testState).apply(SkeletonTracingReducer, deleteTreeAction).unpack();

  const updateActions = testDiffing(testState.tracing, newState.tracing, newState.flycam);
  const saveQueue = createSaveQueueFromUpdateActions([updateActions], TIMESTAMP);
  const simplifiedUpdateActions = compactUpdateActions(saveQueue);

<<<<<<< HEAD
  const simplifiedFirstBatch = simplifiedUpdateActions[0].actions;
  t.deepEqual(simplifiedFirstBatch[0], {
    name: "deleteTree",
    value: { id: 2 } });
  t.is(simplifiedFirstBatch.length, 1);
=======
  t.deepEqual(simplifiedUpdateActions[0], {
    action: "deleteTree",
    timestamp: TIMESTAMP,
    value: { id: 2 },
  });
  t.is(simplifiedUpdateActions.length, 1);
>>>>>>> ae9b7844
});

test("compactUpdateActions should not detect a deleted tree if there is no deleted tree", t => {
  const testState = ChainReducer(initialState)
    .apply(SkeletonTracingReducer, createTreeAction)
    .apply(SkeletonTracingReducer, createNodeAction)
    .apply(SkeletonTracingReducer, createNodeAction)
    .apply(SkeletonTracingReducer, createNodeAction)
    .unpack();

  // Delete almost all nodes from the tree
  const newState = ChainReducer(testState)
    .apply(SkeletonTracingReducer, deleteNodeAction)
    .apply(SkeletonTracingReducer, deleteNodeAction)
    .unpack();

  const updateActions = testDiffing(testState.tracing, newState.tracing, newState.flycam);
  const saveQueue = createSaveQueueFromUpdateActions([updateActions], TIMESTAMP);
  const simplifiedUpdateActions = compactUpdateActions(saveQueue);

<<<<<<< HEAD
  const simplifiedFirstBatch = simplifiedUpdateActions[0].actions;
  t.deepEqual(simplifiedFirstBatch[0], {
    name: "deleteNode",
    value: { id: 2, treeId: 2 } });
  t.deepEqual(simplifiedFirstBatch[1], {
    name: "deleteNode",
    value: { id: 3, treeId: 2 } });
  t.is(simplifiedFirstBatch[2].name, "deleteEdge");
  t.is(simplifiedFirstBatch[3].name, "deleteEdge");
  t.is(simplifiedFirstBatch[4].name, "updateTree");
  t.is(simplifiedFirstBatch.length, 5);
=======
  t.deepEqual(simplifiedUpdateActions[0], {
    action: "deleteNode",
    timestamp: TIMESTAMP,
    value: { id: 2, treeId: 2 },
  });
  t.deepEqual(simplifiedUpdateActions[1], {
    action: "deleteNode",
    timestamp: TIMESTAMP,
    value: { id: 3, treeId: 2 },
  });
  t.is(simplifiedUpdateActions[2].action, "deleteEdge");
  t.is(simplifiedUpdateActions[3].action, "deleteEdge");
  t.is(simplifiedUpdateActions[4].action, "updateTree");
  t.is(simplifiedUpdateActions.length, 5);
>>>>>>> ae9b7844
});<|MERGE_RESOLUTION|>--- conflicted
+++ resolved
@@ -60,7 +60,6 @@
         edges: [],
         comments: [],
         color: [23, 23, 23],
-        isVisible: true,
       },
     },
     tracingType: "Explorational",
@@ -313,19 +312,9 @@
   const newState = SkeletonTracingReducer(testState, mergeTreesAction);
 
   const updateActions = testDiffing(testState.tracing, newState.tracing, newState.flycam);
-<<<<<<< HEAD
   t.deepEqual(updateActions[0], { name: "deleteNode", value: { treeId: 1, id: 1 } });
   t.deepEqual(updateActions[1], { name: "deleteTree", value: { id: 1 } });
   t.is(updateActions[2].name, "createNode");
-=======
-  t.deepEqual(updateActions[0], {
-    action: "deleteNode",
-    timestamp: TIMESTAMP,
-    value: { treeId: 1, id: 1 },
-  });
-  t.deepEqual(updateActions[1], { action: "deleteTree", timestamp: TIMESTAMP, value: { id: 1 } });
-  t.is(updateActions[2].action, "createNode");
->>>>>>> ae9b7844
   t.is(updateActions[2].value.id, 1);
   t.is(updateActions[2].value.treeId, 2);
   t.deepEqual(updateActions[3], {
@@ -359,7 +348,6 @@
   t.is(updateActions[3].name, "createNode");
   t.is(updateActions[3].value.id, 1);
   t.is(updateActions[3].value.treeId, 4);
-<<<<<<< HEAD
   t.deepEqual(updateActions[4], { name: "deleteNode", value: { treeId: 2, id: 1 } });
   t.deepEqual(updateActions[5], { name: "deleteNode", value: { treeId: 2, id: 3 } });
   t.deepEqual(updateActions[6], { name: "deleteNode", value: { treeId: 2, id: 4 } });
@@ -367,39 +355,6 @@
   t.deepEqual(updateActions[8], { name: "deleteEdge", value: { treeId: 2, source: 3, target: 4 } });
   t.deepEqual(updateActions[9], { name: "deleteEdge", value: { treeId: 2, source: 1, target: 3 } });
   t.is(updateActions[10].name, "updateTree");
-=======
-  t.deepEqual(updateActions[4], {
-    action: "deleteNode",
-    timestamp: TIMESTAMP,
-    value: { treeId: 2, id: 1 },
-  });
-  t.deepEqual(updateActions[5], {
-    action: "deleteNode",
-    timestamp: TIMESTAMP,
-    value: { treeId: 2, id: 3 },
-  });
-  t.deepEqual(updateActions[6], {
-    action: "deleteNode",
-    timestamp: TIMESTAMP,
-    value: { treeId: 2, id: 4 },
-  });
-  t.deepEqual(updateActions[7], {
-    action: "deleteEdge",
-    timestamp: TIMESTAMP,
-    value: { treeId: 2, source: 2, target: 3 },
-  });
-  t.deepEqual(updateActions[8], {
-    action: "deleteEdge",
-    timestamp: TIMESTAMP,
-    value: { treeId: 2, source: 3, target: 4 },
-  });
-  t.deepEqual(updateActions[9], {
-    action: "deleteEdge",
-    timestamp: TIMESTAMP,
-    value: { treeId: 2, source: 1, target: 3 },
-  });
-  t.is(updateActions[10].action, "updateTree");
->>>>>>> ae9b7844
   t.is(updateActions[10].value.id, 2);
 });
 
@@ -422,41 +377,22 @@
 
   const simplifiedFirstBatch = simplifiedUpdateActions[0].actions;
   // This should result in a moved treeComponent of size three
-<<<<<<< HEAD
   t.deepEqual(simplifiedFirstBatch[0], {
     name: "moveTreeComponent",
-    value: { sourceId: 1, targetId: 2, nodeIds: [1, 2, 3] } });
+    value: { sourceId: 1, targetId: 2, nodeIds: [1, 2, 3] },
+  });
   // the deletion of the merged tree
   t.deepEqual(simplifiedFirstBatch[1], {
     name: "deleteTree",
-    value: { id: 1 } });
+    value: { id: 1 },
+  });
   // and a new edge to connect the two trees
   t.deepEqual(simplifiedFirstBatch[2], {
     name: "createEdge",
-    value: { treeId: 2, source: 1, target: 4 } });
+    value: { treeId: 2, source: 1, target: 4 },
+  });
   t.is(simplifiedFirstBatch[3].name, "updateTree");
   t.is(simplifiedFirstBatch.length, 4);
-=======
-  t.deepEqual(simplifiedUpdateActions[0], {
-    action: "moveTreeComponent",
-    timestamp: TIMESTAMP,
-    value: { sourceId: 1, targetId: 2, nodeIds: [1, 2, 3] },
-  });
-  // the deletion of the merged tree
-  t.deepEqual(simplifiedUpdateActions[1], {
-    action: "deleteTree",
-    timestamp: TIMESTAMP,
-    value: { id: 1 },
-  });
-  // and a new edge to connect the two trees
-  t.deepEqual(simplifiedUpdateActions[2], {
-    action: "createEdge",
-    timestamp: TIMESTAMP,
-    value: { treeId: 2, source: 1, target: 4 },
-  });
-  t.is(simplifiedUpdateActions[3].action, "updateTree");
-  t.is(simplifiedUpdateActions.length, 4);
->>>>>>> ae9b7844
 });
 
 test("compactUpdateActions should detect a tree merge (2/3)", t => {
@@ -502,46 +438,25 @@
 
   const simplifiedSecondBatch = simplifiedUpdateActions[1].actions;
   // a moved tree component of size three (b)
-<<<<<<< HEAD
   t.deepEqual(simplifiedSecondBatch[0], {
     name: "moveTreeComponent",
-    value: { sourceId: 1, targetId: 2, nodeIds: [1, 2, 3] } });
+    value: { sourceId: 1, targetId: 2, nodeIds: [1, 2, 3] },
+  });
   // the deletion of the merged tree (b)
   t.deepEqual(simplifiedSecondBatch[1], {
     name: "deleteTree",
-    value: { id: 1 } });
-=======
-  t.deepEqual(simplifiedUpdateActions[2], {
-    action: "moveTreeComponent",
-    timestamp: TIMESTAMP,
-    value: { sourceId: 1, targetId: 2, nodeIds: [1, 2, 3] },
-  });
-  // the deletion of the merged tree (b)
-  t.deepEqual(simplifiedUpdateActions[3], {
-    action: "deleteTree",
-    timestamp: TIMESTAMP,
     value: { id: 1 },
   });
->>>>>>> ae9b7844
   // the creation of a new tree and node (c)
   t.is(simplifiedSecondBatch[2].name, "createTree");
   t.is(simplifiedSecondBatch[3].name, "createNode");
   // a new edge to connect the two trees (b)
-<<<<<<< HEAD
   t.deepEqual(simplifiedSecondBatch[4], {
     name: "createEdge",
-    value: { treeId: 2, source: 1, target: 5 } });
+    value: { treeId: 2, source: 1, target: 5 },
+  });
   t.is(simplifiedSecondBatch[5].name, "updateTree");
   t.is(simplifiedSecondBatch.length, 6);
-=======
-  t.deepEqual(simplifiedUpdateActions[6], {
-    action: "createEdge",
-    timestamp: TIMESTAMP,
-    value: { treeId: 2, source: 1, target: 5 },
-  });
-  t.is(simplifiedUpdateActions[7].action, "updateTree");
-  t.is(simplifiedUpdateActions.length, 8);
->>>>>>> ae9b7844
 });
 
 test("compactUpdateActions should detect a tree merge (3/3)", t => {
@@ -584,42 +499,24 @@
   const simplifiedUpdateActions = compactUpdateActions(saveQueue);
 
   // This should result in a moved treeComponent of size one (a)
-<<<<<<< HEAD
   const simplifiedFirstBatch = simplifiedUpdateActions[0].actions;
   t.deepEqual(simplifiedFirstBatch[0], {
     name: "moveTreeComponent",
-    value: { sourceId: 2, targetId: 1, nodeIds: [4] } });
+    value: { sourceId: 2, targetId: 1, nodeIds: [4] },
+  });
   // the deletion of the first merged tree (a)
   t.deepEqual(simplifiedFirstBatch[1], {
     name: "deleteTree",
-    value: { id: 2 } });
+    value: { id: 2 },
+  });
   // the creation of an edge two connect the first two trees (a)
   t.deepEqual(simplifiedFirstBatch[2], {
     name: "createEdge",
-    value: { treeId: 1, source: 4, target: 1 } });
+    value: { treeId: 1, source: 4, target: 1 },
+  });
   t.is(simplifiedFirstBatch[3].name, "updateTree");
   t.is(simplifiedFirstBatch.length, 4);
 
-=======
-  t.deepEqual(simplifiedUpdateActions[0], {
-    action: "moveTreeComponent",
-    timestamp: TIMESTAMP,
-    value: { sourceId: 2, targetId: 1, nodeIds: [4] },
-  });
-  // the deletion of the first merged tree (a)
-  t.deepEqual(simplifiedUpdateActions[1], {
-    action: "deleteTree",
-    timestamp: TIMESTAMP,
-    value: { id: 2 },
-  });
-  // the creation of an edge two connect the first two trees (a)
-  t.deepEqual(simplifiedUpdateActions[2], {
-    action: "createEdge",
-    timestamp: TIMESTAMP,
-    value: { treeId: 1, source: 4, target: 1 },
-  });
-  t.is(simplifiedUpdateActions[3].action, "updateTree");
->>>>>>> ae9b7844
   // the creation of another tree, two nodes and one edge (b)
   const simplifiedSecondBatch = simplifiedUpdateActions[1].actions;
   t.is(simplifiedSecondBatch[0].name, "createTree");
@@ -629,38 +526,21 @@
   t.is(simplifiedSecondBatch.length, 4);
 
   // a second merge (c)
-<<<<<<< HEAD
   const simplifiedThirdBatch = simplifiedUpdateActions[2].actions;
   t.deepEqual(simplifiedThirdBatch[0], {
     name: "moveTreeComponent",
-    value: { sourceId: 2, targetId: 1, nodeIds: [5, 6] } });
+    value: { sourceId: 2, targetId: 1, nodeIds: [5, 6] },
+  });
   t.deepEqual(simplifiedThirdBatch[1], {
     name: "deleteTree",
-    value: { id: 2 } });
+    value: { id: 2 },
+  });
   t.deepEqual(simplifiedThirdBatch[2], {
     name: "createEdge",
-    value: { treeId: 1, source: 6, target: 1 } });
+    value: { treeId: 1, source: 6, target: 1 },
+  });
   t.is(simplifiedThirdBatch[3].name, "updateTree");
   t.is(simplifiedThirdBatch.length, 4);
-=======
-  t.deepEqual(simplifiedUpdateActions[8], {
-    action: "moveTreeComponent",
-    timestamp: TIMESTAMP,
-    value: { sourceId: 2, targetId: 1, nodeIds: [5, 6] },
-  });
-  t.deepEqual(simplifiedUpdateActions[9], {
-    action: "deleteTree",
-    timestamp: TIMESTAMP,
-    value: { id: 2 },
-  });
-  t.deepEqual(simplifiedUpdateActions[10], {
-    action: "createEdge",
-    timestamp: TIMESTAMP,
-    value: { treeId: 1, source: 6, target: 1 },
-  });
-  t.is(simplifiedUpdateActions[11].action, "updateTree");
-  t.is(simplifiedUpdateActions.length, 12);
->>>>>>> ae9b7844
 });
 
 test("compactUpdateActions should detect a tree split (1/3)", t => {
@@ -685,35 +565,19 @@
   t.is(simplifiedFirstBatch[0].name, "createTree");
   t.is(simplifiedFirstBatch[0].value.id, 2);
   // a treeComponent of size two that is moved to the new tree
-<<<<<<< HEAD
   t.deepEqual(simplifiedFirstBatch[1], {
     name: "moveTreeComponent",
-    value: { sourceId: 1, targetId: 2, nodeIds: [3, 4] } });
+    value: { sourceId: 1, targetId: 2, nodeIds: [3, 4] },
+  });
   // the deletion of the node and its two edges
   t.deepEqual(simplifiedFirstBatch[2], {
     name: "deleteNode",
-    value: { id: 2, treeId: 1 } });
+    value: { id: 2, treeId: 1 },
+  });
   t.is(simplifiedFirstBatch[3].name, "deleteEdge");
   t.is(simplifiedFirstBatch[4].name, "deleteEdge");
   t.is(simplifiedFirstBatch[5].name, "updateTree");
   t.is(simplifiedFirstBatch.length, 6);
-=======
-  t.deepEqual(simplifiedUpdateActions[1], {
-    action: "moveTreeComponent",
-    timestamp: TIMESTAMP,
-    value: { sourceId: 1, targetId: 2, nodeIds: [3, 4] },
-  });
-  // the deletion of the node and its two edges
-  t.deepEqual(simplifiedUpdateActions[2], {
-    action: "deleteNode",
-    timestamp: TIMESTAMP,
-    value: { id: 2, treeId: 1 },
-  });
-  t.is(simplifiedUpdateActions[3].action, "deleteEdge");
-  t.is(simplifiedUpdateActions[4].action, "deleteEdge");
-  t.is(simplifiedUpdateActions[5].action, "updateTree");
-  t.is(simplifiedUpdateActions.length, 6);
->>>>>>> ae9b7844
 });
 
 test("compactUpdateActions should detect a tree split (2/3)", t => {
@@ -741,54 +605,29 @@
   const simplifiedUpdateActions = compactUpdateActions(saveQueue);
 
   // This should result in two new trees and two moved treeComponents of size three and two
-<<<<<<< HEAD
   const simplifiedFirstBatch = simplifiedUpdateActions[0].actions;
   t.is(simplifiedFirstBatch[0].name, "createTree");
   t.is(simplifiedFirstBatch[0].value.id, 2);
   t.deepEqual(simplifiedFirstBatch[1], {
     name: "moveTreeComponent",
-    value: { sourceId: 1, targetId: 2, nodeIds: [3, 4] } });
+    value: { sourceId: 1, targetId: 2, nodeIds: [3, 4] },
+  });
   t.is(simplifiedFirstBatch[2].name, "createTree");
   t.is(simplifiedFirstBatch[2].value.id, 3);
   t.deepEqual(simplifiedFirstBatch[3], {
     name: "moveTreeComponent",
-    value: { sourceId: 1, targetId: 3, nodeIds: [5, 6, 7] } });
+    value: { sourceId: 1, targetId: 3, nodeIds: [5, 6, 7] },
+  });
   // the deletion of the node and its three edges
   t.deepEqual(simplifiedFirstBatch[4], {
     name: "deleteNode",
-    value: { id: 2, treeId: 1 } });
+    value: { id: 2, treeId: 1 },
+  });
   t.is(simplifiedFirstBatch[5].name, "deleteEdge");
   t.is(simplifiedFirstBatch[6].name, "deleteEdge");
   t.is(simplifiedFirstBatch[7].name, "deleteEdge");
   t.is(simplifiedFirstBatch[8].name, "updateTree");
   t.is(simplifiedFirstBatch.length, 9);
-=======
-  t.is(simplifiedUpdateActions[0].action, "createTree");
-  t.is(simplifiedUpdateActions[0].value.id, 2);
-  t.deepEqual(simplifiedUpdateActions[1], {
-    action: "moveTreeComponent",
-    timestamp: TIMESTAMP,
-    value: { sourceId: 1, targetId: 2, nodeIds: [3, 4] },
-  });
-  t.is(simplifiedUpdateActions[2].action, "createTree");
-  t.is(simplifiedUpdateActions[2].value.id, 3);
-  t.deepEqual(simplifiedUpdateActions[3], {
-    action: "moveTreeComponent",
-    timestamp: TIMESTAMP,
-    value: { sourceId: 1, targetId: 3, nodeIds: [5, 6, 7] },
-  });
-  // the deletion of the node and its three edges
-  t.deepEqual(simplifiedUpdateActions[4], {
-    action: "deleteNode",
-    timestamp: TIMESTAMP,
-    value: { id: 2, treeId: 1 },
-  });
-  t.is(simplifiedUpdateActions[5].action, "deleteEdge");
-  t.is(simplifiedUpdateActions[6].action, "deleteEdge");
-  t.is(simplifiedUpdateActions[7].action, "deleteEdge");
-  t.is(simplifiedUpdateActions[8].action, "updateTree");
-  t.is(simplifiedUpdateActions.length, 9);
->>>>>>> ae9b7844
 });
 
 test("compactUpdateActions should detect a tree split (3/3)", t => {
@@ -823,69 +662,38 @@
   t.is(simplifiedFirstBatch[0].name, "createTree");
   t.is(simplifiedFirstBatch[0].value.id, 2);
   // a treeComponent of size four that is moved to the new tree (a)
-<<<<<<< HEAD
   t.deepEqual(simplifiedFirstBatch[1], {
     name: "moveTreeComponent",
-    value: { sourceId: 1, targetId: 2, nodeIds: [3, 4, 5, 6] } });
+    value: { sourceId: 1, targetId: 2, nodeIds: [3, 4, 5, 6] },
+  });
   // and the deletion of the node and its two edges (a)
   t.deepEqual(simplifiedFirstBatch[2], {
     name: "deleteNode",
-    value: { id: 2, treeId: 1 } });
+    value: { id: 2, treeId: 1 },
+  });
   t.is(simplifiedFirstBatch[3].name, "deleteEdge");
   t.is(simplifiedFirstBatch[4].name, "deleteEdge");
   t.is(simplifiedFirstBatch[5].name, "updateTree");
   t.is(simplifiedFirstBatch.length, 6);
 
-=======
-  t.deepEqual(simplifiedUpdateActions[1], {
-    action: "moveTreeComponent",
-    timestamp: TIMESTAMP,
-    value: { sourceId: 1, targetId: 2, nodeIds: [3, 4, 5, 6] },
-  });
-  // and the deletion of the node and its two edges (a)
-  t.deepEqual(simplifiedUpdateActions[2], {
-    action: "deleteNode",
-    timestamp: TIMESTAMP,
-    value: { id: 2, treeId: 1 },
-  });
-  t.is(simplifiedUpdateActions[3].action, "deleteEdge");
-  t.is(simplifiedUpdateActions[4].action, "deleteEdge");
-  t.is(simplifiedUpdateActions[5].action, "updateTree");
->>>>>>> ae9b7844
   // the creation of a new tree (b)
   const simplifiedSecondBatch = simplifiedUpdateActions[1].actions;
   t.is(simplifiedSecondBatch[0].name, "createTree");
   t.is(simplifiedSecondBatch[0].value.id, 3);
   // a treeComponent of size two that is moved to the new tree (b)
-<<<<<<< HEAD
   t.deepEqual(simplifiedSecondBatch[1], {
     name: "moveTreeComponent",
-    value: { sourceId: 2, targetId: 3, nodeIds: [5, 6] } });
+    value: { sourceId: 2, targetId: 3, nodeIds: [5, 6] },
+  });
   // and the deletion of the node and its two edges (b)
   t.deepEqual(simplifiedSecondBatch[2], {
     name: "deleteNode",
-    value: { id: 4, treeId: 2 } });
+    value: { id: 4, treeId: 2 },
+  });
   t.is(simplifiedSecondBatch[3].name, "deleteEdge");
   t.is(simplifiedSecondBatch[4].name, "deleteEdge");
   t.is(simplifiedSecondBatch[5].name, "updateTree");
   t.is(simplifiedSecondBatch.length, 6);
-=======
-  t.deepEqual(simplifiedUpdateActions[7], {
-    action: "moveTreeComponent",
-    timestamp: TIMESTAMP,
-    value: { sourceId: 2, targetId: 3, nodeIds: [5, 6] },
-  });
-  // and the deletion of the node and its two edges (b)
-  t.deepEqual(simplifiedUpdateActions[8], {
-    action: "deleteNode",
-    timestamp: TIMESTAMP,
-    value: { id: 4, treeId: 2 },
-  });
-  t.is(simplifiedUpdateActions[9].action, "deleteEdge");
-  t.is(simplifiedUpdateActions[10].action, "deleteEdge");
-  t.is(simplifiedUpdateActions[11].action, "updateTree");
-  t.is(simplifiedUpdateActions.length, 12);
->>>>>>> ae9b7844
 });
 
 test("compactUpdateActions should do nothing if it cannot compact", t => {
@@ -938,20 +746,12 @@
   const saveQueue = createSaveQueueFromUpdateActions([updateActions], TIMESTAMP);
   const simplifiedUpdateActions = compactUpdateActions(saveQueue);
 
-<<<<<<< HEAD
   const simplifiedFirstBatch = simplifiedUpdateActions[0].actions;
   t.deepEqual(simplifiedFirstBatch[0], {
     name: "deleteTree",
-    value: { id: 2 } });
+    value: { id: 2 },
+  });
   t.is(simplifiedFirstBatch.length, 1);
-=======
-  t.deepEqual(simplifiedUpdateActions[0], {
-    action: "deleteTree",
-    timestamp: TIMESTAMP,
-    value: { id: 2 },
-  });
-  t.is(simplifiedUpdateActions.length, 1);
->>>>>>> ae9b7844
 });
 
 test("compactUpdateActions should not detect a deleted tree if there is no deleted tree", t => {
@@ -972,32 +772,17 @@
   const saveQueue = createSaveQueueFromUpdateActions([updateActions], TIMESTAMP);
   const simplifiedUpdateActions = compactUpdateActions(saveQueue);
 
-<<<<<<< HEAD
   const simplifiedFirstBatch = simplifiedUpdateActions[0].actions;
   t.deepEqual(simplifiedFirstBatch[0], {
     name: "deleteNode",
-    value: { id: 2, treeId: 2 } });
+    value: { id: 2, treeId: 2 },
+  });
   t.deepEqual(simplifiedFirstBatch[1], {
     name: "deleteNode",
-    value: { id: 3, treeId: 2 } });
+    value: { id: 3, treeId: 2 },
+  });
   t.is(simplifiedFirstBatch[2].name, "deleteEdge");
   t.is(simplifiedFirstBatch[3].name, "deleteEdge");
   t.is(simplifiedFirstBatch[4].name, "updateTree");
   t.is(simplifiedFirstBatch.length, 5);
-=======
-  t.deepEqual(simplifiedUpdateActions[0], {
-    action: "deleteNode",
-    timestamp: TIMESTAMP,
-    value: { id: 2, treeId: 2 },
-  });
-  t.deepEqual(simplifiedUpdateActions[1], {
-    action: "deleteNode",
-    timestamp: TIMESTAMP,
-    value: { id: 3, treeId: 2 },
-  });
-  t.is(simplifiedUpdateActions[2].action, "deleteEdge");
-  t.is(simplifiedUpdateActions[3].action, "deleteEdge");
-  t.is(simplifiedUpdateActions[4].action, "updateTree");
-  t.is(simplifiedUpdateActions.length, 5);
->>>>>>> ae9b7844
 });