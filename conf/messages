error.invalidCredentials=Email or Password is wrong
error.noUser=There is no user registered with this email
error.passwordsDontMatch=Passwords do not match

notAllowed=You are not authorized to view or edit this resource

binary.payload.invalid=Could not parse payload

histogram.layerMissing=Could not generate histogram data: missing layer {0}
histogram.failed=Could not generate histogram data for layer {0}

bsonid.invalid=The passed resource id “{0}” is invalid

format.json.invalid=Invalid Json format
format.json.missing=Missing format json

image.create.failed=Failed to create image

auth.tokenDeleted=Token was deleted
auth.invalidToken=The token is invalid
auth.token.noUser=Could not determine user for access token

team.created=Team was created successfully
team.admin.notPossibleBy=User {1} cannot be assigned administrative rights in team {0} because he does not belong to the teams parent team.
team.admin.notAllowed=You are not authorized to administrate this team.
team.notFound=Team could not be found.
team.nameInUse=This name is already assigned to a different team and not available anymore. Please choose a different name.
team.delete.organizationTeam=This team cannot be deleted. Each organization requires at least one base team.
team.delete.inUse=Team cannot be deleted as it is referenced in an at least one annotation, project or task type
team.inUse.annotations=Team is referenced by {0} annotations
team.inUse.projects=Team is referenced by {0} projects

organization.create.forbidden=You are not allowed to create a new organization
organization.create.failed=Failed to create a new organization
organization.notFound=Organization {0} could not be found
organization.list.failed=Failed to retrieve list of organizations.
organization.name.invalid=This organization name contains illegal characters. Please only use letters and numbers.
organization.name.alreadyInUse=This name is already claimed by a different organization and not available anymore. Please choose a different name.
organization.alreadyJoined=Your account is already associated with the selected organization.

user.notFound=User not found
user.noAdmin=Access denied. Only admin users can execute this operation.
user.deactivated=Your account has not been activated by an admin yet. Please contact your organization’s admin for help.
user.noSelfDeactivate=You cannot deactivate yourself. Please contact an admin to do it for you.
user.lastAdmin=Your account is the last remaining admin in your organzation. You cannot remove admin privileges from your account.

user.email.alreadyInUse=This email address is already in use
user.email.onlySuperUserCanChange=Only super users can change emails of users with multiple organization accounts
user.firstName.invalid=Please check your first name for any special characters
user.lastName.invalid=Please check your last name for any special characters
user.configuration.invalid=Could not parse configuration
user.configuration.updated=Your configuration was updated
user.configuration.dataset.invalid=Dataset configuration is invalid
user.configuration.dataset.updated=Dataset configuration updated
user.email.invalid=At least one Email is invalid
user.notAuthorised=You are not authorized to view this resource. Please log in.
user.id.notFound=We could not find a user id in the request.
user.id.invalid=The provided user id is invalid.
user.creation.failed=Failed to create user

braintracing.new=An account on braintracing.org was created for you. You can use the same credentials as on webKnossos to login.
braintracing.error=We could not atomatically create an account for you on braintracing.org. Please do it on your own.
braintracing.exists=Great, you already have an account on braintracing.org. Please double check that you have uploaded all requested information.

dataSet=Dataset
dataSet.notFound=Dataset {0} does not exist or could not be accessed
dataSet.notFoundConsiderLogin=Dataset {0} does not exist or could not be accessed. You may need to log in.
dataSet.notFoundForAnnotation=The Dataset for this annotation does not exist or could not be accessed.
dataSet.noAccess=Could not access DataSet {0}. Does your team have access?
dataSet.noAccessById=Could not access the corresponding DataSet. This is likely because you are not a member of a team that has access to it.
dataSet.notImported=Dataset {0} is not imported
dataSet.name.invalid=The dataset name contains illegal characters. Please only use letters, numbers, and hypens.
dataSet.name.invalid.characters=Dataset names may only contain letters, digits, dots, underscores, hypens.
dataSet.name.invalid.startsWithDot=Dataset names cannot start with a dot.
dataSet.name.invalid.lessThanThreeCharacters=Dataset names must consist of at least three characters.
dataSet.name.alreadyTaken=This name is already being used by a different dataset. Please choose a different name.
dataSet.source.usableButNoScale=Dataset {0} is marked as active but has no scale.
dataSet.import.fileAccessDenied=Cannot create organization folder. Please make sure webKnossos has write permissions in the “binaryData” directory
dataSet.type.invalid=External data set of type “{0}” is not supported
dataSet.list.failed=Failed to retrieve list of data sets.
dataset.list.writesFailed=Failed to write json for dataset {0}
dataSet.noResolutions=Data layer does not contain resolutions
dataSet.sampledOnlyBlack=Sampled data positions contained only black data
dataSet.noData=Could not get data for the requested dataset
dataSet.initialTeams.teamsNotEmpty=Dataset already has allowed teams
dataset.initialTeams.invalidTeams=Can only assign teams of user
dataSet.uploader.notEmpty=Dataset already has non-empty uploader
dataset.delete.disabled=Dataset deletion is disabled for this webKnossos instance
dataSet.delete.webknossos.failed=Could not delete dataset from webKnossos database
dataSet.delete.failed=Could not delete the dataset on disk.
dataSet.upload.Datastore.restricted=Your organization is not allowed to upload datasets to this datastore. Please choose another datastore.
dataSet.upload.validation.failed=Failed to validate Dataset information for upload.
dataSet.upload.linkRestricted=Can only link layers of datasets that are either public or allowed to be administrated by your account
dataSet.upload.invalidLinkedLayers=Could not link all requested layers
dataSet.upload.noFiles=Tried to finish upload with no files. May be a retry of a failed finish request, see previous errors.

dataSource.notFound=Datasource not found on datastore server

dataStore.list.failed=Failed to retrieve list of data stores.
dataStore.notFound=DataStore not found.
dataStore.create.failed=Failed to create DataStore.
dataStore.remove.failure=The DataStore could not get removed.
dataStore.name.alreadyTaken=The DataStore name is already in use.

tracingStore.notFound=TracingStore not found.
tracingStore.list.failed=Failed to retrieve list of tracing stores.

zip.file.notFound=No or invalid ZIP file specified

dataLayer.notFound=DataLayer “{0}” not found
dataLayer.mustBeSegmentation=DataLayer “{0}” is not a segmentation layer

dataLayer.wrongMag=DataLayer “{0}” does not have mag “{1}”
dataLayer.invalidMag=Supplied “{0}” is not a valid mag format. Please use “x-y-z”

zarr.invalidChunkCoordinates=The requested chunk coordinates are in an invalid format. Expected c.x.y.z
zarr.invalidFirstChunkCoord="First Channel must be 0"
zarr.chunkNotFound=Could not find the requested chunk

nml.file.uploadSuccess=Successfully uploaded file
nml.file.notFound=Could not extract NML file
nml.file.invalid=Could not parse file: {0}. {1}
nml.file.noFile=No file or file with empty content uploaded
nml.file.differentDatasets=Cannot upload tracings that belong to different datasets at once
nml.parameters.notFound=No parameters section found
nml.element.invalid=Invalid {0}
nml.comment.node.invalid=Invalid node id of comment {0}"
nml.node.id.invalid=Invalid {0} node id {1}"
nml.node.attribute.invalid=Invalid node {0} for node id {1}
nml.edge.invalid=Invalid edge {0} {1}
nml.tree.id.invalid=Invalid tree id {0}
nml.tree.elements.invalid=Invalid {0} in tree {1}
nml.treegroup.id.invalid=Invalid tree group id {0}
nml.boundingbox.id.invalid=Invalid user bounding box id {0}

project.name.alreadyTaken=The name “{0}” is already being used for a different project. Please choose a different name.
project.name.invalidChars=The project name contains invalid characters. Please use only letters and numbers.
project.remove.notAllowed=You are not authorized to remove this project. Talk to the project owner.
project.remove.success=Project was removed successfully
project.remove.failure=Project could not be removed
project.notFound=Project could not be found
project.update.failed=Project update failed
project.noAnnotations=We could not find annotations for this project
project.increaseTaskInstances.negative=Cannot increment task counts by negative number
project.list.failed=Failed to retrieve list of projects.
project.creation.failed=Failed to create project.

tracing.notFound=Annotation could not be found
tracing.wrongMag=Annotation “{0}” does not have mag “{1}”

annotation.create.failed=Failed to create annotation.
annotation.create.forbidden=You do not have permission to create annotations for this dataset.
annotation.volume.invalidLargestSegmentId=Cannot create tasks with fallback segmentation layers that do not have a valid largest segment id.
annotation.volume.resolutionRestrictionsTooTight=Task type resolution restrictions are too tight, resulting annotation has no resolutions.
annotation.volume.resolutionsDoNotMatch=Could not merge volume annotations, as their resolutions differ. Please ensure each annotation has the same set of resolutions.
annotation.notFound=Annotation could not be found
annotation.notFound.considerLoggingIn=Annotation could not be found. If the annotation is not public, you need to log in to see it.
annotation.invalid=Invalid annotation
annotation.finished=Annotation is archived
annotation.cancelled=This annotation is marked as cancelled and cannot be viewed
annotation.allFinished=All annotations are archived
annotation.reopened=Annotation was reopened
annotation.edit.success=Successfully updated annotation
annotation.edit.failed=Updating the annotation failed
annotation.finish.failed=Finishing the annotation failed
annotation.reset.success=Annotation was successfully reset
annotation.revert.tasksOnly=Reverting an annotation is only implemented for tasks
annotation.download.notAllowed=You cannot download this annotation
annotation.download.fetch.notSkeleton=Cannot fetch skeleton annotation: not a skeleton layer
annotation.download.multipleSkeletons=Cannot download annotation with multiple skeleton layers
annotation.download.noLayers=Cannot download annotation that has no layers
annotation.download.volumeNameForMultiple=Cannot download multiple volume layers if volume name is passed
annotation.notPossible=Could not access annotation
annotation.notActive=The annotation is not active and cannot be finished
annotation.reset.failed=Could not reset annotation to base
annotation.merge.success=Merging successfully done
annotation.merge.failed=Merging failed
annotation.merge.failed.compound=Could not merge annotations for compound view
annotation.transferee.noDataSetAccess=Cannot transfer annotation to a user who has no access to the dataset
annotation.timelogging.read.failed=Time
annotation.write.failed=Could not convert annotation to json
annotation.merge.failed.compound=Couldn’t merge annotations for compound view
annotation.transferee.noDataSetAccess=Cannot transfer annotation to a user who has no access to the dataset
annotation.timelogging.read.failed=Time
annotation.write.failed=Could not convert annotation to json
annotation.needsEitherSkeletonOrVolume=Annotation needs at least one of skeleton or volume
annotation.downsample.layerNotFound=Could not downsample volume annotation (annotation layer not found)
annotation.makeHybrid.explorationalsOnly=Could not convert annotation to hybrid annotation because it is only allowed for explorational annotations.
annotation.makeHybrid.failed=Could not convert to hybrid.
annotation.makeHybrid.alreadyHybrid=Could not convert annotation to hybrid annotation because it is already a hybrid annotation.
annotation.downsample.explorationalsOnly=Could not downsample annotation because it is only allowed for explorational annotations.
annotation.downsample.volumeOnly=Downsampling is only possible for volume or hybrid annotations.
annotationType.notFound=Could not find the specified annotation type.
annotation.cantMergeVolumes=This annotation collection contains volume tracings. Merging volume tracings is not yet supported. Please use download instead.
annotation.reopen.tooLate=The annotation cannot be reopened anymore, since it has been finished for too long.
annotation.reopen.notAllowed=You are not allowed to reopen this annotation.
annotation.reopen.notFinished=The requested annotation is not finished.
annotation.reopen.failed=Failed to reopen the annotation.
annotation.sandbox.skeletonOnly=Sandbox annotations are currently available as skeleton only.
annotation.multiLayers.skeleton.notImplemented=This feature is not implemented for annotations with more than one skeleton layer
annotation.multiLayers.volume.notImplemented=This feature is not implemented for annotations with more than one volume layer
annotation.noMappingSet=No mapping is pinned for this annotation, cannot generate agglomerate skeleton.
annotation.volumeBucketsNotEmpty=Cannot make mapping editable in an annotation with mutated volume data

mesh.notFound=Mesh could not be found
mesh.write.failed=Failed to convert mesh info to json
mesh.create.failed=Failed to save mesh info
mesh.update.failed=Failed to update mesh info
mesh.data.get.failed=Failed to load mesh raw data
mesh.data.read.failed=Failed to convert mesh raw data for saving
mesh.data.save.failed=Failed to save mesh raw data
mesh.delete.failed=Failed to delete mesh
mesh.file.load.failed=Failed to load mesh for segment {0}
mesh.file.listChunks.failed=Failed to load chunk list for segment {0} from mesh file “{1}”
mesh.file.loadChunk.failed=Failed to load mesh chunk for segment
mesh.file.open.failed=Failed to open mesh file for reading
mesh.file.readData.failed=Failed to read data from mesh file
mesh.file.readEncoding.failed=Failed to read encoding from mesh file

task.create.failed=Failed to create Task
task.create.limitExceeded=Cannot create more than 1000 tasks in one request.
task.create.needsEitherSkeletonOrVolume=Each task needs to either be skeleton or volume.
task.finished=Task is finished
task.assigned=You got a new task
task.tooManyOpenOnes=You already have too many open tasks
task.unavailable=There is currently no task available
task.notFound=Task could not be found
task.removed=Task was removed
task.remove.failed=Task removal failed
task.editSuccess=Task successfully edited
task.noAnnotations=We could not find finished annotations for this task
task.annotation.failed=Failed to retrieve annotations for this task
task.id.invalid=The provided task id is invalid.
task.notOnSameDataSet=Cannot create tasks on multiple datasets in one go.
task.notOneAnnotation=The specified base task does not have exactly one (finished) instance.

taskType=Task type
taskType.summary.alreadyTaken=A task type with summary “{0}” already exists. The summary needs to be unique.
taskType.editSuccess=Task type successfully edited
taskType.notFound=Selected task type does not exist
taskType.deleteSuccess=Task type “{0}” successfully deleted
taskType.deleteFailure=Task type “{0}” deletion failed
taskType.noAnnotations=We could not find finished annotations for this task type
taskType.id.invalid=The provided task type id is invalid.
taskType.tracingTypeImmutable=Annotation types of task types are immutable. Consider creating a new task type.
taskType.resolutionRestrictionsImmutable=Resolution restrictions of task types are immutable. Consider creating a new task type.
taskType.mismatch=The annotation type of the task type is {0}, but found a {1} annotation as base. Consider choosing another task type or correct the NMLs.

script.notFound=Script could not be found
script.removalFailed=Failed to remove script
script.write.failed=Failed to convert script to json
script.notOwner=You are not the owner of the script you want to edit.
script.invalid=Script is invalid

serialization.failed=Failed to serialize data.

initialData.notEnabled=Initial Data Insertion is not enabled in the configuration of this wK instance
initialData.organizationsNotEmpty=There are already organizations present in the database. Please refresh the db schema and try again

job.couldNotRunCubing = Failed to start WKW conversion job.
job.couldNotRunTiffExport = Failed to start Tiff export job.
job.couldNotRunComputeMeshFile = Failed to start mesh file computation job.
job.couldNotRunNucleiInferral = Failed to start nuclei inferral job.
job.couldNotRunNeuronInferral = Failed to start neuron inferral job.
job.couldNotRunGlobalizeFloodfills = Failed to start job for globalizing floodfills.
job.couldNotRunApplyMergerMode = Failed to start job to apply merger mode annotation.
job.disabled = Long-running jobs are not enabled for this webKnossos instance.
job.worker.notFound = Could not find this worker in the database.
job.export.fileNotFound = Exported file not found. The link may be expired.
job.export.tiff.invalidBoundingBox = The selected bounding box could not be parsed, must be x,y,z,width,height,depth
job.export.tiff.volumeExceeded = The volume of the selected bounding box is too large.
job.export.tiff.edgeLengthExceeded = An edge length of the selected bounding box is too large.
job.inferNuclei.notAllowed.organization = Currently nuclei inferral is only allowed for datasets of your own organization.
job.inferNeurons.notAllowed.organization = Currently neuron inferral is only allowed for datasets of your own organization.
job.meshFile.notAllowed.organization = Calculating mesh files is only allowed for datasets of your own organization.
job.globalizeFloodfill.notAllowed.organization = Globalizing floodfills is only allowed for datasets of your own organization.
job.applyMergerMode.notAllowed.organization = Applying merger mode tracings is only allowed for datasets of your own organization.
<<<<<<< HEAD
=======
job.noWorkerForDatastore = Processing jobs are not available for the datastore this dataset belongs to.
>>>>>>> 3abb21a5

voxelytics.disabled = Voxelytics workflow reporting and logging are not enabled for this webKnossos instance.
voxelytics.runNotFound = Workflow runs not found
voxelytics.taskNotFound = Task not found
voxelytics.workflowNotFound = Workflow not found
voxelytics.noTaskFound = No tasks found
voxelytics.noWorkflowFound = No workflows found
voxelytics.workflowUserMismatch = Workflow run already exists by other user
voxelytics.zeroRunWorkflow = No run for this workflow found

publication.notFound = Publication could not be found.

agglomerateSkeleton.failed=Could not generate agglomerate skeleton.<|MERGE_RESOLUTION|>--- conflicted
+++ resolved
@@ -275,10 +275,7 @@
 job.meshFile.notAllowed.organization = Calculating mesh files is only allowed for datasets of your own organization.
 job.globalizeFloodfill.notAllowed.organization = Globalizing floodfills is only allowed for datasets of your own organization.
 job.applyMergerMode.notAllowed.organization = Applying merger mode tracings is only allowed for datasets of your own organization.
-<<<<<<< HEAD
-=======
 job.noWorkerForDatastore = Processing jobs are not available for the datastore this dataset belongs to.
->>>>>>> 3abb21a5
 
 voxelytics.disabled = Voxelytics workflow reporting and logging are not enabled for this webKnossos instance.
 voxelytics.runNotFound = Workflow runs not found
