package controllers

import com.scalableminds.util.geometry.{BoundingBox, Vec3Double, Vec3Int}
import play.silhouette.api.Silhouette
import play.silhouette.api.actions.SecuredRequest
import com.scalableminds.util.tools.Fox
import com.scalableminds.webknossos.datastore.models.VoxelSize
<<<<<<< HEAD
import com.scalableminds.webknossos.datastore.models.annotation.{AnnotationLayer, AnnotationLayerType}
import com.scalableminds.webknossos.tracingstore.annotation.AnnotationLayerParameters
=======
>>>>>>> 6c0a472b
import com.scalableminds.webknossos.tracingstore.tracings.volume.MagRestrictions
import models.dataset.{DatasetDAO, DatasetService}
import models.organization.OrganizationDAO

import javax.inject.Inject
import models.task.{BaseAnnotation, TaskParameters}
import models.user.{Experience, User}
import net.liftweb.common.Box.tryo
import play.api.http.HttpEntity
import play.api.libs.json._
import play.api.mvc.{Action, AnyContent, PlayBodyParsers, Result}
import security.WkEnv
import com.scalableminds.util.objectid.ObjectId

import scala.concurrent.ExecutionContext

case class LegacyCreateExplorationalParameters(typ: String,
                                               fallbackLayerName: Option[String],
                                               resolutionRestrictions: Option[MagRestrictions])
object LegacyCreateExplorationalParameters {
  implicit val jsonFormat: OFormat[LegacyCreateExplorationalParameters] =
    Json.format[LegacyCreateExplorationalParameters]
}

case class LegacyTaskParameters(taskTypeId: String,
                                neededExperience: Experience,
                                pendingInstances: Int,
                                projectName: String,
                                scriptId: Option[String],
                                boundingBox: Option[BoundingBox],
                                dataSet: String,
                                datasetId: Option[ObjectId],
                                editPosition: Vec3Int,
                                editRotation: Vec3Double,
                                creationInfo: Option[String],
                                description: Option[String],
                                baseAnnotation: Option[BaseAnnotation])

object LegacyTaskParameters {
  implicit val taskParametersFormat: Format[LegacyTaskParameters] = Json.format[LegacyTaskParameters]
}

class LegacyApiController @Inject()(annotationController: AnnotationController,
                                    datasetController: DatasetController,
                                    projectController: ProjectController,
                                    taskController: TaskController,
                                    organizationDAO: OrganizationDAO,
                                    datasetService: DatasetService,
                                    datasetDAO: DatasetDAO,
                                    sil: Silhouette[WkEnv])(implicit ec: ExecutionContext, bodyParsers: PlayBodyParsers)
    extends Controller {

  /* provide v8 */

  def readDatasetV8(organizationId: String, datasetName: String, sharingToken: Option[String]): Action[AnyContent] =
    sil.UserAwareAction.async { implicit request =>
      for {
        dataset <- datasetDAO.findOneByNameAndOrganization(datasetName, organizationId)
        result <- datasetController.read(dataset._id.toString, sharingToken)(request)
      } yield result
    }

  def updateDatasetV8(organizationId: String, datasetName: String): Action[JsValue] =
    sil.SecuredAction.async(parse.json) { implicit request =>
      for {
        _ <- Fox.successful(logVersioned(request))
        dataset <- datasetDAO.findOneByNameAndOrganization(datasetName, organizationId)
        result <- datasetController.update(dataset._id.toString)(request)
      } yield result
    }

  def updateDatasetTeamsV8(organizationId: String, datasetName: String): Action[List[ObjectId]] =
    sil.SecuredAction.async(validateJson[List[ObjectId]]) { implicit request =>
      for {
        _ <- Fox.successful(logVersioned(request))
        dataset <- datasetDAO.findOneByNameAndOrganization(datasetName, organizationId)
        result <- datasetController.updateTeams(dataset._id.toString)(request)
      } yield result
    }

  def getDatasetSharingTokenV8(organizationId: String, datasetName: String): Action[AnyContent] =
    sil.SecuredAction.async { implicit request =>
      for {
        _ <- Fox.successful(logVersioned(request))
        dataset <- datasetDAO.findOneByNameAndOrganization(datasetName, organizationId)
        sharingToken <- datasetController.getSharingToken(dataset._id.toString)(request)
      } yield sharingToken
    }

  def readTaskV8(taskId: String): Action[AnyContent] = sil.SecuredAction.async { implicit request =>
    for {
      _ <- Fox.successful(logVersioned(request))
      result <- taskController.read(taskId)(request)
      adaptedResult <- replaceInResult(addLegacyDataSetFieldToTask)(result)
    } yield adaptedResult
  }

  def createTaskV8: Action[List[LegacyTaskParameters]] =
    sil.SecuredAction.async(validateJson[List[LegacyTaskParameters]]) { implicit request =>
      for {
        taskParametersWithDatasetId <- Fox.serialCombined(request.body)(params =>
          for {
            dataset <- datasetDAO.findOneByIdOrNameAndOrganization(params.datasetId,
                                                                   params.dataSet,
                                                                   request.identity._organization)
          } yield TaskParameters.fromLegacyTaskParameters(params, dataset._id))
        requestWithUpdatedBody = request.withBody(taskParametersWithDatasetId)
        result <- taskController.create()(requestWithUpdatedBody)
        adaptedResult <- replaceInResult(addLegacyDataSetFieldToTaskCreationResult)(result)
      } yield adaptedResult
    }

  def updateTaskV8(taskId: String): Action[LegacyTaskParameters] =
    sil.SecuredAction.async(validateJson[LegacyTaskParameters]) { implicit request =>
      val params = request.body
      for {
        dataset <- datasetDAO.findOneByIdOrNameAndOrganization(params.datasetId,
                                                               params.dataSet,
                                                               request.identity._organization)
        paramsWithDatasetId = TaskParameters.fromLegacyTaskParameters(params, dataset._id)
        requestWithUpdatedBody = request.withBody(paramsWithDatasetId)
        result <- taskController.update(taskId)(requestWithUpdatedBody)
        adaptedResult <- replaceInResult(addLegacyDataSetFieldToTask)(result)
      } yield adaptedResult
    }

  def tasksForProjectV8(id: String,
                        limit: Option[Int] = None,
                        pageNumber: Option[Int] = None,
                        includeTotalCount: Option[Boolean]): Action[AnyContent] =
    sil.SecuredAction.async { implicit request =>
      for {
        _ <- Fox.successful(logVersioned(request))
        result <- projectController.tasksForProject(id, limit, pageNumber, includeTotalCount)(request)
        replacedResults <- replaceInResult(addLegacyDataSetFieldToTask)(result)
      } yield replacedResults
    }

  def annotationInfoV8(id: String, timestamp: Long): Action[AnyContent] = sil.SecuredAction.async { implicit request =>
    for {
      _ <- Fox.successful(logVersioned(request))
      result <- annotationController.infoWithoutType(id, timestamp)(request)
      adaptedResult <- replaceInResult(addDataSetToTaskInAnnotation)(result)
    } yield adaptedResult
  }

  def annotationsForTaskV8(taskId: String): Action[AnyContent] =
    sil.SecuredAction.async { implicit request =>
      for {
        _ <- Fox.successful(logVersioned(request))
        result <- annotationController.annotationsForTask(taskId)(request)
        adaptedResult <- replaceInResult(addDataSetToTaskInAnnotation)(result)
      } yield adaptedResult
    }

  /* provide v7 */

  def listDatasetsV7(isActive: Option[Boolean],
                     isUnreported: Option[Boolean],
                     organizationName: Option[String],
                     onlyMyOrganization: Option[Boolean],
                     uploaderId: Option[String],
                     folderId: Option[String],
                     includeSubfolders: Option[Boolean],
                     searchQuery: Option[String],
                     limit: Option[Int],
                     compact: Option[Boolean]): Action[AnyContent] = sil.UserAwareAction.async { implicit request =>
    datasetController.list(isActive,
                           isUnreported,
                           organizationName,
                           onlyMyOrganization,
                           uploaderId,
                           folderId,
                           includeSubfolders,
                           searchQuery,
                           limit,
                           compact)(request)
  }

  /* provide v6 */

  def listDatasetsV6(isActive: Option[Boolean],
                     isUnreported: Option[Boolean],
                     organizationName: Option[String],
                     onlyMyOrganization: Option[Boolean],
                     uploaderId: Option[String],
                     folderId: Option[String],
                     includeSubfolders: Option[Boolean],
                     searchQuery: Option[String],
                     limit: Option[Int],
                     compact: Option[Boolean]): Action[AnyContent] = sil.UserAwareAction.async { implicit request =>
    for {
      result <- datasetController.list(isActive,
                                       isUnreported,
                                       organizationName,
                                       onlyMyOrganization,
                                       uploaderId,
                                       folderId,
                                       includeSubfolders,
                                       searchQuery,
                                       limit,
                                       compact)(request)
      adaptedResult <- replaceInResult(replaceVoxelSize)(result)
    } yield adaptedResult
  }

  def readDatasetV6(organizationName: String, datasetName: String, sharingToken: Option[String]): Action[AnyContent] =
    sil.UserAwareAction.async { implicit request =>
      for {
        dataset <- datasetDAO.findOneByNameAndOrganization(datasetName, organizationName)
        result <- datasetController.read(dataset._id.toString, sharingToken)(request)
        adaptedResult <- replaceInResult(replaceVoxelSize)(result)
      } yield adaptedResult
    }

  /* provide v5 */

  def assertValidNewNameV5(organizationName: String, datasetName: String): Action[AnyContent] =
    sil.SecuredAction.async { implicit request =>
      for {
        organization <- organizationDAO.findOne(organizationName) // the old organizationName is now the organization id
        _ <- bool2Fox(organization._id == request.identity._organization) ~> FORBIDDEN
        _ <- datasetService.assertValidDatasetName(datasetName)
      } yield Ok
    }

<<<<<<< HEAD
  /* to provide v4
   - replace new annotation layers by old tracing ids (changed in v5)
   */

  def annotationEditV4(typ: String, id: String): Action[JsValue] = sil.SecuredAction.async(parse.json) {
    implicit request =>
      for {
        _ <- Fox.successful(logVersioned(request))
        result <- annotationController.editAnnotation(typ, id)(request)
        adaptedResult <- replaceInResult(replaceAnnotationLayers)(result)
      } yield adaptedResult
  }

  def annotationDuplicateV4(typ: String, id: String): Action[AnyContent] = sil.SecuredAction.async { implicit request =>
    for {
      _ <- Fox.successful(logVersioned(request))
      result <- annotationController.duplicate(typ, id)(request)
      adaptedResult <- replaceInResult(replaceAnnotationLayers)(result)
    } yield adaptedResult
  }

  def annotationInfoV4(typ: String, id: String, timestamp: Option[Long]): Action[AnyContent] = sil.SecuredAction.async {
    implicit request =>
      for {
        _ <- Fox.successful(logVersioned(request))
        result <- annotationController.info(typ, id, timestamp)(request)
        adaptedResult <- replaceInResult(replaceAnnotationLayers)(result)
      } yield adaptedResult
  }

  def annotationMergeV4(typ: String, id: String, mergedTyp: String, mergedId: String): Action[AnyContent] =
    sil.SecuredAction.async { implicit request =>
      for {
        _ <- Fox.successful(logVersioned(request))
        result <- annotationController.merge(typ, id, mergedTyp, mergedId)(request)
        adaptedResult <- replaceInResult(replaceAnnotationLayers)(result)
      } yield adaptedResult
    }
=======
  /* private helper methods for legacy adaptation */
>>>>>>> 6c0a472b

  private def addDataSetToTaskInAnnotation(jsResult: JsObject): Fox[JsObject] = {
    val taskObjectOpt = (jsResult \ "task").asOpt[JsObject]
    taskObjectOpt
      .map(task =>
        for {
          adaptedTask <- addLegacyDataSetFieldToTask(task)
          adaptedJsResult <- tryo(jsResult - "task" + ("task" -> adaptedTask)).toFox
        } yield adaptedJsResult)
      .getOrElse(Fox.successful(jsResult))
  }

  private def addLegacyDataSetFieldToTaskCreationResult(jsResult: JsObject) =
    for {
      tasksResults <- tryo((jsResult \ "tasks").as[List[JsObject]]).toFox
      adaptedTasks <- Fox.serialCombined(tasksResults)(taskResult => {
        (taskResult \ "status").asOpt[JsNumber] match {
          case Some(JsNumber(value)) if value == BigDecimal(200) =>
            for {
              task <- tryo((taskResult \ "success").as[JsObject]).toFox
              adaptedTask <- addLegacyDataSetFieldToTask(task)
              adaptedTaskResult <- tryo(taskResult - "success" + ("success" -> adaptedTask)).toFox
            } yield adaptedTaskResult
          case _ => Fox.successful(taskResult)
        }
      })
      adaptedJsResult <- tryo(jsResult - "tasks" + ("tasks" -> Json.toJson(adaptedTasks))).toFox
    } yield adaptedJsResult

  private def addLegacyDataSetFieldToTask(js: JsObject): Fox[JsObject] =
    tryo(js + ("dataSet" -> (js \ "datasetName").as[JsString]))

  private def replaceVoxelSize(jsObject: JsObject) = {
    val voxelSizeOpt = (jsObject \ "dataSource" \ "scale").asOpt[VoxelSize]
    voxelSizeOpt match {
      case None => Fox.successful(jsObject)
      case Some(voxelSize) =>
        val inNanometer = voxelSize.toNanometer
        for {
          newDataSource <- tryo(
            (jsObject \ "dataSource").as[JsObject] - "scale" + ("scale" -> Json.toJson(inNanometer))).toFox
          newValue <- tryo(jsObject - "dataSource" + ("dataSource" -> newDataSource)).toFox
        } yield newValue
    }
  }

  private def replaceInResult(replacement: JsObject => Fox[JsObject])(result: Result): Fox[Result] =
    if (result.header.status == 200) {
      result.body match {
        case HttpEntity.Strict(data, _) =>
          val bodyJsonValue: JsValue = Json.parse(data.decodeString("utf-8"))
          val newJsonFox: Fox[JsValue] = bodyJsonValue match {
            case JsArray(value) =>
              for { valueList <- Fox.serialCombined(value.toList)(el => replacement(el.as[JsObject])) } yield
                Json.toJson(valueList)
            case jsObj: JsObject => replacement(jsObj)
            case v: JsValue      => Fox.successful(v)
          }
          for {
            newJson <- newJsonFox
          } yield Ok(Json.toJson(newJson)).copy(header = result.header)
        case _ => Fox.successful(BadRequest)
      }
    } else Fox.successful(result)

  private def logVersioned(request: SecuredRequest[WkEnv, _]): Unit =
    logVersioned(request.identity, request.uri)

  private def logVersioned(user: User, uri: String): Unit =
    logger.info(s"Noted usage of legacy route $uri by user ${user._id}")

}<|MERGE_RESOLUTION|>--- conflicted
+++ resolved
@@ -5,11 +5,6 @@
 import play.silhouette.api.actions.SecuredRequest
 import com.scalableminds.util.tools.Fox
 import com.scalableminds.webknossos.datastore.models.VoxelSize
-<<<<<<< HEAD
-import com.scalableminds.webknossos.datastore.models.annotation.{AnnotationLayer, AnnotationLayerType}
-import com.scalableminds.webknossos.tracingstore.annotation.AnnotationLayerParameters
-=======
->>>>>>> 6c0a472b
 import com.scalableminds.webknossos.tracingstore.tracings.volume.MagRestrictions
 import models.dataset.{DatasetDAO, DatasetService}
 import models.organization.OrganizationDAO
@@ -148,12 +143,13 @@
       } yield replacedResults
     }
 
-  def annotationInfoV8(id: String, timestamp: Long): Action[AnyContent] = sil.SecuredAction.async { implicit request =>
-    for {
-      _ <- Fox.successful(logVersioned(request))
-      result <- annotationController.infoWithoutType(id, timestamp)(request)
-      adaptedResult <- replaceInResult(addDataSetToTaskInAnnotation)(result)
-    } yield adaptedResult
+  def annotationInfoV8(id: String, timestamp: Option[Long]): Action[AnyContent] = sil.SecuredAction.async {
+    implicit request =>
+      for {
+        _ <- Fox.successful(logVersioned(request))
+        result <- annotationController.infoWithoutType(id, timestamp)(request)
+        adaptedResult <- replaceInResult(addDataSetToTaskInAnnotation)(result)
+      } yield adaptedResult
   }
 
   def annotationsForTaskV8(taskId: String): Action[AnyContent] =
@@ -236,48 +232,7 @@
       } yield Ok
     }
 
-<<<<<<< HEAD
-  /* to provide v4
-   - replace new annotation layers by old tracing ids (changed in v5)
-   */
-
-  def annotationEditV4(typ: String, id: String): Action[JsValue] = sil.SecuredAction.async(parse.json) {
-    implicit request =>
-      for {
-        _ <- Fox.successful(logVersioned(request))
-        result <- annotationController.editAnnotation(typ, id)(request)
-        adaptedResult <- replaceInResult(replaceAnnotationLayers)(result)
-      } yield adaptedResult
-  }
-
-  def annotationDuplicateV4(typ: String, id: String): Action[AnyContent] = sil.SecuredAction.async { implicit request =>
-    for {
-      _ <- Fox.successful(logVersioned(request))
-      result <- annotationController.duplicate(typ, id)(request)
-      adaptedResult <- replaceInResult(replaceAnnotationLayers)(result)
-    } yield adaptedResult
-  }
-
-  def annotationInfoV4(typ: String, id: String, timestamp: Option[Long]): Action[AnyContent] = sil.SecuredAction.async {
-    implicit request =>
-      for {
-        _ <- Fox.successful(logVersioned(request))
-        result <- annotationController.info(typ, id, timestamp)(request)
-        adaptedResult <- replaceInResult(replaceAnnotationLayers)(result)
-      } yield adaptedResult
-  }
-
-  def annotationMergeV4(typ: String, id: String, mergedTyp: String, mergedId: String): Action[AnyContent] =
-    sil.SecuredAction.async { implicit request =>
-      for {
-        _ <- Fox.successful(logVersioned(request))
-        result <- annotationController.merge(typ, id, mergedTyp, mergedId)(request)
-        adaptedResult <- replaceInResult(replaceAnnotationLayers)(result)
-      } yield adaptedResult
-    }
-=======
   /* private helper methods for legacy adaptation */
->>>>>>> 6c0a472b
 
   private def addDataSetToTaskInAnnotation(jsResult: JsObject): Fox[JsObject] = {
     val taskObjectOpt = (jsResult \ "task").asOpt[JsObject]
