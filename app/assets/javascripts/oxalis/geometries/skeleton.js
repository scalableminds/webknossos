--- conflicted
+++ resolved
@@ -236,56 +236,14 @@
    */
   refresh() {
     const state = Store.getState();
-<<<<<<< HEAD
     getSkeletonTracing(state.tracing).map((skeletonTracing) => {
-      const diff = diffTrees(this.prevTracing.trees, skeletonTracing.trees);
+      const diff = cachedDiffTrees(this.prevTracing.trees, skeletonTracing.trees);
 
       for (const update of diff) {
         switch (update.action) {
           case "createNode": {
             this.createNode(update.value.treeId, update.value);
             break;
-=======
-    const tracing = state.skeletonTracing;
-    const diff = cachedDiffTrees(this.prevTracing.trees, tracing.trees);
-
-    for (const update of diff) {
-      switch (update.action) {
-        case "createNode": {
-          this.createNode(update.value.treeId, update.value);
-          break;
-        }
-        case "deleteNode":
-          this.deleteNode(update.value.treeId, update.value.id);
-          break;
-        case "createEdge": {
-          const tree = tracing.trees[update.value.treeId];
-          const source = tree.nodes[update.value.source];
-          const target = tree.nodes[update.value.target];
-          this.createEdge(tree.treeId, source, target);
-          break;
-        }
-        case "deleteEdge":
-          this.deleteEdge(update.value.treeId, update.value.source, update.value.target);
-          break;
-        case "updateNode":
-          this.updateNodeRadius(update.value.treeId, update.value.id, update.value.radius);
-          break;
-        case "createTree":
-          this.updateTreeColor(update.value.id, update.value.color);
-          break;
-        case "updateTree": {
-          // diff branchpoints
-          const treeId = update.value.id;
-          const tree = tracing.trees[treeId];
-          const prevTree = this.prevTracing.trees[treeId];
-          const oldBranchPoints = prevTree.branchPoints.map(branchPoint => branchPoint.id);
-          const newBranchPoints = tree.branchPoints.map(branchPoint => branchPoint.id);
-          const { onlyA: deletedBranchPoints, onlyB: createdBranchPoints } = Utils.diffArrays(oldBranchPoints, newBranchPoints);
-
-          for (const nodeId of deletedBranchPoints) {
-            this.updateNodeType(treeId, nodeId, NodeTypes.NORMAL);
->>>>>>> c2f53250
           }
           case "deleteNode":
             this.deleteNode(update.value.treeId, update.value.id);
