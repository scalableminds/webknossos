_                              = require("lodash")
Marionette                     = require("backbone.marionette")
app                            = require("app")
<<<<<<< HEAD
=======
SelectionView                  = require("admin/views/selection_view")
DatasetCollection              = require("admin/models/dataset/dataset_collection")
ExplorativeTracingListItemView = require("dashboard/views/explorative_tracing_list_item_view")
>>>>>>> 86cfe9e6
Input                          = require("libs/input")
Toast                          = require("libs/toast")
Request                        = require("libs/request")
SortTableBehavior              = require("libs/behaviors/sort_table_behavior")
ExplorativeTracingListItemView = require("./explorative_tracing_list_item_view")
UserAnnotationsCollection      = require("../models/user_annotations_collection")
DatasetCollection              = require("admin/models/dataset/dataset_collection")


class ExplorativeTracingListView extends Backbone.Marionette.CompositeView

  template : _.template("""
    <h3>Explorative Annotations</h3>
    <% if (!isAdminView) {%>
      <div>
        <form action="<%= jsRoutes.controllers.admin.NMLIO.upload().url %>"
          method="POST"
          enctype="multipart/form-data"
          id="upload-and-explore-form"
          class="form-inline inline-block">
          <div class="fileinput fileinput-new" data-provides="fileinput">
            <span class="btn btn-default btn-file">
              <span class="fileinput-new">
                <i class="fa fa-upload" id="form-upload-icon"></i>
                <i class="fa fa-spinner fa-spin hide" id="form-spinner-icon"></i>
                Upload NML & explore
              </span>
              <input type="file" name="nmlFile" multiple accept=".nml">
            </span>
          </div>
        </form>

        <div class="divider-vertical"></div>

<<<<<<< HEAD
=======
        <form action="<%= jsRoutes.controllers.AnnotationController.createExplorational().url %>"
          method="POST"
          class="form-inline inline-block">
          <div class="dataset-selection inline-block"></div>
          <button type="submit" class="btn btn-default" name="contentType" value="skeletonTracing">
            <i class="fa fa-search"></i>Open skeleton mode
          </button>
          <button type="submit" class="btn btn-default" name="contentType" value="volumeTracing">
            <i class="fa fa-search"></i>Open volume mode
          </button>
        </form>
        <div class="divider-vertical"></div>
>>>>>>> 86cfe9e6
        <a href="#" id="toggle-view-archived" class="btn btn-default">
          <%= toggleViewArchivedText() %>
        </a>
        <% if (showArchiveAllButton()) { %>
        <a href="#" id="archive-all" class="btn btn-default">
          Archive all
        </a>
        <% } %>
      </div>
    <% } %>

    <table class="table table-striped table-hover sortable-table" id="explorative-tasks">
      <thead>
        <tr>
          <th data-sort="formattedHash"> # </th>
          <th data-sort="name"> Name </th>
          <th data-sort="dataSource.id"> DataSet </th>
          <th> Stats </th>
          <th> Type </th>
          <th data-sort="created"> Created </th>
          <th> </th>
        </tr>
      </thead>
      <tbody></tbody>
    </table>
  """)

  childView : ExplorativeTracingListItemView
  childViewContainer : "tbody"
  childViewOptions:
    parentModel : null

  events :
    "change input[type=file]" : "selectFiles"
    "submit @ui.uploadAndExploreForm" : "uploadFiles"
    "click @ui.toggleViewArchived" : "toggleViewArchived"
    "click @ui.archiveAllButton" : "archiveAll"

  ui :
    tracingChooser : "#tracing-chooser"
    uploadAndExploreForm : "#upload-and-explore-form"
    formSpinnerIcon : "#form-spinner-icon"
    formUploadIcon : "#form-upload-icon"
    toggleViewArchived : "#toggle-view-archived"
    archiveAllButton : "#archive-all"

  templateHelpers : ->
    isAdminView : @options.isAdminView
    showArchiveAllButton: =>
      !@showArchivedAnnotations
    toggleViewArchivedText: =>
      @toggleViewArchivedText()


  behaviors :
    SortTableBehavior :
      behaviorClass : SortTableBehavior


  initialize : (@options) ->

    @childViewOptions.parentModel = this

    @collection = new UserAnnotationsCollection([], userID : @options.userID)

    @showArchivedAnnotations = false
    @filter = @getFilterForState()

<<<<<<< HEAD
    @collection.fetch()
=======
    @childViewOptions.parent = @

    @datasetSelectionView = new SelectionView(
      viewComparator: "name"
      collection : new DatasetCollection()
      name : "dataSetName"
      childViewOptions :
        modelValue: -> return "#{@model.get("name")}"
      data : "isActive=true"
    )

    @datasetRegion = new Marionette.Region(
      el : ".dataset-selection"
    )


  onShow : ->

    @datasetRegion.show(@datasetSelectionView)
>>>>>>> 86cfe9e6


  getFilterForState: () ->

    if @showArchivedAnnotations
      @isArchived
    else
      @isNotArchived


  isArchived : (model) ->

    model.attributes.state.isFinished


  isNotArchived : (model) ->

    !model.attributes.state.isFinished


  selectFiles : (event) ->

    if event.target.files.length
      @ui.uploadAndExploreForm.submit()


  uploadFiles : (event) ->

    event.preventDefault()

    toggleIcon = (state) =>

      @ui.formSpinnerIcon.toggleClass("hide", state)
      @ui.formUploadIcon.toggleClass("hide", !state)


    toggleIcon(false)

    form = @ui.uploadAndExploreForm

    Request.always(
      Request.multipartForm(
        form.attr("action")
        data : new FormData(form[0])
      ).then((data) ->
        url = "/annotations/" + data.annotation.typ + "/" + data.annotation.id
        app.router.loadURL(url)
        Toast.message(data.messages)
      )
      -> toggleIcon(true)
    )


  setAllFinished: ->

    @collection.forEach((model) -> model.attributes.state.isFinished = true)


  archiveAll : () ->

    unarchivedAnnoationIds = @collection.pluck("id")
    $.ajax(
      url: jsRoutes.controllers.AnnotationController.finishAll("Explorational").url
      type: "POST",
      contentType: "application/json"
      data: JSON.stringify({
        annotations: unarchivedAnnoationIds
      })
    ).done( (data) =>
      Toast.message(data.messages)
      @setAllFinished()
      @render()
    ).fail( (xhr) ->
      if xhr.responseJSON
        Toast.message(xhr.responseJSON.messages)
      else
        Toast.message(xhr.statusText)
    )


  toggleState : ->

    @showArchivedAnnotations = not @showArchivedAnnotations


  toggleViewArchivedText : ->

    verb = if @showArchivedAnnotations then "open" else "archived"
    "Show #{verb} tracings "


  toggleViewArchived : (event) ->

    event.preventDefault()
    @toggleState()
    @filter = @getFilterForState()
    @render()


module.exports = ExplorativeTracingListView<|MERGE_RESOLUTION|>--- conflicted
+++ resolved
@@ -1,12 +1,6 @@
 _                              = require("lodash")
 Marionette                     = require("backbone.marionette")
 app                            = require("app")
-<<<<<<< HEAD
-=======
-SelectionView                  = require("admin/views/selection_view")
-DatasetCollection              = require("admin/models/dataset/dataset_collection")
-ExplorativeTracingListItemView = require("dashboard/views/explorative_tracing_list_item_view")
->>>>>>> 86cfe9e6
 Input                          = require("libs/input")
 Toast                          = require("libs/toast")
 Request                        = require("libs/request")
@@ -41,21 +35,6 @@
 
         <div class="divider-vertical"></div>
 
-<<<<<<< HEAD
-=======
-        <form action="<%= jsRoutes.controllers.AnnotationController.createExplorational().url %>"
-          method="POST"
-          class="form-inline inline-block">
-          <div class="dataset-selection inline-block"></div>
-          <button type="submit" class="btn btn-default" name="contentType" value="skeletonTracing">
-            <i class="fa fa-search"></i>Open skeleton mode
-          </button>
-          <button type="submit" class="btn btn-default" name="contentType" value="volumeTracing">
-            <i class="fa fa-search"></i>Open volume mode
-          </button>
-        </form>
-        <div class="divider-vertical"></div>
->>>>>>> 86cfe9e6
         <a href="#" id="toggle-view-archived" class="btn btn-default">
           <%= toggleViewArchivedText() %>
         </a>
@@ -86,7 +65,7 @@
   childView : ExplorativeTracingListItemView
   childViewContainer : "tbody"
   childViewOptions:
-    parentModel : null
+    parent : null
 
   events :
     "change input[type=file]" : "selectFiles"
@@ -117,36 +96,14 @@
 
   initialize : (@options) ->
 
-    @childViewOptions.parentModel = this
+    @childViewOptions.parent = this
 
     @collection = new UserAnnotationsCollection([], userID : @options.userID)
 
     @showArchivedAnnotations = false
     @filter = @getFilterForState()
 
-<<<<<<< HEAD
     @collection.fetch()
-=======
-    @childViewOptions.parent = @
-
-    @datasetSelectionView = new SelectionView(
-      viewComparator: "name"
-      collection : new DatasetCollection()
-      name : "dataSetName"
-      childViewOptions :
-        modelValue: -> return "#{@model.get("name")}"
-      data : "isActive=true"
-    )
-
-    @datasetRegion = new Marionette.Region(
-      el : ".dataset-selection"
-    )
-
-
-  onShow : ->
-
-    @datasetRegion.show(@datasetSelectionView)
->>>>>>> 86cfe9e6
 
 
   getFilterForState: () ->
