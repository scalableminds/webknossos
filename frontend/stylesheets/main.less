@import "../../node_modules/antd/dist/antd.less";
@import "../../node_modules/@fortawesome/fontawesome-free/css/all.min.css";
@import "../../node_modules/react-sortable-tree/style.css";
@import "../../node_modules/flexlayout-react/style/light.css";

// To update the antd iconfont:
// * Go to https://ant.design/
// * Find the iconfont in the network tab (host: at.alicdn.com)
// * Download .eot,.woff,.ttf,.svg to ./iconfont
// * Rename to iconfont.*

// Path is relative to the node_modules/antd/lib/style/themes/
@icon-url: "../../../../../frontend/stylesheets/iconfont/iconfont";

@import "_variables.less";
@import "_general.less";
@import "_dashboard.less";
@import "trace_view/_tracing_view.less";
@import "trace_view/_user_settings_view.less";
@import "trace_view/_action_bar.less";
@import "trace_view/_right_menu.less";
@import "_help.less";
@import "antd_overwrites.less";
@import "react_sortable_tree_overwrites.less";
@import "_admin.less";
@import "_google-charts-overwrites.less";
@import "flex_layout_overwrites.less";

// ----------------------- MAIN STYLES
body {
  color: @mainColor;
  font-family: "Titillium Web", "Monospaced Number", -apple-system, BlinkMacSystemFont, "Segoe UI",
    Roboto, "PingFang SC", "Hiragino Sans GB", "Microsoft YaHei", "Helvetica Neue", Helvetica, Arial,
    sans-serif;
  font-weight: 400;
  font-size: 16px;
  -webkit-font-smoothing: antialised;
  height: 100vh;
  padding-top: @navbar-height;
}

#main-container > section > .ant-layout-header {
  top: 0;
}

.save-error {
  .ant-layout-header,
  .ant-menu {
    background-color: #c00 !important;
  }
}

.construction {
  background: repeating-linear-gradient(45deg, #ffdc00, #ffdc00 20px, #111111 20px, #111111 40px);
}

.ant-layout-header {
  .logo {
    background: url(/assets/images/oxalis.svg) 15px center no-repeat;
<<<<<<< HEAD
    padding-left: 43px;
    height: @navbar-height;
    float: left;
=======
    padding-left: 46px;
    height: 48px;
    float: left;
    margin-top: 1px;
>>>>>>> 61d3bee9
    background-size: 20px 20px;
    filter: invert(1);
  }

  @media @smartphones {
    height: 54px !important;

    a[href="/"] span {
      font-size: 0px; // hide text
    }
  }
}

.bold {
  font-weight: bold;
}

// Only affect child items in tables
td.nowrap * {
  white-space: nowrap;
}

.nowrap {
  white-space: nowrap;
}

.fa-random {
  width: 14px;
  background-position: -217px -120px;
}

.fa-bull::before {
  display: inline-block;
  width: 16px;
  content: "•";
  text-align: center;
}

.inline-block {
  display: inline-block;
}

#credits {
  max-width: 600px;
  img {
    margin-right: 10px;
    width: 25%;
    max-width: 100px;
  }
}

#oxalis-header {
  margin-bottom: 20px;
  margin-top: 20px;
  text-align: center;
  height: 100px;
  vertical-align: middle;
  display: inline-block;
  font-size: 80px;
  line-height: normal;
  color: #000;
  margin-left: 30px;

  img {
    height: 100px;
    width: 100px;
  }

  @media @smartphones {
    font-size: 2rem;

    img {
      height: 60px;
      width: 60px;
    }
  }
}

.centered-content {
  padding: 50px;
  width: 100%;
  max-width: 1500px;
  margin: auto;
}

.container-with-hidden-icon {
  .hidden-icon {
    visibility: hidden;
  }
  &:hover {
    .hidden-icon {
      visibility: visible;
    }
  }
}

#spotlight-footnote {
  text-align: center;
  margin: 30px 0;
}

.spotlight-registration-form {
  background-color: white;
  padding: 20px;
  box-shadow: 0 0 10px rgba(0, 0, 0, 0.38);

  @media (max-width: 992px) {
    margin: 12px;
  }
}

#impressum {
  h5 {
    margin-top: 2em;
  }
}

.pull-right {
  float: right !important;
}

.pull-left {
  float: left !important;
}

// Fixing font awesome
.btn [class^="fa-"],
.nav [class^="fa-"],
.btn [class*=" fa-"],
.nav [class*=" fa-"] {
  line-height: normal;
}

// make sure text and icons have space between them
.anticon,
i {
  margin-right: 5px;
}

button.narrow {
  padding: 0 10px;
  i {
    margin-right: 0 !important;
  }
}

<<<<<<< HEAD
.without-icon-margin i,
i.without-icon-margin {
=======
.withoutIconMargin i,
i.withoutIconMargin,
.withoutIconMargin .anticon,
.anticon.withoutIconMargin {
>>>>>>> 61d3bee9
  // Allow to undo the above margin-right of 5px
  margin-right: 0 !important;
}

.ant-spin-dot,
.ant-spin-dot i,
.ant-avatar i {
  margin-right: 0;
}

.flex-column {
  display: flex;
  flex-direction: column;
  flex-grow: 1;
}

.flex-column-for-ant-tabs-container > div.ant-tabs-content {
  flex-grow: 1;
}

.flex-overflow {
  overflow-y: auto;
  flex-grow: 1;
}

.monospace-id {
  // break long IDs
  word-wrap: break-word;
  max-width: 154px;
  font-family: monospace;
  font-size: 14px;
  width: 135px;
}

img.img-50 {
  width: 47%;
}

@media (min-width: 1200px) {
  .container {
    width: 1170px;
  }
}
@media (min-width: 992px) {
  .container {
    width: 970px;
  }
}
@media (min-width: 768px) {
  .container {
    width: 750px;
  }
}

@media screen and (max-width: 968px) {
  .container {
    width: auto;
    margin: 0 10px;
  }
}

@media screen and (max-width: 1024px) {
  .hide-on-small-screen {
    display: none !important;
  }
}

.container {
  padding-top: 20px;
  margin-left: 20px;
  margin-right: 20px;
  width: auto;
  padding-left: 15px;
  padding-right: 15px;
}

.text {
  padding: 2em 0;
  ul {
    padding: 1.5em;
    list-style: square;
    li {
      padding-bottom: 10px;
    }
  }
}

.icon-big {
  font-size: 180px;
  color: rgb(58, 144, 255);
}

.errorChainCollapse .ant-collapse-header {
  padding: 12px 0 0 32px !important;
}

@keyframes highlight-background {
  0% {
    background: #f6ff2e9c;
  }
  100% {
  }
}

.nice-scrollbar {
  // These only work in chrome
  &::-webkit-scrollbar-button {
    display: block;
    height: 5px;
    border-radius: 0px;
    background-color: rgba(255, 255, 255, 0);
  }
  &::-webkit-scrollbar-button:hover {
    background-color: rgba(255, 255, 255, 0);
  }
  &::-webkit-scrollbar-thumb {
    background-color: #ccc;
    border-radius: 5px;
  }
  &::-webkit-scrollbar-thumb:hover {
    background-color: #9c9c9c;
    border-radius: 5px;
  }
  &::-webkit-scrollbar-track {
    background-color: rgba(255, 255, 255, 0);
  }
  &::-webkit-scrollbar-track:hover {
    background-color: rgba(255, 255, 255, 0);
  }
  &::-webkit-scrollbar {
    width: 8px;
  }

  // This is for firefox, to avoid showing a white line next to the scrollbar
  scrollbar-width: thin;
}

#retoggle-mount-root > div {
  top: 500px !important;
}

.cover-whole-screen {
  position: absolute;
  top: 0;
  left: 0;
  width: 100%;
  height: 100%;
  background: rgb(252, 252, 252);
  z-index: 300;
}

// Flex helper

.Aligner {
  display: flex;
  align-items: center;
  min-height: 24em;
  justify-content: center;
}

.Aligner-item {
  flex: 1;
}

.Aligner-item--top {
  align-self: flex-start;
}

.Aligner-item--bottom {
  align-self: flex-end;
}

.Aligner-item--fixed {
  flex: none;
  max-width: 50%;
}

// Minimalistic progress bar
.loader {
  height: 2px;
  width: 100%;
  position: relative;
  overflow: hidden;
  background-color: #ddd;
}
.loader:before {
  display: block;
  position: absolute;
  content: "";
  left: -200px;
  width: 200px;
  height: 2px;
  background-color: #9f9f9f; // gray
  animation: loading 1.5s ease infinite;
}

@keyframes loading {
  from {
    left: -200px;
    width: 30%;
  }
  50% {
    width: 30%;
  }
  70% {
    width: 70%;
  }
  80% {
    left: 50%;
  }
  95% {
    left: 120%;
  }
  to {
    left: 100%;
  }
}

.hover-effect-via-opacity {
  opacity: 0.9;

  &:hover {
    opacity: 1;
  }
}

.highlight-togglable-button.ant-btn {
  background-color: #2373c1 !important;
  &:not(:hover) {
    border-color: #2098de !important;
  }
}

.feature-highlight-row {
  flex-direction: row-reverse;
}

@smartphones .feature-highlight-row {
  flex-direction: row;
  float: none;
}

.link-in-progress {
  cursor: wait;
}

.keyboard-key-icon {
  border: 2px solid #888;
  border-radius: 2px;
  min-width: 26px;
  min-height: 26px;
  margin: 4px;
  display: inline-block;
  text-align: center;
  font-size: 10px;
  vertical-align: middle;
  line-height: 24px;
  font-weight: bold;
}

.keyboard-mouse-icon {
  max-width: 18px;
  max-height: 28px;
  margin: 4px;
}

span.keyboard-key-icon:first-child,
img.keyboard-mouse-icon:first-child {
  margin-left: 0px;
}<|MERGE_RESOLUTION|>--- conflicted
+++ resolved
@@ -57,16 +57,10 @@
 .ant-layout-header {
   .logo {
     background: url(/assets/images/oxalis.svg) 15px center no-repeat;
-<<<<<<< HEAD
-    padding-left: 43px;
-    height: @navbar-height;
-    float: left;
-=======
     padding-left: 46px;
     height: 48px;
     float: left;
     margin-top: 1px;
->>>>>>> 61d3bee9
     background-size: 20px 20px;
     filter: invert(1);
   }
@@ -213,15 +207,10 @@
   }
 }
 
-<<<<<<< HEAD
 .without-icon-margin i,
-i.without-icon-margin {
-=======
-.withoutIconMargin i,
-i.withoutIconMargin,
-.withoutIconMargin .anticon,
-.anticon.withoutIconMargin {
->>>>>>> 61d3bee9
+i.without-icon-margin,
+.without-icon-margin .anticon,
+.anticon.without-icon-margin {
   // Allow to undo the above margin-right of 5px
   margin-right: 0 !important;
 }
