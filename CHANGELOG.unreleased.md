# Changelog (Unreleased)

All notable (yet unreleased) user-facing changes to webknossos are documented in this file.
See `CHANGELOG.released.md` for the changes which are part of official releases.

The format is based on [Keep a Changelog](http://keepachangelog.com/en/1.0.0/)
and this project adheres to [Calendar Versioning](http://calver.org/) `0Y.0M.MICRO`.
For upgrade instructions, please check the [migration guide](MIGRATIONS.released.md).

## Unreleased
[Commits](https://github.com/scalableminds/webknossos/compare/22.05.1...HEAD)

### Added
- Added Volume Interpolation feature. When enabled, it suffices to only label every 2nd slice. The skipped slices will be filled automatically by interpolating between the labeled slices. This feature is disabled by default. Note that the feature is even forbidden for tasks by default, but can be enabled/recommended. [#6162](https://github.com/scalableminds/webknossos/pull/6162)
- Added a batching mechanism to the task creation via NML to support uploading more than 100 NMLs at a time. [#6216](https://github.com/scalableminds/webknossos/pull/6216)
- Added a long-running job that applies the merging done via a merger mode tracing to a new output dataset. The job is accessible via a button next to the merger mode button once the merger mode is active. [#6086](https://github.com/scalableminds/webknossos/pull/6086)
- Added support to stream zarr files using the corresponding [zarr spec](https://zarr.readthedocs.io/en/stable/spec/v2.html#storage). [#6144](https://github.com/scalableminds/webknossos/pull/6144)
- Added support to stream volume annotations as a zarr data set. [#6203](https://github.com/scalableminds/webknossos/pull/6203)
- Added segmentation layers to the functionality catching the case that more layers are active that the hardware allows. This prevents rendering issue with more than one segmentation layer and multiple color layers. [#6211](https://github.com/scalableminds/webknossos/pull/6211)
- Selecting "Download" from the tracing actions now opens a new modal, which lets the user select data for download, start TIFF export jobs or copy code snippets to get started quickly with the webKonossos Python Client. [#6171](https://github.com/scalableminds/webknossos/pull/6171)
- Adding a New Volume Layer via the left border tab now gives the option to restrict resolutions for the new layer. [#6229](https://github.com/scalableminds/webknossos/pull/6229)

### Changed
- When creating a new annotation with a volume layer (without fallback) for a dataset which has an existing segmentation layer, the original segmentation layer is still listed (and viewable) in the left sidebar. Earlier versions simply hid the original segmentation layer. [#6186](https://github.com/scalableminds/webknossos/pull/6186)
- Changing the visibility of a layer within an annotation does not change the visibility of the layer when viewing the corresponding dataset. [#6186](https://github.com/scalableminds/webknossos/pull/6186)
- While viewing tracings in read-only mode, the options to manipulate the tracing are now disabled. This leads to less confusion as previously the input was silently discarded. [#6140](https://github.com/scalableminds/webknossos/pull/6140).
- Changed default of `dynamicSpaceDirection` property to false to avoid confusion. [#6162](https://github.com/scalableminds/webknossos/pull/6162)
- Changed the internal protocol for requesting image data. The zoomStep parameter has been replaced by mag. This increases the datastore API version to 2.0 [#6159](https://github.com/scalableminds/webknossos/pull/6159)
- In annotation list in dashboard, replaced the non-standard word “Trace” by “Open”. [#6191](https://github.com/scalableminds/webknossos/pull/6191)
- Tiff export via webknossos-worker is now allowed for all datasets that a (logged-in) user can see, no longer only for datasets of their own organization. [#6219](https://github.com/scalableminds/webknossos/pull/6219)

### Fixed
- Fixed a bug in the task creation, where creation for some tasks with initial volume data would fail. [#6178](https://github.com/scalableminds/webknossos/pull/6178)
<<<<<<< HEAD
- Fixed the 3d viewport for datasets with low voxel resolution by making the camera far clipping adaptive to the dataset extent. [#6221](https://github.com/scalableminds/webknossos/pull/6221).
=======
>>>>>>> 3f242a5a
- Fixed a rendering bug which could cause an incorrect magnification to be rendered in rare scenarios. [#6029](https://github.com/scalableminds/webknossos/pull/6029)
- Fixed a bug which could cause a segmentation layer's "ID mapping" dropdown to disappear. [#6215](https://github.com/scalableminds/webknossos/pull/6215)

### Removed

### Breaking Changes<|MERGE_RESOLUTION|>--- conflicted
+++ resolved
@@ -31,10 +31,7 @@
 
 ### Fixed
 - Fixed a bug in the task creation, where creation for some tasks with initial volume data would fail. [#6178](https://github.com/scalableminds/webknossos/pull/6178)
-<<<<<<< HEAD
 - Fixed the 3d viewport for datasets with low voxel resolution by making the camera far clipping adaptive to the dataset extent. [#6221](https://github.com/scalableminds/webknossos/pull/6221).
-=======
->>>>>>> 3f242a5a
 - Fixed a rendering bug which could cause an incorrect magnification to be rendered in rare scenarios. [#6029](https://github.com/scalableminds/webknossos/pull/6029)
 - Fixed a bug which could cause a segmentation layer's "ID mapping" dropdown to disappear. [#6215](https://github.com/scalableminds/webknossos/pull/6215)
 
