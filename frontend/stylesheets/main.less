@import "../../node_modules/@fortawesome/fontawesome-free/css/all.min.css";
@import "../../node_modules/react-sortable-tree/style.css";
@import "../../node_modules/flexlayout-react/style/light.css";
@import "../../node_modules/antd/dist/reset.css";

// To update the antd iconfont:
// * Go to https://ant.design/
// * Find the iconfont in the network tab (host: at.alicdn.com)
// * Download .eot,.woff,.ttf,.svg to ./iconfont
// * Rename to iconfont.*

// Path is relative to the node_modules/antd/lib/style/themes/
@icon-url: "../../../../../frontend/stylesheets/iconfont/iconfont";

@import "_variables.less";
@import "_utils.less";
@import "_dashboard.less";
@import "_publications.less";
@import "trace_view/_tracing_view.less";
@import "trace_view/_status_bar.less";
@import "trace_view/_user_settings_view.less";
@import "trace_view/_action_bar.less";
@import "trace_view/_right_menu.less";
@import "_help.less";
@import "antd_overwrites.less";
@import "olvy_overwrites.less";
@import "react_sortable_tree_overwrites.less";
@import "_admin.less";
@import "_google-charts-overwrites.less";
@import "flex_layout_overwrites.less";
@import "_drawings.less";
@import "dark.less";

@font-face {
  font-family: "Nunito";
  src: local("Nunito"), url("Nunito-VariableFont_wght.ttf") format("truetype");
}

@font-face {
  font-family: "Nunito";
  src: local("Nunito"), url("Nunito-Italic-VariableFont_wght.ttf") format("truetype");
  font-style: italic;
}

// ----------------------- MAIN STYLES
body {
  margin: 0;
  font-family: @font-family;
  font-weight: 400;
  font-size: 16px;
  -webkit-font-smoothing: antialised;
  height: 100vh;
  padding-top: var(--navbar-height);
}

#main-container > section > .ant-layout-header {
  top: 0;
}

.save-error {
  .ant-layout-header,
  .ant-menu {
    background-color: var(--ant-color-error) !important;
  }
}

.construction {
  background: repeating-linear-gradient(45deg, #ffdc00, #ffdc00 20px, #111111 20px, #111111 40px);
}

.ant-layout-header {
  .logo {
    background: url(/assets/images/logo-icon-only.svg) 15px center no-repeat;
    padding-left: 46px;
    height: 48px;
    float: left;
    margin-top: 1px;
    background-size: 24px 24px;
  }
  .ant-menu-item .logo {
    filter: brightness(4);
  }

  @media @smartphones {
    a[href="/"] span {
      font-size: 0px; // hide text
    }
  }
  .ant-avatar {
    border: 1px solid var(--color-blue-zircon);
    background: transparent;
    transition: all 0.3s cubic-bezier(0.645, 0.045, 0.355, 1);
    cursor: pointer;
    &:hover {
      background-color: var(--color-blue-zircon);
      color: var(--color-black);
    }
  }
  .switch-organization-icon {
    position: absolute;
    top: 2px;
    right: -5px;
    margin-right: 0;
    min-width: 12px;
    height: 12px;
    line-height: 12px;
    font-size: 12px;
    color: var(--color-blue-zircon);
  }
}

.fa-random {
  width: 14px;
  background-position: -217px -120px;
}

.fa-bull::before {
  display: inline-block;
  width: 16px;
  content: "•";
  text-align: center;
}

.inline-block {
  display: inline-block;
}

#credits {
  background-color: var(--ant-layout-footer-bg);
  & > div {
    max-width: 600px;
    img {
      margin-right: 10px;
      width: 25%;
      max-width: 100px;
    }
  }
}

.onboarding {
  min-height: calc(100vh - var(--navbar-height));
  display: flex;
  flex-direction: column;
  padding-bottom: 50px;
}

.centered-content {
  padding: 50px;
  width: 100%;
  max-width: 1500px;
  margin: auto;
}

#impressum {
  h5 {
    margin-top: 2em;
  }
}

// Fixing font awesome
.btn [class^="fa-"],
.nav [class^="fa-"],
.btn [class*=" fa-"],
.nav [class*=" fa-"] {
  line-height: normal;
}

button.narrow {
  // undo/redo + toolbar buttons
  padding: 0 10px;
  i {
    margin-right: 0 !important;
  }
}

.icon-margin-right {
  margin-inline-end: var(--ant-margin-xs);
}

.ant-spin-dot,
.ant-spin-dot i,
.ant-avatar i {
  margin-right: 0;
}

.monospace-id {
  // break long IDs
  word-wrap: break-word;
  max-width: 154px;
  font-family: monospace;
  font-size: 14px;
  width: 135px;
}

.hide-on-small-screen {
  @media (max-width: 1200px) {
    display: none !important;
  }
}

.container {
  padding-top: 20px;
  margin-left: 10px;
  margin-right: 10px;
  width: auto;
  padding-left: 15px;
  padding-right: 15px;

  @media (min-width: 970px) {
    margin-left: 20px;
    margin-right: 20px;
  }
}

.icon-big {
  font-size: 180px;
  color: rgb(58, 144, 255);
}

@keyframes highlight-background {
  0% {
    background: #f6ff2e9c;
  }
  100% {
  }
}

// Brain loading spinner
.brain-loading {
  position: absolute;
  top: 0;
  left: 0;
  width: 100%;
  height: 100%;
  background: var(--ant-color-bg-base);
  z-index: 300;
}

.brain-loading-container {
  display: flex;
  align-items: center;
  min-height: 24em;
  justify-content: center;
  height: 80%;
}

.brain-loading-content {
  max-width: 50%;
  width: 375px;
  display: inline-flex;
  flex-direction: column;
  align-items: center;
}
.brain-loading-content > * {
  margin: 1em 0;
}

.brain-loading-bar {
  height: 2px;
  width: 100%;
  position: relative;
  overflow: hidden;
  background-color: var(--ant-color-border);
}
.brain-loading-bar:before {
  display: block;
  position: absolute;
  content: "";
  left: -200px;
  width: 200px;
  height: 2px;
  background-color: var(--ant-color-text)-secondary;
  animation: loading 1.5s ease infinite;
}

@keyframes loading {
  from {
    left: -200px;
    width: 30%;
  }
  50% {
    width: 30%;
  }
  70% {
    width: 70%;
  }
  80% {
    left: 50%;
  }
  95% {
    left: 120%;
  }
  to {
    left: 100%;
  }
}

.hover-effect-via-opacity {
  opacity: 0.9;

  &:hover {
    opacity: 1;
  }
}

.link-in-progress {
  cursor: wait;
}

.nml-upload-zone-overlay {
  position: fixed;
  top: 0;
  right: 0;
  bottom: 0;
  left: 0;
  padding: 2.5em 0;
  background: var(--ant-color-bg-mask);
  text-align: center;
  z-index: 1000;
}
.nml-upload-zone-modal {
  position: relative;
  top: 100px;
  width: 400px;
  height: 250px;
  background: var(--ant-color-bg-container);
  border-radius: var(--ant-border-radius);
  margin: 0 auto;
}
.dataset-upload-dropzone {
  flex: 1;
  display: flex;
  flex-direction: column;
  align-items: center;
  padding: 20px;
  border-width: 2px;
  border-radius: 2px;
  border-color: var(--ant-color-border-secondary);
  border-style: dashed;
  background-color: var(--ant-color-bg-container);
  color: var(--ant-color-text);
  font-size: 16px;
  outline: none;
  transition: border 0.24s ease-in-out;
  cursor: pointer;

  &.dataset-upload-dropzone-active {
    border-color: var(--ant-color-border);
  }
  &.dataset-upload-dropzone-accept {
    border-color: var(--ant-color-success-border);
  }
  &.dataset-upload-dropzone-reject {
    border-color: var(--ant-color-error-border);
  }
}

.transparent-background-on-hover:hover {
  background: transparent;
}

.crosslink-box {
  padding: 20px;
  margin: 20px;
  background: var(--ant-color-bg-container);
  box-shadow: var(--ant-box-shadow);
  border-radius: 3px;
}

.webknossos-welcome-toast {
  // small notification in the bottom right corner when you are viewing a dataset and you are not logged in
  background-color: var(--color-wk-blue);

  .logo {
    background: url(/assets/images/logo-icon-only.svg) 15px center no-repeat;
    filter: brightness(4);
    width: 74px;
    height: 45px;
    background-size: 45px 45px;
    display: inline-block;
  }

  .ant-notification-notice-message {
    padding-left: 40px;
    margin-top: 20px;
    margin-bottom: 30px !important;
    color: white !important;
    font-size: 24px;
  }

  .ant-notification-notice-description {
    font-size: 16px;
    line-height: 21px;
    color: white !important;
    margin-inline-start: 24px !important;

    p {
      margin-bottom: 30px;
      margin-inline-end: 60px;
    }

    .drawing-welcome-guy {
      position: relative;

      &:before {
        width: 53px;
        height: 100px;
        display: block;
        position: absolute;
        top: -5px;
        right: 0px;
        content: " ";
        transform: translate(15%, -104%);
        background-image: url(/assets/images/drawings/waving-person.svg);
        background-repeat: no-repeat;
        background-size: cover;
      }
    }

    .ant-btn-background-ghost:hover {
      color: #bbb;
      border-color: #bbb;
    }
  }

  .ant-notification-notice-close {
    color: white;
  }
}

.no-borders {
  input,
  button {
    border: transparent;
  }
}

.voxelytics-view {
  min-width: 1300px;

  .tasks-header {
    border-bottom: 1px solid var(--ant-color-border);
  }

  .task-panel {
    height: calc(100vh - 100px);
    position: relative;
    display: flex;
    flex-direction: column;
  }

  .task-panel-name {
    color: #777;
    font-size: 0.9em;
    padding-left: 1em;
  }

  .task-panel-state {
    color: #777;
    font-size: 0.9em;
    padding-left: 1em;

    .ant-tag {
      margin-bottom: 0;
    }
    .ant-tag-default {
      color: #888;
      border-color: #ddd;
    }
  }

  .stats-table {
    text-align: right;

    tbody tr:nth-child(odd) {
      background-color: rgba(128, 128, 128, 0.1);
    }
    td,
    th {
      padding: 8px;
    }
    .stats-label {
      color: #aaa;
    }
  }

  .log-tab {
    display: flex;
    flex-direction: column;

    .log-tab-header {
      display: flex;
      justify-content: end;
      align-items: center;
      margin-bottom: 8px;
    }

    .log-tab-warning {
      font-size: 0.9em;
      color: #777;
      text-align: center;
    }

    .log-content {
      position: relative;
      background-color: var(--ant-color-bg-container);
      width: 100%;
      height: 500px;
      overflow-y: auto;
    }
    .log-line {
      position: relative;
      padding-left: 60px;

      @log-font-family: "RobotoMono", Monaco, "Courier New", monospace;
      @log-font-size: 12px;
      @log-line-height: 19px;
      @log-line-number-width: 60px;
      .log-line-number {
        position: absolute;
        top: 0;
        left: 0;
        width: @log-line-number-width;
        padding-right: 1em;
        font-family: @log-font-family;
        font-size: @log-font-size;
        line-height: @log-line-height;
        color: #666;
        text-align: right;
        user-select: none;
      }
      code {
        display: block;
        width: calc(100% - @log-line-number-width);
        font-family: @log-font-family;
        font-size: @log-font-size;
        line-height: @log-line-height;
        overflow-wrap: break-word;
        color: var(--ant-color-text);
      }
      &:hover {
        background-color: var(--ant-control-item-bg-hover);
      }
    }

    &.log-tab-fullscreen {
      position: fixed;
      top: 0;
      left: 0;
      width: 100%;
      height: 100%;
      z-index: 1001;
      background: var(--ant-color-bg-base);
      padding-top: 8px;

      .log-tab-header {
        padding-right: 8px;
      }

      .log-tab-content {
        height: unset;
        flex: 1;
      }
    }
  }
  .react-flow {
    .react-flow__minimap {
      background-color: var(--ant-color-bg-container);
    }

    .controls {
      flex-direction: column;
      display: flex;
      z-index: 1000;
      position: absolute;
      bottom: 25px;
      left: 0;

      .ant-btn:not(:first-child) {
        margin-top: -1px;
        border-top-left-radius: 0;
        border-top-right-radius: 0;
      }
      .ant-btn:not(:last-child) {
        border-bottom-left-radius: 0;
        border-bottom-right-radius: 0;
      }
    }
  }
}

.folder-item {
  padding: 0 4px;
  border-radius: 2px;
  display: inline-block;
  flex-grow: 1;
}

.valid-drop-target {
  background-color: var(--ant-blue-4);
}

.highlight-folder-sidebar {
  background-color: var(--ant-table-row-selected-hover-bg);
}

.sidebar-label {
  color: var(--ant-color-text-secondary);
  font-size: 12px;
  letter-spacing: 0.5px;
  margin-bottom: 4px;
}

.login-view {
  & {
    height: 100%;
    min-height: calc(100vh - var(--navbar-height));
    background: var(--background-blue-neurons);
  }

  .login-content {
    width: 600px;
    padding: 80px;

    @media @smartphones {
      padding: 20px;
      margin: 20px;
    }

    &:before {
      width: 260px;
      height: 170px;
      display: block;
      position: absolute;
      left: 0px;
      top: 0px;
      content: " ";
      transform: translate(-14%, -70%);
      background-image: url(/assets/images/drawings/login.svg);
      background-repeat: no-repeat;
      background-size: cover;
    }
  }
}

.ai-job-title {
  text-align: center;
  display: inherit;
<<<<<<< HEAD
}

.segments-stats-info-alert {
  margin-bottom: 10px;
  margin-top: -14px; // wanted margin - modal padding = 10-24
}

.organization-switch-menu > ul {
  height: 75vh;
=======
>>>>>>> 5602eff4
}<|MERGE_RESOLUTION|>--- conflicted
+++ resolved
@@ -646,7 +646,6 @@
 .ai-job-title {
   text-align: center;
   display: inherit;
-<<<<<<< HEAD
 }
 
 .segments-stats-info-alert {
@@ -656,6 +655,9 @@
 
 .organization-switch-menu > ul {
   height: 75vh;
-=======
->>>>>>> 5602eff4
+}
+
+.segments-stats-info-alert {
+  margin-bottom: 10px;
+  margin-top: -14px; // wanted margin - modal padding = 10-24
 }