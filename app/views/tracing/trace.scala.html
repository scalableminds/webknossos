@(annotation: models.annotation.AnnotationLike)(additionalHtml: Html)(implicit session: oxalis.view.AuthedSessionData)
@import braingames.reactivemongo.GlobalAccessContext

@import models.task.Task
@import models.annotation.AnnotationType
@import scala.async.Async._
@import play.api.libs.concurrent.Execution.Implicits._

@main( ){
  <div id="loader"><div id="loader-icon"><i class="icon-spinner icon-spin icon-4x"></i><br>Loading</div></div>
  <div id="container" data-tracing-type="@annotation.typ" data-tracing-id="@annotation.id" class="clearfix">
    <div id="main" role="main" data-url="@controllers.routes.AnnotationController.traceJSON(annotation.typ, annotation.id)">
      <div id="overlay">
        @if(annotation.restrictions.allowUpdate(session.user)){
          <a href="#" class="btn btn-primary" id="trace-save-button">Save</a>
        } else {
          <button class="btn btn-primary disabled">Read only</button>
        }
        <div id="buttonbar" class="btn-group inline-block">
          <a href="@controllers.routes.AnnotationController.finishWithRedirect(annotation.typ, annotation.id)" class="btn btn-small" id="trace-finish-button"><i class="icon-ok-circle"></i> Finish</a>
            <% if(!(task && task.isTraining)) { %>
              <a href="@controllers.routes.AnnotationController.download(annotation.typ, annotation.id)" class="btn btn-small" id="trace-download-button"><i class="icon-download"></i> NML</a>
            <%}%>
          <a href="#help-modal" class="btn btn-small" data-toggle="modal"><i class="icon-question-sign"></i> Help</a>
        </div>
        <div id="dataset" class="well well-small">@annotation._name.getOrElse(annotation.typ)<br />DataSet: <span id="dataset-name"></span><br /></div>
        <div class="input-prepend">
          <span class="add-on">Position</span>
          <input id="trace-position-input" type="text">
        </div>
        <div id="zoomFactor">
        </div>

<<<<<<< HEAD
        <div id="volume-actions">
          <button class="btn" id="btn-merge">Merge cells</button>
        </div>
=======
>>>>>>> 8ac9dc95

        <div class="tabbable" id="lefttabbar">
            <ul class="nav nav-tabs">
              <% if(task) { %>
                <li><a href="#tab0" data-toggle="tab">Task</a></li>
              <% } %>
              @if(additionalHtml.body != ""){
                <li class="active"><a href="#tab1" data-toggle="tab">Review</a></li>
                <li>
              } else {
                <li class="active">
              }
              <a href="#tab2" data-toggle="tab">Options</a></li>
            </ul>
            
            <div class="tab-content">
              <% if(task) { %>
                <div class="tab-pane" id="tab0">
                  <h5><%=task.type.summary%></h5>
                  <%=task.type.description%>
                </div>
              <% } %>
              @if(additionalHtml.body != ""){
                <div class="tab-pane active" id="tab1">
                  <div id="review-comments">
                    @additionalHtml
                  </div>
                </div>
                <div class="tab-pane" id="tab2" />
              } else {
                <div class="tab-pane active" id="tab2" />
              }
                <div id="status"></div>
                <div id="optionswindow"></div>
              </div>
            </div>
          
        </div>
      </div>

      <div id="merge">
        <p>Please enter the IDs of the cells to merge or select them in the viewport:</p>
        <div class="input-prepend">
          <span class="add-on">Cell 1</span>
          <input id="merge-cell1" type="text">
        </div>
        <div class="input-prepend">
          <span class="add-on">Cell 2</span>
          <input id="merge-cell2" type="text">
        </div>
      </div>

      <div id="tracing">
        <div id="render">
          <div id="help-modal" class="modal hide fade"></div>
          <div id="modal" class="modal hide fade"></div>
          <div id="inputcatchers">
            <div id="planexy" class="inputcatcher"></div>
            <div id="planeyz" class="inputcatcher"></div>
            <div id="planexz" class="inputcatcher"></div>
            <div id="TDView" class="inputcatcher">
              <div id="TDViewControls"></div>
            </div>
          </div>
        </div>
      </div>
      <div class="tabbable" id="comments-tree">
        <ul class="nav nav-tabs">
          <li class="active"><a href="#tab-tree" data-toggle="tab">Tree Viewer</a></li>
          <li><a href="#tab-trees" data-toggle="tab">Trees</a></li>
          <li><a href="#tab-comments" data-toggle="tab">Comments</a></li>
        </ul>
        <div class="tab-content">
          <div class="tab-pane active" id="tab-tree">
            <div id="abstractTreeViewer"></div>
          </div>
          <div class="tab-pane" id="tab-trees">
            <div id="tree-navbar">
              <div class="btn-group inline-block">
                <button class="btn" id="tree-create-button"><i class="icon-plus"></i> Create tree</button>
                <button class="btn" id="tree-delete-button"><i class="icon-remove"></i> Delete tree</button>
              </div>
              <div class="btn-group inline-block">
                <a class="btn dropdown-toggle" data-toggle="dropdown" id="tree-sort-button" title="Sort"><i class="icon-list-ol"></i></a>
                <ul class="dropdown-menu pull-right" id="tree-sort">
                  <a href="#" data-sort="name"><li>by name <i class="icon-ok" id="sort-name-icon"></i></li></a>
                  <a href="#" data-sort="id"><li>by creation time <i class="icon-ok" id= "sort-id-icon"></i></li></a>
                </ul>
              </div>
              <div class="inline-block pull-right">
                <a class="btn" id="tree-color-shuffle" title="Change color"><i class="icon-adjust"></i></a>
              </div><p>
              <div id="tree-edit">
                <button class="btn" id="tree-prev-button"><i class="icon-arrow-left"></i></button>
                <div class="hover-dynamic inline-block">
                  <p class="hover-hide" id="tree-name-p">
                    <i class="icon-sign-blank icon-large" id="tree-active-color"></i>&#160;&#160;
                    <span id="tree-name"></span>
                  </p>
                  <div class="input-append hover-show hide">
                    <input name="name" id="tree-name-input" class="input-xlarge hover-input" maxlength="30" type="text" autocomplete="off">
                    <button class="btn" id="tree-name-submit"><i class="icon-ok"></i></button>
                  </div>
                </div>
                <button class="btn" id="tree-next-button"><i class="icon-arrow-right"></i></button>
              </div>
              <div>
                <ul id="tree-list"></ul>
              </div>
            </div>
          </div>
          <div class="tab-pane" id="tab-comments">
            <div class="input-prepend input-append" id="comment-navbar">
              <button class="btn" id="comment-previous"><i class="icon-arrow-left"></i></button>
              <input class="input-large" id="comment-input" type="text" placeholder="Add comment">
              <button class="btn" id="comment-next"><i class="icon-arrow-right"></i></button>
            </div>
            <div id="comment-container">
              <ul class="icons" id="comment-list"></ul>
            </div>
          </div>
        </div>
      </div>
  </div> <!--! end of #container -->
  <!-- JavaScript at the bottom for fast page loading -->

}<|MERGE_RESOLUTION|>--- conflicted
+++ resolved
@@ -31,12 +31,9 @@
         <div id="zoomFactor">
         </div>
 
-<<<<<<< HEAD
         <div id="volume-actions">
           <button class="btn" id="btn-merge">Merge cells</button>
         </div>
-=======
->>>>>>> 8ac9dc95
 
         <div class="tabbable" id="lefttabbar">
             <ul class="nav nav-tabs">
