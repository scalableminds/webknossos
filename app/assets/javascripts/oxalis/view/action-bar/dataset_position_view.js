--- conflicted
+++ resolved
@@ -49,16 +49,9 @@
       <div>
         <div>
           <Input.Group compact size="large">
-<<<<<<< HEAD
-            <ButtonComponent
-              onClick={this.copyPositionToClipboard}
-              size="large"
-            >Position</ButtonComponent>
-=======
-            <Button onClick={this.copyPositionToClipboard} size="large">
+            <ButtonComponent onClick={this.copyPositionToClipboard} size="large">
               Position
-            </Button>
->>>>>>> 696ba5b4
+            </ButtonComponent>
             <Vector3Input
               value={position}
               onChange={this.handleChangePosition}
@@ -69,16 +62,9 @@
         {isArbitraryMode
           ? <div style={{ marginLeft: 10 }}>
               <Input.Group compact size="large">
-<<<<<<< HEAD
-                <ButtonComponent
-                  onClick={this.copyRotationToClipboard}
-                  size="large"
-                >Rotation</ButtonComponent>
-=======
-                <Button onClick={this.copyRotationToClipboard} size="large">
+                <ButtonComponent onClick={this.copyRotationToClipboard} size="large">
                   Rotation
-                </Button>
->>>>>>> 696ba5b4
+                </ButtonComponent>
                 <Vector3Input
                   value={rotation}
                   onChange={this.handleChangeRotation}
