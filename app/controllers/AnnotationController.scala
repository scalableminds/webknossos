package controllers

import oxalis.security.{AuthenticatedRequest, Secured}
import models.user.{UsedAnnotationDAO, User, UserDAO}
import play.api.i18n.Messages
import play.api.libs.json._
import play.api.Logger
import models.annotation._
import play.api.libs.concurrent.Execution.Implicits._
import net.liftweb.common._
import views.html
import play.twirl.api.Html
import akka.util.Timeout
import scala.concurrent.duration._
import play.api.libs.iteratee.Enumerator
import models.binary.DataSetDAO
import scala.concurrent.Future
import models.user.time._
import com.scalableminds.util.reactivemongo.DBAccessContext
import net.liftweb.common.Full
import play.api.i18n.Messages.Message
import com.scalableminds.util.tools.Fox
import oxalis.annotation.AnnotationIdentifier
import models.annotation.Annotation
import models.task.{TaskDAO, Task}
import com.scalableminds.util.tools.ExtendedTypes.ExtendedBoolean
import com.scalableminds.util.tools.ExtendedTypes.ExtendedBooleanFuture
import scala.async.Async._
import play.api.libs.json.JsArray
import scala.Some
import net.liftweb.common.Full
import play.api.libs.json.JsObject

/**
 * Company: scalableminds
 * User: tmbo
 * Date: 01.06.13
 * Time: 02:09
 */
object AnnotationController extends Controller with Secured with TracingInformationProvider {

  implicit val timeout = Timeout(5 seconds)

  def annotationJson(user: User, annotation: AnnotationLike)(implicit ctx: DBAccessContext): Fox[JsObject] =
    AnnotationLike.annotationLikeInfoWrites(annotation, Some(user), Nil)

  def info(typ: String, id: String) = UserAwareAction.async { implicit request =>
      val annotationId = AnnotationIdentifier(typ, id)
      respondWithTracingInformation(annotationId).map { js =>
          request.userOpt.map { user =>
              UsedAnnotationDAO.use(user, annotationId)
          }
          Ok(js)
      }
  }

  def merge(typ: String, id: String, mergedTyp: String, mergedId: String, readOnly: Boolean) = Authenticated.async { implicit request =>
    withMergedAnnotation(typ, id, mergedId, mergedTyp, readOnly) { annotation =>
      for {
        _ <- annotation.restrictions.allowAccess(request.user).failIfFalse(Messages("notAllowed")).toFox ~> 400
        json <- annotationJson(request.user, annotation)
      } yield {
        JsonOk(json, Messages("annotation.merge.success"))
      }
    }
  }

  def saveMerged(typ: String, id: String) = Authenticated.async { implicit request =>
      withAnnotation(AnnotationIdentifier(typ, id)) { annotation =>
        for {
          dataSetName <- annotation.dataSetName ?~> Messages("dataSet.notSupplied")
          dataSet <- DataSetDAO.findOneBySourceName(dataSetName) ?~> Messages("dataSet.notFound")
          temporary <- annotation.temporaryDuplicate(true)
          explorational = temporary.copy(typ = AnnotationType.Explorational)
          savedAnnotation <- explorational.saveToDB
        } yield {
          Redirect(routes.AnnotationController.trace(savedAnnotation.typ, savedAnnotation.id))
        }
      }
  }

  def trace(typ: String, id: String) = Authenticated.async { implicit request =>
      withAnnotation(AnnotationIdentifier(typ, id)) { annotation =>
          for {
            _ <- annotation.restrictions.allowAccess(request.user).failIfFalse(Messages("notAllowed")).toFox ~> 400
          } yield Ok(empty)
      }
  }

  def reset(typ: String, id: String) = Authenticated.async { implicit request =>
    withAnnotation(AnnotationIdentifier(typ, id)) { annotation =>
      for {
        _ <- ensureTeamAdministration(request.user, annotation.team).toFox
        reset <- annotation.muta.resetToBase() ?~> Messages("annotation.reset.failed")
        json <- annotationJson(request.user, reset)
      } yield {
        JsonOk(json, Messages("annotation.reset.success"))
      }
    }
  }

  def reopen(typ: String, id: String) = Authenticated.async { implicit request =>
    withAnnotation(AnnotationIdentifier(typ, id)) { annotation =>
      for {
        _ <- ensureTeamAdministration(request.user, annotation.team).toFox
        reopenedAnnotation <- annotation.muta.reopen() ?~> Messages("annotation.invalid")
        json <- annotationJson(request.user, reopenedAnnotation)
      } yield {
        JsonOk(json, Messages("annotation.reopened"))
      }
    }
  }

  def download(typ: String, id: String) = Authenticated.async {
    implicit request =>
      withAnnotation(AnnotationIdentifier(typ, id)) {
        annotation =>
          for {
            name <- nameAnnotation(annotation) ?~> Messages("annotation.name.impossible")
            _ <- annotation.restrictions.allowDownload(request.user).failIfFalse(Messages("annotation.download.notAllowed")).toFox
            annotationDAO <- AnnotationDAO.findOneById(id) ?~> Messages("annotation.notFound")
            content <- annotation.content ?~> Messages("annotation.content.empty")
            stream <- content.toDownloadStream
          } yield {
            Ok.chunked(Enumerator.fromStream(stream).andThen(Enumerator.eof[Array[Byte]])).withHeaders(
              CONTENT_TYPE ->
                "application/octet-stream",
              CONTENT_DISPOSITION ->
                s"filename=${name + content.downloadFileExtension}")
          }
      }
  }

  def createExplorational = Authenticated.async(parse.urlFormEncoded) {
    implicit request =>
      for {
        dataSetName <- postParameter("dataSetName") ?~> Messages("dataSet.notSupplied")
        dataSet <- DataSetDAO.findOneBySourceName(dataSetName) ?~> Messages("dataSet.notFound")
        contentType <- postParameter("contentType") ?~> Messages("annotation.contentType.notSupplied")
        annotation <- AnnotationService.createExplorationalFor(request.user, dataSet, contentType) ?~> Messages("annotation.create.failed")
      } yield {
        Redirect(routes.AnnotationController.trace(annotation.typ, annotation.id))
      }
  }


  def updateWithJson(typ: String, id: String, version: Int) = Authenticated.async(parse.json(maxLength = 2097152)) { implicit request =>
      def handleUpdates(annotation: Annotation, js: JsValue): Fox[JsObject] = {
        js match {
          case JsArray(jsUpdates) =>
            for {
              updated <- annotation.muta.updateFromJson(jsUpdates) ?~> Messages("format.json.invalid")
            } yield {
              TimeSpanService.logUserInteraction(request.user, Some(updated))
              Json.obj("version" -> version)
            }
          case _ =>
            Failure(Messages("format.json.invalid"))
        }
      }

      def isUpdateAllowed(annotation: AnnotationLike) = {
        if (annotation.restrictions.allowUpdate(request.user))
          Full(version == annotation.version + 1)
        else
          Failure("notAllowed") ~> 403
      }

      def executeIfAllowed(oldAnnotation: Annotation, isAllowed: Boolean, oldJs: JsObject) = {
        if (isAllowed)
          for {
            result <- handleUpdates(oldAnnotation, request.body)
          } yield {
            JsonOk(result, "annotation.saved")
          }
        else
          new Fox(Future.successful(Full(JsonBadRequest(oldJs, "annotation.dirtyState"))))
      }

      def isUpdateable(annotationLike: AnnotationLike) = {
        annotationLike match{
          case a: Annotation => Some(a)
          case _ => None
        }
      }

      Logger.info(s"Tracing update [$typ - $id, $version]: ${request.body}")
      AnnotationUpdateService.store(typ, id, version, request.body)

      for {
        oldAnnotation <- findAnnotation(typ, id)
        updateableAnnotation <- isUpdateable(oldAnnotation) ?~> Messages("annotation.update.impossible")
        isAllowed <- isUpdateAllowed(oldAnnotation).toFox
        oldJs <- oldAnnotation.annotationInfo(Some(request.user))
        result <- executeIfAllowed(updateableAnnotation, isAllowed, oldJs)
      } yield {
        result
      }
  }

  def finish(typ: String, id: String) = Authenticated.async {
    implicit request =>
      for {
        annotation <- AnnotationDAO.findOneById(id) ?~> Messages("annotation.notFound")
        (updated, message) <- annotation.muta.finishAnnotation(request.user)
        json <- annotationJson(request.user, updated)
      } yield {
        JsonOk(json, message)
      }
  }

  def finishWithRedirect(typ: String, id: String) = Authenticated.async {
    implicit request =>
      for {
        annotation <- AnnotationDAO.findOneById(id) ?~> Messages("annotation.notFound")
        finished <- annotation.muta.finishAnnotation(request.user).futureBox
      } yield {
        finished match {
          case Full((_, message)) =>
            Redirect("/dashboard").flashing("success" -> message)
          case Failure(message, _, _) =>
            Redirect("/dashboard").flashing("error" -> message)
          case _ =>
            Redirect("/dashboard").flashing("error" -> Messages("error.unknown"))
        }
      }
  }

  def nameExplorativeAnnotation(typ: String, id: String) = Authenticated.async(parse.urlFormEncoded) {
    implicit request =>
      for {
        annotation <- AnnotationDAO.findOneById(id) ?~> Messages("annotation.notFound")
        name <- postParameter("name") ?~> Messages("annotation.invalidName")
        updated <- annotation.muta.rename(name).toFox
        renamedJSON <- Annotation.transformToJson(updated)
      } yield {
        JsonOk(
          Json.obj("annotations" -> renamedJSON),
          Messages("annotation.setName"))
      }
  }

<<<<<<< HEAD
  def htmlForAnnotation(annotation: AnnotationLike)(implicit request: AuthenticatedRequest[_]) = {
    html.tracing.trace(annotation)(Html(""))
=======
  def empty(implicit request: AuthenticatedRequest[_]) = {
    views.html.main()(Html.empty)
>>>>>>> 117530cf
  }

  def annotationsForTask(taskId: String) = Authenticated.async { implicit request =>
    for {
      task <- TaskDAO.findOneById(taskId) ?~> Messages("task.notFound")
      _ <- ensureTeamAdministration(request.user, task.team).toFox
      annotations <- task.annotations
      jsons <- Fox.sequence(annotations.map(annotationJson(request.user, _)))
    } yield {
      Ok(JsArray(jsons.flatten))
    }
  }

  def cancel(typ: String, id: String) = Authenticated.async { implicit request =>
    def tryToCancel(annotation: AnnotationLike) = async {
      annotation match {
        case t if t.typ == AnnotationType.Task =>
          await(annotation.muta.cancelTask().futureBox).map { _ =>
            Ok
          }
        case _ =>
          Full(JsonOk(Messages("annotation.finished")))
      }
    }
    withAnnotation(AnnotationIdentifier(typ, id)) { annotation =>
      for {
        _ <- ensureTeamAdministration(request.user, annotation.team).toFox
        result <- tryToCancel(annotation)
      } yield {
        UsedAnnotationDAO.removeAll(annotation.id)
        result
      }
    }
  }

  def transfer(typ: String, id: String) = Authenticated.async(parse.json) {
    implicit request =>
      for {
        annotation <- AnnotationDAO.findOneById(id).toFox ?~> Messages("annotation.notFound")
        userId <- (request.body\"userId").asOpt[String].toFox
        user <- UserDAO.findOneById(userId) ?~> Messages("user.notFound")
        result <- annotation.muta.transferToUser(user)
      } yield {
        Ok
      }
  }
}<|MERGE_RESOLUTION|>--- conflicted
+++ resolved
@@ -240,13 +240,8 @@
       }
   }
 
-<<<<<<< HEAD
-  def htmlForAnnotation(annotation: AnnotationLike)(implicit request: AuthenticatedRequest[_]) = {
-    html.tracing.trace(annotation)(Html(""))
-=======
   def empty(implicit request: AuthenticatedRequest[_]) = {
-    views.html.main()(Html.empty)
->>>>>>> 117530cf
+    views.html.main()(Html(""))
   }
 
   def annotationsForTask(taskId: String) = Authenticated.async { implicit request =>
