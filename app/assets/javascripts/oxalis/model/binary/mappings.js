--- conflicted
+++ resolved
@@ -26,19 +26,9 @@
       throw new Error("Dataset needs to be available.");
     }
     const datasetName = dataset.name;
-<<<<<<< HEAD
     this.mappings = _.transform(layer.mappings, (result, mappingName) => {
       result[mappingName] = { name: mappingName };
     }, {});
-=======
-    this.mappings = _.transform(
-      layer.mappings,
-      (result, mappingObject) => {
-        result[mappingObject.name] = mappingObject;
-      },
-      {},
-    );
->>>>>>> ec812ab0
     this.baseUrl = `${dataStoreInfo.url}/data/datasets/${datasetName}/layers/${layer.name}/mappings/`;
     this.doWithToken = layer.doWithToken.bind(layer);
   }
@@ -52,7 +42,6 @@
     return this.buildMappingArray(mappingName);
   }
 
-<<<<<<< HEAD
 
   async fetchMappings(mappingName: string): Promise<*> {
     const mapping = await this.fetchMapping(mappingName);
@@ -65,14 +54,6 @@
 
 
   fetchMapping(mappingName: string): Promise<MappingType> {
-=======
-  fetchMappings(mappingName: string): Promise<*> {
-    const mappingChain = this.getMappingChain(mappingName);
-    return Promise.all(mappingChain.map(curMappingName => this.fetchMapping(curMappingName)));
-  }
-
-  fetchMapping(mappingName: string): Promise<?MappingType> {
->>>>>>> ec812ab0
     const mappingObject = this.mappings[mappingName];
     if (mappingObject != null && mappingObject.classes != null) {
       return Promise.resolve(mappingObject);
