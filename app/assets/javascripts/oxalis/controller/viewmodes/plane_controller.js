/**
 * plane_controller.js
 * @flow
 */

import app from "app";
import Backbone from "backbone";
import $ from "jquery";
import _ from "lodash";
import Utils from "libs/utils";
import { InputMouse, InputKeyboard, InputKeyboardNoLoop } from "libs/input";
import * as THREE from "three";
import TrackballControls from "libs/trackball_controls";
import Model from "oxalis/model";
import Store from "oxalis/store";
import View from "oxalis/view";
import { updateUserSettingAction } from "oxalis/model/actions/settings_actions";
import SceneController from "oxalis/controller/scene_controller";
import Flycam2d from "oxalis/model/flycam2d";
import scaleInfo from "oxalis/model/scaleinfo";
import CameraController from "oxalis/controller/camera_controller";
import Dimensions from "oxalis/model/dimensions";
import PlaneView from "oxalis/view/plane_view";
import constants, { OrthoViews, OrthoViewValues, OrthoViewValuesWithoutTDView } from "oxalis/constants";
import type { Point2, Vector3, OrthoViewType, OrthoViewMapType } from "oxalis/constants";
import type { ModifierKeys } from "libs/input";

class PlaneController {
  planeView: PlaneView;
  model: Model;
  view: View;
  input: {
    mouseControllers: OrthoViewMapType<InputMouse>;
    keyboard: ?InputKeyboard;
    keyboardNoLoop: ?InputKeyboardNoLoop;
    keyboardLoopDelayed: ?InputKeyboard;
    destroy(): void;
  };
  sceneController: SceneController;
  isStarted: boolean;
  flycam: Flycam2d;
  oldNmPos: Vector3;
  planeView: PlaneView;
  activeViewport: OrthoViewType;
  cameraController: CameraController;
  zoomPos: Vector3;
  controls: TrackballControls;
  canvasesAndNav: any;
  TDViewControls: any;
  bindings: Array<any>;
  // Copied from backbone events (TODO: handle this better)
  listenTo: Function;

  static initClass() {
    // See comment in Controller class on general controller architecture.
    //
    // Plane Controller: Responsible for Plane Modes

    this.prototype.bindings = [];

    this.prototype.input = {
      mouseControllers: {},
      keyboard: null,
      keyboardNoLoop: null,
      keyboardLoopDelayed: null,

      destroy() {
        for (const mouse of _.values(this.mouseControllers)) {
          mouse.destroy();
        }
        this.mouseControllers = {};
        Utils.__guard__(this.keyboard, x => x.destroy());
        Utils.__guard__(this.keyboardNoLoop, x1 => x1.destroy());
        Utils.__guard__(this.keyboardLoopDelayed, x2 => x2.destroy());
      },
    };
  }


  constructor(
    model: Model,
    view: View,
    sceneController: SceneController,
  ) {
    _.extend(this, Backbone.Events);
    this.model = model;
    this.view = view;
    this.sceneController = sceneController;

    this.isStarted = false;

    this.flycam = this.model.flycam;

    this.oldNmPos = scaleInfo.voxelToNm(this.flycam.getPosition());

    this.planeView = new PlaneView(this.model, this.view);

    this.activeViewport = OrthoViews.PLANE_XY;

    // initialize Camera Controller
    this.cameraController = new CameraController(this.planeView.getCameras(), this.flycam, this.model);

    this.canvasesAndNav = $("#main")[0];

    this.TDViewControls = $("#TDViewControls");
    this.TDViewControls.addClass("btn-group");

    const callbacks = [
      this.cameraController.changeTDViewDiagonal,
      this.cameraController.changeTDViewXY,
      this.cameraController.changeTDViewYZ,
      this.cameraController.changeTDViewXZ,
    ];
    $("#TDViewControls button")
      .each((i, element) => $(element).on("click", () => { callbacks[i](); }));

    const meshes = this.sceneController.getMeshes();

    for (const mesh of meshes) {
      this.planeView.addGeometry(mesh);
    }

    this.initTrackballControls();
    this.bindToEvents();
    this.stop();
  }


  initMouse(): void {
    for (const id of OrthoViewValues) {
      if (id !== OrthoViews.TDView) {
        const inputcatcher = $(`#inputcatcher_${OrthoViews[id]}`);
        this.input.mouseControllers[id] =
          new InputMouse(inputcatcher, this.getPlaneMouseControls(id), id);
      } else {
        this.input.mouseControllers[id] =
          new InputMouse($("#inputcatcher_TDView"), this.getTDViewMouseControls(), id);
      }
    }
  }


  getTDViewMouseControls(): Object {
    return {
      leftDownMove: (delta: Point2) => this.moveTDView(delta),
      scroll: (value: number) => this.zoomTDView(Utils.clamp(-1, value, 1), true),
      over: () => this.planeView.setActiveViewport(this.activeViewport = OrthoViews.TDView),
    };
  }


  getPlaneMouseControls(planeId: OrthoViewType): Object {
    return {
      leftDownMove: (delta: Point2) => {
        const mouseInversionX = Store.getState().userConfiguration.inverseX ? 1 : -1;
        const mouseInversionY = Store.getState().userConfiguration.inverseY ? 1 : -1;
        return this.move([
          (delta.x * mouseInversionX) / this.planeView.scaleFactor,
          (delta.y * mouseInversionY) / this.planeView.scaleFactor,
          0,
        ]);
      },

      over: () => {
        $(":focus").blur();
        this.planeView.setActiveViewport(this.activeViewport = planeId);
      },

      scroll: this.scrollPlanes.bind(this),
    };
  }


  initTrackballControls(): void {
    const view = $("#inputcatcher_TDView")[0];
    const pos = scaleInfo.voxelToNm(this.flycam.getPosition());
    this.controls = new TrackballControls(
      this.planeView.getCameras()[OrthoViews.TDView],
      view,
      new THREE.Vector3(...pos),
      () => app.vent.trigger("rerender"));

    this.controls.noZoom = true;
    this.controls.noPan = true;
    this.controls.staticMoving = true;

    this.controls.target.set(
      ...scaleInfo.voxelToNm(this.flycam.getPosition()));

    this.listenTo(this.flycam, "positionChanged", (position) => {
      const nmPosition = scaleInfo.voxelToNm(position);

      this.controls.target.set(...nmPosition);
      this.controls.update();

      // As the previous step will also move the camera, we need to
      // fix this by offsetting the viewport

      const invertedDiff = [];
      for (let i = 0; i <= 2; i++) {
        invertedDiff.push(this.oldNmPos[i] - nmPosition[i]);
      }
      this.oldNmPos = nmPosition;

      return this.cameraController.moveTDView(
        new THREE.Vector3(...invertedDiff),
      );
    });

    this.listenTo(this.cameraController, "cameraPositionChanged", this.controls.update);
  }


  initKeyboard(): void {
    // avoid scrolling while pressing space
    $(document).keydown((event) => {
      if ((event.which === 32 || event.which === 18 || event.which >= 37 && event.which <= 40) && !$(":focus").length) {
        event.preventDefault();
      }
    });

    const getMoveValue = (timeFactor) => {
<<<<<<< HEAD
      if (([0, 1, 2]).includes(this.activeViewport)) {
        return (Store.getState().userConfiguration.moveValue * timeFactor) / scaleInfo.baseVoxel / constants.FPS;
=======
      if (this.activeViewport === OrthoViews.TDView) {
        return (constants.TDView_MOVE_SPEED * timeFactor) / constants.FPS;
>>>>>>> 1731fa36
      }
      return (Store.getState().userConfiguration.moveValue * timeFactor) / scaleInfo.baseVoxel / constants.FPS;
    };

    this.input.keyboard = new InputKeyboard({
      // ScaleTrianglesPlane
      l: (timeFactor) => {
        const scaleValue = Store.getState().userConfiguration.scaleValue;
        this.scaleTrianglesPlane(-scaleValue * timeFactor);
      },

      k: (timeFactor) => {
        const scaleValue = Store.getState().userConfiguration.scaleValue;
        this.scaleTrianglesPlane(scaleValue * timeFactor);
      },

      // Move
      left: timeFactor => this.moveX(-getMoveValue(timeFactor)),
      right: timeFactor => this.moveX(getMoveValue(timeFactor)),
      up: timeFactor => this.moveY(-getMoveValue(timeFactor)),
      down: timeFactor => this.moveY(getMoveValue(timeFactor)),
    });

    this.input.keyboardLoopDelayed = new InputKeyboard({
      // KeyboardJS is sensitive to ordering (complex combos first)
      "shift + f": (timeFactor, first) => this.moveZ(getMoveValue(timeFactor) * 5, first),
      "shift + d": (timeFactor, first) => this.moveZ(-getMoveValue(timeFactor) * 5, first),

      "shift + space": (timeFactor, first) => this.moveZ(-getMoveValue(timeFactor), first),
      "ctrl + space": (timeFactor, first) => this.moveZ(-getMoveValue(timeFactor), first),
      space: (timeFactor, first) => this.moveZ(getMoveValue(timeFactor), first),
      f: (timeFactor, first) => this.moveZ(getMoveValue(timeFactor), first),
      d: (timeFactor, first) => this.moveZ(-getMoveValue(timeFactor), first),
    }, Store.getState().userConfiguration.keyboardDelay);

    this.input.keyboardNoLoop = new InputKeyboardNoLoop(this.getKeyboardControls());

    Store.subscribe(() => {
      const keyboardLoopDelayed = this.input.keyboardLoopDelayed;
      if (keyboardLoopDelayed != null) {
        keyboardLoopDelayed.delay = Store.getState().userConfiguration.keyboardDelay;
      }
    });
  }


  getKeyboardControls(): Object {
    return {
      // Zoom in/out
      i: () => this.zoom(1, false),
      o: () => this.zoom(-1, false),

      // Change move value
      h: () => this.changeMoveValue(25),
      g: () => this.changeMoveValue(-25),
    };
  }

  init(): void {
    const clippingDistance = Store.getState().userConfiguration.clippingDistance;
    this.cameraController.setClippingDistance(clippingDistance);
    this.sceneController.setClippingDistance(clippingDistance);
  }

  start(): void {
    this.stop();

    this.sceneController.start();
    this.planeView.start();

    this.initKeyboard();
    this.init();
    this.initMouse();

    this.isStarted = true;
  }

  stop(): void {
    if (this.isStarted) {
      this.input.destroy();
    }

    this.sceneController.stop();
    this.planeView.stop();

    this.isStarted = false;
  }

  bindToEvents(): void {
<<<<<<< HEAD
=======
    this.planeView.bindToEvents();

>>>>>>> 1731fa36
    this.listenTo(this.planeView, "render", this.render);
    this.listenTo(this.planeView, "renderCam", this.sceneController.updateSceneForCam);

    this.listenTo(this.sceneController, "newGeometries", list =>
      list.map(geometry =>
        this.planeView.addGeometry(geometry)),
    );
    this.listenTo(this.sceneController, "removeGeometries", list =>
      list.map(geometry =>
        this.planeView.removeGeometry(geometry)),
    );

    // TODO check for ControleMode rather the Object existence
    if (this.sceneController.skeleton) {
      this.listenTo(this.sceneController.skeleton, "newGeometries", list =>
        list.map(geometry =>
          this.planeView.addGeometry(geometry)),
      );
      this.listenTo(this.sceneController.skeleton, "removeGeometries", list =>
        list.map(geometry =>
          this.planeView.removeGeometry(geometry)),
      );
    }
  }


  render(): void {
    for (const dataLayerName of Object.keys(this.model.binary)) {
      if (this.sceneController.pingDataLayer(dataLayerName)) {
        this.model.binary[dataLayerName].ping(this.flycam.getPosition(), {
          zoomStep: this.flycam.getIntegerZoomStep(),
          areas: this.flycam.getAreas(),
          activePlane: this.activeViewport,
        });
      }
    }

    this.cameraController.update();
    this.sceneController.update();
  }


  move = (v: Vector3, increaseSpeedWithZoom: boolean = true) => {
    const { activeViewport } = this;
    if (activeViewport !== OrthoViews.TDView) {
      this.flycam.movePlane(v, activeViewport, increaseSpeedWithZoom);
    } else {
      this.moveTDView({ x: -v[0], y: -v[1] });
    }
  }


  moveX = (x: number): void => { this.move([x, 0, 0]); };

  moveY = (y: number): void => { this.move([0, y, 0]); };

  moveZ = (z: number, oneSlide: boolean): void => {
    const { activeViewport } = this;
    if (activeViewport === OrthoViews.TDView) {
      return;
    }

    if (oneSlide) {
      this.flycam.move(
        Dimensions.transDim(
          [0, 0, (z < 0 ? -1 : 1) << this.flycam.getIntegerZoomStep()],
          activeViewport),
        activeViewport);
    } else {
      this.move([0, 0, z], false);
    }
  }


  zoom(value: number, zoomToMouse: boolean): void {
    if ((OrthoViewValuesWithoutTDView).includes(this.activeViewport)) {
      this.zoomPlanes(value, zoomToMouse);
    } else {
      this.zoomTDView(value, zoomToMouse);
    }
  }


  zoomPlanes(value: number, zoomToMouse: boolean): void {
    if (zoomToMouse) {
      this.zoomPos = this.getMousePosition();
    }

    this.flycam.zoomByDelta(value);
    Store.dispatch(updateUserSettingAction("zoom", this.flycam.getPlaneScalingFactor()));

    if (zoomToMouse) {
      this.finishZoom();
    }
  }


  zoomTDView(value: number, zoomToMouse: boolean = true): void {
    let zoomToPosition;
    if (zoomToMouse) {
      zoomToPosition = this.input.mouseControllers[OrthoViews.TDView].position;
    }
    this.cameraController.zoomTDView(value, zoomToPosition, this.planeView.curWidth);
  }

  moveTDView(delta: Point2): void {
    const mouseInversionX = Store.getState().userConfiguration.inverseX ? 1 : -1;
    const mouseInversionY = Store.getState().userConfiguration.inverseY ? 1 : -1;

    this.cameraController.moveTDViewX(delta.x * mouseInversionX);
    this.cameraController.moveTDViewY(delta.y * mouseInversionY);
  }

  finishZoom = (): void => {
    // Move the plane so that the mouse is at the same position as
    // before the zoom
    const { activeViewport } = this;
    if (this.isMouseOver() && activeViewport !== OrthoViews.TDView) {
      const mousePos = this.getMousePosition();
      const moveVector = [this.zoomPos[0] - mousePos[0],
        this.zoomPos[1] - mousePos[1],
        this.zoomPos[2] - mousePos[2]];
      this.flycam.move(moveVector, activeViewport);
    }
  }

  getMousePosition(): Vector3 {
    const pos = this.input.mouseControllers[this.activeViewport].position;
    if (pos != null) {
      return this.calculateGlobalPos(pos);
    }
    return [0, 0, 0];
  }


  isMouseOver(): boolean {
    return this.input.mouseControllers[this.activeViewport].isMouseOver;
  }


  changeMoveValue(delta: number): void {
    let moveValue = Store.getState().userConfiguration.moveValue + delta;
    moveValue = Math.min(constants.MAX_MOVE_VALUE, moveValue);
    moveValue = Math.max(constants.MIN_MOVE_VALUE, moveValue);

    Store.dispatch(updateUserSettingAction("moveValue", moveValue));
  }

  scaleTrianglesPlane(delta: number): void {
    let scale = Store.getState().userConfiguration.scale + delta;
    scale = Math.min(constants.MAX_SCALE, scale);
    scale = Math.max(constants.MIN_SCALE, scale);

    Store.dispatch(updateUserSettingAction("scale", scale));
  }


  scrollPlanes(delta: number, type: ?ModifierKeys): void {
    switch (type) {
      case null:
        this.moveZ(delta, true);
        break;
      case "alt":
        this.zoomPlanes(Utils.clamp(-1, delta, 1), true);
        break;
      default: // ignore other cases
    }
  }


  calculateGlobalPos = (clickPos: Point2): Vector3 => {
    let position;
    const curGlobalPos = this.flycam.getPosition();
    const zoomFactor = this.flycam.getPlaneScalingFactor();
    const { scaleFactor } = this.planeView;
    const planeRatio = scaleInfo.baseVoxelFactors;
    switch (this.activeViewport) {
      case OrthoViews.PLANE_XY:
        position = [curGlobalPos[0] - (((((constants.VIEWPORT_WIDTH * scaleFactor) / 2) - clickPos.x) / scaleFactor) * planeRatio[0] * zoomFactor),
          curGlobalPos[1] - (((((constants.VIEWPORT_WIDTH * scaleFactor) / 2) - clickPos.y) / scaleFactor) * planeRatio[1] * zoomFactor),
          curGlobalPos[2]];
        break;
      case OrthoViews.PLANE_YZ:
        position = [curGlobalPos[0],
          curGlobalPos[1] - (((((constants.VIEWPORT_WIDTH * scaleFactor) / 2) - clickPos.y) / scaleFactor) * planeRatio[1] * zoomFactor),
          curGlobalPos[2] - (((((constants.VIEWPORT_WIDTH * scaleFactor) / 2) - clickPos.x) / scaleFactor) * planeRatio[2] * zoomFactor)];
        break;
      case OrthoViews.PLANE_XZ:
        position = [curGlobalPos[0] - (((((constants.VIEWPORT_WIDTH * scaleFactor) / 2) - clickPos.x) / scaleFactor) * planeRatio[0] * zoomFactor),
          curGlobalPos[1],
          curGlobalPos[2] - (((((constants.VIEWPORT_WIDTH * scaleFactor) / 2) - clickPos.y) / scaleFactor) * planeRatio[2] * zoomFactor)];
        break;
      default: throw new Error("Trying to calculate the global position, but no viewport is active:", this.activeViewport);
    }

    return position;
  }
}
PlaneController.initClass();

export default PlaneController;<|MERGE_RESOLUTION|>--- conflicted
+++ resolved
@@ -220,13 +220,8 @@
     });
 
     const getMoveValue = (timeFactor) => {
-<<<<<<< HEAD
-      if (([0, 1, 2]).includes(this.activeViewport)) {
+      if (this.activeViewport === OrthoViews.TDView) {
         return (Store.getState().userConfiguration.moveValue * timeFactor) / scaleInfo.baseVoxel / constants.FPS;
-=======
-      if (this.activeViewport === OrthoViews.TDView) {
-        return (constants.TDView_MOVE_SPEED * timeFactor) / constants.FPS;
->>>>>>> 1731fa36
       }
       return (Store.getState().userConfiguration.moveValue * timeFactor) / scaleInfo.baseVoxel / constants.FPS;
     };
@@ -316,11 +311,6 @@
   }
 
   bindToEvents(): void {
-<<<<<<< HEAD
-=======
-    this.planeView.bindToEvents();
-
->>>>>>> 1731fa36
     this.listenTo(this.planeView, "render", this.render);
     this.listenTo(this.planeView, "renderCam", this.sceneController.updateSceneForCam);
 
