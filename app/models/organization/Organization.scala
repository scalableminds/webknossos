package models.organization

import com.scalableminds.util.accesscontext.DBAccessContext
import com.scalableminds.util.time.Instant
import com.scalableminds.util.tools.Fox
import com.scalableminds.webknossos.datastore.services.DirectoryStorageReport
import com.scalableminds.webknossos.schema.Tables._
import models.team.PricingPlan
import models.team.PricingPlan.PricingPlan
import slick.lifted.Rep
import utils.ObjectId
import utils.sql.{SQLDAO, SqlClient, SqlToken}

import javax.inject.Inject
import scala.concurrent.ExecutionContext
import scala.concurrent.duration.FiniteDuration

case class Organization(
    _id: String,
    additionalInformation: String,
    logoUrl: String,
    displayName: String,
    pricingPlan: PricingPlan,
    paidUntil: Option[Instant],
    includedUsers: Option[Int], // None means unlimited
    includedStorageBytes: Option[Long], // None means unlimited
    _rootFolder: ObjectId,
    newUserMailingList: String = "",
    enableAutoVerify: Boolean = false,
    lastTermsOfServiceAcceptanceTime: Option[Instant] = None,
    lastTermsOfServiceAcceptanceVersion: Int = 0,
    created: Instant = Instant.now,
    isDeleted: Boolean = false
)

class OrganizationDAO @Inject()(sqlClient: SqlClient)(implicit ec: ExecutionContext)
    extends SQLDAO[Organization, OrganizationsRow, Organizations](sqlClient) {
  protected val collection = Organizations

  protected def idColumn(x: Organizations): Rep[String] = x._Id

  protected def isDeletedColumn(x: Organizations): Rep[Boolean] = x.isdeleted

  protected def parse(r: OrganizationsRow): Fox[Organization] =
    for {
      pricingPlan <- PricingPlan.fromString(r.pricingplan).toFox
    } yield {
      Organization(
        r._Id,
        r.additionalinformation,
        r.logourl,
        r.displayname,
        pricingPlan,
        r.paiduntil.map(Instant.fromSql),
        r.includedusers,
        r.includedstorage,
        ObjectId(r._Rootfolder),
        r.newusermailinglist,
        r.enableautoverify,
        r.lasttermsofserviceacceptancetime.map(Instant.fromSql),
        r.lasttermsofserviceacceptanceversion,
        Instant.fromSql(r.created),
        r.isdeleted
      )
    }

  override protected def readAccessQ(requestingUserId: ObjectId): SqlToken =
    q"""(_id IN (SELECT _organization FROM webknossos.users_ WHERE _multiUser = (SELECT _multiUser FROM webknossos.users_ WHERE _id = $requestingUserId)))
      OR TRUE in (SELECT isSuperUser FROM webknossos.multiUsers_ WHERE _id IN (SELECT _multiUser FROM webknossos.users_ WHERE _id = $requestingUserId))"""

  override protected def anonymousReadAccessQ(sharingToken: Option[String]): SqlToken = sharingToken match {
    case Some(_) => q"TRUE"
    case _       => q"FALSE"
  }

  override def findAll(implicit ctx: DBAccessContext): Fox[List[Organization]] =
    for {
      accessQuery <- readAccessQuery
      r <- run(q"SELECT $columns FROM $existingCollectionName WHERE $accessQuery".as[OrganizationsRow])
      parsed <- parseAll(r)
    } yield parsed

  @deprecated("use findOne with string type instead")
  override def findOne(id: ObjectId)(implicit ctx: DBAccessContext): Fox[Organization] =
    Fox.failure("Cannot find organization by ObjectId. Use findOne with string type instead")

  def findOne(organizationId: String)(implicit ctx: DBAccessContext): Fox[Organization] =
    for {
      accessQuery <- readAccessQuery
<<<<<<< HEAD
      r <- run(
        q"select $columns from $existingCollectionName where _id = $organizationId and $accessQuery"
          .as[OrganizationsRow])
      parsed <- parseFirst(r, organizationId)
=======
      r <- run(q"SELECT $columns FROM $existingCollectionName WHERE name = $name AND $accessQuery".as[OrganizationsRow])
      parsed <- parseFirst(r, name)
>>>>>>> 3b8e545f
    } yield parsed

  def findOneByName(name: String)(implicit ctx: DBAccessContext): Fox[Organization] =
    for {
      accessQuery <- readAccessQuery
<<<<<<< HEAD
      r <- run(q"select $columns from $existingCollectionName where name = $name and $accessQuery".as[OrganizationsRow])
      parsed <- parseFirst(r, name)
=======
      r <- run(q"SELECT _id FROM $existingCollectionName WHERE name = $name AND $accessQuery".as[ObjectId])
      parsed <- r.headOption
>>>>>>> 3b8e545f
    } yield parsed

  def insertOne(o: Organization): Fox[Unit] =
    for {
      _ <- run(q"""INSERT INTO webknossos.organizations
                   (_id, name, additionalInformation, logoUrl, displayName, _rootFolder,
                   newUserMailingList, enableAutoVerify,
                   pricingplan, paidUntil, includedusers, includedstorage, lastTermsOfServiceAcceptanceTime, lastTermsOfServiceAcceptanceVersion, created, isDeleted)
                   VALUES
<<<<<<< HEAD
                   (${o._id}, ${o.additionalInformation}, ${o.logoUrl}, ${o.displayName}, ${o._rootFolder},
                   ${o.newUserMailingList}, ${o.overTimeMailingList}, ${o.enableAutoVerify},
=======
                   (${o._id}, ${o.name}, ${o.additionalInformation}, ${o.logoUrl}, ${o.displayName}, ${o._rootFolder},
                   ${o.newUserMailingList}, ${o.enableAutoVerify},
>>>>>>> 3b8e545f
                   ${o.pricingPlan}, ${o.paidUntil}, ${o.includedUsers}, ${o.includedStorageBytes}, ${o.lastTermsOfServiceAcceptanceTime},
                   ${o.lastTermsOfServiceAcceptanceVersion}, ${o.created}, ${o.isDeleted})
            """.asUpdate)
    } yield ()

  def findOrganizationTeamId(organizationId: String): Fox[ObjectId] =
    for {
      rList <- run(q"SELECT _id FROM webknossos.organizationTeams WHERE _organization = $organizationId".as[String])
      r <- rList.headOption.toFox
      parsed <- ObjectId.fromString(r)
    } yield parsed

  def findOrganizationNameForAnnotation(annotationId: ObjectId): Fox[String] =
    for {
      rList <- run(q"""SELECT o.name
                       FROM webknossos.annotations_ a
                       JOIN webknossos.datasets_ d ON a._dataset = d._id
                       JOIN webknossos.organizations_ o ON d._organization = o._id
                       WHERE a._id = $annotationId""".as[String])
      r <- rList.headOption.toFox
    } yield r

  def updateFields(organizationId: String, displayName: String, newUserMailingList: String)(
      implicit ctx: DBAccessContext): Fox[Unit] =
    for {
      _ <- assertUpdateAccess(organizationId)
      _ <- run(q"""UPDATE webknossos.organizations
                   SET
                     displayName = $displayName,
                     newUserMailingList = $newUserMailingList
                   WHERE _id = $organizationId""".asUpdate)
    } yield ()

  def deleteUsedStorage(organizationId: String): Fox[Unit] =
    for {
      _ <- run(q"DELETE FROM webknossos.organization_usedStorage WHERE _organization = $organizationId".asUpdate)
    } yield ()

  def deleteUsedStorageForDataset(datasetId: ObjectId): Fox[Unit] =
    for {
      _ <- run(q"DELETE FROM webknossos.organization_usedStorage WHERE _dataset = $datasetId".asUpdate)
    } yield ()

  def updateLastStorageScanTime(organizationId: String, time: Instant): Fox[Unit] =
    for {
      _ <- run(q"UPDATE webknossos.organizations SET lastStorageScanTime = $time WHERE _id = $organizationId".asUpdate)
    } yield ()

  def upsertUsedStorage(organizationId: String,
                        dataStoreName: String,
                        usedStorageEntries: List[DirectoryStorageReport]): Fox[Unit] = {
    val queries = usedStorageEntries.map(entry => q"""
               WITH ds AS (
                 SELECT _id
                 FROM webknossos.datasets_
                 WHERE _organization = $organizationId
                 AND name = ${entry.datasetName}
                 LIMIT 1
               )
               INSERT INTO webknossos.organization_usedStorage(
                  _organization, _dataStore, _dataset, layerName,
                  magOrDirectoryName, usedStorageBytes, lastUpdated)
               SELECT
                $organizationId, $dataStoreName, ds._id, ${entry.layerName},
                ${entry.magOrDirectoryName}, ${entry.usedStorageBytes}, NOW()
               FROM ds
               ON CONFLICT (_organization, _dataStore, _dataset, layerName, magOrDirectoryName)
               DO UPDATE
                 SET usedStorageBytes = ${entry.usedStorageBytes}, lastUpdated = NOW()
               """.asUpdate)
    for {
      _ <- Fox.serialCombined(queries)(q => run(q))
    } yield ()
  }

  def getUsedStorage(organizationId: String): Fox[Long] =
    for {
      rows <- run(
        q"SELECT SUM(usedStorageBytes) FROM webknossos.organization_usedStorage WHERE _organization = $organizationId"
          .as[Long])
      firstRow <- rows.headOption
    } yield firstRow

  def getUsedStorageForDataset(datasetId: ObjectId): Fox[Long] =
    for {
      rows <- run(
        q"SELECT SUM(usedStorageBytes) FROM webknossos.organization_usedStorage WHERE _dataset = $datasetId".as[Long])
      firstRow <- rows.headOption
    } yield firstRow

  def findNotRecentlyScanned(rescanInterval: FiniteDuration, limit: Int): Fox[List[Organization]] =
    for {
      rows <- run(q"""
                  SELECT $columns
                  FROM $existingCollectionName
                  WHERE lastStorageScanTime < ${Instant.now - rescanInterval}
                  ORDER BY lastStorageScanTime
                  LIMIT $limit
                  """.as[OrganizationsRow])
      parsed <- parseAll(rows)
    } yield parsed

  def acceptTermsOfService(organizationId: String, version: Int, timestamp: Instant)(
      implicit ctx: DBAccessContext): Fox[Unit] =
    for {
      _ <- assertUpdateAccess(organizationId)
      _ <- run(q"""UPDATE webknossos.organizations
                   SET
                     lastTermsOfServiceAcceptanceTime = $timestamp,
                     lastTermsOfServiceAcceptanceVersion = $version
                   WHERE _id = $organizationId""".asUpdate)
    } yield ()

  // While organizationId is not a valid ObjectId, we wrap it here to pass it to the generic assertUpdateAccess.
  // There, no properties of the ObjectId are used other than its string content.
  private def assertUpdateAccess(organizationId: String)(implicit ctx: DBAccessContext): Fox[Unit] =
    assertUpdateAccess(ObjectId(organizationId))

}<|MERGE_RESOLUTION|>--- conflicted
+++ resolved
@@ -87,27 +87,17 @@
   def findOne(organizationId: String)(implicit ctx: DBAccessContext): Fox[Organization] =
     for {
       accessQuery <- readAccessQuery
-<<<<<<< HEAD
       r <- run(
         q"select $columns from $existingCollectionName where _id = $organizationId and $accessQuery"
           .as[OrganizationsRow])
       parsed <- parseFirst(r, organizationId)
-=======
+    } yield parsed
+
+  def findOneByName(name: String)(implicit ctx: DBAccessContext): Fox[Organization] =
+    for {
+      accessQuery <- readAccessQuery
       r <- run(q"SELECT $columns FROM $existingCollectionName WHERE name = $name AND $accessQuery".as[OrganizationsRow])
       parsed <- parseFirst(r, name)
->>>>>>> 3b8e545f
-    } yield parsed
-
-  def findOneByName(name: String)(implicit ctx: DBAccessContext): Fox[Organization] =
-    for {
-      accessQuery <- readAccessQuery
-<<<<<<< HEAD
-      r <- run(q"select $columns from $existingCollectionName where name = $name and $accessQuery".as[OrganizationsRow])
-      parsed <- parseFirst(r, name)
-=======
-      r <- run(q"SELECT _id FROM $existingCollectionName WHERE name = $name AND $accessQuery".as[ObjectId])
-      parsed <- r.headOption
->>>>>>> 3b8e545f
     } yield parsed
 
   def insertOne(o: Organization): Fox[Unit] =
@@ -117,13 +107,8 @@
                    newUserMailingList, enableAutoVerify,
                    pricingplan, paidUntil, includedusers, includedstorage, lastTermsOfServiceAcceptanceTime, lastTermsOfServiceAcceptanceVersion, created, isDeleted)
                    VALUES
-<<<<<<< HEAD
                    (${o._id}, ${o.additionalInformation}, ${o.logoUrl}, ${o.displayName}, ${o._rootFolder},
-                   ${o.newUserMailingList}, ${o.overTimeMailingList}, ${o.enableAutoVerify},
-=======
-                   (${o._id}, ${o.name}, ${o.additionalInformation}, ${o.logoUrl}, ${o.displayName}, ${o._rootFolder},
                    ${o.newUserMailingList}, ${o.enableAutoVerify},
->>>>>>> 3b8e545f
                    ${o.pricingPlan}, ${o.paidUntil}, ${o.includedUsers}, ${o.includedStorageBytes}, ${o.lastTermsOfServiceAcceptanceTime},
                    ${o.lastTermsOfServiceAcceptanceVersion}, ${o.created}, ${o.isDeleted})
             """.asUpdate)
