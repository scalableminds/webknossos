# Routes
# This file defines all application routes (Higher priority routes first)
# ~~~~

# The general pages
GET           /                                                    controllers.Application.index
GET           /dashboard                                           controllers.UserController.empty
GET           /impressum                                           controllers.Application.impressum

# Github Issues integration
GET           /issues                                              controllers.GithubIssues.index
POST          /issues                                              controllers.GithubIssues.submit

# Help section
GET           /help/faq                                            controllers.HelpController.faq
GET           /help/keyboardshortcuts                              controllers.HelpController.keyboardShortcuts

# Authentication
GET           /login                                               controllers.Authentication.login
POST          /login                                               controllers.Authentication.authenticate
GET           /logout                                              controllers.Authentication.logout
GET           /register                                            controllers.Authentication.register
POST          /register                                            controllers.Authentication.handleRegistration

# Configurations
GET           /api/userConfigurations/default                            controllers.ConfigurationController.default
GET           /api/user/userConfiguration                                controllers.ConfigurationController.read
POST          /api/user/userConfiguration                                controllers.ConfigurationController.update
GET           /api/dataSetConfigurations/default                         controllers.ConfigurationController.defaultDataSet
GET           /api/dataSetConfigurations/:dataSetName                    controllers.ConfigurationController.readDataSet(dataSetName: String)
POST          /api/dataSetConfigurations/:dataSetName                    controllers.ConfigurationController.updateDataSet(dataSetName: String)

# Users
GET           /user/tasks/request                                        controllers.TaskController.request
GET           /users/:id/details                                   controllers.UserController.emptyWithWildcard(id)
GET           /users                                                     controllers.UserController.empty

GET           /api/users                                                 controllers.UserController.list
GET           /api/user                                                  controllers.UserController.current
GET           /api/user/annotations                                controllers.UserController.annotations
GET           /api/user/loggedTime                                 controllers.UserController.loggedTime
GET           /api/users/:id                                       controllers.UserController.user(id: String)
<<<<<<< HEAD
DELETE        /api/users/:id                                             controllers.UserController.delete(id: String)
PUT           /api/users/:id                                             controllers.UserController.update(id: String)
=======
DELETE        /api/users/:id                                       controllers.UserController.delete(id: String)
PUT           /api/users/:id                                       controllers.UserController.update(id: String)
GET           /api/users/:id/loggedTime                            controllers.UserController.userLoggedTime(id: String)
>>>>>>> 6aeb6b27
GET           /api/users/:id/annotations                           controllers.UserController.userAnnotations(id: String)
GET           /api/users/:id/annotations/download                        controllers.admin.NMLIO.userDownload(id: String)

# TODO DOUBLE CHECK
# User settings
# GET           /users                                               controllers.UserController.empty
# POST          /user/configuration                                  controllers.SettingsController.update
# GET           /user/configuration                                  controllers.SettingsController.read
# GET           /user/configuration/default                          controllers.SettingsController.default
# GET           /user/tasks/request                                  controllers.TaskController.request
#
# GET           /api/users                                           controllers.UserController.list
# GET           /api/user                                            controllers.UserController.current
# DELETE        /api/users/:id                                       controllers.UserController.delete(id: String)
# PUT           /api/users/:id                                       controllers.UserController.update(id: String)
# GET           /api/users/:id/annotations/download                  controllers.admin.NMLIO.userDownload(id: String)

# GET         /api/users/:id/loginAs                                     controllers.UserController.loginAsUser(id: String)

# Team
GET           /teams                                               controllers.TeamController.empty
GET           /api/teams                                           controllers.TeamController.list
POST          /api/teams                                           controllers.TeamController.create
DELETE        /api/teams/:id                                       controllers.TeamController.delete(id: String)

# Binary Data

# Spotlight
GET           /spotlight                                           controllers.DataSetController.userAwareEmpty

# DataSets
GET           /datasets                                            controllers.DataSetController.empty
# GET           /datasets/import                               controllers.DataSetController.importAll
GET           /datasets/:dataSetName/view                          controllers.DataSetController.view(dataSetName: String)

GET           /api/datasets                                        controllers.DataSetController.list
GET           /api/datasets/:dataSetName                           controllers.DataSetController.read(dataSetName: String)
POST          /api/datasets/:dataSetName/teams                     controllers.DataSetController.updateTeams(dataSetName: String)
POST          /api/datasets/:dataSetName/import                    controllers.DataSetController.importDataSet(dataSetName: String)
GET           /api/datasets/:dataSetName/import                    controllers.DataSetController.importProgress(dataSetName: String)
GET           /api/datasets/:dataSetName/layers/:layer/thumbnail   controllers.DataSetController.thumbnail(dataSetName: String, layer: String)

POST          /api/datastores/:name/datasources                         controllers.DataStoreController.updateAll(name: String)
POST          /api/datastores/:name/datasources/:dataSet                controllers.DataStoreController.updateOne(name: String, dataSet: String)
GET           /api/datastores/:name/datasources/:dataSet/layers/:layer  controllers.DataStoreController.layerRead(name: String, dataSet: String, layer: String)
GET           /api/datastores/:name/backchannel                         controllers.DataStoreController.backChannel(name: String, key: String)
GET           /api/datastore                                            controllers.DataStoreController.show()

GET           /dataToken/validate                                  controllers.DataTokenController.validate(token: String, dataSetName: String, dataLayerName: String)
GET           /dataToken/generate                                  controllers.DataTokenController.generate(dataSetName: String, dataLayerName: String)
->            /data/                                               com.scalableminds.datastore.Routes

# SkeletonTracing Stuff
POST          /annotations/createExplorational                     controllers.AnnotationController.createExplorational
PUT           /annotations/:typ/:id                                controllers.AnnotationController.updateWithJson(typ: String, id: String, version: Int)
POST          /annotations/:typ/:id/name                           controllers.AnnotationController.nameExplorativeAnnotation(typ: String, id: String)
GET           /annotations/:typ/:id/finishAndRedirect              controllers.AnnotationController.finishWithRedirect(typ: String, id: String)
GET           /annotations/:typ/:id/finish                         controllers.AnnotationController.finish(typ: String, id: String)
GET           /annotations/:typ/:id/reopen                         controllers.AnnotationController.reopen(typ: String, id: String)
GET           /annotations/:typ/:id/reset                          controllers.AnnotationController.reset(typ: String, id: String)

GET           /annotations/:typ/:id                                controllers.AnnotationController.trace(typ: String, id: String)
GET           /annotations/:typ/:id/info                           controllers.AnnotationController.info(typ: String, id: String)
GET           /annotations/:typ/:id/download                       controllers.AnnotationController.download(typ: String, id: String)
DELETE        /annotations/:typ/:id                                controllers.AnnotationController.cancel(typ: String, id: String)

#Admin pages
GET           /admin/nml/upload                                    controllers.admin.NMLIO.uploadForm
POST          /admin/nml/upload                                    controllers.admin.NMLIO.upload

# Admin Tasks
GET           /api/tasks                                           controllers.TaskController.list
DELETE        /api/tasks/:id                                       controllers.admin.TaskAdministration.delete(id: String)

GET           /tasks                                               controllers.TaskController.empty
GET           /admin/tasks/create                                  controllers.admin.TaskAdministration.create
POST          /admin/tasks/createBulk                              controllers.admin.TaskAdministration.createBulk
POST          /admin/tasks/createFromNML                           controllers.admin.TaskAdministration.createFromNML
POST          /admin/tasks/createFromForm                          controllers.admin.TaskAdministration.createFromForm
GET           /admin/tasks/overview                                controllers.admin.TaskAdministration.overview
GET           /admin/tasks/overview/data                           controllers.admin.TaskAdministration.overviewData
GET           /admin/tasks/:id/edit                                controllers.admin.TaskAdministration.edit(id: String)
POST          /admin/tasks/:id                                     controllers.admin.TaskAdministration.editTaskForm(id: String)

GET           /api/tasks/:id/download                              controllers.admin.NMLIO.taskDownload(id: String)
GET           /api/tasks/:id/annotations                           controllers.AnnotationController.annotationsForTask(id: String)

GET           /admin/taskTypes                                     controllers.admin.TaskTypeAdministration.list
POST          /admin/taskTypes                                     controllers.admin.TaskTypeAdministration.create
GET           /admin/taskTypes/:id/delete                          controllers.admin.TaskTypeAdministration.delete(id: String)
GET           /admin/taskTypes/:id/edit                            controllers.admin.TaskTypeAdministration.edit(id: String)
GET           /admin/taskTypes/:id/tasks                           controllers.admin.TaskAdministration.tasksForType(id: String)
POST          /admin/taskTypes/:id                                 controllers.admin.TaskTypeAdministration.editTaskTypeForm(id: String)

# Projects
GET           /projects                                            controllers.ProjectController.empty
GET           /api/projects                                        controllers.ProjectController.list
POST          /api/projects                                        controllers.ProjectController.create
DELETE        /api/projects/:name                                  controllers.ProjectController.delete(name: String)
GET           /api/projects/:name/download                         controllers.admin.NMLIO.projectDownload(name: String)
GET           /api/projects/:name/tasks                            controllers.ProjectController.tasksForProject(name: String)

GET           /statistics                                          controllers.StatisticsController.empty
GET           /api/statistics/oxalis                               controllers.StatisticsController.oxalis(interval: String, start: Option[Long], end: Option[Long])
GET           /api/statistics/users                                controllers.StatisticsController.users(interval: String, start: Option[Long], end: Option[Long], limit: Int)
# Javascript routing
GET           /assets/javascripts/routes.js                        controllers.Application.javascriptRoutes

# Map static resources from the /public folder to the /public path
GET           /assets/*file                                        controllers.Assets.at(path="/public", file)<|MERGE_RESOLUTION|>--- conflicted
+++ resolved
@@ -40,14 +40,9 @@
 GET           /api/user/annotations                                controllers.UserController.annotations
 GET           /api/user/loggedTime                                 controllers.UserController.loggedTime
 GET           /api/users/:id                                       controllers.UserController.user(id: String)
-<<<<<<< HEAD
-DELETE        /api/users/:id                                             controllers.UserController.delete(id: String)
-PUT           /api/users/:id                                             controllers.UserController.update(id: String)
-=======
 DELETE        /api/users/:id                                       controllers.UserController.delete(id: String)
 PUT           /api/users/:id                                       controllers.UserController.update(id: String)
 GET           /api/users/:id/loggedTime                            controllers.UserController.userLoggedTime(id: String)
->>>>>>> 6aeb6b27
 GET           /api/users/:id/annotations                           controllers.UserController.userAnnotations(id: String)
 GET           /api/users/:id/annotations/download                        controllers.admin.NMLIO.userDownload(id: String)
 
