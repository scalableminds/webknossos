--- conflicted
+++ resolved
@@ -7,12 +7,8 @@
 import Backbone from "backbone";
 import $ from "jquery";
 import TWEEN from "tween.js";
-<<<<<<< HEAD
-import THREE from "three";
 import scaleInfo from "oxalis/model/scaleinfo";
-=======
 import * as THREE from "three";
->>>>>>> d97e5dbc
 import modal from "./modal";
 import Toast from "../../libs/toast";
 import constants from "../constants";
@@ -88,11 +84,7 @@
     // scene.scale does not have an effect.
     this.group = new THREE.Object3D();
     // The dimension(s) with the highest resolution will not be distorted
-<<<<<<< HEAD
-    this.group.scale = scaleInfo.getNmPerVoxelVector();
-=======
-    this.group.scale.copy(app.scaleInfo.getNmPerVoxelVector());
->>>>>>> d97e5dbc
+    this.group.scale.copy(scaleInfo.getNmPerVoxelVector());
     // Add scene to the group, all Geometries are than added to group
     this.scene.add(this.group);
 
