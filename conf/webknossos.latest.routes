--- conflicted
+++ resolved
@@ -4,13 +4,9 @@
 GET           /buildinfo                                                                        controllers.Application.buildInfo()
 GET           /features                                                                         controllers.Application.features()
 GET           /health                                                                           controllers.Application.health()
-<<<<<<< HEAD
 GET           /testAdd                                                                          controllers.Application.testAdd(a: Int, b: Int)
-POST          /analytics/:eventType                                                             controllers.Application.trackAnalyticsEvent(eventType)
-=======
 POST          /analytics/ingest                                                                 controllers.AnalyticsController.ingestAnalyticsEvents
 POST          /analytics/:eventType                                                             controllers.AnalyticsController.trackAnalyticsEvent(eventType)
->>>>>>> d771585e
 POST          /helpEmail                                                                        controllers.Application.helpEmail(message: String, currentUrl: String)
 POST          /triggers/initialData                                                             controllers.InitialDataController.triggerInsert()
 
