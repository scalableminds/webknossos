--- conflicted
+++ resolved
@@ -34,22 +34,11 @@
     }
   }
 
-<<<<<<< HEAD
-  def read(organizationName: String, dataSetName: String, returnFormatLike: Boolean) = TokenSecuredAction(UserAccessRequest.readDataSources(DataSourceId(dataSetName, organizationName))) {
+  def read(organizationName: String, dataSetName: String, returnFormatLike: Boolean) = Action.async {
     implicit request => {
-      AllowRemoteOrigin {
-        val dsOption: Option[InboxDataSource] = dataSourceRepository.find(DataSourceId(dataSetName, organizationName))
-        dsOption match {
-          case Some(ds) => {
-            val dslike: InboxDataSourceLike = ds
-            if (returnFormatLike) Ok(Json.toJson(dslike))
-            else Ok(Json.toJson(ds))
-=======
-  def read(dataSetName: String, returnFormatLike: Boolean) = Action.async {
-    implicit request => {
-      accessTokenService.validateAccessForSyncBlock(UserAccessRequest.readDataSources(dataSetName)) {
+      accessTokenService.validateAccessForSyncBlock(UserAccessRequest.readDataSources(DataSourceId(dataSetName, organizationName))) {
         AllowRemoteOrigin {
-          val dsOption: Option[InboxDataSource] = dataSourceRepository.findByName(dataSetName)
+          val dsOption: Option[InboxDataSource] = dataSourceRepository.find(DataSourceId(dataSetName, organizationName))
           dsOption match {
             case Some(ds) => {
               val dslike: InboxDataSourceLike = ds
@@ -57,7 +46,6 @@
               else Ok(Json.toJson(ds))
             }
             case _ => Ok
->>>>>>> e0dbf535
           }
         }
       }
@@ -94,10 +82,7 @@
           "organization" -> nonEmptyText
         )).fill(("", ""))
 
-<<<<<<< HEAD
-=======
     accessTokenService.validateAccess(UserAccessRequest.administrateDataSources) {
->>>>>>> e0dbf535
       AllowRemoteOrigin {
         uploadForm.bindFromRequest(request.body.dataParts).fold(
           hasErrors =
@@ -108,66 +93,21 @@
               for {
                 _ <- webKnossosServer.validateDataSourceUpload(id) ?~> Messages("dataSet.name.alreadyTaken")
                 zipFile <- request.body.file("zipFile[]") ?~> Messages("zip.file.notFound")
-<<<<<<< HEAD
-                _ <- dataSourceService.handleUpload(id, new File(zipFile.ref.file.getAbsolutePath))
-=======
                 _ <- dataSourceService.handleUpload(id, new File(zipFile.ref.path.toAbsolutePath.toString))
->>>>>>> e0dbf535
               } yield {
                 Ok
               }
           })
       }
-<<<<<<< HEAD
-  }
-
-  def explore(organizationName: String, dataSetName: String) = TokenSecuredAction(UserAccessRequest.writeDataSource(DataSourceId(dataSetName, organizationName))) {
-    implicit request =>
-      AllowRemoteOrigin {
-        for {
-          previousDataSource <- dataSourceRepository.find(DataSourceId(dataSetName, organizationName)) ?~ Messages("dataSource.notFound") ~> 404
-          (dataSource, messages) <- dataSourceService.exploreDataSource(previousDataSource.id, previousDataSource.toUsable)
-        } yield {
-          Ok(Json.obj(
-            "dataSource" -> dataSource,
-            "messages" -> messages.map(m => Json.obj(m._1 -> m._2))
-          ))
-        }
-      }
-  }
-
-  def update(organizationName: String, dataSetName: String) = TokenSecuredAction(UserAccessRequest.writeDataSource(DataSourceId(dataSetName, organizationName))).async(validateJson[DataSource]) {
-    implicit request =>
-      AllowRemoteOrigin {
-        for {
-          _ <- Fox.successful(())
-          dataSource <- dataSourceRepository.find(DataSourceId(dataSetName, organizationName)).toFox ?~> Messages("dataSource.notFound") ~> 404
-          _ <- dataSourceService.updateDataSource(request.body.copy(id = dataSource.id))
-        } yield {
-          Ok
-        }
-      }
-  }
-
-  def createOrganizationDirectory(organizationName: String) = TokenSecuredAction(UserAccessRequest.administrateDataSources) { implicit request =>
-    AllowRemoteOrigin {
-      val newOrganizationFolder = new File(dataSourceService.dataBaseDir + "/" + organizationName)
-      newOrganizationFolder.mkdirs()
-      if (newOrganizationFolder.isDirectory)
-        Ok
-      else
-        BadRequest
-    }
-=======
     }
   }
 
-  def explore(dataSetName: String) = Action.async {
+  def explore(organizationName: String, dataSetName: String) = Action.async {
     implicit request =>
-      accessTokenService.validateAccessForSyncBlock(UserAccessRequest.writeDataSource(dataSetName)) {
+      accessTokenService.validateAccessForSyncBlock(UserAccessRequest.writeDataSource(DataSourceId(dataSetName, organizationName))) {
         AllowRemoteOrigin {
           for {
-            previousDataSource <- dataSourceRepository.findByName(dataSetName) ?~ Messages("dataSource.notFound") ~> 404
+            previousDataSource <- dataSourceRepository.find(DataSourceId(dataSetName, organizationName)) ?~ Messages("dataSource.notFound") ~> 404
             (dataSource, messages) <- dataSourceService.exploreDataSource(previousDataSource.id, previousDataSource.toUsable)
           } yield {
             Ok(Json.obj(
@@ -179,13 +119,13 @@
       }
   }
 
-  def update(dataSetName: String) = Action.async(validateJson[DataSource]) {
+  def update(organizationName: String, dataSetName: String) = Action.async(validateJson[DataSource]) {
     implicit request =>
-      accessTokenService.validateAccess(UserAccessRequest.writeDataSource(dataSetName)) {
+      accessTokenService.validateAccess(UserAccessRequest.writeDataSource(DataSourceId(dataSetName, organizationName))) {
         AllowRemoteOrigin {
           for {
             _ <- Fox.successful(())
-            dataSource <- dataSourceRepository.findByName(dataSetName).toFox ?~> Messages("dataSource.notFound") ~> 404
+            dataSource <- dataSourceRepository.find(DataSourceId(dataSetName, organizationName)).toFox ?~> Messages("dataSource.notFound") ~> 404
             _ <- dataSourceService.updateDataSource(request.body.copy(id = dataSource.id))
           } yield {
             Ok
@@ -206,7 +146,6 @@
             BadRequest
         }
       }
->>>>>>> e0dbf535
   }
 
 }