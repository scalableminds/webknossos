// @flow
import Request from "libs/request";
import Toast from "libs/toast";
import messages from "messages";
import Utils from "libs/utils";
import type {
  APIUserType,
  APIScriptType,
  APITaskTypeType,
  APITeamType,
  APIProjectType,
  APITaskType,
  APIAnnotationType,
  APIDatastoreType,
  NDStoreConfigType,
  DatasetConfigType,
  APIRoleType,
  APIDatasetType,
} from "admin/api_flow_types";
import type { QueryObjectType } from "admin/views/task/task_search_form";
import type { NewTaskType, TaskCreationResponseType } from "admin/views/task/task_create_bulk_view";

const MAX_SERVER_ITEMS_PER_RESPONSE = 1000;

type NewTeamType = {
  +name: string,
  +parent: string,
  +roles: Array<APIRoleType>,
};

function assertResponseLimit(collection) {
  if (collection.length === MAX_SERVER_ITEMS_PER_RESPONSE) {
    Toast.warning(messages["request.max_item_count_alert"], true);
  }
}

// ### Do with userToken

let tokenRequestPromise;
function requestUserToken(): Promise<string> {
  if (tokenRequestPromise) {
    return tokenRequestPromise;
  }

  tokenRequestPromise = Request.receiveJSON("/api/userToken/generate").then(tokenObj => {
    tokenRequestPromise = null;
    return tokenObj.token;
  });

  return tokenRequestPromise;
}

let tokenPromise;
export async function doWithToken<T>(fn: (token: string) => Promise<T>): Promise<*> {
  if (!tokenPromise) tokenPromise = requestUserToken();
  return tokenPromise.then(fn).catch(error => {
    if (error.status === 403) {
      console.warn("Token expired. Requesting new token...");
      tokenPromise = requestUserToken();
      return doWithToken(fn);
    }
    throw error;
  });
}

// ### Users
export async function getUsers(): Promise<Array<APIUserType>> {
  const users = await Request.receiveJSON("/api/users");
  assertResponseLimit(users);

  return users;
}

export async function getAdminUsers(): Promise<Array<APIUserType>> {
  const users = await Request.receiveJSON("/api/users?isAdmin=true");
  assertResponseLimit(users);

  return users;
}

export async function getEditableUsers(): Promise<Array<APIUserType>> {
  const users = await Request.receiveJSON("/api/users?isEditable=true");
  assertResponseLimit(users);

  return users;
}

export async function getUser(userId: string): Promise<APIUserType> {
  return Request.receiveJSON(`/api/users/${userId}`);
}

export async function updateUser(newUser: APIUserType): Promise<APIUserType> {
  return Request.sendJSONReceiveJSON(`/api/users/${newUser.id}`, {
    method: "PUT",
    data: newUser,
  });
}

// ### Scripts
export async function getScripts(): Promise<Array<APIScriptType>> {
  const scripts = await Request.receiveJSON("/api/scripts");
  assertResponseLimit(scripts);

  return scripts;
}

export async function getScript(scriptId: string): Promise<APIScriptType> {
  return Request.receiveJSON(`/api/scripts/${scriptId}`);
}

export async function deleteScript(scriptId: string): Promise<void> {
  return Request.receiveJSON(`/api/scripts/${scriptId}`, {
    method: "DELETE",
  });
}

export async function createScript(script: APIScriptType): Promise<APIScriptType> {
  return Request.sendJSONReceiveJSON("/api/scripts", {
    method: "POST",
    data: script,
  });
}

export async function updateScript(
  scriptId: string,
  script: APIScriptType,
): Promise<APIScriptType> {
  return Request.sendJSONReceiveJSON(`/api/scripts/${scriptId}`, {
    method: "PUT",
    data: script,
  });
}

// ### TaskTypes
export async function getTaskTypes(): Promise<Array<APITaskTypeType>> {
  const taskTypes = await Request.receiveJSON("/api/taskTypes");
  assertResponseLimit(taskTypes);

  return taskTypes;
}

export async function deleteTaskType(taskTypeId: string): Promise<void> {
  return Request.receiveJSON(`/api/taskTypes/${taskTypeId}`, {
    method: "DELETE",
  });
}

export async function getTaskType(taskTypeId: string): Promise<APITaskTypeType> {
  return Request.receiveJSON(`/api/taskTypes/${taskTypeId}`);
}

export async function createTaskType(taskType: APITaskTypeType): Promise<APITaskTypeType> {
  return Request.sendJSONReceiveJSON("/api/taskTypes", {
    method: "POST",
    data: taskType,
  });
}

export async function updateTaskType(taskTypeId: string, taskType: APITaskTypeType): Promise<void> {
  return Request.sendJSONReceiveJSON(`/api/taskTypes/${taskTypeId}`, {
    method: "PUT",
    data: taskType,
  });
}

// ### Teams
export async function getTeams(): Promise<Array<APITeamType>> {
  const teams = await Request.receiveJSON("/api/teams");
  assertResponseLimit(teams);

  return teams;
}

export async function getEditableTeams(): Promise<Array<APITeamType>> {
  const teams = await Request.receiveJSON("/api/teams?isEditable=true");
  assertResponseLimit(teams);

  return teams;
}

export async function getRootTeams(): Promise<Array<APITeamType>> {
  const teams = await Request.receiveJSON("/api/teams?isRoot=true");
  assertResponseLimit(teams);

  return teams;
}

export async function getAdminTeams(): Promise<Array<APITeamType>> {
  const teams = await Request.receiveJSON("/api/teams?amIAnAdmin=true");
  assertResponseLimit(teams);

  return teams;
}

export async function createTeam(newTeam: NewTeamType): Promise<APITeamType> {
  return Request.sendJSONReceiveJSON("/api/teams", {
    data: newTeam,
  });
}

export async function deleteTeam(teamId: string): Promise<void> {
  return Request.receiveJSON(`/api/teams/${teamId}`, {
    method: "DELETE",
  });
}

// ### Projects
function transformProject(response): APIProjectType {
  return Object.assign(response, {
    expectedTime: Utils.millisecondsToMinutes(response.expectedTime),
  });
}

export async function getProjects(): Promise<Array<APIProjectType>> {
  const responses = await Request.receiveJSON("/api/projects");
  assertResponseLimit(responses);

  return responses.map(transformProject);
}

export async function getProjectsWithOpenAssignments(): Promise<Array<APIProjectType>> {
  const responses = await Request.receiveJSON("/api/projects/assignments");
  assertResponseLimit(responses);

  return responses.map(transformProject);
}

export async function getProject(projectName: string): Promise<APIProjectType> {
  const project = await Request.receiveJSON(`/api/projects/${projectName}`);
  return transformProject(project);
}

export async function deleteProject(projectName: string): Promise<void> {
  return Request.receiveJSON(`/api/projects/${projectName}`, {
    method: "DELETE",
  });
}

<<<<<<< HEAD
// ### Active User
export async function getActiveUser(options: Object = {}) {
  return Request.receiveJSON("/api/user", options);
=======
export async function createProject(project: APIProjectType): Promise<APIProjectType> {
  const transformedProject = Object.assign({}, project, {
    expectedTime: Utils.minutesToMilliseconds(project.expectedTime),
  });

  return Request.sendJSONReceiveJSON("/api/projects", {
    method: "POST",
    data: transformedProject,
  });
}

export async function updateProject(
  projectName: string,
  project: APIProjectType,
): Promise<APIProjectType> {
  const transformedProject = Object.assign({}, project, {
    expectedTime: Utils.minutesToMilliseconds(project.expectedTime),
  });

  return Request.sendJSONReceiveJSON(`/api/projects/${projectName}`, {
    method: "PUT",
    data: transformedProject,
  });
}

export async function pauseProject(projectName: string): Promise<APIProjectType> {
  const project = await Request.receiveJSON(`/api/projects/${projectName}/pause`);
  return transformProject(project);
}

export async function resumeProject(projectName: string): Promise<APIProjectType> {
  const project = await Request.receiveJSON(`/api/projects/${projectName}/resume`);
  return transformProject(project);
>>>>>>> fea6b062
}

// ### Tasks
export async function getAnnotationsForTask(taskId: string): Promise<void> {
  return Request.receiveJSON(`/api/tasks/${taskId}/annotations`);
}

export async function deleteTask(taskId: string): Promise<void> {
  return Request.receiveJSON(`/api/tasks/${taskId}`, {
    method: "DELETE",
  });
}
function transformTask(response): APITaskType {
  // apply some defaults
  response.type = {
    summary: Utils.__guard__(response.type, x => x.summary) || "<deleted>",
    id: Utils.__guard__(response.type, x1 => x1.id) || "",
  };

  if (response.tracingTime == null) {
    response.tracingTime = 0;
  }
  // convert bounding box
  if (response.boundingBox != null) {
    const { topLeft, width, height, depth } = response.boundingBox;
    response.boundingBoxVec6 = topLeft.concat([width, height, depth]);
  } else {
    response.boundingBoxVec6 = [];
  }

  return response;
}

export async function getTasks(queryObject: QueryObjectType): Promise<Array<APITaskType>> {
  const responses = await Request.sendJSONReceiveJSON("/api/tasks/list", {
    data: queryObject,
  });

  return responses.map(response => transformTask(response));
}

// TODO fix return types
export async function createTasks(
  tasks: Array<NewTaskType>,
): Promise<Array<TaskCreationResponseType>> {
  return Request.sendJSONReceiveJSON("/api/tasks", {
    data: tasks,
  });
}

// TODO fix return types
export async function createTaskFromNML(
  task: NewTaskType,
): Promise<Array<TaskCreationResponseType>> {
  return Request.sendMultipartFormReceiveJSON("/api/tasks/createFromFile", {
    data: {
      nmlFile: task.nmlFile,
      formJSON: JSON.stringify(task),
    },
  });
}

export async function getTask(taskId: string): Promise<APITaskType> {
  const task = await Request.receiveJSON(`/api/tasks/${taskId}`);
  return transformTask(task);
}

export async function updateTask(taskId: string, task: NewTaskType): Promise<APITaskType> {
  const updatedTask = await Request.sendJSONReceiveJSON(`/api/tasks/${taskId}`, {
    method: "PUT",
    data: task,
  });
  return transformTask(updatedTask);
}

// ### Annotations
export async function reOpenAnnotation(annotationId: string): Promise<APIAnnotationType> {
  return Request.receiveJSON(`/annotations/Task/${annotationId}/reopen`);
}

export async function finishAnnotation(annotationId: string): Promise<APIAnnotationType> {
  return Request.receiveJSON(`/annotations/Task/${annotationId}/finish`);
}

export async function resetAnnotation(annotationId: string): Promise<APIAnnotationType> {
  return Request.receiveJSON(`/annotations/Task/${annotationId}/reset`);
}

export async function deleteAnnotation(annotationId: string): Promise<APIAnnotationType> {
  return Request.receiveJSON(`/annotations/Task/${annotationId}`, {
    method: "DELETE",
  });
}

// ### Datasets
export async function getDatasets(): Promise<Array<APIDatasetType>> {
  const datasets = await Request.receiveJSON("/api/datasets");
  assertResponseLimit(datasets);

  return datasets;
}

export async function getActiveDatasets(): Promise<Array<APIDatasetType>> {
  const datasets = await Request.receiveJSON("/api/datasets?isActive=true");
  assertResponseLimit(datasets);

  return datasets;
}

export async function addNDStoreDataset(
  ndstoreConfig: NDStoreConfigType,
): Promise<APIAnnotationType> {
  return Request.sendJSONReceiveJSON("/api/datasets?typ=ndstore", {
    data: ndstoreConfig,
  });
}

export async function addDataset(datatsetConfig: DatasetConfigType): Promise<APIAnnotationType> {
  return doWithToken(token =>
    Request.sendMultipartFormReceiveJSON(`/data/datasets?token=${token}`, {
      data: datatsetConfig,
      host: datatsetConfig.datastore,
    }),
  );
}

// #### Datastores
export async function getDatastores(): Promise<Array<APIDatastoreType>> {
  const datastores = await Request.receiveJSON("/api/datastores");
  assertResponseLimit(datastores);

  return datastores;
}<|MERGE_RESOLUTION|>--- conflicted
+++ resolved
@@ -236,11 +236,6 @@
   });
 }
 
-<<<<<<< HEAD
-// ### Active User
-export async function getActiveUser(options: Object = {}) {
-  return Request.receiveJSON("/api/user", options);
-=======
 export async function createProject(project: APIProjectType): Promise<APIProjectType> {
   const transformedProject = Object.assign({}, project, {
     expectedTime: Utils.minutesToMilliseconds(project.expectedTime),
@@ -274,7 +269,6 @@
 export async function resumeProject(projectName: string): Promise<APIProjectType> {
   const project = await Request.receiveJSON(`/api/projects/${projectName}/resume`);
   return transformProject(project);
->>>>>>> fea6b062
 }
 
 // ### Tasks
@@ -407,4 +401,9 @@
   assertResponseLimit(datastores);
 
   return datastores;
+}
+
+// ### Active User
+export async function getActiveUser(options: Object = {}) {
+  return Request.receiveJSON("/api/user", options);
 }