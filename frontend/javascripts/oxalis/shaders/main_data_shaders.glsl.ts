--- conflicted
+++ resolved
@@ -192,7 +192,6 @@
   vec4 data_color = vec4(0.0);
 
   <% _.each(segmentationLayerNames, function(segmentationName, layerIndex) { %>
-<<<<<<< HEAD
     vec4 <%= segmentationName %>_id_low = vec4(0.);
     vec4 <%= segmentationName %>_id_high = vec4(0.);
     vec4 <%= segmentationName %>_unmapped_id_low = vec4(0.);
@@ -202,21 +201,11 @@
     if (<%= segmentationName %>_effective_alpha > 0.) {
       vec4[2] unmapped_segment_id;
       vec4[2] segment_id;
-      getSegmentationId_<%= segmentationName %>(worldCoordUVW, unmapped_segment_id, segment_id);
+      getSegmentId_<%= segmentationName %>(worldCoordUVW, unmapped_segment_id, segment_id);
       <%= segmentationName %>_unmapped_id_low = unmapped_segment_id[1];
       <%= segmentationName %>_unmapped_id_high = unmapped_segment_id[0];
       <%= segmentationName %>_id_low = segment_id[1];
       <%= segmentationName %>_id_high = segment_id[0];
-=======
-    vec4 <%= segmentationName%>_id_low = vec4(0.);
-    vec4 <%= segmentationName%>_id_high = vec4(0.);
-    float <%= segmentationName%>_effective_alpha = <%= segmentationName %>_alpha * (1. - <%= segmentationName %>_unrenderable);
-
-    if (<%= segmentationName%>_effective_alpha > 0.) {
-      vec4[2] segmentationId = getSegmentId_<%= segmentationName%>(worldCoordUVW);
-      <%= segmentationName%>_id_low = segmentationId[1];
-      <%= segmentationName%>_id_high = segmentationId[0];
->>>>>>> 6ee06fb5
     }
 
   <% }) %>
