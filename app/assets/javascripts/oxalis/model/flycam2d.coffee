### define
app : app
./dimensions : Dimensions
../constants : constants
###

class Flycam2d

  TEXTURE_WIDTH       : 512
  MAX_TEXTURE_OFFSET  : 31     # maximum difference between requested coordinate and actual texture position
  MAX_ZOOM_THRESHOLD  : 2

  viewportWidth : 0

  constructor : (@viewportWidth, @zoomStepCount, @model) ->

    _.extend(this, Backbone.Events)

    console.log "ZoomStepCount: ", @zoomStepCount

    @user = @model.user

    @maxZoomStepDiff = @calculateMaxZoomStepDiff()
<<<<<<< HEAD
    @hasNewTexture = [false, false, false]
=======
>>>>>>> af9f5bfa
    @zoomStep = 0.0
    @integerZoomStep = 0
    # buffer: how many pixels is the texture larger than the canvas on each dimension?
    # --> two dimensional array with buffer[planeID][dimension], dimension: x->0, y->1
    @buffer = [[0, 0], [0, 0], [0, 0]]
    @position = [0, 0, 0]
    @direction = [0, 0, 1]
    @rayThreshold = [10, 10, 10, 100]
    @spaceDirection = [1, 1, 1]
    @quality = 0 # offset of integer zoom step to the best-quality zoom level

    @updateStoredValues()

    # correct zoom values that are too high or too low
    @user.set("zoom", Math.max(0.01, Math.min(@user.get("zoom"), Math.floor(@getMaxZoomStep()))))

    @listenTo(@model.get("datasetConfiguration"), "change:quality", (model, quality) -> @setQuality(quality))
    # TODO move zoom into tracing settings
    @listenTo(@user, "change:zoom", (model, zoomFactor) -> @zoom(Math.log(zoomFactor) / Math.LN2))

    # Fire changed event every time
    _trigger = @trigger
    @trigger = =>
      _trigger.apply(this, arguments)
      _trigger.call(this, "changed")


  calculateMaxZoomStepDiff : ->
    # Invariant: 2^zoomStep / 2^integerZoomStep <= 2^maxZoomDiff

    zoomThreshold = Math.min(
      @MAX_ZOOM_THRESHOLD,
      (@TEXTURE_WIDTH - @MAX_TEXTURE_OFFSET) / @viewportWidth
    )
    return Math.log(zoomThreshold) / Math.LN2


  zoomByDelta : (delta) ->

    @zoom(@zoomStep - delta * constants.ZOOM_DIFF)


  zoom : (zoom) ->

    # Make sure the max. zoom Step will not be exceded
    if zoom < @zoomStepCount + @maxZoomStepDiff
      @setZoomStep(zoom)


  setQuality : (value) ->
    # Set offset to the best-possible zoom step

    @quality = value
    for i in [0..2]
      @updateStoredValues()
    @update()


  calculateIntegerZoomStep : ->

    # round, because Model expects Integer
    @integerZoomStep = Math.ceil(@zoomStep - @maxZoomStepDiff + @quality)
    @integerZoomStep = Math.min(@integerZoomStep, @zoomStepCount)
    @integerZoomStep = Math.max(@integerZoomStep, 0)


  getZoomStep : ->

    @zoomStep


  setZoomStep : (zoomStep) ->

    @zoomStep = zoomStep
    @update()
    @updateStoredValues()
    @trigger("zoomStepChanged", zoomStep)


  getMaxZoomStep : ->

    Math.pow(2, @zoomStepCount + @maxZoomStepDiff)


  calculateBuffer : ->

    for planeID in [0..2]
      scaleArray = Dimensions.transDim(app.scaleInfo.baseVoxelFactors, planeID)
      pixelNeeded = @viewportWidth * @getTextureScalingFactor()
      @buffer[planeID] = [@TEXTURE_WIDTH - pixelNeeded * scaleArray[0],
                          @TEXTURE_WIDTH - pixelNeeded * scaleArray[1]]


  updateStoredValues : ->

    @calculateIntegerZoomStep()
    @calculateBuffer()


  getIntegerZoomStep : ->

    unless @integerZoomStep
      @calculateIntegerZoomStep()

    return @integerZoomStep


  getTextureScalingFactor : ->

    Math.pow(2, @zoomStep)/Math.pow(2, @integerZoomStep)


  getPlaneScalingFactor : ->

    Math.pow(2, @zoomStep)


  getDirection : ->

    @direction


  setDirection : (direction) ->

    @direction = direction
    if @user.get("dynamicSpaceDirection")
      @setSpaceDirection(direction)


  setSpaceDirection : (direction) ->

    for index in [0..2]
      if direction[index] <= 0 then @spaceDirection[index] = -1 else @spaceDirection[index] = 1


  getSpaceDirection : ->

    @spaceDirection


  move : (p, planeID) ->  #move by whatever is stored in this vector

    if(planeID?)          # if planeID is given, use it to manipulate z
      # change direction of the value connected to space, based on the last direction
      p[Dimensions.getIndices(planeID)[2]] *= @spaceDirection[Dimensions.getIndices(planeID)[2]]
    @setPosition([@position[0]+p[0], @position[1]+p[1], @position[2]+p[2]])


  movePlane : (vector, planeID, increaseSpeedWithZoom = true) -> # vector of voxels in BaseVoxels

    vector = Dimensions.transDim(vector, planeID)
    ind = Dimensions.getIndices(planeID)
    zoomFactor = if increaseSpeedWithZoom then Math.pow(2, @zoomStep) else 1
    scaleFactor = app.scaleInfo.baseVoxelFactors
    delta = [ vector[0] * zoomFactor * scaleFactor[0],
              vector[1] * zoomFactor * scaleFactor[1],
              vector[2] * zoomFactor * scaleFactor[2]]
    @move(delta, planeID)


  toString : ->

    position = @position
    "(x, y, z) = ("+position[0]+", "+position[1]+", "+position[2]+")"


  getPosition : ->

    @position


  getViewportBoundingBox : ->

    position = @getPosition()
    offset   = @getPlaneScalingFactor() * @viewportWidth / 2
    min      = []
    max      = []

    for i in [0..2]
      min.push( position[i] - offset * app.scaleInfo.baseVoxelFactors[i] )
      max.push( position[i] + offset * app.scaleInfo.baseVoxelFactors[i] )

    return { min, max }


  getTexturePosition : (planeID) ->

    texturePosition = @position.slice()    #copy that position
    # As the Model does not render textures for exact positions, the last 5 bits of
    # the X and Y coordinates for each texture have to be set to 0
    for i in [0..2]
      if i != Dimensions.getIndices(planeID)[2]
        texturePosition[i] &= -1 << (5 + @integerZoomStep)

    return texturePosition


  setPositionSilent : (position) ->

    for i in [0..2]
      if not position[i]
        position[i] = @position[i]

    @position = position
    @update()


  setPosition : (position) ->

    @setPositionSilent(position)
    @trigger("positionChanged", position)


  needsUpdate : (planeID) ->

    area = @getArea planeID
    ind  = Dimensions.getIndices planeID
    res = ((area[0] < 0) or (area[1] < 0) or (area[2] > @TEXTURE_WIDTH) or (area[3] > @TEXTURE_WIDTH) or
    #(@position[ind[2]] != @getTexturePosition(planeID)[ind[2]]) or # TODO: always false
    (@zoomStep - (@integerZoomStep-1)) < @maxZoomStepDiff) or
    (@zoomStep -  @integerZoomStep     > @maxZoomStepDiff)
    return res


  getOffsets : (planeID) ->
    # return the coordinate of the upper left corner of the viewport as texture-relative coordinate

    ind = Dimensions.getIndices planeID
    [ @buffer[planeID][0]/2 + (@position[ind[0]] - @getTexturePosition(planeID)[ind[0]])/Math.pow(2, @integerZoomStep),
      @buffer[planeID][1]/2 + (@position[ind[1]] - @getTexturePosition(planeID)[ind[1]])/Math.pow(2, @integerZoomStep)]


  getArea : (planeID) ->
    # returns [left, top, right, bottom] array

    # convert scale vector to array in order to be able to use getIndices()
    scaleArray = Dimensions.transDim( app.scaleInfo.baseVoxelFactors, planeID )
    offsets    = @getOffsets(planeID)
    size       = @getTextureScalingFactor() * @viewportWidth
    # two pixels larger, just to fight rounding mistakes (important for mouse click conversion)
    #[offsets[0] - 1, offsets[1] - 1, offsets[0] + size * scaleArray[ind[0]] + 1, offsets[1] + size * scaleArray[ind[1]] + 1]
    [offsets[0], offsets[1], offsets[0] + size * scaleArray[0], offsets[1] + size * scaleArray[1]]


  getAreas : ->

    result = []
    for i in [0..2]
      result.push( @getArea(i) )
    return result


  setRayThreshold : (cameraRight, cameraLeft) ->

    # in nm
    @rayThreshold[constants.TDView] = 8 * (cameraRight - cameraLeft) / 384


  getRayThreshold : (planeID) ->

    if planeID < 3
      return @rayThreshold[planeID] * Math.pow(2, @zoomStep) * app.scaleInfo.baseVoxel
    else
      return @rayThreshold[planeID]


  update : ->

    app.vent.trigger("rerender")

<|MERGE_RESOLUTION|>--- conflicted
+++ resolved
@@ -21,10 +21,6 @@
     @user = @model.user
 
     @maxZoomStepDiff = @calculateMaxZoomStepDiff()
-<<<<<<< HEAD
-    @hasNewTexture = [false, false, false]
-=======
->>>>>>> af9f5bfa
     @zoomStep = 0.0
     @integerZoomStep = 0
     # buffer: how many pixels is the texture larger than the canvas on each dimension?
