import scala.concurrent.ExecutionContext.Implicits.global
import scala.concurrent.Future

import com.typesafe.sbt.web.Import._
import play.sbt.Play.autoImport._
import play.sbt.routes.RoutesKeys._
import play.twirl.sbt.Import._
import sbt.Keys._
import sbt.{Task, _}
import sbtbuildinfo._
import sbtbuildinfo.BuildInfoKeys._

object Dependencies{
  val akkaVersion = "2.4.1"
  val reactiveVersion = "0.11.13"
  val reactivePlayVersion = "0.11.13-play24"
<<<<<<< HEAD
  val braingamesVersion = "10.3.0-SNAPSHOT"
=======
  val braingamesVersion = "10.1.16"
>>>>>>> dfb1399f
  val twelvemonkeysVersion = "3.1.2"

  val restFb = "com.restfb" % "restfb" % "1.6.11"
  val commonsIo = "commons-io" % "commons-io" % "2.4"
  val commonsEmail = "org.apache.commons" % "commons-email" % "1.3.1"
  val commonsLang = "org.apache.commons" % "commons-lang3" % "3.1"
  val commonsCodec = "commons-codec" % "commons-codec" % "1.10"
  val akkaTest = "com.typesafe.akka" %% "akka-testkit" % akkaVersion
  val akkaAgent = "com.typesafe.akka" %% "akka-agent" % akkaVersion
  val akkaRemote = "com.typesafe.akka" %% "akka-remote" % akkaVersion
  val akkaLogging = "com.typesafe.akka" %% "akka-slf4j" % akkaVersion
  val scalaLogging = "com.typesafe.scala-logging" %% "scala-logging" % "3.4.0"
  val jerseyClient = "com.sun.jersey" % "jersey-client" % "1.8"
  val jerseyCore = "com.sun.jersey" % "jersey-core" % "1.8"
  val reactivePlay = "org.reactivemongo" %% "play2-reactivemongo" % reactivePlayVersion
  val reactiveBson = "org.reactivemongo" %% "reactivemongo-bson-macros" % reactiveVersion
  val scalaReflect = "org.scala-lang" % "scala-reflect" % "2.11.2"
  val braingamesBinary = "com.scalableminds" %% "braingames-binary" % braingamesVersion
  val braingamesDatastore = "com.scalableminds" %% "braingames-datastore" % braingamesVersion
  val scalaAsync = "org.scala-lang.modules" %% "scala-async" % "0.9.2"
  val airbrake = "com.scalableminds" %% "play-airbrake" % "0.5.0"
  val mongev = "com.scalableminds" %% "play-mongev" % "0.4.1"
  val urlHelper = "com.netaporter" %% "scala-uri" % "0.4.14"
  val resourceManager = "com.jsuereth" %% "scala-arm" % "2.0"

  // Unfortunately, we need to list all mturk dependencies seperately since mturk is not published on maven but rather
  // added to the project as a JAR. To keep the number of JARs added to this repo as small as possible, everthing that
  // lives on maven is added here.
  val mturk = Seq(
    "log4j" % "log4j" % "1.2.17",
    "org.apache.axis" % "axis" % "1.4",
    "org.apache.axis" % "axis-jaxrpc" % "1.4",
    "org.apache.axis" % "axis-saaj" % "1.4",
    "org.apache.axis" % "axis-ant" % "1.4",
    "commons-beanutils" % "commons-beanutils" % "1.7.0",
    "commons-collections" % "commons-collections" % "3.2",
    "commons-dbcp" % "commons-dbcp" % "1.2.2",
    "commons-digester" % "commons-digester" % "1.8",
    "commons-logging" % "commons-logging-api" % "1.0.4",
    "commons-logging" % "commons-logging" % "1.0.4",
    "commons-pool" % "commons-pool" % "1.3",
    "commons-lang" % "commons-lang" % "2.3",
    "commons-discovery" % "commons-discovery" % "0.2",
    "dom4j" % "dom4j" % "1.6.1",
    "org.apache.httpcomponents" % "httpclient" % "4.1.2",
    "org.apache.httpcomponents" % "httpcore" % "4.1.2",
    "org.apache.httpcomponents" % "httpmime" % "4.1.2",
    "org.apache.httpcomponents" % "httpclient-cache" % "4.1.2",
    "xalan" % "xalan" % "2.7.1",
    "com.amazonaws" % "aws-java-sdk" % "1.11.26",
    "xerces" % "xercesImpl" % "2.9.1",
    "xml-resolver" % "xml-resolver" % "1.2",
    "xml-apis" % "xml-apis" % "1.4.01",
    "org.codehaus.woodstox" % "wstx-asl" % "3.2.3",
    "wsdl4j" % "wsdl4j" % "1.5.1",
    "org.apache.ws.jaxme" % "jaxmeapi" % "0.5.2",
    "org.apache.ws.jaxme" % "jaxme2" % "0.5.2",
    "org.apache.ws.jaxme" % "jaxmexs" % "0.5.2",
    "org.apache.ws.jaxme" % "jaxmejs" % "0.5.2",
    "org.apache.ws.jaxme" % "jaxmepm" % "0.5.2",
    "org.apache.ws.jaxme" % "jaxme2-rt" % "0.5.2",
    "org.apache.velocity" % "velocity" % "1.5",
    "velocity-tools" % "velocity-tools" % "1.4",
    "net.sf.opencsv" % "opencsv" % "1.8",
    "org.apache.geronimo.specs" % "geronimo-activation_1.0.2_spec" % "1.2",
    "org.apache.geronimo.specs" % "geronimo-javamail_1.3.1_spec" % "1.3"
  )

  val tiff = Seq(
      "com.twelvemonkeys.common" % "common-lang" % twelvemonkeysVersion,
      "com.twelvemonkeys.common" % "common-io" % twelvemonkeysVersion,
      "com.twelvemonkeys.common" % "common-image" % twelvemonkeysVersion,
      "com.twelvemonkeys.imageio" %  "imageio-core" % twelvemonkeysVersion,
      "com.twelvemonkeys.imageio" %  "imageio-metadata" % twelvemonkeysVersion,
      "com.twelvemonkeys.imageio" % "imageio-jpeg" % twelvemonkeysVersion,
      "com.twelvemonkeys.imageio" % "imageio-tiff" % twelvemonkeysVersion
    )
  val newrelic = "com.newrelic.agent.java" % "newrelic-agent" % "3.33.0"
  val newrelicApi = "com.newrelic.agent.java" % "newrelic-api" % "3.33.0"
}

object Resolvers {
  val novusRel = "repo.novus rels" at "http://repo.novus.com/releases/"
  val novuesSnaps = "repo.novus snaps" at "http://repo.novus.com/snapshots/"
  val sonaRels = "sonatype rels" at "https://oss.sonatype.org/content/repositories/releases/"
  val sonaSnaps = "sonatype snaps" at "https://oss.sonatype.org/content/repositories/snapshots/"
  val sgSnaps = "sgodbillon" at "https://bitbucket.org/sgodbillon/repository/raw/master/snapshots/"
  val typesafeRel = "typesafe" at "http://repo.typesafe.com/typesafe/releases"
  val scmRel = "scm.io releases S3 bucket" at "https://s3-eu-central-1.amazonaws.com/maven.scm.io/releases/"
  val scmSnaps = "scm.io snapshots S3 bucket" at "https://s3-eu-central-1.amazonaws.com/maven.scm.io/snapshots/"
  val teamon = "teamon.eu repo" at "http://repo.teamon.eu"
  val bintray = "scalaz-bintray" at "http://dl.bintray.com/scalaz/releases"
}

object AssetCompilation {
  object SettingsKeys{
    val webpackPath = SettingKey[String]("webpack-path", "where webpack is installed")
    val npmPath = SettingKey[String]("npm-path", "where npm is installed")
  }

  import SettingsKeys._
  import com.typesafe.sbt.packager.Keys._

  def isWindowsSystem = System.getProperty("os.name").startsWith("Windows")

  private def startProcess(app: String, params: List[String], base: File) = {
    if(isWindowsSystem)
      Process( "cmd" :: "/c" :: app :: params, base )
    else
      Process( app :: params, base )
  }

  private def killProcess(pid: String) = {
    if(isWindowsSystem)
      Process("kill" :: "-f" :: pid :: Nil).run()
    else
      Process("kill" :: pid :: Nil).run()
  }

  private def npmInstall: Def.Initialize[Task[Seq[File]]] = (npmPath, baseDirectory, streams) map { (npm, base, s) =>
    try{
      val exitValue = startProcess(npm, List("install"), base) ! s.log
      if(exitValue != 0)
        throw new Error(s"Running npm failed with exit code: $exitValue")
    } catch {
      case e: java.io.IOException =>
        s.log.error("Npm couldn't be found. Please set the configuration key 'AssetCompilation.npmPath' properly. " + e.getMessage)
    }
    Seq()
  }

  private def webpackGenerateTask: Def.Initialize[Task[Any]] = (webpackPath, baseDirectory, streams, target) map { (webpack, base, s, t) =>
    try{
      Future{
        startProcess(webpack, List("-w"), base) ! s.log
      }
    } catch {
      case e: java.io.IOException =>
        s.log.error("Webpack couldn't be found. Please set the configuration key 'AssetCompilation.webpackPath' properly. " + e.getMessage)
    }
  } dependsOn npmInstall

  private def killWebpack(x: Unit) = {
    val pidFile = Path("target") / "webpack.pid"
    if(pidFile.exists){
      val pid = scala.io.Source.fromFile(pidFile).mkString.trim
      killProcess(pid)
      pidFile.delete()
      println("Pow, Pow. Blood is everywhere, webpack is gone!")
    }
  }

  private def assetsGenerationTask: Def.Initialize[Task[Unit]] = (webpackPath, baseDirectory, streams, target) map { (webpack, base, s, t) =>
    try{
      val exitValue = startProcess(webpack, List("--env.production"), base) ! s.log
      if(exitValue != 0)
        throw new Error(s"Running webpack failed with exit code: $exitValue")
    } catch {
      case e: java.io.IOException =>
        s.log.error("Webpack couldn't be found. Please set the configuration key 'AssetCompilation.webpackPath' properly. " + e.getMessage)
    }
  } dependsOn npmInstall

  val settings = Seq(
    run in Compile <<= (run in Compile) map(killWebpack) dependsOn webpackGenerateTask,
    stage <<= stage dependsOn assetsGenerationTask,
    dist <<= dist dependsOn assetsGenerationTask
  )
}

object ApplicationBuild extends Build {
  import AssetCompilation.SettingsKeys._
  import Dependencies._
  import Resolvers._

  val appName =  "oxalis"

  val appVersion = scala.io.Source.fromFile("version").mkString.trim

  val oxalisDependencies = Seq(
    restFb,
    commonsIo,
    commonsEmail,
    commonsLang,
    commonsCodec,
    akkaTest,
    akkaAgent,
    akkaRemote,
    akkaLogging,
    jerseyClient,
    jerseyCore,
    reactiveBson,
    reactivePlay,
    scalaReflect,
    braingamesBinary,
    braingamesDatastore,
    scalaAsync,
    cache,
    ws,
    scalaLogging,
    airbrake,
    mongev,
    urlHelper,
    newrelic,
    newrelicApi,
    resourceManager,
    specs2 % Test) ++ tiff ++ mturk

  val dependencyResolvers = Seq(
    novusRel,
    novuesSnaps,
    sonaRels,
    sonaSnaps,
    sgSnaps,
    typesafeRel,
    scmRel,
    scmSnaps,
    bintray,
    teamon
  )

  lazy val oxalisSettings = Seq(
    TwirlKeys.templateImports += "oxalis.view.helpers._",
    TwirlKeys.templateImports += "oxalis.view._",
    scalaVersion := "2.11.7",
    scalacOptions += "-target:jvm-1.8",
    version := appVersion,
    webpackPath := (Path("node_modules") / ".bin" / "webpack").getPath,
    npmPath := "yarn",
    routesGenerator := InjectedRoutesGenerator,
    libraryDependencies ++= oxalisDependencies,
    resolvers ++= dependencyResolvers,
    sourceDirectory in Assets := file("none"),
    updateOptions := updateOptions.value.withLatestSnapshots(true),
    unmanagedJars in Compile ++= {
      val libs = baseDirectory.value / "lib"
      val subs = (libs ** "*") filter { _.isDirectory }
      val targets = ( (subs / "target") ** "*" ) filter {f => f.name.startsWith("scala-") && f.isDirectory}
      ((libs +++ subs +++ targets) ** "*.jar").classpath
    }
  )

  lazy val buildInfoSettings = Seq(
    buildInfoKeys := Seq[BuildInfoKey](name, version, scalaVersion, sbtVersion,
      "commitHash" -> new java.lang.Object() {
        override def toString(): String = {
          try {
            val extracted = new java.io.InputStreamReader(java.lang.Runtime.getRuntime().exec("git rev-parse HEAD").getInputStream())
            (new java.io.BufferedReader(extracted)).readLine()
          } catch {
            case t: Throwable => "get git hash failed"
          }
        }
      }.toString()
    ),
    buildInfoPackage := "webknossos",
    buildInfoOptions := Seq(BuildInfoOption.ToJson, BuildInfoOption.BuildTime)
  )

  lazy val oxalis: Project = Project(appName, file("."))
    .enablePlugins(play.sbt.PlayScala)
    .enablePlugins(BuildInfoPlugin)
    .settings((oxalisSettings ++ AssetCompilation.settings ++ buildInfoSettings):_*)
}<|MERGE_RESOLUTION|>--- conflicted
+++ resolved
@@ -14,11 +14,7 @@
   val akkaVersion = "2.4.1"
   val reactiveVersion = "0.11.13"
   val reactivePlayVersion = "0.11.13-play24"
-<<<<<<< HEAD
-  val braingamesVersion = "10.3.0-SNAPSHOT"
-=======
-  val braingamesVersion = "10.1.16"
->>>>>>> dfb1399f
+  val braingamesVersion = "10.2.0-SNAPSHOT"
   val twelvemonkeysVersion = "3.1.2"
 
   val restFb = "com.restfb" % "restfb" % "1.6.11"
