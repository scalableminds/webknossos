--- conflicted
+++ resolved
@@ -50,12 +50,9 @@
 - Segmentation ID mappings can now be used in volume and hybrid tracings. [#3949](https://github.com/scalableminds/webknossos/pull/3949)
 - A maximize-button was added to the viewports in the annotation view. Maximization can also be toggled with the `.` shortcut. [#3876](https://github.com/scalableminds/webknossos/pull/3876)
 - [webknossos-connect](https://github.com/scalableminds/webknossos-connect) now starts with webKnossos on local and development instances by default. [#3913](https://github.com/scalableminds/webknossos/pull/3913)
-<<<<<<< HEAD
 - The visibilities of trees in a skeleton tracing is now persisted across page loads. [#3942](https://github.com/scalableminds/webknossos/pull/3942)
-=======
 - Added a button for each color layer to enable/disable the layer. [#3943](https://github.com/scalableminds/webknossos/pull/3943)
 - Paginated routes now send a `X-Total-Count` HTTP header which shows how many entries were found in total. [#3899](https://github.com/scalableminds/webknossos/pull/3899)
->>>>>>> 0599c64e
 
 ### Changed
 - Improved the flight mode performance for tracings with very large trees (>80.000 nodes). [#3880](https://github.com/scalableminds/webknossos/pull/3880)
