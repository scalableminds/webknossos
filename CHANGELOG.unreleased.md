--- conflicted
+++ resolved
@@ -14,11 +14,8 @@
 - Added the possibility to move nodes in skeleton tracings. This can be done either by pressing CTRL + arrow key or by dragging while holding CTRL. [#4743](https://github.com/scalableminds/webknossos/pull/4743)
 - Added the possibility to delete datasets on disk from webKnossos. Use with care. [#4696](https://github.com/scalableminds/webknossos/pull/4696)
 - Added error toasts for failing bucket requests. [#4740](https://github.com/scalableminds/webknossos/pull/4740)
-<<<<<<< HEAD
 - Improved the distinguishability of segments by improving the color generation and also by rendering patterns within the segments. The pattern opacity can be adapted in the layer settings (next to the opacity of the segmentation layer). [#4730](https://github.com/scalableminds/webknossos/pull/4730)
-=======
 - Added a list of all projects containing tasks of a specific task type. It's accessible from the task types list view. [#4420](https://github.com/scalableminds/webknossos/pull/4745)
->>>>>>> 823021c7
 
 ### Changed
 - When d/f switching is turned off and a slice is copied with the shortcut `v`, the previous slice used as the source will always be slice - 1 and `shift + v` will always take slice + 1 as the slice to copy from. [#4728](https://github.com/scalableminds/webknossos/pull/4728)
