# Routes
# This file defines all application routes (Higher priority routes first)
# ~~~~

# The general pages
GET           /                                                                 controllers.Application.index
GET           /dashboard                                                        controllers.UserController.empty
GET           /impressum                                                        controllers.Application.impressum

# Github Issues integration
GET           /issues                                                           controllers.GithubIssues.index
POST          /issues                                                           controllers.GithubIssues.submit

# Help section
GET           /help/faq                                                         controllers.HelpController.faq
GET           /help/keyboardshortcuts                                           controllers.HelpController.keyboardShortcuts

# Authentication
GET           /login                                                            controllers.Authentication.login
POST          /login                                                            controllers.Authentication.authenticate
GET           /logout                                                           controllers.Authentication.logout
GET           /register                                                         controllers.Authentication.register
POST          /register                                                         controllers.Authentication.handleRegistration

<<<<<<< HEAD
# Configurations
GET           /api/userConfigurations/default                                   controllers.ConfigurationController.default
GET           /api/user/userConfiguration                                       controllers.ConfigurationController.read
POST          /api/user/userConfiguration                                       controllers.ConfigurationController.update
GET           /api/dataSetConfigurations/default                                controllers.ConfigurationController.defaultDataSet
GET           /api/dataSetConfigurations/:dataSetName                           controllers.ConfigurationController.readDataSet(dataSetName: String)
POST          /api/dataSetConfigurations/:dataSetName                           controllers.ConfigurationController.updateDataSet(dataSetName: String)

# Users
GET           /user/tasks/request                                               controllers.TaskController.request
GET           /users/:id/details                                                controllers.UserController.emptyWithWildcard(id)
GET           /users                                                            controllers.UserController.empty
=======
# User settings
GET           /users                                                            controllers.UserController.empty
POST          /user/configuration                                               controllers.SettingsController.update
GET           /user/configuration                                               controllers.SettingsController.read
GET           /user/configuration/default                                       controllers.SettingsController.default
GET           /user/tasks/request                                               controllers.TaskController.request
GET           /users/:id/details                                                controllers.UserController.emptyWithWildcard(id)
>>>>>>> b431704a
GET           /user/password/reset                                              controllers.UserController.resetPassword
POST          /user/password/reset                                              controllers.UserController.handleResetPassword

GET           /api/users                                                        controllers.UserController.list
GET           /api/user                                                         controllers.UserController.current
GET           /api/user/annotations                                             controllers.UserController.annotations
GET           /api/user/loggedTime                                              controllers.UserController.loggedTime
GET           /api/users/:id                                                    controllers.UserController.user(id: String)
DELETE        /api/users/:id                                                    controllers.UserController.delete(id: String)
PUT           /api/users/:id                                                    controllers.UserController.update(id: String)
GET           /api/users/:id/loggedTime                                         controllers.UserController.userLoggedTime(id: String)
GET           /api/users/:id/annotations                                        controllers.UserController.userAnnotations(id: String)
GET           /api/users/:id/annotations/download                               controllers.admin.NMLIO.userDownload(id: String)
<<<<<<< HEAD
# GET         /api/users/:id/loginAs                                          controllers.UserController.loginAsUser(id: String)
=======
# GET         /api/users/:id/loginAs                                      controllers.UserController.loginAsUser(id: String)
>>>>>>> b431704a

# Team
GET           /teams                                                            controllers.TeamController.empty
GET           /api/teams                                                        controllers.TeamController.list
POST          /api/teams                                                        controllers.TeamController.create
DELETE        /api/teams/:id                                                    controllers.TeamController.delete(id: String)

# Binary Data

# Spotlight
GET           /spotlight                                                        controllers.DataSetController.userAwareEmpty

# DataSets
GET           /datasets                                                         controllers.DataSetController.empty
<<<<<<< HEAD
# GET           /datasets/import                                              controllers.DataSetController.importAll
=======
# GET           /datasets/import                               controllers.DataSetController.importAll
>>>>>>> b431704a
GET           /datasets/:dataSetName/view                                       controllers.DataSetController.view(dataSetName: String)

GET           /api/datasets                                                     controllers.DataSetController.list
GET           /api/datasets/:dataSetName                                        controllers.DataSetController.read(dataSetName: String)
GET           /api/datasets/:dataSetName/accessList                             controllers.DataSetController.accessList(dataSetName: String)
POST          /api/datasets/:dataSetName/teams                                  controllers.DataSetController.updateTeams(dataSetName: String)
POST          /api/datasets/:dataSetName/import                                 controllers.DataSetController.importDataSet(dataSetName: String)
GET           /api/datasets/:dataSetName/import                                 controllers.DataSetController.importProgress(dataSetName: String)
GET           /api/datasets/:dataSetName/layers/:layer/thumbnail                controllers.DataSetController.thumbnail(dataSetName: String, layer: String)

POST          /api/datastores/:name/datasources                                 controllers.DataStoreController.updateAll(name: String)
POST          /api/datastores/:name/datasources/:dataSet                        controllers.DataStoreController.updateOne(name: String, dataSet: String)
GET           /api/datastores/:name/datasources/:dataSet/layers/:layer          controllers.DataStoreController.layerRead(name: String, dataSet: String, layer: String)
GET           /api/datastores/:name/backchannel                                 controllers.DataStoreController.backChannel(name: String, key: String)
GET           /api/datastore                                                    controllers.DataStoreController.show()

<<<<<<< HEAD
# Those routes are DEPRECATED and should NOT be used further
GET           /dataToken/validate                                               controllers.DataTokenController.validateUserToken(token: String, dataSetName: String, dataLayerName: String)
GET           /dataToken/generate                                               controllers.DataTokenController.generateUserToken(dataSetName: String, dataLayerName: String)
# ------ instead use
GET           /api/dataToken/validate                                           controllers.DataTokenController.validateUserToken(token: String, dataSetName: String, dataLayerName: String)
GET           /api/dataToken/generate                                           controllers.DataTokenController.generateUserToken(dataSetName: String, dataLayerName: String)
GET           /api/datasetToken/validate                                        controllers.DataTokenController.validateDataSetToken(token: String, dataSetName: String)

=======
GET           /dataToken/validate                                               controllers.DataTokenController.validate(token: String, dataSetName: String, dataLayerName: String)
GET           /dataToken/generate                                               controllers.DataTokenController.generate(dataSetName: String, dataLayerName: String)
>>>>>>> b431704a
->            /data/                                                            com.scalableminds.datastore.Routes

# SkeletonTracing Stuff
POST          /annotations/createExplorational                                  controllers.AnnotationController.createExplorational
PUT           /annotations/:typ/:id                                             controllers.AnnotationController.updateWithJson(typ: String, id: String, version: Int)
POST          /annotations/:typ/:id/name                                        controllers.AnnotationController.nameExplorativeAnnotation(typ: String, id: String)
GET           /annotations/:typ/:id/finishAndRedirect                           controllers.AnnotationController.finishWithRedirect(typ: String, id: String)
GET           /annotations/:typ/:id/finish                                      controllers.AnnotationController.finish(typ: String, id: String)
GET           /annotations/:typ/:id/reopen                                      controllers.AnnotationController.reopen(typ: String, id: String)
GET           /annotations/:typ/:id/reset                                       controllers.AnnotationController.reset(typ: String, id: String)
POST          /annotations/:typ/:id/transfer                                    controllers.AnnotationController.transfer(typ: String, id: String)

GET           /annotations/:typ/:id                                             controllers.AnnotationController.trace(typ: String, id: String)
GET           /annotations/:typ/:id/info                                        controllers.AnnotationController.info(typ: String, id: String)
GET           /annotations/:typ/:id/download                                    controllers.AnnotationController.download(typ: String, id: String)
DELETE        /annotations/:typ/:id                                             controllers.AnnotationController.cancel(typ: String, id: String)
GET           /annotations/:typ/:id/merge/:mergedTyp/:mergedId/:readOnly        controllers.AnnotationController.merge(typ: String, id: String, mergedTyp: String, mergedId: String, readOnly: Boolean)
<<<<<<< HEAD
# GET           /annotations/:typ/:id/saveMerged                                  controllers.AnnotationController.saveMerged(typ: String, id: String)
=======
GET           /annotations/:typ/:id/saveMerged                                  controllers.AnnotationController.saveMerged(typ: String, id: String)
>>>>>>> b431704a

#Admin pages
GET           /admin/nml/upload                                                 controllers.admin.NMLIO.uploadForm
POST          /admin/nml/upload                                                 controllers.admin.NMLIO.upload

# Admin Tasks
GET           /api/tasks                                                        controllers.TaskController.list
<<<<<<< HEAD
DELETE        /api/tasks/:id                                                    controllers.admin.TaskAdministration.delete(id: String)

GET           /tasks                                                            controllers.TaskController.empty
GET           /tasks/overview                                                   controllers.admin.TaskAdministration.empty
GET           /admin/tasks/create                                               controllers.admin.TaskAdministration.create
POST          /admin/tasks/createBulk                                           controllers.admin.TaskAdministration.createBulk
POST          /admin/tasks/createFromNML                                        controllers.admin.TaskAdministration.createFromNML
POST          /admin/tasks/createFromForm                                       controllers.admin.TaskAdministration.createFromForm
GET           /admin/tasks/:id/edit                                             controllers.admin.TaskAdministration.edit(id: String)
POST          /admin/tasks/:id                                                  controllers.admin.TaskAdministration.editTaskForm(id: String)
GET           /api/tasks/overview                                               controllers.admin.TaskAdministration.overviewData
=======
POST          /api/tasks                                                        controllers.TaskController.create
GET           /api/tasks/:id                                                    controllers.TaskController.read(id: String)
DELETE        /api/tasks/:id                                                    controllers.TaskController.delete(id: String)

GET           /tasks                                                            controllers.TaskController.empty
GET           /tasks/overview                                                   controllers.admin.TaskAdministration.empty
GET           /tasks/:id/edit                                                   controllers.UserController.emptyWithWildcard(id: String)
GET           /tasks/create                                                     controllers.admin.TaskAdministration.empty

#POST          /admin/tasks/createBulk                                           controllers.admin.TaskAdministration.createBulk
#POST          /admin/tasks/createFromNML                                        controllers.admin.TaskAdministration.createFromNML
#POST          /admin/tasks/createFromForm                                       controllers.admin.TaskAdministration.createFromForm

# TODO: remove
#GET           /admin/tasks/:id/edit                                          controllers.admin.TaskAdministration.edit(id: String)
#GET           /admin/tasks/:id/edit                                             controllers.UserController.emptyWithWildcard(id: String)
#POST          /admin/tasks/:id                                                  controllers.admin.TaskAdministration.editTaskForm(id: String)
#GET           /api/tasks/overview                                               controllers.admin.TaskAdministration.overviewData
>>>>>>> b431704a

GET           /api/tasks/:id/download                                           controllers.admin.NMLIO.taskDownload(id: String)
GET           /api/tasks/:id/annotations                                        controllers.AnnotationController.annotationsForTask(id: String)

GET           /taskTypes                                                        controllers.admin.TaskTypeAdministration.empty
GET           /taskTypes/:id/edit                                               controllers.UserController.emptyWithWildcard(id: String)
GET           /api/taskTypes                                                    controllers.admin.TaskTypeAdministration.list
POST          /api/taskTypes                                                    controllers.admin.TaskTypeAdministration.create
DELETE        /api/taskTypes/:id/delete                                         controllers.admin.TaskTypeAdministration.delete(id: String)
<<<<<<< HEAD
GET           /api/taskTypes/:id/tasks                                          controllers.admin.TaskAdministration.tasksForType(id: String)
=======
# GET           /api/taskTypes/:id/tasks                                          controllers.admin.TaskAdministration.tasksForType(id: String)
>>>>>>> b431704a
GET           /api/taskTypes/:id/download                                       controllers.admin.NMLIO.taskTypeDownload(id: String)
GET           /api/taskTypes/:id                                                controllers.admin.TaskTypeAdministration.get(id: String)
POST          /api/taskTypes/:id                                                controllers.admin.TaskTypeAdministration.editTaskTypeForm(id: String)

# Projects
GET           /projects                                                         controllers.ProjectController.empty
GET           /api/projects                                                     controllers.ProjectController.list
POST          /api/projects                                                     controllers.ProjectController.create
DELETE        /api/projects/:name                                               controllers.ProjectController.delete(name: String)
GET           /api/projects/:name/download                                      controllers.admin.NMLIO.projectDownload(name: String)
GET           /api/projects/:name/tasks                                         controllers.ProjectController.tasksForProject(name: String)

GET           /statistics                                                       controllers.StatisticsController.empty
GET           /api/statistics/oxalis                                            controllers.StatisticsController.oxalis(interval: String, start: Option[Long], end: Option[Long])
GET           /api/statistics/users                                             controllers.StatisticsController.users(interval: String, start: Option[Long], end: Option[Long], limit: Int)
# Javascript routing
GET           /assets/javascripts/routes.js                                     controllers.Application.javascriptRoutes

# Map static resources from the /public folder to the /public path
GET           /assets/*file                                                     controllers.Assets.at(path="/public", file)<|MERGE_RESOLUTION|>--- conflicted
+++ resolved
@@ -22,7 +22,6 @@
 GET           /register                                                         controllers.Authentication.register
 POST          /register                                                         controllers.Authentication.handleRegistration
 
-<<<<<<< HEAD
 # Configurations
 GET           /api/userConfigurations/default                                   controllers.ConfigurationController.default
 GET           /api/user/userConfiguration                                       controllers.ConfigurationController.read
@@ -35,15 +34,6 @@
 GET           /user/tasks/request                                               controllers.TaskController.request
 GET           /users/:id/details                                                controllers.UserController.emptyWithWildcard(id)
 GET           /users                                                            controllers.UserController.empty
-=======
-# User settings
-GET           /users                                                            controllers.UserController.empty
-POST          /user/configuration                                               controllers.SettingsController.update
-GET           /user/configuration                                               controllers.SettingsController.read
-GET           /user/configuration/default                                       controllers.SettingsController.default
-GET           /user/tasks/request                                               controllers.TaskController.request
-GET           /users/:id/details                                                controllers.UserController.emptyWithWildcard(id)
->>>>>>> b431704a
 GET           /user/password/reset                                              controllers.UserController.resetPassword
 POST          /user/password/reset                                              controllers.UserController.handleResetPassword
 
@@ -57,11 +47,7 @@
 GET           /api/users/:id/loggedTime                                         controllers.UserController.userLoggedTime(id: String)
 GET           /api/users/:id/annotations                                        controllers.UserController.userAnnotations(id: String)
 GET           /api/users/:id/annotations/download                               controllers.admin.NMLIO.userDownload(id: String)
-<<<<<<< HEAD
 # GET         /api/users/:id/loginAs                                          controllers.UserController.loginAsUser(id: String)
-=======
-# GET         /api/users/:id/loginAs                                      controllers.UserController.loginAsUser(id: String)
->>>>>>> b431704a
 
 # Team
 GET           /teams                                                            controllers.TeamController.empty
@@ -76,11 +62,7 @@
 
 # DataSets
 GET           /datasets                                                         controllers.DataSetController.empty
-<<<<<<< HEAD
 # GET           /datasets/import                                              controllers.DataSetController.importAll
-=======
-# GET           /datasets/import                               controllers.DataSetController.importAll
->>>>>>> b431704a
 GET           /datasets/:dataSetName/view                                       controllers.DataSetController.view(dataSetName: String)
 
 GET           /api/datasets                                                     controllers.DataSetController.list
@@ -97,7 +79,6 @@
 GET           /api/datastores/:name/backchannel                                 controllers.DataStoreController.backChannel(name: String, key: String)
 GET           /api/datastore                                                    controllers.DataStoreController.show()
 
-<<<<<<< HEAD
 # Those routes are DEPRECATED and should NOT be used further
 GET           /dataToken/validate                                               controllers.DataTokenController.validateUserToken(token: String, dataSetName: String, dataLayerName: String)
 GET           /dataToken/generate                                               controllers.DataTokenController.generateUserToken(dataSetName: String, dataLayerName: String)
@@ -106,10 +87,6 @@
 GET           /api/dataToken/generate                                           controllers.DataTokenController.generateUserToken(dataSetName: String, dataLayerName: String)
 GET           /api/datasetToken/validate                                        controllers.DataTokenController.validateDataSetToken(token: String, dataSetName: String)
 
-=======
-GET           /dataToken/validate                                               controllers.DataTokenController.validate(token: String, dataSetName: String, dataLayerName: String)
-GET           /dataToken/generate                                               controllers.DataTokenController.generate(dataSetName: String, dataLayerName: String)
->>>>>>> b431704a
 ->            /data/                                                            com.scalableminds.datastore.Routes
 
 # SkeletonTracing Stuff
@@ -127,11 +104,7 @@
 GET           /annotations/:typ/:id/download                                    controllers.AnnotationController.download(typ: String, id: String)
 DELETE        /annotations/:typ/:id                                             controllers.AnnotationController.cancel(typ: String, id: String)
 GET           /annotations/:typ/:id/merge/:mergedTyp/:mergedId/:readOnly        controllers.AnnotationController.merge(typ: String, id: String, mergedTyp: String, mergedId: String, readOnly: Boolean)
-<<<<<<< HEAD
 # GET           /annotations/:typ/:id/saveMerged                                  controllers.AnnotationController.saveMerged(typ: String, id: String)
-=======
-GET           /annotations/:typ/:id/saveMerged                                  controllers.AnnotationController.saveMerged(typ: String, id: String)
->>>>>>> b431704a
 
 #Admin pages
 GET           /admin/nml/upload                                                 controllers.admin.NMLIO.uploadForm
@@ -139,25 +112,16 @@
 
 # Admin Tasks
 GET           /api/tasks                                                        controllers.TaskController.list
-<<<<<<< HEAD
-DELETE        /api/tasks/:id                                                    controllers.admin.TaskAdministration.delete(id: String)
+
+# DELETE        /api/tasks/:id                                                    controllers.admin.TaskAdministration.delete(id: String)
 
 GET           /tasks                                                            controllers.TaskController.empty
 GET           /tasks/overview                                                   controllers.admin.TaskAdministration.empty
-GET           /admin/tasks/create                                               controllers.admin.TaskAdministration.create
-POST          /admin/tasks/createBulk                                           controllers.admin.TaskAdministration.createBulk
-POST          /admin/tasks/createFromNML                                        controllers.admin.TaskAdministration.createFromNML
-POST          /admin/tasks/createFromForm                                       controllers.admin.TaskAdministration.createFromForm
-GET           /admin/tasks/:id/edit                                             controllers.admin.TaskAdministration.edit(id: String)
-POST          /admin/tasks/:id                                                  controllers.admin.TaskAdministration.editTaskForm(id: String)
-GET           /api/tasks/overview                                               controllers.admin.TaskAdministration.overviewData
-=======
+
 POST          /api/tasks                                                        controllers.TaskController.create
 GET           /api/tasks/:id                                                    controllers.TaskController.read(id: String)
 DELETE        /api/tasks/:id                                                    controllers.TaskController.delete(id: String)
 
-GET           /tasks                                                            controllers.TaskController.empty
-GET           /tasks/overview                                                   controllers.admin.TaskAdministration.empty
 GET           /tasks/:id/edit                                                   controllers.UserController.emptyWithWildcard(id: String)
 GET           /tasks/create                                                     controllers.admin.TaskAdministration.empty
 
@@ -170,7 +134,6 @@
 #GET           /admin/tasks/:id/edit                                             controllers.UserController.emptyWithWildcard(id: String)
 #POST          /admin/tasks/:id                                                  controllers.admin.TaskAdministration.editTaskForm(id: String)
 #GET           /api/tasks/overview                                               controllers.admin.TaskAdministration.overviewData
->>>>>>> b431704a
 
 GET           /api/tasks/:id/download                                           controllers.admin.NMLIO.taskDownload(id: String)
 GET           /api/tasks/:id/annotations                                        controllers.AnnotationController.annotationsForTask(id: String)
@@ -180,11 +143,10 @@
 GET           /api/taskTypes                                                    controllers.admin.TaskTypeAdministration.list
 POST          /api/taskTypes                                                    controllers.admin.TaskTypeAdministration.create
 DELETE        /api/taskTypes/:id/delete                                         controllers.admin.TaskTypeAdministration.delete(id: String)
-<<<<<<< HEAD
-GET           /api/taskTypes/:id/tasks                                          controllers.admin.TaskAdministration.tasksForType(id: String)
-=======
+
+# TODO: check why commented out
 # GET           /api/taskTypes/:id/tasks                                          controllers.admin.TaskAdministration.tasksForType(id: String)
->>>>>>> b431704a
+
 GET           /api/taskTypes/:id/download                                       controllers.admin.NMLIO.taskTypeDownload(id: String)
 GET           /api/taskTypes/:id                                                controllers.admin.TaskTypeAdministration.get(id: String)
 POST          /api/taskTypes/:id                                                controllers.admin.TaskTypeAdministration.editTaskTypeForm(id: String)
