### define
model : Model
model/route : Route
libs/event_mixin : EventMixin
###

PLANE_XY = 0
PLANE_YZ = 1
PLANE_XZ = 2
VIEW_3D  = 3

TYPE_BRANCH = 1

COLOR_ACTIVE = 0x0000ff
COLOR_BRANCH = 0x550000
COLOR_BRANCH_ACTIVE = 0x000055

class Skeleton

  # This class is supposed to collect all the Geometries that belong to the skeleton, like
  # nodes, edges and trees

  maxRouteLen : 0
  flycam : null
  model : null

  # Edges
  routes : []
  # Nodes
  nodes : []
  nodeSpheres : []
  # Tree IDs
  ids : []
  # Current Index
  curIndex : []
  # whether or not display the spheres
  disSpheres : true


  constructor : (@maxRouteLen, @flycam, @model) ->

    _.extend(this, new EventMixin())

    # Create sphere to represent the active Node, radius is
    # 1 nm, so that @activeNode.scale is the radius in nm.
    @activeNode = new THREE.Mesh(
        new THREE.SphereGeometry(1 / @model.route.scaleX),
        new THREE.MeshLambertMaterial({
          color : COLOR_ACTIVE
          #transparent: true
          #opacity: 0.5 })
          })
      )
    @activeNode.doubleSided = true

    @reset()

  createNewTree : (treeId, treeColor) ->
    # create route to show in previewBox and pre-allocate buffers
    routeGeometry = new THREE.Geometry()
    routeGeometryNodes = new THREE.Geometry()
    routeGeometry.dynamic = true
    routeGeometryNodes.dynamic = true

    for i in [1..@maxRouteLen]
      # workaround to hide the unused vertices
      routeGeometry.vertices.push(new THREE.Vector2(0,0))      # sources
      routeGeometry.vertices.push(new THREE.Vector2(0,0))      # targets
      routeGeometryNodes.vertices.push(new THREE.Vector2(0,0)) # nodes

    @routes.push(new THREE.Line(routeGeometry, new THREE.LineBasicMaterial({color: treeColor, linewidth: 1}), THREE.LinePieces))
    @nodes.push(new THREE.ParticleSystem(routeGeometryNodes, new THREE.ParticleBasicMaterial({color: treeColor, size: 5, sizeAttenuation : false})))
    @ids.push(treeId)
    @curIndex.push(0)

    # Initialize the tree
    @clearRoute(treeId)

    @setActiveNode()
    
    @trigger "newGeometries", [@routes[@routes.length - 1], @nodes[@nodes.length - 1]]

  clearRoute : (treeId) ->
    index = @getIndexFromTreeId(treeId)
    for i in [0..@maxRouteLen - 1]
      # workaround to hide the unused vertices
      @routes[index].geometry.vertices[2 * i]     = new THREE.Vector2(0,0)
      @routes[index].geometry.vertices[2 * i + 1] = new THREE.Vector2(0,0)
      @nodes[index].geometry.vertices[i] = new THREE.Vector2(0,0)
      @routes[index].geometry.verticesNeedUpdate = true
      @nodes[index].geometry.verticesNeedUpdate = true
    @curIndex[index] = 0

  reset : ->
    if (@ids.length > 0)
      @trigger "removeGeometries", @routes.concat(@nodes).concat(@nodesSpheres)
    @routes       = []
    @nodes        = []
    @ids          = []
    @nodesSpheres = []
<<<<<<< HEAD
    for tree in @model.route.getTrees()
      @createNewTree(tree.treeId)
=======
    for tree in @model.Route.getTrees()
      @createNewTree(tree.treeId, tree.color)
>>>>>>> c9ad73e0
    @loadSkeletonFromModel()
    # Add Spheres to the scene
    @trigger "newGeometries", @nodesSpheres

  loadSkeletonFromModel : ->
    for tree in @model.route.getTrees()
      nodeList = @model.route.getNodeList(tree)

      index = @getIndexFromTreeId(tree.treeId)

      # Check that we are not dealing with a sentinel
      if nodeList[0].id
        # Draw first Node, because it has no parent and therefore isn't drawn in the loop below
        if nodeList.length > 0
          radius = nodeList[0].size
          nodePos = nodeList[0].pos
          @nodes[index].geometry.vertices[@curIndex[index]]    = new THREE.Vector3(nodePos...)
          # Assign the ID to the vertex, so we can access it later
          @nodes[index].geometry.vertices[@curIndex[index]].nodeId = nodeList[0].id
          @pushNewNode(radius, nodePos, nodeList[0].id, tree.color)
        @curIndex[index]++
        for node in nodeList
          if node.parent
            radius = node.size
            nodePos = node.parent.pos
            node2Pos = node.pos
            @routes[index].geometry.vertices[2 * @curIndex[index]]     = new THREE.Vector3(nodePos...)
            @routes[index].geometry.vertices[2 * @curIndex[index] + 1] = new THREE.Vector3(node2Pos...)
            @nodes[index].geometry.vertices[@curIndex[index]]    = new THREE.Vector3(node2Pos...)
            # Assign the ID to the vertex, so we can access it later
            @nodes[index].geometry.vertices[@curIndex[index]].nodeId = node.id
            @pushNewNode(radius, node2Pos, node.id, tree.color)
            @curIndex[index]++
        @routes[index].geometry.verticesNeedUpdate = true
        @nodes[index].geometry.verticesNeedUpdate = true
    for branchPoint in @model.route.branchStack
      @setBranchPoint(true, branchPoint.id)
    @setActiveNode()

  setActiveNode : =>
    id = @model.route.getActiveNodeId()
    position = @model.route.getActiveNodePos()
    if @activeNodeSphere and @disSpheres==true
      @activeNodeSphere.visible = true
    # May be null
    @lastNodePosition = position
    if position
      @activeNode.visible = true
      @activeNodeSphere = @getSphereFromId(id)
      # Hide activeNodeSphere, because activeNode is visible anyway
      if @activeNodeSphere
        @activeNodeSphere.visible = false
        if @model.route.getActiveNodeType() == TYPE_BRANCH
          @activeNode.material.color.setHex(COLOR_BRANCH_ACTIVE)
        else
          @activeNode.material.color.setHex(COLOR_ACTIVE)
<<<<<<< HEAD
      @setNodeRadius(@model.route.getActiveNodeRadius())
      @activeNode.position = new THREE.Vector3(position[0], position[1], position[2])
=======
      @setNodeRadius(@model.Route.getActiveNodeRadius())
      @activeNode.position = new THREE.Vector3(position...)
>>>>>>> c9ad73e0
    else
      @activeNodeSphere = null
      @activeNode.visible = false
    @flycam.hasChanged = true

  setBranchPoint : (isBranchPoint, nodeID) ->
    colorActive = if isBranchPoint then COLOR_BRANCH_ACTIVE else COLOR_ACTIVE
<<<<<<< HEAD
    colorNormal = if isBranchPoint then COLOR_BRANCH else COLOR_NORMAL
    if not nodeID? or nodeID == @model.route.getActiveNodeId()
=======
    treeColor = @model.Route.getTree().color
    colorNormal = if isBranchPoint then COLOR_BRANCH else treeColor
    if not nodeID? or nodeID == @model.Route.getActiveNodeId()
>>>>>>> c9ad73e0
      @activeNode.material.color.setHex(colorActive)
      if @activeNodeSphere
        @activeNodeSphere.material.color.setHex(colorNormal)
    else
      sphere = @getSphereFromId(nodeID)
      if sphere?
        sphere.material.color.setHex(colorNormal)
    @flycam.hasChanged = true

  setNodeRadius : (value) ->
    @activeNode.scale = new THREE.Vector3(value, value, value)
    if @activeNodeSphere
      @activeNodeSphere.scale = new THREE.Vector3(value, value, value)

  getMeshes : =>
    return [@activeNode].concat(@routes).concat(@nodes).concat(@nodesSpheres)

  # Looks for the Active Point in model.route and adds it to
  # the Skeleton View
  setWaypoint : =>
    curGlobalPos = @flycam.getGlobalPos()
    activePlane  = @flycam.getActivePlane()
    zoomFactor   = @flycam.getPlaneScalingFactor activePlane
<<<<<<< HEAD
    position     = @model.route.getActiveNodePos()
    typeNumber   = @model.route.getActiveNodeType()
    id           = @model.route.getActiveNodeId()
    index        = @getIndexFromTreeId(@model.route.getTree().treeId)
    radius       = @model.route.getActiveNodeRadius()
=======
    position     = @model.Route.getActiveNodePos()
    typeNumber   = @model.Route.getActiveNodeType()
    id           = @model.Route.getActiveNodeId()
    index        = @getIndexFromTreeId(@model.Route.getTree().treeId)
    color        = @model.Route.getTree().color
    radius       = @model.Route.getActiveNodeRadius()
>>>>>>> c9ad73e0

    #if typeNumber == 0
      # calculate the global position of the rightclick
    #  switch activePlane
    #    when PLANE_XY then position = [curGlobalPos[0] - (@curWidth/2 - position[0])/@x*zoomFactor, curGlobalPos[1] - (@curWidth/2 - position[1])/@x*zoomFactor, curGlobalPos[2]]
    #    when PLANE_YZ then position = [curGlobalPos[0], curGlobalPos[1] - (@curWidth/2 - position[1])/@x*zoomFactor, curGlobalPos[2] - (@curWidth/2 - position[0])/@x*zoomFactor]
    #    when PLANE_XZ then position = [curGlobalPos[0] - (@curWidth/2 - position[0])/@x*zoomFactor, curGlobalPos[1], curGlobalPos[2] - (@curWidth/2 - position[1])/@x*zoomFactor]
      
    unless @curIndex[index]
      @curIndex[index] = 0
      @lastNodePosition = position
    unless @lastNodePosition
      @lastNodePosition = position

    if @curIndex[index] < @maxRouteLen

    #PERFORMANCE TEST
    #for k in [0...@maxRouteLen] 
      #@curIndex = k
      #position[0] = Math.random() * 5000
      #position[1] = Math.random() * 5000
      #position[2] = Math.random() * 5000

      @routes[index].geometry.vertices[2 * @curIndex[index]] = new THREE.Vector3(@lastNodePosition...)
      @routes[index].geometry.vertices[2 * @curIndex[index] + 1] = new THREE.Vector3(position...)
      @nodes[index].geometry.vertices[@curIndex[index]] = new THREE.Vector3(position...)
      # Assign the ID to the vertex, so we can access it later
      @nodes[index].geometry.vertices[@curIndex[index]].nodeId = id

      @trigger "newGeometries", [@pushNewNode(radius, position, id, color)]

      #for i in [0..2]
      #  ind = @flycam.getIndices i
      #  @routeView[i].geometry.vertices[2 * @curIndex] = new THREE.Vector3(@lastNodePosition[ind[0]], -@lastNodePosition[ind[1]], -@lastNodePosition[ind[2]])
      #  @routeView[i].geometry.vertices[2 * @curIndex + 1] = new THREE.Vector3(position[ind[0]], -position[ind[1]], -position[ind[2]])
      #  @routeView[i].geometry.verticesNeedUpdate = true

      @routes[index].geometry.verticesNeedUpdate = true
      @nodes[index].geometry.verticesNeedUpdate = true
      
      #TEST CUBES
      #particle = new THREE.Mesh(new THREE.CubeGeometry(30, 30, 30, 1, 1, 1), new THREE.MeshBasicMaterial({color: 0xff0000}))
      #particle.position.x = position[0]
      #particle.position.y = Game.dataSet.upperBoundary[2] - position[2]
      #particle.position.z = position[1]
      #@addGeometry VIEW_3D, particle

      # Animation to center waypoint position
      @waypointAnimation = new TWEEN.Tween({ globalPosX: curGlobalPos[0], globalPosY: curGlobalPos[1], globalPosZ: curGlobalPos[2], flycam: @flycam})
      @waypointAnimation.to({globalPosX: position[0], globalPosY: position[1], globalPosZ: position[2]}, 300)
      @waypointAnimation.onUpdate ->
        @flycam.setGlobalPos [@globalPosX, @globalPosY, @globalPosZ]
      @waypointAnimation.start()
    
      @setActiveNode()
      @setNodeRadius(radius)
      @curIndex[index]++
      @flycam.hasChanged = true

  pushNewNode : (radius, position, id, color) ->
    newNode = new THREE.Mesh(
<<<<<<< HEAD
      new THREE.SphereGeometry(1 / @model.route.scaleX),
      new THREE.MeshLambertMaterial({ color : COLOR_NORMAL})#, transparent: true, opacity: 0.5 })
=======
      new THREE.SphereGeometry(1 / @model.Route.scaleX),
      new THREE.MeshLambertMaterial({ color : color})#, transparent: true, opacity: 0.5 })
>>>>>>> c9ad73e0
    )
    newNode.scale = new THREE.Vector3(radius, radius, radius)
    newNode.position = new THREE.Vector3(position...)
    newNode.nodeId = id
    newNode.visible = @disSpheres
    newNode.doubleSided = true
    @nodesSpheres.push(newNode)
    return newNode
      
  getIndexFromTreeId : (treeId) ->
    unless treeId
      treeId = @model.route.getTree().treeId
    for i in [0..@ids.length]
      if @ids[i] == treeId
        return i
    return null

  getSphereFromId : (nodeId) ->
    for node in @nodesSpheres
      if node.nodeId == nodeId
        return node

  setDisplaySpheres : (value) ->
    @disSpheres = value
    for sphere in @nodesSpheres
      if sphere != @activeNodeSphere
        sphere.visible = value<|MERGE_RESOLUTION|>--- conflicted
+++ resolved
@@ -98,13 +98,10 @@
     @nodes        = []
     @ids          = []
     @nodesSpheres = []
-<<<<<<< HEAD
+
     for tree in @model.route.getTrees()
-      @createNewTree(tree.treeId)
-=======
-    for tree in @model.Route.getTrees()
       @createNewTree(tree.treeId, tree.color)
->>>>>>> c9ad73e0
+    
     @loadSkeletonFromModel()
     # Add Spheres to the scene
     @trigger "newGeometries", @nodesSpheres
@@ -161,13 +158,9 @@
           @activeNode.material.color.setHex(COLOR_BRANCH_ACTIVE)
         else
           @activeNode.material.color.setHex(COLOR_ACTIVE)
-<<<<<<< HEAD
+
       @setNodeRadius(@model.route.getActiveNodeRadius())
-      @activeNode.position = new THREE.Vector3(position[0], position[1], position[2])
-=======
-      @setNodeRadius(@model.Route.getActiveNodeRadius())
       @activeNode.position = new THREE.Vector3(position...)
->>>>>>> c9ad73e0
     else
       @activeNodeSphere = null
       @activeNode.visible = false
@@ -175,14 +168,9 @@
 
   setBranchPoint : (isBranchPoint, nodeID) ->
     colorActive = if isBranchPoint then COLOR_BRANCH_ACTIVE else COLOR_ACTIVE
-<<<<<<< HEAD
-    colorNormal = if isBranchPoint then COLOR_BRANCH else COLOR_NORMAL
+    treeColor = @model.route.getTree().color
+    colorNormal = if isBranchPoint then COLOR_BRANCH else treeColor
     if not nodeID? or nodeID == @model.route.getActiveNodeId()
-=======
-    treeColor = @model.Route.getTree().color
-    colorNormal = if isBranchPoint then COLOR_BRANCH else treeColor
-    if not nodeID? or nodeID == @model.Route.getActiveNodeId()
->>>>>>> c9ad73e0
       @activeNode.material.color.setHex(colorActive)
       if @activeNodeSphere
         @activeNodeSphere.material.color.setHex(colorNormal)
@@ -206,20 +194,12 @@
     curGlobalPos = @flycam.getGlobalPos()
     activePlane  = @flycam.getActivePlane()
     zoomFactor   = @flycam.getPlaneScalingFactor activePlane
-<<<<<<< HEAD
     position     = @model.route.getActiveNodePos()
     typeNumber   = @model.route.getActiveNodeType()
     id           = @model.route.getActiveNodeId()
     index        = @getIndexFromTreeId(@model.route.getTree().treeId)
+    color        = @model.route.getTree().color
     radius       = @model.route.getActiveNodeRadius()
-=======
-    position     = @model.Route.getActiveNodePos()
-    typeNumber   = @model.Route.getActiveNodeType()
-    id           = @model.Route.getActiveNodeId()
-    index        = @getIndexFromTreeId(@model.Route.getTree().treeId)
-    color        = @model.Route.getTree().color
-    radius       = @model.Route.getActiveNodeRadius()
->>>>>>> c9ad73e0
 
     #if typeNumber == 0
       # calculate the global position of the rightclick
@@ -281,13 +261,8 @@
 
   pushNewNode : (radius, position, id, color) ->
     newNode = new THREE.Mesh(
-<<<<<<< HEAD
       new THREE.SphereGeometry(1 / @model.route.scaleX),
-      new THREE.MeshLambertMaterial({ color : COLOR_NORMAL})#, transparent: true, opacity: 0.5 })
-=======
-      new THREE.SphereGeometry(1 / @model.Route.scaleX),
       new THREE.MeshLambertMaterial({ color : color})#, transparent: true, opacity: 0.5 })
->>>>>>> c9ad73e0
     )
     newNode.scale = new THREE.Vector3(radius, radius, radius)
     newNode.position = new THREE.Vector3(position...)
