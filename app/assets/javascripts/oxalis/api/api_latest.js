--- conflicted
+++ resolved
@@ -781,7 +781,6 @@
   }
 
   /**
-<<<<<<< HEAD
    * Overwrite existing wK actions. wK uses [Redux](http://redux.js.org/) actions to trigger any changes to the application state.
    * @param {function(store, next, originalAction)} overwriteFunction - Your new implementation for the method in question. Receives the central wK store, a callback to fire the next/original action and the original action.
    * @param {string} actionName - The name of the action you wish to override:
@@ -810,37 +809,6 @@
    *   // ... do something after the original function ...
    * });
    */
-
-=======
-  * Overwrite existing wK actions. wK uses [Redux](http://redux.js.org/) actions to trigger any changes to the application state.
-  * @param {function(store, next, originalAction)} overwriteFunction - Your new implementation for the method in question. Receives the central wK store, a callback to fire the next/original action and the original action.
-  * @param {string} actionName - The name of the action you wish to override:
-  *   - CREATE_NODE
-  *   - DELETE_NODE
-  *   - SET_ACTIVE_NODE
-  *   - SET_NODE_RADIUS
-  *   - CREATE_BRANCHPOINT
-  *   - DELETE_BRANCHPOINT
-  *   - CREATE_TREE
-  *   - DELETE_TREE
-  *   - SET_ACTIVE_TREE
-  *   - SET_TREE_NAME
-  *   - MERGE_TREES
-  *   - SELECT_NEXT_TREE
-  *   - SHUFFLE_TREE_COLOR
-  *   - SHUFFLE_ALL_TREE_COLORS
-  *   - CREATE_COMMENT
-  *   - DELETE_COMMENT
-  *
-  *
-  * @example
-  * api.utils.registerOverwrite("MERGE_TREES", (store, next, originalAction) => {
-  *   // ... do stuff before the original function...
-  *   next(originalAction);
-  *   // ... do something after the original function ...
-  * });
-  */
->>>>>>> aae8ad5c
   registerOverwrite<S, A>(
     actionName: string,
     overwriteFunction: (store: S, next: (action: A) => void, originalAction: A) => void,
