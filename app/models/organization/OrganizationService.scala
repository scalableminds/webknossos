--- conflicted
+++ resolved
@@ -84,9 +84,10 @@
         .replaceAll(" ", "_")
       existingOrganization <- organizationDAO.findOneByName(organizationName)(GlobalAccessContext).futureBox
       _ <- bool2Fox(existingOrganization.isEmpty) ?~> "organization.name.alreadyInUse"
-<<<<<<< HEAD
       initialPricingParameters = if (conf.Features.isDemoInstance) (PricingPlan.Free, Some(3), Some(50000000000L))
       else (PricingPlan.Custom, None, None)
+      organizationRootFolder = Folder(ObjectId.generate, folderService.defaultRootName)
+      
       organization = Organization(
         ObjectId.generate,
         organizationName,
@@ -96,19 +97,9 @@
         initialPricingParameters._1,
         None,
         initialPricingParameters._2,
-        initialPricingParameters._3
+        initialPricingParameters._3,
+        organizationRootFolder._id
       )
-=======
-      initialPricingPlan = if (conf.Features.isDemoInstance) PricingPlan.Basic else PricingPlan.Custom
-      organizationRootFolder = Folder(ObjectId.generate, folderService.defaultRootName)
-      organization = Organization(ObjectId.generate,
-                                  organizationName,
-                                  "",
-                                  "",
-                                  organizationDisplayName,
-                                  initialPricingPlan,
-                                  organizationRootFolder._id)
->>>>>>> e3dfdd26
       organizationTeam = Team(ObjectId.generate, organization._id, "Default", isOrganizationTeam = true)
       _ <- folderDAO.insertAsRoot(organizationRootFolder)
       _ <- organizationDAO.insertOne(organization)
