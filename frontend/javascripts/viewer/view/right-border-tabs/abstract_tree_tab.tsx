import { Button } from "antd";
import { useWkSelector } from "libs/react_hooks";
import window from "libs/window";
import _ from "lodash";
import React, { useCallback, useEffect, useRef, useState } from "react";
import { useDispatch } from "react-redux";
import type { EmptyObject } from "types/globals";
import { setActiveNodeAction } from "viewer/model/actions/skeletontracing_actions";
import type { NodeListItem } from "viewer/view/right-border-tabs/abstract_tree_renderer";
import AbstractTreeRenderer from "viewer/view/right-border-tabs/abstract_tree_renderer";
<<<<<<< HEAD
=======

type StateProps = {
  dispatch: Dispatch<any>;
  skeletonTracing: SkeletonTracing | null | undefined;
};
type Props = StateProps;
type State = {
  visible: boolean;
};
>>>>>>> 76d15b33

const AbstractTreeTab: React.FC<EmptyObject> = () => {
  const skeletonTracing = useWkSelector((state) => state.annotation.skeleton);
  const viewMode = useWkSelector((state) => state.temporaryConfiguration.viewMode);
  const canvasRef = useRef<HTMLCanvasElement | null>(null);
  const [isVisible, setIsVisible] = useState(false);
  const nodeListRef = useRef<Array<NodeListItem>>([]);
  const dispatch = useDispatch();

  const drawTree = _.throttle(
    useCallback(() => {
      if (!skeletonTracing || !isVisible) {
        return;
      }

      const { activeTreeId, activeNodeId, trees } = skeletonTracing;
      const canvas = canvasRef.current;

      if (canvas) {
        nodeListRef.current = AbstractTreeRenderer.drawTree(
          canvas,
          activeTreeId != null ? trees[activeTreeId] : null,
          activeNodeId,
          [canvas.offsetWidth, canvas.offsetHeight],
        );
      }
    }, [skeletonTracing, isVisible]),
    1000,
  );

  useEffect(() => {
    window.addEventListener("resize", drawTree, false);
    drawTree();

    return () => {
      window.removeEventListener("resize", drawTree, false);
    };
  }, [drawTree]);

<<<<<<< HEAD
  useEffect(() => {
    drawTree();
  }, [drawTree]);
=======
    if (canvas != null) {
      this.nodeList = AbstractTreeRenderer.drawTree(
        canvas,
        activeTreeId != null ? trees.getNullable(activeTreeId) : null,
        activeNodeId,
        [canvas.offsetWidth, canvas.offsetHeight],
      );
    }
  }, 1000);
>>>>>>> 76d15b33

  const handleClick = useCallback(
    (event: React.MouseEvent<HTMLCanvasElement>) => {
      const id = AbstractTreeRenderer.getIdFromPos(
        event.nativeEvent.offsetX,
        event.nativeEvent.offsetY,
        nodeListRef.current,
      );
      const suppressRotation = viewMode === "orthogonal";

      if (id != null) {
        dispatch(setActiveNodeAction(id, false, false, suppressRotation));
      }
    },
    [dispatch, viewMode],
  );

  const onClickShow = () => setIsVisible(true);

  return (
    <div className="flex-center">
      {isVisible ? (
        <canvas id="abstract-tree-canvas" ref={canvasRef} onClick={handleClick} />
      ) : (
        <React.Fragment>
          <Button type="primary" onClick={onClickShow}>
            Show Abstract Tree
          </Button>
          <span
            style={{
              color: "gray",
              marginTop: 6,
            }}
          >
            This may be slow for very large tracings.
          </span>
        </React.Fragment>
      )}
    </div>
  );
};

export default AbstractTreeTab;<|MERGE_RESOLUTION|>--- conflicted
+++ resolved
@@ -8,18 +8,6 @@
 import { setActiveNodeAction } from "viewer/model/actions/skeletontracing_actions";
 import type { NodeListItem } from "viewer/view/right-border-tabs/abstract_tree_renderer";
 import AbstractTreeRenderer from "viewer/view/right-border-tabs/abstract_tree_renderer";
-<<<<<<< HEAD
-=======
-
-type StateProps = {
-  dispatch: Dispatch<any>;
-  skeletonTracing: SkeletonTracing | null | undefined;
-};
-type Props = StateProps;
-type State = {
-  visible: boolean;
-};
->>>>>>> 76d15b33
 
 const AbstractTreeTab: React.FC<EmptyObject> = () => {
   const skeletonTracing = useWkSelector((state) => state.annotation.skeleton);
@@ -41,7 +29,7 @@
       if (canvas) {
         nodeListRef.current = AbstractTreeRenderer.drawTree(
           canvas,
-          activeTreeId != null ? trees[activeTreeId] : null,
+          activeTreeId != null ? trees.getNullable(activeTreeId) : null,
           activeNodeId,
           [canvas.offsetWidth, canvas.offsetHeight],
         );
@@ -59,21 +47,9 @@
     };
   }, [drawTree]);
 
-<<<<<<< HEAD
   useEffect(() => {
     drawTree();
   }, [drawTree]);
-=======
-    if (canvas != null) {
-      this.nodeList = AbstractTreeRenderer.drawTree(
-        canvas,
-        activeTreeId != null ? trees.getNullable(activeTreeId) : null,
-        activeNodeId,
-        [canvas.offsetWidth, canvas.offsetHeight],
-      );
-    }
-  }, 1000);
->>>>>>> 76d15b33
 
   const handleClick = useCallback(
     (event: React.MouseEvent<HTMLCanvasElement>) => {
