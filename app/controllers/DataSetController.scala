--- conflicted
+++ resolved
@@ -85,13 +85,8 @@
       _ <- bool2Fox(request.identity.isAdmin) ?~> "user.noAdmin"
       noDataStoreBox <- DataStoreDAO.findOneByName(dataStoreName).reverse.futureBox
       _ <- Fox.runOptional(noDataStoreBox)(_ => DataSetService.addForeignDataStore(dataStoreName, url))
-<<<<<<< HEAD
-      _ <- bool2Fox(DataSetService.isProperDataSetName(dataSetName)) ?~> Messages("dataSet.import.impossible.name")
-      _ <- DataSetDAO.findOneByNameAndOrganization(dataSetName, request.identity._organization).reverse ?~> Messages("dataSet.name.alreadyTaken")
-=======
       _ <- bool2Fox(DataSetService.isProperDataSetName(dataSetName)) ?~> "dataSet.import.impossible.name"
-      _ <- DataSetDAO.findOneByName(dataSetName).reverse ?~> "dataSet.name.alreadyTaken"
->>>>>>> cedb4d90
+      _ <- DataSetDAO.findOneByNameAndOrganization(dataSetName, request.identity._organization).reverse ?~> "dataSet.name.alreadyTaken"
       organizationName <- request.identity.organization.map(_.name)
       _ <- DataSetService.addForeignDataSet(dataStoreName, dataSetName, organizationName)
     } yield {
@@ -142,13 +137,8 @@
     withJsonBodyUsing(dataSetPublicReads) {
       case (description, displayName, isPublic) =>
       for {
-<<<<<<< HEAD
         dataSet <- DataSetDAO.findOneByNameAndOrganization(dataSetName, request.identity._organization) ?~> Messages("dataSet.notFound", dataSetName)
-        _ <- Fox.assertTrue(dataSet.isEditableBy(request.identity)) ?~> Messages("notAllowed")
-=======
-        dataSet <- DataSetDAO.findOneByName(dataSetName) ?~> Messages("dataSet.notFound", dataSetName)
         _ <- Fox.assertTrue(dataSet.isEditableBy(request.identity)) ?~> "notAllowed"
->>>>>>> cedb4d90
         _ <- DataSetDAO.updateFields(dataSet._id, description, displayName, isPublic)
         updated <- DataSetDAO.findOneByNameAndOrganization(dataSetName, request.identity._organization)
         js <- updated.publicWrites(Some(request.identity))
@@ -158,29 +148,11 @@
     }
   }
 
-<<<<<<< HEAD
   def updateTeams(dataSetName: String) = SecuredAction.async(parse.json) { implicit request =>
     withJsonBodyAs[List[String]] { teams =>
       for {
         dataSet <- DataSetDAO.findOneByNameAndOrganization(dataSetName, request.identity._organization) ?~> Messages("dataSet.notFound", dataSetName)
-        _ <- Fox.assertTrue(dataSet.isEditableBy(request.identity)) ?~> Messages("notAllowed")
-=======
-  def importDataSet(dataSetName: String) = SecuredAction.async { implicit request =>
-    for {
-      _ <- bool2Fox(DataSetService.isProperDataSetName(dataSetName)) ?~> "dataSet.import.impossible.name"
-      dataSet <- DataSetDAO.findOneByName(dataSetName) ?~> Messages("dataSet.notFound", dataSetName)
-      result <- DataSetService.importDataSet(dataSet)
-    } yield {
-      Status(result.status)(result.body)
-    }
-  }
-
-  def updateTeams(dataSetName: String) = SecuredAction.async(parse.json) { implicit request =>
-    withJsonBodyAs[List[String]] { teams =>
-      for {
-        dataSet <- DataSetDAO.findOneByName(dataSetName) ?~> Messages("dataSet.notFound", dataSetName)
         _ <- Fox.assertTrue(dataSet.isEditableBy(request.identity)) ?~> "notAllowed"
->>>>>>> cedb4d90
         teamIdsValidated <- Fox.serialCombined(teams)(ObjectId.parse(_))
         userTeams <- TeamDAO.findAllEditable
         oldAllowedTeams <- dataSet.allowedTeamIds
@@ -210,13 +182,8 @@
 
   def isValidNewName(dataSetName: String) = SecuredAction.async { implicit request =>
     for {
-<<<<<<< HEAD
-      _ <- bool2Fox(DataSetService.isProperDataSetName(dataSetName)) ?~> Messages("dataSet.name.invalid")
-      _ <- DataSetService.assertNewDataSetName(dataSetName, request.identity._organization)(GlobalAccessContext) ?~> Messages("dataSet.name.alreadyTaken")
-=======
       _ <- bool2Fox(DataSetService.isProperDataSetName(dataSetName)) ?~> "dataSet.name.invalid"
-      _ <- DataSetService.assertNewDataSetName(dataSetName)(GlobalAccessContext) ?~> "dataSet.name.alreadyTaken"
->>>>>>> cedb4d90
+      _ <- DataSetService.assertNewDataSetName(dataSetName, request.identity._organization)(GlobalAccessContext) ?~> "dataSet.name.alreadyTaken"
     } yield Ok
   }
 
