--- conflicted
+++ resolved
@@ -70,7 +70,6 @@
   }
 }
 
-<<<<<<< HEAD
 .floating-buttons-bar {
   .ant-btn-default {
     color: rgba(0, 0, 0, 0.85);
@@ -83,7 +82,8 @@
     border-color: #d9d9d9;
     color: rgba(0, 0, 0, 0.25);
   }
-=======
+}
+
 .drawing-upgrade-users {
   background: right -40px / 35% no-repeat url("/assets/images/pricing/add_users_dark_mode.svg");
 }
@@ -118,5 +118,4 @@
 
 .keyboard-key-icon {
   background-image: url(/assets/images/icon-keyboard-key-dark.svg);
->>>>>>> b408ae58
 }