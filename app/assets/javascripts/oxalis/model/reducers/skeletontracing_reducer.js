/**
 * skeletontracing_reducer.js
 * @flow
 */
import _ from "lodash";
import update from "immutability-helper";
import Utils from "libs/utils";
import { createBranchPoint, deleteBranchPoint, createNode, createTree, deleteTree, deleteNode, shuffleTreeColor, createComment, deleteComment, mergeTrees } from "oxalis/model/reducers/skeletontracing_reducer_helpers";
<<<<<<< HEAD
import { getSkeletonTracing, findTreeByNodeId, getTree, getNodeAndTree } from "oxalis/model/accessors/skeletontracing_accessor";
=======
import { findTreeByNodeId, getTree, getNodeAndTree } from "oxalis/model/accessors/skeletontracing_accessor";
import { zoomReducer } from "oxalis/model/reducers/flycam_reducer";
>>>>>>> 5ebd83ff
import type { OxalisState, SkeletonTracingType } from "oxalis/store";
import type { ActionType } from "oxalis/model/actions/actions";


function SkeletonTracingReducer(state: OxalisState, action: ActionType): OxalisState {
  switch (action.type) {
    case "INITIALIZE_SKELETONTRACING": {
      const restrictions = Object.assign({}, action.tracing.restrictions, action.tracing.content.settings);
      const { contentData } = action.tracing.content;

      const trees = _.keyBy(contentData.trees.map(tree => update(tree, {
        treeId: { $set: tree.id },
        nodes: { $set: _.keyBy(tree.nodes, "id") },
        color: { $set: tree.color.slice(0, 3) },
      })), "id");

      const activeNodeId = contentData.activeNode ? contentData.activeNode : null;
      const activeTree = activeNodeId ? findTreeByNodeId(trees, activeNodeId).get() : null;

      let activeTreeId = null;
      if (activeTree != null) {
        activeTreeId = activeTree.treeId;
      } else {
        const lastTree = _.maxBy(_.values(trees), tree => tree.id);
        if (lastTree != null) {
          activeTreeId = lastTree.treeId;
        }
      }

      const skeletonTracing: SkeletonTracingType = {
        type: "skeleton",
        activeNodeId,
        activeTreeId,
        restrictions,
        trees,
        viewMode: 0,
        name: action.tracing.dataSetName,
        tracingType: action.tracing.typ,
        tracingId: action.tracing.id,
        version: action.tracing.version,
      };

<<<<<<< HEAD
      return update(state, { tracing: { $set: skeletonTracing } });
=======
      const newState = update(state, { skeletonTracing: { $set: skeletonTracing } });
      return zoomReducer(newState, contentData.zoomLevel);
>>>>>>> 5ebd83ff
    }
    default:
      // pass
  }

  return getSkeletonTracing(state.tracing).map((skeletonTracing) => {
    switch (action.type) {
      case "CREATE_NODE": {
        const { position, rotation, viewport, resolution, treeId, timestamp } = action;

        return getTree(skeletonTracing, treeId)
          .chain(tree =>
            createNode(skeletonTracing, state.dataset.scale, tree, position, rotation, viewport, resolution, timestamp)
              .map(([node, edges]) =>
                update(state, { tracing: {
                  trees: {
                    [tree.treeId]: {
                      nodes: { [node.id]: { $set: node } },
                      edges: { $set: edges },
                    },
                  },
                  activeNodeId: { $set: node.id },
                  activeTreeId: { $set: tree.treeId },
                } })))
          .getOrElse(state);
      }

      case "DELETE_NODE": {
        const { timestamp, nodeId, treeId } = action;
        return getNodeAndTree(skeletonTracing, nodeId, treeId)
          .chain(([tree, node]) => deleteNode(state, tree, node, timestamp))
          .map(([trees, newActiveTreeId, newActiveNodeId]) =>
            update(state, { tracing: {
              trees: { $set: trees },
              activeNodeId: { $set: newActiveNodeId },
              activeTreeId: { $set: newActiveTreeId },
            } }),
          ).getOrElse(state);
      }

      case "SET_ACTIVE_NODE": {
        const { nodeId } = action;
        return findTreeByNodeId(skeletonTracing.trees, nodeId)
          .map(tree => update(state, { tracing: {
            activeNodeId: { $set: nodeId },
            activeTreeId: { $set: tree.treeId },
          } }))
          .getOrElse(state);
      }

      case "SET_ACTIVE_NODE_RADIUS": {
        const { radius } = action;
        return getNodeAndTree(skeletonTracing, null, null)
          .map(([tree, node]) => update(state, { tracing: { trees: {
            [tree.treeId]: { nodes: { [node.id]: { radius: { $set: radius } } } },
          } } }))
          .getOrElse(state);
      }

      case "CREATE_BRANCHPOINT": {
        const { timestamp, nodeId, treeId } = action;
        return getNodeAndTree(skeletonTracing, nodeId, treeId)
          .chain(([tree, node]) =>
            createBranchPoint(skeletonTracing, tree, node, timestamp)
              .map(branchPoint =>
                update(state, { tracing: {
                  trees: { [tree.treeId]: { branchPoints: { $push: [branchPoint] } } },
                } })))
          .getOrElse(state);
      }

      case "DELETE_BRANCHPOINT": {
        return deleteBranchPoint(skeletonTracing)
          .map(([branchPoints, treeId, newActiveNodeId]) =>
            update(state, { tracing: {
              trees: { [treeId]: { branchPoints: { $set: branchPoints } } },
              activeNodeId: { $set: newActiveNodeId },
            } }))
          .getOrElse(state);
      }

      case "CREATE_TREE": {
        const { timestamp } = action;
        return createTree(state, timestamp)
          .map(tree =>
            update(state, { tracing: {
              trees: { [tree.treeId]: { $set: tree } },
              activeNodeId: { $set: null },
              activeTreeId: { $set: tree.treeId },
            } }))
          .getOrElse(state);
      }

      case "DELETE_TREE": {
        const { timestamp, treeId } = action;
        return getTree(skeletonTracing, treeId)
          .chain(tree => deleteTree(state, tree, timestamp))
          .map(([trees, newActiveTreeId, newActiveNodeId]) =>
            update(state, { tracing: {
              trees: { $set: trees },
              activeTreeId: { $set: newActiveTreeId },
              activeNodeId: { $set: newActiveNodeId },
            } }))
          .getOrElse(state);
      }

      case "SET_ACTIVE_TREE": {
        const { trees } = skeletonTracing;

        return getTree(skeletonTracing, action.treeId)
          .map((tree) => {
            const newActiveNodeId = _.max(_.map(trees[tree.treeId].nodes, "id")) || null;

            return update(state, { tracing: {
              activeNodeId: { $set: newActiveNodeId },
              activeTreeId: { $set: tree.treeId },
            } });
          })
          .getOrElse(state);
      }

      case "MERGE_TREES": {
        const { sourceNodeId, targetNodeId } = action;
        return mergeTrees(skeletonTracing, sourceNodeId, targetNodeId)
          .map(([trees, newActiveTreeId, newActiveNodeId]) =>
            update(state, { tracing: {
              trees: { $set: trees },
              activeNodeId: { $set: newActiveNodeId },
              activeTreeId: { $set: newActiveTreeId },
            } }))
          .getOrElse(state);
      }

      case "SET_TREE_NAME": {
        return getTree(skeletonTracing, action.treeId)
          .map((tree) => {
            const defaultName = `Tree${Utils.zeroPad(tree.treeId, 3)}`;
            const newName = action.name || defaultName;
            return update(state, { tracing: { trees: { [tree.treeId]: { name: { $set: newName } } } } });
          })
          .getOrElse(state);
      }

      case "SELECT_NEXT_TREE": {
        const { activeTreeId, trees } = skeletonTracing;
        if (_.values(trees).length === 0) return state;

        const increaseDecrease = action.forward ? 1 : -1;
        const maxTreeId = _.max(_.map(trees, "treeId"));
        const newActiveTreeId = _.clamp((activeTreeId || 0) + increaseDecrease, 0, maxTreeId);

        return update(state, { tracing: { activeTreeId: { $set: newActiveTreeId } } });
      }

      case "SHUFFLE_TREE_COLOR": {
        return getTree(skeletonTracing, action.treeId)
          .chain(tree => shuffleTreeColor(skeletonTracing, tree))
          .map(([tree, treeId]) =>
            update(state, { tracing: { trees: { [treeId]: { $set: tree } } } }))
          .getOrElse(state);
      }

      case "CREATE_COMMENT": {
        const { commentText, nodeId, treeId } = action;
        return getNodeAndTree(skeletonTracing, nodeId, treeId)
          .chain(([tree, node]) =>
            createComment(skeletonTracing, tree, node, commentText)
              .map(comments =>
                update(state, { tracing: {
                  trees: { [tree.treeId]: { comments: { $set: comments } } },
                } })))
          .getOrElse(state);
      }

      case "DELETE_COMMENT": {
        return getNodeAndTree(skeletonTracing, action.nodeId, action.treeId)
          .chain(([tree, node]) =>
            deleteComment(skeletonTracing, tree, node)
              .map(comments =>
                update(state, { tracing: {
                  trees: { [tree.treeId]: { comments: { $set: comments } } },
                } })))
          .getOrElse(state);
      }

      default:
        return state;
    }
  }).getOrElse(state);
}

export default SkeletonTracingReducer;<|MERGE_RESOLUTION|>--- conflicted
+++ resolved
@@ -6,12 +6,8 @@
 import update from "immutability-helper";
 import Utils from "libs/utils";
 import { createBranchPoint, deleteBranchPoint, createNode, createTree, deleteTree, deleteNode, shuffleTreeColor, createComment, deleteComment, mergeTrees } from "oxalis/model/reducers/skeletontracing_reducer_helpers";
-<<<<<<< HEAD
 import { getSkeletonTracing, findTreeByNodeId, getTree, getNodeAndTree } from "oxalis/model/accessors/skeletontracing_accessor";
-=======
-import { findTreeByNodeId, getTree, getNodeAndTree } from "oxalis/model/accessors/skeletontracing_accessor";
 import { zoomReducer } from "oxalis/model/reducers/flycam_reducer";
->>>>>>> 5ebd83ff
 import type { OxalisState, SkeletonTracingType } from "oxalis/store";
 import type { ActionType } from "oxalis/model/actions/actions";
 
@@ -54,12 +50,8 @@
         version: action.tracing.version,
       };
 
-<<<<<<< HEAD
-      return update(state, { tracing: { $set: skeletonTracing } });
-=======
-      const newState = update(state, { skeletonTracing: { $set: skeletonTracing } });
+      const newState = update(state, { tracing: { $set: skeletonTracing } });
       return zoomReducer(newState, contentData.zoomLevel);
->>>>>>> 5ebd83ff
     }
     default:
       // pass
