### define
three : THREE
./abstract_plane_material_factory : AbstractPlaneMaterialFactory
###

class PlaneMaterialFactory extends AbstractPlaneMaterialFactory


  setupAttributesAndUniforms : ->

    super()

    @uniforms = _.extend @uniforms,
      offset :
        type : "v2"
        value : new THREE.Vector2(0, 0)
      repeat :
        type : "v2"
        value : new THREE.Vector2(1, 1)
      alpha :
        type : "f"
        value : 0


  convertColor : (color) ->

    return _.map color, (e) -> e / 255


  createTextures : ->

    # create textures
    @textures = {}
    for name, binary of @model.binary
      bytes = binary.targetBitDepth >> 3
      shaderName = @sanitizeName(name)
      @textures[shaderName] = @createDataTexture(@tWidth, bytes)
      @textures[shaderName].binaryCategory = binary.category
      @textures[shaderName].binaryName = binary.name

    layerColors = @model.datasetConfiguration.get("layerColors")
    for shaderName, texture of @textures
      @uniforms[shaderName + "_texture"] = {
        type : "t"
        value : texture
      }
      unless texture.binaryCategory == "segmentation"
        color = @convertColor(layerColors[texture.binaryName])
        @uniforms[shaderName + "_weight"] = {
          type : "f"
          value : 1
        }
        @uniforms[shaderName + "_color"] = {
          type : "v3"
          value : new THREE.Vector3(color...)
        }


  makeMaterial : (options) ->

    super(options)

    @material.setColorInterpolation = (interpolation) =>
      for name, texture of @textures
        if texture.binaryCategory == "color"
          texture.magFilter = interpolation
          texture.needsUpdate = true

    @material.setScaleParams = ({offset, repeat}) =>
      @uniforms.offset.value.set offset.x, offset.y
      @uniforms.repeat.value.set repeat.x, repeat.y

    @material.setSegmentationAlpha = (alpha) =>
      @uniforms.alpha.value = alpha / 100

    @material.side = THREE.DoubleSide


  setupChangeListeners : ->

    super()

    @listenTo(@model.datasetConfiguration, "change:layerColors change:layerColors.*" , (model, layerColors) ->
      for name, color of layerColors
        color = @convertColor(color)
        uniformName = @sanitizeName(name) + "_color"
        @uniforms[uniformName].value = new THREE.Vector3(color...)
<<<<<<< HEAD
      return
=======
      app.vent.trigger("rerender")
>>>>>>> af9f5bfa
    )


  getFragmentShader : ->

    colorLayerNames = _.map @model.getColorBinaries(), (b) => @sanitizeName(b.name)
    segmentationBinary = @model.getSegmentationBinary()

    return _.template(
      """
      <% _.each(layers, function(name) { %>
        uniform sampler2D <%= name %>_texture;
        uniform vec3 <%= name %>_color;
        uniform float <%= name %>_weight;
      <% }) %>

      <% if (hasSegmentation) { %>
        uniform sampler2D <%= segmentationName %>_texture;
      <% } %>

      uniform vec2 offset, repeat;
      uniform float alpha, brightness, contrast;
      varying vec2 vUv;

      /* Inspired from: http://lolengine.net/blog/2013/07/27/rgb-to-hsv-in-glsl */
      vec3 hsv_to_rgb(vec4 HSV)
      {
        vec4 K;
        vec3 p;
        K = vec4(1.0, 2.0 / 3.0, 1.0 / 3.0, 3.0);
        p = abs(fract(HSV.xxx + K.xyz) * 6.0 - K.www);
        return HSV.z * mix(K.xxx, clamp(p - K.xxx, 0.0, 1.0), HSV.y);
      }

      void main() {
        float golden_ratio = 0.618033988749895;
        float color_value  = 0.0;

        <% if (hasSegmentation) { %>
          vec4 volume_color = texture2D(<%= segmentationName %>_texture, vUv * repeat + offset);
          float id = (volume_color.r * 255.0);
        <% } else { %>
          float id = 0.0;
        <% } %>


        /* Get Color Value(s) */

        <% if (isRgb) { %>
          vec3 data_color = texture2D( <%= layers[0] %>_texture, vUv * repeat + offset).xyz;
        <% } else { %>
          vec3 data_color = vec3(0.0, 0.0, 0.0);

          <% _.each(layers, function(name){ %>

            /* Get grayscale value */
            color_value = texture2D( <%= name %>_texture, vUv * repeat + offset).r;

            /* Brightness / Contrast Transformation */
            color_value = (color_value + brightness - 0.5) * contrast + 0.5;

            /* Multiply with color and weight */
            data_color += color_value * <%= name %>_weight * <%= name %>_color;

          <% }) %> ;

          data_color = clamp(data_color, 0.0, 1.0);

        <% } %>


        /* Color map (<= to fight rounding mistakes) */

        if ( id > 0.1 ) {
          vec4 HSV = vec4( mod( id * golden_ratio, 1.0), 1.0, 1.0, 1.0 );
          gl_FragColor = vec4(mix( data_color, hsv_to_rgb(HSV), alpha ), 1.0);
        } else {
          gl_FragColor = vec4(data_color, 1.0);
        }
      }
      """
      {
        layers : colorLayerNames
        hasSegmentation : segmentationBinary?
        segmentationName : @sanitizeName( segmentationBinary?.name )
        isRgb : @model.binary["color"]?.targetBitDepth == 24
      }
    )<|MERGE_RESOLUTION|>--- conflicted
+++ resolved
@@ -85,11 +85,7 @@
         color = @convertColor(color)
         uniformName = @sanitizeName(name) + "_color"
         @uniforms[uniformName].value = new THREE.Vector3(color...)
-<<<<<<< HEAD
-      return
-=======
       app.vent.trigger("rerender")
->>>>>>> af9f5bfa
     )
 
 
