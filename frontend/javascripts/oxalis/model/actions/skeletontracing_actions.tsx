--- conflicted
+++ resolved
@@ -1,30 +1,21 @@
 import { Modal } from "antd";
-<<<<<<< HEAD
-import React, { Key } from "react";
-import type { ServerSkeletonTracing, UserDefinedProperty } from "types/api_flow_types";
-=======
-import React, { type Key } from "react";
-import type { ServerSkeletonTracing } from "types/api_flow_types";
->>>>>>> 5425b280
-import type { Vector3, TreeType } from "oxalis/constants";
+import renderIndependently from "libs/render_independently";
+import _ from "lodash";
+import messages from "messages";
+import type { TreeType, Vector3 } from "oxalis/constants";
 import {
   enforceSkeletonTracing,
   getNodeAndTree,
   getTree,
 } from "oxalis/model/accessors/skeletontracing_accessor";
+import { AllUserBoundingBoxActions } from "oxalis/model/actions/annotation_actions";
+import type { MutableTreeMap, OxalisState, SkeletonTracing, TreeGroup } from "oxalis/store";
+import Store from "oxalis/store";
 import RemoveTreeModal from "oxalis/view/remove_tree_modal";
-import type { OxalisState, SkeletonTracing, TreeGroup, MutableTreeMap } from "oxalis/store";
-import Store from "oxalis/store";
-import messages from "messages";
-import renderIndependently from "libs/render_independently";
-import { AllUserBoundingBoxActions } from "oxalis/model/actions/annotation_actions";
+import { Key } from "react";
 import { batchActions } from "redux-batched-actions";
-<<<<<<< HEAD
+import type { ServerSkeletonTracing, UserDefinedProperty } from "types/api_flow_types";
 import { type AdditionalCoordinate } from "types/api_flow_types";
-import _ from "lodash";
-=======
-import type { AdditionalCoordinate } from "types/api_flow_types";
->>>>>>> 5425b280
 
 export type InitializeSkeletonTracingAction = ReturnType<typeof initializeSkeletonTracingAction>;
 export type CreateNodeAction = ReturnType<typeof createNodeAction>;
