package com.scalableminds.webknossos.datastore.controllers

import akka.stream.scaladsl.Source
import com.google.inject.Inject
import com.scalableminds.webknossos.datastore.VolumeTracing.{VolumeTracing, VolumeTracings}
import com.scalableminds.webknossos.datastore.services.{AccessTokenService, DataSourceRepository, UserAccessRequest, WebKnossosServer}
import com.scalableminds.webknossos.datastore.tracings._
import com.scalableminds.webknossos.datastore.tracings.volume.VolumeTracingService
import play.api.i18n.{Messages, MessagesApi}
import play.api.libs.iteratee.Enumerator
import play.api.libs.iteratee.streams.IterateeStreams
import play.api.libs.json.Json
import play.api.mvc.PlayBodyParsers

import scala.concurrent.ExecutionContext

class VolumeTracingController @Inject()(val tracingService: VolumeTracingService,
                                        val dataSourceRepository: DataSourceRepository,
                                        val webKnossosServer: WebKnossosServer,
                                        val accessTokenService: AccessTokenService,
                                        tracingDataStore: TracingDataStore)
                                       (implicit val ec: ExecutionContext,
                                        val bodyParsers: PlayBodyParsers)
  extends TracingController[VolumeTracing, VolumeTracings] {

  implicit val tracingsCompanion = VolumeTracings

  implicit def packMultiple(tracings: List[VolumeTracing]): VolumeTracings = VolumeTracings(tracings)

  implicit def unpackMultiple(tracings: VolumeTracings): List[VolumeTracing] = tracings.tracings.toList

  def initialData(tracingId: String) = Action.async {
    implicit request =>
      accessTokenService.validateAccess(UserAccessRequest.webknossos) {
        AllowRemoteOrigin {
          for {
            initialData <- request.body.asRaw.map(_.asFile) ?~> Messages("zipFile.notFound")
            tracing <- tracingService.find(tracingId) ?~> Messages("tracing.notFound")
            dataSource <- dataSourceRepository.findUsableByName(tracing.dataSetName) ?~> Messages("dataSet.notFound")
            _ <- tracingService.initializeWithData(tracingId, tracing, dataSource, initialData)
          } yield Ok(Json.toJson(tracingId))
        }
      }
  }

  def getData(tracingId: String, version: Option[Long]) = Action.async {
    implicit request => {
<<<<<<< HEAD
      AllowRemoteOrigin {
        for {
          tracing <- tracingService.find(tracingId, version) ?~> Messages("tracing.notFound")
        } yield {
          Ok.chunked(tracingService.data(tracingId, tracing))
=======
      accessTokenService.validateAccess(UserAccessRequest.webknossos) {
        AllowRemoteOrigin {
          for {
            tracing <- tracingService.find(tracingId) ?~> Messages("tracing.notFound")
          } yield {
            val enumerator: Enumerator[Array[Byte]] = tracingService.data(tracingId, tracing)
            Ok.chunked(Source.fromPublisher(IterateeStreams.enumeratorToPublisher(enumerator)))
          }
>>>>>>> a71d7bc0
        }
      }
    }
  }


  def duplicate(tracingId: String, version: Option[Long]) = Action.async {
    implicit request => {
      accessTokenService.validateAccess(UserAccessRequest.webknossos) {
        AllowRemoteOrigin {
          for {
            tracing <- tracingService.find(tracingId) ?~> Messages("tracing.notFound")
            newId <- tracingService.duplicate(tracingId, tracing)
          } yield {
            Ok(Json.toJson(newId))
          }
        }
      }
    }
  }
}<|MERGE_RESOLUTION|>--- conflicted
+++ resolved
@@ -45,22 +45,14 @@
 
   def getData(tracingId: String, version: Option[Long]) = Action.async {
     implicit request => {
-<<<<<<< HEAD
-      AllowRemoteOrigin {
-        for {
-          tracing <- tracingService.find(tracingId, version) ?~> Messages("tracing.notFound")
-        } yield {
-          Ok.chunked(tracingService.data(tracingId, tracing))
-=======
       accessTokenService.validateAccess(UserAccessRequest.webknossos) {
         AllowRemoteOrigin {
           for {
-            tracing <- tracingService.find(tracingId) ?~> Messages("tracing.notFound")
+            tracing <- tracingService.find(tracingId, version) ?~> Messages("tracing.notFound")
           } yield {
             val enumerator: Enumerator[Array[Byte]] = tracingService.data(tracingId, tracing)
             Ok.chunked(Source.fromPublisher(IterateeStreams.enumeratorToPublisher(enumerator)))
           }
->>>>>>> a71d7bc0
         }
       }
     }
