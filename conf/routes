--- conflicted
+++ resolved
@@ -95,7 +95,6 @@
 ->            /data/                                                            com.scalableminds.datastore.Routes
 
 # SkeletonTracing Stuff
-<<<<<<< HEAD
 POST          /annotations/createExplorational                                  controllers.AnnotationController.createExplorational
 POST          /admin/nml/upload                                                 controllers.NMLIOController.upload
 PUT           /annotations/:typ/:id                                             controllers.AnnotationController.updateWithJson(typ: String, id: String, version: Int)
@@ -106,6 +105,8 @@
 GET           /annotations/:typ/:id/reopen                                      controllers.AnnotationController.reopen(typ: String, id: String)
 GET           /annotations/:typ/:id/reset                                       controllers.AnnotationController.reset(typ: String, id: String)
 GET           /annotations/:typ/:id/revert                                      controllers.AnnotationController.revert(typ: String, id: String, version: Int)
+GET           /annotations/:typ/:id/updates                                     controllers.AnnotationController.listUpdates(typ: String, id: String)
+POST          /annotations/:typ/:id/updates/transfer                            controllers.AnnotationController.transferUpdates(typ: String, id: String, fromId: String, fromTyp: String, maxVersion: Int)
 POST          /annotations/:typ/:id/transfer                                    controllers.AnnotationController.transfer(typ: String, id: String)
 
 GET           /annotations/:typ/:id                                             controllers.AnnotationController.trace(typ: String, id: String)
@@ -116,32 +117,6 @@
 DELETE        /annotations/:typ/:id                                             controllers.AnnotationController.cancel(typ: String, id: String)
 GET           /annotations/:typ/:id/merge/:mergedTyp/:mergedId/:readOnly        controllers.AnnotationController.merge(typ: String, id: String, mergedTyp: String, mergedId: String, readOnly: Boolean)
 # GET           /annotations/:typ/:id/saveMerged                                  controllers.AnnotationController.saveMerged(typ: String, id: String)
-=======
-POST          /annotations/createExplorational                                controllers.AnnotationController.createExplorational
-PUT           /annotations/:typ/:id                                           controllers.AnnotationController.updateWithJson(typ: String, id: String, version: Int)
-POST          /annotations/:typ/:id/name                                      controllers.AnnotationController.nameExplorativeAnnotation(typ: String, id: String)
-GET           /annotations/:typ/:id/finishAndRedirect                         controllers.AnnotationController.finishWithRedirect(typ: String, id: String)
-GET           /annotations/:typ/:id/finish                                    controllers.AnnotationController.finish(typ: String, id: String)
-GET           /annotations/:typ/:id/reopen                                    controllers.AnnotationController.reopen(typ: String, id: String)
-GET           /annotations/:typ/:id/reset                                     controllers.AnnotationController.reset(typ: String, id: String)
-GET           /annotations/:typ/:id/revert                                    controllers.AnnotationController.revert(typ: String, id: String, version: Int)
-GET           /annotations/:typ/:id/updates                                   controllers.AnnotationController.listUpdates(typ: String, id: String)
-POST          /annotations/:typ/:id/updates/transfer                          controllers.AnnotationController.transferUpdates(typ: String, id: String, fromId: String, fromTyp: String, maxVersion: Int)
-POST          /annotations/:typ/:id/transfer                                  controllers.AnnotationController.transfer(typ: String, id: String)
-
-GET           /annotations/:typ/:id                                           controllers.AnnotationController.trace(typ: String, id: String)
-GET           /annotations/:typ/:id/readOnly                                  controllers.AnnotationController.traceReadOnly(typ: String, id: String)
-GET           /annotations/:typ/:id/info                                      controllers.AnnotationController.info(typ: String, id: String)
-GET           /annotations/:typ/:id/readOnly/info                             controllers.AnnotationController.infoReadOnly(typ: String, id: String)
-GET           /annotations/:typ/:id/download                                  controllers.AnnotationController.download(typ: String, id: String)
-DELETE        /annotations/:typ/:id                                           controllers.AnnotationController.cancel(typ: String, id: String)
-GET           /annotations/:typ/:id/merge/:mergedTyp/:mergedId/:readOnly      controllers.AnnotationController.merge(typ: String, id: String, mergedTyp: String, mergedId: String, readOnly: Boolean)
-GET           /annotations/:typ/:id/saveMerged                                controllers.AnnotationController.saveMerged(typ: String, id: String)
-
-#Admin pages
-GET           /admin/nml/upload                                               controllers.admin.NMLIO.uploadForm
-POST          /admin/nml/upload                                               controllers.admin.NMLIO.upload
->>>>>>> a2fd153f
 
 # Admin datasets
 GET           /datasets/upload                                                  controllers.DataSetController.empty
