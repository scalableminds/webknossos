--- conflicted
+++ resolved
@@ -262,17 +262,7 @@
       dataLayer.volumeBucketProvider.bucketStreamWithVersion(version = Some(tracingBeforeRevert.version))
 
     for {
-<<<<<<< HEAD
       fallbackLayer <- getFallbackLayer(annotationId, tracingBeforeRevert)
-      segmentIndexBuffer = new VolumeSegmentIndexBuffer(tracingId,
-                                                        volumeSegmentIndexClient,
-                                                        newVersion,
-                                                        remoteDatastoreClient,
-                                                        fallbackLayer,
-                                                        dataLayer.additionalAxes,
-                                                        tc)
-=======
-      fallbackLayer <- getFallbackLayer(tracingId, tracingBeforeRevert)
       segmentIndexBuffer = new VolumeSegmentIndexBuffer(
         tracingId,
         volumeSegmentIndexClient,
@@ -283,7 +273,6 @@
         temporaryTracingService,
         tc
       )
->>>>>>> 836f80f6
       mappingName <- getMappingNameUnlessEditable(sourceTracing)
       _ <- Fox.serialCombined(bucketStreamBeforeRevert) {
         case (bucketPosition, dataBeforeRevert, version) =>
@@ -813,15 +802,17 @@
         firstTracing <- volumeTracingLayers.headOption.map(_.tracing) ?~> "merge.noTracings"
         firstVolumeAnnotationId <- firstVolumeAnnotationIdOpt.toFox
         fallbackLayer <- getFallbackLayer(firstVolumeAnnotationId, firstTracing)
-        segmentIndexBuffer = new VolumeSegmentIndexBuffer(newVolumeTracingId,
-                                                          volumeSegmentIndexClient,
-                                                          newVersion,
-                                                          remoteDatastoreClient,
-                                                          fallbackLayer,
-                                                          mergedAdditionalAxes,
-                                                          temporaryTracingService,
-                                                          tc,
-                                                          toTemporaryStore)
+        segmentIndexBuffer = new VolumeSegmentIndexBuffer(
+          newVolumeTracingId,
+          volumeSegmentIndexClient,
+          newVersion,
+          remoteDatastoreClient,
+          fallbackLayer,
+          mergedAdditionalAxes,
+          temporaryTracingService,
+          tc,
+          toTemporaryStore
+        )
         _ <- mergedVolume.withMergedBuckets { (bucketPosition, bucketBytes) =>
           for {
             _ <- saveBucket(newVolumeTracingId,
@@ -881,26 +872,16 @@
           fallbackLayer <- getFallbackLayer(annotationId, tracing)
           mappingName <- getMappingNameUnlessEditable(tracing)
           segmentIndexBuffer <- Fox.successful(
-<<<<<<< HEAD
-            new VolumeSegmentIndexBuffer(tracingId,
-                                         volumeSegmentIndexClient,
-                                         tracing.version + 1,
-                                         remoteDatastoreClient,
-                                         fallbackLayer,
-                                         volumeLayer.additionalAxes,
-                                         tc))
-=======
             new VolumeSegmentIndexBuffer(
               tracingId,
               volumeSegmentIndexClient,
               tracing.version + 1,
               remoteDatastoreClient,
               fallbackLayer,
-              dataLayer.additionalAxes,
+              volumeLayer.additionalAxes,
               temporaryTracingService,
               tc
             ))
->>>>>>> 836f80f6
           _ <- mergedVolume.withMergedBuckets { (bucketPosition, bucketBytes) =>
             for {
               _ <- saveBucket(volumeLayer, bucketPosition, bucketBytes, tracing.version + 1)
