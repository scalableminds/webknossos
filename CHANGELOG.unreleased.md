--- conflicted
+++ resolved
@@ -11,12 +11,9 @@
 [Commits](https://github.com/scalableminds/webknossos/compare/25.02.1...HEAD)
 
 ### Added
-<<<<<<< HEAD
-- An organization can now share its trained AI models with other organizations. [#8418](https://github.com/scalableminds/webknossos/pull/8418)
-=======
+- Super users can now share the trained AI models with other organizations. [#8418](https://github.com/scalableminds/webknossos/pull/8418)
 - Added a command palette that allows navigating between pages, switching tools and accessing some user settings via Ctrl+K. [#8392](https://github.com/scalableminds/webknossos/pull/8392/)
 - Failed jobs may be retried by super-users. [#8377](https://github.com/scalableminds/webknossos/pull/8377)
->>>>>>> 196b9464
 
 ### Changed
 - When using a zarr link to a wk-served data layer as another layer’s source, the user’s token is used to access the data. [#8322](https://github.com/scalableminds/webknossos/pull/8322/)
