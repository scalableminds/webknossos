package braingames.binary

import braingames.geometry.Point3D
import akka.agent.Agent
import akka.actor._
import akka.actor.ActorSystem
import braingames.geometry.Vector3D
import braingames.util.Math._
import akka.pattern.ask
import akka.pattern.AskTimeoutException
import akka.util.Timeout
import scala.util._
import scala.concurrent.duration._
import scala.concurrent.Future
import akka.routing.RoundRobinRouter
import java.util.UUID
import com.typesafe.config.Config
import braingames.binary.models.DataLayer
import braingames.binary.models.DataSet
import braingames.binary.models.DataLayerId
import store._
import braingames.binary.models.DataSetRepository
import scala.concurrent.Await
import braingames.binary.models.DataLayerSection
import net.liftweb.common.Box
import net.liftweb.common.{Failure => BoxFailure}
import net.liftweb.common.Full
import java.util.NoSuchElementException
import braingames.util.BlockedArray3D
import braingames.util.ExtendedTypes.ExtendedArraySeq
import braingames.util.ExtendedTypes.ExtendedDouble

class DataRequestActor(
  val conf: Config,
  val cache: Agent[Map[CachedBlock, Future[Box[Array[Byte]]]]],
  dataSetRepository: DataSetRepository)
  extends Actor
  with DataCache
  with EmptyDataProvider {

  import store.DataStore._

  val sys = context.system

  implicit val ec = context.dispatcher

  val id = UUID.randomUUID().toString()

  implicit val dataBlockLoadTimeout = Timeout((conf.getInt("loadTimeout")) seconds)

  // defines the maximum count of cached file handles
  val maxCacheSize = conf.getInt("cacheMaxSize")

  // defines how many file handles are deleted when the limit is reached
  val dropCount = conf.getInt("cacheDropCount")

  val remotePath = conf.getString("datarequest.remotepath")

  val useRemote = conf.getBoolean("useRemote")

  implicit val system =
    if (useRemote)
      ActorSystem("DataRequests", conf.getConfig("datarequest"))
    else
      context.system

  lazy val dataStores = List[ActorRef](
    actorForWithLocalFallback[FileDataStore]("fileDataStore")) //,
  //actorForWithLocalFallback[GridDataStore]("gridDataStore"),
  //system.actorOf(Props(new EmptyDataStore()).withRouter(new RoundRobinRouter(3)), s"${id}__emptyDataStore"))

  def actorForWithLocalFallback[T <: Actor](name: String)(implicit evidence: scala.reflect.ClassTag[T]) = {
    if (useRemote)
      system.actorFor(s"$remotePath/user/$name")
    else
      system.actorOf(Props[T].withRouter(new RoundRobinRouter(3)), s"${id}__${name}")
  }

  def receive = {
    case dataRequest: DataRequest =>
      val t = System.currentTimeMillis()
      val s = sender
      // This construct results in a parallel execution and catches all the errors
      Future.successful().flatMap{ _ =>
        load(dataRequest)
      }.onComplete{
        case Success(data) =>
<<<<<<< HEAD
=======
          System.err.println("FINISHED DATA REQUEST " + (System.currentTimeMillis() - t) + " ms")
>>>>>>> 5615fd7d
          s ! Some(data)
        case Failure(e) =>
          System.err.println(s"DataRequestActor Error for Request. Error: $e")
          e.printStackTrace()
          s ! None
      }
    case DataRequestCollection(requests) =>
      val resultsPromise = Future.traverse(requests)(load)
      val s = sender
      resultsPromise.onComplete {
        case Success(results) =>
          s ! Some(results.appendArrays)
        case Failure(e) =>
          System.err.println(s"DataRequestActor Error for Request. Error: $e")
          e.printStackTrace()
          s ! None
      }
  }

  def loadFromLayer(loadBlock: LoadBlock): Future[Box[Array[Byte]]] = {
    if (loadBlock.dataLayerSection.doesContainBlock(loadBlock.block, loadBlock.dataSet.blockLength)) {

      def loadFromStore(dataStores: List[ActorRef]): Future[Box[Array[Byte]]] = dataStores match {
        case a :: tail =>
          (a ? loadBlock)
            .mapTo[Box[Array[Byte]]]
            .flatMap {
            dataOpt =>
              dataOpt match {
                case d: Full[Array[Byte]] =>
                  Future.successful(d)
                case _ =>
                  loadFromStore(tail)
              }
          }.recoverWith {
            case e: AskTimeoutException =>
              println(s"WARN: (${loadBlock.dataSet.name}/${loadBlock.dataLayerSection.baseDir} ${loadBlock.block}) ${a.path}: Not response in time.")
              loadFromStore(tail)
          }
        case _ =>
          Future.successful(None)
      }

      withCache(loadBlock) {
        loadFromStore(dataStores)
      }
    } else {
      Future.successful(None)
    }
  }

  def loadFromSomewhere(dataSet: DataSet, layer: DataLayer, requestedLayer: DataLayerId, resolution: Int, block: Point3D): Future[Array[Byte]] = {

    def loadFromSections(sections: Stream[DataLayerSection]): Future[Array[Byte]] = sections match {
      case section #:: tail =>
        val loadBlock = LoadBlock(dataSet, layer, section, resolution, block)
        loadFromLayer(loadBlock).flatMap {
          case Full(byteArray) =>
            Future.successful(byteArray)
          case net.liftweb.common.Failure(e, _, _) =>
            System.err.println("DataStore Failure: " + e)
            loadFromSections(tail)
          case _ =>
            loadFromSections(tail)
        }
      case _ =>
        Future.successful(loadNullBlock(dataSet, layer))
    }

    val sections = Stream(layer.sections.filter {
      section =>
        requestedLayer.section.isEmpty || requestedLayer.section == section.sectionId
    }: _*).append {
      Await.result(layer.fallback.map(dataSetRepository.findByName).getOrElse(Future.successful(None)).map(_.flatMap {
        d =>
          d.dataLayer(requestedLayer.typ).map {
            fallbackLayer =>
              if (layer.isCompatibleWith(fallbackLayer))
                fallbackLayer.sections
              else {
                System.err.println("Incompatible fallback layer!")
                Nil
              }
          }
      }.getOrElse(Nil)), 5 seconds)
    }

    loadFromSections(sections)
  }


  def loadBlocks(minBlock: Point3D, maxBlock: Point3D, dataRequest: DataRequest, layer: DataLayer) = {
    val blockIdxs = for {
      x <- minBlock.x to maxBlock.x
      y <- minBlock.y to maxBlock.y
      z <- minBlock.z to maxBlock.z
    } yield Point3D(x, y, z)

    Future.traverse(blockIdxs) {
      p =>
        loadFromSomewhere(
          dataRequest.dataSet,
          layer,
          dataRequest.dataLayer,
          dataRequest.resolution,
          p)
    }
  }

  def load(dataRequest: DataRequest): Future[Array[Byte]] = {
    val cube = dataRequest.cuboid

    val dataSet = dataRequest.dataSet

    val maxCorner = cube.maxCorner

    val minCorner = cube.minCorner

    val minPoint = Point3D(math.max(roundDown(minCorner._1), 0), math.max(roundDown(minCorner._2), 0), math.max(roundDown(minCorner._3), 0))

    val minBlock =
      dataSet.pointToBlock(minPoint, dataRequest.resolution)
    val maxBlock =
      dataSet.pointToBlock(
        Point3D(roundUp(maxCorner._1), roundUp(maxCorner._2), roundUp(maxCorner._3)),
        dataRequest.resolution)

    val pointOffset = minBlock.scale(dataSet.blockLength)

    dataSet.dataLayer(dataRequest.dataLayer.typ) match {
      case Some(layer) =>
        loadBlocks(minBlock, maxBlock, dataRequest, layer)
          .map {
          blocks =>
            BlockedArray3D(
              blocks.toVector,
              dataSet.blockLength, dataSet.blockLength, dataSet.blockLength,
              maxBlock.x - minBlock.x + 1, maxBlock.y - minBlock.y + 1, maxBlock.z - minBlock.z + 1,
              layer.bytesPerElement,
              0.toByte)
        }
          .map {
          block =>
            new DataBlockCutter(block, dataRequest, layer, pointOffset).cutOutRequestedData
        }
      case _ =>
        Future.failed(new NoSuchElementException("Invalid dataLayer type"))
    }
  }
}

class DataBlockCutter(block: BlockedArray3D[Byte], dataRequest: DataRequest, layer: DataLayer, offset: Point3D) {
  val dataSet = dataRequest.dataSet

  val resolution = dataRequest.resolution

  val cube = dataRequest.cuboid

  @inline
  def interpolatedData(px: Double, py: Double, pz: Double) = {
    if (dataRequest.settings.skipInterpolation)
      byteLoader(Point3D(px.castToInt, py.castToInt, pz.castToInt))
    else
      layer.interpolator.interpolate(layer.bytesPerElement, byteLoader _)(Vector3D(px, py, pz))
  }

  def cutOutRequestedData = {
    val result: Array[Byte] =
      cube.withContainingCoordinates(extendArrayBy = layer.bytesPerElement)(interpolatedData)

    if (dataRequest.settings.useHalfByte)
      convertToHalfByte(result)
    else {
      result
    }
  }

  def convertToHalfByte(a: Array[Byte]) = {
    val aSize = a.size
    val compressedSize = if (aSize % 2 == 0) aSize / 2 else aSize / 2 + 1
    val compressed = new Array[Byte](compressedSize)
    var i = 0
    while (i * 2 + 1 < aSize) {
      val first = (a(i * 2) & 0xF0).toByte
      val second = (a(i * 2 + 1) & 0xF0).toByte >> 4 & 0x0F
      val value = (first | second).asInstanceOf[Byte]
      compressed(i) = value
      i += 1
    }
    compressed
  }

  def calculatePositionInLoadedBlock(globalPoint: Point3D) = {
    dataSet.applyResolution(globalPoint, resolution).move(offset.negate)
  }

  def byteLoader(globalPoint: Point3D): Array[Byte] = {
    block(calculatePositionInLoadedBlock(globalPoint))
  }

  def nullValue(bytesPerElement: Int) =
    new Array[Byte](bytesPerElement)
}<|MERGE_RESOLUTION|>--- conflicted
+++ resolved
@@ -85,10 +85,6 @@
         load(dataRequest)
       }.onComplete{
         case Success(data) =>
-<<<<<<< HEAD
-=======
-          System.err.println("FINISHED DATA REQUEST " + (System.currentTimeMillis() - t) + " ms")
->>>>>>> 5615fd7d
           s ! Some(data)
         case Failure(e) =>
           System.err.println(s"DataRequestActor Error for Request. Error: $e")
