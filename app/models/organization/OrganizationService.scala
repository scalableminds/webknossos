--- conflicted
+++ resolved
@@ -9,7 +9,7 @@
 import models.dataset.{DataStore, DataStoreDAO}
 import models.folder.{Folder, FolderDAO, FolderService}
 import models.team.{PricingPlan, Team, TeamDAO}
-import models.user.{Invite, MultiUserDAO, User, UserDAO}
+import models.user.{Invite, MultiUserDAO, User, UserDAO, UserService}
 import play.api.libs.json.{JsObject, Json}
 import utils.{ObjectId, WkConf}
 
@@ -22,6 +22,7 @@
                                     dataStoreDAO: DataStoreDAO,
                                     folderDAO: FolderDAO,
                                     folderService: FolderService,
+                                    userService: UserService,
                                     rpc: RPC,
                                     conf: WkConf,
 )(implicit ec: ExecutionContext)
@@ -31,7 +32,6 @@
   def compactWrites(organization: Organization): JsObject =
     Json.obj(
       "id" -> organization._id,
-      "name" -> organization.name,
       "displayName" -> organization.displayName
     )
 
@@ -93,17 +93,13 @@
       .toFox
   }
 
-<<<<<<< HEAD
-  def createOrganization(organizationIdOpt: Option[String], organizationDisplayName: String): Fox[Organization] =
-=======
   def assertNoOrganizationsPresent: Fox[Unit] =
     for {
       organizations <- organizationDAO.findAll(GlobalAccessContext)
       _ <- bool2Fox(organizations.isEmpty) ?~> "organizationsNotEmpty"
     } yield ()
 
-  def createOrganization(organizationNameOpt: Option[String], organizationDisplayName: String): Fox[Organization] =
->>>>>>> 3b8e545f
+  def createOrganization(organizationIdOpt: Option[String], organizationDisplayName: String): Fox[Organization] =
     for {
       normalizedDisplayName <- TextUtils.normalizeStrong(organizationDisplayName).toFox ?~> "organization.name.invalid"
       organizationId = organizationIdOpt
@@ -133,17 +129,10 @@
       _ <- teamDAO.insertOne(organizationTeam)
     } yield organization
 
-<<<<<<< HEAD
-  def createOrganizationFolder(organizationId: String, dataStoreToken: String): Fox[Unit] = {
+  def createOrganizationDirectory(organizationId: String, dataStoreToken: String): Fox[Unit] = {
     def sendRPCToDataStore(dataStore: DataStore) =
-      rpc(s"${dataStore.url}/data/triggers/newOrganizationFolder")
+      rpc(s"${dataStore.url}/data/triggers/newOrganizationDirectory")
         .addQueryString("token" -> dataStoreToken, "organizationId" -> organizationId)
-=======
-  def createOrganizationDirectory(organizationName: String, dataStoreToken: String): Fox[Unit] = {
-    def sendRPCToDataStore(dataStore: DataStore) =
-      rpc(s"${dataStore.url}/data/triggers/createOrganizationDirectory")
-        .addQueryString("token" -> dataStoreToken, "organizationName" -> organizationName)
->>>>>>> 3b8e545f
         .post()
         .futureBox
 
