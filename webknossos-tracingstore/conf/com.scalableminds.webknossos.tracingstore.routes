--- conflicted
+++ resolved
@@ -37,11 +37,8 @@
 GET         /mapping/:tracingId/updateActionLog                 @com.scalableminds.webknossos.tracingstore.controllers.VolumeTracingController.editableMappingUpdateActionLog(token: Option[String], tracingId: String)
 GET         /mapping/:tracingId/info                            @com.scalableminds.webknossos.tracingstore.controllers.VolumeTracingController.editableMappingInfo(token: Option[String], tracingId: String, version: Option[Long])
 GET         /mapping/:tracingId/segmentsForAgglomerate          @com.scalableminds.webknossos.tracingstore.controllers.VolumeTracingController.editableMappingSegmentIdsForAgglomerate(token: Option[String], tracingId: String, agglomerateId: Long)
-<<<<<<< HEAD
 POST        /mapping/:tracingId/agglomeratesForSegments         @com.scalableminds.webknossos.tracingstore.controllers.VolumeTracingController.editableMappingAgglomerateIdsForSegments(token: Option[String], tracingId: String)
-=======
 GET         /mapping/:tracingId/agglomerateIdForSegmentId       @com.scalableminds.webknossos.tracingstore.controllers.VolumeTracingController.editableMappingAgglomerateIdForSegmentId(token: Option[String], tracingId: String, segmentId: Long)
->>>>>>> 6ee06fb5
 
 # Zarr endpoints for volume annotations
 GET         /volume/zarr/json/:tracingId                        @com.scalableminds.webknossos.tracingstore.controllers.VolumeTracingZarrStreamingController.volumeTracingFolderContentJson(token: Option[String], tracingId: String)
