--- conflicted
+++ resolved
@@ -100,16 +100,10 @@
     toggleViewArchivedText: =>
       @toggleViewArchivedText()
 
-<<<<<<< HEAD
-=======
-  templateHelpers : ->
-    activeDataSets : @datasetCollection.toArray()
-
   behaviors :
     SortTableBehavior :
       behaviorClass : SortTableBehavior
 
->>>>>>> 24c84d3c
 
   initialize : (options) ->
 
@@ -131,7 +125,6 @@
     else
       @isNotArchived
 
-<<<<<<< HEAD
 
   isArchived : (model) ->
 
@@ -141,11 +134,6 @@
   isNotArchived : (model) ->
 
     !model.attributes.state.isFinished
-=======
-    @datasetCollection = @model.get("dataSets")
-    @listenTo(@datasetCollection, "sync", @render)
-    @datasetCollection.fetch({silent : true, data : "isActive=true"})
->>>>>>> 24c84d3c
 
 
   selectFiles : (event) ->
