--- conflicted
+++ resolved
@@ -16,7 +16,8 @@
 -
 
 ### Fixed
--
+- Fixed the name of downloaded annotation zips. [#4330](https://github.com/scalableminds/webknossos/pull/4330)
+- Fixed permissions to all task lists, so only administrable tasks can get accessed. [#4331](https://github.com/scalableminds/webknossos/pull/4331)
 
 ### Removed
 -
@@ -41,14 +42,9 @@
 ### Fixed
 - Fixed broken sorting in the dataset table of the dashboard. [#4318](https://github.com/scalableminds/webknossos/pull/4318)
 - Fixed annotation access to match the text in the modal. [#4314](https://github.com/scalableminds/webknossos/pull/4314)
-<<<<<<< HEAD
-- Fixed permissions to all task lists, so only administrable tasks can get accessed. [#4331](https://github.com/scalableminds/webknossos/pull/4331)
 
 ### Removed
 -
-=======
-- Fixed the name of downloaded annotation zips. [#4330](https://github.com/scalableminds/webknossos/pull/4330)
->>>>>>> 6440fa7a
 
 
 ## [19.11.0](https://github.com/scalableminds/webknossos/releases/tag/19.11.0) - 2019-10-28
