--- conflicted
+++ resolved
@@ -10,31 +10,22 @@
 import java.nio.file.{Files, Path}
 
 case class DatasetLayerAttachments(
-<<<<<<< HEAD
-    meshes: Seq[LayerAttachment],
-    agglomerates: Seq[LayerAttachment],
-    segmentIndex: Option[LayerAttachment],
-    connectomes: Seq[LayerAttachment],
-    cumsum: Option[LayerAttachment]
-) {
-  def isEmpty: Boolean =
-    meshes.isEmpty && agglomerates.isEmpty && segmentIndex.isEmpty && connectomes.isEmpty && cumsum.isEmpty
-}
-=======
     meshes: Seq[LayerAttachment] = Seq.empty,
     agglomerates: Seq[LayerAttachment] = Seq.empty,
     segmentIndex: Option[LayerAttachment] = None,
     connectomes: Seq[LayerAttachment] = Seq.empty,
     cumsum: Option[LayerAttachment] = None
-)
->>>>>>> bce8432c
+) {
+  def isEmpty: Boolean =
+    meshes.isEmpty && agglomerates.isEmpty && segmentIndex.isEmpty && connectomes.isEmpty && cumsum.isEmpty
+}
 
 object DatasetLayerAttachments {
   implicit val jsonFormat: Format[DatasetLayerAttachments] =
     Json.using[Json.WithDefaultValues].format[DatasetLayerAttachments]
 }
 
-object LayerAttachmentDataFormat extends ExtendedEnumeration {
+object LayerAttachmentDataformat extends ExtendedEnumeration {
   type LayerAttachmentDataformat = Value
   val hdf5, json, zarr3 = Value
 }
@@ -44,14 +35,14 @@
   val mesh, agglomerate, segmentIndex, connectome, cumsum = Value
 }
 
-case class LayerAttachment(name: String, path: URI, dataFormat: LayerAttachmentDataFormat.LayerAttachmentDataformat)
+case class LayerAttachment(name: String, path: URI, dataFormat: LayerAttachmentDataformat.LayerAttachmentDataformat)
 
 object LayerAttachment {
   implicit val jsonFormat: Format[LayerAttachment] = Json.format[LayerAttachment]
 
   def scanForFiles(layerDirectory: Path,
                    directoryName: String,
-                   dataFormat: LayerAttachmentDataFormat.LayerAttachmentDataformat): Seq[LayerAttachment] = {
+                   dataFormat: LayerAttachmentDataformat.LayerAttachmentDataformat): Seq[LayerAttachment] = {
     val dir = layerDirectory.resolve(directoryName)
     val scanExtension = dataFormat.toString
     if (Files.exists(dir)) {
@@ -72,7 +63,7 @@
 
 object MeshFileInfo {
   val directoryName = "meshes"
-  private val scanDataFormat = LayerAttachmentDataFormat.hdf5
+  private val scanDataFormat = LayerAttachmentDataformat.hdf5
 
   def scanForMeshFiles(layerDirectory: Path): Seq[LayerAttachment] =
     LayerAttachment.scanForFiles(layerDirectory, directoryName, scanDataFormat)
@@ -80,7 +71,7 @@
 
 object AgglomerateFileInfo {
   val directoryName = "agglomerates"
-  private val scanDataFormat = LayerAttachmentDataFormat.hdf5
+  private val scanDataFormat = LayerAttachmentDataformat.hdf5
 
   def scanForAgglomerateFiles(layerDirectory: Path): Seq[LayerAttachment] =
     LayerAttachment.scanForFiles(layerDirectory, directoryName, scanDataFormat)
@@ -88,7 +79,7 @@
 
 object SegmentIndexFileInfo {
   val directoryName = "segmentIndex"
-  private val scanDataFormat = LayerAttachmentDataFormat.hdf5
+  private val scanDataFormat = LayerAttachmentDataformat.hdf5
 
   def scanForSegmentIndexFile(layerDirectory: Path): Option[LayerAttachment] =
     LayerAttachment.scanForFiles(layerDirectory, directoryName, scanDataFormat).headOption
@@ -96,7 +87,7 @@
 
 object ConnectomeFileInfo {
   val directoryName = "connectomes"
-  private val scanDataFormat = LayerAttachmentDataFormat.hdf5
+  private val scanDataFormat = LayerAttachmentDataformat.hdf5
 
   def scanForConnectomeFiles(layerDirectory: Path): Seq[LayerAttachment] =
     LayerAttachment.scanForFiles(layerDirectory, directoryName, scanDataFormat)
@@ -104,7 +95,7 @@
 
 object CumsumFileInfo {
   val directoryName = "agglomerates"
-  private val scanDataFormat = LayerAttachmentDataFormat.json
+  private val scanDataFormat = LayerAttachmentDataformat.json
 
   def scanForCumsumFile(layerDirectory: Path): Option[LayerAttachment] =
     LayerAttachment.scanForFiles(layerDirectory, directoryName, scanDataFormat).headOption
