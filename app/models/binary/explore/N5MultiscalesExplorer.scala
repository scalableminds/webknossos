--- conflicted
+++ resolved
@@ -18,14 +18,9 @@
 
   override def explore(remotePath: Path, credentialId: Option[String]): Fox[List[(N5Layer, Vec3Double)]] =
     for {
-      zattrsPath <- Fox.successful(remotePath.resolve(N5Metadata.FILENAME_ATTRIBUTES_JSON))
-<<<<<<< HEAD
-      n5Metadata <- parseJsonFromPath[N5Metadata](zattrsPath) ?~> s"Failed to read N5 header at $zattrsPath"
-      layers <- Fox.serialCombined(n5Metadata.multiscales)(layerFromN5MultiscalesItem(_, remotePath, credentials))
-=======
-      n5Metadata <- parseJsonFromPath[N5Metadata](zattrsPath) ?~> s"Failed to read OME NGFF header at $zattrsPath"
+      metadataPath <- Fox.successful(remotePath.resolve(N5Metadata.FILENAME_ATTRIBUTES_JSON))
+      n5Metadata <- parseJsonFromPath[N5Metadata](metadataPath) ?~> s"Failed to read N5 header at $metadataPath"
       layers <- Fox.serialCombined(n5Metadata.multiscales)(layerFromN5MultiscalesItem(_, remotePath, credentialId))
->>>>>>> 209921a2
     } yield layers
 
   private def layerFromN5MultiscalesItem(multiscalesItem: N5MultiscalesItem,
