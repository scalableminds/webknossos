--- conflicted
+++ resolved
@@ -5,10 +5,7 @@
 
  /* eslint-disable react/no-multi-comp */
  /* eslint-disable react/prefer-stateless-function */
-<<<<<<< HEAD
-=======
  /* eslint-disable jsx-a11y/label-has-for */
->>>>>>> a8d4c513
 
 import React from "react";
 import Utils from "libs/utils";
@@ -42,11 +39,7 @@
 
     return (
       <Row className="settings-row">
-<<<<<<< HEAD
-        <Col span={8}><span className="setting-label">{label}</span></Col>
-=======
-        <Col span={8}><label className="setting-label">{label}</label></Col>
->>>>>>> a8d4c513
+        <Col span={8}><label className="setting-label">{label}</label></Col>
         <Col span={8}>
           <Slider min={min} max={max} onChange={onChange} value={value} step={step} />
         </Col>
@@ -156,11 +149,7 @@
     const { label, onChange, value } = this.props;
     return (
       <Row className="settings-row">
-<<<<<<< HEAD
-        <Col span={8}><span className="setting-label">{label}</span></Col>
-=======
-        <Col span={8}><label className="setting-label">{label}</label></Col>
->>>>>>> a8d4c513
+        <Col span={8}><label className="setting-label">{label}</label></Col>
         <Col span={16}>
           <Switch onChange={onChange} checked={value} defaultChecked={value} />
         </Col>
@@ -186,11 +175,7 @@
 
     return (
       <Row className="settings-row">
-<<<<<<< HEAD
-        <Col span={8}><span className="setting-label">{label}</span></Col>
-=======
-        <Col span={8}><label className="setting-label">{label}</label></Col>
->>>>>>> a8d4c513
+        <Col span={8}><label className="setting-label">{label}</label></Col>
         <Col span={16}>
           <InputNumber min={min} max={max} onChange={onChange} value={value} step={step} />
         </Col>
@@ -358,11 +343,7 @@
     const { onChange, label, value, children } = this.props;
     return (
       <Row className="settings-row">
-<<<<<<< HEAD
-        <Col span={8}><span className="setting-label">{label}</span></Col>
-=======
-        <Col span={8}><label className="setting-label">{label}</label></Col>
->>>>>>> a8d4c513
+        <Col span={8}><label className="setting-label">{label}</label></Col>
         <Col span={16}>
           <Select onChange={onChange} value={value.toString()} defaultValue={value.toString()} >
             {children}
