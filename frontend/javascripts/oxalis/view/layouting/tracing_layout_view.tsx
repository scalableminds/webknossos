import { WarningFilled } from "@ant-design/icons";
import { Alert, Layout, Tooltip } from "antd";
import ErrorHandling from "libs/error_handling";
import Request from "libs/request";
<<<<<<< HEAD
import type { Vector3, OrthoView } from "oxalis/constants";
=======
import Toast from "libs/toast";
import { document, location } from "libs/window";
import _ from "lodash";
import messages from "messages";
import CrossOriginApi from "oxalis/api/cross_origin_api";
import type { OrthoView, Vector3, ViewMode } from "oxalis/constants";
>>>>>>> 9cecaabf
import Constants from "oxalis/constants";
import type { ControllerStatus } from "oxalis/controller";
import OxalisController from "oxalis/controller";
import MergerModeController from "oxalis/controller/merger_mode_controller";
import { is2dDataset } from "oxalis/model/accessors/dataset_accessor";
import { updateUserSettingAction } from "oxalis/model/actions/settings_actions";
import { Store } from "oxalis/singletons";
import type { OxalisState, TraceOrViewCommand } from "oxalis/store";
import ActionBarView from "oxalis/view/action_bar_view";
import ContextMenuContainer from "oxalis/view/context_menu";
import {
  initializeInputCatcherSizes,
  recalculateInputCatcherSizes,
} from "oxalis/view/input_catcher";
import {
  getLastActiveLayout,
  getLayoutConfig,
  layoutEmitter,
  setActiveLayout,
  storeLayoutConfig,
} from "oxalis/view/layouting/layout_persistence";
import { RenderToPortal } from "oxalis/view/layouting/portal_utils";
import NmlUploadZoneContainer from "oxalis/view/nml_upload_zone_container";
import PresentModernControls from "oxalis/view/novel_user_experiences/01-present-modern-controls";
import WelcomeToast from "oxalis/view/novel_user_experiences/welcome_toast";
import { importTracingFiles } from "oxalis/view/right-border-tabs/skeleton_tab_view";
import TracingView from "oxalis/view/tracing_view";
import VersionView from "oxalis/view/version_view";
import * as React from "react";
import { connect } from "react-redux";
import { RouteComponentProps, withRouter } from "react-router-dom";
import type { Dispatch } from "redux";
import { APICompoundType } from "types/api_flow_types";
import TabTitle from "../components/tab_title_component";
import { determineLayout } from "./default_layout_configs";
import FlexLayoutWrapper from "./flex_layout_wrapper";
import { FloatingMobileControls } from "./floating_mobile_controls";
import app from "app";

const { Sider } = Layout;

type OwnProps = {
  initialMaybeCompoundType: APICompoundType | null;
  initialCommandType: TraceOrViewCommand;
};
type StateProps = ReturnType<typeof mapStateToProps>;
type DispatchProps = {
  setAutoSaveLayouts: (arg0: boolean) => void;
};
type PropsWithRouter = OwnProps &
  StateProps &
  DispatchProps & {
    history: RouteComponentProps["history"];
  };
type State = {
  activeLayoutName: string;
  hasError: boolean;
  status: ControllerStatus;
  contextMenuPosition: [number, number] | null | undefined;
  clickedNodeId: number | null | undefined;
  contextMenuMeshId: number | null | undefined;
  contextMenuMeshIntersectionPosition: Vector3 | null | undefined;
  clickedBoundingBoxId: number | null | undefined;
  contextMenuGlobalPosition: Vector3 | null | undefined;
  contextMenuViewport: OrthoView | null | undefined;
  model: Record<string, any>;
  showFloatingMobileButtons: boolean;
};
const canvasAndLayoutContainerID = "canvasAndLayoutContainer";

class TracingLayoutView extends React.PureComponent<PropsWithRouter, State> {
  lastTouchTimeStamp: number | null = null;

  static getDerivedStateFromError() {
    // DO NOT set hasError back to false EVER as this will trigger a remount of the Controller
    // with unforeseeable consequences
    return {
      hasError: true,
    };
  }

  constructor(props: PropsWithRouter) {
    super(props);
    const layoutType = determineLayout(
      this.props.initialCommandType.type,
      this.props.viewMode,
      this.props.is2d,
    );
    const lastActiveLayoutName = getLastActiveLayout(layoutType);
    const layout = getLayoutConfig(layoutType, lastActiveLayoutName);
    this.state = {
      activeLayoutName: lastActiveLayoutName,
      hasError: false,
      status: "loading",
      contextMenuPosition: null,
      clickedNodeId: null,
      clickedBoundingBoxId: null,
      contextMenuGlobalPosition: null,
      contextMenuViewport: null,
      contextMenuMeshId: null,
      contextMenuMeshIntersectionPosition: null,
      model: layout,
      showFloatingMobileButtons: false,
    };
  }

  componentDidCatch(error: Error) {
    ErrorHandling.notify(error);
    Toast.error(messages["react.rendering_error"]);
  }

  componentWillUnmount() {
    // Replace entire document with loading message
    if (document.body != null) {
      const mainContainer = document.getElementById("main-container");
      if (mainContainer) {
        document.body.removeChild(mainContainer);
      }
    }
    window.removeEventListener("resize", this.debouncedOnLayoutChange);
    window.removeEventListener("touchstart", this.handleTouch);
    window.removeEventListener("mouseover", this.handleMouseOver);

    const refreshMessageContainer = document.createElement("div");
    refreshMessageContainer.style.display = "grid";
    // @ts-ignore
    refreshMessageContainer.style["place-items"] = "center";
    refreshMessageContainer.style.height = "75vh";

    const refreshMessage = document.createElement("div");
    refreshMessage.innerHTML = "Reloading WEBKNOSSOS...";
    refreshMessageContainer.appendChild(refreshMessage);

    if (document.body != null) {
      document.body.appendChild(refreshMessageContainer);
    }
    // Do a complete page refresh to make sure all tracing data is garbage
    // collected and all events are canceled, etc.
    location.reload();
  }

  setControllerStatus = (newStatus: ControllerStatus) => {
    this.setState({
      status: newStatus,
    });
    if (newStatus !== "loaded") {
      return;
    }
    // After the data is loaded recalculate the layout type and the active layout.
    const { initialCommandType, viewMode, is2d } = this.props;
    const layoutType = determineLayout(initialCommandType.type, viewMode, is2d);
    const lastActiveLayoutName = getLastActiveLayout(layoutType);
    const layout = getLayoutConfig(layoutType, lastActiveLayoutName);
    this.setState({
      activeLayoutName: lastActiveLayoutName,
      model: layout,
    });
    initializeInputCatcherSizes();
    window.addEventListener("resize", this.debouncedOnLayoutChange);
    window.addEventListener("touchstart", this.handleTouch);
    window.addEventListener("mouseover", this.handleMouseOver, false);

    if (window.screen.width <= 1080) {
      // Simply assume mobile.
      const { left, right } = Store.getState().uiInformation.borderOpenStatus;
      if (left) {
        layoutEmitter.emit("toggleBorder", "left");
      }
      if (right) {
        layoutEmitter.emit("toggleBorder", "right");
      }
      // Immediately show mobile buttons
      this.handleTouch();
    }
  };

  handleTouch = () => {
    this.lastTouchTimeStamp = Date.now();
    this.setState({ showFloatingMobileButtons: true });
  };

  handleMouseOver = () => {
    if (this.lastTouchTimeStamp && Date.now() - this.lastTouchTimeStamp < 1000) {
      // Ignore mouse move events when they are shortly after touch events because the browser
      // emulates these events when touch is used.
      // Also ignore the event when touch was never used, because then the mobile buttons
      // were never shown, anyway.
      return;
    }

    this.setState({ showFloatingMobileButtons: false });
    this.lastTouchTimeStamp = null;
  };

  showContextMenuAt = (
    xPos: number,
    yPos: number,
    nodeId: number | null | undefined,
    boundingBoxId: number | null | undefined,
    globalPosition: Vector3 | null | undefined,
    viewport: OrthoView,
    isosurfaceId?: number | null | undefined,
    meshIntersectionPosition?: Vector3 | null | undefined,
  ) => {
    // On Windows the right click to open the context menu is also triggered for the overlay
    // of the context menu. This causes the context menu to instantly close after opening.
    // Therefore delay the state update to delay that the context menu is rendered.
    // Thus the context overlay does not get the right click as an event and therefore does not close.
    setTimeout(
      () =>
        this.setState({
          contextMenuPosition: [xPos, yPos],
          clickedNodeId: nodeId,
          clickedBoundingBoxId: boundingBoxId,
          contextMenuGlobalPosition: globalPosition,
          contextMenuViewport: viewport,
          contextMenuMeshId: isosurfaceId,
          contextMenuMeshIntersectionPosition: meshIntersectionPosition,
        }),
      0,
    );
  };

  hideContextMenu = () => {
    this.setState({
      contextMenuPosition: null,
      clickedNodeId: null,
      clickedBoundingBoxId: null,
      contextMenuGlobalPosition: null,
      contextMenuViewport: null,
      contextMenuMeshId: null,
      contextMenuMeshIntersectionPosition: null,
    });
  };

  onLayoutChange = (model?: Record<string, any>, layoutName?: string) => {
    recalculateInputCatcherSizes();
    app.vent.emit("rerender");

    if (model != null) {
      this.setState({
        model,
      });
    }

    if (this.props.autoSaveLayouts) {
      this.saveCurrentLayout(layoutName);
    }
  };

  debouncedOnLayoutChange = _.debounce(() => this.onLayoutChange(), Constants.RESIZE_THROTTLE_TIME);

  saveCurrentLayout = (layoutName?: string) => {
    const layoutKey = determineLayout(
      this.props.initialCommandType.type,
      this.props.viewMode,
      this.props.is2d,
    );
    storeLayoutConfig(this.state.model, layoutKey, layoutName || this.state.activeLayoutName);
  };

  getTabTitle = () => {
    const getDescriptors = () => {
      switch (this.state.status) {
        case "loading":
          return ["Loading"];

        case "failedLoading":
          return ["Error"];

        default:
          return [this.props.displayName, this.props.organization];
      }
    };

    const titleArray: Array<string> = [...getDescriptors(), "WEBKNOSSOS"];
    return titleArray.filter((elem) => elem).join(" | ");
  };

  // @ts-expect-error ts-migrate(7006) FIXME: Parameter 'layoutKey' implicitly has an 'any' type... Remove this comment to see the full error message
  getLayoutNamesFromCurrentView = (layoutKey): Array<string> =>
    this.props.storedLayouts[layoutKey] ? Object.keys(this.props.storedLayouts[layoutKey]) : [];

  render() {
    if (this.state.hasError) {
      return (
        <div
          style={{
            marginTop: 50,
            textAlign: "center",
          }}
        >
          {messages["react.rendering_error"]}
        </div>
      );
    }

    const { contextMenuPosition, contextMenuViewport, status, activeLayoutName } = this.state;
    const layoutType = determineLayout(
      this.props.initialCommandType.type,
      this.props.viewMode,
      this.props.is2d,
    );
    const currentLayoutNames = this.getLayoutNamesFromCurrentView(layoutType);
    const { isDatasetOnScratchVolume, isUpdateTracingAllowed } = this.props;

    const createNewTracing = async (
      files: Array<File>,
      createGroupForEachFile: boolean,
    ): Promise<void> => {
      const response = await Request.sendMultipartFormReceiveJSON("/api/annotations/upload", {
        data: {
          nmlFile: files,
          createGroupForEachFile,
          datasetName: this.props.datasetName,
        },
      });
      this.props.history.push(`/annotations/${response.annotation.typ}/${response.annotation.id}`);
    };

    return (
      <React.Fragment>
        <PresentModernControls />
        {this.state.showFloatingMobileButtons && <FloatingMobileControls />}

        {status === "loaded" && (
          <ContextMenuContainer
            hideContextMenu={this.hideContextMenu}
            maybeClickedNodeId={this.state.clickedNodeId}
            clickedBoundingBoxId={this.state.clickedBoundingBoxId}
            globalPosition={this.state.contextMenuGlobalPosition}
            additionalCoordinates={this.props.additionalCoordinates || undefined}
            contextMenuPosition={contextMenuPosition}
            maybeViewport={contextMenuViewport}
            maybeClickedMeshId={this.state.contextMenuMeshId}
            maybeMeshIntersectionPosition={this.state.contextMenuMeshIntersectionPosition}
          />
        )}

        <NmlUploadZoneContainer
          onImport={isUpdateTracingAllowed ? importTracingFiles : createNewTracing}
          isUpdateAllowed={isUpdateTracingAllowed}
        >
          <TabTitle title={this.getTabTitle()} />
          <OxalisController
            initialMaybeCompoundType={this.props.initialMaybeCompoundType}
            initialCommandType={this.props.initialCommandType}
            controllerStatus={status}
            setControllerStatus={this.setControllerStatus}
            showContextMenuAt={this.showContextMenuAt}
          />
          <CrossOriginApi />
          <Layout className="tracing-layout">
            <RenderToPortal portalId="navbarTracingSlot">
              {status === "loaded" ? (
                <div
                  style={{
                    flex: "0 1 auto",
                    zIndex: 210,
                    display: "flex",
                  }}
                >
                  <ActionBarView
                    layoutProps={{
                      storedLayoutNamesForView: currentLayoutNames,
                      activeLayout: activeLayoutName,
                      layoutKey: layoutType,
                      setCurrentLayout: (layoutName) => {
                        this.setState({
                          activeLayoutName: layoutName,
                        });
                        setActiveLayout(layoutType, layoutName);
                      },
                      saveCurrentLayout: this.saveCurrentLayout,
                      setAutoSaveLayouts: this.props.setAutoSaveLayouts,
                      autoSaveLayouts: this.props.autoSaveLayouts,
                    }}
                  />
                  {isDatasetOnScratchVolume ? (
                    <Tooltip title={messages["dataset.is_scratch"]}>
                      <Alert
                        className="hide-on-small-screen"
                        style={{
                          height: 30,
                          paddingTop: 4,
                          backgroundColor: "var(--ant-warning)",
                          border: "none",
                          color: "white",
                        }}
                        message={
                          <span>
                            Dataset is on tmpscratch!{" "}
                            <WarningFilled
                              style={{
                                margin: "0 0 0 6px",
                              }}
                            />
                          </span>
                        }
                        type="error"
                      />
                    </Tooltip>
                  ) : null}
                </div>
              ) : null}
            </RenderToPortal>
            <Layout
              style={{
                display: "flex",
              }}
            >
              <MergerModeController />
              <div
                id={canvasAndLayoutContainerID}
                style={{
                  width: "100%",
                  height: "100%",
                }}
              >
                {status !== "failedLoading" && <TracingView />}
                {status === "loaded" ? (
                  <React.Fragment>
                    <FlexLayoutWrapper
                      onLayoutChange={this.onLayoutChange}
                      layoutKey={layoutType}
                      layoutName={activeLayoutName}
                    />
                    <WelcomeToast />
                  </React.Fragment>
                ) : null}
              </div>
              {this.props.showVersionRestore ? (
                <Sider id="version-restore-sider" width={400}>
                  <VersionView allowUpdate={isUpdateTracingAllowed} />
                </Sider>
              ) : null}
            </Layout>
          </Layout>
        </NmlUploadZoneContainer>
      </React.Fragment>
    );
  }
}

const mapDispatchToProps = (dispatch: Dispatch<any>) => ({
  setAutoSaveLayouts(value: boolean) {
    dispatch(updateUserSettingAction("autoSaveLayouts", value));
  },
});

function mapStateToProps(state: OxalisState) {
  return {
    viewMode: state.temporaryConfiguration.viewMode,
    autoSaveLayouts: state.userConfiguration.autoSaveLayouts,
    isUpdateTracingAllowed: state.tracing.restrictions.allowUpdate,
    showVersionRestore: state.uiInformation.showVersionRestore,
    storedLayouts: state.uiInformation.storedLayouts,
    isDatasetOnScratchVolume: state.dataset.dataStore.isScratch,
    datasetName: state.dataset.name,
    is2d: is2dDataset(state.dataset),
    displayName: state.tracing.name ? state.tracing.name : state.dataset.name,
    organization: state.dataset.owningOrganization,
    additionalCoordinates: state.flycam.additionalCoordinates,
  };
}

const connector = connect(mapStateToProps, mapDispatchToProps);
export default connector(withRouter<RouteComponentProps & OwnProps, any>(TracingLayoutView));<|MERGE_RESOLUTION|>--- conflicted
+++ resolved
@@ -2,16 +2,12 @@
 import { Alert, Layout, Tooltip } from "antd";
 import ErrorHandling from "libs/error_handling";
 import Request from "libs/request";
-<<<<<<< HEAD
-import type { Vector3, OrthoView } from "oxalis/constants";
-=======
 import Toast from "libs/toast";
 import { document, location } from "libs/window";
 import _ from "lodash";
 import messages from "messages";
 import CrossOriginApi from "oxalis/api/cross_origin_api";
-import type { OrthoView, Vector3, ViewMode } from "oxalis/constants";
->>>>>>> 9cecaabf
+import type { OrthoView, Vector3 } from "oxalis/constants";
 import Constants from "oxalis/constants";
 import type { ControllerStatus } from "oxalis/controller";
 import OxalisController from "oxalis/controller";
