/**
 * utils.js
 * @flow
 */

import _ from "lodash";
<<<<<<< HEAD
import type { Vector3 } from "oxalis/constants";
=======
import type { Vector3, Vector6 } from "oxalis/constants";
>>>>>>> 1731fa36

type Comparator<T> = (T, T) => -1 | 0 | 1;

const Utils = {
  clamp(a: number, x: number, b: number): number {
    return Math.max(a, Math.min(b, x));
  },

  zeroPad(num: number, zeros: number = 0): string {
    let paddedNum = `${num.toString()}`;
    while (paddedNum.length < zeros) {
      paddedNum = `0${paddedNum}`;
    }
    return paddedNum;
  },

  unflatten<T>(array: Array<T>, tupleSize: number): Array<Array<T>> {
    const result = [];
    for (let i = 0; i < array.length; i += tupleSize) {
      result.push(array.slice(i, i + tupleSize));
    }
    return result;
  },

  // sums up an array
  sum(array: Array<number>): number {
    return array.reduce(((r, a) => r + a), 0);
  },

  roundTo(value: number, digits: number): number {
    const digitMultiplier = Math.pow(10, digits);
    return Math.round(value * digitMultiplier) / digitMultiplier;
  },

  intToHex(int: number, digits: number = 6): string {
    return (_.repeat("0", digits) + int.toString(16)).slice(-digits);
  },

  rgbToHex(color: Vector3): string {
    return `#${color.map(int => Utils.intToHex(int, 2)).join("")}`;
  },

  hexToRgb(hex: string): Vector3 {
    const bigint = parseInt(hex.slice(1), 16);
    const r = (bigint >> 16) & 255;
    const g = (bigint >> 8) & 255;
    const b = bigint & 255;

    return [r, g, b];
  },

  compareBy<T: Object>(key: string, isSortedAscending: boolean = true): Comparator<T> {
    // generic key comparator for array.prototype.sort
    return function (a: T, b: T) {
      if (!isSortedAscending) {
        [a, b] = [b, a];
      }
      if (a[key] < b[key]) {
        return -1;
      }
      if (a[key] > b[key]) {
        return 1;
      }
      return 0;
    };
  },


  stringToNumberArray(s: string): Array<number> {
    // remove leading/trailing whitespaces
    s = s.trim();
    // replace remaining whitespaces with commata
    s = s.replace(/,?\s+,?/g, ",");
    const stringArray = s.split(",");

    const result = [];
    for (const e of stringArray) {
      const newEl = parseFloat(e);
      if (!isNaN(newEl)) {
        result.push(newEl);
      }
    }

    return result;
  },

  numberArrayToVector6(array: Array<number>): Vector6 {
    const output = [0, 0, 0, 0, 0, 0];
    for (let i = 0; i < Math.min(6, array.length); i++) {
      output[i] = array[i];
    }
    return output;
  },


  loaderTemplate(): string {
    return `\
<div id="loader-icon">
  <i class="fa fa-spinner fa-spin fa-4x"></i>
  <br>Loading
</div>`;
  },


  isElementInViewport(el: Element): boolean {
    const rect = el.getBoundingClientRect();
    return (
      document.documentElement != null &&
      rect.top >= 0 &&
      rect.left >= 0 &&
      rect.bottom <= (window.innerHeight || document.documentElement.clientHeight) &&
      rect.right <= (window.innerWidth || document.documentElement.clientWidth)
    );
  },


  // this is insecure and must not be used for security related functionality
  isUserAdmin(user: any): boolean {
    if (user == null) {
      return false;
    } else {
      return _.findIndex(user.get("teams"), team => team.role.name === "admin") >= 0;
    }
  },


  getUrlParams(paramName: string): { [key: string]: string | boolean } {
    // Parse the URL parameters as objects and return it or just a single param
    const params = window.location.search.substring(1).split("&")
      .reduce((result, value): void => {
        const parts = value.split("=");
        if (parts[0]) {
          const key = decodeURIComponent(parts[0]);
          if (parts[1]) {
            result[key] = decodeURIComponent(parts[1]);
          } else {
            result[key] = true;
          }
        }
        return result;
      }, {});

    if (paramName) { return params[paramName]; } else { return params; }
  },


  __range__(left: number, right: number, inclusive: boolean): Array<number> {
    const range = [];
    const ascending = left < right;
    // eslint-disable-next-line no-nested-ternary
    const end = !inclusive ? right : ascending ? right + 1 : right - 1;
    for (let i = left; ascending ? i < end : i > end; ascending ? i++ : i--) {
      range.push(i);
    }
    return range;
  },

  __guard__<T, U>(value: ?T, transform: (T) => U) {
    return (typeof value !== "undefined" && value !== null) ? transform(value) : undefined;
  },

  sleep(timeout: number): Promise<void> {
    return new Promise((resolve) => { setTimeout(resolve, timeout); });
  },

  idleFrame(timeout: ?number = null): Promise<void> {
    return new Promise((resolve) => {
      if (_.isFunction(window.reqeustIdleCallback)) {
        if (timeout != null) {
          window.reqeustIdleCallback(resolve, { timeout });
        } else {
          window.reqeustIdleCallback(resolve);
        }
      } else {
        this.sleep(timeout != null ? timeout : 100).then(resolve);
      }
    });
  },
};

export default Utils;<|MERGE_RESOLUTION|>--- conflicted
+++ resolved
@@ -4,11 +4,7 @@
  */
 
 import _ from "lodash";
-<<<<<<< HEAD
-import type { Vector3 } from "oxalis/constants";
-=======
 import type { Vector3, Vector6 } from "oxalis/constants";
->>>>>>> 1731fa36
 
 type Comparator<T> = (T, T) => -1 | 0 | 1;
 
