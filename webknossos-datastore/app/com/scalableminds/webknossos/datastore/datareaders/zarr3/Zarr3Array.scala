--- conflicted
+++ resolved
@@ -1,13 +1,8 @@
 package com.scalableminds.webknossos.datastore.datareaders.zarr3
 
-<<<<<<< HEAD
-import com.scalableminds.util.cache.AlfuFoxCache
 import com.scalableminds.util.tools.{Fox, JsonHelper}
-=======
 import com.scalableminds.util.cache.AlfuCache
-import com.scalableminds.util.tools.Fox
 import ucar.ma2.{Array => MultiArray}
->>>>>>> b91b15ff
 import com.scalableminds.webknossos.datastore.datareaders.{AxisOrder, ChunkReader, ChunkUtils, DatasetArray}
 import com.scalableminds.webknossos.datastore.datavault.VaultPath
 import com.scalableminds.webknossos.datastore.models.datasource.DataSourceId
@@ -17,45 +12,26 @@
 import scala.concurrent.ExecutionContext
 
 object Zarr3Array extends LazyLogging {
-<<<<<<< HEAD
 
-  def open(path: VaultPath, axisOrderOpt: Option[AxisOrder], channelIndex: Option[Int])(
-      implicit ec: ExecutionContext): Fox[Zarr3Array] =
+  def open(path: VaultPath,
+           dataSourceId: DataSourceId,
+           layerName: String,
+           axisOrderOpt: Option[AxisOrder],
+           channelIndex: Option[Int],
+           sharedChunkContentsCache: AlfuCache[String, MultiArray])(implicit ec: ExecutionContext): Fox[Zarr3Array] =
     for {
       headerBytes <- (path / Zarr3ArrayHeader.ZARR_JSON)
         .readBytes() ?~> s"Could not read header ${Zarr3ArrayHeader.ZARR_JSON}"
       header <- JsonHelper.parseAndValidateJson[Zarr3ArrayHeader](headerBytes) ?~> "Could not parse array header"
       _ <- DatasetArray.assertChunkSizeLimit(header.bytesPerChunk)
-    } yield new Zarr3Array(path, header, axisOrderOpt.getOrElse(AxisOrder.asZyxFromRank(header.rank)), channelIndex)
-=======
-  @throws[IOException]
-  def open(path: VaultPath,
-           dataSourceId: DataSourceId,
-           layerName: String,
-           axisOrderOpt: Option[AxisOrder],
-           channelIndex: Option[Int],
-           sharedChunkContentsCache: AlfuCache[String, MultiArray]): Zarr3Array = {
-    val headerBytes = (path / Zarr3ArrayHeader.ZARR_JSON).readBytes()
-    if (headerBytes.isEmpty)
-      throw new IOException("'" + Zarr3ArrayHeader.ZARR_JSON + "' expected but is not readable or missing in store.")
-    val headerString = new String(headerBytes.get, StandardCharsets.UTF_8)
-    val header: Zarr3ArrayHeader =
-      Json.parse(headerString).validate[Zarr3ArrayHeader] match {
-        case JsSuccess(parsedHeader, _) =>
-          parsedHeader
-        case errors: JsError =>
-          throw new Exception("Validating json as zarr v3 header failed: " + JsError.toJson(errors).toString())
-      }
-    new Zarr3Array(path,
-                   dataSourceId,
-                   layerName,
-                   header,
-                   axisOrderOpt.getOrElse(AxisOrder.asCxyzFromRank(header.rank)),
-                   channelIndex,
-                   sharedChunkContentsCache)
-  }
->>>>>>> b91b15ff
-
+    } yield
+      new Zarr3Array(path,
+                     dataSourceId,
+                     layerName,
+                     header,
+                     axisOrderOpt.getOrElse(AxisOrder.asCxyzFromRank(header.rank)),
+                     channelIndex,
+                     sharedChunkContentsCache)
 }
 
 class Zarr3Array(vaultPath: VaultPath,
