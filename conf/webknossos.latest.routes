# Defines latest version of webknossos backend routes (Higher priority routes first)

GET           /buildinfo                                                                        controllers.Application.buildInfo()
GET           /features                                                                         controllers.Application.features()
GET           /health                                                                           controllers.Application.health()
GET           /checkCertificate                                                                 controllers.Application.checkCertificate()
POST          /analytics/ingest                                                                 controllers.AnalyticsController.ingestAnalyticsEvents
POST          /analytics/:eventType                                                             controllers.AnalyticsController.trackAnalyticsEvent(eventType)
POST          /helpEmail                                                                        controllers.Application.helpEmail(message: String, currentUrl: String)
POST          /triggers/initialData                                                             controllers.InitialDataController.triggerInsert()

# Maintenance
GET           /maintenances/listCurrentAndUpcoming                                              controllers.MaintenanceController.listCurrentAndUpcoming()
GET           /maintenances/listAll                                                             controllers.MaintenanceController.listAll()
POST          /maintenances                                                                     controllers.MaintenanceController.create()
GET           /maintenances/:id                                                                 controllers.MaintenanceController.readOne(id: ObjectId)
PUT           /maintenances/:id                                                                 controllers.MaintenanceController.update(id: ObjectId)
DELETE        /maintenances/:id                                                                 controllers.MaintenanceController.delete(id: ObjectId)
POST          /maintenances/adHoc                                                               controllers.MaintenanceController.createAdHocMaintenance()
GET           /maintenance/revokeExpiredCredits                                                 controllers.CreditTransactionController.revokeExpiredCredits()

# Authentication
POST          /auth/register                                                                    controllers.AuthenticationController.register()
POST          /auth/joinOrganization/:inviteToken                                               controllers.AuthenticationController.joinOrganization(inviteToken: String)
POST          /auth/login                                                                       controllers.AuthenticationController.authenticate()
GET           /auth/token                                                                       controllers.AuthenticationController.getToken()
DELETE        /auth/token                                                                       controllers.AuthenticationController.deleteToken()
GET           /auth/switch                                                                      controllers.AuthenticationController.switchMultiUser(to: String)
POST          /auth/switchOrganization/:organizationId                                          controllers.AuthenticationController.switchOrganization(organizationId: String)
GET           /auth/accessibleBySwitching                                                       controllers.AuthenticationController.accessibleBySwitching(datasetId: Option[ObjectId], annotationId: Option[ObjectId], workflowHash: Option[String])
POST          /auth/sendInvites                                                                 controllers.AuthenticationController.sendInvites()
POST          /auth/startResetPassword                                                          controllers.AuthenticationController.handleStartResetPassword()
POST          /auth/changePassword                                                              controllers.AuthenticationController.changePassword()
POST          /auth/resetPassword                                                               controllers.AuthenticationController.handleResetPassword()
POST          /auth/logout                                                                      controllers.AuthenticationController.logout()
POST          /auth/logoutEverywhere                                                            controllers.AuthenticationController.logoutEverywhere()
GET           /auth/sso                                                                         controllers.AuthenticationController.singleSignOn(sso: String, sig: String)
GET           /auth/oidc/login                                                                  controllers.AuthenticationController.loginViaOpenIdConnect()

# Routes for WebAuthn
POST          /auth/webauthn/auth/start                                                         controllers.AuthenticationController.webauthnAuthStart()
POST          /auth/webauthn/auth/finalize                                                      controllers.AuthenticationController.webauthnAuthFinalize()
POST          /auth/webauthn/register/start                                                     controllers.AuthenticationController.webauthnRegisterStart()
POST          /auth/webauthn/register/finalize                                                  controllers.AuthenticationController.webauthnRegisterFinalize()
GET           /auth/webauthn/keys                                                               controllers.AuthenticationController.webauthnListKeys()
DELETE        /auth/webauthn/keys/:id                                                           controllers.AuthenticationController.webauthnRemoveKey(id: ObjectId)

# /auth/oidc/callback route is used literally in code
GET           /auth/oidc/callback                                                               controllers.AuthenticationController.openIdCallback()
POST          /auth/createOrganizationWithAdmin                                                 controllers.AuthenticationController.createOrganizationWithAdmin()
POST          /auth/createUserInOrganization/:organizationId                                    controllers.AuthenticationController.createUserInOrganization(organizationId: String)

# Configurations
GET           /user/userConfiguration                                                           controllers.ConfigurationController.read()
PUT           /user/userConfiguration                                                           controllers.ConfigurationController.update()
POST          /datasetConfigurations/:datasetId                                                 controllers.ConfigurationController.readDatasetViewConfiguration(datasetId: ObjectId, sharingToken: Option[String])
PUT           /datasetConfigurations/:datasetId                                                 controllers.ConfigurationController.updateDatasetViewConfiguration(datasetId: ObjectId)
GET           /datasetConfigurations/default/:datasetId                                         controllers.ConfigurationController.readDatasetAdminViewConfiguration(datasetId: ObjectId)
PUT           /datasetConfigurations/default/:datasetId                                         controllers.ConfigurationController.updateDatasetAdminViewConfiguration(datasetId: ObjectId)

# Users
POST          /user/tasks/request                                                               controllers.TaskController.request()
GET           /user/tasks/peek                                                                  controllers.TaskController.peekNext()

GET           /users                                                                            controllers.UserController.list(isEditable: Option[Boolean], isTeamManagerOrAdmin: Option[Boolean], isAdmin: Option[Boolean])
GET           /user                                                                             controllers.UserController.current()
GET           /user/tasks                                                                       controllers.UserController.tasks(isFinished: Option[Boolean], limit: Option[Int], pageNumber: Option[Int], includeTotalCount: Option[Boolean])
GET           /user/annotations                                                                 controllers.UserController.annotations(isFinished: Option[Boolean], limit: Option[Int], pageNumber: Option[Int], includeTotalCount: Option[Boolean])
GET           /users/:id                                                                        controllers.UserController.user(id: ObjectId)
PATCH         /users/:id                                                                        controllers.UserController.update(id: ObjectId)
PUT           /users/:id/taskTypeId                                                             controllers.UserController.updateLastTaskTypeId(id: ObjectId)
PUT           /users/:id/novelUserExperienceInfos                                               controllers.UserController.updateNovelUserExperienceInfos(id: ObjectId)
PUT           /users/:id/selectedTheme                                                          controllers.UserController.updateSelectedTheme(id: ObjectId)
GET           /users/:id/tasks                                                                  controllers.UserController.userTasks(id: ObjectId, isFinished: Option[Boolean], limit: Option[Int], pageNumber: Option[Int], includeTotalCount: Option[Boolean])
GET           /users/:id/annotations                                                            controllers.UserController.userAnnotations(id: ObjectId, isFinished: Option[Boolean], limit: Option[Int], pageNumber: Option[Int], includeTotalCount: Option[Boolean])
GET           /users/:id/loggedTime                                                             controllers.TimeController.userLoggedTime(id: ObjectId)

# Team
GET           /teams                                                                            controllers.TeamController.list(isEditable: Option[Boolean])
POST          /teams                                                                            controllers.TeamController.create()
DELETE        /teams/:id                                                                        controllers.TeamController.delete(id: ObjectId)
GET           /teams/:id/availableTasksReport                                                   controllers.ReportController.availableTasksReport(id: ObjectId)
GET           /teams/:id/projectProgressReport                                                  controllers.ReportController.projectProgressReport(id: ObjectId)

# Datasets
POST          /datasets/:datasetId/createExplorational                                          controllers.AnnotationController.createExplorational(datasetId: ObjectId)
GET           /datasets/:datasetId/sandbox/:typ                                                 controllers.AnnotationController.getSandbox(datasetId: ObjectId, typ: String, sharingToken: Option[String])
GET           /datasets                                                                         controllers.DatasetController.list(isActive: Option[Boolean], isUnreported: Option[Boolean], organizationId: Option[String], onlyMyOrganization: Option[Boolean], uploaderId: Option[ObjectId], folderId: Option[ObjectId], includeSubfolders: Option[Boolean], searchQuery: Option[String], limit: Option[Int], compact: Option[Boolean])
POST          /datasets                                                                         controllers.DatasetController.create(typ: String)
POST          /datasets/exploreRemote                                                           controllers.DatasetController.exploreRemoteDataset()
POST          /datasets/exploreAndAddRemote                                                     controllers.DatasetController.exploreAndAddRemoteDataset()
POST          /datasets/addVirtualDataset/:name                                                 controllers.DatasetController.addVirtualDataset(name: String)
GET           /datasets/disambiguate/:datasetName/toNew                                         controllers.DatasetController.getOrganizationForDataset(datasetName: String, sharingToken: Option[String])
GET           /datasets/disambiguate/:organizationId/:datasetName/toId                          controllers.DatasetController.getDatasetIdFromNameAndOrganization(datasetName: String, organizationId: String, sharingToken: Option[String])
GET           /datasets/:datasetId/health                                                       controllers.DatasetController.health(datasetId: ObjectId, sharingToken: Option[String])
PATCH         /datasets/:datasetId                                                              controllers.DatasetController.update(datasetId: ObjectId)
PATCH         /datasets/:datasetId/updatePartial                                                controllers.DatasetController.updatePartial(datasetId: ObjectId)
GET           /datasets/:datasetId/accessList                                                   controllers.DatasetController.accessList(datasetId: ObjectId)
GET           /datasets/:datasetId/sharingToken                                                 controllers.DatasetController.getSharingToken(datasetId: ObjectId)
DELETE        /datasets/:datasetId/sharingToken                                                 controllers.DatasetController.deleteSharingToken(datasetId: ObjectId)
PATCH         /datasets/:datasetId/teams                                                        controllers.DatasetController.updateTeams(datasetId: ObjectId)
GET           /datasets/:datasetId/layers/:layer/thumbnail                                      controllers.DatasetController.thumbnail(datasetId: ObjectId, layer: String, w: Option[Int], h: Option[Int], mappingName: Option[String], sharingToken: Option[String])
POST          /datasets/:datasetId/layers/:layer/segmentAnythingMask                            controllers.DatasetController.segmentAnythingMask(datasetId: ObjectId, layer: String, intensityMin: Option[Float], intensityMax: Option[Float])
PUT           /datasets/:datasetId/clearThumbnailCache                                          controllers.DatasetController.removeFromThumbnailCache(datasetId: ObjectId)
GET           /datasets/:datasetName/isValidNewName                                             controllers.DatasetController.isValidNewName(datasetName: String)
DELETE        /datasets/:datasetId                                                              controllers.DatasetController.delete(datasetId: ObjectId)
POST          /datasets/:datasetId/reserveAttachmentUploadToPath                                controllers.DatasetController.reserveAttachmentUploadToPath(datasetId: ObjectId)
POST          /datasets/:datasetId/finishAttachmentUploadToPath                                 controllers.DatasetController.finishAttachmentUploadToPath(datasetId: ObjectId)
POST          /datasets/:datasetId/reserveUploadToPathsForPreliminary                           controllers.DatasetController.reserveUploadToPathsForPreliminary(datasetId: ObjectId)
POST          /datasets/:datasetId/finishUploadToPaths                                          controllers.DatasetController.finishUploadToPaths(datasetId: ObjectId)
GET           /datasets/:datasetId                                                              controllers.DatasetController.read(datasetId: ObjectId, sharingToken: Option[String])
POST          /datasets/compose                                                                 controllers.DatasetController.compose()
POST          /datasets/reserveUploadToPaths                                                    controllers.DatasetController.reserveUploadToPaths()

# Folders
GET           /folders/root                                                                     controllers.FolderController.getRoot()
GET           /folders/tree                                                                     controllers.FolderController.getTree()
POST          /folders/create                                                                   controllers.FolderController.create(parentId: ObjectId, name: String)
GET           /folders/:id                                                                      controllers.FolderController.get(id: ObjectId)
PUT           /folders/:id                                                                      controllers.FolderController.update(id: ObjectId)
PUT           /folders/:id/move                                                                 controllers.FolderController.move(id: ObjectId, newParentId: ObjectId)
DELETE        /folders/:id                                                                      controllers.FolderController.delete(id: ObjectId)

# Datastores
GET           /datastores                                                                       controllers.DataStoreController.list()
PUT           /datastores/:name/datasource                                                      controllers.WKRemoteDataStoreController.updateOne(name: String, key: String)
PUT           /datastores/:name/datasources                                                     controllers.WKRemoteDataStoreController.updateAll(name: String, key: String, organizationId: Option[String])
<<<<<<< HEAD
PUT           /datastores/:name/datasources/paths                                               controllers.WKRemoteDataStoreController.updateRealPaths(name: String, key: String)
GET           /datastores/:name/datasources/:datasetId/paths                                    controllers.WKRemoteDataStoreController.getPaths(name: String, key: String, datasetId: ObjectId)
=======
PUT           /datastores/:name/datasources/paths                                               controllers.WKRemoteDataStoreController.updatePaths(name: String, key: String)
>>>>>>> 05f02f8f
GET           /datastores/:name/datasources/:datasetId                                          controllers.WKRemoteDataStoreController.getDataSource(name: String, key: String, datasetId: ObjectId)
PUT           /datastores/:name/datasources/:datasetId                                          controllers.WKRemoteDataStoreController.updateDataSource(name: String, key: String, datasetId: ObjectId)
PATCH         /datastores/:name/status                                                          controllers.WKRemoteDataStoreController.statusUpdate(name: String, key: String)
POST          /datastores/:name/reserveUpload                                                   controllers.WKRemoteDataStoreController.reserveDatasetUpload(name: String, key: String, token: String)
GET           /datastores/:name/getUnfinishedUploadsForUser                                     controllers.WKRemoteDataStoreController.getUnfinishedUploadsForUser(name: String, key: String, token: String, organizationName: String)
POST          /datastores/:name/reportDatasetUpload                                             controllers.WKRemoteDataStoreController.reportDatasetUpload(name: String, key: String, token: String, datasetId: ObjectId)
POST          /datastores/:name/deleteDataset                                                   controllers.WKRemoteDataStoreController.deleteDataset(name: String, key: String)
GET           /datastores/:name/findDatasetId                                                   controllers.WKRemoteDataStoreController.findDatasetId(name: String, key: String, datasetDirectoryName: String, organizationId: String)
GET           /datastores/:name/jobExportProperties                                             controllers.WKRemoteDataStoreController.jobExportProperties(name: String, key: String, jobId: ObjectId)
GET           /datastores/:name/findCredential                                                  controllers.WKRemoteDataStoreController.findCredential(name: String, key: String, credentialId: ObjectId)
POST          /datastores/:name/validateUserAccess                                              controllers.UserTokenController.validateAccessViaDatastore(name: String, key: String, token: Option[String])
POST          /datastores                                                                       controllers.DataStoreController.create()
DELETE        /datastores/:name                                                                 controllers.DataStoreController.delete(name: String)

# Tracingstores
GET           /tracingstore                                                                     controllers.TracingStoreController.listOne()
POST          /tracingstores/:name/handleTracingUpdateReport                                    controllers.WKRemoteTracingStoreController.handleTracingUpdateReport(name: String, key: String)
POST          /tracingstores/:name/updateAnnotation                                             controllers.WKRemoteTracingStoreController.updateAnnotation(name: String, key: String, annotationId: ObjectId)
POST          /tracingstores/:name/validateUserAccess                                           controllers.UserTokenController.validateAccessViaTracingstore(name: String, key: String, token: Option[String])
PUT           /tracingstores/:name                                                              controllers.TracingStoreController.update(name: String)
GET           /tracingstores/:name/dataSource                                                   controllers.WKRemoteTracingStoreController.dataSourceForAnnotation(name: String, key: String, annotationId: ObjectId)
GET           /tracingstores/:name/datasetId                                                    controllers.WKRemoteTracingStoreController.datasetIdForAnnotation(name: String, key: String, annotationId: ObjectId)
GET           /tracingstores/:name/annotationId                                                 controllers.WKRemoteTracingStoreController.annotationIdForTracing(name: String, key: String, tracingId: String)
GET           /tracingstores/:name/dataStoreUri/:datasetId                                      controllers.WKRemoteTracingStoreController.dataStoreUriForDataset(name: String, key: String, datasetId: ObjectId)
POST          /tracingstores/:name/createTracing                                                controllers.WKRemoteTracingStoreController.createTracing(name: String, key: String, annotationId: ObjectId, previousVersion: Long)
GET           /tracingstores/:name/datasources/:datasetId                                       controllers.WKRemoteTracingStoreController.getDataSource(name: String, key: String, datasetId: ObjectId)

# User access tokens for datastore authentication
POST          /userToken/generate                                                               controllers.UserTokenController.generateTokenForDataStore()

# Annotations
POST          /annotations/upload                                                               controllers.AnnotationIOController.upload()
POST          /annotations/:typ/:id/duplicate                                                   controllers.AnnotationController.duplicate(typ: String, id: ObjectId)
PATCH         /annotations/:typ/:id/edit                                                        controllers.AnnotationController.editAnnotation(typ: String, id: ObjectId)

PATCH         /annotations/:typ/:id/finish                                                      controllers.AnnotationController.finish(typ: String, id: ObjectId, timestamp: Long)
PATCH         /annotations/:typ/finish                                                          controllers.AnnotationController.finishAll(typ: String, timestamp: Long)
PATCH         /annotations/:typ/:id/reopen                                                      controllers.AnnotationController.reopen(typ: String, id: ObjectId)
PUT           /annotations/:typ/:id/reset                                                       controllers.AnnotationController.reset(typ: String, id: ObjectId)
PATCH         /annotations/:typ/:id/transfer                                                    controllers.AnnotationController.transfer(typ: String, id: ObjectId)
PATCH         /annotations/:typ/:id/editLockedState                                             controllers.AnnotationController.editLockedState(typ: String, id: ObjectId, isLockedByOwner: Boolean)

GET           /annotations/:id/info                                                             controllers.AnnotationController.infoWithoutType(id: ObjectId, timestamp: Option[Long])
DELETE        /annotations/:id                                                                  controllers.AnnotationController.cancelWithoutType(id: ObjectId)
POST          /annotations/:id/merge/:mergedTyp/:mergedId                                       controllers.AnnotationController.mergeWithoutType(id: ObjectId, mergedTyp: String, mergedId: ObjectId)
GET           /annotations/:id/download                                                         controllers.AnnotationIOController.downloadWithoutType(id: ObjectId, version: Option[Long], skipVolumeData: Option[Boolean], volumeDataZipFormat: Option[String])
POST          /annotations/:id/acquireMutex                                                     controllers.AnnotationController.tryAcquiringAnnotationMutex(id: ObjectId)

GET           /annotations/:typ/:id/info                                                        controllers.AnnotationController.info(typ: String, id: ObjectId, timestamp: Option[Long])
DELETE        /annotations/:typ/:id                                                             controllers.AnnotationController.cancel(typ: String, id: ObjectId)
POST          /annotations/:typ/:id/merge/:mergedTyp/:mergedId                                  controllers.AnnotationController.merge(typ: String, id: ObjectId, mergedTyp: String, mergedId: ObjectId)
GET           /annotations/:typ/:id/download                                                    controllers.AnnotationIOController.download(typ: String, id: ObjectId, version: Option[Long], skipVolumeData: Option[Boolean], volumeDataZipFormat: Option[String])

GET           /annotations/source/:accessTokenOrId                                              controllers.AnnotationPrivateLinkController.annotationSource(accessTokenOrId: String, userToken: Option[String])

GET           /annotations/readable                                                             controllers.AnnotationController.listExplorationals(isFinished: Option[Boolean], limit: Option[Int], pageNumber: Option[Int], includeTotalCount: Option[Boolean])
GET           /annotations/:typ/:id/sharedTeams                                                 controllers.AnnotationController.getSharedTeams(typ: String, id: ObjectId)
PATCH         /annotations/:typ/:id/sharedTeams                                                 controllers.AnnotationController.updateSharedTeams(typ: String, id: ObjectId)
PATCH         /annotations/:typ/:id/othersMayEdit                                               controllers.AnnotationController.updateOthersMayEdit(typ: String, id: ObjectId, othersMayEdit: Boolean)

# Annotation Private Links
GET           /zarrPrivateLinks                                                                 controllers.AnnotationPrivateLinkController.list()
GET           /zarrPrivateLinks/byAnnotation/:annotationId                                      controllers.AnnotationPrivateLinkController.listByAnnotation(annotationId: ObjectId)
POST          /zarrPrivateLinks                                                                 controllers.AnnotationPrivateLinkController.create()
PUT           /zarrPrivateLinks/:id                                                             controllers.AnnotationPrivateLinkController.update(id: ObjectId)
DELETE        /zarrPrivateLinks/:id                                                             controllers.AnnotationPrivateLinkController.delete(id: ObjectId)
GET           /zarrPrivateLinks/:id                                                             controllers.AnnotationPrivateLinkController.get(id: ObjectId)

# Tasks
POST          /tasks                                                                            controllers.TaskController.create()
POST          /tasks/createFromFiles                                                            controllers.TaskController.createFromFiles()
POST          /tasks/list                                                                       controllers.TaskController.listTasks()
GET           /tasks/experienceDomains                                                          controllers.TaskController.listExperienceDomains()
GET           /tasks/:id                                                                        controllers.TaskController.read(id: ObjectId)
DELETE        /tasks/:id                                                                        controllers.TaskController.delete(id: ObjectId)
PUT           /tasks/:id                                                                        controllers.TaskController.update(id: ObjectId)
POST          /tasks/:id/assign                                                                 controllers.TaskController.assignOne(id: ObjectId, userId: ObjectId)
GET           /tasks/:id/annotations                                                            controllers.AnnotationController.annotationsForTask(id: ObjectId)

# TaskTypes
GET           /taskTypes                                                                        controllers.TaskTypeController.list()
POST          /taskTypes                                                                        controllers.TaskTypeController.create()

DELETE        /taskTypes/:id                                                                    controllers.TaskTypeController.delete(id: ObjectId)
GET           /taskTypes/:id/tasks                                                              controllers.TaskController.listTasksForType(id: ObjectId)
GET           /taskTypes/:id/projects                                                           controllers.ProjectController.projectsForTaskType(id: ObjectId)
GET           /taskTypes/:id                                                                    controllers.TaskTypeController.get(id: ObjectId)
PUT           /taskTypes/:id                                                                    controllers.TaskTypeController.update(id: ObjectId)

# Scripts
GET           /scripts                                                                          controllers.ScriptController.list()
POST          /scripts                                                                          controllers.ScriptController.create()
GET           /scripts/:id                                                                      controllers.ScriptController.get(id: ObjectId)
PUT           /scripts/:id                                                                      controllers.ScriptController.update(id: ObjectId)
DELETE        /scripts/:id                                                                      controllers.ScriptController.delete(id: ObjectId)

# Projects
GET           /projects                                                                         controllers.ProjectController.list()
GET           /projects/withStatus                                                              controllers.ProjectController.listWithStatus()
POST          /projects                                                                         controllers.ProjectController.create()
GET           /projects/byName/:name                                                            controllers.ProjectController.readByName(name: String)
GET           /projects/:id                                                                     controllers.ProjectController.read(id: ObjectId)
DELETE        /projects/:id                                                                     controllers.ProjectController.delete(id: ObjectId)
PUT           /projects/:id                                                                     controllers.ProjectController.update(id: ObjectId)
GET           /projects/:id/tasks                                                               controllers.ProjectController.tasksForProject(id: ObjectId, limit: Option[Int], pageNumber: Option[Int], includeTotalCount: Option[Boolean])
PATCH         /projects/:id/incrementEachTasksInstances                                         controllers.ProjectController.incrementEachTasksInstances(id: ObjectId, delta: Option[Long])
PATCH         /projects/:id/pause                                                               controllers.ProjectController.pause(id: ObjectId)
PATCH         /projects/:id/resume                                                              controllers.ProjectController.resume(id: ObjectId)
GET           /projects/:id/usersWithActiveTasks                                                controllers.ProjectController.usersWithActiveTasks(id:ObjectId)
POST          /projects/:id/transferActiveTasks                                                 controllers.ProjectController.transferActiveTasks(id:ObjectId)

# Organizations
GET           /organizations                                                                    controllers.OrganizationController.list(compact: Option[Boolean])
POST          /organizations                                                                    controllers.OrganizationController.create()
GET           /organizations/byInvite/:inviteToken                                              controllers.OrganizationController.getByInvite(inviteToken: String)
GET           /organizations/default                                                            controllers.OrganizationController.getDefault()
GET           /organizationsIsEmpty                                                             controllers.OrganizationController.organizationsIsEmpty()
GET           /organizations/:organizationId                                                    controllers.OrganizationController.get(organizationId: String)
PATCH         /organizations/:organizationId                                                    controllers.OrganizationController.update(organizationId: String)
DELETE        /organizations/:organizationId                                                    controllers.OrganizationController.delete(organizationId: String)
POST          /organizations/:organizationId/addUser                                            controllers.OrganizationController.addUser(organizationId: String)
GET           /operatorData                                                                     controllers.OrganizationController.getOperatorData()
POST          /pricing/requestExtension                                                         controllers.OrganizationController.sendExtendPricingPlanEmail()
POST          /pricing/requestUpgrade                                                           controllers.OrganizationController.sendUpgradePricingPlanEmail(requestedPlan: String)
POST          /pricing/requestUsers                                                             controllers.OrganizationController.sendUpgradePricingPlanUsersEmail(requestedUsers: Int)
POST          /pricing/requestStorage                                                           controllers.OrganizationController.sendUpgradePricingPlanStorageEmail(requestedStorage: Int)
POST          /pricing/requestCredits                                                           controllers.OrganizationController.sendOrderCreditsEmail(requestedCredits: Int)
GET           /pricing/status                                                                   controllers.OrganizationController.pricingStatus()
GET           /termsOfService                                                                   controllers.OrganizationController.getTermsOfService()
POST          /termsOfService/accept                                                            controllers.OrganizationController.acceptTermsOfService(version: Int)
GET           /termsOfService/acceptanceNeeded                                                  controllers.OrganizationController.termsOfServiceAcceptanceNeeded()

# Time Tracking
# Note, there is also /users/:id/loggedTime
GET           /time/user/:userId/spans                                                          controllers.TimeController.timeSpansOfUser(userId: ObjectId, start: Long, end: Long, annotationTypes: String, annotationStates: String, projectIds: Option[String])
GET           /time/user/:userId/summedByAnnotation                                             controllers.TimeController.timeSummedByAnnotationForUser(userId: ObjectId, start: Long, end: Long, annotationTypes: String, annotationStates: String, projectIds: Option[String])
GET           /time/overview                                                                    controllers.TimeController.timeOverview(start: Long, end: Long, annotationTypes: String, annotationStates: String, teamIds: Option[String], projectIds: Option[String])

# Long-Running Jobs
GET           /jobs/request                                                                     controllers.WKRemoteWorkerController.requestJobs(key: String)
GET           /jobs                                                                             controllers.JobController.list()
GET           /jobs/status                                                                      controllers.JobController.status()
GET           /jobs/getCreditCost                                                               controllers.JobController.getJobCreditCost(command: String, boundingBoxInMag: String)
POST          /jobs/run/convertToWkw/:datasetId                                                 controllers.JobController.runConvertToWkwJob(datasetId: ObjectId, scale: String, unit: Option[String])
POST          /jobs/run/computeMeshFile/:datasetId                                              controllers.JobController.runComputeMeshFileJob(datasetId: ObjectId, layerName: String, mag: String, agglomerateView: Option[String])
POST          /jobs/run/computeSegmentIndexFile/:datasetId                                      controllers.JobController.runComputeSegmentIndexFileJob(datasetId: ObjectId, layerName: String)
POST          /jobs/run/exportTiff/:datasetId                                                   controllers.JobController.runExportTiffJob(datasetId: ObjectId, bbox: String, additionalCoordinates: Option[String], layerName: Option[String], mag: Option[String], annotationLayerName: Option[String], annotationId: Option[ObjectId], asOmeTiff: Boolean)
POST          /jobs/run/inferNuclei/:datasetId                                                  controllers.JobController.runInferNucleiJob(datasetId: ObjectId, layerName: String, newDatasetName: String, invertColorLayer: Option[Boolean])
POST          /jobs/run/inferNeurons/:datasetId                                                 controllers.JobController.runInferNeuronsJob(datasetId: ObjectId, layerName: String, bbox: String, newDatasetName: String, doSplitMergerEvaluation: Boolean, annotationId: Option[String], evalUseSparseTracing: Option[Boolean], evalMaxEdgeLength: Option[Double], evalSparseTubeThresholdNm: Option[Double], evalMinMergerPathLengthNm: Option[Double], invertColorLayer: Option[Boolean])
POST          /jobs/run/inferMitochondria/:datasetId                                            controllers.JobController.runInferMitochondriaJob(datasetId: ObjectId, layerName: String, bbox: String, newDatasetName: String)
POST          /jobs/run/alignSections/:datasetId                                                controllers.JobController.runAlignSectionsJob(datasetId: ObjectId, layerName: String, newDatasetName: String, annotationId: Option[ObjectId])
POST          /jobs/run/materializeVolumeAnnotation/:datasetId                                  controllers.JobController.runMaterializeVolumeAnnotationJob(datasetId: ObjectId, fallbackLayerName: String, annotationId: ObjectId, annotationType: String, newDatasetName: String, outputSegmentationLayerName: String, mergeSegments: Boolean, volumeLayerName: Option[String], includesEditableMapping: Boolean, boundingBox: Option[String])
POST          /jobs/run/findLargestSegmentId/:datasetId                                         controllers.JobController.runFindLargestSegmentIdJob(datasetId: ObjectId, layerName: String)
POST          /jobs/run/renderAnimation/:datasetId                                              controllers.JobController.runRenderAnimationJob(datasetId: ObjectId)
GET           /jobs/:id                                                                         controllers.JobController.get(id: ObjectId)
PATCH         /jobs/:id/cancel                                                                  controllers.JobController.cancel(id: ObjectId)
PATCH         /jobs/:id/retry                                                                   controllers.JobController.retry(id: ObjectId)
POST          /jobs/:id/status                                                                  controllers.WKRemoteWorkerController.updateJobStatus(key: String, id: ObjectId)
POST          /jobs/:id/attachVoxelyticsWorkflow                                                controllers.WKRemoteWorkerController.attachVoxelyticsWorkflow(key: String, id: ObjectId)
POST          /jobs/:id/attachDatasetToInference                                                controllers.WKRemoteWorkerController.attachDatasetToInference(key: String, id: ObjectId)
GET           /jobs/:id/export                                                                  controllers.JobController.redirectToExport(id: ObjectId)

# AI Models
POST          /aiModels/runNeuronModelTraining                                                  controllers.AiModelController.runNeuronTraining
POST          /aiModels/runInstanceModelTraining                                                controllers.AiModelController.runInstanceTraining
POST          /aiModels/inferences/runCustomNeuronModelInference                                controllers.AiModelController.runCustomNeuronInference
POST          /aiModels/inferences/runCustomInstanceModelInference                              controllers.AiModelController.runCustomInstanceModelInference
GET           /aiModels/inferences/:id                                                          controllers.AiModelController.readAiInferenceInfo(id: ObjectId)
GET           /aiModels/inferences                                                              controllers.AiModelController.listAiInferences
GET           /aiModels                                                                         controllers.AiModelController.listAiModels
POST          /aiModels/register                                                                controllers.AiModelController.registerAiModel
GET           /aiModels/:id                                                                     controllers.AiModelController.readAiModelInfo(id: ObjectId)
PUT           /aiModels/:id                                                                     controllers.AiModelController.updateAiModelInfo(id: ObjectId)
DELETE        /aiModels/:id                                                                     controllers.AiModelController.deleteAiModel(id: ObjectId)

# CreditTransactions
POST          /creditTransactions/addCredits                                                    controllers.CreditTransactionController.addCredits(organizationId: String, creditAmount: Int, moneySpent: String, currency: String, comment: Option[String], expiresAt: Option[String])
PATCH         /creditTransactions/:transactionId                                                controllers.CreditTransactionController.refundCreditTransaction(organizationId: String, transactionId: String)

# Publications
GET           /publications                                                                     controllers.PublicationController.listPublications()
GET           /publications/:id                                                                 controllers.PublicationController.read(id: ObjectId)

# Shortlinks
POST          /shortLinks                                                                       controllers.ShortLinkController.create()
GET           /shortLinks/byKey/:key                                                            controllers.ShortLinkController.getByKey(key: String)

# Remote Dataset Credentials
POST          /credentials/httpBasicAuth                                                        controllers.CredentialController.createHttpBasicAuthCredential()
POST          /credentials/s3AccessKey                                                          controllers.CredentialController.createS3AccessKeyCredential()
POST          /credentials/googleServiceAccount                                                 controllers.CredentialController.createGoogleServiceAccountCredential()

# Email verification
POST          /verifyEmail/:key                                                                 controllers.EmailVerificationController.verify(key: String)
POST          /verifyEmail                                                                      controllers.EmailVerificationController.requestVerificationMail()

# Voxelytics
POST          /voxelytics/workflows                                                             controllers.VoxelyticsController.storeWorkflow()
GET           /voxelytics/workflows                                                             controllers.VoxelyticsController.listWorkflows()
GET           /voxelytics/workflows/:workflowHash                                               controllers.VoxelyticsController.getWorkflow(workflowHash: String, runId: Option[ObjectId])
DELETE        /voxelytics/workflows/:workflowHash                                               controllers.VoxelyticsController.deleteWorkflow(workflowHash: String)
POST          /voxelytics/workflows/:workflowHash/events                                        controllers.VoxelyticsController.storeWorkflowEvents(workflowHash: String, runName: String)
GET           /voxelytics/workflows/:workflowHash/chunkStatistics                               controllers.VoxelyticsController.getChunkStatistics(workflowHash: String, runId: Option[ObjectId], taskName: String)
GET           /voxelytics/workflows/:workflowHash/artifactChecksums                             controllers.VoxelyticsController.getArtifactChecksums(workflowHash: String, runId: Option[ObjectId], taskName: String, artifactName: Option[String])
POST          /voxelytics/logs                                                                  controllers.VoxelyticsController.appendLogs()
GET           /voxelytics/logs                                                                  controllers.VoxelyticsController.getLogs(runId: ObjectId, taskName: Option[String], minLevel: Option[String], startTimestamp:Long, endTimestamp: Long, limit: Option[Int])<|MERGE_RESOLUTION|>--- conflicted
+++ resolved
@@ -125,12 +125,7 @@
 GET           /datastores                                                                       controllers.DataStoreController.list()
 PUT           /datastores/:name/datasource                                                      controllers.WKRemoteDataStoreController.updateOne(name: String, key: String)
 PUT           /datastores/:name/datasources                                                     controllers.WKRemoteDataStoreController.updateAll(name: String, key: String, organizationId: Option[String])
-<<<<<<< HEAD
 PUT           /datastores/:name/datasources/paths                                               controllers.WKRemoteDataStoreController.updateRealPaths(name: String, key: String)
-GET           /datastores/:name/datasources/:datasetId/paths                                    controllers.WKRemoteDataStoreController.getPaths(name: String, key: String, datasetId: ObjectId)
-=======
-PUT           /datastores/:name/datasources/paths                                               controllers.WKRemoteDataStoreController.updatePaths(name: String, key: String)
->>>>>>> 05f02f8f
 GET           /datastores/:name/datasources/:datasetId                                          controllers.WKRemoteDataStoreController.getDataSource(name: String, key: String, datasetId: ObjectId)
 PUT           /datastores/:name/datasources/:datasetId                                          controllers.WKRemoteDataStoreController.updateDataSource(name: String, key: String, datasetId: ObjectId)
 PATCH         /datastores/:name/status                                                          controllers.WKRemoteDataStoreController.statusUpdate(name: String, key: String)
