PaginationView     = require("./views/pagination_view")
DatasetCollection  = require("./models/dataset/dataset_collection")
UserListView       = require("./views/user/user_list_view")
UserCollection     = require("./models/user/user_collection")
TeamListView       = require("./views/team/team_list_view")
TeamCollection     = require("./models/team/team_collection")
TaskListView       = require("./views/task/task_list_view")
TaskCollection     = require("./models/task/task_collection")
ProjectListView    = require("./views/project/project_list_view")
ProjectCollection  = require("./models/project/project_collection")
StatisticView      = require("./views/statistic/statistic_view")
WorkloadListView   = require("./views/workload/workload_list_view")
WorkloadCollection = require("./models/workload/workload_collection")

# ####
# This exports all the modules listed above and mainly the serves the purpose of
# waiting to be combinend and minified with rjs.
# ####

module.exports = {
  PaginationView
  DatasetCollection
  UserListView
  UserCollection
  TeamListView
<<<<<<< HEAD
=======
  PaginatedTeamCollection
>>>>>>> 86cfe9e6
  TaskListView
  TaskCollection
  ProjectListView
  ProjectCollection
  StatisticView
  WorkloadListView
  WorkloadCollection
}<|MERGE_RESOLUTION|>--- conflicted
+++ resolved
@@ -1,16 +1,17 @@
-PaginationView     = require("./views/pagination_view")
-DatasetCollection  = require("./models/dataset/dataset_collection")
-UserListView       = require("./views/user/user_list_view")
-UserCollection     = require("./models/user/user_collection")
-TeamListView       = require("./views/team/team_list_view")
-TeamCollection     = require("./models/team/team_collection")
-TaskListView       = require("./views/task/task_list_view")
-TaskCollection     = require("./models/task/task_collection")
-ProjectListView    = require("./views/project/project_list_view")
-ProjectCollection  = require("./models/project/project_collection")
-StatisticView      = require("./views/statistic/statistic_view")
-WorkloadListView   = require("./views/workload/workload_list_view")
-WorkloadCollection = require("./models/workload/workload_collection")
+PaginationView             = require("./views/pagination_view")
+DatasetCollection          = require("./models/dataset/dataset_collection")
+PaginatedDatasetCollection = require("./models/dataset/paginated_dataset_collection")
+UserListView               = require("./views/user/user_list_view")
+UserCollection             = require("./models/user/user_collection")
+TeamListView               = require("./views/team/team_list_view")
+TeamCollection             = require("./models/team/team_collection")
+TaskListView               = require("./views/task/task_list_view")
+TaskCollection             = require("./models/task/task_collection")
+ProjectListView            = require("./views/project/project_list_view")
+ProjectCollection          = require("./models/project/project_collection")
+StatisticView              = require("./views/statistic/statistic_view")
+WorkloadListView           = require("./views/workload/workload_list_view")
+WorkloadCollection         = require("./models/workload/workload_collection")
 
 # ####
 # This exports all the modules listed above and mainly the serves the purpose of
@@ -20,13 +21,11 @@
 module.exports = {
   PaginationView
   DatasetCollection
+  PaginatedDatasetCollection
   UserListView
   UserCollection
   TeamListView
-<<<<<<< HEAD
-=======
-  PaginatedTeamCollection
->>>>>>> 86cfe9e6
+  TeamCollection
   TaskListView
   TaskCollection
   ProjectListView
