--- conflicted
+++ resolved
@@ -5,12 +5,8 @@
 
 import _ from "lodash";
 import Backbone from "backbone";
-<<<<<<< HEAD
 import Store from "oxalis/store";
-import Pipeline from "libs/pipeline";
-=======
 import AsyncTaskQueue from "libs/async_task_queue";
->>>>>>> 2e744c42
 import InterpolationCollector from "oxalis/model/binary/interpolation_collector";
 import DataCube from "oxalis/model/binary/data_cube";
 import PullQueue, { PullQueueConstants } from "oxalis/model/binary/pullqueue";
@@ -86,11 +82,7 @@
 
     const datastoreInfo = Store.getState().dataset.dataStore;
     this.pullQueue = new PullQueue(this.cube, this.layer, this.connectionInfo, datastoreInfo);
-<<<<<<< HEAD
-    this.pushQueue = new PushQueue(this.cube, this.layer, this.tracing.id, updatePipeline);
-=======
-    this.pushQueue = new PushQueue(datasetName, this.cube, this.layer, this.tracing.id, taskQueue);
->>>>>>> 2e744c42
+    this.pushQueue = new PushQueue(this.cube, this.layer, this.tracing.id, taskQueue);
     this.cube.initializeWithQueues(this.pullQueue, this.pushQueue);
     this.mappings = new Mappings(datastoreInfo, this.layer);
     this.activeMapping = null;
@@ -111,14 +103,8 @@
     }
 
     if (this.layer.dataStoreInfo.typ === "webknossos-store") {
-<<<<<<< HEAD
       this.layer.setFourBit(Store.getState().datasetConfiguration.fourBit);
       Store.subscribe(() => { this.layer.setFourBit(Store.getState().datasetConfiguration.fourBit); });
-=======
-      this.layer.setFourBit(this.model.get("datasetConfiguration").get("fourBit"));
-      this.listenTo(this.model.get("datasetConfiguration"), "change:fourBit",
-                (datasetModel, fourBit) => { this.layer.setFourBit(fourBit); });
->>>>>>> 2e744c42
     }
 
     this.cube.on({
