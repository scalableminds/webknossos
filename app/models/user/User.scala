package models.user

import play.silhouette.api.{Identity, LoginInfo}
import com.scalableminds.util.accesscontext._
import com.scalableminds.util.time.Instant
import com.scalableminds.util.tools.{Fox, FoxImplicits, JsonHelper}
import com.scalableminds.webknossos.datastore.models.datasource.DatasetViewConfiguration.DatasetViewConfiguration
import com.scalableminds.webknossos.datastore.models.datasource.LayerViewConfiguration.LayerViewConfiguration
import com.scalableminds.webknossos.schema.Tables._

import javax.inject.Inject
import models.team._
import play.api.libs.json._
import slick.jdbc.GetResult
import slick.jdbc.PostgresProfile.api._
import slick.jdbc.TransactionIsolation.Serializable
import slick.lifted.Rep
import utils.sql.{SQLDAO, SimpleSQLDAO, SqlClient, SqlToken}
import com.scalableminds.util.objectid.ObjectId

import scala.concurrent.ExecutionContext

object User {
  val default_login_provider_id: String = "credentials"
}

case class User(
    _id: ObjectId,
    _multiUser: ObjectId,
    _organization: String,
    firstName: String,
    lastName: String,
    lastActivity: Instant = Instant.now,
    userConfiguration: JsObject,
    loginInfo: LoginInfo,
    isAdmin: Boolean,
    isOrganizationOwner: Boolean,
    isDatasetManager: Boolean,
    isDeactivated: Boolean,
    isUnlisted: Boolean,
    created: Instant = Instant.now,
    lastTaskTypeId: Option[ObjectId] = None,
    isDeleted: Boolean = false
) extends DBAccessContextPayload
    with Identity
    with FoxImplicits {

  def toStringAnonymous: String = s"User ${_id}"

  val name: String = firstName + " " + lastName

  val abbreviatedName: String =
    (firstName.take(1) + lastName).toLowerCase.replace(" ", "_")

  def isAdminOf(organizationId: String): Boolean =
    isAdmin && organizationId == this._organization

  def isAdminOf(otherUser: User): Boolean =
    isAdminOf(otherUser._organization)

}

case class UserCompactInfo(
    _id: ObjectId,
    _multiUserId: ObjectId,
    email: String,
    firstName: String,
    lastName: String,
    userConfiguration: String,
    isAdmin: Boolean,
    isOrganizationOwner: Boolean,
    isDatasetManager: Boolean,
    isDeactivated: Boolean,
    teamIdsAsArrayLiteral: String,
    teamNamesAsArrayLiteral: String,
    teamManagersAsArrayLiteral: String,
    experienceValuesAsArrayLiteral: String,
    experienceDomainsAsArrayLiteral: String,
    lastActivity: Instant,
    organizationId: String,
    novelUserExperienceInfos: String,
    selectedTheme: String,
    created: Instant,
    lastTaskTypeId: Option[String],
    isSuperUser: Boolean,
    isEmailVerified: Boolean,
    isEditable: Boolean,
    isGuest: Boolean
)

class UserDAO @Inject()(sqlClient: SqlClient)(implicit ec: ExecutionContext)
    extends SQLDAO[User, UsersRow, Users](sqlClient) {
  protected val collection = Users

  protected def idColumn(x: Users): Rep[String] = x._Id
  protected def isDeletedColumn(x: Users): Rep[Boolean] = x.isdeleted

  protected def parse(r: UsersRow): Fox[User] =
    for {
      userConfiguration <- JsonHelper.parseAs[JsObject](r.userconfiguration).toFox
    } yield {
      User(
        ObjectId(r._Id),
        ObjectId(r._Multiuser),
        r._Organization,
        r.firstname,
        r.lastname,
        Instant.fromSql(r.lastactivity),
        userConfiguration,
        LoginInfo(User.default_login_provider_id, r._Id),
        r.isadmin,
        r.isorganizationowner,
        r.isdatasetmanager,
        r.isdeactivated,
        r.isunlisted,
        Instant.fromSql(r.created),
        r.lasttasktypeid.map(ObjectId(_)),
        r.isdeleted
      )
    }

  override protected def readAccessQ(requestingUserId: ObjectId): SqlToken =
    readAccessQWithPrefix(requestingUserId, SqlToken.raw(""))

  protected def readAccessQWithPrefix(requestingUserId: ObjectId, userPrefix: SqlToken) =
    q"""(${userPrefix}_id IN (SELECT _user FROM webknossos.user_team_roles WHERE _team IN (SELECT _team FROM webknossos.user_team_roles WHERE _user = $requestingUserId AND isTeamManager)))
        OR (${userPrefix}_organization IN (SELECT _organization FROM webknossos.users_ WHERE _id = $requestingUserId AND isAdmin))
        OR ${userPrefix}_id = $requestingUserId"""
  override protected def deleteAccessQ(requestingUserId: ObjectId) =
    q"_organization IN (SELECT _organization FROM webknossos.users_ WHERE _id = $requestingUserId AND isAdmin)"

  private def listAccessQ(requestingUserId: ObjectId) = listAccessQWithPrefix(requestingUserId, SqlToken.raw(""))
  private def listAccessQWithPrefix(requestingUserId: ObjectId, prefix: SqlToken) =
    q"""(${readAccessQWithPrefix(requestingUserId, prefix)})
        AND
        (
          NOT isUnlisted
          OR
          ($requestingUserId IN
            (
              SELECT u._id
              FROM webknossos.users_ u
              JOIN webknossos.multiUsers_ m ON u._multiUser = m._id
              WHERE m.isSuperUser
            )
          )
        )"""

  override def findOne(id: ObjectId)(implicit ctx: DBAccessContext): Fox[User] =
    for {
      accessQuery <- readAccessQuery
      r <- run(q"SELECT $columns FROM $existingCollectionName WHERE _id = $id AND $accessQuery".as[UsersRow])
      parsed <- parseFirst(r, id)
    } yield parsed

  override def findAll(implicit ctx: DBAccessContext): Fox[List[User]] =
    for {
      accessQuery <- accessQueryFromAccessQ(listAccessQ)
      r <- run(q"SELECT $columns FROM $existingCollectionName WHERE $accessQuery".as[UsersRow])
      parsed <- parseAll(r)
    } yield parsed

  def buildSelectionPredicates(isEditableOpt: Option[Boolean],
                               isTeamManagerOrAdminOpt: Option[Boolean],
                               isAdminOpt: Option[Boolean],
                               requestingUser: User,
                               userPrefix: SqlToken)(implicit ctx: DBAccessContext): Fox[SqlToken] =
    for {
      accessQuery <- accessQueryFromAccessQWithPrefix(listAccessQWithPrefix, userPrefix)
      editablePredicate = isEditableOpt match {
        case Some(isEditable) =>
          val usersInTeamsManagedByRequestingUser =
            q"""(SELECT 1 FROM webknossos.user_team_roles AS utr1 WHERE utr1._user = ${userPrefix}_id AND utr1._team IN
                (SELECT _team FROM webknossos.user_team_roles AS utr2 WHERE utr2._user = ${requestingUser._id} AND utr2.isTeamManager) ))"""
          if (isEditable) {
            q"(EXISTS $usersInTeamsManagedByRequestingUser OR (${requestingUser.isAdmin} AND ${userPrefix}_organization = ${requestingUser._organization})"
          } else {
            q"(NOT EXISTS $usersInTeamsManagedByRequestingUser AND NOT (${requestingUser.isAdmin} AND ${userPrefix}_organization = ${requestingUser._organization})"
          }
        case None => q"TRUE"
      }
      isTeamManagerOrAdminPredicate = isTeamManagerOrAdminOpt match {
        case Some(isTeamManagerOrAdmin) =>
          val teamManagers = q"(SELECT _user FROM webknossos.user_team_roles WHERE isTeamManager)"
          if (isTeamManagerOrAdmin) {
            q"${userPrefix}_id IN $teamManagers OR ${userPrefix}isAdmin"
          } else {
            q"${userPrefix}_id NOT IN $teamManagers AND NOT ${userPrefix}isAdmin"
          }
        case None => q"TRUE"
      }
      adminPredicate = isAdminOpt.map(isAdmin => q"${userPrefix}isAdmin = $isAdmin").getOrElse(q"TRUE")
    } yield q"""
        ($editablePredicate) AND
        ($isTeamManagerOrAdminPredicate) AND
        ($adminPredicate) AND
        $accessQuery
       """

  // Necessary since a tuple can only have 22 elements
  implicit def GetResultUserCompactInfo: GetResult[UserCompactInfo] = GetResult { prs =>
    import prs._
    // format: off
    UserCompactInfo(<<[ObjectId],<<[ObjectId],<<[String],<<[String],<<[String],<<[String],<<[Boolean],<<[Boolean],
      <<[Boolean],<<[Boolean],<<[String],<<[String],<<[String],<<[String], <<[String],<<[Instant],
      <<[String],<<[String],<<[String],<<[Instant],<<?[String],<<[Boolean],<<[Boolean],<<[Boolean],<<[Boolean]
    )
    // format: on
  }

  private def payingOrganizationInfoSubquery =
    q"""(
         SELECT DISTINCT ON (_multiUser) _multiUser, _organization
            FROM webknossos.users
            WHERE NOT isDeactivated
              AND _organization IN (
                SELECT _id
                FROM webknossos.organizations
                WHERE pricingPlan IN ('Team', 'Power', 'Custom')
              )
            ORDER BY _multiUser, created ASC
         )
     """

  def findAllCompactWithFilters(isEditable: Option[Boolean],
                                isTeamManagerOrAdmin: Option[Boolean],
                                isAdmin: Option[Boolean],
                                requestingUser: User)(implicit ctx: DBAccessContext): Fox[List[UserCompactInfo]] =
    for {
      selectionPredicates <- buildSelectionPredicates(isEditable,
                                                      isTeamManagerOrAdmin,
                                                      isAdmin,
                                                      requestingUser,
                                                      SqlToken.raw("u."))
      isEditableAttribute = q"""
        (u._id IN
          (SELECT _id AS editableUsers FROM webknossos.users WHERE _organization IN
              (SELECT _organization FROM webknossos.users WHERE _id = ${requestingUser._id} AND isAdmin)
            UNION
          SELECT _user AS editableUsers FROM webknossos.user_team_roles WHERE _team IN
              (SELECT _team FROM webknossos.user_team_roles WHERE _user = ${requestingUser._id} AND isTeamManager)
          )
        )
        OR COUNT(autr.team_ids) = 0
        AS iseditable
        """
      rows <- run(q"""
          WITH
          -- agg_experiences and agg_user_team_roles are extracted to avoid left-join fanout.
          agg_experiences AS (
            SELECT
              u._id AS _user,
              ARRAY_REMOVE(ARRAY_AGG(ux.domain), null) AS experience_domains,
              ARRAY_REMOVE(ARRAY_AGG(ux.value), null) AS experience_values
            FROM webknossos.users AS u
            LEFT JOIN webknossos.user_experiences ux ON ux._user = u._id
            GROUP BY u._id
          ),
          agg_user_team_roles AS (
            SELECT
              u._id AS _user,
              ARRAY_REMOVE(ARRAY_AGG(t._id), null) AS team_ids,
              ARRAY_REMOVE(ARRAY_AGG(t.name), null) AS team_names,
              ARRAY_REMOVE(ARRAY_AGG(utr.isTeamManager :: TEXT), null) AS team_managers
            FROM webknossos.users AS u
            LEFT JOIN webknossos.user_team_roles utr ON utr._user = u._id
            LEFT JOIN webknossos.teams t ON t._id = utr._team -- should not cause fanout since there is only one team per team_role
            GROUP BY u._id
          )
          SELECT
            u._id,
            m._id,
            m.email,
            u.firstName,
            u.lastName,
            u.userConfiguration,
            u.isAdmin,
            u.isOrganizationOwner,
            u.isDatasetManager,
            u.isDeactivated,
            autr.team_ids,
            autr.team_names,
            autr.team_managers,
            aux.experience_values,
            aux.experience_domains,
            u.lastActivity,
            o._id,
            m.novelUserExperienceinfos,
            m.selectedTheme,
            u.created,
            u.lastTaskTypeId,
            m.isSuperUser,
            m.isEmailVerified,
            $isEditableAttribute,
            (payingOrganization._organization IS NOT NULL AND u._organization != payingOrganization._organization) AS isGuest
        FROM webknossos.users AS u
        INNER JOIN webknossos.organizations o ON o._id = u._organization
        INNER JOIN webknossos.multiusers m ON u._multiuser = m._id
        INNER JOIN agg_user_team_roles autr ON autr._user = u._id
        INNER JOIN agg_experiences aux ON aux._user = u._id
        -- left outer join to keep users that do not have a paying organization
        LEFT JOIN $payingOrganizationInfoSubquery AS payingOrganization ON payingOrganization._multiUser = u._multiUser
        WHERE $selectionPredicates
        GROUP BY
          u._id, u.firstname, u.lastname, u.userConfiguration, u.isAdmin, u.isOrganizationOwner, u.isDatasetManager,
          u.isDeactivated, u.lastActivity, u.created, u.lastTaskTypeId, o._id, m._id, m.email,
          m.novelUserExperienceinfos, m.selectedTheme, m.isSuperUser, m.isEmailVerified, autr.team_ids, autr.team_names,
          autr.team_managers, aux.experience_values, aux.experience_domains, payingOrganization._organization, u._organization
         """.as[UserCompactInfo])
    } yield rows.toList

  // NOTE: This will not return admins. They have “access to all teams”. Consider fetching those too when you use this
  def findAllByTeams(teamIds: List[ObjectId])(implicit ctx: DBAccessContext): Fox[List[User]] =
    if (teamIds.isEmpty) Fox.successful(List())
    else
      for {
        accessQuery <- accessQueryFromAccessQ(listAccessQ)
        r <- run(q"""SELECT ${columnsWithPrefix("u.")}
                     FROM
                     (SELECT $columns FROM $existingCollectionName WHERE $accessQuery) u
                     JOIN webknossos.user_team_roles ON u._id = webknossos.user_team_roles._user
                     WHERE webknossos.user_team_roles._team IN ${SqlToken.tupleFromList(teamIds)}
                     AND NOT u.isDeactivated
                     ORDER BY _id""".as[UsersRow])
        parsed <- parseAll(r)
      } yield parsed

  def findAllByMultiUser(multiUserId: ObjectId): Fox[List[User]] =
    for {
      r <- run(q"""SELECT $columns FROM $existingCollectionName WHERE _multiUser = $multiUserId""".as[UsersRow])
      parsed <- parseAll(r)
    } yield parsed

  def findAdminsAndDatasetManagersByOrg(organizationId: String)(implicit ctx: DBAccessContext): Fox[List[User]] =
    for {
      accessQuery <- accessQueryFromAccessQ(listAccessQ)
      r <- run(q"""SELECT $columns
                   FROM $existingCollectionName
                   WHERE $accessQuery
                   AND (isDatasetManager OR isAdmin)
                   AND NOT isDeactivated
                   AND _organization = $organizationId
                   ORDER BY _id""".as[UsersRow])
      parsed <- Fox.combined(r.toList.map(parse))
    } yield parsed

  def findAdminsByOrg(organizationId: String)(implicit ctx: DBAccessContext): Fox[List[User]] =
    for {
      accessQuery <- accessQueryFromAccessQ(listAccessQ)
      r <- run(q"""SELECT $columns
                   FROM $existingCollectionName
                   WHERE $accessQuery
                   AND isAdmin
                   AND NOT isDeactivated
                   AND _organization = $organizationId
                   ORDER BY _id""".as[UsersRow])
      parsed <- Fox.combined(r.toList.map(parse))
    } yield parsed

  def findOwnerByOrg(organizationId: String): Fox[User] =
    for {
      r <- run(q"""SELECT $columns
                   FROM $existingCollectionName
                   WHERE isOrganizationOwner
                   AND NOT isDeactivated
                   AND _organization = $organizationId
                   ORDER BY _id
                   LIMIT 1""".as[UsersRow])
      parsed <- parseFirst(r, organizationId)
    } yield parsed

  def findOneByOrgaAndMultiUser(organizationId: String, multiUserId: ObjectId)(
      implicit ctx: DBAccessContext): Fox[User] =
    for {
      accessQuery <- readAccessQuery
      resultList <- run(q"""SELECT $columns
                            FROM $existingCollectionName
                            WHERE _multiUser = $multiUserId
                            AND _organization = $organizationId
                            AND $accessQuery
                            LIMIT 1""".as[UsersRow])
      result <- resultList.headOption.toFox
      parsed <- parse(result)
    } yield parsed

  def findPayingOrgaIdForMultiUser(multiUserId: ObjectId): Fox[Option[ObjectId]] =
    for {
      rows <- run(q"""SELECT _organization
                      FROM $existingCollectionName
                      WHERE _multiUser = $multiUserId
                      AND NOT isDeactivated
                      AND _organization IN (
                        SELECT _id FROM webknossos.organizations
                        WHERE pricingPlan IN (${PricingPlan.Team}, ${PricingPlan.Power}, ${PricingPlan.Custom})
                      )
                      ORDER BY created ASC
                      LIMIT 1""".as[ObjectId])
    } yield rows.headOption

  def findFirstByMultiUser(multiUserId: ObjectId)(implicit ctx: DBAccessContext): Fox[User] =
    for {
      accessQuery <- readAccessQuery
      resultList <- run(q"""SELECT $columns
                            FROM $existingCollectionName
                            WHERE _multiUser = $multiUserId
                            AND NOT isDeactivated
                            AND $accessQuery
                            LIMIT 1""".as[UsersRow])
      result <- resultList.headOption.toFox
      parsed <- parse(result)
    } yield parsed

  def findContributorsForAnnotation(annotationId: ObjectId)(implicit ctx: DBAccessContext): Fox[List[User]] =
    for {
      accessQuery <- accessQueryFromAccessQ(listAccessQ)
      result <- run(q"""SELECT $columns
                        FROM $existingCollectionName
                        WHERE _id IN
                          (SELECT _user FROM webknossos.annotation_contributors WHERE _annotation = $annotationId)
                        AND NOT isUnlisted
                        AND $accessQuery""".as[UsersRow])
      parsed <- parseAll(result)
    } yield parsed

  def countAllForOrganization(organizationId: String): Fox[Int] =
    for {
<<<<<<< HEAD
      resultList <- run(q"""
      SELECT COUNT(*) FROM $existingCollectionName as u
      LEFT JOIN $payingOrganizationInfoSubquery AS payingOrganization ON payingOrganization._multiUser = u._multiUser
      WHERE u._organization = $organizationId
        AND NOT u.isDeactivated
        AND NOT u.isUnlisted
        AND (payingOrganization._organization IS NULL OR payingOrganization._organization = $organizationId)
      """.as[Int])
      result <- resultList.headOption
=======
      resultList <- run(
        q"SELECT COUNT(*) FROM $existingCollectionName WHERE _organization = $organizationId AND NOT isDeactivated AND NOT isUnlisted"
          .as[Int])
      result <- resultList.headOption.toFox
>>>>>>> 595dbfdb
    } yield result

  def countAdminsForOrganization(organizationId: String): Fox[Int] =
    for {
      resultList <- run(
        q"SELECT COUNT(*) from $existingCollectionName WHERE _organization = $organizationId AND isAdmin AND NOT isUnlisted"
          .as[Int])
      result <- resultList.headOption.toFox
    } yield result

  def countOwnersForOrganization(organizationId: String): Fox[Int] =
    for {
      resultList <- run(
        q"SELECT COUNT(*) FROM $existingCollectionName WHERE _organization = $organizationId AND isOrganizationOwner AND NOT isUnlisted"
          .as[Int])
      result <- resultList.headOption.toFox
    } yield result

  def countIdentitiesForMultiUser(multiUserId: ObjectId): Fox[Int] =
    for {
      resultList <- run(q"SELECT COUNT(*) FROM $existingCollectionName WHERE _multiUser = $multiUserId".as[Int])
      result <- resultList.headOption.toFox
    } yield result

  def insertOne(u: User): Fox[Unit] =
    for {
      _ <- run(q"""INSERT INTO webknossos.users(
                               _id, _multiUser, _organization, firstName, lastName,
                               lastActivity, userConfiguration,
                               isDeactivated, isAdmin, isOrganizationOwner,
                               isDatasetManager, isUnlisted,
                               created, isDeleted
                             )
                             VALUES(
                               ${u._id}, ${u._multiUser}, ${u._organization}, ${u.firstName}, ${u.lastName},
                               ${u.lastActivity}, ${u.userConfiguration},
                               ${u.isDeactivated}, ${u.isAdmin}, ${u.isOrganizationOwner},
                               ${u.isDatasetManager}, ${u.isUnlisted},
                               ${u.created}, ${u.isDeleted}
                             )""".asUpdate)
    } yield ()

  def updateLastActivity(userId: ObjectId, lastActivity: Instant = Instant.now)(
      implicit ctx: DBAccessContext): Fox[Unit] =
    for {
      _ <- assertUpdateAccess(userId)
      _ <- run(q"UPDATE webknossos.users SET lastActivity = $lastActivity WHERE _id = $userId".asUpdate)
    } yield ()

  def updateUserConfiguration(userId: ObjectId, userConfiguration: JsObject)(implicit ctx: DBAccessContext): Fox[Unit] =
    for {
      _ <- assertUpdateAccess(userId)
      _ <- run(q"""UPDATE webknossos.users
               SET userConfiguration = $userConfiguration
               WHERE _id = $userId""".asUpdate)
    } yield ()

  def updateValues(userId: ObjectId,
                   firstName: String,
                   lastName: String,
                   isAdmin: Boolean,
                   isDatasetManager: Boolean,
                   isDeactivated: Boolean,
                   lastTaskTypeId: Option[String])(implicit ctx: DBAccessContext): Fox[Unit] = {
    val query = for { row <- Users if notdel(row) && idColumn(row) === userId.id } yield
      (row.firstname, row.lastname, row.isadmin, row.isdatasetmanager, row.isdeactivated, row.lasttasktypeid)
    for {
      _ <- assertUpdateAccess(userId)
      _ <- run(query.update(firstName, lastName, isAdmin, isDatasetManager, isDeactivated, lastTaskTypeId))
    } yield ()
  }

  def updateLastTaskTypeId(userId: ObjectId, lastTaskTypeId: Option[String])(implicit ctx: DBAccessContext): Fox[Unit] =
    for {
      _ <- assertUpdateAccess(userId)
      _ <- run(q"""UPDATE webknossos.users
                   SET lasttasktypeid = $lastTaskTypeId
                   WHERE _id = $userId""".asUpdate)
    } yield ()

  // use with care!
  def deleteAllWithOrganization(organizationId: String): Fox[Unit] =
    for {
      _ <- run(q"""UPDATE webknossos.users SET isDeleted = true WHERE _organization = $organizationId""".asUpdate)
    } yield ()

  def findTeamMembershipsForUser(userId: ObjectId): Fox[List[TeamMembership]] = {
    val query = for {
      (teamRoleRow, team) <- UserTeamRoles.filter(_._User === userId.id) join Teams on (_._Team === _._Id)
    } yield (team._Id, team.name, teamRoleRow.isteammanager)

    for {
      rows: Seq[(String, String, Boolean)] <- run(query.result)
      teamMemberships <- Fox.combined(rows.toList.map {
        case (teamId, _, isTeamManager) =>
          ObjectId.fromString(teamId).map(teamIdValidated => TeamMembership(teamIdValidated, isTeamManager))
      })
    } yield teamMemberships
  }

  private def insertTeamMembershipQuery(userId: ObjectId, teamMembership: TeamMembership) =
    q"INSERT INTO webknossos.user_team_roles(_user, _team, isTeamManager) VALUES($userId, ${teamMembership.teamId}, ${teamMembership.isTeamManager})".asUpdate

  def updateTeamMembershipsForUser(userId: ObjectId, teamMemberships: List[TeamMembership])(
      implicit ctx: DBAccessContext): Fox[Unit] = {
    val clearQuery = q"DELETE FROM webknossos.user_team_roles WHERE _user = $userId".asUpdate
    val insertQueries = teamMemberships.map(insertTeamMembershipQuery(userId, _))
    for {
      _ <- assertUpdateAccess(userId)
      _ <- run(DBIO.sequence(List(clearQuery) ++ insertQueries).transactionally)
    } yield ()
  }

  def insertTeamMembership(userId: ObjectId, teamMembership: TeamMembership)(implicit ctx: DBAccessContext): Fox[Unit] =
    for {
      _ <- assertUpdateAccess(userId)
      _ <- run(insertTeamMembershipQuery(userId, teamMembership))
    } yield ()

  def removeTeamFromAllUsers(teamId: ObjectId): Fox[Unit] =
    for {
      _ <- run(q"DELETE FROM webknossos.user_team_roles WHERE _team = $teamId".asUpdate)
    } yield ()

  def findTeamMemberDifference(potentialSubteam: ObjectId, superteams: List[ObjectId]): Fox[List[User]] =
    for {
      r <- run(q"""SELECT ${columnsWithPrefix("u.")}
                   FROM $existingCollectionName u
                   JOIN webknossos.user_team_roles tr ON u._id = tr._user
                   WHERE NOT u.isAdmin
                   AND NOT u.isDeactivated
                   AND tr._team = $potentialSubteam
                   AND u._id NOT in
                   (SELECT _user FROM webknossos.user_team_roles
                   WHERE _team IN ${SqlToken.tupleFromList(superteams)})
                   """.as[UsersRow])
      parsed <- Fox.combined(r.toList.map(parse))
    } yield parsed

}

class UserExperiencesDAO @Inject()(sqlClient: SqlClient, userDAO: UserDAO)(implicit ec: ExecutionContext)
    extends SimpleSQLDAO(sqlClient) {

  def findAllExperiencesForUser(userId: ObjectId): Fox[Map[String, Int]] =
    for {
      rows <- run(UserExperiences.filter(_._User === userId.id).result)
    } yield {
      rows.map(r => (r.domain, r.value)).toMap
    }

  def updateExperiencesForUser(user: User, experiences: Map[String, Int])(implicit ctx: DBAccessContext): Fox[Unit] = {
    val clearQuery = q"DELETE FROM webknossos.user_experiences WHERE _user = ${user._id}".asUpdate
    val insertQueries = experiences.map {
      case (domain, value) =>
        q"INSERT INTO webknossos.user_experiences(_user, domain, value) VALUES(${user._id}, $domain, $value)".asUpdate
    }
    for {
      _ <- userDAO.assertUpdateAccess(user._id)
      _ <- run(DBIO.sequence(List(clearQuery) ++ insertQueries).transactionally)
      _ <- Fox.serialCombined(experiences.keySet.toList)(domain =>
        insertExperienceToListing(domain, user._organization))
    } yield ()
  }

  def insertExperienceToListing(experienceDomain: String, organizationId: String): Fox[Unit] =
    for {
      _ <- run(q"""INSERT INTO webknossos.experienceDomains(domain, _organization)
              VALUES($experienceDomain, $organizationId) ON CONFLICT DO NOTHING""".asUpdate)
    } yield ()

}

class UserDatasetConfigurationDAO @Inject()(sqlClient: SqlClient, userDAO: UserDAO)(implicit ec: ExecutionContext)
    extends SimpleSQLDAO(sqlClient) {

  def findOneForUserAndDataset(userId: ObjectId, datasetId: ObjectId): Fox[DatasetViewConfiguration] =
    for {
      rows <- run(q"""SELECT viewConfiguration
                      FROM webknossos.user_datasetConfigurations
                      WHERE _dataset = $datasetId
                      AND _user = $userId""".as[String])
      result <- rows.headOption.map(JsonHelper.parseAs[DatasetViewConfiguration](_).getOrElse(Map.empty)).toFox
    } yield result

  def updateDatasetConfigurationForUserAndDataset(
      userId: ObjectId,
      datasetId: ObjectId,
      configuration: DatasetViewConfiguration)(implicit ctx: DBAccessContext): Fox[Unit] =
    for {
      _ <- userDAO.assertUpdateAccess(userId)
      deleteQuery = q"""DELETE FROM webknossos.user_datasetConfigurations
                        WHERE _user = $userId
                        AND _dataset = $datasetId""".asUpdate
      insertQuery = q"""INSERT INTO webknossos.user_datasetConfigurations(_user, _dataset, viewConfiguration)
                        VALUES($userId, $datasetId, ${Json.toJson(configuration)})""".asUpdate
      _ <- run(
        DBIO.sequence(List(deleteQuery, insertQuery)).transactionally.withTransactionIsolation(Serializable),
        retryCount = 50,
        retryIfErrorContains = List(transactionSerializationError)
      )
    } yield ()
}

class UserDatasetLayerConfigurationDAO @Inject()(sqlClient: SqlClient, userDAO: UserDAO)(implicit ec: ExecutionContext)
    extends SimpleSQLDAO(sqlClient) {

  def findAllByLayerNameForUserAndDataset(layerNames: List[String],
                                          userId: ObjectId,
                                          datasetId: ObjectId): Fox[Map[String, LayerViewConfiguration]] =
    if (layerNames.isEmpty) {
      Fox.successful(Map.empty[String, LayerViewConfiguration])
    } else {
      for {
        rows <- run(q"""SELECT layerName, viewConfiguration
                        FROM webknossos.user_datasetLayerConfigurations
                        WHERE _dataset = $datasetId
                        AND _user = $userId
                        AND layerName in ${SqlToken.tupleFromList(layerNames)}""".as[(String, String)])
        parsed = rows.flatMap(t => JsonHelper.parseAs[LayerViewConfiguration](t._2).toOption.map((t._1, _)))
      } yield parsed.toMap
    }

  def updateDatasetConfigurationForUserAndDatasetAndLayer(
      userId: ObjectId,
      datasetId: ObjectId,
      layerName: String,
      viewConfiguration: LayerViewConfiguration)(implicit ctx: DBAccessContext): Fox[Unit] =
    for {
      _ <- userDAO.assertUpdateAccess(userId)
      deleteQuery = q"""DELETE FROM webknossos.user_datasetLayerConfigurations
                        WHERE _user = $userId
                        AND _dataset = $datasetId
                        AND layerName = $layerName""".asUpdate
      insertQuery = q"""INSERT INTO webknossos.user_datasetLayerConfigurations(_user, _dataset, layerName, viewConfiguration)
                        VALUES($userId, $datasetId, $layerName, ${Json.toJson(viewConfiguration)})""".asUpdate
      _ <- run(
        DBIO.sequence(List(deleteQuery, insertQuery)).transactionally.withTransactionIsolation(Serializable),
        retryCount = 50,
        retryIfErrorContains = List(transactionSerializationError)
      )
    } yield ()
}<|MERGE_RESOLUTION|>--- conflicted
+++ resolved
@@ -424,7 +424,6 @@
 
   def countAllForOrganization(organizationId: String): Fox[Int] =
     for {
-<<<<<<< HEAD
       resultList <- run(q"""
       SELECT COUNT(*) FROM $existingCollectionName as u
       LEFT JOIN $payingOrganizationInfoSubquery AS payingOrganization ON payingOrganization._multiUser = u._multiUser
@@ -433,13 +432,7 @@
         AND NOT u.isUnlisted
         AND (payingOrganization._organization IS NULL OR payingOrganization._organization = $organizationId)
       """.as[Int])
-      result <- resultList.headOption
-=======
-      resultList <- run(
-        q"SELECT COUNT(*) FROM $existingCollectionName WHERE _organization = $organizationId AND NOT isDeactivated AND NOT isUnlisted"
-          .as[Int])
       result <- resultList.headOption.toFox
->>>>>>> 595dbfdb
     } yield result
 
   def countAdminsForOrganization(organizationId: String): Fox[Int] =
