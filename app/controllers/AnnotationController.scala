--- conflicted
+++ resolved
@@ -3,11 +3,7 @@
 import javax.inject.Inject
 
 import com.scalableminds.braingames.datastore.tracings.TracingType
-<<<<<<< HEAD
-import oxalis.security.silhouetteOxalis.{SecuredAction, SecuredRequest, UserAwareAction}
-=======
 import oxalis.security.WebknossosSilhouette.{SecuredAction, SecuredRequest, UserAwareAction}
->>>>>>> 6675992c
 import akka.util.Timeout
 import com.scalableminds.util.reactivemongo.{DBAccessContext, GlobalAccessContext}
 import com.scalableminds.util.tools.{Fox, FoxImplicits}
@@ -278,11 +274,8 @@
     withAnnotation(AnnotationIdentifier(typ, id)) { annotation =>
       for {
         newAnnotation <- duplicateAnnotation(annotation, request.identity)
-<<<<<<< HEAD
-=======
         restrictions <- restrictionsFor(AnnotationIdentifier(typ, id))
         json <- newAnnotation.toJson(Some(request.identity), Some(restrictions))
->>>>>>> 6675992c
       } yield {
         JsonOk(json)
       }
