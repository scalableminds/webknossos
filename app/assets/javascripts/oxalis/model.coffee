--- conflicted
+++ resolved
@@ -23,11 +23,6 @@
 
 class Model
 
-<<<<<<< HEAD
-=======
-
-
->>>>>>> 34c12cbc
   timestamps : []
   buckets : []
   bytes : []
@@ -90,97 +85,18 @@
           @dataset = new Dataset(tracing.content.dataSet.name)
           @dataset.fetch().pipe( =>
 
-<<<<<<< HEAD
-            $.assertExtendContext({
-              task: tracingId
-              dataSet: tracing.content.dataSet.name
-            })
-
-            console.log "tracing", tracing
-            console.log "user", @user
-
-            dataset = tracing.content.dataSet
-            app.scaleInfo = new ScaleInfo(dataset.scale)
-
-            if (bb = tracing.content.boundingBox)?
-                @boundingBox = {
-                  min : bb.topLeft
-                  max : [
-                    bb.topLeft[0] + bb.width
-                    bb.topLeft[1] + bb.height
-                    bb.topLeft[2] + bb.depth
-                  ]
-                }
-
-            @datasetName = dataset.name
-            zoomStepCount = Infinity
-            @binary = {}
-            @lowerBoundary = [ Infinity,  Infinity,  Infinity]
-            @upperBoundary = [-Infinity, -Infinity, -Infinity]
-
-            for layer in @getLayers(dataset.dataLayers, tracing.content.contentData.customLayers)
-
-              layer.bitDepth = parseInt(layer.elementClass.substring(4), 10)
-              @binary[layer.name] = new Binary(this, tracing, layer, tracingId)
-              zoomStepCount = Math.min(zoomStepCount, @binary[layer.name].cube.ZOOM_STEP_COUNT - 1)
-
-              for i in [0..2]
-                @lowerBoundary[i] = Math.min @lowerBoundary[i], @binary[layer.name].lowerBoundary[i]
-                @upperBoundary[i] = Math.max @upperBoundary[i], @binary[layer.name].upperBoundary[i]
-
-            if @getColorBinaries().length == 0
-              Toast.error("No data available! Something seems to be wrong with the dataset.")
-            @setDefaultBinaryColors()
-
-            @flycam = new Flycam2d(constants.PLANE_WIDTH, zoomStepCount, this)
-            @flycam3d = new Flycam3d(constants.DISTANCE_3D, dataset.scale)
-
-            @flycam3d.on
-              "changed" : (matrix, zoomStep) =>
-                @flycam.setPosition( matrix[12..14] )
-
-            @flycam.on
-              "positionChanged" : (position) =>
-                @flycam3d.setPositionSilent(position)
-
-            # init state
-            @flycam.setPosition( state.position || tracing.content.editPosition )
-            if state.zoomStep?
-              @flycam.setZoomStep( state.zoomStep )
-              @flycam3d.setZoomStep( state.zoomStep )
-            if state.rotation?
-              @flycam3d.setRotation( state.rotation )
-
-            if controlMode == constants.CONTROL_MODE_TRACE
-
-              if "volume" in tracing.content.settings.allowedModes
-                $.assert( @getSegmentationBinary()?,
-                  "Volume is allowed, but segmentation does not exist" )
-                @volumeTracing = new VolumeTracing(tracing, @flycam, @getSegmentationBinary().cube)
-
-              else
-                @skeletonTracing = new SkeletonTracing(tracing, @flycam, @flycam3d, @user)
-
-            @restrictions = tracing.restrictions
-            @mode = constants.MODE_PLANE_TRACING
-
-            app.vent.trigger("model:sync")
-            return {"restrictions": tracing.restrictions, "settings": tracing.content.settings}
-
-=======
             dataSet = tracing.content.dataSet
             layers  = @getLayers(dataSet.dataLayers, tracing.content.contentData.customLayers)
             $.when(
               @getDataTokens(dataSet.dataStore.url, dataSet.name, layers)...
             ).pipe =>
-              @initializeWithData(controlMode, state, tracingId, tracingType, tracing, user, layers)
->>>>>>> 34c12cbc
+              @initializeWithData(controlMode, state, tracingId, tracingType, tracing, layers)
 
           -> Toast.error("Ooops. We couldn't communicate with our mother ship. Please try to reload this page.")
           )
         )
 
-  initializeWithData : (controlMode, state, tracingId, tracingType, tracing, user, layers) ->
+  initializeWithData : (controlMode, state, tracingId, tracingType, tracing, layers) ->
 
     $.assertExtendContext({
       task: tracingId
@@ -188,12 +104,11 @@
     })
 
     console.log "tracing", tracing
-    console.log "user", user
+    console.log "user", @user
 
     dataSet = tracing.content.dataSet
     isVolumeTracing = "volume" in tracing.content.settings.allowedModes
-    @user = new User(user)
-    @scaleInfo = new ScaleInfo(dataSet.scale)
+    app.scaleInfo = new ScaleInfo(dataSet.scale)
     @updatePipeline = new Pipeline([tracing.version])
 
     if (bb = tracing.content.boundingBox)?
@@ -222,7 +137,7 @@
 
     @setDefaultBinaryColors()
 
-    @flycam = new Flycam2d(constants.PLANE_WIDTH, @scaleInfo, zoomStepCount, @user)
+    @flycam = new Flycam2d(constants.PLANE_WIDTH, zoomStepCount, @)
     @flycam3d = new Flycam3d(constants.DISTANCE_3D, dataSet.scale)
     @flycam3d.on
       "changed" : (matrix, zoomStep) =>
@@ -247,11 +162,16 @@
         @volumeTracing = new VolumeTracing(tracing, @flycam, @getSegmentationBinary(), @updatePipeline)
 
       else
-        @skeletonTracing = new SkeletonTracing(tracing, @scaleInfo, @flycam, @flycam3d, @user, @updatePipeline)
+        @skeletonTracing = new SkeletonTracing(tracing, @flycam, @flycam3d, @user, @updatePipeline)
 
     @computeBoundaries()
 
-    {"restrictions": tracing.restrictions, "settings": tracing.content.settings}
+    @restrictions = tracing.restrictions
+    @mode = constants.MODE_PLANE_TRACING
+
+    app.vent.trigger("model:sync")
+
+    return {"restrictions": tracing.restrictions, "settings": tracing.content.settings}
 
 
   getDataTokens : (dataStoreUrl, dataSetName, layers) ->
