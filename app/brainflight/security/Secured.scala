--- conflicted
+++ resolved
@@ -62,19 +62,11 @@
   /**
    * Retrieve the connected users email address.
    */
-<<<<<<< HEAD
-  private def userId( request: RequestHeader ) = {
-    request.session.get( Secured.SessionInformationKey ) match {
-      case Some( id ) =>
-        Some( id )
-      case _ if true/*Play.configuration.getBoolean( "application.enableAutoLogin" ).get*/ =>
-=======
   private def userId(request: RequestHeader) = {
     request.session.get(Secured.SessionInformationKey) match {
       case Some(id) =>
         Some(id)
       case _ if Play.configuration.getBoolean("application.enableAutoLogin").get =>
->>>>>>> 4868b3ea
         // development setting: if the above key is set, one gets logged in 
         // automatically
         Some(User.default.id)
