# Changelog (Unreleased)

All notable (yet unreleased) user-facing changes to webknossos are documented in this file.
See `CHANGELOG.released.md` for the changes which are part of official releases.

The format is based on [Keep a Changelog](http://keepachangelog.com/en/1.0.0/)
and this project adheres to [Calendar Versioning](http://calver.org/) `0Y.0M.MICRO`.
For upgrade instructions, please check the [migration guide](MIGRATIONS.released.md).

## Unreleased
[Commits](https://github.com/scalableminds/webknossos/compare/22.08.0...HEAD)

### Added
- The owner of an annotation can allow other users, who may see the annotation, to also edit it. Note that parallel writes are not supported and would lead to conflicts. [#6236](https://github.com/scalableminds/webknossos/pull/6236)
- WebKnossos now remembers the tool that was active in between disabling and enabling the segmentation layer. [#6362](https://github.com/scalableminds/webknossos/pull/6362)
- Segmentation layers which were not previously editable now show an (un)lock icon button which shortcuts to the Add Volume Layer modal with the layer being preselected. [#6330](https://github.com/scalableminds/webknossos/pull/6330)
- The NML file in volume annotation download now includes segment metadata like names and anchor positions. [#6347](https://github.com/scalableminds/webknossos/pull/6347)

### Changed
<<<<<<< HEAD
- webKnossos uses WebGL 2 instead of WebGL 1 now. In case your browser/hardware does not support this, webKnossos will alert you and you need to upgrade your system. [#6350](https://github.com/scalableminds/webknossos/pull/6350)
=======
- The sharing modal now automatically saves changes of the sharing options. [#6314](https://github.com/scalableminds/webknossos/pull/6314)
>>>>>>> 217ce179
- The Layers tab now displays an Add Skeleton Annotation Layer button with which volume-only annotations can be converted to hybrid annotations. [#6330](https://github.com/scalableminds/webknossos/pull/6330)
- The Zarr directory listings no longer include the current directory “.”. [6359](https://github.com/scalableminds/webknossos/pull/6359)

### Fixed
- Fixed a regression where the mapping activation confirmation dialog was never shown. [#6346](https://github.com/scalableminds/webknossos/pull/6346)
- Fixed an error if multiple proofreading actions were performed in rapid succession. If webKnossos is busy, inputs to the viewports are disabled from now on. [#6325](https://github.com/scalableminds/webknossos/pull/6325)
- Fixed that ad-hoc meshing would terminate early for large segments. [#6352](https://github.com/scalableminds/webknossos/pull/6352)

### Removed
- Annotation Type was removed from the info tab. [#6330](https://github.com/scalableminds/webknossos/pull/6330)

### Breaking Changes<|MERGE_RESOLUTION|>--- conflicted
+++ resolved
@@ -17,11 +17,8 @@
 - The NML file in volume annotation download now includes segment metadata like names and anchor positions. [#6347](https://github.com/scalableminds/webknossos/pull/6347)
 
 ### Changed
-<<<<<<< HEAD
 - webKnossos uses WebGL 2 instead of WebGL 1 now. In case your browser/hardware does not support this, webKnossos will alert you and you need to upgrade your system. [#6350](https://github.com/scalableminds/webknossos/pull/6350)
-=======
 - The sharing modal now automatically saves changes of the sharing options. [#6314](https://github.com/scalableminds/webknossos/pull/6314)
->>>>>>> 217ce179
 - The Layers tab now displays an Add Skeleton Annotation Layer button with which volume-only annotations can be converted to hybrid annotations. [#6330](https://github.com/scalableminds/webknossos/pull/6330)
 - The Zarr directory listings no longer include the current directory “.”. [6359](https://github.com/scalableminds/webknossos/pull/6359)
 
