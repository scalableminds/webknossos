# Changelog (Unreleased)

All notable (yet unreleased) user-facing changes to WEBKNOSSOS are documented in this file.
See `CHANGELOG.released.md` for the changes which are part of official releases.

The format is based on [Keep a Changelog](http://keepachangelog.com/en/1.0.0/)
and this project adheres to [Calendar Versioning](http://calver.org/) `0Y.0M.MICRO`.
For upgrade instructions, please check the [migration guide](MIGRATIONS.released.md).

## Unreleased
[Commits](https://github.com/scalableminds/webknossos/compare/24.02.0...HEAD)

### Added
- Added support for storing analytics events in the Postgres. [#7594](https://github.com/scalableminds/webknossos/pull/7594) [#7609](https://github.com/scalableminds/webknossos/pull/7609)
- Segment statistics are now available for ND datases. [#7411](https://github.com/scalableminds/webknossos/pull/7411)
- Added support for uploading N5 and Neuroglancer Precomputed datasets. [#7578](https://github.com/scalableminds/webknossos/pull/7578)
- Webknossos can now open ND Zarr datasets with arbitrary axis orders (not limited to `**xyz` anymore). [#7592](https://github.com/scalableminds/webknossos/pull/7592)

### Changed
- Datasets stored in WKW format are no longer loaded with memory mapping, reducing memory demands. [#7528](https://github.com/scalableminds/webknossos/pull/7528)
- Content Security Policy (CSP) settings are now relaxed by default. To keep stricter CSP rules, add them to your specific `application.conf`. [#7589](https://github.com/scalableminds/webknossos/pull/7589)
- WEBKNOSSOS now uses Java 21. [#7599](https://github.com/scalableminds/webknossos/pull/7599)
- Email verification is disabled by default. To enable it, set `webKnossos.user.emailVerification.activated` to `true` in your `application.conf`. [#7620](https://github.com/scalableminds/webknossos/pull/7620) [#7621](https://github.com/scalableminds/webknossos/pull/7621)
- Added more documentation for N5 and Neuroglancer precomputed web upload. [#7622](https://github.com/scalableminds/webknossos/pull/7622)

### Fixed
- Fixed rare SIGBUS crashes of the datastore module that were caused by memory mapping on unstable file systems. [#7528](https://github.com/scalableminds/webknossos/pull/7528)
- Fixed loading local datasets for organizations that have spaces in their names. [#7593](https://github.com/scalableminds/webknossos/pull/7593)
- Fixed a bug where proofreading annotations would stay black until the next server restart due to expired but cached tokens. [#7598](https://github.com/scalableminds/webknossos/pull/7598)
- Fixed a bug where ad-hoc meshing didn't make use of a segment index, even when it existed. [#7600](https://github.com/scalableminds/webknossos/pull/7600)
- Fixed a bug where importing remote datasets with existing datasource-properties.jsons would not properly register the remote credentials. [#7601](https://github.com/scalableminds/webknossos/pull/7601)
- Fixed a bug in ND volume annotation downloads where the additionalAxes metadata had wrong indices. [#7592](https://github.com/scalableminds/webknossos/pull/7592)
- Fixed a bug in proofreading aka editable mapping annotations where splitting would sometimes give the new id to the selected segment rather than to the split-off one. [#7608](https://github.com/scalableminds/webknossos/pull/7608)
- Fixed small styling errors as a follow up to the antd v5 upgrade [#7612](https://github.com/scalableminds/webknossos/pull/7612)
<<<<<<< HEAD
- Fixed deprecation warnings caused by Antd <Collapse> components. [#7610](https://github.com/scalableminds/webknossos/pull/7610)
- Fixed a bug where the annotation list in the dashboard would attempt to display deleted annotations, and then fail. [#7628](https://github.com/scalableminds/webknossos/pull/7628)
=======
-Fixed deprecation warnings caused by Antd <Collapse> components. [#7610](https://github.com/scalableminds/webknossos/pull/7610)
- Fixed small styling error with a welcome notification for new users on webknossos.org. [7623](https://github.com/scalableminds/webknossos/pull/7623)
>>>>>>> 830ff9e3


### Removed

### Breaking Changes
- Updated antd UI library from version 4.24.15 to 5.13.2. Drop support for nodeJs version <18. [#7522](https://github.com/scalableminds/webknossos/pull/7522)<|MERGE_RESOLUTION|>--- conflicted
+++ resolved
@@ -32,14 +32,9 @@
 - Fixed a bug in ND volume annotation downloads where the additionalAxes metadata had wrong indices. [#7592](https://github.com/scalableminds/webknossos/pull/7592)
 - Fixed a bug in proofreading aka editable mapping annotations where splitting would sometimes give the new id to the selected segment rather than to the split-off one. [#7608](https://github.com/scalableminds/webknossos/pull/7608)
 - Fixed small styling errors as a follow up to the antd v5 upgrade [#7612](https://github.com/scalableminds/webknossos/pull/7612)
-<<<<<<< HEAD
 - Fixed deprecation warnings caused by Antd <Collapse> components. [#7610](https://github.com/scalableminds/webknossos/pull/7610)
+- Fixed small styling error with a welcome notification for new users on webknossos.org. [7623](https://github.com/scalableminds/webknossos/pull/7623)
 - Fixed a bug where the annotation list in the dashboard would attempt to display deleted annotations, and then fail. [#7628](https://github.com/scalableminds/webknossos/pull/7628)
-=======
--Fixed deprecation warnings caused by Antd <Collapse> components. [#7610](https://github.com/scalableminds/webknossos/pull/7610)
-- Fixed small styling error with a welcome notification for new users on webknossos.org. [7623](https://github.com/scalableminds/webknossos/pull/7623)
->>>>>>> 830ff9e3
-
 
 ### Removed
 
