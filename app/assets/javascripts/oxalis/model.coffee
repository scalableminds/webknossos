--- conflicted
+++ resolved
@@ -24,47 +24,10 @@
 # which you can react on.
 
 
-<<<<<<< HEAD
 class Model extends Backbone.Model
 
-  timestamps : []
-  buckets : []
-  bytes : []
-  totalBuckets : []
-  totalBytes : []
-
-  logConnectionInfo : ->
-
-    @timestamps.push(new Date().getTime())
-
-    bytes = 0
-    buckets = 0
-    totalBytes = 0
-    totalBuckets = 0
-
-    for dataLayerName of @binary
-      bytes += @binary[dataLayerName].pullQueue.loadedBytes
-      buckets += @binary[dataLayerName].pullQueue.loadedBuckets
-      totalBytes += @binary[dataLayerName].pullQueue.totalLoadedBytes
-      totalBuckets += @binary[dataLayerName].pullQueue.totalLoadedBuckets
-      @binary[dataLayerName].pullQueue.loadedBytes = 0
-      @binary[dataLayerName].pullQueue.loadedBuckets = 0
-
-    @bytes.push(bytes)
-    @buckets.push(buckets)
-    @totalBytes.push(totalBytes)
-    @totalBuckets.push(totalBuckets)
-
 
   fetch : (options) ->
-=======
-class Model
-
-  initialize : (controlMode, state) =>
-
-    @tracingId = $("#container").data("tracing-id")
-    @tracingType = $("#container").data("tracing-type")
->>>>>>> 7a73a2ff
 
     Request.send(
       url : "/annotations/#{@get("tracingType")}/#{@get("tracingId")}/info"
@@ -89,7 +52,6 @@
         return {"error" : true}
 
       else
-<<<<<<< HEAD
 
         @user = new User()
         @user.fetch().pipe( =>
@@ -98,15 +60,7 @@
           @get("dataset").fetch().pipe( =>
 
             layers  = @getLayers(tracing.content.contentData.customLayers)
-=======
-        Request.send(
-          url : "/user/configuration"
-          dataType : "json"
-        ).pipe(
-          (user) =>
-            dataSet = tracing.content.dataSet
-            layers  = @getLayers(dataSet.dataLayers, tracing.content.contentData.customLayers)
->>>>>>> 7a73a2ff
+
             $.when(
               @getDataTokens(layers)...
             ).pipe =>
@@ -122,13 +76,8 @@
     dataset = @get("dataset")
 
     $.assertExtendContext({
-<<<<<<< HEAD
       task: @get("tracingId")
       dataSet: dataset.get("name")
-=======
-      task: tracing.id
-      dataSet: tracing.content.dataSet.name
->>>>>>> 7a73a2ff
     })
 
     console.log "tracing", tracing
@@ -148,14 +97,8 @@
           ]
         }
 
-<<<<<<< HEAD
-    @datasetName = dataset.name
-    zoomStepCount = -Infinity
-=======
     @connectionInfo = new ConnectionInfo()
     @dataSetName = dataSet.name
-    @datasetPostfix = _.last(@dataSetName.split("_"))
->>>>>>> 7a73a2ff
     @binary = {}
 
     maxResolution = Math.max(_.union(layers.map((layer) ->
@@ -164,37 +107,20 @@
     maxZoomStep = Math.log(maxResolution) / Math.LN2
 
     for layer in layers
-<<<<<<< HEAD
-      layer.bitDepth = parseInt( layer.elementClass.substring(4) )
-      @binary[layer.name] = new Binary(this, tracing, layer, @get("tracingId"), @updatePipeline)
-      zoomStepCount = Math.max(zoomStepCount, @binary[layer.name].cube.ZOOM_STEP_COUNT - 1)
-=======
       layer.bitDepth = parseInt(layer.elementClass.substring(4))
       @binary[layer.name] = new Binary(this, tracing, layer, maxZoomStep, @updatePipeline, @connectionInfo)
->>>>>>> 7a73a2ff
 
     if @getColorBinaries().length == 0
       Toast.error("No data available! Something seems to be wrong with the dataset.")
 
     @setDefaultBinaryColors()
 
-<<<<<<< HEAD
-    flycam = new Flycam2d(constants.PLANE_WIDTH, zoomStepCount, @)
+    flycam = new Flycam2d(constants.PLANE_WIDTH, maxZoomStep + 1, @)
     flycam3d = new Flycam3d(constants.DISTANCE_3D, dataset.get("scale"))
     @set("flycam", flycam)
     @set("flycam3d", flycam3d)
     @listenTo(flycam3d, "changed", (matrix, zoomStep) => flycam.setPosition(matrix[12..14]))
     @listenTo(flycam, "positionChanged" : (position) => flycam3d.setPositionSilent(position))
-=======
-    @flycam = new Flycam2d(constants.PLANE_WIDTH, @scaleInfo, maxZoomStep + 1, @user)
-    @flycam3d = new Flycam3d(constants.DISTANCE_3D, dataSet.scale)
-    @flycam3d.on
-      "changed" : (matrix, zoomStep) =>
-        @flycam.setPosition( matrix[12..14] )
-    @flycam.on
-      "positionChanged" : (position) =>
-        @flycam3d.setPositionSilent(position)
->>>>>>> 7a73a2ff
 
     # init state
     state = @get("state")
@@ -210,12 +136,8 @@
       if isVolumeTracing
         $.assert( @getSegmentationBinary()?,
           "Volume is allowed, but segmentation does not exist" )
-<<<<<<< HEAD
         @set("volumeTracing", new VolumeTracing(tracing, flycam, @getSegmentationBinary(), @updatePipeline))
 
-=======
-        @volumeTracing = new VolumeTracing(tracing, @flycam, @getSegmentationBinary(), @updatePipeline)
->>>>>>> 7a73a2ff
       else
         @set("skeletonTracing", new SkeletonTracing(tracing, flycam, flycam3d, @user, @updatePipeline))
 
