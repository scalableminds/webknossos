--- conflicted
+++ resolved
@@ -102,19 +102,19 @@
   def createTracings(dataSet: DataSet, dataSource: DataSource, tracingType: TracingType.Value, withFallback: Boolean)(implicit ctx: DBAccessContext): Fox[(Option[String], Option[String])] = tracingType match {
     case TracingType.skeleton =>
       for {
-        handler <- dataSetService.handlerFor(dataSet)
-        skeletonTracingId <- handler.saveSkeletonTracing(SkeletonTracingDefaults.createInstance.copy(dataSetName = dataSet.name, editPosition = dataSource.center))
+        client <- tracingStoreService.clientFor(dataSet)
+        skeletonTracingId <- client.saveSkeletonTracing(SkeletonTracingDefaults.createInstance.copy(dataSetName = dataSet.name, editPosition = dataSource.center))
       } yield (Some(skeletonTracingId), None)
     case TracingType.volume =>
       for {
-        handler <- dataSetService.handlerFor(dataSet)
-        volumeTracingId <- handler.saveVolumeTracing(createVolumeTracing(dataSource, withFallback))
+        client <- tracingStoreService.clientFor(dataSet)
+        volumeTracingId <- client.saveVolumeTracing(createVolumeTracing(dataSource, withFallback))
       } yield (None, Some(volumeTracingId))
     case TracingType.hybrid =>
       for {
-        handler <- dataSetService.handlerFor(dataSet)
-        skeletonTracingId <- handler.saveSkeletonTracing(SkeletonTracingDefaults.createInstance.copy(dataSetName = dataSet.name, editPosition = dataSource.center))
-        volumeTracingId <- handler.saveVolumeTracing(createVolumeTracing(dataSource, withFallback))
+        client <- tracingStoreService.clientFor(dataSet)
+        skeletonTracingId <- client.saveSkeletonTracing(SkeletonTracingDefaults.createInstance.copy(dataSetName = dataSet.name, editPosition = dataSource.center))
+        volumeTracingId <- client.saveVolumeTracing(createVolumeTracing(dataSource, withFallback))
       } yield (Some(skeletonTracingId), Some(volumeTracingId))
   }
 
@@ -123,28 +123,6 @@
                               _dataSet: ObjectId,
                               tracingType: TracingType.Value,
                               withFallback: Boolean)(implicit ctx: DBAccessContext): Fox[Annotation] = {
-<<<<<<< HEAD
-
-    def createTracings(dataSet: DataSet, dataSource: DataSource): Fox[(Option[String], Option[String])] = tracingType match {
-      case TracingType.skeleton =>
-        for {
-          client <- tracingStoreService.clientFor(dataSet)
-          skeletonTracingId <- client.saveSkeletonTracing(SkeletonTracingDefaults.createInstance.copy(dataSetName = dataSet.name, editPosition = dataSource.center))
-        } yield (Some(skeletonTracingId), None)
-      case TracingType.volume =>
-        for {
-          client <- tracingStoreService.clientFor(dataSet)
-          volumeTracingId <- client.saveVolumeTracing(createVolumeTracing(dataSource, withFallback))
-        } yield (None, Some(volumeTracingId))
-      case TracingType.hybrid =>
-        for {
-          client <- tracingStoreService.clientFor(dataSet)
-          skeletonTracingId <- client.saveSkeletonTracing(SkeletonTracingDefaults.createInstance.copy(dataSetName = dataSet.name, editPosition = dataSource.center))
-          volumeTracingId <- client.saveVolumeTracing(createVolumeTracing(dataSource, withFallback))
-        } yield (Some(skeletonTracingId), Some(volumeTracingId))
-    }
-=======
->>>>>>> 270eaf20
     for {
       dataSet <- dataSetDAO.findOne(_dataSet)
       dataSource <- dataSetService.dataSourceFor(dataSet)
