# Changelog
All notable user-facing changes to webknossos are documented in this file.

The format is based on [Keep a Changelog](http://keepachangelog.com/en/1.0.0/)
and this project adheres to [Calendar Versioning](http://calver.org/) `0Y.0M.MICRO`.
For upgrade instructions, please check the [migration guide](MIGRATIONS.md).


## Unreleased
[Commits](https://github.com/scalableminds/webknossos/compare/18.10.0...HEAD)

### Added

- 

### Changed

- The UI for editing experience domains of users was improved. [#3254](https://github.com/scalableminds/webknossos/pull/3254)
- The tracing layout was changed to be more compact. [#3256](https://github.com/scalableminds/webknossos/pull/3256)

### Fixed

<<<<<<< HEAD
- Fixed a layouting issue which occurred on a fresh page load when the layout was scaled to be bigger than the available space. [#3256](https://github.com/scalableminds/webknossos/pull/3256)
- 
=======
- Fixed overlap in comment tab for long tree names or comments. [#3272](https://github.com/scalableminds/webknossos/pull/3272)
- Fixed a bug which caused data to not be displayed correctly if adjacent data does not exist.[#3270](https://github.com/scalableminds/webknossos/pull/3270)
- Fixed a bug which caused initial rendering to sometimes miss some buckets. [#3262](https://github.com/scalableminds/webknossos/pull/3262)
- Fixed a bug which caused the save-button to never show success for volume tracings. [#3267](https://github.com/scalableminds/webknossos/pull/3267)
>>>>>>> aa2369bb

### Removed

- 


## [18.10.0](https://github.com/scalableminds/webknossos/releases/tag/18.10.0) - 2018-09-22
[Commits](https://github.com/scalableminds/webknossos/compare/18.09.0...18.10.0)

### Highlights

- WebKnossos is documented now! Check it out: https://docs.webknossos.org [#3011](https://github.com/scalableminds/webknossos/pull/3011)
- There are multiple improvements of the tracing view:
  - Added customizable layouting to the tracing view. [#3070](https://github.com/scalableminds/webknossos/pull/3070)
  - Improved general performance of the tracing view by leveraging web workers. [#3162](https://github.com/scalableminds/webknossos/pull/3162)
  - Added a view to restore any older version of a skeleton tracing. Access it through the dropdown next to the Save button. [#3194](https://github.com/scalableminds/webknossos/pull/3194)
  - And more usability improvements: [#3126](https://github.com/scalableminds/webknossos/pull/3126), [#3066](https://github.com/scalableminds/webknossos/pull/3066)
- Project administration got some UI improvements: [#3077](https://github.com/scalableminds/webknossos/pull/3077), [#3224](https://github.com/scalableminds/webknossos/pull/3224), [#3233](https://github.com/scalableminds/webknossos/pull/3233)
- Improved security by enabling http security headers. [#3084](https://github.com/scalableminds/webknossos/pull/3084)

### Added

- Added URLs to the tabs in the dashboard. [#3183](https://github.com/scalableminds/webknossos/pull/3183)
- Improved security by enabling http security headers. [#3084](https://github.com/scalableminds/webknossos/pull/3084)
- Added the possibility to write markdown in the annotation description. [#3081](https://github.com/scalableminds/webknossos/pull/3081)
- Added a view to restore any older version of a skeleton tracing. Access it through the dropdown next to the Save button. [#3194](https://github.com/scalableminds/webknossos/pull/3194)
![version-restore-highlight](https://user-images.githubusercontent.com/1702075/45428378-6842d380-b6a1-11e8-88c2-e4ffcd762cd5.png)
- Added customizable layouting to the tracing view. [#3070](https://github.com/scalableminds/webknossos/pull/3070)
- Added the brush size to the settings on the left in volume tracing. The size can now also be adjusted by using only the keyboard. [#3126](https://github.com/scalableminds/webknossos/pull/3126)
- Added a user documentation for webKnossos [#3011](https://github.com/scalableminds/webknossos/pull/3011)
- Tree groups can now be activated. This allows to rename a tree group analogous to renaming a tree. Also, toggling the visibility of a tree group can now be done by using the shortcuts "1" and "2". [#3066](https://github.com/scalableminds/webknossos/pull/3066)
- Added the possibility to upload multiple NML files during task creation, even if they are not in a zip archive
- Added the possibility to supply a dedicated "sorting date" for datasets to change the sorting order in the gallery view, by default the creation date is used [#3124](https://github.com/scalableminds/webknossos/pull/3124)
- Added bar-chart visualization to project progress report. [#3224](https://github.com/scalableminds/webknossos/pull/3224)
- Added a button to collapse all comments. [#3215](https://github.com/scalableminds/webknossos/pull/3215)
- The datasets in the dashboard are now sorted according to their user-specific usage. As a result, relevant datasets should appear at the top of the list. [#3206](https://github.com/scalableminds/webknossos/pull/3206)
- 3D Meshes can now be imported into the tracing view by uploading corresponding STL files. [#3242](https://github.com/scalableminds/webknossos/pull/3242)

### Changed

- The modal used to change the experience of users by admins got a rework. [#3077](https://github.com/scalableminds/webknossos/pull/3077) 
- During task creation, specifying an experience domain is now possible by choosing from existing domains. [#3233](https://github.com/scalableminds/webknossos/pull/3233)
- Unified the search functionality within webKnossos to implement an AND logic everyhwere. [#3228](https://github.com/scalableminds/webknossos/pull/3228)
- Renamed "Soma Clicking" to "Single-Node-Tree Mode". [#3141](https://github.com/scalableminds/webknossos/pull/3141/files)
- The fallback segmentation layer attribute of volume tracings is now persisted to NML/ZIP files. Upon re-upload, only volume tracings with this attribute will show a fallback layer. Use `tools/volumeAddFallbackLayer.py` to add this attribute to existing volume tracings. [#3088](https://github.com/scalableminds/webknossos/pull/3088)
- When splitting a tree, the split part that contains the initial node will now keep the original tree name and id. [#3145](https://github.com/scalableminds/webknossos/pull/3145)
- Improve error messages for parsing faulty NMLs. [#3227](https://github.com/scalableminds/webknossos/pull/3227)
- Finished tasks will be displayed with less details and sorted by their finishing date in the dashboard. [#3202](https://github.com/scalableminds/webknossos/pull/3202)
- Improved layouting for narrow screens. [#3226](https://github.com/scalableminds/webknossos/pull/3226)
- The welcome header will now also show on the default page if there are no existing organisations. [#3133](https://github.com/scalableminds/webknossos/pull/3133)
- Simplified the sharing of tracings. Users can simply copy the active URL from the browser's URL bar to share a tracing (assuming the tracing is public). [#3176](https://github.com/scalableminds/webknossos/pull/3176)
- Improved general performance of the tracing view by leveraging web workers. [#3162](https://github.com/scalableminds/webknossos/pull/3162)
- Improved overall drag-and-drop behavior by preventing the browser from opening the dragged file when the actual drag target was missed. [#3222](https://github.com/scalableminds/webknossos/pull/3222)
- The checkboxes in the user list view will clear now after the experience domains of users have been changed. [#3178](https://github.com/scalableminds/webknossos/pull/3178)
- Resetting a user's task requires a confirmation now. [#3181](https://github.com/scalableminds/webknossos/pull/3181)

### Fixed

- Fixed a bug where large volume downloads contained invalid data.zip archives. [#3086](https://github.com/scalableminds/webknossos/pull/3086)
- Fixed the sorting of the dashboard task list and explorative annotation list. [#3153](https://github.com/scalableminds/webknossos/pull/3153)
- Fixed a missing notification when a task annotation was reset. [#3207](https://github.com/scalableminds/webknossos/pull/3207)
- Fixed a bug where non-privileged users were wrongly allowed to pause/unpause projects. [#3097](https://github.com/scalableminds/webknossos/pull/3097)
- Fixed a bug in copy-segmentation-slice feature. [#3245](https://github.com/scalableminds/webknossos/pull/3245)
- Fixed a regression bug which caused the initial data loading to fail sometimes. [#3149](https://github.com/scalableminds/webknossos/pull/3149)
- Fixed a bug which caused a blank screen sometimes when the user is not logged in. [#3167](https://github.com/scalableminds/webknossos/pull/3167)
- Fixed a bug where NML downloads of Task Annotations failed. [#3166](https://github.com/scalableminds/webknossos/pull/3166)
- Fixed a bug where viewing Compound Annotations (such as all tasks for a project in one view) failed. [#3174](https://github.com/scalableminds/webknossos/pull/3174)

### Removed

- Removed the automatic redirect to the onboarding page from the default page if there are no existing organisations. [#3133](https://github.com/scalableminds/webknossos/pull/3133)


## [18.09.0](https://github.com/scalableminds/webknossos/releases/tag/18.09.0) - 2018-08-20
[Commits](https://github.com/scalableminds/webknossos/compare/18.08.0...18.09.0)

### Highlights
- The dashboard gallery loads faster [#3036](https://github.com/scalableminds/webknossos/pull/3036) and tracings in the dashboard can show their descriptions [#3035](https://github.com/scalableminds/webknossos/pull/3035).
- Managing new users got easier through "new inactive users" notifications [#2994](https://github.com/scalableminds/webknossos/pull/2994), and also team managers can activate them now [#3050](https://github.com/scalableminds/webknossos/pull/3050).
- Improved the UI for sharing datasets and tracings [#3029](https://github.com/scalableminds/webknossos/pull/3029).
- The tracing view got a progress-indicator [#2935](https://github.com/scalableminds/webknossos/pull/2935) and scale-bars [#3049](https://github.com/scalableminds/webknossos/pull/3049).
- When merging datasets within a tracing via the merge-modal, the user can choose whether the merge should be executed directly in the currently opened tracing. Alternatively, a new annotation can be created which is accessible via the dashboard, as before [#2935](https://github.com/scalableminds/webknossos/pull/2935).


### Added

- Added two new properties to mapping json files. The `colors: [<hsvHueValue1>, <hsvHueValue2>, ...]` property can be used to specify up to 256 custom colors for the first 256 equivalence classes of the mapping. The `hideUnmappedIds: <true|false>` property indicates whether segments that were not mapped should be rendered transparently or not. [#2965](https://github.com/scalableminds/webknossos/pull/2965)
- Added a button for refreshing the dataset in the backend cache. [#2975](https://github.com/scalableminds/webknossos/pull/2975)
- Added the possibility to see the description of a tracing within the dashboard. [#3035](https://github.com/scalableminds/webknossos/pull/3035)
- Comments of tracing trees can now be cycled through by keeping n and p pressed. [#3041](https://github.com/scalableminds/webknossos/pull/3041)
- All dates in webknossos will be shown in the browser's timezone. On hover, a tooltip will show the date in UTC. [#2916](https://github.com/scalableminds/webknossos/pull/2916) ![image](https://user-images.githubusercontent.com/2486553/42888385-74c82bc0-8aa8-11e8-9c3e-7cfc90ce93bc.png)
- When merging datasets within a tracing via the merge-modal, the user can choose whether the merge should be executed directly in the currently opened tracing. Alternatively, a new annotation can be created which is accessible via the dashboard (as it has been before).
- Added shortcuts for moving along the current tracing direction in orthogonal mode. Pressing 'e' (and 'r' for the reverse direction) will move along the "current direction", which is defined by the vector between the last two created nodes.
- Added a banner to the user list to notify admins of new inactive users that need to be activated. [#2994](https://github.com/scalableminds/webknossos/pull/2994)
- When a lot of changes need to be persisted to the server (e.g., after importing a large NML), the save button will show a percentage-based progress indicator.
- Changing tabs in a tracing view will not disable the keyboard shortcuts anymore. [#3042](https://github.com/scalableminds/webknossos/pull/3042)
- Added the possibility for admins to see and transfer all active tasks of a project to a single user in the project tab[#2863](https://github.com/scalableminds/webknossos/pull/2863)
- Added the possibility to import multiple NML files into the active tracing. This can be done by dragging and dropping the files directly into the tracing view. [#2908](https://github.com/scalableminds/webknossos/pull/2908)
- Added placeholders and functionality hints to (nearly) empty lists and tables in the admin views. [#2969](https://github.com/scalableminds/webknossos/pull/2969)
- Added the possibility to copy volume tracings to own account
- During the import of multiple NML files, the user can select an option to automatically create a group per file so that the imported trees are organized in a hierarchy. [#2908](https://github.com/scalableminds/webknossos/pull/2908)
- Added the option to display scale bars in the viewports for orthogonal mode. [#3049](https://github.com/scalableminds/webknossos/pull/3049)
- Added functions to the front-end API to activate a tree and to change the color of a tree. [#2997](https://github.com/scalableminds/webknossos/pull/2997)
- When a new team or project is created, invalid names will be directly marked in red. [#3034](https://github.com/scalableminds/webknossos/pull/3034)
- Added an error message to the NML upload if the needed permissions are missing for the upload. [#3051](https://github.com/scalableminds/webknossos/pull/3051)
- Comments can now contain references to nodes (`#<nodeid>`) or positions (`#(<x,y,z>)`). Clicking on such a reference activates the respective node or position and centers it. [#2950](https://github.com/scalableminds/webknossos/pull/2950)
- Added a default text to the task view to indicate, that no users are assigned to a task. [#3030](https://github.com/scalableminds/webknossos/issues/3030)

### Changed

- Added a checkbox to disable the warning when deleting a tree. An accidentally deleted tree can easily be restored using the Undo functionality. [#2995](https://github.com/scalableminds/webknossos/pull/2995)
- Improved the UI for sharing datasets and tracings. [#3029](https://github.com/scalableminds/webknossos/pull/3029)
- Team managers are now allowed to activate users (previously admin-only) [#3050](https://github.com/scalableminds/webknossos/pull/3050)
- Improved the loading time of datasets in the dashboard. [#3036](https://github.com/scalableminds/webknossos/pull/3036)

### Fixed

- Fixed a bug where unloaded data was sometimes shown as black instead of gray. [#2963](https://github.com/scalableminds/webknossos/pull/2963)
- Fixed that URLs linking to a certain position in a dataset or tracing always led to the position of the active node. [#2960](https://github.com/scalableminds/webknossos/pull/2960)
- Fixed that setting a bounding box in view mode did not work. [#3015](https://github.com/scalableminds/webknossos/pull/3015)
- Fixed a bug where viewing Compound Annotations (such as viewing all instances of a task at once) failed with a permission issue. [#3023](https://github.com/scalableminds/webknossos/pull/3023)
- Fixed that the segmentation layer is loaded from the server even when the segmentation opacity is set to 0. [#3067](https://github.com/scalableminds/webknossos/pull/3067)
- Fixed a bug where the team name was not displayed in the task types view of admins. [#3053](https://github.com/scalableminds/webknossos/pull/3053)


## [18.08.0](https://github.com/scalableminds/webknossos/releases/tag/18.08.0) - 2018-07-23
[Commits](https://github.com/scalableminds/webknossos/compare/18.07.0...18.08.0)

### Highlights
- Performance improvements for the tracing views. #2709 #2724 #2821
- Added onboarding flow for initial setup of WebKnossos. #2859
- The dataset gallery got a redesign with mobile support. #2761
- Improved the import dialog for datasets. Important fields can now be edited via form inputs instead of having to change the JSON. The JSON is still changeable when enabling an "Advanced" mode. #2881
- Added possibility to share a special link to invite users to join your organization. Following that link, the sign-up form will automatically register the user for the correct organization. #2898

### Added

- Added release version to navbar [#2888](https://github.com/scalableminds/webknossos/pull/2888)
- Users can view datasets in a table from the dashboard. That view also allows to create explorational tracings (which had to be done via the gallery view for non-admins before). [#2866](https://github.com/scalableminds/webknossos/pull/2866)
- Added the task bounding box of a skeleton tracing to NML files. [#2827](https://github.com/scalableminds/webknossos/pull/2827) \
    Example: `<taskBoundingBox topLeftX="0" topLeftY="0" topLeftZ="0" width="512" height="512" depth="512" />`
- Added the possibility to kick a user out of the organization team. [#2801](https://github.com/scalableminds/webknossos/pull/2801)
- Added a mandatory waiting interval of 10 seconds when getting a task with a new task type. The modal containing the task description cannot be closed earlier. These ten seconds should be used to fully understand the new task type. [#2793](https://github.com/scalableminds/webknossos/pull/2793)
- Added possibility to share a special link to invite users to join your organization. Following that link, the sign-up form will automatically register the user for the correct organization. [#2898](https://github.com/scalableminds/webknossos/pull/2898)
- Added more debugging related information in case of unexpected errors. The additional information can be used when reporting the error. [#2766](https://github.com/scalableminds/webknossos/pull/2766)
- Added permission for team managers to create explorational tracings on datasets without allowed teams. [#2758](https://github.com/scalableminds/webknossos/pull/2758)
- Added higher-resolution images for dataset gallery thumbnails. [#2745](https://github.com/scalableminds/webknossos/pull/2745)
- Added permission for admins to get tasks from all projects in their organization. [#2728](https://github.com/scalableminds/webknossos/pull/2728)
- Added the shortcut to copy the currently hovered cell id (CTRL + I) to non-volume-tracings, too. [#2726](https://github.com/scalableminds/webknossos/pull/2726)
- Added permission for team managers to refresh datasets. [#2688](https://github.com/scalableminds/webknossos/pull/2688)
- Added backend-unit-test setup and a first test for NML validation. [#2829](https://github.com/scalableminds/webknossos/pull/2829)
- Added progress indicators to the save button for cases where the saving takes some time (e.g., when importing a large NML). [#2947](https://github.com/scalableminds/webknossos/pull/2947)
- Added the possibility to not sort comments by name. When clicking the sort button multiple times, sorting is switched to sort by IDs. [#2915](https://github.com/scalableminds/webknossos/pull/2915)
- Added displayName for organizations. [#2869](https://github.com/scalableminds/webknossos/pull/2869)
- Added onboarding flow for initial setup of WebKnossos. [#2859](https://github.com/scalableminds/webknossos/pull/2859)
- Added the possibility to show the task in a random order. [#2860](https://github.com/scalableminds/webknossos/pull/2860)

### Changed

- Improved the search functionality in the datasets view. The datasets will be sorted so that the best match is shown first. If a different sorting is desired, the sorting-arrows in the columns can still be used to change the sorting criteria. [#2834](https://github.com/scalableminds/webknossos/pull/2834)
- Improved performance in orthogonal mode. [#2821](https://github.com/scalableminds/webknossos/pull/2821)
- When deleting the last node of a tree, that tree will not be removed automatically anymore. Instead, the tree will just be empty. To remove that active tree, the "delete" shortcut can be used again. [#2806](https://github.com/scalableminds/webknossos/pull/2806)
- Renamed "Cancel" to "Reset and Cancel" for tasks. [#2910](https://github.com/scalableminds/webknossos/pull/2910)
- Changed the type of the initial node of new tasks to be a branchpoint (if not created via NML). [#2799](https://github.com/scalableminds/webknossos/pull/2799)
- The dataset gallery got a redesign with mobile support. [#2761](https://github.com/scalableminds/webknossos/pull/2761)
- Improved the performance of saving large changes to a tracing (e.g., when importing a large NML). [#2947](https://github.com/scalableminds/webknossos/pull/2947)
- Improved loading speed of buckets. [#2724](https://github.com/scalableminds/webknossos/pull/2724)
- Changed the task search, when filtered by user, to show all instead of just active tasks (except for canceled tasks). [#2774](https://github.com/scalableminds/webknossos/pull/2774)
- Improved the import dialog for datasets. Important fields can now be edited via form inputs instead of having to change the JSON. The JSON is still changeable when enabling an "Advanced" mode. [#2881](https://github.com/scalableminds/webknossos/pull/2881)
- Hid old paused projects in the project progress report even if they have open instances. [#2768](https://github.com/scalableminds/webknossos/pull/2768)
- Excluded canceled tasks and base tracings from the list at `api/projects/:name/usersWithOpenTasks`. [#2765](https://github.com/scalableminds/webknossos/pull/2765)
- Streamlined the order in which initial buckets are loaded when viewing a dataset. [#2749](https://github.com/scalableminds/webknossos/pull/2749)
- Reduced the number of scenarios in which segmentation-related warnings are shown (e.g, not for skeleton tracings when there are multiple resolutions for segmentations anyway). [#2715](https://github.com/scalableminds/webknossos/pull/2715)
- Email addresses for notifications about new users and about task overtime are no longer specified instance-wide but once per organization. [#2939](https://github.com/scalableminds/webknossos/pull/2939)
- Improved tracing view page load performance by decreasing WebGL shader compilation time. [#2709](https://github.com/scalableminds/webknossos/pull/2709)
- Improved error reporting for project progress page. [#2955](https://github.com/scalableminds/webknossos/pull/2955)
- Redesigned the user task list to make it easier to read the whole task description. [#2861](https://github.com/scalableminds/webknossos/pull/2861)


### Fixed

- Fixed a bug which caused segmentation data to be requested as four-bit when four-bit-mode was enabled. [#2828](https://github.com/scalableminds/webknossos/pull/2828)
- Fixed a bug where possible comments or branchpoints sometimes were not properly deleted when deleting a node. [2897](https://github.com/scalableminds/webknossos/pull/2897)
- Fixed a bug which caused projects to be unpaused when the project priority was changed. [#2795](https://github.com/scalableminds/webknossos/pull/2795)
- Fixed an unnecessary warning when deleting a tree in a task, that warned about deleting the initial node although the initial node was not contained in the deleted tree. [#2812](https://github.com/scalableminds/webknossos/pull/2812)
- Fixed a bug where the comment tab was scrolled into view horizontally if a node with a comment was activated. [#2805](https://github.com/scalableminds/webknossos/pull/2805)
- Fixed a bug in for Firefox users where a long tree list created an unnecessary scroll region. [#2787](https://github.com/scalableminds/webknossos/pull/2787)
- Fixed clicking on a task type within the task list page, so that the task type page will actually only show the linked task type. [#2769](https://github.com/scalableminds/webknossos/pull/2769)
- Fixed clicking on a project within the task list page, so that the project page will actually only show the linked project. [#2759](https://github.com/scalableminds/webknossos/pull/2759)
- Fixed a bug in the front-end API's `setMapping` call which caused ignored calls if the provided object was mutated. [#2921](https://github.com/scalableminds/webknossos/pull/2921)
- Fixed a bug where cell IDs in the segmentation tab were not shown for all zoomsteps. [#2726](https://github.com/scalableminds/webknossos/pull/2726)
- Fixed the naming of the initial tree in tasks. [#2689](https://github.com/scalableminds/webknossos/pull/2689)
- Fixed a regression affecting node selection, shortcuts and 3d viewport navigation. [#2673](https://github.com/scalableminds/webknossos/pull/2673)
- Fixed the dataset zip upload for datasets, which only have one data layer and no config file. [#2840](https://github.com/scalableminds/webknossos/pull/2840)
- Fixed a bug where task deletion broke the task listing for users who had active annotations for the task [#2884](https://github.com/scalableminds/webknossos/pull/2884)
- Fixed that decimal scales (e.g., 11.24, 11.24, 30) couldn't be defined for datasets in "simple" mode. [#2912](https://github.com/scalableminds/webknossos/pull/2912)


## [18.07.0](https://github.com/scalableminds/webknossos/releases/tag/18.07.0) - 2018-07-05

First release<|MERGE_RESOLUTION|>--- conflicted
+++ resolved
@@ -20,15 +20,11 @@
 
 ### Fixed
 
-<<<<<<< HEAD
 - Fixed a layouting issue which occurred on a fresh page load when the layout was scaled to be bigger than the available space. [#3256](https://github.com/scalableminds/webknossos/pull/3256)
-- 
-=======
 - Fixed overlap in comment tab for long tree names or comments. [#3272](https://github.com/scalableminds/webknossos/pull/3272)
 - Fixed a bug which caused data to not be displayed correctly if adjacent data does not exist.[#3270](https://github.com/scalableminds/webknossos/pull/3270)
 - Fixed a bug which caused initial rendering to sometimes miss some buckets. [#3262](https://github.com/scalableminds/webknossos/pull/3262)
 - Fixed a bug which caused the save-button to never show success for volume tracings. [#3267](https://github.com/scalableminds/webknossos/pull/3267)
->>>>>>> aa2369bb
 
 ### Removed
 
