--- conflicted
+++ resolved
@@ -115,7 +115,7 @@
         else
           sendAutoRender()
 
-      
+      activateProduceStacksLink()
 
       $(document).on "click", ".ship-stacks", (event) -> 
 
@@ -132,10 +132,6 @@
         })
         console.log json
 
-
-<<<<<<< HEAD
-      activateProduceStacksLink()
-=======
         $.ajax(
           _.extend(
             type : "POST"
@@ -181,5 +177,4 @@
 
         )
 
-        return
->>>>>>> 1ea0cf30
+        return