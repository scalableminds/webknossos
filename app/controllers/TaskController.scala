package controllers

import javax.inject.Inject

import com.scalableminds.util.geometry.{BoundingBox, Point3D, Vector3D}
import com.scalableminds.util.mvc.ResultBox
import com.scalableminds.util.reactivemongo.{DBAccessContext, GlobalAccessContext}
import com.scalableminds.util.tools.{Fox, FoxImplicits, JsonHelper, TimeLogger}
import com.scalableminds.webknossos.datastore.SkeletonTracing.{SkeletonTracing, SkeletonTracings}
import com.scalableminds.webknossos.datastore.tracings.{ProtoGeometryImplicits, TracingReference}
import models.annotation.nml.NmlService
import models.annotation.{AnnotationSQLDAO, AnnotationService, AnnotationTypeSQL}
import models.binary.{DataSetDAO, DataSetSQLDAO}
import models.project.ProjectSQLDAO
import models.task.{ScriptDAO, TaskSQL, TaskSQLDAO, TaskTypeDAO}
import models.team.OrganizationDAO
import models.user._
import net.liftweb.common.Box
import oxalis.security.WebknossosSilhouette.{SecuredAction, SecuredRequest}
import play.api.Play.current
import play.api.i18n.{Messages, MessagesApi}
import play.api.libs.concurrent.Execution.Implicits._
import play.api.libs.json._
import play.api.mvc.Result
import utils.ObjectId

import scala.concurrent.Future

case class TaskParameters(
                           taskTypeId: String,
                           neededExperience: Experience,
                           openInstances: Int,
                           projectName: String,
                           scriptId: Option[String],
                           boundingBox: Option[BoundingBox],
                           dataSet: String,
                           editPosition: Point3D,
                           editRotation: Vector3D,
                           creationInfo: Option[String],
                           description: Option[String]
                         )

object TaskParameters {
  implicit val taskParametersFormat: Format[TaskParameters] = Json.format[TaskParameters]
}

case class NmlTaskParameters(
                              taskTypeId: String,
                              neededExperience: Experience,
                              openInstances: Int,
                              projectName: String,
                              scriptId: Option[String],
                              boundingBox: Option[BoundingBox])

object NmlTaskParameters {
  implicit val nmlTaskParametersFormat: Format[NmlTaskParameters] = Json.format[NmlTaskParameters]
}

class TaskController @Inject() (val messagesApi: MessagesApi)
  extends Controller
    with ResultBox
    with ProtoGeometryImplicits
    with FoxImplicits {

  val MAX_OPEN_TASKS = current.configuration.getInt("oxalis.tasks.maxOpenPerUser") getOrElse 2

  def read(taskId: String) = SecuredAction.async { implicit request =>
    for {
      task <- TaskSQLDAO.findOne(ObjectId(taskId)) ?~> Messages("task.notFound")
      js <- task.publicWrites
    } yield {
      Ok(js)
    }
  }


  def create = SecuredAction.async(validateJson[List[TaskParameters]]) { implicit request =>
    createTasks(request.body.map { params =>
      val tracing = AnnotationService.createTracingBase(params.dataSet, params.boundingBox, params.editPosition, params.editRotation)
      (params, tracing)
    }) ?~> Messages("task.create.failed")
  }

  def createFromFile = SecuredAction.async { implicit request =>
    for {
      body <- request.body.asMultipartFormData ?~> Messages("invalid")
      inputFile <- body.file("nmlFile[]") ?~> Messages("nml.file.notFound")
      jsonString <- body.dataParts.get("formJSON").flatMap(_.headOption) ?~> Messages("format.json.missing")
      params <- JsonHelper.parseJsonToFox[NmlTaskParameters](jsonString) ?~> Messages("task.create.failed")
      taskType <- TaskTypeDAO.findOneById(params.taskTypeId) ?~> Messages("taskType.notFound")
      project <- ProjectSQLDAO.findOneByName(params.projectName) ?~> Messages("project.notFound", params.projectName)
      _ <- ensureTeamAdministration(request.identity, project._team)
      parseResults: List[NmlService.NmlParseResult] = NmlService.extractFromFile(inputFile.ref.file, inputFile.filename).parseResults
      skeletonSuccesses <- Fox.serialCombined(parseResults)(_.toSkeletonSuccessFox) ?~> Messages("task.create.failed")
      result <- createTasks(skeletonSuccesses.map(s => (buildFullParams(params, s.tracing.get.left.get, s.fileName, s.description), s.tracing.get.left.get))) ?~> Messages("task.create.failed")
    } yield {
      result
    }
  }

  private def buildFullParams(nmlParams: NmlTaskParameters, tracing: SkeletonTracing, fileName: String, description: Option[String]) = {
    TaskParameters(
      nmlParams.taskTypeId,
      nmlParams.neededExperience,
      nmlParams.openInstances,
      nmlParams.projectName,
      nmlParams.scriptId,
      nmlParams.boundingBox,
      tracing.dataSetName,
      tracing.editPosition,
      tracing.editRotation,
      Some(fileName),
      description
    )
  }

  def createTasks(requestedTasks: List[(TaskParameters, SkeletonTracing)])(implicit request: SecuredRequest[_]): Fox[Result] = {
    def assertAllOnSameDataset(): Fox[String] = {
      def allOnSameDatasetIter(requestedTasksRest: List[(TaskParameters, SkeletonTracing)], dataSetName: String): Boolean = {
        requestedTasksRest match {
          case List() => true
          case head :: tail => head._1.dataSet == dataSetName && allOnSameDatasetIter(tail, dataSetName)
        }
      }

      val firstDataSetName = requestedTasks.head._1.dataSet
      if (allOnSameDatasetIter(requestedTasks, requestedTasks.head._1.dataSet))
        Fox.successful(firstDataSetName)
      else
        Fox.failure("Cannot create tasks on multiple datasets in one go.")
    }

    for {
      dataSetName <- assertAllOnSameDataset()
      dataSet <- DataSetDAO.findOneBySourceName(requestedTasks.head._1.dataSet) ?~> Messages("dataSet.notFound", dataSetName)
<<<<<<< HEAD
      tracingReferences: List[TracingReference] <- dataSet.dataStore.saveSkeletonTracings(SkeletonTracings(requestedTasks.map(_._2)))
      taskObjects: List[TaskSQL] <- Fox.serialCombined(requestedTasks)(r => createTaskWithoutAnnotationBase(r._1))
=======
      dataSetId <- DataSetSQLDAO.getIdByName(requestedTasks.head._1.dataSet)
      tracingReferences: List[Box[TracingReference]] <- dataSet.dataStore.saveSkeletonTracings(SkeletonTracings(requestedTasks.map(_._2)))
      taskObjects: List[Fox[TaskSQL]] = requestedTasks.map(r => createTaskWithoutAnnotationBase(r._1))
>>>>>>> 7cca4eb5
      zipped = (requestedTasks, tracingReferences, taskObjects).zipped.toList
      _ <- Fox.serialCombined(zipped)(tuple => AnnotationService.createAnnotationBase(
        task = tuple._3,
        request.identity._id,
<<<<<<< HEAD
        tracingReference = tuple._2,
        dataSetName,
=======
        tracingReferenceBox = tuple._2,
        dataSetId,
>>>>>>> 7cca4eb5
        description = tuple._1._1.description
      ))
      taskJsons <- Fox.serialCombined(taskObjects)(_.publicWrites)
    } yield Ok(Json.toJson(taskJsons.map(task => Json.obj("status" -> OK, jsonSuccess -> task))))
  }

  private def validateScript(scriptIdOpt: Option[String])(implicit request: SecuredRequest[_]): Fox[Unit] = {
    scriptIdOpt match {
      case Some(scriptId) =>
        for {
          _ <- ScriptDAO.findOneById(scriptId) ?~> Messages("script.notFound")
        } yield ()
      case _ => Fox.successful(())
    }
  }

  private def createTaskWithoutAnnotationBase(params: TaskParameters)(implicit request: SecuredRequest[_]): Fox[TaskSQL] = {
    for {
      taskType <- TaskTypeDAO.findOneById(params.taskTypeId) ?~> Messages("taskType.notFound")
      project <- ProjectSQLDAO.findOneByName(params.projectName) ?~> Messages("project.notFound", params.projectName)
      _ <- validateScript(params.scriptId)
      _ <- ensureTeamAdministration(request.identity, project._team)
      task = TaskSQL(
        ObjectId.generate,
        project._id,
        params.scriptId.map(ObjectId(_)),
        ObjectId.fromBsonId(taskType._id),
        params.neededExperience,
        params.openInstances, //all instances are open at this time
        params.openInstances,
        tracingTime = None,
        boundingBox = params.boundingBox.flatMap { box => if (box.isEmpty) None else Some(box) },
        editPosition = params.editPosition,
        editRotation = params.editRotation,
        creationInfo = params.creationInfo
      )
      _ <- TaskSQLDAO.insertOne(task)
    } yield task
  }


  def update(taskId: String) = SecuredAction.async(validateJson[TaskParameters]) { implicit request =>
    val params = request.body
    for {
      taskIdValidated <- ObjectId.parse(taskId)
      task <- TaskSQLDAO.findOne(taskIdValidated) ?~> Messages("task.notFound")
      project <- task.project
      _ <- ensureTeamAdministration(request.identity, project._team) ?~> Messages("notAllowed")
      _ <- TaskSQLDAO.updateTotalInstances(task._id, task.totalInstances + params.openInstances - task.openInstances)
      updatedTask <- TaskSQLDAO.findOne(taskIdValidated)
      json <- updatedTask.publicWrites
    } yield {
      JsonOk(json, Messages("task.editSuccess"))
    }
  }

  def delete(taskId: String) = SecuredAction.async { implicit request =>
    for {
      taskIdValidated <- ObjectId.parse(taskId)
      task <- TaskSQLDAO.findOne(taskIdValidated) ?~> Messages("task.notFound")
      project <- task.project
      _ <- ensureTeamAdministration(request.identity, project._team) ?~> Messages("notAllowed")
      _ <- TaskSQLDAO.deleteOne(task._id)
    } yield {
      JsonOk(Messages("task.removed"))
    }
  }

  def listTasksForType(taskTypeId: String) = SecuredAction.async { implicit request =>
    for {
      taskTypeIdValidated <- ObjectId.parse(taskTypeId)
      tasks <- TaskSQLDAO.findAllByTaskType(taskTypeIdValidated)
      js <- Fox.serialCombined(tasks)(_.publicWrites)
    } yield {
      Ok(Json.toJson(js))
    }
  }

  def listTasks = SecuredAction.async(parse.json) { implicit request =>

    val userOpt = (request.body \ "user").asOpt[String]
    val projectOpt = (request.body \ "project").asOpt[String]
    val idsOpt = (request.body \ "ids").asOpt[List[String]]
    val taskTypeOpt = (request.body \ "taskType").asOpt[String]

    userOpt match {
      case Some(userId) => {
        for {
          user <- UserDAO.findOneById(userId) ?~> Messages("user.notFound")
          userAnnotations <- AnnotationSQLDAO.findAllActiveForUser(ObjectId.fromBsonId(user._id), AnnotationTypeSQL.Task)
          taskIdsFromAnnotations = userAnnotations.flatMap(_._task).map(_.toString).toSet
          taskIds = idsOpt match {
            case Some(ids) => taskIdsFromAnnotations.intersect(ids.toSet)
            case None => taskIdsFromAnnotations
          }
          tasks <- TaskSQLDAO.findAllByPojectAndTaskTypeAndIds(projectOpt, taskTypeOpt, Some(taskIds.toList))
          jsResult <- Fox.serialCombined(tasks)(_.publicWrites)
        } yield {
          Ok(Json.toJson(jsResult))
        }
      }
      case None => {
        for {
          tasks <- TaskSQLDAO.findAllByPojectAndTaskTypeAndIds(projectOpt, taskTypeOpt, idsOpt)
          jsResult <- Fox.serialCombined(tasks)(_.publicWrites)
        } yield {
          Ok(Json.toJson(jsResult))
        }
      }
    }

  }

  def request = SecuredAction.async { implicit request =>
    val user = request.identity
    for {
      teams <- getAllowedTeamsForNextTask(user)
      _ <- !user.isAnonymous ?~> Messages("user.anonymous.notAllowed")
      (task, initializingAnnotationId) <-  TaskSQLDAO.assignNext(ObjectId.fromBsonId(user._id), teams) ?~> Messages("task.unavailable")
      insertedAnnotationBox <- AnnotationService.createAnnotationFor(user, task, initializingAnnotationId).futureBox
      _ <- AnnotationService.abortInitializedAnnotationOnFailure(initializingAnnotationId, insertedAnnotationBox)
      annotation <- insertedAnnotationBox.toFox
      annotationJSON <- annotation.publicWrites(Some(user))
    } yield {
      JsonOk(annotationJSON, Messages("task.assigned"))
    }
  }


  private def getAllowedTeamsForNextTask(user: User)(implicit ctx: DBAccessContext): Fox[List[ObjectId]] = {
    AnnotationService.countOpenNonAdminTasks(user).flatMap { numberOfOpen =>
      if (user.isAdmin) {
        OrganizationDAO.findOneByName(user.organization).map(_.teams.map(ObjectId.fromBsonId))
      } else if (numberOfOpen < MAX_OPEN_TASKS) {
        Fox.successful(user.teamIds.map(ObjectId.fromBsonId))
      } else if (user.teamManagerTeamIds.nonEmpty) {
        Fox.successful(user.teamManagerTeamIds.map(ObjectId.fromBsonId))
      } else {
        Fox.failure(Messages("task.tooManyOpenOnes"))
      }
    }
  }

  def peekNext = SecuredAction.async { implicit request =>
    val user = request.identity
    for {
      task <- TaskSQLDAO.peekNextAssignment(ObjectId.fromBsonId(user._id), user.teamIds.map(ObjectId.fromBsonId)) ?~> Messages("task.unavailable")
      taskJson <- task.publicWrites(GlobalAccessContext)
    } yield Ok(taskJson)
  }

}<|MERGE_RESOLUTION|>--- conflicted
+++ resolved
@@ -133,25 +133,15 @@
     for {
       dataSetName <- assertAllOnSameDataset()
       dataSet <- DataSetDAO.findOneBySourceName(requestedTasks.head._1.dataSet) ?~> Messages("dataSet.notFound", dataSetName)
-<<<<<<< HEAD
-      tracingReferences: List[TracingReference] <- dataSet.dataStore.saveSkeletonTracings(SkeletonTracings(requestedTasks.map(_._2)))
-      taskObjects: List[TaskSQL] <- Fox.serialCombined(requestedTasks)(r => createTaskWithoutAnnotationBase(r._1))
-=======
       dataSetId <- DataSetSQLDAO.getIdByName(requestedTasks.head._1.dataSet)
-      tracingReferences: List[Box[TracingReference]] <- dataSet.dataStore.saveSkeletonTracings(SkeletonTracings(requestedTasks.map(_._2)))
-      taskObjects: List[Fox[TaskSQL]] = requestedTasks.map(r => createTaskWithoutAnnotationBase(r._1))
->>>>>>> 7cca4eb5
+      tracingReferences: List[TracingReference] <- dataSet.dataStore.saveSkeletonTracings(SkeletonTracings(requestedTasks.map(_._2))) ?~> Messages("tracing.couldNotSave")
+      taskObjects: List[TaskSQL] <- Fox.serialCombined(requestedTasks)(r => createTaskWithoutAnnotationBase(r._1)) ?~> Messages("task.create.failed")
       zipped = (requestedTasks, tracingReferences, taskObjects).zipped.toList
       _ <- Fox.serialCombined(zipped)(tuple => AnnotationService.createAnnotationBase(
         task = tuple._3,
         request.identity._id,
-<<<<<<< HEAD
         tracingReference = tuple._2,
-        dataSetName,
-=======
-        tracingReferenceBox = tuple._2,
         dataSetId,
->>>>>>> 7cca4eb5
         description = tuple._1._1.description
       ))
       taskJsons <- Fox.serialCombined(taskObjects)(_.publicWrites)
