# Changelog (Unreleased)

All notable (yet unreleased) user-facing changes to WEBKNOSSOS are documented in this file.
See `CHANGELOG.released.md` for the changes which are part of official releases.

The format is based on [Keep a Changelog](http://keepachangelog.com/en/1.0.0/)
and this project adheres to [Calendar Versioning](http://calver.org/) `0Y.0M.MICRO`.
For upgrade instructions, please check the [migration guide](MIGRATIONS.released.md).

## Unreleased
[Commits](https://github.com/scalableminds/webknossos/compare/25.03.1...HEAD)

### Added
- The opacity of meshes can be adjusted using the 'Change Segment Color' context menu entry in the segments tab. [#8443](https://github.com/scalableminds/webknossos/pull/8443)
<<<<<<< HEAD
- The maximum available storage of an organization is now enforced during upload. [#8385](https://github.com/scalableminds/webknossos/pull/8385)
- Added the possibility to join an organization without requiring a paid user slot in case an organization already pays for the same user. Such a user is called a "Guest User". [#8502](https://github.com/scalableminds/webknossos/pull/8502)
=======
>>>>>>> d03aeafa
- Performance improvements for volume annotation save requests. [#8460](https://github.com/scalableminds/webknossos/pull/8460)
- Performance improvements for segment statistics (volume + bounding box in context menu). [#8469](https://github.com/scalableminds/webknossos/pull/8469)
- Upgraded backend dependencies for improved performance and stability. [#8507](https://github.com/scalableminds/webknossos/pull/8507)
- New config option `datastore.dataVaults.credentials` allows admins to set up global credentials for remote dataset loading. [#8509](https://github.com/scalableminds/webknossos/pull/8509)

### Changed
- Added a parameter to the reserve manual upload route allowing to make the request fail if the name is already taken. Moreover, the new dataset's id and directory name are returned in the response. [#8476](https://github.com/scalableminds/webknossos/pull/8476)
- The skeleton tool can no longer be activated if the skeleton layer is invisible. [#8501](https://github.com/scalableminds/webknossos/pull/8501)
- Improved speed of mesh rendering and mouse interaction in 3D viewport. [#8106](https://github.com/scalableminds/webknossos/pull/8106)

- Numbered docker image now use different and larger numbers. [#8147](https://github.com/scalableminds/webknossos/pull/8147)

### Fixed
- Fixed the alignment of the button that allows restricting floodfill operations to a bounding box. [#8388](https://github.com/scalableminds/webknossos/pull/8388) 
- Fixed that is was possible to trigger the find largest segment id job on layers which are not stored as segmentation layers on the server. [#8503](https://github.com/scalableminds/webknossos/pull/8503)
- Fixed a rare and subtle bug related to volume annotation and undo/redo. [#7506](https://github.com/scalableminds/webknossos/pull/7506)

- Fixed a bug where segment statistics would sometimes be wrong in case of an on-disk segmentation fallback layer with segment index file. [#8460](https://github.com/scalableminds/webknossos/pull/8460)
- Fixed a bug where sometimes outdated segment statistics would be displayed. [#8460](https://github.com/scalableminds/webknossos/pull/8460)
- Fixed a bug where outbound zarr streaming would contain a typo in the zarr header dimension_separator field. [#8510](https://github.com/scalableminds/webknossos/pull/8510)
- Fixed a bug where sometimes large skeletons were not saved correctly, making them inaccessible on the next load. [#8513](https://github.com/scalableminds/webknossos/pull/8513)
- Fixed that meshes weren't loaded correctly if the precomputed mesh file contained multiple levels-of-detail. [#8519](https://github.com/scalableminds/webknossos/pull/8519)

### Removed

### Breaking Changes
- Removed `docker-compose.yml` in favor of `tools/hosting/docker-compose.yml` [#8147](https://github.com/scalableminds/webknossos/pull/8147)<|MERGE_RESOLUTION|>--- conflicted
+++ resolved
@@ -12,11 +12,7 @@
 
 ### Added
 - The opacity of meshes can be adjusted using the 'Change Segment Color' context menu entry in the segments tab. [#8443](https://github.com/scalableminds/webknossos/pull/8443)
-<<<<<<< HEAD
-- The maximum available storage of an organization is now enforced during upload. [#8385](https://github.com/scalableminds/webknossos/pull/8385)
 - Added the possibility to join an organization without requiring a paid user slot in case an organization already pays for the same user. Such a user is called a "Guest User". [#8502](https://github.com/scalableminds/webknossos/pull/8502)
-=======
->>>>>>> d03aeafa
 - Performance improvements for volume annotation save requests. [#8460](https://github.com/scalableminds/webknossos/pull/8460)
 - Performance improvements for segment statistics (volume + bounding box in context menu). [#8469](https://github.com/scalableminds/webknossos/pull/8469)
 - Upgraded backend dependencies for improved performance and stability. [#8507](https://github.com/scalableminds/webknossos/pull/8507)
