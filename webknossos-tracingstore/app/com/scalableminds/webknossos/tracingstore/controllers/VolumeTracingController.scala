package com.scalableminds.webknossos.tracingstore.controllers

import com.google.inject.Inject
import com.scalableminds.util.geometry.{BoundingBox, Vec3Double, Vec3Int}
import com.scalableminds.util.time.Instant
import com.scalableminds.util.tools.ExtendedTypes.ExtendedString
import com.scalableminds.util.tools.Fox
import com.scalableminds.webknossos.datastore.VolumeTracing.{VolumeTracing, VolumeTracingOpt, VolumeTracings}
import com.scalableminds.webknossos.datastore.controllers.Controller
import com.scalableminds.webknossos.datastore.geometry.ListOfVec3IntProto
import com.scalableminds.util.tools.JsonHelper.{boxFormat, optionFormat}
import com.scalableminds.webknossos.datastore.helpers.{
  GetSegmentIndexParameters,
  ProtoGeometryImplicits,
  SegmentStatisticsParameters
}
import com.scalableminds.webknossos.datastore.models.datasource.{AdditionalAxis, DataLayer}
import com.scalableminds.webknossos.datastore.models.{
  LengthUnit,
  VoxelSize,
  WebknossosAdHocMeshRequest,
  WebknossosDataRequest
}
import com.scalableminds.webknossos.datastore.rpc.RPC
import com.scalableminds.webknossos.datastore.services.{FullMeshRequest, UserAccessRequest}
import com.scalableminds.webknossos.tracingstore.annotation.TSAnnotationService
import com.scalableminds.webknossos.tracingstore.slacknotification.TSSlackNotificationService
import com.scalableminds.webknossos.tracingstore.tracings.editablemapping.EditableMappingService
import com.scalableminds.webknossos.tracingstore.tracings.volume.{
  MergedVolumeStats,
  MagRestrictions,
  TSFullMeshService,
  VolumeDataZipFormat,
  VolumeSegmentIndexService,
  VolumeSegmentStatisticsService,
  VolumeTracingService
}
import com.scalableminds.webknossos.tracingstore.tracings.{KeyValueStoreImplicits, TracingId, TracingSelector}
import com.scalableminds.webknossos.tracingstore.{
  TSRemoteDatastoreClient,
  TSRemoteWebknossosClient,
  TracingStoreAccessTokenService,
  TracingStoreConfig
}
import net.liftweb.common.{Empty, Failure, Full}
import play.api.i18n.Messages
import play.api.libs.Files.TemporaryFile
import play.api.libs.json.Json
import play.api.mvc.{Action, AnyContent, MultipartFormData, PlayBodyParsers}

import java.io.File
import java.nio.{ByteBuffer, ByteOrder}
import scala.concurrent.ExecutionContext

class VolumeTracingController @Inject()(
    val volumeTracingService: VolumeTracingService,
    val config: TracingStoreConfig,
    val remoteDataStoreClient: TSRemoteDatastoreClient,
    val accessTokenService: TracingStoreAccessTokenService,
    annotationService: TSAnnotationService,
    editableMappingService: EditableMappingService,
    val slackNotificationService: TSSlackNotificationService,
    val remoteWebknossosClient: TSRemoteWebknossosClient,
    volumeSegmentStatisticsService: VolumeSegmentStatisticsService,
    volumeSegmentIndexService: VolumeSegmentIndexService,
    fullMeshService: TSFullMeshService,
    val rpc: RPC)(implicit val ec: ExecutionContext, val bodyParsers: PlayBodyParsers)
    extends Controller
    with ProtoGeometryImplicits
    with KeyValueStoreImplicits {

  implicit val tracingsCompanion: VolumeTracings.type = VolumeTracings

  implicit def packMultiple(tracings: List[VolumeTracing]): VolumeTracings =
    VolumeTracings(tracings.map(t => VolumeTracingOpt(Some(t))))

  implicit def packMultipleOpt(tracings: List[Option[VolumeTracing]]): VolumeTracings =
    VolumeTracings(tracings.map(t => VolumeTracingOpt(t)))

  implicit def unpackMultiple(tracings: VolumeTracings): List[Option[VolumeTracing]] =
    tracings.tracings.toList.map(_.tracing)

<<<<<<< HEAD
  def save(): Action[VolumeTracing] = Action.async(validateProto[VolumeTracing]) { implicit request =>
    log() {
      logTime(slackNotificationService.noticeSlowRequest) {
        accessTokenService.validateAccessFromTokenContext(UserAccessRequest.webknossos) {
          val tracing = request.body
          volumeTracingService.save(tracing, None, 0).map { newId =>
            Ok(Json.toJson(newId))
          }
        }
      }
    }
  }

  def saveMultiple(): Action[VolumeTracings] = Action.async(validateProto[VolumeTracings]) { implicit request =>
    log() {
      logTime(slackNotificationService.noticeSlowRequest) {
        accessTokenService.validateAccessFromTokenContext(UserAccessRequest.webknossos) {
          val savedIds = Fox.sequence(request.body.map { tracingOpt: Option[VolumeTracing] =>
            tracingOpt match {
              case Some(tracing) => volumeTracingService.save(tracing, None, 0).map(Some(_))
              case _             => Fox.successful(None)
            }
          })
          savedIds.map(id => Ok(Json.toJson(id)))
        }
      }
    }
  }

  def get(tracingId: String, version: Option[Long]): Action[AnyContent] =
    Action.async { implicit request =>
      log() {
        accessTokenService.validateAccessFromTokenContext(UserAccessRequest.readTracing(tracingId)) {
          for {
            annotationId <- remoteWebknossosClient.getAnnotationIdForTracing(tracingId)
            tracing <- annotationService.findVolume(annotationId, tracingId, version, applyUpdates = true) ?~> Messages(
              "tracing.notFound")
          } yield Ok(tracing.toByteArray).as(protobufMimeType)
        }
      }
    }

  def getMultiple: Action[List[Option[TracingSelector]]] =
    Action.async(validateJson[List[Option[TracingSelector]]]) { implicit request =>
      log() {
        accessTokenService.validateAccessFromTokenContext(UserAccessRequest.webknossos) {
          for {
            tracings <- annotationService.findMultipleVolumes(request.body, applyUpdates = true)
          } yield {
            Ok(tracings.toByteArray).as(protobufMimeType)
          }
        }
      }
    }

  def mergedFromIds(persist: Boolean): Action[List[Option[TracingSelector]]] =
    Action.async(validateJson[List[Option[TracingSelector]]]) { implicit request =>
      log() {
        accessTokenService.validateAccessFromTokenContext(UserAccessRequest.webknossos) {
          for {
            tracingOpts <- annotationService.findMultipleVolumes(request.body, applyUpdates = true) ?~> Messages(
              "tracing.notFound")
            tracingsWithIds = tracingOpts.zip(request.body).flatMap {
              case (Some(tracing), Some(selector)) => Some((tracing, selector.tracingId))
              case _                               => None
            }
            newTracingId = TracingId.generate
            mergedVolumeStats <- volumeTracingService.mergeVolumeData(request.body.flatten,
                                                                      tracingsWithIds.map(_._1),
                                                                      newTracingId,
                                                                      newVersion = 0L,
                                                                      toCache = !persist)
            mergeEditableMappingsResultBox <- volumeTracingService
              .mergeEditableMappings(newTracingId, tracingsWithIds)
              .futureBox
            newEditableMappingIdOpt <- mergeEditableMappingsResultBox match {
              case Full(())   => Fox.successful(Some(newTracingId))
              case Empty      => Fox.successful(None)
              case f: Failure => f.toFox
            }
            mergedTracing <- Fox.box2Fox(
              volumeTracingService.merge(tracingsWithIds.map(_._1), mergedVolumeStats, newEditableMappingIdOpt))
            _ <- volumeTracingService.save(mergedTracing, Some(newTracingId), version = 0, toCache = !persist)
          } yield Ok(Json.toJson(newTracingId))
        }
      }
    }

  def initialData(tracingId: String, minResolution: Option[Int], maxResolution: Option[Int]): Action[AnyContent] =
=======
  def initialData(token: Option[String],
                  tracingId: String,
                  minMag: Option[Int],
                  maxMag: Option[Int]): Action[AnyContent] =
>>>>>>> 60f77ace
    Action.async { implicit request =>
      log() {
        logTime(slackNotificationService.noticeSlowRequest) {
          accessTokenService.validateAccessFromTokenContext(UserAccessRequest.webknossos) {
            for {
              annotationId <- remoteWebknossosClient.getAnnotationIdForTracing(tracingId)
              initialData <- request.body.asRaw.map(_.asFile) ?~> Messages("zipFile.notFound")
<<<<<<< HEAD
              tracing <- annotationService.findVolume(annotationId, tracingId) ?~> Messages("tracing.notFound")
              resolutionRestrictions = ResolutionRestrictions(minResolution, maxResolution)
              resolutions <- volumeTracingService
                .initializeWithData(annotationId, tracingId, tracing, initialData, resolutionRestrictions)
                .toFox
              _ <- volumeTracingService.updateResolutionList(tracingId, tracing, resolutions)
=======
              tracing <- tracingService.find(tracingId) ?~> Messages("tracing.notFound")
              magRestrictions = MagRestrictions(minMag, maxMag)
              mags <- tracingService.initializeWithData(tracingId, tracing, initialData, magRestrictions, token).toFox
              _ <- tracingService.updateMagList(tracingId, tracing, mags)
>>>>>>> 60f77ace
            } yield Ok(Json.toJson(tracingId))
          }
        }
      }
    }

  def mergedFromContents(persist: Boolean): Action[VolumeTracings] =
    Action.async(validateProto[VolumeTracings]) { implicit request =>
      log() {
        accessTokenService.validateAccessFromTokenContext(UserAccessRequest.webknossos) {
          for {
            _ <- Fox.successful(())
            tracings = request.body
            shouldCreateSegmentIndex = volumeSegmentIndexService.shouldCreateSegmentIndexForMerged(tracings.flatten)
            mt <- volumeTracingService
              .merge(tracings.flatten, MergedVolumeStats.empty(shouldCreateSegmentIndex), Empty)
              .toFox

            // segment lists for multi-volume uploads are not supported yet, compare https://github.com/scalableminds/webknossos/issues/6887
            mergedTracing = mt.copy(segments = List.empty)

            newId <- volumeTracingService.save(mergedTracing, None, mergedTracing.version, toCache = !persist)
          } yield Ok(Json.toJson(newId))
        }
      }
    }

  def initialDataMultiple(tracingId: String): Action[AnyContent] =
    Action.async { implicit request =>
      log() {
        logTime(slackNotificationService.noticeSlowRequest) {
          accessTokenService.validateAccessFromTokenContext(UserAccessRequest.webknossos) {
            for {
              annotationId <- remoteWebknossosClient.getAnnotationIdForTracing(tracingId)
              initialData <- request.body.asRaw.map(_.asFile) ?~> Messages("zipFile.notFound")
<<<<<<< HEAD
              tracing <- annotationService.findVolume(annotationId, tracingId) ?~> Messages("tracing.notFound")
              resolutions <- volumeTracingService
                .initializeWithDataMultiple(annotationId, tracingId, tracing, initialData)
                .toFox
              _ <- volumeTracingService.updateResolutionList(tracingId, tracing, resolutions)
=======
              tracing <- tracingService.find(tracingId) ?~> Messages("tracing.notFound")
              mags <- tracingService.initializeWithDataMultiple(tracingId, tracing, initialData, token).toFox
              _ <- tracingService.updateMagList(tracingId, tracing, mags)
>>>>>>> 60f77ace
            } yield Ok(Json.toJson(tracingId))
          }
        }
      }
    }

  def allDataZip(tracingId: String,
                 volumeDataZipFormat: String,
                 version: Option[Long],
                 voxelSizeFactor: Option[String],
                 voxelSizeUnit: Option[String]): Action[AnyContent] =
    Action.async { implicit request =>
      log() {
        accessTokenService.validateAccessFromTokenContext(UserAccessRequest.readTracing(tracingId)) {
          for {
            annotationId <- remoteWebknossosClient.getAnnotationIdForTracing(tracingId)
            tracing <- annotationService.findVolume(annotationId, tracingId, version) ?~> Messages("tracing.notFound")
            volumeDataZipFormatParsed <- VolumeDataZipFormat.fromString(volumeDataZipFormat).toFox
            voxelSizeFactorParsedOpt <- Fox.runOptional(voxelSizeFactor)(Vec3Double.fromUriLiteral)
            voxelSizeUnitParsedOpt <- Fox.runOptional(voxelSizeUnit)(LengthUnit.fromString)
            voxelSize = voxelSizeFactorParsedOpt.map(voxelSizeParsed =>
              VoxelSize.fromFactorAndUnitWithDefault(voxelSizeParsed, voxelSizeUnitParsedOpt))
            data <- volumeTracingService.allDataZip(
              tracingId,
              tracing,
              volumeDataZipFormatParsed,
              voxelSize
            )
          } yield Ok.sendFile(data)
        }
      }
    }

  def data(tracingId: String): Action[List[WebknossosDataRequest]] =
    Action.async(validateJson[List[WebknossosDataRequest]]) { implicit request =>
      log() {
        accessTokenService.validateAccessFromTokenContext(UserAccessRequest.readTracing(tracingId)) {
          for {
            annotationId <- remoteWebknossosClient.getAnnotationIdForTracing(tracingId)
            tracing <- annotationService.findVolume(annotationId, tracingId) ?~> Messages("tracing.notFound")
            (data, indices) <- if (tracing.getHasEditableMapping) {
              val mappingLayer = annotationService.editableMappingLayer(annotationId, tracingId, tracing)
              editableMappingService.volumeData(mappingLayer, request.body)
            } else volumeTracingService.data(tracingId, tracing, request.body)
          } yield Ok(data).withHeaders(getMissingBucketsHeaders(indices): _*)
        }
      }
    }

  private def getMissingBucketsHeaders(indices: List[Int]): Seq[(String, String)] =
    List("MISSING-BUCKETS" -> formatMissingBucketList(indices), "Access-Control-Expose-Headers" -> "MISSING-BUCKETS")

  private def formatMissingBucketList(indices: List[Int]): String =
    "[" + indices.mkString(", ") + "]"

  def duplicate(tracingId: String,
                fromTask: Option[Boolean],
                minMag: Option[Int],
                maxMag: Option[Int],
                downsample: Option[Boolean],
                editPosition: Option[String],
                editRotation: Option[String],
                boundingBox: Option[String]): Action[AnyContent] = Action.async { implicit request =>
    log() {
      logTime(slackNotificationService.noticeSlowRequest) {
        accessTokenService.validateAccessFromTokenContext(UserAccessRequest.webknossos) {
          for {
            annotationId <- remoteWebknossosClient.getAnnotationIdForTracing(tracingId)
            tracing <- annotationService.findVolume(annotationId, tracingId) ?~> Messages("tracing.notFound")
            _ = logger.info(s"Duplicating volume tracing $tracingId...")
            datasetBoundingBox = request.body.asJson.flatMap(_.validateOpt[BoundingBox].asOpt.flatten)
            magRestrictions = MagRestrictions(minMag, maxMag)
            editPositionParsed <- Fox.runOptional(editPosition)(Vec3Int.fromUriLiteral)
            editRotationParsed <- Fox.runOptional(editRotation)(Vec3Double.fromUriLiteral)
            boundingBoxParsed <- Fox.runOptional(boundingBox)(BoundingBox.fromLiteral)
            remoteFallbackLayerOpt <- Fox.runIf(tracing.getHasEditableMapping)(
              volumeTracingService.remoteFallbackLayerFromVolumeTracing(tracing, tracingId))
            newTracingId = TracingId.generate
            // TODO
            /*_ <- Fox.runIf(tracing.getHasEditableMapping)(
              editableMappingService.duplicate(tracingId, newTracingId, version = None, remoteFallbackLayerOpt))*/
            // TODO actionTracingIds + addLayer tracing ids need to be remapped (as they need to be globally unique)
            (newId, newTracing) <- volumeTracingService.duplicate(
              annotationId,
              tracingId,
              newTracingId,
              tracing,
              fromTask.getOrElse(false),
              datasetBoundingBox,
              magRestrictions,
              editPositionParsed,
              editRotationParsed,
              boundingBoxParsed,
              mappingName = None
            )
            _ <- Fox.runIfOptionTrue(downsample)(
              volumeTracingService.downsample(annotationId, newId, tracingId, newTracing))
          } yield Ok(Json.toJson(newId))
        }
      }
    }
  }

  def importVolumeData(tracingId: String): Action[MultipartFormData[TemporaryFile]] =
    Action.async(parse.multipartFormData) { implicit request =>
      log() {
        accessTokenService.validateAccessFromTokenContext(UserAccessRequest.writeTracing(tracingId)) {
          for {
            annotationId <- remoteWebknossosClient.getAnnotationIdForTracing(tracingId)
            tracing <- annotationService.findVolume(annotationId, tracingId) ?~> Messages("tracing.notFound")
            currentVersion <- request.body.dataParts("currentVersion").headOption.flatMap(_.toIntOpt).toFox
            zipFile <- request.body.files.headOption.map(f => new File(f.ref.path.toString)).toFox
            largestSegmentId <- volumeTracingService.importVolumeData(annotationId,
                                                                      tracingId,
                                                                      tracing,
                                                                      zipFile,
                                                                      currentVersion)
          } yield Ok(Json.toJson(largestSegmentId))
        }
      }
    }

  def addSegmentIndex(tracingId: String, dryRun: Boolean): Action[AnyContent] =
    Action.async { implicit request =>
      log() {
        accessTokenService.validateAccessFromTokenContext(UserAccessRequest.webknossos) {
          for {
            annotationId <- remoteWebknossosClient.getAnnotationIdForTracing(tracingId)
            tracing <- annotationService.findVolume(annotationId, tracingId) ?~> Messages("tracing.notFound")
            currentVersion <- annotationService.currentMaterializableVersion(tracingId)
            before = Instant.now
            canAddSegmentIndex <- volumeTracingService.checkIfSegmentIndexMayBeAdded(tracingId, tracing)
            processedBucketCountOpt <- Fox.runIf(canAddSegmentIndex)(volumeTracingService
              .addSegmentIndex(annotationId, tracingId, tracing, currentVersion, dryRun)) ?~> "addSegmentIndex.failed"
            currentVersionNew <- annotationService.currentMaterializableVersion(tracingId)
            _ <- Fox.runIf(!dryRun)(bool2Fox(
              processedBucketCountOpt.isEmpty || currentVersionNew == currentVersion + 1L) ?~> "Version increment failed. Looks like someone edited the annotation layer in the meantime.")
            duration = Instant.since(before)
            _ = processedBucketCountOpt.foreach { processedBucketCount =>
              logger.info(
                s"Added segment index (dryRun=$dryRun) for tracing $tracingId. Took $duration for $processedBucketCount buckets")
            }
          } yield Ok
        }
      }
    }

  def requestAdHocMesh(tracingId: String): Action[WebknossosAdHocMeshRequest] =
    Action.async(validateJson[WebknossosAdHocMeshRequest]) { implicit request =>
      accessTokenService.validateAccessFromTokenContext(UserAccessRequest.readTracing(tracingId)) {
        for {
          // The client expects the ad-hoc mesh as a flat float-array. Three consecutive floats form a 3D point, three
          // consecutive 3D points (i.e., nine floats) form a triangle.
          // There are no shared vertices between triangles.
          annotationId <- remoteWebknossosClient.getAnnotationIdForTracing(tracingId)
          tracing <- annotationService.findVolume(annotationId, tracingId) ?~> Messages("tracing.notFound")
          (vertices: Array[Float], neighbors: List[Int]) <- if (tracing.getHasEditableMapping) {
            val editableMappingLayer = annotationService.editableMappingLayer(annotationId, tracingId, tracing)
            editableMappingService.createAdHocMesh(editableMappingLayer, request.body)
          } else volumeTracingService.createAdHocMesh(tracingId, tracing, request.body)
        } yield {
          // We need four bytes for each float
          val responseBuffer = ByteBuffer.allocate(vertices.length * 4).order(ByteOrder.LITTLE_ENDIAN)
          responseBuffer.asFloatBuffer().put(vertices)
          Ok(responseBuffer.array()).withHeaders(getNeighborIndices(neighbors): _*)
        }
      }
    }

  def loadFullMeshStl(tracingId: String): Action[FullMeshRequest] =
    Action.async(validateJson[FullMeshRequest]) { implicit request =>
      accessTokenService.validateAccessFromTokenContext(UserAccessRequest.readTracing(tracingId)) {
        for {
          annotationId <- remoteWebknossosClient.getAnnotationIdForTracing(tracingId)
          data: Array[Byte] <- fullMeshService.loadFor(annotationId, tracingId, request.body) ?~> "mesh.file.loadChunk.failed"
        } yield Ok(data)
      }
    }

  private def getNeighborIndices(neighbors: List[Int]) =
    List("NEIGHBORS" -> formatNeighborList(neighbors), "Access-Control-Expose-Headers" -> "NEIGHBORS")

  private def formatNeighborList(neighbors: List[Int]): String =
    "[" + neighbors.mkString(", ") + "]"

  def findData(tracingId: String): Action[AnyContent] = Action.async { implicit request =>
    accessTokenService.validateAccessFromTokenContext(UserAccessRequest.readTracing(tracingId)) {
      for {
        annotationId <- remoteWebknossosClient.getAnnotationIdForTracing(tracingId)
        tracing <- annotationService.findVolume(annotationId, tracingId)
        positionOpt <- volumeTracingService.findData(tracingId, tracing)
      } yield {
        Ok(Json.obj("position" -> positionOpt, "mag" -> positionOpt.map(_ => Vec3Int.ones)))
      }
    }
  }

  def getSegmentVolume(tracingId: String): Action[SegmentStatisticsParameters] =
    Action.async(validateJson[SegmentStatisticsParameters]) { implicit request =>
      accessTokenService.validateAccessFromTokenContext(UserAccessRequest.readTracing(tracingId)) {
        for {
          annotationId <- remoteWebknossosClient.getAnnotationIdForTracing(tracingId)
          tracing <- annotationService.findVolume(annotationId, tracingId)
          mappingName <- annotationService.baseMappingName(annotationId, tracingId, tracing)
          segmentVolumes <- Fox.serialCombined(request.body.segmentIds) { segmentId =>
            volumeSegmentStatisticsService.getSegmentVolume(annotationId,
                                                            tracingId,
                                                            segmentId,
                                                            request.body.mag,
                                                            mappingName,
                                                            request.body.additionalCoordinates)
          }
        } yield Ok(Json.toJson(segmentVolumes))
      }
    }

  def getSegmentBoundingBox(tracingId: String): Action[SegmentStatisticsParameters] =
    Action.async(validateJson[SegmentStatisticsParameters]) { implicit request =>
      accessTokenService.validateAccessFromTokenContext(UserAccessRequest.readTracing(tracingId)) {
        for {
          annotationId <- remoteWebknossosClient.getAnnotationIdForTracing(tracingId)
          tracing <- annotationService.findVolume(annotationId, tracingId)
          mappingName <- annotationService.baseMappingName(annotationId, tracingId, tracing)
          segmentBoundingBoxes: List[BoundingBox] <- Fox.serialCombined(request.body.segmentIds) { segmentId =>
            volumeSegmentStatisticsService.getSegmentBoundingBox(annotationId,
                                                                 tracingId,
                                                                 segmentId,
                                                                 request.body.mag,
                                                                 mappingName,
                                                                 request.body.additionalCoordinates)
          }
        } yield Ok(Json.toJson(segmentBoundingBoxes))
      }
    }

  def getSegmentIndex(tracingId: String, segmentId: Long): Action[GetSegmentIndexParameters] =
    Action.async(validateJson[GetSegmentIndexParameters]) { implicit request =>
      accessTokenService.validateAccessFromTokenContext(UserAccessRequest.readTracing(tracingId)) {
        for {
          annotationId <- remoteWebknossosClient.getAnnotationIdForTracing(tracingId)
          tracing <- annotationService.findVolume(annotationId, tracingId)
          fallbackLayer <- volumeTracingService.getFallbackLayer(tracingId, tracing)
          mappingName <- annotationService.baseMappingName(annotationId, tracingId, tracing)
          _ <- bool2Fox(DataLayer.bucketSize <= request.body.cubeSize) ?~> "cubeSize must be at least one bucket (32³)"
          bucketPositionsRaw: ListOfVec3IntProto <- volumeSegmentIndexService
            .getSegmentToBucketIndexWithEmptyFallbackWithoutBuffer(
              fallbackLayer,
              tracingId,
              segmentId,
              request.body.mag,
              additionalCoordinates = request.body.additionalCoordinates,
              additionalAxes = AdditionalAxis.fromProtosAsOpt(tracing.additionalAxes),
              mappingName = mappingName,
              editableMappingTracingId = volumeTracingService.editableMappingTracingId(tracing, tracingId)
            )
          bucketPositionsForCubeSize = bucketPositionsRaw.values
            .map(vec3IntFromProto)
            .map(_.scale(DataLayer.bucketLength)) // bucket positions raw are indices of 32³ buckets
            .map(_ / request.body.cubeSize)
            .distinct // divide by requested cube size to map them to larger buckets, select unique
            .map(_ * request.body.cubeSize) // return positions, not indices
        } yield Ok(Json.toJson(bucketPositionsForCubeSize))
      }
    }

}<|MERGE_RESOLUTION|>--- conflicted
+++ resolved
@@ -80,7 +80,6 @@
   implicit def unpackMultiple(tracings: VolumeTracings): List[Option[VolumeTracing]] =
     tracings.tracings.toList.map(_.tracing)
 
-<<<<<<< HEAD
   def save(): Action[VolumeTracing] = Action.async(validateProto[VolumeTracing]) { implicit request =>
     log() {
       logTime(slackNotificationService.noticeSlowRequest) {
@@ -169,13 +168,7 @@
       }
     }
 
-  def initialData(tracingId: String, minResolution: Option[Int], maxResolution: Option[Int]): Action[AnyContent] =
-=======
-  def initialData(token: Option[String],
-                  tracingId: String,
-                  minMag: Option[Int],
-                  maxMag: Option[Int]): Action[AnyContent] =
->>>>>>> 60f77ace
+  def initialData(tracingId: String, minMag: Option[Int], maxMag: Option[Int]): Action[AnyContent] =
     Action.async { implicit request =>
       log() {
         logTime(slackNotificationService.noticeSlowRequest) {
@@ -183,19 +176,12 @@
             for {
               annotationId <- remoteWebknossosClient.getAnnotationIdForTracing(tracingId)
               initialData <- request.body.asRaw.map(_.asFile) ?~> Messages("zipFile.notFound")
-<<<<<<< HEAD
               tracing <- annotationService.findVolume(annotationId, tracingId) ?~> Messages("tracing.notFound")
-              resolutionRestrictions = ResolutionRestrictions(minResolution, maxResolution)
-              resolutions <- volumeTracingService
-                .initializeWithData(annotationId, tracingId, tracing, initialData, resolutionRestrictions)
+              magRestrictions = MagRestrictions(minMag, maxMag)
+              mags <- volumeTracingService
+                .initializeWithData(annotationId, tracingId, tracing, initialData, magRestrictions)
                 .toFox
-              _ <- volumeTracingService.updateResolutionList(tracingId, tracing, resolutions)
-=======
-              tracing <- tracingService.find(tracingId) ?~> Messages("tracing.notFound")
-              magRestrictions = MagRestrictions(minMag, maxMag)
-              mags <- tracingService.initializeWithData(tracingId, tracing, initialData, magRestrictions, token).toFox
-              _ <- tracingService.updateMagList(tracingId, tracing, mags)
->>>>>>> 60f77ace
+              _ <- volumeTracingService.updateMagList(tracingId, tracing, mags)
             } yield Ok(Json.toJson(tracingId))
           }
         }
@@ -231,17 +217,11 @@
             for {
               annotationId <- remoteWebknossosClient.getAnnotationIdForTracing(tracingId)
               initialData <- request.body.asRaw.map(_.asFile) ?~> Messages("zipFile.notFound")
-<<<<<<< HEAD
               tracing <- annotationService.findVolume(annotationId, tracingId) ?~> Messages("tracing.notFound")
-              resolutions <- volumeTracingService
+              mags <- volumeTracingService
                 .initializeWithDataMultiple(annotationId, tracingId, tracing, initialData)
                 .toFox
-              _ <- volumeTracingService.updateResolutionList(tracingId, tracing, resolutions)
-=======
-              tracing <- tracingService.find(tracingId) ?~> Messages("tracing.notFound")
-              mags <- tracingService.initializeWithDataMultiple(tracingId, tracing, initialData, token).toFox
-              _ <- tracingService.updateMagList(tracingId, tracing, mags)
->>>>>>> 60f77ace
+              _ <- volumeTracingService.updateMagList(tracingId, tracing, mags)
             } yield Ok(Json.toJson(tracingId))
           }
         }
