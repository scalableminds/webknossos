--- conflicted
+++ resolved
@@ -178,22 +178,18 @@
         fallbackGray
       ).xyz;
 
-<<<<<<< HEAD
-    // Keep the color in bounds of min and max
-    color_value = clamp(color_value, <%= name %>_min, <%= name %>_max); 
-    // Scale interval between min and max up to interval from 0 to 255 
-    color_value = (color_value - <%= name %>_min) / (<%= name %>_max - <%= name %>_min);
-=======
     <% if (floatLayerLookup[name]) { %>
       // Adjust the value range of the float values
       vec3 range = vec3(<%= formatNumberAsGLSLFloat(floatLayerLookup[name].max - floatLayerLookup[name].min) %>);
       vec3 rangeMin = vec3(<%= formatNumberAsGLSLFloat(floatLayerLookup[name].min) %>);
       color_value = (color_value + rangeMin) / range;
+    <% } else { %>
+
+      // Keep the color in bounds of min and max
+      color_value = clamp(color_value, <%= name %>_min, <%= name %>_max); 
+      // Scale interval between min and max up to interval from 0 to 255 
+      color_value = (color_value - <%= name %>_min) / (<%= name %>_max - <%= name %>_min);
     <% } %>
-
-    // Brightness / Contrast Transformation for <%= name %>
-    color_value = (color_value + <%= name %>_brightness - 0.5) * <%= name %>_contrast + 0.5;
->>>>>>> 49bda1aa
 
     // Multiply with color and alpha for <%= name %>
     data_color += color_value * <%= name %>_alpha * <%= name %>_color;
