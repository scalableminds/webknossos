// @flow
/* eslint-disable jsx-a11y/href-no-hash */

import _ from "lodash";
import * as React from "react";
import type { APIUserType, APIDatasetType } from "admin/api_flow_types";
import Request from "libs/request";
import Utils from "libs/utils";
import moment from "moment";
import { Spin, Input, Button, Row, Col } from "antd";
import SpotlightItemView from "./spotlight_item_view";
import AdvancedDatasetView from "./advanced_dataset/advanced_dataset_view";

const { Search } = Input;

type Props = {
  user: APIUserType,
};

<<<<<<< HEAD
type State = {
  currentDataViewType: "gallery" | "advanced",
  datasets: Array<APIDatasetType>,
  searchQuery: string,
  isLoading: boolean,
=======
export type DatasetType = APIDatasetType & {
  hasSegmentation: boolean,
  thumbnailURL: string,
  formattedCreated: string,
>>>>>>> 8488e113
};

function createThumbnailURL(datasetName: string, layers: Array<APIDatasetType>): string {
  const colorLayer = _.find(layers, { category: "color" });
  if (colorLayer) {
    return `/api/datasets/${datasetName}/layers/${colorLayer.name}/thumbnail`;
  }
  return "";
}

<<<<<<< HEAD
class DatasetView extends React.PureComponent<Props, State> {
  state = {
=======
class DatasetView extends React.PureComponent {
  props: Props;
  state: {
    currentDataViewType: "gallery" | "advanced",
    datasets: Array<DatasetType>,
    searchQuery: string,
    isLoading: boolean,
  } = {
>>>>>>> 8488e113
    currentDataViewType: "gallery",
    datasets: [],
    searchQuery: "",
    isLoading: false,
  };

  componentDidMount() {
    this.fetchData();
  }

  async fetchData(): Promise<void> {
    const url = "/api/datasets";
    this.setState({ isLoading: true });
    const datasets = await Request.receiveJSON(url);

    const transformedDatasets = _.sortBy(
      datasets.map(dataset => {
        dataset.hasSegmentation = _.some(
          dataset.dataSource.dataLayers,
          layer => layer.category === "segmentation",
        );

        dataset.thumbnailURL = createThumbnailURL(dataset.name, dataset.dataSource.dataLayers);
        dataset.formattedCreated = moment(dataset.created).format("YYYY-MM-DD HH:mm");

        return dataset;
      }),
      "created",
    );

    this.setState({
      datasets: transformedDatasets,
      isLoading: false,
    });
  }

  showAdvancedView = () => this.setState({ currentDataViewType: "advanced" });
  showGalleryView = () => this.setState({ currentDataViewType: "gallery" });

  handleSearch = (event: SyntheticInputEvent<>): void => {
    this.setState({ searchQuery: event.target.value });
  };

  renderGallery() {
    const padding = 16;
    return (
      <Row gutter={padding}>
        {Utils.filterWithSearchQuery(
          this.state.datasets.filter(ds => ds.isActive),
          ["name", "owningTeam", "description"],
          this.state.searchQuery,
        ).map(ds =>
          <Col span={6} key={ds.name} style={{ paddingBottom: padding }}>
            <SpotlightItemView dataset={ds} />
          </Col>,
        )}
      </Row>
    );
  }

  renderAdvanced() {
    return (
      <AdvancedDatasetView datasets={this.state.datasets} searchQuery={this.state.searchQuery} />
    );
  }

  render() {
    const isGallery = this.state.currentDataViewType === "gallery";
    const margin = { marginRight: 5 };
    const search = (
      <Search
        style={{ width: 200, float: "right" }}
        onPressEnter={this.handleSearch}
        onChange={this.handleSearch}
      />
    );

    const adminHeader = Utils.isUserAdmin(this.props.user)
      ? <div className="pull-right">
          <a href="/datasets/upload" style={margin}>
            <Button type="primary" icon="plus">
              Add Dataset
            </Button>
          </a>
          {isGallery
            ? <Button onClick={this.showAdvancedView} icon="bars" style={margin}>
                Show Advanced View
              </Button>
            : <Button onClick={this.showGalleryView} icon="appstore" style={margin}>
                Show Gallery View
              </Button>}
          {search}
        </div>
      : search;

    const content = (() => {
      if (this.state.isLoading) {
        return (
          <div className="text-center">
            <Spin size="large" />
          </div>
        );
      }

      if (isGallery) {
        return this.renderGallery();
      }

      return this.renderAdvanced();
    })();

    return (
      <div>
        {adminHeader}
        <h3>Datasets</h3>
        <div className="clearfix" style={{ margin: "20px 0px" }} />
        <div>
          {content}
        </div>
      </div>
    );
  }
}

export default DatasetView;<|MERGE_RESOLUTION|>--- conflicted
+++ resolved
@@ -17,18 +17,17 @@
   user: APIUserType,
 };
 
-<<<<<<< HEAD
 type State = {
   currentDataViewType: "gallery" | "advanced",
-  datasets: Array<APIDatasetType>,
+  datasets: Array<DatasetType>,
   searchQuery: string,
   isLoading: boolean,
-=======
+};
+
 export type DatasetType = APIDatasetType & {
   hasSegmentation: boolean,
   thumbnailURL: string,
   formattedCreated: string,
->>>>>>> 8488e113
 };
 
 function createThumbnailURL(datasetName: string, layers: Array<APIDatasetType>): string {
@@ -39,19 +38,8 @@
   return "";
 }
 
-<<<<<<< HEAD
 class DatasetView extends React.PureComponent<Props, State> {
   state = {
-=======
-class DatasetView extends React.PureComponent {
-  props: Props;
-  state: {
-    currentDataViewType: "gallery" | "advanced",
-    datasets: Array<DatasetType>,
-    searchQuery: string,
-    isLoading: boolean,
-  } = {
->>>>>>> 8488e113
     currentDataViewType: "gallery",
     datasets: [],
     searchQuery: "",
