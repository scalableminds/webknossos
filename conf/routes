# Routes
# This file defines all application routes (Higher priority routes first)
# ~~~~

# The general pages
GET     /                                   controllers.Game.index
GET     /trace/:tracingId                   controllers.Game.trace(tracingId: String)
GET     /dashboard                          controllers.UserController.dashboard
GET     /game/initialize                    controllers.Game.initialize

# Tasks
GET     /tasks/requestTask                  controllers.TaskController.request

# Missions
POST    /missions                           controllers.admin.MissionAdministration.insertMissions(dataSetName: String)
GET     /missions                           controllers.Knowledge.missions(dataSetName: String)

# Jira integration
GET     /jira                               controllers.Jira.index
POST    /jira                               controllers.Jira.submit

# Authentication
GET     /login                              controllers.Authentication.login
POST    /login                              controllers.Authentication.authenticate
GET     /logout                             controllers.Authentication.logout
GET     /register                           controllers.Authentication.register
POST    /register                           controllers.Authentication.registrate

GET     /login/fb                           controllers.login.FacebookLogin.login
GET     /login/fb/code                      controllers.login.FacebookLogin.loginCode(code: String)
GET     /login/tw                           controllers.login.TwitterLogin.login

# User settings
POST    /user/configuration                 controllers.UserController.saveSettings
GET     /user/configuration                 controllers.UserController.showSettings

# Binary Data
<<<<<<< HEAD
GET			/binary/ws													controllers.BinaryData.requestViaWebsocket( dataSetId: String, dataLayerName: String ?= "color", cubeSize: Int, halfByte: Boolean )
POST    /binary/ajax				                controllers.BinaryData.requestViaAjax( dataSetId: String, dataLayerName: String ?= "color", cubeSize: Int, halfByte: Boolean )
GET     /binary/ajax                        controllers.BinaryData.requestViaAjaxDebug( dataSetId: String, dataLayerName: String, cubeSize: Int, x: Int, y: Int, z: Int, resolution: Int )
=======

GET			/binary/ws													controllers.BinaryData.requestViaWebsocket( dataSetId: String, dataLayerName: String ?= "color", cubeSize: Int )
POST    /binary/ajax				                controllers.BinaryData.requestViaAjax( dataSetId: String, dataLayerName: String ?= "color", cubeSize: Int )
GET     /binary/arbitrary/ajax              controllers.BinaryData.arbitraryViaAjax(dataLayerName: String, levelId: String, taskId: String)

>>>>>>> a643f050

# Tracing Stuff
POST    /tracing/create                     controllers.TracingController.createExplorational
GET     /tracing                            controllers.TracingController.list
GET     /tracing/:tracingId                 controllers.TracingController.info( tracingId: String )
PUT     /tracing/:tracingId                 controllers.TracingController.update( tracingId: String )
GET     /tracing/:tracingId/finishAndRedirect  controllers.TracingController.finishWithRedirect( tracingId: String )
GET     /tracing/:tracingId/finish          controllers.TracingController.finish( tracingId: String, explorational: Boolean = false )
GET     /tracing/:tracingId/finishExperimental controllers.TracingController.finish( tracingId: String, explorational: Boolean = true )


#Admin pages
GET     /admin/nml/upload                    controllers.admin.NMLIO.uploadForm
POST    /admin/nml/upload                    controllers.admin.NMLIO.upload


# Admin Tasks
GET     /admin/tasks/algorithm              controllers.admin.TaskAlgorithm.index
POST    /admin/tasks/algorithm              controllers.admin.TaskAlgorithm.submitAlgorithm
GET     /admin/tasks/algorithm/:id?use=true controllers.admin.TaskAlgorithm.useAlgorithm(id: String)

GET     /admin/taskTypes                    controllers.admin.TaskTypeAdministration.list
POST    /admin/taskTypes/create             controllers.admin.TaskTypeAdministration.create
GET     /admin/taskTypes/:id/delete         controllers.admin.TaskTypeAdministration.delete(id: String)

GET     /admin/tasks                        controllers.admin.TaskAdministration.list
GET     /admin/tasks/:id/delete             controllers.admin.TaskAdministration.delete(id: String)
GET     /admin/tasks/create                 controllers.admin.TaskAdministration.create
POST    /admin/tasks/createBulk             controllers.admin.TaskAdministration.createBulk
POST    /admin/tasks/createFromTracing      controllers.admin.TaskAdministration.createFromTracing
POST    /admin/tasks/createFromForm         controllers.admin.TaskAdministration.createFromForm
GET     /admin/tasks/overview               controllers.admin.TaskAdministration.overview

GET     /admin/trainingsTasks               controllers.admin.TrainingsTaskAdministration.list
GET     /admin/trainingsTasks/create        controllers.admin.TrainingsTaskAdministration.create(taskId: String ?= "")
POST    /admin/trainingsTasks/createFromForm controllers.admin.TrainingsTaskAdministration.createFromForm
POST    /admin/trainingsTasks/createFromTracing controllers.admin.TrainingsTaskAdministration.createFromTracing
GET     /admin/trainingsTasks/:id/delete    controllers.admin.TrainingsTaskAdministration.delete(id: String)

GET     /admin/training/:id/startReview     controllers.admin.TrainingsTracingAdministration.startReview(id: String)
GET     /admin/training/:id/abortReview     controllers.admin.TrainingsTracingAdministration.abortReview(id: String)
GET     /admin/training/:id/finishReview    controllers.admin.TrainingsTracingAdministration.finishReview(id: String)
POST    /admin/training/:id/finishReview    controllers.admin.TrainingsTracingAdministration.finishReviewForm(id: String, passed: Boolean ?= true)


# User Administration
GET     /admin/users                        controllers.admin.UserAdministration.index
POST    /admin/users/verify                 controllers.admin.UserAdministration.verifyBulk
POST    /admin/users/delete                 controllers.admin.UserAdministration.deleteBulk
GET     /admin/users/:id/verify             controllers.admin.UserAdministration.verify(id: String)
GET     /admin/users/:id/delete             controllers.admin.UserAdministration.delete(id: String)
GET     /admin/users/:id/loginAs            controllers.admin.UserAdministration.loginAsUser(id: String)
POST    /admin/users/addRole                controllers.admin.UserAdministration.addRoleBulk
POST    /admin/users/removeRole             controllers.admin.UserAdministration.removeRoleBulk

GET     /admin/tracings/:id/review          controllers.admin.TrainingsTracingAdministration.oxalisReview(id: String)
GET     /admin/tracings/:id/download        controllers.admin.NMLIO.download( id: String )

# Binary Administration
GET     /admin/binaryDB                    controllers.admin.BinaryDataAdministration.list
GET     /admin/binaryDB/insert             controllers.admin.BinaryDataAdministration.insertIntoDB(dataSetName: String)
GET     /admin/binaryDB/insertionState     controllers.admin.BinaryDataAdministration.insertionProgress

# Javascript routing
GET     /assets/javascripts/routes.js       controllers.Application.javascriptRoutes

# Map static resources from the /public folder to the /public path
GET     /assets/*file                       controllers.Assets.at(path="/public", file)
<|MERGE_RESOLUTION|>--- conflicted
+++ resolved
@@ -10,10 +10,6 @@
 
 # Tasks
 GET     /tasks/requestTask                  controllers.TaskController.request
-
-# Missions
-POST    /missions                           controllers.admin.MissionAdministration.insertMissions(dataSetName: String)
-GET     /missions                           controllers.Knowledge.missions(dataSetName: String)
 
 # Jira integration
 GET     /jira                               controllers.Jira.index
@@ -35,17 +31,10 @@
 GET     /user/configuration                 controllers.UserController.showSettings
 
 # Binary Data
-<<<<<<< HEAD
-GET			/binary/ws													controllers.BinaryData.requestViaWebsocket( dataSetId: String, dataLayerName: String ?= "color", cubeSize: Int, halfByte: Boolean )
-POST    /binary/ajax				                controllers.BinaryData.requestViaAjax( dataSetId: String, dataLayerName: String ?= "color", cubeSize: Int, halfByte: Boolean )
-GET     /binary/ajax                        controllers.BinaryData.requestViaAjaxDebug( dataSetId: String, dataLayerName: String, cubeSize: Int, x: Int, y: Int, z: Int, resolution: Int )
-=======
-
 GET			/binary/ws													controllers.BinaryData.requestViaWebsocket( dataSetId: String, dataLayerName: String ?= "color", cubeSize: Int )
 POST    /binary/ajax				                controllers.BinaryData.requestViaAjax( dataSetId: String, dataLayerName: String ?= "color", cubeSize: Int )
+GET     /binary/ajax                        controllers.BinaryData.requestViaAjaxDebug( dataSetId: String, dataLayerName: String, cubeSize: Int, x: Int, y: Int, z: Int, resolution: Int )
 GET     /binary/arbitrary/ajax              controllers.BinaryData.arbitraryViaAjax(dataLayerName: String, levelId: String, taskId: String)
-
->>>>>>> a643f050
 
 # Tracing Stuff
 POST    /tracing/create                     controllers.TracingController.createExplorational
