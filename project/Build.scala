import com.typesafe.sbt.web.Import._
import sbt._
import sbt.Keys._
import play.Play.autoImport._
import play.sbt.PlayImport
import PlayKeys._
import play.twirl.sbt.Import._
import play.sbt.routes.RoutesKeys._
import sbt.Task
import scala.concurrent.Future
import scala.concurrent.ExecutionContext.Implicits.global

object Dependencies{
  val akkaVersion = "2.4.0"
  val reactiveVersion = "0.11.7"
  val reactivePlayVersion = "0.11.2.play24"
  val braingamesVersion = "8.0.0"
  val twelvemonkeys = "3.2"

  val restFb = "com.restfb" % "restfb" % "1.6.11"
  val commonsIo = "commons-io" % "commons-io" % "2.4"
  val commonsEmail = "org.apache.commons" % "commons-email" % "1.3.1"
  val commonsLang = "org.apache.commons" % "commons-lang3" % "3.1"
  val akkaTest = "com.typesafe.akka" %% "akka-testkit" % akkaVersion
  val akkaAgent = "com.typesafe.akka" %% "akka-agent" % akkaVersion
  val akkaRemote = "com.typesafe.akka" %% "akka-remote" % akkaVersion
  val akkaLogging = "com.typesafe.akka" %% "akka-slf4j" % akkaVersion
  val jerseyClient = "com.sun.jersey" % "jersey-client" % "1.8"
  val jerseyCore = "com.sun.jersey" % "jersey-core" % "1.8"
  val reactivePlay = "org.reactivemongo" %% "play2-reactivemongo" % reactivePlayVersion
  val reactiveBson = "org.reactivemongo" %% "reactivemongo-bson-macros" % reactiveVersion
  val scalaReflect = "org.scala-lang" % "scala-reflect" % "2.11.2"
  val braingamesBinary = "com.scalableminds" %% "braingames-binary" % braingamesVersion
  val braingamesDatastore = "com.scalableminds" %% "braingames-datastore" % braingamesVersion
  val scalaAsync = "org.scala-lang.modules" %% "scala-async" % "0.9.2"
  val airbrake = "com.scalableminds" %% "play-airbrake" % "0.5.0"
  val mongev = "com.scalableminds" %% "play-mongev" % "0.4.1"
  val playMetrics = "com.kenshoo" %% "metrics-play" % "2.4.0_0.4.1"
  val tiff = Seq(
      "com.twelvemonkeys.common" % "common-lang" % twelvemonkeys,
      "com.twelvemonkeys.common" % "common-io" % twelvemonkeys,
      "com.twelvemonkeys.common" % "common-image" % twelvemonkeys,
      "com.twelvemonkeys.imageio" %  "imageio-core" % twelvemonkeys,
      "com.twelvemonkeys.imageio" %  "imageio-metadata" % twelvemonkeys,
      "com.twelvemonkeys.imageio" % "imageio-jpeg" % twelvemonkeys,
      "com.twelvemonkeys.imageio" % "imageio-tiff" % twelvemonkeys
    )
}

object Resolvers {
  val novusRel = "repo.novus rels" at "http://repo.novus.com/releases/"
  val novuesSnaps = "repo.novus snaps" at "http://repo.novus.com/snapshots/"
  val sonaRels = "sonatype rels" at "https://oss.sonatype.org/content/repositories/releases/"
  val sonaSnaps = "sonatype snaps" at "https://oss.sonatype.org/content/repositories/snapshots/"
  val sgSnaps = "sgodbillon" at "https://bitbucket.org/sgodbillon/repository/raw/master/snapshots/"
  val typesafeRel = "typesafe" at "http://repo.typesafe.com/typesafe/releases"
  val scmRel = Resolver.url("Scalableminds REL Repo", url("http://scalableminds.github.com/releases/"))(Resolver.ivyStylePatterns)
  val scmIntRel = "scm.io intern releases repo" at "http://maven.scm.io/releases/"
  val scmIntSnaps = "scm.io intern snapshots repo" at "http://maven.scm.io/snapshots/"
  val bintray = "scalaz-bintray" at "http://dl.bintray.com/scalaz/releases"
}

object AssetCompilation {
  object SettingsKeys{
    val gulpPath = SettingKey[String]("gulp-path","where gulp is installed")
    val npmPath = SettingKey[String]("npm-path","where npm is installed")
  }

  import SettingsKeys._
  import com.typesafe.sbt.packager.Keys._

  def isWindowsSystem = System.getProperty("os.name").startsWith("Windows")

  private def startProcess(app: String, param: String, base: File) = {
    if(isWindowsSystem)
      Process( "cmd" :: "/c" :: app :: param :: Nil, base )
    else
      Process( app :: param :: Nil, base )
  }

  private def killProcess(pid: String) = {
    if(isWindowsSystem)
      Process("kill" :: "-f" :: pid :: Nil).run()
    else
      Process("kill" :: pid :: Nil).run()
  }

  private def npmInstall: Def.Initialize[Task[Seq[File]]] = (npmPath, baseDirectory, streams) map { (npm, base, s) =>
    try{
      startProcess(npm, "install", base ) ! s.log
    } catch {
      case e: java.io.IOException =>
        s.log.error("Npm couldn't be found. Please set the configuration key 'AssetCompilation.npmPath' properly. " + e.getMessage)
    }
    Seq()
  }

  private def gulpGenerateTask: Def.Initialize[Task[Any]] = (gulpPath, baseDirectory, streams, target) map { (gulp, base, s, t) =>
    try{
      Future{
        startProcess(gulp, "debug", base) ! s.log
      }
    } catch {
      case e: java.io.IOException =>
        s.log.error("Gulp couldn't be found. Please set the configuration key 'AssetCompilation.gulpPath' properly. " + e.getMessage)
    }
  } dependsOn npmInstall

  private def killGulp(x: Unit) = {
    val pidFile = Path("target") / "gulp.pid"
    if(pidFile.exists){
      val pid = scala.io.Source.fromFile(pidFile).mkString.trim
      killProcess(pid)
      pidFile.delete()
      println("Pow, Pow. Blood is everywhere, gulp is gone!")
    }
  }

  private def assetsGenerationTask: Def.Initialize[Task[AnyVal]] = (gulpPath, baseDirectory, streams, target) map { (gulp, base, s, t) =>
    try{
      startProcess(gulp, "build", base) ! s.log
    } catch {
      case e: java.io.IOException =>
        s.log.error("Gulp couldn't be found. Please set the configuration key 'AssetCompilation.gulpPath' properly. " + e.getMessage)
    }
  } dependsOn npmInstall

  val settings = Seq(
    run in Compile <<= (run in Compile) map(killGulp) dependsOn gulpGenerateTask,
    stage <<= stage dependsOn assetsGenerationTask,
    dist <<= dist dependsOn assetsGenerationTask
  )
}

object ApplicationBuild extends Build {
  import Dependencies._
  import Resolvers._
  import AssetCompilation.SettingsKeys._

  val appName =  "oxalis"

  val appVersion = scala.io.Source.fromFile("version").mkString.trim

  val oxalisDependencies = Seq(
    restFb,
    commonsIo,
    commonsEmail,
    commonsLang,
    akkaTest,
    akkaAgent,
    akkaRemote,
    akkaLogging,
    jerseyClient,
    jerseyCore,
    reactiveBson,
    reactivePlay,
    scalaReflect,
    braingamesBinary,
    braingamesDatastore,
    scalaAsync,
    cache,
    ws,
    airbrake,
    playMetrics,
    mongev,
    specs2 % Test)++tiff

  val dependencyResolvers = Seq(
    novusRel,
    novuesSnaps,
    sonaRels,
    sonaSnaps,
    sgSnaps,
    typesafeRel,
    scmRel,
    scmIntRel,
    scmIntSnaps,
    bintray
  )

  lazy val oxalisSettings = Seq(
    TwirlKeys.templateImports += "oxalis.view.helpers._",
    TwirlKeys.templateImports += "oxalis.view._",
<<<<<<< HEAD
    scalaVersion := "2.11.4",
    scalacOptions += "-target:jvm-1.8",
=======
    scalaVersion := "2.11.7",
>>>>>>> c00a60d3
    version := appVersion,
    gulpPath := (Path("node_modules") / ".bin" / "gulp").getPath,
    npmPath := "npm",
    routesGenerator := InjectedRoutesGenerator,
    libraryDependencies ++= oxalisDependencies,
    //requireJs := Seq("main"),
    //requireJsShim += "main.js",
    resolvers ++= dependencyResolvers,
    //unmanagedResourceDirectories in Compile += target.value / "assets"
    sourceDirectory in Assets := file("none")

    // playAssetsDirectories += baseDirectory.value / "target" / "assets"
  )

  lazy val oxalis: Project = Project(appName, file("."))
    .enablePlugins(play.PlayScala)
    .settings((oxalisSettings ++ AssetCompilation.settings):_*)
}
<|MERGE_RESOLUTION|>--- conflicted
+++ resolved
@@ -181,12 +181,8 @@
   lazy val oxalisSettings = Seq(
     TwirlKeys.templateImports += "oxalis.view.helpers._",
     TwirlKeys.templateImports += "oxalis.view._",
-<<<<<<< HEAD
-    scalaVersion := "2.11.4",
+    scalaVersion := "2.11.7",
     scalacOptions += "-target:jvm-1.8",
-=======
-    scalaVersion := "2.11.7",
->>>>>>> c00a60d3
     version := appVersion,
     gulpPath := (Path("node_modules") / ".bin" / "gulp").getPath,
     npmPath := "npm",
