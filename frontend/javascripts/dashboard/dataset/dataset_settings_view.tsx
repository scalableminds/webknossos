--- conflicted
+++ resolved
@@ -17,19 +17,11 @@
 import { useWkSelector } from "libs/react_hooks";
 import Toast from "libs/toast";
 import { jsonStringify } from "libs/utils";
-import { type RouteComponentProps, withRouter } from "libs/with_router_hoc";
 import _ from "lodash";
 import messages from "messages";
-<<<<<<< HEAD
 import { useCallback, useEffect, useState } from "react";
 import { Link } from "react-router-dom";
 import type { APIDataSource, APIDataset, MutableAPIDataset } from "types/api_types";
-=======
-import * as React from "react";
-import { connect } from "react-redux";
-import { Link } from "react-router-dom";
-import type { APIDataSource, APIDataset, APIMessage, MutableAPIDataset } from "types/api_types";
->>>>>>> c66d4e9c
 import { enforceValidatedDatasetViewConfiguration } from "types/schemas/dataset_view_configuration_defaults";
 import { Unicode } from "viewer/constants";
 import { getReadableURLPart } from "viewer/model/accessors/dataset_accessor";
@@ -57,15 +49,6 @@
   onComplete: () => void;
   onCancel: () => void;
 };
-<<<<<<< HEAD
-
-=======
-type StateProps = {
-  isUserAdmin: boolean;
-};
-type Props = OwnProps & StateProps;
-type PropsWithFormAndRouter = Props & RouteComponentProps;
->>>>>>> c66d4e9c
 type TabKey = "data" | "general" | "defaultConfig" | "sharing" | "deleteDataset";
 
 export type FormData = {
@@ -77,7 +60,6 @@
   datasetRotation?: DatasetRotationAndMirroringSettings;
 };
 
-<<<<<<< HEAD
 const DatasetSettingsView: React.FC<DatasetSettingsViewProps> = ({
   datasetId,
   isEditingMode,
@@ -103,33 +85,6 @@
   >(null);
 
   const fetchData = useCallback(async (): Promise<void> => {
-=======
-class DatasetSettingsView extends React.PureComponent<PropsWithFormAndRouter, State> {
-  formRef = React.createRef<FormInstance>();
-  blockTimeoutId: number | null | undefined;
-  static contextType = defaultContext;
-  declare context: React.ContextType<typeof defaultContext>;
-
-  state: State = {
-    hasUnsavedChanges: false,
-    dataset: null,
-    datasetDefaultConfiguration: null,
-    isLoading: true,
-    messages: [],
-    activeDataSourceEditMode: "simple",
-    activeTabKey: "data",
-    savedDataSourceOnServer: null,
-  };
-
-  async componentDidMount() {
-    await this.fetchData();
-    sendAnalyticsEvent("open_dataset_settings", {
-      datasetName: this.state.dataset ? this.state.dataset.name : "Not found dataset",
-    });
-  }
-
-  async fetchData(): Promise<void> {
->>>>>>> c66d4e9c
     try {
       setIsLoading(true);
       let fetchedDataset = await getDataset(datasetId);
@@ -595,26 +550,6 @@
         </Hideable>
       ),
     });
-<<<<<<< HEAD
-=======
-  };
-
-  onCancel = () => {
-    this.props.onCancel();
-  };
-
-  render() {
-    const form = this.formRef.current;
-    const { dataset } = this.state;
-
-    const maybeStoredDatasetName = dataset?.name || this.props.datasetId;
-    const maybeDataSourceId = dataset
-      ? {
-          owningOrganization: dataset.owningOrganization,
-          directoryName: dataset.directoryName,
-        }
-      : null;
->>>>>>> c66d4e9c
 
   return (
     <Form
@@ -660,9 +595,4 @@
   );
 };
 
-<<<<<<< HEAD
-export default DatasetSettingsView;
-=======
-const connector = connect(mapStateToProps);
-export default connector(withRouter<PropsWithFormAndRouter>(DatasetSettingsView));
->>>>>>> c66d4e9c
+export default DatasetSettingsView;