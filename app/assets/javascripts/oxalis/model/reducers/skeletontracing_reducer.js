--- conflicted
+++ resolved
@@ -99,11 +99,8 @@
         tracingId: action.tracing.id,
         version: action.tracing.version,
         boundingBox: convertBoundingBox(action.tracing.content.boundingBox),
-<<<<<<< HEAD
+        isPublic: action.tracing.isPublic,
         tags: [action.tracing.typ, action.tracing.dataSetName],
-=======
-        isPublic: action.tracing.isPublic,
->>>>>>> 84893162
       };
 
       return update(state, { tracing: { $set: skeletonTracing } });
