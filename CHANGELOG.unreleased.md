--- conflicted
+++ resolved
@@ -17,30 +17,12 @@
 - Webknossos can now open ND Zarr datasets with arbitrary axis orders (not limited to `**xyz` anymore). [#7592](https://github.com/scalableminds/webknossos/pull/7592)
 
 ### Changed
-<<<<<<< HEAD
-- Improved loading speed of the annotation list. [#7410](https://github.com/scalableminds/webknossos/pull/7410)
-- Improved loading speed for the users list. [#7466](https://github.com/scalableminds/webknossos/pull/7466)
-- Admins and Team Managers can now also download job exports for jobs of other users, if they have the link. [#7462](https://github.com/scalableminds/webknossos/pull/7462)
-- Updated some dependencies of the backend code (play 2.9, sbt 1.9, minor upgrades for others) for optimized performance. [#7366](https://github.com/scalableminds/webknossos/pull/7366)
-- Processing jobs can now be distributed to multiple webknossos-workers with finer-grained configurability. Compare migration guide. [#7463](https://github.com/scalableminds/webknossos/pull/7463)
-- HDF5 agglomerate mappings are now pinned to a volume annotation layer once the user performs a volume annotation action while a mapping is active. [#7549](https://github.com/scalableminds/webknossos/pull/7549)
-- Removed Swagger/OpenAPI json description of the HTTP API. [#7494](https://github.com/scalableminds/webknossos/pull/7494)
-- A warning is shown when the user tries to annotate volume data in the "Overwrite Empty" mode when no voxels were changed. [#7526](https://github.com/scalableminds/webknossos/pull/7526)
-- Updated antd UI library from version 4.24.8 to 4.24.15. [#7505](https://github.com/scalableminds/webknossos/pull/7505)
-- Changed the default dataset search mode to also search in subfolders. [#7539](https://github.com/scalableminds/webknossos/pull/7539)
-- When clicking a segment in the viewport, it is automatically focused in the segment list. A corresponding context menu entry was added as well. [#7512](https://github.com/scalableminds/webknossos/pull/7512)
-- Updated the isValidName route in the API to return 200 for valid and invalid names. With this, the API version was bumped up to 6. [#7550](https://github.com/scalableminds/webknossos/pull/7550) 
-- Upgraded to Play 3. [#7562](https://github.com/scalableminds/webknossos/pull/7562)
-- When no Email Address for New-User Notifications is configured, the organization owner will be notified. For overtime notifications, the project owner and the organization owner will be notified. [#7561](https://github.com/scalableminds/webknossos/pull/7561)
-- The metadata for ND datasets and their annotation has changed: upper bound of additionalAxes is now stored as an exclusive value, called "end" in the NML format. [#7547](https://github.com/scalableminds/webknossos/pull/7547)
-- Added support for the *index_location* parameter in sharded Zarr 3 datasets. [#7553](https://github.com/scalableminds/webknossos/pull/7553)
-=======
 - Datasets stored in WKW format are no longer loaded with memory mapping, reducing memory demands. [#7528](https://github.com/scalableminds/webknossos/pull/7528)
 - Content Security Policy (CSP) settings are now relaxed by default. To keep stricter CSP rules, add them to your specific `application.conf`. [#7589](https://github.com/scalableminds/webknossos/pull/7589)
+- HDF5 agglomerate mappings are now pinned to a volume annotation layer once the user performs a volume annotation action while a mapping is active. [#7549](https://github.com/scalableminds/webknossos/pull/7549)
 - WEBKNOSSOS now uses Java 21. [#7599](https://github.com/scalableminds/webknossos/pull/7599)
 - Email verification is disabled by default. To enable it, set `webKnossos.emailVerification.activated` to `true` in your `application.conf`. [#7620](https://github.com/scalableminds/webknossos/pull/7620)
 
->>>>>>> 8a78ae6a
 
 ### Fixed
 - Fixed rare SIGBUS crashes of the datastore module that were caused by memory mapping on unstable file systems. [#7528](https://github.com/scalableminds/webknossos/pull/7528)
