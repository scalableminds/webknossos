package com.scalableminds.webknossos.datastore.services
import java.nio._

import com.google.inject.Inject
import com.scalableminds.util.geometry.Point3D
import com.scalableminds.util.tools.{Fox, FoxImplicits}
import com.scalableminds.webknossos.datastore.models.{DataRequest, VoxelPosition}
import com.scalableminds.webknossos.datastore.models.datasource.{DataLayer, DataSource, ElementClass}
import com.scalableminds.webknossos.datastore.models.requests.DataServiceDataRequest
import com.scalableminds.util.tools.Math
import net.liftweb.common.Full
import play.api.i18n.{Messages, MessagesProvider}

import scala.concurrent.ExecutionContext
import scala.reflect.ClassTag

class FindDataService @Inject()(dataServicesHolder: BinaryDataServiceHolder)(implicit ec: ExecutionContext)
    extends FoxImplicits {
  val binaryDataService: BinaryDataService = dataServicesHolder.binaryDataService

<<<<<<< HEAD
  private def convertData(data: Array[Byte],
                          elementClass: ElementClass.Value): Array[_ >: Byte with Short with Int with Long] =
    elementClass match {
      case ElementClass.uint8 =>
        convertDataImpl[Byte, ByteBuffer](data, DataTypeFunctors[Byte, ByteBuffer](identity, _.get(_), _.toByte))
      case ElementClass.uint16 =>
        convertDataImpl[Short, ShortBuffer](data,
                                            DataTypeFunctors[Short, ShortBuffer](_.asShortBuffer, _.get(_), _.toShort))
      case ElementClass.uint24 =>
        convertDataImpl[Byte, ByteBuffer](combineBytes(data),
                                          DataTypeFunctors[Byte, ByteBuffer](identity, _.get(_), _.toByte))
      case ElementClass.uint32 =>
        convertDataImpl[Int, IntBuffer](data, DataTypeFunctors[Int, IntBuffer](_.asIntBuffer, _.get(_), _.toInt))
      case ElementClass.uint64 =>
        convertDataImpl[Long, LongBuffer](data, DataTypeFunctors[Long, LongBuffer](_.asLongBuffer, _.get(_), identity))
    }

  private def convertDataImpl[T: ClassTag, B <: Buffer](data: Array[Byte],
                                                        dataTypeFunctor: DataTypeFunctors[T, B]): Array[T] = {
    val srcBuffer = dataTypeFunctor.getTypedBufferFn(ByteBuffer.wrap(data).order(ByteOrder.LITTLE_ENDIAN))
    srcBuffer.rewind()
    val dstArray = Array.ofDim[T](srcBuffer.remaining())
    dataTypeFunctor.copyDataFn(srcBuffer, dstArray)
    dstArray
  }

  private def combineBytes(data: Array[Byte], numBytes: Int = 3) = {
    val result = Array.ofDim[Byte](data.length / numBytes)
    for (i <- data.indices by numBytes) {
      var sum = 0
      for (j <- 0 until numBytes) {
        sum += data(i + j)
=======
  private def checkAllPositionsForData(dataSource: DataSource,
                                       dataLayer: DataLayer): Fox[Option[(Point3D, Point3D)]] = {

    def getExactDataOffset(data: Array[Byte]): Point3D = {
      val bytesPerElement = dataLayer.bytesPerElement
      val cubeLength = DataLayer.bucketLength / bytesPerElement
      for {
        z <- 0 until cubeLength
        y <- 0 until cubeLength
        x <- 0 until cubeLength
        scaledX = x * bytesPerElement
        scaledY = y * bytesPerElement
        scaledZ = z * bytesPerElement
      } {
        val voxelOffset = scaledX + scaledY * cubeLength + scaledZ * cubeLength * cubeLength
        if (data.slice(voxelOffset, voxelOffset + bytesPerElement).exists(_ != 0)) return Point3D(x, y, z)
>>>>>>> 6cc89388
      }
      result(i / numBytes) = (sum / numBytes).toByte
    }
    result
  }

  private def getDataFor(dataSource: DataSource,
                         dataLayer: DataLayer,
                         position: Point3D,
                         resolution: Point3D): Fox[Array[Byte]] = {
    val request = DataRequest(
      new VoxelPosition(position.x, position.y, position.z, resolution),
      DataLayer.bucketLength,
      DataLayer.bucketLength,
      DataLayer.bucketLength
    )
    binaryDataService.handleDataRequest(
      DataServiceDataRequest(dataSource, dataLayer, None, request.cuboid(dataLayer), request.settings))
  }

  private def concatenateBuckets(buckets: Seq[Array[Byte]]): Array[Byte] =
    buckets.foldLeft(Array[Byte]()) { (acc, i) =>
      {
        acc ++ i
      }
    }

  private def getConcatenatedDataFor(dataSource: DataSource,
                                     dataLayer: DataLayer,
                                     positions: List[Point3D],
                                     resolution: Point3D) =
    for {
      dataBucketWise: Seq[Array[Byte]] <- Fox.serialCombined(positions)(pos =>
        getDataFor(dataSource, dataLayer, pos, resolution))
      dataConcatenated = concatenateBuckets(dataBucketWise)
    } yield dataConcatenated

  private def createPositions(dataLayer: DataLayer, iterationCount: Int = 4) = {

    def positionCreationIter(remainingRuns: List[Int], currentPositions: List[Point3D]): List[Point3D] = {

      def createPositionsFromExponent(exponent: Int) = {
        val power = math.pow(2, exponent).toInt
        val spaceBetweenWidth = dataLayer.boundingBox.width / power
        val spaceBetweenHeight = dataLayer.boundingBox.height / power
        val spaceBetweenDepth = dataLayer.boundingBox.depth / power
        val topLeft = dataLayer.boundingBox.topLeft

        if (spaceBetweenWidth < DataLayer.bucketLength && spaceBetweenHeight < DataLayer.bucketLength && spaceBetweenDepth < DataLayer.bucketLength) {
          None
        } else {
          Some(
            (for {
              z <- 1 until power
              y <- 1 until power
              x <- 1 until power
            } yield
              Point3D(topLeft.x + x * spaceBetweenWidth,
                      topLeft.y + y * spaceBetweenHeight,
                      topLeft.z + z * spaceBetweenDepth)).toList
          )
        }
      }

      remainingRuns match {
        case List() => currentPositions
        case head :: tail =>
          createPositionsFromExponent(head) match {
            case Some(values) => positionCreationIter(tail, currentPositions ::: values)
            case None         => currentPositions
          }
      }
    }

    positionCreationIter((1 to iterationCount).toList, List[Point3D]())
  }

  private def checkAllPositionsForData(dataSource: DataSource,
                                       dataLayer: DataLayer): Fox[Option[(Point3D, Point3D)]] = {

    def getExactDataOffset(data: Array[Byte]): Point3D = {
      val cubeLength = DataLayer.bucketLength / dataLayer.bytesPerElement
      val convertedData = convertData(data, dataLayer.elementClass)
      for {
        z <- 0 until cubeLength
        y <- 0 until cubeLength
        x <- 0 until cubeLength
      } {
        val voxelOffset = x + y * cubeLength + z * cubeLength * cubeLength
        if (convertedData(voxelOffset) != 0) return Point3D(x, y, z)
      }
      Point3D(0, 0, 0)
    }

    def searchPositionIter(positions: List[Point3D], resolution: Point3D): Fox[Option[Point3D]] =
      positions match {
        case List() => Fox.successful(None)
        case head :: tail =>
          checkIfPositionHasData(head, resolution).futureBox.flatMap {
            case Full(pos) => Fox.successful(Some(pos))
            case _         => searchPositionIter(tail, resolution)
          }
      }

    def checkIfPositionHasData(position: Point3D, resolution: Point3D) =
      for {
        data <- getDataFor(dataSource, dataLayer, position, resolution)
        if data.nonEmpty && data.exists(_ != 0)
      } yield position.move(getExactDataOffset(data))

    def resolutionIter(positions: List[Point3D], remainingResolutions: List[Point3D]): Fox[Option[(Point3D, Point3D)]] =
      remainingResolutions match {
        case List() => Fox.successful(None)
        case head :: tail =>
          (for {
            foundPosition <- searchPositionIter(positions, head)
          } yield
            foundPosition match {
              case Some(position) => Fox.successful(Some((position, head)))
              case None           => resolutionIter(positions, tail)
            }).flatten
      }

    resolutionIter(createPositions(dataLayer).distinct, dataLayer.resolutions.sortBy(_.maxDim))
  }

  def findPositionWithData(dataSource: DataSource, dataLayer: DataLayer)(
      implicit m: MessagesProvider): Fox[Option[(Point3D, Point3D)]] =
    for {
      positionAndResolutionOpt <- checkAllPositionsForData(dataSource, dataLayer)
    } yield positionAndResolutionOpt

  def meanAndStdDev(dataSource: DataSource, dataLayer: DataLayer)(
      implicit m: MessagesProvider): Fox[(Double, Double)] = {

    def convertNonZeroDataToDouble(data: Array[Byte], elementClass: ElementClass.Value): Array[Double] =
      elementClass match {
        case ElementClass.uint8 =>
          convertDataImpl[Byte, ByteBuffer](data, DataTypeFunctors[Byte, ByteBuffer](identity, _.get(_), _.toByte))
            .filter(_ != 0)
            .map(spire.math.UByte(_).toDouble)
        case ElementClass.uint16 =>
          convertDataImpl[Short, ShortBuffer](data,
                                              DataTypeFunctors[Short, ShortBuffer](
                                                _.asShortBuffer,
                                                _.get(_),
                                                _.toShort)).filter(_ != 0).map(spire.math.UShort(_).toDouble)
        case ElementClass.uint32 =>
          convertDataImpl[Int, IntBuffer](data, DataTypeFunctors[Int, IntBuffer](_.asIntBuffer, _.get(_), _.toInt))
            .filter(_ != 0)
            .map(spire.math.UInt(_).toDouble)
        case ElementClass.uint64 =>
          convertDataImpl[Long, LongBuffer](data,
                                            DataTypeFunctors[Long, LongBuffer](_.asLongBuffer, _.get(_), identity))
            .filter(_ != 0)
            .map(spire.math.ULong(_).toDouble)
      }

    def meanAndStdDevForPositions(positions: List[Point3D], resolution: Point3D)(
        implicit m: MessagesProvider): Fox[(Double, Double)] =
      for {
        dataConcatenated <- getConcatenatedDataFor(dataSource, dataLayer, positions, resolution)
        dataAsDoubles = convertNonZeroDataToDouble(dataConcatenated, dataLayer.elementClass)
        _ <- Fox.bool2Fox(dataAsDoubles.nonEmpty) ?~> "dataSet.sampledOnlyBlack"
      } yield (Math.mean(dataAsDoubles), Math.stdDev(dataAsDoubles))

    for {
      _ <- bool2Fox(dataLayer.resolutions.nonEmpty) ?~> "dataSet.noResolutions"
      meanAndStdDev <- meanAndStdDevForPositions(createPositions(dataLayer, 2).distinct,
                                                 dataLayer.resolutions.minBy(_.maxDim))
    } yield meanAndStdDev
  }

<<<<<<< HEAD
  def createHistogram(dataSource: DataSource, dataLayer: DataLayer) = {
    def createHistogram(data: Array[_ >: Byte with Short with Int with Long], width: Int = 256) = {
      val counts = Array.ofDim[Long](width)
      var min = Long.MaxValue
      var max = Long.MinValue
      data match {
        case byteData: Array[Byte] =>
          byteData.foreach { el =>
            min = math.min(el, min); max = math.max(el, max)
          }
        case shortData: Array[Short] =>
          shortData.foreach { el =>
            min = math.min(el, min); max = math.max(el, max)
          }
        case intData: Array[Int] =>
          intData.foreach { el =>
            min = math.min(el, min); max = math.max(el, max)
          }
        case longData: Array[Long] =>
          longData.foreach { el =>
            min = math.min(el, min); max = math.max(el, max)
          }
      }
      val bucketWidth = math.ceil((max - min + 1) / width.toDouble).toInt
      data match {
        case byteData: Array[Byte] =>
          byteData.filter(_ != 0).foreach(el => counts(((el - min) / bucketWidth).toInt) += 1)
        case shortData: Array[Short] =>
          shortData.filter(_ != 0).foreach(el => counts(((el - min) / bucketWidth).toInt) += 1)
        case intData: Array[Int] => intData.filter(_ != 0).foreach(el => counts(((el - min) / bucketWidth).toInt) += 1)
        case longData: Array[Long] =>
          longData.filter(_ != 0).foreach(el => counts(((el - min) / bucketWidth).toInt) += 1)
      }
      counts
    }

    def histogramForPositions(positions: List[Point3D], resolution: Point3D) =
      for {
        dataConcatenated <- getConcatenatedDataFor(dataSource, dataLayer, positions, resolution)
        convertedData = convertData(dataConcatenated, dataLayer.elementClass)
      } yield (createHistogram(convertedData), convertedData.length)

    for {
      _ <- bool2Fox(dataLayer.resolutions.nonEmpty)
      histogramAndCount <- histogramForPositions(createPositions(dataLayer, 2).distinct,
                                                 dataLayer.resolutions.minBy(_.maxDim))
    } yield histogramAndCount
=======
  private def convertDataImpl[T: ClassTag, B <: Buffer](data: Array[Byte],
                                                        dataTypeFunctor: DataTypeFunctors[T, B]): Array[T] = {
    val srcBuffer = dataTypeFunctor.getTypedBufferFn(ByteBuffer.wrap(data).order(ByteOrder.LITTLE_ENDIAN))
    srcBuffer.rewind()
    val dstArray = Array.ofDim[T](srcBuffer.remaining())
    dataTypeFunctor.copyDataFn(srcBuffer, dstArray)
    dstArray
>>>>>>> 6cc89388
  }
}<|MERGE_RESOLUTION|>--- conflicted
+++ resolved
@@ -18,7 +18,6 @@
     extends FoxImplicits {
   val binaryDataService: BinaryDataService = dataServicesHolder.binaryDataService
 
-<<<<<<< HEAD
   private def convertData(data: Array[Byte],
                           elementClass: ElementClass.Value): Array[_ >: Byte with Short with Int with Long] =
     elementClass match {
@@ -51,24 +50,6 @@
       var sum = 0
       for (j <- 0 until numBytes) {
         sum += data(i + j)
-=======
-  private def checkAllPositionsForData(dataSource: DataSource,
-                                       dataLayer: DataLayer): Fox[Option[(Point3D, Point3D)]] = {
-
-    def getExactDataOffset(data: Array[Byte]): Point3D = {
-      val bytesPerElement = dataLayer.bytesPerElement
-      val cubeLength = DataLayer.bucketLength / bytesPerElement
-      for {
-        z <- 0 until cubeLength
-        y <- 0 until cubeLength
-        x <- 0 until cubeLength
-        scaledX = x * bytesPerElement
-        scaledY = y * bytesPerElement
-        scaledZ = z * bytesPerElement
-      } {
-        val voxelOffset = scaledX + scaledY * cubeLength + scaledZ * cubeLength * cubeLength
-        if (data.slice(voxelOffset, voxelOffset + bytesPerElement).exists(_ != 0)) return Point3D(x, y, z)
->>>>>>> 6cc89388
       }
       result(i / numBytes) = (sum / numBytes).toByte
     }
@@ -150,15 +131,18 @@
                                        dataLayer: DataLayer): Fox[Option[(Point3D, Point3D)]] = {
 
     def getExactDataOffset(data: Array[Byte]): Point3D = {
-      val cubeLength = DataLayer.bucketLength / dataLayer.bytesPerElement
-      val convertedData = convertData(data, dataLayer.elementClass)
+      val bytesPerElement = dataLayer.bytesPerElement
+      val cubeLength = DataLayer.bucketLength / bytesPerElement
       for {
         z <- 0 until cubeLength
         y <- 0 until cubeLength
         x <- 0 until cubeLength
+        scaledX = x * bytesPerElement
+        scaledY = y * bytesPerElement
+        scaledZ = z * bytesPerElement
       } {
-        val voxelOffset = x + y * cubeLength + z * cubeLength * cubeLength
-        if (convertedData(voxelOffset) != 0) return Point3D(x, y, z)
+        val voxelOffset = scaledX + scaledY * cubeLength + scaledZ * cubeLength * cubeLength
+        if (data.slice(voxelOffset, voxelOffset + bytesPerElement).exists(_ != 0)) return Point3D(x, y, z)
       }
       Point3D(0, 0, 0)
     }
@@ -242,7 +226,6 @@
     } yield meanAndStdDev
   }
 
-<<<<<<< HEAD
   def createHistogram(dataSource: DataSource, dataLayer: DataLayer) = {
     def createHistogram(data: Array[_ >: Byte with Short with Int with Long], width: Int = 256) = {
       val counts = Array.ofDim[Long](width)
@@ -290,14 +273,5 @@
       histogramAndCount <- histogramForPositions(createPositions(dataLayer, 2).distinct,
                                                  dataLayer.resolutions.minBy(_.maxDim))
     } yield histogramAndCount
-=======
-  private def convertDataImpl[T: ClassTag, B <: Buffer](data: Array[Byte],
-                                                        dataTypeFunctor: DataTypeFunctors[T, B]): Array[T] = {
-    val srcBuffer = dataTypeFunctor.getTypedBufferFn(ByteBuffer.wrap(data).order(ByteOrder.LITTLE_ENDIAN))
-    srcBuffer.rewind()
-    val dstArray = Array.ofDim[T](srcBuffer.remaining())
-    dataTypeFunctor.copyDataFn(srcBuffer, dstArray)
-    dstArray
->>>>>>> 6cc89388
   }
 }