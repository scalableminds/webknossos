gulp        = require("gulp")
coffee      = require("gulp-coffee")
less        = require("gulp-less")
bump        = require("gulp-bump")
clean       = require("gulp-clean")
watch       = require("gulp-watch")
exec        = require("gulp-exec")
util        = require("gulp-util")
gif         = require("gulp-if")
plumber     = require("gulp-plumber")
eventStream = require("event-stream")
runSequence = require("run-sequence")
path        = require("path")
fs          = require("fs")


paths =
  src :
    css : "app/assets/stylesheets/main.less"
    css_watch : "app/assets/stylesheets/**/*.less"
    js : "app/assets/javascripts/**/*.{coffee,js}"
    version : "#{__dirname}/version"
  dest :
    js_tmp : "public/javascripts_tmp"
    js : "public/javascripts"
    css : "public/stylesheets"
    version : "./{bower,package}.json"


logger = ->

  return eventStream.map((file, callback) ->
    util.log(">>", util.colors.yellow(path.relative(process.cwd(), file.path)))
    callback(null, file)
    return
  )

handleError = (err) ->
  util.log(util.colors.red("!!"), err.toString())
  util.beep()


makeScripts = (dest) ->
  return eventStream.pipeline(
    plumber()
    gif(
      (file) -> return path.extname(file.path) == ".coffee"
<<<<<<< HEAD
      coffee({}).on("error",
        (err) -> util.log(util.colors.red("!!"), err.toString())
      )
=======
      coffee({}).on("error", handleError)
>>>>>>> 166d34d9
    )
    gulp.dest(dest)
    logger()
  )


makeStyles = (dest) ->
  return gulp.src(paths.src.css)
    .pipe(plumber())
    .pipe(
<<<<<<< HEAD
      less({}).on("error",
        (err) -> util.log(util.colors.red("!!"), err.toString())
      )
=======
      less({}).on("error", handleError)
>>>>>>> 166d34d9
    )
    .pipe(gulp.dest(dest))
    .pipe(logger())


bumpVersion = (src) ->
  return src.on("data", (versionFile) ->
    versionString = versionFile.contents.toString("utf8")
    gulp.src(paths.dest.version)
      .pipe(bump(version : versionString))
      .pipe(gulp.dest("./"))
      .pipe(logger())
  )



gulp.task("compile:scripts:production", ->
  return gulp.src(paths.src.js)
    .pipe(makeScripts(paths.dest.js_tmp))
)

gulp.task("compile:scripts:development", ->
  return gulp.src(paths.src.js)
    .pipe(makeScripts(paths.dest.js))
)

gulp.task("compile:styles", ->
  return makeStyles(paths.dest.css)
)

gulp.task("combine:scripts:production", ->
  return gulp.src("build.js")
    .pipe(exec("\"#{path.join(process.cwd(), "node_modules", ".bin", "r.js")}\" -o build.js"))
)

gulp.task("install:bower", ->
  return gulp.src("bower.json")
    .pipe(exec("\"#{path.join(process.cwd(), "node_modules", ".bin", "bower")}\" install -f"))
)

gulp.task("clean:tmp", ->
  return gulp.src(paths.dest.js_tmp, read: false)
    .pipe(clean())
)

gulp.task("clean:build", ->
  return gulp.src(["#{paths.dest.js}/*", "#{paths.dest.css}/*"], read: false)
    .pipe(clean())
)


gulp.task("watch:scripts:development", ->
  return watch(glob : paths.src.js, name : "Script-Watcher")
    .pipe(makeScripts(paths.dest.js))
)

gulp.task("watch:styles", ->
  return watch(glob : paths.src.css_watch, emitOnGlob : false, name : "Style-Watcher", ->
    return makeStyles(paths.dest.css)
  )
)

gulp.task("watch:version", ->
  return bumpVersion(watch(glob : paths.src.version, name : "Version-Watcher"))
)


gulp.task("build:scripts", (callback) ->
  runSequence("compile:scripts:production", "combine:scripts:production", "clean:tmp", callback)
)
gulp.task("build:styles", ["compile:styles"])
gulp.task("build:version", ->
  return bumpVersion(gulp.src(paths.src.version))
)

gulp.task("build", (callback) ->
  runSequence(["install:bower", "clean:build", "build:version"], ["build:scripts", "build:styles"], callback)
)



gulp.task("debug:scripts", ["watch:scripts:development"])
gulp.task("debug:styles", ["compile:styles", "watch:styles"])
gulp.task("debug:version", ["watch:version"])

gulp.task("debug", (callback) ->
  runSequence(["install:bower", "clean:build"], ["debug:scripts", "debug:styles", "debug:version"], callback)
)

gulp.task("default", ["build"])

fs.writeFile("target/gulp.pid", process.pid)<|MERGE_RESOLUTION|>--- conflicted
+++ resolved
@@ -45,13 +45,7 @@
     plumber()
     gif(
       (file) -> return path.extname(file.path) == ".coffee"
-<<<<<<< HEAD
-      coffee({}).on("error",
-        (err) -> util.log(util.colors.red("!!"), err.toString())
-      )
-=======
       coffee({}).on("error", handleError)
->>>>>>> 166d34d9
     )
     gulp.dest(dest)
     logger()
@@ -62,13 +56,7 @@
   return gulp.src(paths.src.css)
     .pipe(plumber())
     .pipe(
-<<<<<<< HEAD
-      less({}).on("error",
-        (err) -> util.log(util.colors.red("!!"), err.toString())
-      )
-=======
       less({}).on("error", handleError)
->>>>>>> 166d34d9
     )
     .pipe(gulp.dest(dest))
     .pipe(logger())
