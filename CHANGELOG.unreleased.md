--- conflicted
+++ resolved
@@ -15,17 +15,7 @@
 ### Changed
 
 ### Fixed
-<<<<<<< HEAD
-=======
-- Fixed a bug that led to crashing the layer settings once the icon for the downsample modal was clicked. [#6058](https://github.com/scalableminds/webknossos/pull/6058)
-- Fixed a bug where toggling between not archived and archived annotations in the "My Annotation" of the dashboard led to inconsistent states and duplicates of annotations. [#6058](https://github.com/scalableminds/webknossos/pull/6058)
-- Fixed a bug where deactivated users would still be listed as allowed to access the datasets of their team. [#6070](https://github.com/scalableminds/webknossos/pull/6070)
-- Fix occasionally "disappearing" data. [#6055](https://github.com/scalableminds/webknossos/pull/6055)
-- Fixed a bug where remote-origin headers were omitted in error case. [#6098](https://github.com/scalableminds/webknossos/pull/6098)
-- Increased the timeouts for some internal operations like downsampling volume annotations. [#6103](https://github.com/scalableminds/webknossos/pull/6103)
 - Fixed a bug that led to an error when drag-'n-dropping an empty volume annotation in the dataset view. [#6116](https://github.com/scalableminds/webknossos/pull/6116)
-- Fixed a bug where there was a suggested change in the `datasource-config.json` was shown for resolution `1` instead of `[1,1,1]` or vice-versa. [#6104](https://github.com/scalableminds/webknossos/pull/6104)
->>>>>>> 322a2b4d
 
 ### Removed
 
