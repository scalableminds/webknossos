--- conflicted
+++ resolved
@@ -77,10 +77,6 @@
     formSpinnerIcon : "#form-spinner-icon"
     formUploadIcon : "#form-upload-icon"
 
-<<<<<<< HEAD
-  templateHelpers :
-    activeDataSets : [] # fills on @model.get("dataSets") sync event
-=======
   templateHelpers : ->
     activeDataSets : @datasetCollection.toArray()
 
@@ -88,24 +84,14 @@
     SortTableBehavior :
       behaviorClass : SortTableBehavior
 
->>>>>>> b2496de0
 
   initialize : (options) ->
 
     @collection = @model.get("exploratoryAnnotations")
 
-<<<<<<< HEAD
-    datasetCollection = @model.get("dataSets")
-    @listenTo(datasetCollection, "sync", (collection, dataSets) =>
-      @templateHelpers.activeDataSets = collection.filter( (dataset) -> dataset.get("isActive") )
-      @render()
-    )
-    datasetCollection.fetch(silent : true)
-=======
     @datasetCollection = @model.get("dataSets")
     @listenTo(@datasetCollection, "sync", @render)
     @datasetCollection.fetch({silent : true, data : "isActive=true"})
->>>>>>> b2496de0
 
 
   selectFiles : (event) ->
