--- conflicted
+++ resolved
@@ -1,12 +1,9 @@
 package com.scalableminds.util.io
 
-<<<<<<< HEAD
 import java.io._
 import java.nio.file.{Files, Path, Paths}
 import java.util.zip.{GZIPOutputStream => DefaultGZIPOutputStream, _}
 
-=======
->>>>>>> 84dfb7ed
 import akka.stream.ActorMaterializer
 import akka.stream.javadsl.StreamConverters
 import akka.stream.scaladsl.Source
@@ -19,13 +16,6 @@
 import play.api.libs.Files.TemporaryFile
 import play.api.libs.iteratee.Enumerator
 
-<<<<<<< HEAD
-import scala.annotation.tailrec
-=======
-import java.io._
-import java.nio.file.{Files, Path, Paths}
-import java.util.zip.{GZIPOutputStream => DefaultGZIPOutputStream, _}
->>>>>>> 84dfb7ed
 import scala.collection.JavaConverters._
 import scala.concurrent.{ExecutionContext, Future}
 
@@ -169,22 +159,6 @@
                      truncateCommonPrefix: Boolean = false,
                      excludeFromPrefix: Option[List[String]] = None)(f: (Path, InputStream) => Box[A]): Box[List[A]] = {
 
-<<<<<<< HEAD
-    def stripPathFrom(path: Path, string: String): Option[Path] = {
-      @tailrec
-      def stripPathHelper(i: Int): Option[Path] =
-        if (i >= path.getNameCount)
-          None
-        else if (path.subpath(i, i + 1).toString.contains(string)) //sample paths: "test/test/color_1", "segmentation"
-          if (i == 0) // path.subpath(0,0) is invalid and means that there is no commonPrefix which isn't started with a layer
-            Some(Paths.get(""))
-          else // this is the common prefix but stripped from the layer
-            Some(path.subpath(0, i))
-        else
-          stripPathHelper(i + 1)
-
-      stripPathHelper(0)
-=======
     def isFileNameInPrefix(prefix: Path, fileName: String) = prefix.endsWith(Paths.get(fileName).getFileName)
 
     def cutOffPathAtLastOccurrenceOf(path: Path, excludeFromPrefix: List[String]): Path = {
@@ -203,7 +177,6 @@
         case 0 => Paths.get("")
         case i => path.subpath(0, i)
       }
->>>>>>> 84dfb7ed
     }
 
     val zipEntries = zip.entries.asScala.filter(e => !e.isDirectory && (includeHiddenFiles || !isFileHidden(e))).toList
