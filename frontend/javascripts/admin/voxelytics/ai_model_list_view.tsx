import {
  FileTextOutlined,
  InfoCircleOutlined,
  SyncOutlined,
  TeamOutlined,
} from "@ant-design/icons";
import { useQuery } from "@tanstack/react-query";
import { JobState, getShowTrainingDataLink } from "admin/job/job_list_view";
import { getAiModels, getUsersOrganizations, updateAiModel } from "admin/rest_api";
<<<<<<< HEAD
import { App, Button, Col, Flex, Modal, Row, Select, Table, Tooltip, Typography } from "antd";
=======
import {
  App,
  Button,
  Col,
  Flex,
  Modal,
  Row,
  Select,
  Space,
  Table,
  Tooltip,
  Typography,
} from "antd";
>>>>>>> 2b42349e
import FormattedDate from "components/formatted_date";
import LinkButton from "components/link_button";
import { useFetch } from "libs/react_helpers";
import { useWkSelector } from "libs/react_hooks";
import Toast from "libs/toast";
import uniq from "lodash/uniq";
import { useState } from "react";
import type { Key } from "react";
<<<<<<< HEAD
=======
import type { Vector3 } from "viewer/constants";
import { getMagInfo, getSegmentationLayerByName } from "viewer/model/accessors/dataset_accessor";
import { formatUserName } from "viewer/model/accessors/user_accessor";
import { TrainAiModelForm } from "viewer/view/action-bar/ai_job_modals/forms/train_ai_model_form";
import type { AnnotationInfoForAITrainingJob } from "viewer/view/action-bar/ai_job_modals/utils";

import LinkButton from "components/link_button";
>>>>>>> 2b42349e
import { Link } from "react-router-dom";
import type { AiModel } from "types/api_types";
import { formatUserName } from "viewer/model/accessors/user_accessor";
import { enforceActiveUser } from "viewer/model/accessors/user_accessor";

export default function AiModelListView() {
  const activeUser = useWkSelector((state) => enforceActiveUser(state.activeUser));
  const [currentlyEditedModel, setCurrentlyEditedModel] = useState<AiModel | null>(null);
  const { modal } = App.useApp();

  const {
    data: aiModels = [],
    refetch,
    isFetching,
  } = useQuery({
    queryKey: ["aiModels"],
    queryFn: async () => {
      try {
        return await getAiModels();
      } catch (err) {
        Toast.error("Could not load model list.");
        console.error(err);
        throw err;
      }
    },
  });

  return (
    <div className="container voxelytics-view">
      {currentlyEditedModel ? (
        <EditModelSharedOrganizationsModal
          model={currentlyEditedModel}
          onClose={() => {
            setCurrentlyEditedModel(null);
            refetch();
          }}
          owningOrganization={activeUser.organization}
        />
      ) : null}
      <Flex justify="space-between" align="flex-start">
        <h3>AI Models</h3>
        <Button onClick={() => refetch()}>
          <SyncOutlined spin={isFetching} /> Refresh
        </Button>
      </Flex>
      <Typography.Paragraph type="secondary" style={{ marginBottom: 20 }}>
        This list shows all AI models available in your organization. You can use these models to
        run AI segmentation jobs on your datasets.
        <a
          href="https://docs.webknossos.org/webknossos/automation/ai_segmentation.html"
          target="_blank"
          rel="noopener noreferrer"
        >
          <Tooltip title="Read more in the documentation">
            <InfoCircleOutlined className="icon-margin-left" />
          </Tooltip>
        </a>
        <br />
        Model training functionality is coming soon.
      </Typography.Paragraph>

      <Table
        bordered
        rowKey={(run: AiModel) => `${run.id}`}
        pagination={{ pageSize: 100 }}
        columns={[
          {
            title: "Name",
            dataIndex: "name",
            key: "name",
          },
          {
            title: "Created at",
            key: "created",
            defaultSortOrder: "descend",
            sorter: (a: AiModel, b: AiModel) => a.created - b.created,
            render: (model: AiModel) => <FormattedDate timestamp={model.created} />,
          },
          {
            title: "User",
            dataIndex: "user",
            key: "user",
            render: (user: AiModel["user"]) => formatUserName(activeUser, user),
            filters: uniq(aiModels.map((model) => formatUserName(null, model.user))).map(
              (username) => ({
                text: username,
                value: username,
              }),
            ),
            onFilter: (value: Key | boolean, model: AiModel) =>
              formatUserName(null, model.user).startsWith(String(value)),
            filterSearch: true,
          },
          {
            title: "Status",
            dataIndex: "trainingJob",
            key: "status",
            render: (trainingJob: AiModel["trainingJob"]) =>
              trainingJob && <JobState job={trainingJob} />,
          },
          {
            title: "Comment",
            dataIndex: "comment",
            key: "comment",
          },
          {
            title: "Actions",
            render: (aiModel: AiModel) =>
              renderActionsForModel(modal, aiModel, () => setCurrentlyEditedModel(aiModel)),
            key: "actions",
          },
        ]}
        dataSource={aiModels}
      />
    </div>
  );
}

<<<<<<< HEAD
=======
function TrainNewAiJobModal({ onClose }: { onClose: () => void }) {
  const [annotationInfosForAiJob, setAnnotationInfosForAiJob] = useState<
    AnnotationInfoForAITrainingJob<APIAnnotation>[]
  >([]);

  const getMagsForSegmentationLayer = (annotationId: string, layerName: string) => {
    // The layer name is a human-readable one. It can either belong to an annotationLayer
    // (therefore, also to a volume tracing) or to the actual dataset.
    // Both are checked below. This won't be ambiguous because annotationLayers must not
    // have names that dataset layers already have.

    const annotationWithDataset = annotationInfosForAiJob.find(({ annotation }) => {
      return annotation.id === annotationId;
    });
    if (annotationWithDataset == null) {
      throw new Error("Cannot find annotation for specified id.");
    }

    const { annotation, dataset, volumeTracings, volumeTracingMags } = annotationWithDataset;

    let annotationLayer = annotation.annotationLayers.find((l) => l.name === layerName);
    if (annotationLayer != null) {
      const volumeTracingIndex = volumeTracings.findIndex(
        (tracing) => tracing.tracingId === annotationLayer.tracingId,
      );
      const mags = volumeTracingMags[volumeTracingIndex] || [{ mag: [1, 1, 1] as Vector3 }];
      return getMagInfo(mags);
    } else {
      const segmentationLayer = getSegmentationLayerByName(dataset, layerName);
      return getMagInfo(segmentationLayer.mags);
    }
  };

  return (
    <Modal
      width={875}
      open
      title={
        <>
          <i className="fas fa-magic icon-margin-right" />
          AI Analysis
        </>
      }
      onCancel={onClose}
      footer={null}
      maskClosable={false}
    >
      <TrainAiModelForm
        getMagsForSegmentationLayer={getMagsForSegmentationLayer}
        onClose={onClose}
        annotationInfos={annotationInfosForAiJob}
        onAddAnnotationsInfos={(newItems) => {
          setAnnotationInfosForAiJob([...annotationInfosForAiJob, ...newItems]);
        }}
      />
    </Modal>
  );
}

>>>>>>> 2b42349e
const renderActionsForModel = (
  modal: ReturnType<typeof App.useApp>["modal"],
  model: AiModel,
  onChangeSharedOrganizations: () => void,
) => {
  const organizationSharingButton = model.isOwnedByUsersOrganization ? (
    <LinkButton onClick={onChangeSharedOrganizations} icon={<TeamOutlined />}>
      Manage Access
    </LinkButton>
  ) : null;
  if (model.trainingJob == null) {
    return organizationSharingButton;
  }
  const { voxelyticsWorkflowHash, state: trainingJobState } = model.trainingJob;
  const trainingAnnotations = model.trainingJob.args.trainingAnnotations;

  return (
    <Col>
      {trainingJobState === "SUCCESS" ? <Row>{organizationSharingButton}</Row> : null}
      {voxelyticsWorkflowHash != null ? (
        <Row>
          <Link to={`/workflows/${voxelyticsWorkflowHash}`}>
            <LinkButton icon={<FileTextOutlined />}>Voxelytics Report</LinkButton>
          </Link>
        </Row>
      ) : null}
      {trainingAnnotations != null ? (
        <Row>{getShowTrainingDataLink(modal, trainingAnnotations)}</Row>
      ) : null}
    </Col>
  );
};

function EditModelSharedOrganizationsModal({
  model,
  onClose,
  owningOrganization,
}: { model: AiModel; onClose: () => void; owningOrganization: string }) {
  const [selectedOrganizationIds, setSelectedOrganizationIds] = useState<string[]>(
    model.sharedOrganizationIds || [owningOrganization],
  );
  const usersOrganizations = useFetch(getUsersOrganizations, [], []);
  const options = usersOrganizations.map((org) => {
    const additionalProps =
      org.id === owningOrganization
        ? { disabled: true, title: "Cannot remove owning organization from model." }
        : {};
    return { label: org.name, value: org.id, ...additionalProps };
  });

  const handleChange = (organizationIds: string[]) => {
    if (!organizationIds.some((id) => id === owningOrganization)) {
      organizationIds.push(owningOrganization);
    }
    setSelectedOrganizationIds(organizationIds);
  };

  const submitNewSharedOrganizations = async () => {
    try {
      const updatedModel = { ...model, sharedOrganizationIds: selectedOrganizationIds };
      await updateAiModel(updatedModel);
      Toast.success(
        `Successfully updated organizations that can access model ${updatedModel.name}.`,
      );
      onClose();
    } catch (e) {
      Toast.error("Failed to update shared organizations. See console for details.");
      console.error("Failed to update shared organizations.", e);
    }
  };

  return (
    <Modal
      title={"Edit Organizations with Access to this AI Model"}
      open
      onOk={submitNewSharedOrganizations}
      onCancel={onClose}
      onClose={onClose}
      maskClosable={false}
      width={800}
    >
      <p>
        Select all organization that should have access to the AI model{" "}
        <Typography.Text italic>{model.name}</Typography.Text>.
      </p>
      <Typography.Paragraph type="secondary">
        You can only manage access for organizations you belong to. Other members of your
        organization may have access to additional organizations not listed here. Only they can
        modify access for those organizations.
      </Typography.Paragraph>
      <Flex justify="center">
        <Select
          mode="multiple"
          allowClear
          autoFocus
          style={{ minWidth: 400 }}
          dropdownMatchSelectWidth={false}
          placeholder="Please select"
          onChange={handleChange}
          options={options}
          value={selectedOrganizationIds}
        />
      </Flex>
    </Modal>
  );
}<|MERGE_RESOLUTION|>--- conflicted
+++ resolved
@@ -7,23 +7,7 @@
 import { useQuery } from "@tanstack/react-query";
 import { JobState, getShowTrainingDataLink } from "admin/job/job_list_view";
 import { getAiModels, getUsersOrganizations, updateAiModel } from "admin/rest_api";
-<<<<<<< HEAD
 import { App, Button, Col, Flex, Modal, Row, Select, Table, Tooltip, Typography } from "antd";
-=======
-import {
-  App,
-  Button,
-  Col,
-  Flex,
-  Modal,
-  Row,
-  Select,
-  Space,
-  Table,
-  Tooltip,
-  Typography,
-} from "antd";
->>>>>>> 2b42349e
 import FormattedDate from "components/formatted_date";
 import LinkButton from "components/link_button";
 import { useFetch } from "libs/react_helpers";
@@ -32,19 +16,10 @@
 import uniq from "lodash/uniq";
 import { useState } from "react";
 import type { Key } from "react";
-<<<<<<< HEAD
-=======
-import type { Vector3 } from "viewer/constants";
-import { getMagInfo, getSegmentationLayerByName } from "viewer/model/accessors/dataset_accessor";
 import { formatUserName } from "viewer/model/accessors/user_accessor";
-import { TrainAiModelForm } from "viewer/view/action-bar/ai_job_modals/forms/train_ai_model_form";
-import type { AnnotationInfoForAITrainingJob } from "viewer/view/action-bar/ai_job_modals/utils";
-
-import LinkButton from "components/link_button";
->>>>>>> 2b42349e
+
 import { Link } from "react-router-dom";
 import type { AiModel } from "types/api_types";
-import { formatUserName } from "viewer/model/accessors/user_accessor";
 import { enforceActiveUser } from "viewer/model/accessors/user_accessor";
 
 export default function AiModelListView() {
@@ -160,68 +135,6 @@
   );
 }
 
-<<<<<<< HEAD
-=======
-function TrainNewAiJobModal({ onClose }: { onClose: () => void }) {
-  const [annotationInfosForAiJob, setAnnotationInfosForAiJob] = useState<
-    AnnotationInfoForAITrainingJob<APIAnnotation>[]
-  >([]);
-
-  const getMagsForSegmentationLayer = (annotationId: string, layerName: string) => {
-    // The layer name is a human-readable one. It can either belong to an annotationLayer
-    // (therefore, also to a volume tracing) or to the actual dataset.
-    // Both are checked below. This won't be ambiguous because annotationLayers must not
-    // have names that dataset layers already have.
-
-    const annotationWithDataset = annotationInfosForAiJob.find(({ annotation }) => {
-      return annotation.id === annotationId;
-    });
-    if (annotationWithDataset == null) {
-      throw new Error("Cannot find annotation for specified id.");
-    }
-
-    const { annotation, dataset, volumeTracings, volumeTracingMags } = annotationWithDataset;
-
-    let annotationLayer = annotation.annotationLayers.find((l) => l.name === layerName);
-    if (annotationLayer != null) {
-      const volumeTracingIndex = volumeTracings.findIndex(
-        (tracing) => tracing.tracingId === annotationLayer.tracingId,
-      );
-      const mags = volumeTracingMags[volumeTracingIndex] || [{ mag: [1, 1, 1] as Vector3 }];
-      return getMagInfo(mags);
-    } else {
-      const segmentationLayer = getSegmentationLayerByName(dataset, layerName);
-      return getMagInfo(segmentationLayer.mags);
-    }
-  };
-
-  return (
-    <Modal
-      width={875}
-      open
-      title={
-        <>
-          <i className="fas fa-magic icon-margin-right" />
-          AI Analysis
-        </>
-      }
-      onCancel={onClose}
-      footer={null}
-      maskClosable={false}
-    >
-      <TrainAiModelForm
-        getMagsForSegmentationLayer={getMagsForSegmentationLayer}
-        onClose={onClose}
-        annotationInfos={annotationInfosForAiJob}
-        onAddAnnotationsInfos={(newItems) => {
-          setAnnotationInfosForAiJob([...annotationInfosForAiJob, ...newItems]);
-        }}
-      />
-    </Modal>
-  );
-}
-
->>>>>>> 2b42349e
 const renderActionsForModel = (
   modal: ReturnType<typeof App.useApp>["modal"],
   model: AiModel,
