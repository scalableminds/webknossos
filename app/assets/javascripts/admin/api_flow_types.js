/**
 * api_flow_types.js
 * @flow
 */
import type { SkeletonTracingStatsType } from "oxalis/model/accessors/skeletontracing_accessor";
import type { Vector3, Vector6, Point3 } from "oxalis/constants";
import type { BoundingBoxObjectType, EdgeType, CommentType, TreeGroupType } from "oxalis/store";
import Enum from "Enumjs";

export type APIMessageType = { ["info" | "warning" | "error"]: string };

type ElementClassType = "uint8" | "uint16" | "uint32";

export type APIMappingType = {
  +parent?: string,
  +name: string,
  +classes?: Array<Array<number>>,
  +colors?: Array<number>,
  +hideUnmappedIds?: boolean,
};

type APIDataLayerBaseType = {|
  +name: string,
  +boundingBox: BoundingBoxObjectType,
  +resolutions: Array<Vector3>,
  +elementClass: ElementClassType,
  +mappings?: Array<string>,
|};

type APIColorLayerType = {|
  ...APIDataLayerBaseType,
  category: "color",
|};

type APISegmentationLayerType = {|
  ...APIDataLayerBaseType,
  category: "segmentation",
  largestSegmentId: number,
|};

export type APIDataLayerType = APIColorLayerType | APISegmentationLayerType;

export type APIDataSourceType = {
  +id: {
    +name: string,
    +team: string,
  },
  +status?: string,
  +dataLayers: Array<APIDataLayerType>,
  +scale: Vector3,
};

export type APIDataStoreType = {
  +name: string,
  +url: string,
  +typ: "webknossos-store",
  +accessToken?: string,
};

export type APITeamType = {
  +id: string,
  +name: string,
  +organization: string,
};

export type APIDatasetType = {
  +allowedTeams: Array<APITeamType>,
  +created: number,
  +dataSource: APIDataSourceType,
  +dataStore: APIDataStoreType,
  +description: ?string,
  +isActive: boolean,
  +isEditable: boolean,
  +isPublic: boolean,
  +name: string,
  +displayName: string,
  +owningOrganization: string,
  +logoUrl: ?string,
};

export type APIDataSourceWithMessagesType = {
  +dataSource?: APIDataSourceType,
  +messages: Array<APIMessageType>,
};

export type APITeamMembershipType = {
  +id: string,
  +name: string,
  +isTeamManager: boolean,
};

export type ExperienceMapType = { +[string]: number };

export type APIUserBaseType = {
  +created: number,
  +email: string,
  +firstName: string,
  +lastName: string,
  +id: string,
  +isAnonymous: boolean,
  +teams: Array<APITeamMembershipType>,
};

export type APIUserType = APIUserBaseType & {
  +experiences: ExperienceMapType,
  +isAdmin: boolean,
  +isActive: boolean,
  +isEditable: boolean,
  +lastActivity: number,
  +organization: string,
};

export type APITimeIntervalType = {
  paymentInterval: {
    month: number,
    year: number,
  },
  durationInSeconds: number,
};
export type APIUserLoggedTimeType = {
  loggedTime: Array<APITimeIntervalType>,
};

export type APIRestrictionsType = {|
  +allowAccess: boolean,
  +allowUpdate: boolean,
  +allowFinish: boolean,
  +allowDownload: boolean,
|};

export type APIAllowedModeType = "orthogonal" | "oblique" | "flight" | "volume";

export type APISettingsType = {|
  +allowedModes: Array<APIAllowedModeType>,
  +preferredMode?: APIAllowedModeType,
  +branchPointsAllowed: boolean,
  +somaClickingAllowed: boolean,
|};

export const APITracingTypeEnum = Enum.make({
  Explorational: "Explorational",
  Task: "Task",
  View: "View",
  CompoundTask: "CompoundTask",
  CompoundProject: "CompoundProject",
  CompoundTaskType: "CompoundTaskType",
});

export type APITracingType = $Keys<typeof APITracingTypeEnum>;

export type APITaskTypeType = {
  +id: string,
  +summary: string,
  +description: string,
  +team: string,
  +settings: APISettingsType,
};

export type TaskStatusType = { +open: number, +active: number, +finished: number };

export type APIScriptType = {
  +id: string,
  +name: string,
  +owner: APIUserBaseType,
  +gist: string,
};

type APIProjectTypeBase = {
  +name: string,
  +team: string,
  +priority: number,
  +paused: boolean,
  +expectedTime: number,
  +numberOfOpenAssignments: number,
};

export type APIProjectType = APIProjectTypeBase & {
  +id: string,
  +owner: APIUserBaseType,
};

export type APIProjectUpdaterType = APIProjectTypeBase & {
  +id: string,
  +owner: string,
};

export type APIProjectCreatorType = APIProjectTypeBase & {
  +owner: string,
};

export type APITaskType = {
  +boundingBox: ?BoundingBoxObjectType,
  +boundingBoxVec6?: Vector6,
  +created: string,
  +creationInfo: ?string,
  +dataSet: string,
  +editPosition: Vector3,
  +editRotation: Vector3,
  +formattedHash: string,
  +id: string,
  +neededExperience: {
    +domain: string,
    +value: number,
  },
  +projectName: string,
  +script: ?APIScriptType,
  +status: TaskStatusType,
  +team: string,
  +tracingTime: ?number,
  +type: APITaskTypeType,
  +directLinks?: Array<string>,
};

type APIAnnotationTypeBase = {
  +tracing: {
    +skeleton: ?string,
    +volume: ?string,
  },
  +dataSetName: string,
  +dataStore: APIDataStoreType,
  +description: string,
  +formattedHash: string,
  +modified: string,
  +id: string,
  +isPublic: boolean,
  +name: string,
  +restrictions: APIRestrictionsType,
  +settings: APISettingsType,
  +state: string,
  +stats: SkeletonTracingStatsType | {||},
  +tags: Array<string>,
  +tracingTime: ?number,
  +typ: APITracingType,
  +user?: APIUserBaseType,
};

export type APIAnnotationType = APIAnnotationTypeBase & {
  +task: ?APITaskType,
};

export type APIAnnotationWithTaskType = APIAnnotationTypeBase & {
  +task: APITaskType,
};

export type APITaskWithAnnotationType = APITaskType & {
  +annotation: APIAnnotationType,
};

export type DatasetConfigType = {
  +name: string,
  +organization: string,
  +datastore: string,
  +zipFile: File,
};

export type APITimeTrackingType = {
  time: string,
  timestamp: number,
  annotation: string,
  _id: string,
  task_id: string,
  project_name: string,
  tasktype_id: string,
  tasktype_summary: string,
};

export type APIProjectProgressReportType = {
  +projectName: string,
  +paused: boolean,
  +totalTasks: number,
  +totalInstances: number,
  +openInstances: number,
  +activeInstances: number,
  +finishedInstances: number,
  +inProgressInstances: number,
};

export type APIOpenTasksReportType = {
  +id: string,
  +user: string,
  +totalAssignments: number,
  +assignmentsByProjects: { [projectName: string]: number },
};

export type APIOrganizationType = {
  +id: string,
  +name: string,
  +additionalInformation: string,
  +displayName: string,
};

export type APIBuildInfoType = {
  webknossos: {
    name: string,
    commitHash: string,
    scalaVersion: string,
    version: string,
    sbtVersion: string,
    commitDate: string,
    ciTag: string,
    ciBuild: string,
  },
  "webknossos-wrap": {
    builtAtMillis: string,
    name: string,
    commitHash: string,
    scalaVersion: string,
    version: string,
    sbtVersion: string,
    builtAtString: string,
  },
};

export type APIFeatureToggles = {
  +discussionBoard: boolean,
<<<<<<< HEAD
  +hybridTracings: boolean,
=======
  +allowOrganzationCreation: boolean,
>>>>>>> 9616cf4f
};

// Tracing related datatypes
export type ServerNodeType = {
  id: number,
  position: Point3,
  rotation: Point3,
  bitDepth: number,
  viewport: number,
  resolution: number,
  radius: number,
  createdTimestamp: number,
  interpolation: boolean,
};

export type ServerBranchPointType = {
  createdTimestamp: number,
  nodeId: number,
};

export type ServerBoundingBoxType = {
  topLeft: Point3,
  width: number,
  height: number,
  depth: number,
};

export type ServerBoundingBoxTypeTuple = {
  topLeft: Vector3,
  width: number,
  height: number,
  depth: number,
};

export type ServerSkeletonTracingTreeType = {
  branchPoints: Array<ServerBranchPointType>,
  color: ?{ r: number, g: number, b: number },
  comments: Array<CommentType>,
  edges: Array<EdgeType>,
  name: string,
  nodes: Array<ServerNodeType>,
  treeId: number,
  createdTimestamp: number,
  groupId?: ?number,
};

export type ServerTracingBaseType = {|
  id: string,
  userBoundingBox?: ServerBoundingBoxType,
  createdTimestamp: number,
  editPosition: Point3,
  editRotation: Point3,
  error?: string,
  version: number,
  zoomLevel: number,
|};

export type ServerSkeletonTracingType = {|
  ...ServerTracingBaseType,
  activeNodeId?: number,
  boundingBox?: ServerBoundingBoxType,
  trees: Array<ServerSkeletonTracingTreeType>,
  treeGroups: ?Array<TreeGroupType>,
|};

export type ServerVolumeTracingType = {|
  ...ServerTracingBaseType,
  activeSegmentId?: number,
  boundingBox: ServerBoundingBoxType,
  elementClass: ElementClassType,
  fallbackLayer?: string,
  largestSegmentId: number,
|};

export type ServerTracingType = ServerSkeletonTracingType | ServerVolumeTracingType;

export type HybridServerTracingType = {
  skeleton: ?ServerSkeletonTracingType,
  volume: ?ServerVolumeTracingType,
};

export default {};<|MERGE_RESOLUTION|>--- conflicted
+++ resolved
@@ -313,11 +313,8 @@
 
 export type APIFeatureToggles = {
   +discussionBoard: boolean,
-<<<<<<< HEAD
   +hybridTracings: boolean,
-=======
   +allowOrganzationCreation: boolean,
->>>>>>> 9616cf4f
 };
 
 // Tracing related datatypes
