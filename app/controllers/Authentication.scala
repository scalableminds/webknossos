package controllers

<<<<<<< HEAD

=======
import java.net.URLEncoder
>>>>>>> 5b508680
import java.util.UUID
import javax.inject.Inject

import com.mohiva.play.silhouette.api.LoginInfo
import com.mohiva.play.silhouette.api.exceptions.ProviderException
import com.mohiva.play.silhouette.api.util.Credentials
import com.scalableminds.util.mail._
import com.scalableminds.util.tools.{Fox, FoxImplicits}
import models.team.Role
import models.user.UserService.{Mailer => _, _}
import models.user.{UserService, UserToken2, UserTokenService}
import net.liftweb.common.{Empty, Failure, Full}
import org.apache.commons.codec.binary.Base64
import org.apache.commons.codec.digest.HmacUtils
import oxalis.mail.DefaultMails
import oxalis.security.WebknossosSilhouette.{SecuredAction, UserAwareAction}
import oxalis.security._
import oxalis.thirdparty.BrainTracing
import oxalis.view.ProvidesUnauthorizedSessionData
import play.api.Play.current
import play.api._
import play.api.data.Form
import play.api.data.Forms._
import play.api.data.validation.Constraints._
import play.api.i18n.{Messages, MessagesApi}
import play.api.libs.concurrent.Akka
import play.api.libs.json._
import play.api.mvc.{Action, _}
import play.twirl.api.Html

import scala.concurrent.ExecutionContext.Implicits.global
import scala.concurrent.Future


object AuthForms {

  val passwordMinLength = 6

  // Sign up
  case class SignUpData(team: String, email: String, firstName: String, lastName: String, password: String)

  def signUpForm(implicit messages: Messages) = Form(mapping(
    "team" -> text,
    "email" -> email,
    "password" -> tuple(
      "password1" -> nonEmptyText.verifying(minLength(passwordMinLength)),
      "password2" -> nonEmptyText
    ).verifying(Messages("error.passwordsDontMatch"), password => password._1 == password._2),
    "firstName" -> nonEmptyText,
    "lastName" -> nonEmptyText
  )
  ((team, email, password, firstName, lastName) => SignUpData(team, email, firstName, lastName, password._1))
  (signUpData => Some((signUpData.team, signUpData.email, ("",""), signUpData.firstName, signUpData.lastName)))
  )

  // Sign in
  case class SignInData(email: String, password: String)

  val signInForm = Form(mapping(
    "email" -> email,
    "password" -> nonEmptyText
  )(SignInData.apply)(SignInData.unapply)
  )

  // Start password recovery
  val emailForm = Form(single("email" -> email))

  // Password recovery
  case class ResetPasswordData(token: String, password1: String, password2: String)

  def resetPasswordForm(implicit messages: Messages) = Form(mapping(
    "token" -> text,
    "password" -> tuple(
      "password1" -> nonEmptyText.verifying(minLength(passwordMinLength)),
      "password2" -> nonEmptyText
    ).verifying(Messages("error.passwordsDontMatch"), password => password._1 == password._2)
  )((token, password) => ResetPasswordData(token, password._1, password._2))
  (resetPasswordData => Some(resetPasswordData.token, (resetPasswordData.password1, resetPasswordData.password1)))
  )

  case class ChangePasswordData(oldPassword: String, password1: String, password2: String)

  def changePasswordForm(implicit messages: Messages) = Form(mapping(
    "oldPassword" -> nonEmptyText,
    "password" -> tuple(
      "password1" -> nonEmptyText.verifying(minLength(passwordMinLength)),
      "password2" -> nonEmptyText
    ).verifying(Messages("error.passwordsDontMatch"), password => password._1 == password._2)
  )((oldPassword, password) => ChangePasswordData(oldPassword, password._1, password._2))
  (changePasswordData => Some(changePasswordData.oldPassword, (changePasswordData.password1, changePasswordData.password2)))
  )
}


class Authentication @Inject()(
                                val messagesApi: MessagesApi,
                                credentialsProvider: CredentialsProvider,
                                userTokenService: UserTokenService,
                                passwordHasher: PasswordHasher,
                                configuration: Configuration)
  extends Controller
    with ProvidesUnauthorizedSessionData
    with FoxImplicits {

  import AuthForms._

  val env = WebknossosSilhouette.environment

  private lazy val Mailer =
    Akka.system(play.api.Play.current).actorSelection("/user/mailActor")

  private lazy val ssoKey =
    configuration.getString("application.authentication.ssoKey").getOrElse("")

  val automaticUserActivation: Boolean =
    configuration.getBoolean("application.authentication.enableDevAutoVerify").getOrElse(false)

  val roleOnRegistration: Role =
    if (configuration.getBoolean("application.authentication.enableDevAutoAdmin").getOrElse(false)) Role.Admin
    else Role.User

  def empty = UserAwareAction { implicit request =>
    Ok(views.html.main()(Html("")))
  }

  def emptyWithWildcard(param: String) = UserAwareAction { implicit request =>
    Ok(views.html.main()(Html("")))
  }

  def emptyWithWildcards(param1: String, param2: String) = UserAwareAction { implicit request =>
    Ok(views.html.main()(Html("")))
  }

  def normalizeName(name: String): Option[String] = {
    val replacementMap = Map("ü" -> "ue", "Ü" -> "Ue", "ö" -> "oe", "Ö" -> "Oe", "ä" -> "ae", "Ä" -> "Ae", "ß" -> "ss",
      "é" -> "e", "è" -> "e", "ê" -> "e", "È" -> "E", "É" -> "E", "Ê" -> "E",
      "Ç" -> "C", "ç" -> "c", "ñ" -> "n", "Ñ" -> "N", "ë" -> "e", "Ë" -> "E", "ï" -> "i", "Ï" -> "I",
      "å" -> "a", "Å" -> "A", "œ" -> "oe", "Œ" -> "Oe", "æ" -> "ae", "Æ" -> "Ae",
      "þ" -> "th", "Þ" -> "Th", "ø" -> "oe", "Ø" -> "Oe", "í" -> "i", "ì" -> "i")

    val finalName = name.map(c => replacementMap.getOrElse(c.toString, c.toString)).mkString.replaceAll("[^A-Za-z0-9_\\-\\s]", "")
    if (finalName.isEmpty)
      None
    else
      Some(finalName)
  }

  def handleRegistration = Action.async { implicit request =>
    signUpForm.bindFromRequest.fold(
      bogusForm => Future.successful(BadRequest(bogusForm.toString)),
      signUpData => {
        val loginInfo = LoginInfo(CredentialsProvider.ID, signUpData.email)
        var errors = List[String]()
        val firstName = normalizeName(signUpData.firstName).getOrElse { errors ::= Messages("user.firstName.invalid"); "" }
        val lastName = normalizeName(signUpData.lastName).getOrElse { errors ::= Messages("user.lastName.invalid"); "" }
        UserService.retrieve(loginInfo).toFox.futureBox.flatMap {
          case Full(_) =>
            errors ::= Messages("user.email.alreadyInUse")
            Fox.successful(BadRequest(Json.obj("messages" -> Json.toJson(errors.map(t => Json.obj("error" -> t))))))
          case Empty =>
            if (!errors.isEmpty) {
              Fox.successful(BadRequest(Json.obj("messages" -> Json.toJson(errors.map(t => Json.obj("error" -> t))))))
            } else {
              for {
                user <- UserService.insert(signUpData.team, signUpData.email, firstName, lastName, signUpData.password, automaticUserActivation, roleOnRegistration,
                  loginInfo, passwordHasher.hash(signUpData.password))
                brainDBResult <- BrainTracing.register(user).toFox
              } yield {
                Mailer ! Send(DefaultMails.registerMail(user.name, user.email, brainDBResult))
                Mailer ! Send(DefaultMails.registerAdminNotifyerMail(user, user.email, brainDBResult))
                Ok
              }
            }
          case f: Failure => Fox.failure(f.msg)
        }
      }
    )
  }

  def authenticate = Action.async { implicit request =>
    signInForm.bindFromRequest.fold(
      bogusForm => Future.successful(BadRequest(bogusForm.toString)),
      signInData => {
        val credentials = Credentials(signInData.email, signInData.password)
        credentialsProvider.authenticate(credentials).flatMap { loginInfo =>
          UserService.retrieve(loginInfo).flatMap {
            case None =>
              Future.successful(BadRequest(Messages("error.noUser")))
            case Some(user) if (user.isActive) => for {
              authenticator <- env.authenticatorService.create(loginInfo)
              value <- env.authenticatorService.init(authenticator)
              result <- env.authenticatorService.embed(value, Ok)
            } yield result
            case Some(user) => Future.successful(BadRequest(Messages("user.deactivated")))
          }
        }.recover {
          case e: ProviderException => BadRequest(Messages("error.invalidCredentials"))
        }
      }
    )
  }

  def autoLogin = Action.async { implicit request =>
    for {
      _ <- Play.configuration.getBoolean("application.authentication.enableDevAutoLogin").get ?~> Messages("error.notInDev")
      user <- UserService.defaultUser
      authenticator <- env.authenticatorService.create(user.loginInfo)
      value <- env.authenticatorService.init(authenticator)
      result <- env.authenticatorService.embed(value, Ok)
    } yield result
  }

  def switchTo(email: String) = SecuredAction.async { implicit request =>
    if (request.identity._isSuperUser.openOr(false)) {
      val loginInfo = LoginInfo(CredentialsProvider.ID, email)
      for {
        _ <- findOneByEmail(email) ?~> Messages("user.notFound")
        _ <- env.authenticatorService.discard(request.authenticator, Ok) //to logout the admin
        authenticator <- env.authenticatorService.create(loginInfo)
        value <- env.authenticatorService.init(authenticator)
        result <- env.authenticatorService.embed(value, Ok) //to login the new user
      } yield result
    } else {
      Logger.warn(s"User tried to switch (${request.identity.email} -> $email) but is no Superuser!")
      Future.successful(BadRequest(Messages("user.notAuthorised")))
    }
  }

  // if a user has forgotten his password
  def handleStartResetPassword = Action.async { implicit request =>
    emailForm.bindFromRequest.fold(
      bogusForm => Future.successful(BadRequest(bogusForm.toString)),
      email => UserService.retrieve(LoginInfo(CredentialsProvider.ID, email)).flatMap {
        case None => Future.successful(BadRequest(Messages("error.noUser")))
        case Some(user) => for {
          token <- userTokenService.save(UserToken2.create(user._id, email, isLogin = false))
        } yield {
          Mailer ! Send(DefaultMails.resetPasswordMail(user.name, email, token.id.toString))
          Ok
        }
      }
    )
  }

  // if a user has forgotten his password
  def handleResetPassword = Action.async { implicit request =>
    resetPasswordForm.bindFromRequest.fold(
      bogusForm => Future.successful(BadRequest(bogusForm.toString)),
      passwords => {
        val id = UUID.fromString(passwords.token.trim)
        userTokenService.find(id).flatMap {
          case None =>
            Future.successful(BadRequest(Messages("auth.invalidToken")))
          case Some(token) if !token.isLogin && !token.isExpired =>
            val loginInfo = LoginInfo(CredentialsProvider.ID, token.email)
            for {
              _ <- userTokenService.remove(id)
              _ <- UserService.changePasswordInfo(loginInfo, passwordHasher.hash(passwords.password1))
            } yield Ok
        }
      }
    )
  }

  // a user who is logged in can change his password
  def changePassword = SecuredAction.async { implicit request =>
    changePasswordForm.bindFromRequest.fold(
      bogusForm => Future.successful(BadRequest(bogusForm.toString)),
      passwords => {
        val credentials = Credentials(request.identity.email, passwords.oldPassword)
        credentialsProvider.authenticate(credentials).flatMap { loginInfo =>
          UserService.retrieve(loginInfo).flatMap {
            case None =>
              Future.successful(BadRequest(Messages("error.noUser")))
            case Some(user) => val loginInfo = LoginInfo(CredentialsProvider.ID, request.identity.email)
              for {
                _ <- UserService.changePasswordInfo(loginInfo, passwordHasher.hash(passwords.password1))
                _ <- env.authenticatorService.discard(request.authenticator, Ok)
              } yield {
                Mailer ! Send(DefaultMails.changePasswordMail(user.name, request.identity.email))
                Ok
              }
          }
        }.recover {
          case e: ProviderException => BadRequest(Messages("error.invalidCredentials"))
        }
      }
    )
  }

  def getToken = SecuredAction.async { implicit request =>
    for{
      maybeOldToken <- env.combinedAuthenticatorService.findByLoginInfo(request.identity.loginInfo)
      newToken <- env.combinedAuthenticatorService.createToken(request.identity.loginInfo)
    }yield{
      var js = Json.obj()
      if(maybeOldToken.isDefined){
        js = Json.obj("token" -> newToken.id, "msg" -> Messages("auth.addedNewToken"))
      } else {
        js = Json.obj("token" -> newToken.id)
      }
      Ok(js)
    }
  }

  def deleteToken = SecuredAction.async { implicit request =>
    for{
      maybeOldToken <- env.combinedAuthenticatorService.findByLoginInfo(request.identity.loginInfo)
      oldToken <- maybeOldToken ?~> Messages("auth.noToken")
      result <- env.combinedAuthenticatorService.discard(oldToken, Redirect("/dashboard")) //maybe add a way to inform the user that the token was deleted
    } yield {
      result
    }
  }

  def logout = SecuredAction.async { implicit request =>
    env.authenticatorService.discard(request.authenticator, Ok)
  }

  def singleSignOn(sso: String, sig: String) = SecuredAction.async { implicit request =>
    if(ssoKey == "")
      logger.warn("No SSO key configured! To use single-sign-on a sso key needs to be defined in the configuration.")

    // Check if the request we recieved was signed using our private sso-key
    if (HmacUtils.hmacSha256Hex(ssoKey, sso) == sig) {
      val payload = new String(Base64.decodeBase64(sso))
      val values = play.core.parsers.FormUrlEncodedParser.parse(payload)
      for {
        nonce <- values.get("nonce").flatMap(_.headOption) ?~> "Nonce is missing"
        returnUrl <- values.get("return_sso_url").flatMap(_.headOption) ?~> "Return url is missing"
      } yield {
        val returnPayload =
          s"nonce=$nonce&" +
            s"email=${URLEncoder.encode(request.identity.email, "UTF-8")}&" +
            s"external_id=${URLEncoder.encode(request.identity.id, "UTF-8")}&" +
            s"username=${URLEncoder.encode(request.identity.abreviatedName, "UTF-8")}&" +
            s"name=${URLEncoder.encode(request.identity.name, "UTF-8")}"
        val encodedReturnPayload = Base64.encodeBase64String(returnPayload.getBytes("UTF-8"))
        val returnSignature = HmacUtils.hmacSha256Hex(ssoKey, encodedReturnPayload)
        val query = "sso=" + URLEncoder.encode(encodedReturnPayload, "UTF-8") + "&sig=" + returnSignature
        Redirect(returnUrl + "?" + query)
      }
    } else {
      Fox.successful(BadRequest("Invalid signature"))
    }
  }

}

object Authentication {
  def getLoginRoute() = {
    "/login"
  }

  def getCookie(email: String)(implicit requestHeader: RequestHeader): Future[Cookie] = {
    val loginInfo = LoginInfo(CredentialsProvider.ID, email)
    for {
      authenticator <- WebknossosSilhouette.environment.authenticatorService.create(loginInfo)
      value <- WebknossosSilhouette.environment.authenticatorService.init(authenticator)
    } yield {
      value
    }
  }
}<|MERGE_RESOLUTION|>--- conflicted
+++ resolved
@@ -1,10 +1,6 @@
 package controllers
 
-<<<<<<< HEAD
-
-=======
 import java.net.URLEncoder
->>>>>>> 5b508680
 import java.util.UUID
 import javax.inject.Inject
 
