/**
 * store.js
 * @flow
 */

/* eslint-disable no-useless-computed-key */
import { createStore, applyMiddleware } from "redux";
import createSagaMiddleware from "redux-saga";
import reduceReducers from "oxalis/model/helpers/reduce_reducers";
import SettingsReducer from "oxalis/model/reducers/settings_reducer";
import TaskReducer from "oxalis/model/reducers/task_reducer";
import SaveReducer from "oxalis/model/reducers/save_reducer";
import SkeletonTracingReducer from "oxalis/model/reducers/skeletontracing_reducer";
import VolumeTracingReducer from "oxalis/model/reducers/volumetracing_reducer";
import FlycamReducer from "oxalis/model/reducers/flycam_reducer";
import ViewModeReducer from "oxalis/model/reducers/view_mode_reducer";
import AnnotationReducer from "oxalis/model/reducers/annotation_reducer";
import UserReducer from "oxalis/model/reducers/user_reducer";
import rootSaga from "oxalis/model/sagas/root_saga";
import overwriteActionMiddleware from "oxalis/model/helpers/overwrite_action_middleware";
import googleAnalyticsMiddleware from "oxalis/model/helpers/google_analytics_middleware";
import Constants, { ControlModeEnum, OrthoViews } from "oxalis/constants";
import type {
  OrthoViewType,
  Vector2,
  Vector3,
  ModeType,
  ContourModeType,
  VolumeToolType,
  ControlModeType,
  BoundingBoxType,
} from "oxalis/constants";
import type { Matrix4x4 } from "libs/mjs";
import DiffableMap from "libs/diffable_map";
import EdgeCollection from "oxalis/model/edge_collection";
import type { UpdateAction } from "oxalis/model/sagas/update_actions";
import type { ActionType } from "oxalis/model/actions/actions";
import type {
  APIRestrictionsType,
  APIAllowedModeType,
  APISettingsType,
  APIDataStoreType,
  APITracingType,
  APIScriptType,
  APITaskType,
  APIUserType,
<<<<<<< HEAD
  APIMappingType,
=======
  APIDatasetType,
>>>>>>> 316c4b0d
} from "admin/api_flow_types";

export type CommentType = {
  +content: string,
  +nodeId: number,
};

export type EdgeType = {
  +source: number,
  +target: number,
};

export type NodeType = {
  +id: number,
  +position: Vector3,
  +rotation: Vector3,
  +bitDepth: number,
  +viewport: number,
  +resolution: number,
  +radius: number,
  +timestamp: number,
  +interpolation: boolean,
};

export type BranchPointType = {
  +timestamp: number,
  +nodeId: number,
};

export type NodeMapType = DiffableMap<number, NodeType>;

export type BoundingBoxObjectType = {
  +topLeft: Vector3,
  +width: number,
  +height: number,
  +depth: number,
};

type TreeTypeBase = {
  +treeId: number,
  +color: Vector3,
  +name: string,
  +timestamp: number,
  +comments: Array<CommentType>,
  +branchPoints: Array<BranchPointType>,
  +edges: EdgeCollection,
  +isVisible: boolean,
};

export type TreeType = TreeTypeBase & {
  +nodes: NodeMapType,
};

export type VolumeCellType = {
  +id: number,
};

export type VolumeCellMapType = { [number]: VolumeCellType };

export type CategoryType = "color" | "segmentation";
export type ElementClassType = "uint8" | "uint16" | "uint32";

export type DataLayerType = {
  +name: string,
  +category: CategoryType,
  +boundingBox: BoundingBoxObjectType,
  +resolutions: Array<Vector3>,
  +elementClass: ElementClassType,
  +mappings?: Array<APIMappingType>,
};

export type SegmentationDataLayerType = DataLayerType & {
  +largestSegmentId: number,
};

export type RestrictionsType = APIRestrictionsType;

export type AllowedModeType = APIAllowedModeType;

export type SettingsType = APISettingsType;

export type DataStoreInfoType = APIDataStoreType;

export type TreeMapType = { +[number]: TreeType };
export type TemporaryMutableTreeMapType = { [number]: TreeType };

export type TracingTypeTracingType = APITracingType;

export type SkeletonTracingType = {
  +annotationId: string,
  +createdTimestamp: number,
  +type: "skeleton",
  +trees: TreeMapType,
  +name: string,
  +version: number,
  +tracingId: string,
  +tracingType: TracingTypeTracingType,
  +activeTreeId: ?number,
  +activeNodeId: ?number,
  +cachedMaxNodeId: number,
  +boundingBox: ?BoundingBoxType,
  +userBoundingBox: ?BoundingBoxType,
  +restrictions: RestrictionsType & SettingsType,
  +isPublic: boolean,
  +tags: Array<string>,
  +description: string,
};

export type VolumeTracingType = {
  +annotationId: string,
  +createdTimestamp: number,
  +type: "volume",
  +name: string,
  +version: number,
  +maxCellId: number,
  +activeTool: VolumeToolType,
  +activeCellId: number,
  +lastCentroid: ?Vector3,
  +contourTracingMode: ContourModeType,
  +contourList: Array<Vector3>,
  +cells: VolumeCellMapType,
  +tracingId: string,
  +tracingType: TracingTypeTracingType,
  +boundingBox: ?BoundingBoxType,
  +userBoundingBox: ?BoundingBoxType,
  +restrictions: RestrictionsType & SettingsType,
  +isPublic: boolean,
  +tags: Array<string>,
  +description: string,
};

export type ReadOnlyTracingType = {
  +annotationId: string,
  +createdTimestamp: number,
  +type: "readonly",
  +name: string,
  +version: number,
  +tracingId: string,
  +tracingType: "View",
  +boundingBox: ?BoundingBoxType,
  +userBoundingBox: ?BoundingBoxType,
  +restrictions: RestrictionsType & SettingsType,
  +isPublic: boolean,
  +tags: Array<string>,
  +description: string,
};

export type TracingType = SkeletonTracingType | VolumeTracingType | ReadOnlyTracingType;

export type DatasetLayerConfigurationType = {
  +color: Vector3,
  +brightness: number,
  +contrast: number,
};

export type DatasetConfigurationType = {
  +fourBit: boolean,
  +interpolation: boolean,
  +keyboardDelay: number,
  +layers: {
    [name: string]: DatasetLayerConfigurationType,
  },
  +quality: 0 | 1 | 2,
  +segmentationOpacity: number,
  +position?: Vector3,
  +zoom?: number,
  +rotation?: Vector3,
};

export type UserConfigurationType = {
  +clippingDistance: number,
  +clippingDistanceArbitrary: number,
  +crosshairSize: number,
  +displayCrosshair: boolean,
  +dynamicSpaceDirection: boolean,
  +isosurfaceBBsize: number,
  +isosurfaceDisplay: boolean,
  +isosurfaceResolution: number,
  +keyboardDelay: number,
  +mouseRotateValue: number,
  +moveValue: number,
  +moveValue3d: number,
  +newNodeNewTree: boolean,
  +overrideNodeRadius: boolean,
  +particleSize: number,
  +radius: number,
  +rotateValue: number,
  +scale: number,
  +scaleValue: number,
  +sortCommentsAsc: boolean,
  +sortTreesByName: boolean,
  +sphericalCapRadius: number,
  +tdViewDisplayPlanes: boolean,
};

export type TemporaryConfigurationType = {
  +viewMode: ModeType,
  +flightmodeRecording: boolean,
  +controlMode: ControlModeType,
  +brushPosition: ?Vector2,
  +brushSize: number,
  +isMappingEnabled: boolean,
  +mappingSize: number,
};

export type ScriptType = APIScriptType;

export type TaskType = APITaskType;

export type SaveQueueEntryType = {
  version: number,
  timestamp: number,
  actions: Array<UpdateAction>,
};

export type SaveStateType = {
  +isBusy: boolean,
  +queue: Array<SaveQueueEntryType>,
  +lastSaveTimestamp: number,
};

export type FlycamType = {
  +zoomStep: number,
  +currentMatrix: Matrix4x4,
  +spaceDirectionOrtho: [-1 | 1, -1 | 1, -1 | 1],
};

export type CameraData = {
  +near: number,
  +far: number,
  +left: number,
  +right: number,
  +top: number,
  +bottom: number,
  +up: Vector3,
  +lookAt: Vector3,
  +position: Vector3,
};

export type PartialCameraData = {
  +near?: number,
  +far?: number,
  +left?: number,
  +right?: number,
  +top?: number,
  +bottom?: number,
  +up?: Vector3,
  +lookAt?: Vector3,
  +position?: Vector3,
};

export type PlaneModeData = {
  +activeViewport: OrthoViewType,
  +tdCamera: CameraData,
};

type ArbitraryModeData = null;
type FlightModeData = null;

export type ViewModeData = {
  +plane: PlaneModeData,
  +arbitrary: ?ArbitraryModeData,
  +flight: ?FlightModeData,
};

export type OxalisState = {
  +datasetConfiguration: DatasetConfigurationType,
  +userConfiguration: UserConfigurationType,
  +temporaryConfiguration: TemporaryConfigurationType,
  +dataset: APIDatasetType,
  +tracing: TracingType,
  +task: ?TaskType,
  +save: SaveStateType,
  +flycam: FlycamType,
  +viewModeData: ViewModeData,
  +activeUser: ?APIUserType,
};

export const defaultState: OxalisState = {
  datasetConfiguration: {
    fourBit: true,
    interpolation: false,
    keyboardDelay: 342,
    layers: {},
    quality: 0,
    segmentationOpacity: 20,
  },
  userConfiguration: {
    clippingDistance: 50,
    clippingDistanceArbitrary: 64,
    crosshairSize: 0.1,
    displayCrosshair: true,
    dynamicSpaceDirection: true,
    isosurfaceBBsize: 1,
    isosurfaceDisplay: false,
    isosurfaceResolution: 80,
    keyboardDelay: 200,
    mouseRotateValue: 0.004,
    moveValue: 300,
    moveValue3d: 300,
    newNodeNewTree: false,
    overrideNodeRadius: true,
    particleSize: 5,
    radius: 5,
    rotateValue: 0.01,
    scale: 1,
    scaleValue: 0.05,
    sortCommentsAsc: true,
    sortTreesByName: false,
    sphericalCapRadius: 140,
    tdViewDisplayPlanes: true,
  },
  temporaryConfiguration: {
    viewMode: Constants.MODE_PLANE_TRACING,
    flightmodeRecording: false,
    controlMode: ControlModeEnum.VIEW,
    brushPosition: null,
    brushSize: 50,
    isMappingEnabled: false,
    mappingSize: 0,
  },
  task: null,
  dataset: {
    name: "Test Dataset",
    created: 123,
    dataSource: {
      dataLayers: [],
      scale: [5, 5, 5],
      id: {
        name: "Test Dataset",
        team: "",
      },
    },
    isPublic: false,
    isActive: true,
    isEditable: true,
    dataStore: {
      name: "localhost",
      url: "http://localhost:9000",
      typ: "webknossos-store",
    },
    owningOrganization: "Connectomics department",
    description: null,
    displayName: "Awesome Test Dataset",
    allowedTeams: [],
  },
  tracing: {
    annotationId: "",
    boundingBox: null,
    createdTimestamp: 0,
    userBoundingBox: null,
    type: "readonly",
    name: "",
    version: 0,
    isPublic: false,
    tracingId: "",
    tracingType: "View",
    restrictions: {
      branchPointsAllowed: false,
      allowUpdate: false,
      allowFinish: false,
      allowAccess: true,
      allowDownload: false,
      somaClickingAllowed: false,
      allowedModes: ["orthogonal", "oblique", "flight"],
    },
    tags: [],
    description: "",
  },
  save: {
    queue: [],
    isBusy: false,
    lastSaveTimestamp: 0,
  },
  flycam: {
    zoomStep: 1.3,
    currentMatrix: [1, 0, 0, 0, 0, 1, 0, 0, 0, 0, 1, 0, 0, 0, 0, 1],
    spaceDirectionOrtho: [1, 1, 1],
  },
  viewModeData: {
    plane: {
      activeViewport: OrthoViews.PLANE_XY,
      tdCamera: {
        near: 0,
        far: 0,
        left: 0,
        right: 0,
        top: 0,
        bottom: 0,
        up: [0, 0, 0],
        lookAt: [0, 0, 0],
        position: [0, 0, 0],
      },
    },
    arbitrary: null,
    flight: null,
  },
  activeUser: null,
};

const sagaMiddleware = createSagaMiddleware();

export type ReducerType = (state: OxalisState, action: ActionType) => OxalisState;

const combinedReducers = reduceReducers(
  SettingsReducer,
  SkeletonTracingReducer,
  VolumeTracingReducer,
  TaskReducer,
  SaveReducer,
  FlycamReducer,
  ViewModeReducer,
  AnnotationReducer,
  UserReducer,
);

const store = createStore(
  combinedReducers,
  defaultState,
  applyMiddleware(googleAnalyticsMiddleware, overwriteActionMiddleware, sagaMiddleware),
);
sagaMiddleware.run(rootSaga);

export default store;<|MERGE_RESOLUTION|>--- conflicted
+++ resolved
@@ -44,11 +44,8 @@
   APIScriptType,
   APITaskType,
   APIUserType,
-<<<<<<< HEAD
   APIMappingType,
-=======
   APIDatasetType,
->>>>>>> 316c4b0d
 } from "admin/api_flow_types";
 
 export type CommentType = {
