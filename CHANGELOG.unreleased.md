# Changelog (Unreleased)

All notable (yet unreleased) user-facing changes to webknossos are documented in this file.
See `CHANGELOG.released.md` for the changes which are part of official releases.

The format is based on [Keep a Changelog](http://keepachangelog.com/en/1.0.0/)
and this project adheres to [Calendar Versioning](http://calver.org/) `0Y.0M.MICRO`.
For upgrade instructions, please check the [migration guide](MIGRATIONS.released.md).

## Unreleased
[Commits](https://github.com/scalableminds/webknossos/compare/22.09.0...HEAD)

### Added
- Zarr-based remote dataset import now also works for public AWS S3 endpoints with no credentials. [#6421](https://github.com/scalableminds/webknossos/pull/6421)
- Added a context menu option to extract the shortest path between two nodes as a new tree. Select the source node and open the context menu by right-clicking on another node in the same tree. [#6423](https://github.com/scalableminds/webknossos/pull/6423)
- Add setting for gamma correction for color and grayscale layers in the left sidebar. [#6439](https://github.com/scalableminds/webknossos/pull/6439)
- Added a context menu option to separate an agglomerate skeleton using Min-Cut. Activate the Proofreading tool, select the source node and open the context menu by right-clicking on the target node which you would like to separate through Min-Cut. [#6361](https://github.com/scalableminds/webknossos/pull/6361)
- Added a "clear" button to reset skeletons/meshes after successful mergers/split. [#6459](https://github.com/scalableminds/webknossos/pull/6459)
- The proofreading tool now supports merging and splitting (via min-cut) agglomerates by rightclicking a segment (and not a node). Note that there still has to be an active node so that both partners of the operation are defined. [#6464](https://github.com/scalableminds/webknossos/pull/6464)
- Added workflow reporting and logging features for Voxelytics into webKnossos. If activated, the workflows can be accessed from the `Administration` > `Voxelytics` menu item. [#6416](https://github.com/scalableminds/webknossos/pull/6416) [#6460](https://github.com/scalableminds/webknossos/pull/6460)
- The color of a segments can now be changed in the segments tab. Rightclick a segment in the list and select "Change Color" to open a color picker. [#6372](https://github.com/scalableminds/webknossos/pull/6372)
- Added possibility to read N5 datasets. [#6466](https://github.com/scalableminds/webknossos/pull/6466)

### Changed
<<<<<<< HEAD
- The largestSegmentId is no longer a required property for segmentation layers. It is still recommended to set the property, since the generation of new segment IDs is blocked during volume annotation. However, annotating with manually set IDs is still possible. This change simplifies the import of datasets into webKnossos. [#6414](https://github.com/scalableminds/webknossos/pull/6414)
=======
- Selecting a node with the proofreading tool won't have any side effects anymore. Previous versions could load additional agglomerate skeletons in certain scenarios which could be confusing. [#6477](https://github.com/scalableminds/webknossos/pull/6477)
- Sharing links are shortened by default. Within the sharing modal, this shortening behavior can be disabled. [#6461](https://github.com/scalableminds/webknossos/pull/6461)
- Removed optional "resolution" parameter from /datasets/:organizationName/:dataSetName/layers/:dataLayerName/data route. Use mag instead. [#6479](https://github.com/scalableminds/webknossos/pull/6479)
- Changed how volumes containing no data are stored. Now the selection of magnifications is correctly exported and imported. [#6481](https://github.com/scalableminds/webknossos/pull/6481)
>>>>>>> 808c8933

### Fixed
- Fixed sharing button for users who are currently visiting a dataset or annotation which was shared with them. [#6438](https://github.com/scalableminds/webknossos/pull/6438)
- Fixed the duplicate function for annotations with an editable mapping (a.k.a. supervoxel proofreading) layer. [#6446](https://github.com/scalableminds/webknossos/pull/6446)
- Fixed isosurface loading for volume annotations with mappings. [#6458](https://github.com/scalableminds/webknossos/pull/6458)
- Fixed importing of remote datastore (e.g., zarr) when datastore is set up separately. [#6462](https://github.com/scalableminds/webknossos/pull/6462)
- Fixed a crash which could happen when using the "Automatically clip histogram" feature in certain scenarios. [#6433](https://github.com/scalableminds/webknossos/pull/6433)
- Fixed loading agglomeate skeletons for agglomerate ids larger than 2^31. [#6472](https://github.com/scalableminds/webknossos/pull/6472)
- Fixed bug which could lead to conflict-warnings even though there weren't any. [#6477](https://github.com/scalableminds/webknossos/pull/6477)
- Fixed that one could not change the color of a segment or tree in Firefox. [#6488](https://github.com/scalableminds/webknossos/pull/6488)

### Removed

### Breaking Changes<|MERGE_RESOLUTION|>--- conflicted
+++ resolved
@@ -22,14 +22,11 @@
 - Added possibility to read N5 datasets. [#6466](https://github.com/scalableminds/webknossos/pull/6466)
 
 ### Changed
-<<<<<<< HEAD
-- The largestSegmentId is no longer a required property for segmentation layers. It is still recommended to set the property, since the generation of new segment IDs is blocked during volume annotation. However, annotating with manually set IDs is still possible. This change simplifies the import of datasets into webKnossos. [#6414](https://github.com/scalableminds/webknossos/pull/6414)
-=======
 - Selecting a node with the proofreading tool won't have any side effects anymore. Previous versions could load additional agglomerate skeletons in certain scenarios which could be confusing. [#6477](https://github.com/scalableminds/webknossos/pull/6477)
 - Sharing links are shortened by default. Within the sharing modal, this shortening behavior can be disabled. [#6461](https://github.com/scalableminds/webknossos/pull/6461)
 - Removed optional "resolution" parameter from /datasets/:organizationName/:dataSetName/layers/:dataLayerName/data route. Use mag instead. [#6479](https://github.com/scalableminds/webknossos/pull/6479)
 - Changed how volumes containing no data are stored. Now the selection of magnifications is correctly exported and imported. [#6481](https://github.com/scalableminds/webknossos/pull/6481)
->>>>>>> 808c8933
+- The largestSegmentId is no longer a required property for segmentation layers. It is still recommended to set the property, since the generation of new segment IDs is blocked during volume annotation. However, annotating with manually set IDs is still possible. This change simplifies the import of datasets into webKnossos. [#6414](https://github.com/scalableminds/webknossos/pull/6414)
 
 ### Fixed
 - Fixed sharing button for users who are currently visiting a dataset or annotation which was shared with them. [#6438](https://github.com/scalableminds/webknossos/pull/6438)
