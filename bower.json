--- conflicted
+++ resolved
@@ -19,12 +19,8 @@
     "gamepad.js": "*",
     "jquery-bootpag": "1.0.4",
     "tweenjs": "r6",
-<<<<<<< HEAD
-    "three.js": "git@github.com:georgwiese/three.js.git#98e4245f750753b05f13a9a997eb5119f69064ea",
+    "three.js": "git@github.com:georgwiese/three.js.git#scm_r66",
     "zlib": "git@github.com:imaya/zlib.js.git#0.2.0",
-=======
-    "three.js": "git@github.com:georgwiese/three.js.git#scm_r66",
->>>>>>> 9f2a11ab
     "backbone.paginator": "~0.8.1",
     "seiyria-bootstrap-slider": "~1.9.5"
   },
