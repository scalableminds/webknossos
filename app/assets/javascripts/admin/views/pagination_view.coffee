### define
underscore : _
app : app
backbone.marionette : marionette
###

class PaginationView extends Backbone.Marionette.ItemView

  template : _.template("""
    <div class="row">
      <div class="col-sm-9">
        <ul class="pagination">
          <li class="first <% if (Pagination.currentPage == 1) { %> disabled <% } %>">
            <a href="#"><i class="fa fa-angle-double-left"></i></a>
          </li>
          <li class="prev <% if (Pagination.currentPage == 1) { %> disabled <% } %>"">
            <a href="#"><i class="fa fa-angle-left"></i></a>
          </li>
          <% if (Pagination.lastPage == 1){ %>
            <li class="active">
              <span>1</span>
            <li>
          <% } %>
          <% _.each (Pagination.pageSet, function (p) { %>
            <% if (Pagination.currentPage == p) { %>
              <li class="active">
                <span><%= p %></span>
              </li>
            <% } else { %>
              <li>
                <a href="#" class="page"><%= p %></a>
              </li>
            <% } %>
          <% }); %>
          <li class="next <% if (Pagination.currentPage >= Pagination.lastPage) { %> disabled <% } %>">
            <a href="#"><i class="fa fa-angle-right"></i></a>
          </li>
          <li class="last <% if (Pagination.currentPage >= Pagination.lastPage) { %> disabled <% } %>">
            <a href="#"><i class="fa fa-angle-double-right"></i></a>
          </li>
        </ul>

        <% if (addButtonText) { %>
          <a class="btn btn-success add-button" href="#">
            <i class="fa fa-plus"></i><%= addButtonText %>
          </a>
        <% } %>
      </div>
      <div class="col-sm-3">
        <div class="input-group search-container">
          <input type="search" class="form-control search-query" placeholder="Search" value="">
          <span class="input-group-addon"><i class="fa fa-search"></i></span>
        </div>
      </div>
    </div>
  """)

  className : "container wide"
  templateHelpers :
    Pagination : {}

  ui :
    "inputSearch" : ".search-query"

  events :
    "click .prev" : "goBack"
    "click .next" : "goNext"
    "click .last" : "goLast"
    "click .first" : "goFirst"
    "click .page" : "goToPage"
    "click .add-button" : "addElement"
    "input input" : "filterBySearch"


  initialize : ({@collection, @addButtonText}) ->

    @listenTo(@collection, "reset", @collectionSynced)
    @listenTo(@collection, "remove", @refresh)
    @listenTo(@collection, "add", @afterAdd)
    @listenToOnce(@collection, "reset", @searchByHash)


  serializeData : ->

<<<<<<< HEAD
    {@addButtonText}
=======
    return {@addButtonText}
>>>>>>> 1fd42442


  goFirst : ->

    @collection.firstPage()


  goLast : ->

    @collection.lastPage()


  goBack : ->

    @collection.prevPage()


  goNext : ->

    @collection.nextPage()


  goToPage : (evt) ->

    evt.preventDefault()
    page = $(evt.target).text()
    @collection.goTo(page)


  addElement : ->

    app.vent.trigger("paginationView:addElement")


  filterBySearch : ->

    # Only enable filtering after the collection has data
    if @collection.origModels

      # implement actually filtering on the collection in each respective view
      # in order to set correct fields for filtering
      filterQuery = @ui.inputSearch.val()
      app.vent.trigger("paginationView:filter", filterQuery)

      @ui.inputSearch.focus()
      @ui.inputSearch.val(filterQuery)


  collectionSynced : (evt) ->

    @templateHelpers.Pagination = @collection.info()
    @render()


  refresh : ->

    @collection.pager()


  afterAdd : ->

    @refresh()
    @goLast()


  searchByHash : ->

    hash = location.hash.slice(1)
    if (hash)
      @ui.inputSearch.val(hash)
      @filterBySearch()<|MERGE_RESOLUTION|>--- conflicted
+++ resolved
@@ -82,11 +82,7 @@
 
   serializeData : ->
 
-<<<<<<< HEAD
-    {@addButtonText}
-=======
     return {@addButtonText}
->>>>>>> 1fd42442
 
 
   goFirst : ->
