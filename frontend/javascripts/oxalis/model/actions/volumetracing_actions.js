/**
 * volumetracing_actions.js
 * @flow
 */
import type { ServerVolumeTracing } from "admin/api_flow_types";
import type {
  Vector2,
  Vector3,
  Vector4,
  OrthoView,
  VolumeTool,
  ContourMode,
} from "oxalis/constants";
import type { BucketDataArray } from "oxalis/model/bucket_data_handling/bucket";

type InitializeVolumeTracingAction = {
  type: "INITIALIZE_VOLUMETRACING",
  tracing: ServerVolumeTracing,
};
type CreateCellAction = { type: "CREATE_CELL", cellId: ?number };
type StartEditingAction = { type: "START_EDITING", position: Vector3, planeId: OrthoView };
type AddToLayerAction = { type: "ADD_TO_LAYER", position: Vector3 };
type FloodFillAction = { type: "FLOOD_FILL", position: Vector3, planeId: OrthoView };
type FinishEditingAction = { type: "FINISH_EDITING" };
type SetActiveCellAction = { type: "SET_ACTIVE_CELL", cellId: number };
type SetToolAction = { type: "SET_TOOL", tool: VolumeTool };
type CycleToolAction = { type: "CYCLE_TOOL" };
export type CopySegmentationLayerAction = {
  type: "COPY_SEGMENTATION_LAYER",
  source: "previousLayer" | "nextLayer",
};
export type AddBucketToUndoAction = {
  type: "ADD_BUCKET_TO_UNDO",
  zoomedBucketAddress: Vector4,
  bucketData: BucketDataArray,
};
type UpdateDirectionAction = { type: "UPDATE_DIRECTION", centroid: Vector3 };
type ResetContourAction = { type: "RESET_CONTOUR" };
export type FinishAnnotationStrokeAction = { type: "FINISH_ANNOTATION_STROKE" };
type SetMousePositionAction = { type: "SET_MOUSE_POSITION", position: Vector2 };
type HideBrushAction = { type: "HIDE_BRUSH" };
type SetContourTracingModeAction = { type: "SET_CONTOUR_TRACING_MODE", mode: ContourMode };
export type InferSegmentationInViewportAction = {
  type: "INFER_SEGMENT_IN_VIEWPORT",
  position: Vector3,
};
<<<<<<< HEAD
=======
export type RemoveFallbackLayerAction = { type: "REMOVE_FALLBACK_LAYER" };
export type ImportVolumeTracingAction = { type: "IMPORT_VOLUMETRACING" };
export type SetMaxCellAction = { type: "SET_MAX_CELL", cellId: number };
>>>>>>> bb73244d

export type VolumeTracingAction =
  | InitializeVolumeTracingAction
  | CreateCellAction
  | StartEditingAction
  | AddToLayerAction
  | FloodFillAction
  | FinishEditingAction
  | SetActiveCellAction
  | SetToolAction
  | CycleToolAction
  | UpdateDirectionAction
  | ResetContourAction
  | FinishAnnotationStrokeAction
  | SetMousePositionAction
  | HideBrushAction
  | CopySegmentationLayerAction
  | InferSegmentationInViewportAction
  | SetContourTracingModeAction
<<<<<<< HEAD
  | AddBucketToUndoAction;
=======
  | AddBucketToUndoAction
  | RemoveFallbackLayerAction
  | ImportVolumeTracingAction
  | SetMaxCellAction;
>>>>>>> bb73244d

export const VolumeTracingSaveRelevantActions = [
  "CREATE_CELL",
  "SET_ACTIVE_CELL",
  "SET_USER_BOUNDING_BOXES",
  "ADD_USER_BOUNDING_BOXES",
];

export const VolumeTracingUndoRelevantActions = ["START_EDITING", "COPY_SEGMENTATION_LAYER"];

export const initializeVolumeTracingAction = (
  tracing: ServerVolumeTracing,
): InitializeVolumeTracingAction => ({
  type: "INITIALIZE_VOLUMETRACING",
  tracing,
});

export const createCellAction = (cellId: ?number): CreateCellAction => ({
  type: "CREATE_CELL",
  cellId,
});

export const startEditingAction = (position: Vector3, planeId: OrthoView): StartEditingAction => ({
  type: "START_EDITING",
  position,
  planeId,
});

export const addToLayerAction = (position: Vector3): AddToLayerAction => ({
  type: "ADD_TO_LAYER",
  position,
});

export const floodFillAction = (position: Vector3, planeId: OrthoView): FloodFillAction => ({
  type: "FLOOD_FILL",
  position,
  planeId,
});

export const finishEditingAction = (): FinishEditingAction => ({
  type: "FINISH_EDITING",
});

export const setActiveCellAction = (cellId: number): SetActiveCellAction => ({
  type: "SET_ACTIVE_CELL",
  cellId,
});

export const setToolAction = (tool: VolumeTool): SetToolAction => ({
  type: "SET_TOOL",
  tool,
});

export const cycleToolAction = (): CycleToolAction => ({
  type: "CYCLE_TOOL",
});

export const copySegmentationLayerAction = (fromNext?: boolean): CopySegmentationLayerAction => ({
  type: "COPY_SEGMENTATION_LAYER",
  source: fromNext ? "nextLayer" : "previousLayer",
});

export const updateDirectionAction = (centroid: Vector3): UpdateDirectionAction => ({
  type: "UPDATE_DIRECTION",
  centroid,
});

export const resetContourAction = (): ResetContourAction => ({
  type: "RESET_CONTOUR",
});

export const finishAnnotationStrokeAction = (): FinishAnnotationStrokeAction => ({
  type: "FINISH_ANNOTATION_STROKE",
});

export const setMousePositionAction = (position: Vector2): SetMousePositionAction => ({
  type: "SET_MOUSE_POSITION",
  position,
});

export const hideBrushAction = (): HideBrushAction => ({
  type: "HIDE_BRUSH",
});

export const setContourTracingModeAction = (mode: ContourMode): SetContourTracingModeAction => ({
  type: "SET_CONTOUR_TRACING_MODE",
  mode,
});

export const addBucketToUndoAction = (
  zoomedBucketAddress: Vector4,
  bucketData: BucketDataArray,
): AddBucketToUndoAction => ({ type: "ADD_BUCKET_TO_UNDO", zoomedBucketAddress, bucketData });

export const inferSegmentationInViewportAction = (
  position: Vector3,
): InferSegmentationInViewportAction => ({
  type: "INFER_SEGMENT_IN_VIEWPORT",
  position,
<<<<<<< HEAD
=======
});

export const removeFallbackLayerAction = (): RemoveFallbackLayerAction => ({
  type: "REMOVE_FALLBACK_LAYER",
});

export const importVolumeTracingAction = (): ImportVolumeTracingAction => ({
  type: "IMPORT_VOLUMETRACING",
});

export const setMaxCellAction = (cellId: number): SetMaxCellAction => ({
  type: "SET_MAX_CELL",
  cellId,
>>>>>>> bb73244d
});<|MERGE_RESOLUTION|>--- conflicted
+++ resolved
@@ -44,12 +44,8 @@
   type: "INFER_SEGMENT_IN_VIEWPORT",
   position: Vector3,
 };
-<<<<<<< HEAD
-=======
-export type RemoveFallbackLayerAction = { type: "REMOVE_FALLBACK_LAYER" };
 export type ImportVolumeTracingAction = { type: "IMPORT_VOLUMETRACING" };
 export type SetMaxCellAction = { type: "SET_MAX_CELL", cellId: number };
->>>>>>> bb73244d
 
 export type VolumeTracingAction =
   | InitializeVolumeTracingAction
@@ -69,14 +65,9 @@
   | CopySegmentationLayerAction
   | InferSegmentationInViewportAction
   | SetContourTracingModeAction
-<<<<<<< HEAD
-  | AddBucketToUndoAction;
-=======
   | AddBucketToUndoAction
-  | RemoveFallbackLayerAction
   | ImportVolumeTracingAction
   | SetMaxCellAction;
->>>>>>> bb73244d
 
 export const VolumeTracingSaveRelevantActions = [
   "CREATE_CELL",
@@ -176,12 +167,6 @@
 ): InferSegmentationInViewportAction => ({
   type: "INFER_SEGMENT_IN_VIEWPORT",
   position,
-<<<<<<< HEAD
-=======
-});
-
-export const removeFallbackLayerAction = (): RemoveFallbackLayerAction => ({
-  type: "REMOVE_FALLBACK_LAYER",
 });
 
 export const importVolumeTracingAction = (): ImportVolumeTracingAction => ({
@@ -191,5 +176,4 @@
 export const setMaxCellAction = (cellId: number): SetMaxCellAction => ({
   type: "SET_MAX_CELL",
   cellId,
->>>>>>> bb73244d
 });