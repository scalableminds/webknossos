--- conflicted
+++ resolved
@@ -48,7 +48,6 @@
   }
 }
 
-<<<<<<< HEAD
 #control-mode .btn-group {
 
   display: flex;
@@ -56,7 +55,9 @@
   button {
     flex-grow: 1;
     font-size: 20px;
-=======
+  }
+}
+
 #view-mode {
 
   .btn-group {
@@ -69,6 +70,5 @@
 
   button {
     width: 100%;
->>>>>>> e26ee60f
   }
 }