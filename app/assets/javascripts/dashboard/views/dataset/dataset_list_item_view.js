/**
 * dataset_list_item_view.js
 * @flow weak
 */

import _ from "lodash";
import app from "app";
import Marionette from "backbone.marionette";
import TemplateHelpers from "libs/template_helpers";
import DatasetAccesslistCollection from "admin/models/dataset/dataset_accesslist_collection";
import DatasetAccessView from "dashboard/views/dataset/dataset_access_view";

class DatasetListItemView extends Marionette.CompositeView {
  importUrl: string;

  static initClass() {
    this.prototype.tagName = "tbody";

    this.prototype.template = _.template(`\
<tr class="dataset-row">
  <td class="details-toggle" href="#">
    <i class="caret-right"></i>
    <i class="caret-down"></i>
  </td>
  <td title="<%- dataSource.baseDir %>"><%- name %><br /><span class="label label-default" style="background-color: <%- TemplateHelpers.stringToColor(dataStore.name) %>"><%- dataStore.name %></span></td>
  <td><%- formattedCreated %></td>
  <td><%- TemplateHelpers.formatTuple(dataSource.scale) %></td>
  <td class="team-label">
    <% _.map(allowedTeams, function(team){ %>
      <span class="label label-default" style="background-color: <%- TemplateHelpers.stringToColor(team) %>">
        <% if(team == owningTeam){%> <i class="fa fa-lock"></i><% }%><%- team %></span>
    <% }) %>
  </td>
  <td>
    <% if(isActive){ %>
      <i class="fa fa-check"></i>
    <% } else { %>
      <i class="fa fa-times"></i>
    <% } %>
  </td>
  <td>
    <% if(isPublic){ %>
      <i class="fa fa-check"></i>
    <% } else{ %>
      <i class="fa fa-times"></i>
    <% } %>
  </td>
  <td>
  <% _.map(dataSource.dataLayers, function(layer){ %>
      <span class="label label-default"><%- layer.category %> - <%- layer.elementClass %></span>
  <% }) %>
  <td class="nowrap">
    <form action="<%- jsRoutes.controllers.AnnotationController.createExplorational().url %>" method="POST">
      <input type="hidden" name="dataSetName" value="<%- name %>" />
      <input type="hidden" name="contentType" id="contentTypeInput" />
    </form>
    <% if(dataSource.dataLayers == null){ %>
      <div>
        <a href="/datasets/<%- name %>/import" class=" import-dataset">
          <i class="fa fa-plus-circle"></i>import
        </a>

        <div class="import-error">
          <span class="text-danger"><%- dataSource.status %></span>
        </div>
      </div>
    <% } %>
    <% if(isActive){ %>
      <div class="dataset-actions">
        <% if(isEditable) { %>
          <a href="/datasets/<%- name %>/edit" title="Edit dataset">
            <i class="fa fa-pencil"></i> edit
          </a>
        <% } %>
        <a href="/datasets/<%- name %>/view" title="View dataset">
          <img src="/assets/images/eye.svg"> view
        </a>
        <a href="#" title="Create skeleton tracing" id="skeletonTraceLink">
          <img src="/assets/images/skeleton.svg"> start Skeleton Tracing
        </a>
        <% if(dataStore.typ != "ndstore"){ %>
          <a href="#" title="Create volume tracing" id="volumeTraceLink">
            <img src="/assets/images/volume.svg"> start Volume Tracing
          </a>
        <% } %>
      </div>
    <% } %>
  </td>
</tr>
<tr class="details-row hide" >
  <td colspan="13">
    <table class="table table-condensed table-nohead table-hover">
      <thead>
        <tr>
          <th>Users with Access Rights</th>
        </tr>
      </thead>
      <tbody>
      </tbody>
    </table>
  </td>
</tr>\
`);

    this.prototype.childView = DatasetAccessView;
    this.prototype.childViewContainer = "tbody";

    this.prototype.templateContext = { TemplateHelpers };

    this.prototype.events = {
      "click .import-dataset": "startImport",
      "click .details-toggle": "toggleDetails",
      "click #skeletonTraceLink": "startSkeletonTracing",
      "click #volumeTraceLink": "startVolumeTracing",
    };

    this.prototype.ui = {
      row: ".dataset-row",
      detailsToggle: ".details-toggle",
      detailsRow: ".details-row",
      form: "form",
      contentTypeInput: "#contentTypeInput",
    };

    this.prototype.attributes = function attributes() {
      return { "data-dataset-name": this.model.get("name") };
    };
  }

  initialize() {
    this.listenTo(this.model, "change", this.render);
    this.listenTo(app.vent, "datasetListView:toggleDetails", this.toggleDetails);

    this.collection = new DatasetAccesslistCollection(this.model.get("name"));
<<<<<<< HEAD
=======

    // In case the user reloads during an import, continue the progress bar
    this.listenToOnce(this, "render", function() {
      if (this.model.get("dataSource").needsImport) {
        this.startImport(null, "GET");
      }
    });
  }

  startImport(evt, method = "POST") {
    if (evt) {
      evt.preventDefault();
    }

    return Request.receiveJSON(this.importUrl, {
      method,
      doNotCatch: true,
    })
      .then(responseJSON => {
        if (responseJSON.status === "inProgress") {
          this.ui.row.removeClass("import-failed");
          this.ui.importLink.hide();
          this.ui.progressbarContainer.removeClass("hide");
          this.ui.importError.addClass("hide");
          this.updateProgress();
        }
        if (responseJSON.status === "failed") {
          this.importFailed(responseJSON);
        }
      })
      .catch(response => response.json().then(json => this.importFailed(json)));
  }

  importFailed(response) {
    if (this.isRendered() && !this.isDestroyed()) {
      this.ui.importLink.show();
      this.ui.progressbarContainer.addClass("hide");
      this.ui.row.addClass("import-failed");
      this.ui.importError.removeClass("hide");

      // apply single error
      if (Utils.__guard__(Utils.__guard__(response.messages, x1 => x1[0]), x => x.error)) {
        this.ui.errorText.text(response.messages[0].error);
      }
    }
  }

  updateProgress() {
    return Request.receiveJSON(this.importUrl).then(responseJSON => {
      const value = responseJSON.progress * 100;
      if (value) {
        this.ui.progressBar.width(`${value}%`);
      }

      switch (responseJSON.status) {
        case "finished":
          this.model.fetch().then(this.render.bind(this));
          Toast.message(responseJSON.messages);
          break;
        case "notStarted":
        case "inProgress":
          window.setTimeout(() => this.updateProgress(), 1000);
          break;
        case "failed":
          this.importFailed(responseJSON);
          break;
        default:
          console.error(
            "Response JSON status of progress request not recognized:",
            responseJSON.status,
          );
      }
    });
>>>>>>> ec812ab0
  }

  toggleDetails() {
    if (this.ui.detailsRow.hasClass("hide")) {
      return this.collection.fetch().then(() => {
        this.render();
        this.ui.detailsRow.removeClass("hide");
        return this.ui.detailsToggle.addClass("open");
      });
    } else {
      this.ui.detailsRow.addClass("hide");
      return this.ui.detailsToggle.removeClass("open");
    }
  }

  startSkeletonTracing(event) {
    return this.submitForm("skeletonTracing", event);
  }

  startVolumeTracing(event) {
    return this.submitForm("volumeTracing", event);
  }

  submitForm(type, event) {
    event.preventDefault();
    this.ui.contentTypeInput.val(type);
    return this.ui.form.submit();
  }
}
DatasetListItemView.initClass();

export default DatasetListItemView;<|MERGE_RESOLUTION|>--- conflicted
+++ resolved
@@ -132,82 +132,6 @@
     this.listenTo(app.vent, "datasetListView:toggleDetails", this.toggleDetails);
 
     this.collection = new DatasetAccesslistCollection(this.model.get("name"));
-<<<<<<< HEAD
-=======
-
-    // In case the user reloads during an import, continue the progress bar
-    this.listenToOnce(this, "render", function() {
-      if (this.model.get("dataSource").needsImport) {
-        this.startImport(null, "GET");
-      }
-    });
-  }
-
-  startImport(evt, method = "POST") {
-    if (evt) {
-      evt.preventDefault();
-    }
-
-    return Request.receiveJSON(this.importUrl, {
-      method,
-      doNotCatch: true,
-    })
-      .then(responseJSON => {
-        if (responseJSON.status === "inProgress") {
-          this.ui.row.removeClass("import-failed");
-          this.ui.importLink.hide();
-          this.ui.progressbarContainer.removeClass("hide");
-          this.ui.importError.addClass("hide");
-          this.updateProgress();
-        }
-        if (responseJSON.status === "failed") {
-          this.importFailed(responseJSON);
-        }
-      })
-      .catch(response => response.json().then(json => this.importFailed(json)));
-  }
-
-  importFailed(response) {
-    if (this.isRendered() && !this.isDestroyed()) {
-      this.ui.importLink.show();
-      this.ui.progressbarContainer.addClass("hide");
-      this.ui.row.addClass("import-failed");
-      this.ui.importError.removeClass("hide");
-
-      // apply single error
-      if (Utils.__guard__(Utils.__guard__(response.messages, x1 => x1[0]), x => x.error)) {
-        this.ui.errorText.text(response.messages[0].error);
-      }
-    }
-  }
-
-  updateProgress() {
-    return Request.receiveJSON(this.importUrl).then(responseJSON => {
-      const value = responseJSON.progress * 100;
-      if (value) {
-        this.ui.progressBar.width(`${value}%`);
-      }
-
-      switch (responseJSON.status) {
-        case "finished":
-          this.model.fetch().then(this.render.bind(this));
-          Toast.message(responseJSON.messages);
-          break;
-        case "notStarted":
-        case "inProgress":
-          window.setTimeout(() => this.updateProgress(), 1000);
-          break;
-        case "failed":
-          this.importFailed(responseJSON);
-          break;
-        default:
-          console.error(
-            "Response JSON status of progress request not recognized:",
-            responseJSON.status,
-          );
-      }
-    });
->>>>>>> ec812ab0
   }
 
   toggleDetails() {
