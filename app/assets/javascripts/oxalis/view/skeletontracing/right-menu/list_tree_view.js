/**
 * list_tree_view.js
 * @flow weak
 */

import _ from "lodash";
import $ from "jquery";
import Utils from "libs/utils";
import Marionette from "backbone.marionette";
import Backbone from "backbone";
import Store from "oxalis/store";
import { updateUserSettingAction } from "oxalis/model/actions/settings_actions";
<<<<<<< HEAD
import { setActiveTreeAction, setTreeNameAction, createTreeAction, deleteTreeAction, shuffleTreeColorAction, shuffleAllTreeColorsAction, selectNextTreeAction } from "oxalis/model/actions/skeletontracing_actions";
=======
>>>>>>> 1731fa36
import ListTreeItemView from "./list_tree_item_view";

class ListTreeView extends Marionette.CompositeView {
  static initClass() {
    this.prototype.id = "tree-navbar";
    this.prototype.className = "flex-column";
    this.prototype.template = _.template(`\
<div>
  <div class="btn-group">
    <button class="btn btn-default" id="tree-create-button"><i class="fa fa-plus"></i>Create tree</button>
    <button class="btn btn-default" id="tree-delete-button"><i class="fa fa-trash-o"></i>Delete tree</button>
  </div>
  <div class="btn-group pull-right">
    <button class="btn btn-default" id="tree-color-shuffle" title="Change color"><i class="fa fa-adjust"></i>Change Color</button>
    <button class="btn btn-default" id="tree-color-shuffle-all" title="Shuffle all Colors"><i class="fa fa-random"></i>Shuffle Colors</button>
    <button class="btn btn-default dropdown-toggle" data-toggle="dropdown" id="tree-sort-button" title="Sort">
      <i class="fa fa-sort-alpha-asc"></i>
    </button>
    <ul class="dropdown-menu pull-right" id="tree-sort">
      <li>
        <a href="#" data-sort="name">by name
          <i class="fa fa-check" id="sort-name-icon"></i>
        </a>
      </li>
      <li>
        <a href="#" data-sort="time">by creation time
          <i class="fa fa-check" id= "sort-time-icon"></i>
        </a>
      </li>
    </ul>
  </div>
</div>
<div class="input-group">
  <span class="input-group-btn">
    <button class="btn btn-default" id="tree-prev-button"><i class="fa fa-arrow-left"></i></button>
  </span>
  <input name="name" id="tree-name-input" class="form-control" type="text" autocomplete="off">
  <span class="input-group-btn">
    <button class="btn btn-default" id="tree-next-button"><i class="fa fa-arrow-right"></i></button>
  </span>
</div>
<ul id="tree-list" class="flex-overflow"></ul>\
`);

    this.prototype.childView = ListTreeItemView;
    this.prototype.childViewContainer = "ul#tree-list";

    this.prototype.events = {
      "change #tree-name-input": "setTreeName",
      "click #tree-prev-button": "selectPreviousTree",
      "click #tree-next-button": "selectNextTree",
      "click #tree-create-button": "createNewTree",
      "click #tree-delete-button": "deleteTree",
      "click #tree-color-shuffle": "shuffleTreeColor",
      "click #tree-color-shuffle-all": "shuffleAllTreeColors",
      "click a[data-sort]": "sortTrees",
    };

    this.prototype.ui = {
      treeNameInput: "#tree-name-input",
      sortNameIcon: "#sort-name-icon",
      sortTimeIcon: "#sort-time-icon",
    };
  }
  childViewOptions = function childViewOptions() {
    return {
      activeTreeId: this.getActiveTreeId(),
    };
  }


  initialize() {
    // If you know how to do this better, do it. Backbones Collection type is not compatible to Marionettes
    // Collection type according to flow - although they actually should be...
    this.collection = ((new Backbone.Collection(): any): Marionette.Collection);

    this.listenTo(this, "render", this.updateSortIndicator);
    this.listenTo(this, "render", this.refresh);

    // Probably performance issues here
    // TODO Reactify this view
    Store.subscribe(() => this.refresh());
  }


  setTreeName(evt) {
    Store.dispatch(setTreeNameAction(evt.target.value));
  }


  selectPreviousTree() {
    this.selectNextTree(false);
  }


  selectNextTree(forward = true) {
    Store.dispatch(selectNextTreeAction(forward));
    this.updateName();
  }


  createNewTree() {
    Store.dispatch(createTreeAction());
  }


  deleteTree() {
    Store.dispatch(deleteTreeAction());
  }


  shuffleTreeColor() {
    Store.dispatch(shuffleTreeColorAction());
  }


  shuffleAllTreeColors() {
    Store.dispatch(shuffleAllTreeColorsAction());
  }


  sortTrees(evt) {
    evt.preventDefault();
    const shouldSortTreesByName = $(evt.currentTarget).data("sort") === "name";
    Store.dispatch(updateUserSettingAction("sortTreesByName", shouldSortTreesByName));

    this.refresh();
    this.updateSortIndicator();
  }


  updateTreeWithId(treeId) {
    // This method is used instead of refresh to avoid performance issues
    const $childView = this.$(`a[data-treeid='${treeId}']`);
    const tree = Store.getState().skeletonTracing.getTree(treeId);

    $childView.children(".tree-node-count").text(tree.nodes.length);
    $childView.children(".tree-icon").css("color", `#${Utils.intToHex(tree.color)}`);
    $childView.children(".tree-name").text(tree.name);
  }


  updateSortIndicator() {
    const isSortedByName = Store.getState().userConfiguration.sortTreesByName;
    this.ui.sortNameIcon.toggle(isSortedByName);
    this.ui.sortTimeIcon.toggle(!isSortedByName);
  }


  getActiveTreeId() {
    return Store.getState().skeletonTracing.activeTreeId;
  }


  refresh() {
    const trees = _.values(Store.getState().skeletonTracing.trees);
    this.collection.reset(trees);

    this.updateName();
  }


  updateName() {
    const treeId = this.getActiveTreeId();
    const name = Store.getState().skeletonTracing.trees[treeId].name;
    this.ui.treeNameInput.val(name);
  }


  setActiveTree(treeId) {
    Store.dispatch(setActiveTreeAction(treeId));
  }
}
ListTreeView.initClass();


export default ListTreeView;<|MERGE_RESOLUTION|>--- conflicted
+++ resolved
@@ -10,10 +10,7 @@
 import Backbone from "backbone";
 import Store from "oxalis/store";
 import { updateUserSettingAction } from "oxalis/model/actions/settings_actions";
-<<<<<<< HEAD
-import { setActiveTreeAction, setTreeNameAction, createTreeAction, deleteTreeAction, shuffleTreeColorAction, shuffleAllTreeColorsAction, selectNextTreeAction } from "oxalis/model/actions/skeletontracing_actions";
-=======
->>>>>>> 1731fa36
+import { setActiveTreeAction, setTreeNameAction, createTreeAction, deleteTreeAction, shuffleTreeColorsAction, selectNextTreeAction } from "oxalis/model/actions/skeletontracing_actions";
 import ListTreeItemView from "./list_tree_item_view";
 
 class ListTreeView extends Marionette.CompositeView {
@@ -126,12 +123,14 @@
 
 
   shuffleTreeColor() {
-    Store.dispatch(shuffleTreeColorAction());
+    Store.dispatch(shuffleTreeColorsAction());
   }
 
 
   shuffleAllTreeColors() {
-    Store.dispatch(shuffleAllTreeColorsAction());
+    throw Error("todo");
+    // for tree ...
+    Store.dispatch(shuffleTreeColorsAction());
   }
 
 
