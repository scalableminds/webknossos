--- conflicted
+++ resolved
@@ -22,7 +22,7 @@
 
 type Props = {
   userID: ?string,
-  isAdminView: boolean,
+  isAdminView: boolean
 };
 
 type State = {
@@ -31,27 +31,30 @@
   unarchivedTracings: Array<APIAnnotationType>,
   didAlreadyFetchMetaInfo: {
     isArchived: boolean,
-    isUnarchived: boolean,
+    isUnarchived: boolean
   },
   searchQuery: string,
   requestCount: number,
   isUploadingNML: boolean,
-  tags: Array<string>,
+  tags: Array<string>
 };
 
-export default class ExplorativeAnnotationsView extends React.PureComponent<Props, State> {
+export default class ExplorativeAnnotationsView extends React.PureComponent<
+  Props,
+  State
+> {
   state = {
     shouldShowArchivedTracings: false,
     archivedTracings: [],
     unarchivedTracings: [],
     didAlreadyFetchMetaInfo: {
       isArchived: false,
-      isUnarchived: false,
+      isUnarchived: false
     },
     searchQuery: "",
     requestCount: 0,
     isUploadingNML: false,
-    tags: [],
+    tags: []
   };
 
   componentDidMount() {
@@ -60,7 +63,9 @@
   }
 
   isFetchNecessary(): boolean {
-    const accessor = this.state.shouldShowArchivedTracings ? "isArchived" : "isUnarchived";
+    const accessor = this.state.shouldShowArchivedTracings
+      ? "isArchived"
+      : "isUnarchived";
     return !this.state.didAlreadyFetchMetaInfo[accessor];
   }
 
@@ -92,7 +97,8 @@
 
     const isFinishedString = this.state.shouldShowArchivedTracings.toString();
     const url = this.props.userID
-      ? `/api/users/${this.props.userID}/annotations?isFinished=${isFinishedString}`
+      ? `/api/users/${this.props
+          .userID}/annotations?isFinished=${isFinishedString}`
       : `/api/user/annotations?isFinished=${isFinishedString}`;
 
     this.enterRequest();
@@ -103,29 +109,35 @@
         update(this.state, {
           archivedTracings: { $set: tracings },
           didAlreadyFetchMetaInfo: {
-            isArchived: { $set: true },
-          },
-        }),
+            isArchived: { $set: true }
+          }
+        })
       );
     } else {
       this.setState(
         update(this.state, {
           unarchivedTracings: { $set: tracings },
           didAlreadyFetchMetaInfo: {
-            isUnarchived: { $set: true },
-          },
-        }),
+            isUnarchived: { $set: true }
+          }
+        })
       );
     }
   }
 
   toggleShowArchived = () => {
-    this.setState({ shouldShowArchivedTracings: !this.state.shouldShowArchivedTracings }, () => {
-      this.fetchDataMaybe();
-    });
-  };
-
-  finishOrReopenTracing = async (type: "finish" | "reopen", tracing: APIAnnotationType) => {
+    this.setState(
+      { shouldShowArchivedTracings: !this.state.shouldShowArchivedTracings },
+      () => {
+        this.fetchDataMaybe();
+      }
+    );
+  };
+
+  finishOrReopenTracing = async (
+    type: "finish" | "reopen",
+    tracing: APIAnnotationType
+  ) => {
     const controller = jsRoutes.controllers.AnnotationController;
     const url =
       type === "finish"
@@ -135,26 +147,31 @@
     const newTracing = await Request.receiveJSON(url);
     Toast.message(newTracing.messages);
 
-    const newTracings = this.getCurrentTracings().filter(t => t.id !== tracing.id);
+    const newTracings = this.getCurrentTracings().filter(
+      t => t.id !== tracing.id
+    );
 
     if (type === "finish") {
       this.setState({
         unarchivedTracings: newTracings,
-        archivedTracings: [newTracing].concat(this.state.archivedTracings),
+        archivedTracings: [newTracing].concat(this.state.archivedTracings)
       });
     } else {
       this.setState({
         archivedTracings: newTracings,
-        unarchivedTracings: [newTracing].concat(this.state.unarchivedTracings),
+        unarchivedTracings: [newTracing].concat(this.state.unarchivedTracings)
       });
     }
   };
 
   handleNMLUpload = (response: Object) => {
     response.messages.map(m => Toast.success(m.success));
-    app.router.navigate(`/annotations/${response.annotation.typ}/${response.annotation.id}`, {
-      trigger: true,
-    });
+    app.router.navigate(
+      `/annotations/${response.annotation.typ}/${response.annotation.id}`,
+      {
+        trigger: true
+      }
+    );
   };
 
   renderActions = (tracing: APIAnnotationType) => {
@@ -172,12 +189,19 @@
             <strong>Trace</strong>
           </a>
           <br />
-          <a href={jsRoutes.controllers.AnnotationIOController.download(typ, id).url}>
+          <a
+            href={
+              jsRoutes.controllers.AnnotationIOController.download(typ, id).url
+            }
+          >
             <i className="fa fa-download" />
             Download
           </a>
           <br />
-          <AsyncLink href="#" onClick={() => this.finishOrReopenTracing("finish", tracing)}>
+          <AsyncLink
+            href="#"
+            onClick={() => this.finishOrReopenTracing("finish", tracing)}
+          >
             <i className="fa fa-archive" />
             Archive
           </AsyncLink>
@@ -187,7 +211,10 @@
     } else {
       return (
         <div>
-          <AsyncLink href="#" onClick={() => this.finishOrReopenTracing("reopen", tracing)}>
+          <AsyncLink
+            href="#"
+            onClick={() => this.finishOrReopenTracing("reopen", tracing)}
+          >
             <i className="fa fa-folder-open" />
             reopen
           </AsyncLink>
@@ -221,7 +248,7 @@
     this.setState({
       [this.state.shouldShowArchivedTracings
         ? "archivedTracings"
-        : "unarchivedTracings"]: newTracings,
+        : "unarchivedTracings"]: newTracings
     });
 
     const url = `/annotations/${tracing.typ}/${tracing.id}/edit`;
@@ -238,19 +265,27 @@
       content: `Are you sure you want to archive all ${selectedAnnotations.length} explorative annotations matching the current search query / tags?`,
       onOk: async () => {
         const selectedAnnotationIds = selectedAnnotations.map(t => t.id);
-        const data = await Request.sendJSONReceiveJSON("/annotations/Explorational/finish", {
-          method: "POST",
-          data: {
-            annotations: selectedAnnotationIds,
-          },
+        const data = await Request.sendJSONReceiveJSON(
+          "/annotations/Explorational/finish",
+          {
+            method: "POST",
+            data: {
+              annotations: selectedAnnotationIds
+            }
+          }
+        );
+        Toast.message(data.messages);
+
+        this.setState({
+          archivedTracings: this.state.archivedTracings.concat(
+            selectedAnnotations
+          ),
+          unarchivedTracings: _.without(
+            this.state.unarchivedTracings,
+            ...selectedAnnotations
+          )
         });
-        Toast.message(data.messages);
-
-        this.setState({
-          archivedTracings: this.state.archivedTracings.concat(selectedAnnotations),
-          unarchivedTracings: _.without(this.state.unarchivedTracings, ...selectedAnnotations),
-        });
-      },
+      }
     });
   };
 
@@ -272,7 +307,7 @@
     annotation: APIAnnotationType,
     shouldAddTag: boolean,
     tag: string,
-    event: SyntheticInputEvent<>,
+    event: SyntheticInputEvent<>
   ): void => {
     event.stopPropagation(); // prevent the onClick event
     const newTracings = this.state.unarchivedTracings.map(t => {
@@ -290,7 +325,9 @@
 
         // persist to server
         const url = `/annotations/${newAnnotation.typ}/${newAnnotation.id}/edit`;
-        Request.sendJSONReceiveJSON(url, { data: { tags: newAnnotation.tags } });
+        Request.sendJSONReceiveJSON(url, {
+          data: { tags: newAnnotation.tags }
+        });
       }
       return newAnnotation;
     });
@@ -309,7 +346,7 @@
     return Utils.filterWithSearchQueryAND(
       this.getCurrentTracings(),
       ["id", "name", "modified", "tags"],
-      `${this.state.searchQuery} ${this.state.tags.join(" ")}`,
+      `${this.state.searchQuery} ${this.state.tags.join(" ")}`
     );
   }
 
@@ -319,7 +356,7 @@
         dataSource={this.getFilteredTracings()}
         rowKey="id"
         pagination={{
-          defaultPageSize: 50,
+          defaultPageSize: 50
         }}
       >
         <Column
@@ -373,10 +410,16 @@
                   key={tag}
                   color={TemplateHelpers.stringToColor(tag)}
                   onClick={_.partial(this.addTagToSearch, tag)}
-                  onClose={_.partial(this.editTagFromAnnotation, tracing, false, tag)}
+                  onClose={_.partial(
+                    this.editTagFromAnnotation,
+                    tracing,
+                    false,
+                    tag
+                  )}
                   closable={
-                    !(tag === tracing.dataSetName || tag === tracing.contentType) &&
-                    !this.state.shouldShowArchivedTracings
+                    !(
+                      tag === tracing.dataSetName || tag === tracing.contentType
+                    ) && !this.state.shouldShowArchivedTracings
                   }
                 >
                   {tag}
@@ -385,7 +428,11 @@
               {this.state.shouldShowArchivedTracings ? null : (
                 <EditableTextIcon
                   icon="plus"
-                  onChange={_.partial(this.editTagFromAnnotation, tracing, true)}
+                  onChange={_.partial(
+                    this.editTagFromAnnotation,
+                    tracing,
+                    true
+                  )}
                 />
               )}
             </div>
@@ -431,28 +478,7 @@
     );
 
     return (
-<<<<<<< HEAD
       <div className="test-explorative-annotations-view">
-        {this.props.isAdminView
-          ? search
-          : <div className="pull-right">
-              <Upload
-                action="/admin/nml/upload"
-                accept=".nml, .zip"
-                name="nmlFile"
-                multiple
-                showUploadList={false}
-                onChange={this.handleNMLUpload}
-              >
-                <Button icon="upload" loading={this.state.isUploadingNML}>
-                  Upload Annotation
-                </Button>
-              </Upload>
-              <div className="divider-vertical" />
-              <Button onClick={this.toggleShowArchived} style={marginRight}>
-                Show {this.state.shouldShowArchivedTracings ? "Open" : "Archived"} Tracings
-=======
-      <div>
         {this.props.isAdminView ? (
           search
         ) : (
@@ -472,12 +498,16 @@
             </FileUpload>
             <div className="divider-vertical" />
             <Button onClick={this.toggleShowArchived} style={marginRight}>
-              Show {this.state.shouldShowArchivedTracings ? "Open" : "Archived"} Tracings
+              Show {this.state.shouldShowArchivedTracings ? (
+                "Open"
+              ) : (
+                "Archived"
+              )}{" "}
+              Tracings
             </Button>
             {!this.state.shouldShowArchivedTracings ? (
               <Button onClick={this.archiveAll} style={marginRight}>
                 Archive All
->>>>>>> 22636d67
               </Button>
             ) : null}
             {search}
