/**
 * abstract_tree_renderer.js
 * @flow
 */

import _ from "lodash";
import Backbone from "backbone";
import Utils from "libs/utils";
import { getNodeToEdgesMap } from "oxalis/model/accessors/skeletontracing_accessor";
import messages from "messages";
import type { Vector2 } from "oxalis/constants";
import type { TreeType } from "oxalis/store";

const NODE_RADIUS = 2;
const MAX_NODE_DISTANCE = 100;
const CLICK_TRESHOLD = 6;
const MODE_NORMAL = 0; // draw every node and the complete tree
const MODE_NOCHAIN = 1; // draw only decision points
const VG_COLOR = "black";
const COMMENT_COLOR = "red";

type DecisionType = {
  node: Object,
  chainCount: number,
  isBranch: boolean,
  isLeaf: boolean,
  hasActiveNode: boolean,
};

type AbstractTreeModeType = typeof MODE_NORMAL | typeof MODE_NOCHAIN;
type AbstractNodeType = {
  id: number,
  children: Array<AbstractNodeType>,
};

export type NodeListItemType = {
  x: number,
  y: number,
  id: number,
};

const CYCLIC_TREE_ERROR = "CyclicTree";

class AbstractTreeRenderer {
  canvas: HTMLCanvasElement;
  ctx: CanvasRenderingContext2D;
  nodeList: Array<NodeListItemType>;
  activeNodeId: number;
  tree: TreeType;
  nodeDistance: number;

  static drawTree(
    canvas: HTMLCanvasElement,
    tree: ?TreeType,
    activeNodeId: ?number,
    size?: Vector2 = [450, 600],
  ) {
    const renderer = new AbstractTreeRenderer(canvas);
    if (tree != null && activeNodeId != null) {
      renderer.setDimensions(size[0], size[1]);
      renderer.clearBackground();
      renderer.drawTree(tree, activeNodeId);
    } else {
      renderer.clearBackground();
    }
    return renderer.nodeList;
  }

  static getIdFromPos(x: number, y: number, nodeList: Array<NodeListItemType>): ?number {
    let id = null;
    for (const entry of nodeList) {
      if (Math.abs(x - entry.x) <= CLICK_TRESHOLD && Math.abs(y - entry.y) <= CLICK_TRESHOLD) {
        id = entry.id;
        break;
      }
    }
    return id;
  }

  constructor(canvas: HTMLCanvasElement) {
    _.extend(this, Backbone.Events);

    this.canvas = canvas;
    const ctx = canvas.getContext("2d");
    if (ctx != null) {
      this.ctx = ctx;
      ctx.lineWidth = 1;
    }
    this.nodeList = [];
  }

  buildTree(): ?AbstractNodeType {
    // Asumption: Node with smallest id is root
    const rootId = _.min(_.map(this.tree.nodes, "id"));

    const nodeToEdgesMap = getNodeToEdgesMap(this.tree, false);

    const rootNode = { id: rootId, children: [] };
    const queue = [rootNode];
    const visitedNodes = {};

    // Build a tree like structure using Breadth-First-Search
    while (queue.length) {
      const { id: curNodeId, children: curChildren } = queue.shift();

      if (visitedNodes[curNodeId]) {
        throw Error(CYCLIC_TREE_ERROR);
      } else {
        visitedNodes[curNodeId] = true;
      }

      const edges = nodeToEdgesMap[curNodeId] || [];
      const childrenIds = edges.map(edge => edge.target);
      for (const childId of childrenIds) {
        const child = {
          id: childId,
          children: [],
        };
        queue.push(child);
        curChildren.push(child);
      }
    }

    return rootNode;
  }

  /**
   * Render function called by events and GUI.
   * Draws the abstract tree, emphasizes the active node
   * and highlights comments, if enabled.
   * @param  {TreeType} tree
   * @param  {Number} @activeNodeId node id
   */
  drawTree(tree: TreeType, activeNodeId: number) {
    let root;
    this.tree = tree;
    this.activeNodeId = activeNodeId;

    // List of {x : ..., y : ..., id: ...} objects
    this.nodeList = [];

    // set global mode
    const mode = MODE_NOCHAIN;

    // TODO: This might not need to be done on every single draw...
    try {
      root = this.buildTree();
    } catch (e) {
      console.log("Error:", e);
<<<<<<< HEAD
      if (e === "CyclicTree") {
        if (!this.cyclicTreeWarningIssued) {
          Toast.error(
            `Cyclic trees (Tree-ID: ${
              tree.treeId
            }) are not supported by webKnossos. Please check the .nml file.`,
          );
          this.cyclicTreeWarningIssued = true;
        }
=======
      if (e.message === CYCLIC_TREE_ERROR) {
        this.drawErrorMessage(messages["tracing.tree_viewer_no_cyclic_trees"]);
>>>>>>> be7e6613
        return;
      }
    }

    if (root == null) {
      return;
    }

    this.nodeDistance = Math.min(
      this.canvas.height / (this.getMaxTreeDepth(root, mode) + 1),
      MAX_NODE_DISTANCE,
    );

    // The algorithm works as follows:
    // A tree is given a left and right border that it can use. If
    // there is a branchpoint, both children are rest trees, so the
    // branch point will choose a left and right border for each of
    // them and call the method recursively.
    // For that decision, the branch points needs information about
    // the rest tree's width. A trees width, however, depends on its
    // children's width. So, we need to do two iterations: first we
    // determine the widths of each relevant node, then we use this
    // information to actually draw the tree. The first task is done
    // by recordWidths(), the second by drawTreeWithWidths().

    this.recordWidths(root);
    this.drawTreeWithWidths(
      root,
      NODE_RADIUS,
      this.canvas.width - NODE_RADIUS,
      this.nodeDistance / 2,
      mode,
    );

    // because of z layering all nodes have to be drawn last
    this.drawAllNodes();
  }

  /**
   * Draws a whole tree inside the given borders.
   * Thus it fits on the canvas and scales as the tree grows.
   * @param  {AbstractNodeType} tree
   * @param  {Number} left  left border in pixels
   * @param  {Number} right right border in pixels
   * @param  {Number} top   y coordinate in pixels
   * @param  {Number} mode  MODE_NORMAL or MODE_NOCHAIN
   * @return {Object}       new middle and top coordinates in pixels
   */
  drawTreeWithWidths(
    tree: AbstractNodeType,
    left: number,
    right: number,
    top: number,
    mode: AbstractTreeModeType,
  ) {
    const decision = this.getNextDecision(tree);
    let middle = this.calculateMiddle(left, right);

    if (decision.isBranch) {
      middle = this.drawBranch(decision, left, right, top, mode);
    } else if (!decision.isLeaf) {
      middle = this.drawCommentChain(decision, left, right, top, mode);
    }

    if (mode === MODE_NORMAL || decision.chainCount < 3) {
      this.drawChainFromTo(top, middle, tree, decision);
    } else if (mode === MODE_NOCHAIN) {
      this.drawChainWithChainIndicatorFromTo(top, middle, tree, decision);
    }

    return { middle, top };
  }

  /**
   * Find the next node which have to be considered in an extra way.
   * These are:
   *   - branch points
   *   - leaves
   *   - commented nodes
   * @param  {AbstractNodeType} tree
   * @return {Decision}
   */
  getNextDecision(tree: AbstractNodeType): DecisionType {
    let chainCount = 0;
    let hasActiveNode = false;

    // skip comment check on first node
    if (tree.children.length === 1) {
      tree = tree.children[0];
      chainCount++;
    }

    while (tree.children.length === 1 && !this.nodeIdHasComment(tree.id)) {
      if (!hasActiveNode) {
        hasActiveNode = tree.id === this.activeNodeId;
      }
      tree = tree.children[0];
      chainCount++;
    }

    return {
      node: tree,
      chainCount,
      isBranch: tree.children.length > 1,
      isLeaf: tree.children.length === 0,
      hasActiveNode,
    };
  }

  /**
   * Draw a branch point as well as the left and right subtree.
   * @param  {Decision} decision
   * @param  {Number} left     left border in pixels
   * @param  {Number} right    right border in pixels
   * @param  {Number} top      y coordinate in pixels
   * @param  {Number} mode     MODE_NORMAL or MODE_NOCHAIN
   * @return {Number}          new middle coordinate in pixels
   */
  drawBranch(
    decision: DecisionType,
    left: number,
    right: number,
    top: number,
    mode: AbstractTreeModeType,
  ): number {
    const branchMiddle = this.calculateBranchMiddle(decision, left, right);
    const topChildren = this.calculateChildTop(decision.chainCount, top, mode);
    const leftTree = this.drawTreeWithWidths(
      decision.node.children[0],
      left,
      branchMiddle,
      topChildren,
      mode,
    );
    const rightTree = this.drawTreeWithWidths(
      decision.node.children[1],
      branchMiddle,
      right,
      topChildren,
      mode,
    );

    // set the root's x coordinate to be in between the decisionPoint's children
    const middle = this.calculateMiddle(leftTree.middle, rightTree.middle);

    // draw edges from last node in 'chain' (or root, if chain empty)
    // and the decisionPoint's children
    this.drawEdge(middle, topChildren - this.nodeDistance, leftTree.middle, leftTree.top);
    this.drawEdge(middle, topChildren - this.nodeDistance, rightTree.middle, rightTree.top);

    return middle;
  }

  /**
   * Draw a sequence of nodes which begins with a comment.
   * @param  {Decision}        decision
   * @param  {Number} left     left border in pixels
   * @param  {Number} right    right border in pixels
   * @param  {Number} top      y coordinate in pixels
   * @param  {Number} mode     MODE_NORMAL or MODE_NOCHAIN
   * @return {Number}          new middle coordinate in pixels
   */
  drawCommentChain(
    decision: DecisionType,
    left: number,
    right: number,
    top: number,
    mode: AbstractTreeModeType,
  ): number {
    const topChild = this.calculateTop(decision.chainCount, top, mode);
    const extent = this.drawTreeWithWidths(decision.node, left, right, topChild, mode);
    return extent.middle;
  }

  /**
   * Draws a sequence of nodes and the edges in between.
   * @param  {Number} top      y coordinate in pixels
   * @param  {Number} left     x coordinate in pixels
   * @param  {AbstractNodeType} tree
   * @param  {Decision} decision
   */
  drawChainFromTo(top: number, left: number, tree: AbstractNodeType, decision: DecisionType): void {
    // Draw the chain and the tree, connect them.
    let node = tree;
    for (const i of Utils.__range__(0, decision.chainCount, true)) {
      this.addNode(left, top + i * this.nodeDistance, node.id);
      node = node.children[0];
      if (i !== 0) {
        this.drawEdge(left, top + (i - 1) * this.nodeDistance, left, top + i * this.nodeDistance);
      }
    }
  }

  /**
   * Draws the dashed chain indicator and the start and end nodes.
   * @param  {Number} top      y coordinate in pixels
   * @param  {Number} middle   middel x coordinate in pixels
   * @param  {AbstractNodeType} node
   * @param  {Decision} decision
   */
  drawChainWithChainIndicatorFromTo(
    top: number,
    middle: number,
    node: AbstractNodeType,
    decision: DecisionType,
  ): void {
    this.addNode(middle, top, node.id);
    this.drawEdge(middle, top, middle, top + 0.5 * this.nodeDistance);
    this.drawChainIndicator(
      middle,
      top + 0.5 * this.nodeDistance,
      top + 1.5 * this.nodeDistance,
      decision.hasActiveNode,
    );
    this.drawEdge(middle, top + 1.5 * this.nodeDistance, middle, top + 2 * this.nodeDistance);
    this.addNode(middle, top + 2 * this.nodeDistance, decision.node.id);
  }

  /**
   * Calculate middle that divides the left and right tree, if any.
   * Middle is weighted accordingly to the subtrees` widths.
   * @param  {Decision} decision
   * @param  {Number} left           left border in pixels
   * @param  {Number} right          right border in pixels
   * @return {Number}                middle in pixels
   */
  calculateBranchMiddle(decision: DecisionType, left: number, right: number): number {
    const leftChild = decision.node.children[0];
    const rightChild = decision.node.children[1];
    return (right - left) * leftChild.width / (leftChild.width + rightChild.width) + left;
  }

  /**
   * Calculate middle of a left and right border.
   * @param  {Number} left  left border in pixels
   * @param  {Number} right right border in pixels
   * @return {Number}       middle in pixels
   */
  calculateMiddle(left: number, right: number): number {
    return (left + right) / 2;
  }

  /**
   * Calculate the y coordinate of a node.
   * @param  {Number} chainCount amount of chained nodes since the parent node
   * @param  {Number} top        y coordinate of the parent node
   * @param  {Number} mode       MODE_NORMAL or MODE_NOCHAIN
   * @return {Number}            y coordinate of the current decision node
   */
  calculateTop(chainCount: number, top: number, mode: AbstractTreeModeType): number {
    if (mode === MODE_NORMAL || chainCount < 3) {
      return top + chainCount * this.nodeDistance;
    } else if (mode === MODE_NOCHAIN) {
      return top + 2 * this.nodeDistance;
    }
    return 0;
  }

  /**
   * Calculate the y coordinate of the first child of a node.
   * @param  {Number} chainCount amount of chained nodes since the parent node
   * @param  {Number} top        y coordinate of the parent node
   * @param  {Number} mode       MODE_NORMAL or MODE_NOCHAIN
   * @return {Number}            y coordinate of the current decision node's child
   */
  calculateChildTop(chainCount: number, top: number, mode: AbstractTreeModeType): number {
    return this.calculateTop(chainCount, top, mode) + this.nodeDistance;
  }

  /**
   * Add a node to the node list, so it can be drawn later.
   * @param {Number} x
   * @param {Number} y
   * @param {Number} id AbstractNodeType id
   */
  addNode(x: number, y: number, id: number): void {
    this.nodeList.push({ x, y, id });
  }

  /**
   * Iterate the node list and draw all nodes onto the canvas.
   */
  drawAllNodes(): void {
    this.nodeList.map(({ x, y, id }) => this.drawNode(x, y, id));
  }

  /**
   * Draw a single node onto the canvas.
   * Take active state and comment into consideration.
   * @param  {Number} x
   * @param  {Number} y
   * @param  {Number} id AbstractNodeType id
   */
  drawNode(x: number, y: number, id: number): void {
    this.ctx.beginPath();

    this.ctx.fillStyle = VG_COLOR;
    if (this.nodeIdHasComment(id)) {
      this.ctx.fillStyle = COMMENT_COLOR;
    }

    let radius = NODE_RADIUS;
    if (id === this.activeNodeId) {
      radius *= 2;
    }

    this.ctx.arc(x, y, radius, 0, 2 * Math.PI);
    this.ctx.fill();
  }

  /**
   * Draw an edge of the tree (a connector line) onto the canvas.
   * @param  {Number} x1 start coordinate
   * @param  {Number} y1
   * @param  {Number} x2 end coordinate
   * @param  {Number} y2
   */
  drawEdge(x1: number, y1: number, x2: number, y2: number): void {
    this.ctx.beginPath();
    this.ctx.strokeStyle = VG_COLOR;
    this.ctx.moveTo(x1, y1);
    this.ctx.lineTo(x2, y2);
    this.ctx.stroke();
  }

  /**
   * Draw a dashed edge, which indicates a straight chain of nodes.
   * Take active state into consideration.
   * @param  {Number} x
   * @param  {Number} top         start y coordinate
   * @param  {Number} bottom      end y coordinate
   * @param  {Boolean} emphasize  draw in bold outline when active node is in the chain
   */
  drawChainIndicator(x: number, top: number, bottom: number, emphasize: boolean = false): void {
    const dashLength = (bottom - top) / 7;
    if (emphasize) {
      this.ctx.lineWidth = 4;
    }
    this.ctx.beginPath();
    this.ctx.strokeStyle = VG_COLOR;
    for (const i of [0, 1, 2]) {
      this.ctx.moveTo(x, top + (2 * i + 1) * dashLength);
      this.ctx.lineTo(x, top + (2 * i + 2) * dashLength);
    }
    this.ctx.stroke();
    this.ctx.lineWidth = 1;
  }

  /**
   *
   * @param   {String} message
  */
  drawErrorMessage(message: string) {
    this.ctx.font = "16px serif";
    this.ctx.fillText(message, 10, 50);
  }

  /**
   * Checks if a node is commented.
   * @param  {Number} id AbstractNodeType id
   * @return {Boolean}    true if node is commented
   */
  nodeIdHasComment(id: number): boolean {
    return _.find(this.tree.comments, { node: id }) != null;
  }

  /**
   * Traverse the tree and add a width property for each node
   * which indicates the number of all leaves in the tree.
   * @param  {AbstractNodeType}   tree
   * @return {Number}       width of the tree
   */
  recordWidths(tree: AbstractNodeType): number {
    // Because any node with children.length == 1 has
    // the same width as its child, we can skip those.

    const decision = this.getNextDecision(tree);

    // Leaves just have a width of one
    if (decision.isLeaf) {
      decision.node.width = 1;
      return 1;
    }

    // Branchpoints are as wide as its children combined.
    // But actually, we need the width of the children
    // edge case: system is made for binary trees only
    let width = 0;
    for (const child of decision.node.children.slice(0, 2)) {
      child.width = this.recordWidths(child);
      width += child.width;
    }

    return width;
  }

  /**
   * Recursively calculate the maximum depth of a AbstractNodeType tree.
   * @param  {AbstractNodeType} tree
   * @param  {Number} mode      MODE_NORMAL or MODE_NOCHAIN
   * @param  {Number} count     helper count, current depth
   * @return {Number}           depth of the tree
   */
  getMaxTreeDepth(tree: AbstractNodeType, mode: AbstractTreeModeType, count: number = 0): number {
    if (mode == null) {
      mode = MODE_NORMAL;
    }

    if (tree == null) {
      return count;
    }

    // current tree is a decision point
    count++;

    // find next decision point
    const decision = this.getNextDecision(tree);
    if (mode === MODE_NOCHAIN) {
      decision.chainCount = Math.min(decision.chainCount, 2);
    }
    count += decision.chainCount;

    // bottom reached, done.
    if (decision.isLeaf) {
      return count;
    }

    // traverse further and compare left & right subtree
    if (decision.isBranch) {
      return Math.max(
        this.getMaxTreeDepth(decision.node.children[0], mode, count),
        this.getMaxTreeDepth(decision.node.children[1], mode, count),
      );
    }

    // current decision point is a comment, follow the current chain
    return this.getMaxTreeDepth(decision.node.children[0], mode, count);
  }

  /**
   * Clear the background of the canvas.
   */
  clearBackground(): void {
    return this.ctx.clearRect(0, 0, this.canvas.width, this.canvas.height);
  }

  /**
   * Set width and height of the canvas object.
   * @param {Number} width
   * @param {Number} height
   */
  setDimensions(width: number, height: number): void {
    this.canvas.style.width = `${width}px`;
    this.canvas.style.height = `${height}px`;
    this.canvas.width = width;
    this.canvas.height = height;
  }
}

export default AbstractTreeRenderer;<|MERGE_RESOLUTION|>--- conflicted
+++ resolved
@@ -147,20 +147,8 @@
       root = this.buildTree();
     } catch (e) {
       console.log("Error:", e);
-<<<<<<< HEAD
-      if (e === "CyclicTree") {
-        if (!this.cyclicTreeWarningIssued) {
-          Toast.error(
-            `Cyclic trees (Tree-ID: ${
-              tree.treeId
-            }) are not supported by webKnossos. Please check the .nml file.`,
-          );
-          this.cyclicTreeWarningIssued = true;
-        }
-=======
       if (e.message === CYCLIC_TREE_ERROR) {
         this.drawErrorMessage(messages["tracing.tree_viewer_no_cyclic_trees"]);
->>>>>>> be7e6613
         return;
       }
     }
