--- conflicted
+++ resolved
@@ -95,11 +95,7 @@
 
   getBucketIndexByZoomedAddress : ( address ) ->
     
-<<<<<<< HEAD
-    $.assertNotIs(@cubes[address[3]], "undefined", "Cube for given zoomStep does not exist"
-=======
-    $.assertExists(@cubes[zoomStep], "Cube for given zoomStep does not exist"
->>>>>>> 15de96ec
+    $.assertExists(@cubes[address[3]], "Cube for given zoomStep does not exist"
       cubeCount: @cubes.length
       zoomStep: address[3]
       zoomStepCount: @ZOOM_STEP_COUNT
