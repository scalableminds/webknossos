--- conflicted
+++ resolved
@@ -46,16 +46,12 @@
       - "${DOCKER_CACHE_PREFIX:-~}/.sbt:/root/.sbt"
       - "${DOCKER_CACHE_PREFIX:-~}/.yarn-cache:/usr/local/share/.cache/yarn"
 
-<<<<<<< HEAD
-  webknossos-frontend-dependencies:
+  frontend-dependencies:
     extends:
       service: sbt
     command: bash -c "yarn install"
 
-  webknossos-frontend-linting:
-=======
   frontend-linting:
->>>>>>> 4b237c46
     extends:
       service: sbt
     command: bash -c "yarn run lint"
