--- conflicted
+++ resolved
@@ -275,17 +275,7 @@
   getComputeMeshAdHocTooltipInfo = () => {
     let title = "";
     let disabled = true;
-<<<<<<< HEAD
-    if (this.props.hasVolume) {
-      title =
-        this.props.visibleSegmentationLayer != null &&
-        this.props.visibleSegmentationLayer.fallbackLayer
-          ? "Meshes cannot be computed for volume annotations. However, you can open this dataset in view mode to compute meshes for the dataset's segmentation layer."
-          : "Meshes cannot be computed for volume annotations.";
-    } else if (this.props.visibleSegmentationLayer == null) {
-=======
-    if (this.props.segmentationLayer == null) {
->>>>>>> f471130f
+    if (this.props.visibleSegmentationLayer == null) {
       title = "There is no segmentation layer for which a mesh could be computed.";
     } else {
       title = "Compute mesh for the centered segment.";
