package oxalis.security

import com.mohiva.play.silhouette.api.LoginInfo
import com.mohiva.play.silhouette.api.exceptions.{AuthenticatorCreationException, AuthenticatorInitializationException}
import com.mohiva.play.silhouette.api.services.AuthenticatorService.{CreateError, InitError}
import com.mohiva.play.silhouette.api.util.{Clock, IDGenerator}
import com.mohiva.play.silhouette.impl.authenticators.BearerTokenAuthenticatorService.ID
import com.mohiva.play.silhouette.impl.authenticators.{
  BearerTokenAuthenticator,
  BearerTokenAuthenticatorService,
  BearerTokenAuthenticatorSettings
}
import com.scalableminds.util.accesscontext.{DBAccessContext, GlobalAccessContext}
import com.scalableminds.util.tools.{Fox, FoxImplicits}
import models.user.{User, UserService}
import oxalis.security.TokenType.TokenType
import utils.{ObjectId, WkConf}

import scala.concurrent.duration._
import scala.concurrent.{ExecutionContext, Future}

class WebknossosBearerTokenAuthenticatorService(settings: BearerTokenAuthenticatorSettings,
                                                repository: BearerTokenAuthenticatorRepository,
                                                idGenerator: IDGenerator,
                                                clock: Clock,
                                                userService: UserService,
                                                conf: WkConf)(implicit override val executionContext: ExecutionContext)
    extends BearerTokenAuthenticatorService(settings, repository, idGenerator, clock)
    with FoxImplicits {

  private val resetPasswordExpiry: FiniteDuration =
    conf.Silhouette.TokenAuthenticator.resetPasswordExpiry.toMillis millis
  val dataStoreExpiry: FiniteDuration = conf.Silhouette.TokenAuthenticator.dataStoreExpiry.toMillis millis

  def create(loginInfo: LoginInfo, tokenType: TokenType): Future[BearerTokenAuthenticator] = {
    val expiry: Duration = tokenType match {
      case TokenType.Authentication => settings.authenticatorExpiry
      case TokenType.ResetPassword  => resetPasswordExpiry
      case TokenType.DataStore      => dataStoreExpiry
      case _                        => throw new Exception("Cannot create an authenticator without a valid TokenType")
    }
    idGenerator.generate.map { id =>
      val now = clock.now
      BearerTokenAuthenticator(id = id,
                               loginInfo = loginInfo,
                               lastUsedDateTime = now,
                               expirationDateTime = now.plus(expiry.toMillis),
                               idleTimeout = settings.authenticatorIdleTimeout)
    }.recover {
      case e => throw new AuthenticatorCreationException(CreateError.format(ID, loginInfo), e)
    }
  }

  def init(authenticator: BearerTokenAuthenticator, tokenType: TokenType, deleteOld: Boolean = true): Future[String] =
    repository
      .add(authenticator, tokenType, deleteOld)(GlobalAccessContext)
      .map { a =>
        a.id
      }
      .recover {
        case e => throw new AuthenticatorInitializationException(InitError.format(ID, authenticator), e)
      }

  def createAndInit(loginInfo: LoginInfo, tokenType: TokenType, deleteOld: Boolean = true): Future[String] =
    for {
      tokenAuthenticator <- create(loginInfo, tokenType)
      tokenId <- init(tokenAuthenticator, tokenType, deleteOld)
    } yield tokenId

  def userForToken(tokenValue: String)(implicit ctx: DBAccessContext): Fox[User] =
    for {
      tokenAuthenticator <- repository.findOneByValue(tokenValue) ?~> "auth.invalidToken"
      _ <- bool2Fox(tokenAuthenticator.isValid) ?~> "auth.invalidToken"
<<<<<<< HEAD
      idValidated <- ObjectId.parse(tokenAuthenticator.loginInfo.providerKey) ?~> "auth.tokenNoId"
=======
      idValidated <- ObjectId.parse(tokenAuthenticator.loginInfo.providerKey) ?~> "auth.invalidToken"
>>>>>>> 84dfb7ed
      user <- userService.findOneById(idValidated, useCache = true)
    } yield user

  def userForTokenOpt(tokenOpt: Option[String])(implicit ctx: DBAccessContext): Fox[User] = tokenOpt match {
    case Some(token) => userForToken(token)
    case _           => Fox.empty
  }

  def remove(tokenValue: String): Fox[Unit] =
    repository.remove(tokenValue)

  def removeExpiredTokens(implicit ctx: DBAccessContext): Fox[Unit] =
    repository.deleteAllExpired
}<|MERGE_RESOLUTION|>--- conflicted
+++ resolved
@@ -71,11 +71,7 @@
     for {
       tokenAuthenticator <- repository.findOneByValue(tokenValue) ?~> "auth.invalidToken"
       _ <- bool2Fox(tokenAuthenticator.isValid) ?~> "auth.invalidToken"
-<<<<<<< HEAD
-      idValidated <- ObjectId.parse(tokenAuthenticator.loginInfo.providerKey) ?~> "auth.tokenNoId"
-=======
       idValidated <- ObjectId.parse(tokenAuthenticator.loginInfo.providerKey) ?~> "auth.invalidToken"
->>>>>>> 84dfb7ed
       user <- userService.findOneById(idValidated, useCache = true)
     } yield user
 
