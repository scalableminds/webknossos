--- conflicted
+++ resolved
@@ -4,10 +4,6 @@
  */
 
 import ErrorHandling from "libs/error_handling";
-<<<<<<< HEAD
-=======
-import app from "app";
->>>>>>> 6675992c
 
 import React from "react";
 import ReactRouter from "react_router";
@@ -16,28 +12,25 @@
 import Store from "oxalis/throttled_store";
 import { setActiveUserAction } from "oxalis/model/actions/user_actions";
 
-<<<<<<< HEAD
-=======
-import "bootstrap";
-import "jasny-bootstrap";
->>>>>>> 6675992c
 import "whatwg-fetch";
 import "es6-promise";
 
 import { getActiveUser } from "admin/admin_rest_api";
-<<<<<<< HEAD
-=======
-
-// $FlowFixMe: CSS/LESS imports are a special WebPack feature
-import "../stylesheets/main.less";
->>>>>>> 6675992c
 
 // $FlowFixMe: CSS/LESS imports are a special WebPack feature
 import "../stylesheets/main.less";
 
-<<<<<<< HEAD
 document.addEventListener("DOMContentLoaded", async () => {
   ErrorHandling.initialize({ throwAssertions: false, sendLocalErrors: false });
+
+  // try retreive the currently active user if logged in
+  try {
+    const user = await getActiveUser({ doNotCatch: true });
+    Store.dispatch(setActiveUserAction(user));
+    ErrorHandling.setCurrentUser(user);
+  } catch (e) {
+    // pass
+  }
 
   const containerElement = document.getElementById("main-container");
   if (containerElement) {
@@ -48,40 +41,4 @@
       containerElement,
     );
   }
-
-  // try retreive the currently active user if logged in
-=======
-app.on("start", async () => {
->>>>>>> 6675992c
-  try {
-    const user = await getActiveUser({ doNotCatch: true });
-    Store.dispatch(setActiveUserAction(user));
-    ErrorHandling.setCurrentUser(user);
-  } catch (e) {
-    // pass
-  }
-<<<<<<< HEAD
-=======
-  const containerElement = document.getElementById("main-container");
-  if (containerElement) {
-    ReactDOM.render(
-      <Provider store={Store}>
-        <ReactRouter />
-      </Provider>,
-      containerElement,
-    );
-  }
-});
-
-app.on("start", () => {
-  // set app.vent to the global radio channel
-  app.vent = Backbone.Radio.channel("global");
-});
-
-$(() => {
-  // show the bootstrap flash modal on load
-  $("#flashModal").modal("show");
-
-  return app.start();
->>>>>>> 6675992c
 });