--- conflicted
+++ resolved
@@ -153,11 +153,7 @@
       @eventHandler
       @unfire("x")
       @unfire("y")
-<<<<<<< HEAD
-    )      
-=======
     )
->>>>>>> 5d347a30
 
   fire : (key, dist) ->
 
