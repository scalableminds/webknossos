--- conflicted
+++ resolved
@@ -6,10 +6,7 @@
   "main/errorHandling"
   "main/router"
   "bootstrap"
-<<<<<<< HEAD
   "main/enhancements"
-=======
->>>>>>> 6f07b6ac
   "libs/core_ext"
 ], ($, _, Backbone, app, ErrorHandling, Router) ->
 
