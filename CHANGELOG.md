--- conflicted
+++ resolved
@@ -32,11 +32,8 @@
 - The datastore checks if a organization folder can be created before creating a new organization. [#4501](https://github.com/scalableminds/webknossos/pull/4501)
 - Fixed a bug where under certain circumstances groups in the tree tab were not sorted by name. [#4542](https://github.com/scalableminds/webknossos/pull/4542)
 - Fixed that `segmentationOpacity` could not be set anymore as part of the recommended settings for a task type. [#4545](https://github.com/scalableminds/webknossos/pull/4545)
-<<<<<<< HEAD
 - Fixed registration for setups with one organization and not configured defaultOrganization. [#4559](https://github.com/scalableminds/webknossos/pull/4559)
-=======
 - Fixed a rendering error which could make some layers disappear in certain circumstances. [#4556](https://github.com/scalableminds/webknossos/pull/4556)
->>>>>>> ccfd33be
 
 ### Removed
 
