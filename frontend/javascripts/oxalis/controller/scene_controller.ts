--- conflicted
+++ resolved
@@ -232,10 +232,7 @@
       showCrossSections: true,
       isHighlighted: false,
     });
-<<<<<<< HEAD
     this.datasetBoundingBox.getMeshes().forEach((mesh) => this.rootNode.add(mesh));
-=======
->>>>>>> 71a98c3c
 
     this.contour = new ContourGeometry();
     this.quickSelectGeometry = new QuickSelectGeometry();
@@ -265,8 +262,6 @@
       ...planeMeshes,
     );
 
-    const taskBoundingBox = getSomeTracing(state.annotation).boundingBox;
-    this.buildTaskingBoundingBox(taskBoundingBox);
     if (state.annotation.skeleton != null) {
       this.addSkeleton((_state) => getSkeletonTracing(_state.annotation), true);
     }
@@ -538,14 +533,14 @@
     const transformForBBoxes =
       tracingStoringUserBBoxes.type === "volume"
         ? getTransformsForLayer(
-            state.dataset,
-            getLayerByName(state.dataset, tracingStoringUserBBoxes.tracingId),
-            state.datasetConfiguration.nativelyRenderedLayerName,
-          )
+          state.dataset,
+          getLayerByName(state.dataset, tracingStoringUserBBoxes.tracingId),
+          state.datasetConfiguration.nativelyRenderedLayerName,
+        )
         : getTransformsForSkeletonLayer(
-            state.dataset,
-            state.datasetConfiguration.nativelyRenderedLayerName,
-          );
+          state.dataset,
+          state.datasetConfiguration.nativelyRenderedLayerName,
+        );
     this.applyTransformToGroup(transformForBBoxes, this.userBoundingBoxGroup);
     const visibleSegmentationLayers = getVisibleSegmentationLayers(state);
     if (visibleSegmentationLayers.length === 0) {
