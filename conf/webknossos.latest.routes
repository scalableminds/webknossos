# Defines latest version of webknossos backend routes (Higher priority routes first)

GET           /buildinfo                                                                        controllers.Application.buildInfo()
GET           /features                                                                         controllers.Application.features()
GET           /health                                                                           controllers.Application.health()
GET           /checkCertificate                                                                 controllers.Application.checkCertificate()
POST          /analytics/ingest                                                                 controllers.AnalyticsController.ingestAnalyticsEvents
POST          /analytics/:eventType                                                             controllers.AnalyticsController.trackAnalyticsEvent(eventType)
POST          /helpEmail                                                                        controllers.Application.helpEmail(message: String, currentUrl: String)
POST          /triggers/initialData                                                             controllers.InitialDataController.triggerInsert()

# Maintenance
GET           /maintenances/listCurrentAndUpcoming                                              controllers.MaintenanceController.listCurrentAndUpcoming()
GET           /maintenances/listAll                                                             controllers.MaintenanceController.listAll()
POST          /maintenances                                                                     controllers.MaintenanceController.create()
GET           /maintenances/:id                                                                 controllers.MaintenanceController.readOne(id: ObjectId)
PUT           /maintenances/:id                                                                 controllers.MaintenanceController.update(id: ObjectId)
DELETE        /maintenances/:id                                                                 controllers.MaintenanceController.delete(id: ObjectId)
POST          /maintenances/adHoc                                                               controllers.MaintenanceController.createAdHocMaintenance()
GET           /maintenance/revokeExpiredCredits                                                 controllers.CreditTransactionController.revokeExpiredCredits()

# Authentication
POST          /auth/register                                                                    controllers.AuthenticationController.register()
POST          /auth/joinOrganization/:inviteToken                                               controllers.AuthenticationController.joinOrganization(inviteToken: String)
POST          /auth/login                                                                       controllers.AuthenticationController.authenticate()
GET           /auth/token                                                                       controllers.AuthenticationController.getToken()
DELETE        /auth/token                                                                       controllers.AuthenticationController.deleteToken()
GET           /auth/switch                                                                      controllers.AuthenticationController.switchMultiUser(to: String)
POST          /auth/switchOrganization/:organizationId                                          controllers.AuthenticationController.switchOrganization(organizationId: String)
GET           /auth/accessibleBySwitching                                                       controllers.AuthenticationController.accessibleBySwitching(datasetId: Option[ObjectId], annotationId: Option[ObjectId], workflowHash: Option[String])
POST          /auth/sendInvites                                                                 controllers.AuthenticationController.sendInvites()
POST          /auth/startResetPassword                                                          controllers.AuthenticationController.handleStartResetPassword()
POST          /auth/changePassword                                                              controllers.AuthenticationController.changePassword()
POST          /auth/resetPassword                                                               controllers.AuthenticationController.handleResetPassword()
GET           /auth/logout                                                                      controllers.AuthenticationController.logout()
GET           /auth/sso                                                                         controllers.AuthenticationController.singleSignOn(sso: String, sig: String)
GET           /auth/oidc/login                                                                  controllers.AuthenticationController.loginViaOpenIdConnect()
# /auth/oidc/callback route is used literally in code
GET           /auth/oidc/callback                                                               controllers.AuthenticationController.openIdCallback()
POST          /auth/createOrganizationWithAdmin                                                 controllers.AuthenticationController.createOrganizationWithAdmin()
POST          /auth/createUserInOrganization/:organizationId                                    controllers.AuthenticationController.createUserInOrganization(organizationId: String)

# Configurations
GET           /user/userConfiguration                                                           controllers.ConfigurationController.read()
PUT           /user/userConfiguration                                                           controllers.ConfigurationController.update()
POST          /datasetConfigurations/:datasetId                                                 controllers.ConfigurationController.readDatasetViewConfiguration(datasetId: ObjectId, sharingToken: Option[String])
PUT           /datasetConfigurations/:datasetId                                                 controllers.ConfigurationController.updateDatasetViewConfiguration(datasetId: ObjectId)
GET           /datasetConfigurations/default/:datasetId                                         controllers.ConfigurationController.readDatasetAdminViewConfiguration(datasetId: ObjectId)
PUT           /datasetConfigurations/default/:datasetId                                         controllers.ConfigurationController.updateDatasetAdminViewConfiguration(datasetId: ObjectId)

# Users
POST          /user/tasks/request                                                               controllers.TaskController.request()
GET           /user/tasks/peek                                                                  controllers.TaskController.peekNext()

GET           /users                                                                            controllers.UserController.list(isEditable: Option[Boolean], isTeamManagerOrAdmin: Option[Boolean], isAdmin: Option[Boolean])
GET           /user                                                                             controllers.UserController.current()
GET           /user/tasks                                                                       controllers.UserController.tasks(isFinished: Option[Boolean], limit: Option[Int], pageNumber: Option[Int], includeTotalCount: Option[Boolean])
GET           /user/annotations                                                                 controllers.UserController.annotations(isFinished: Option[Boolean], limit: Option[Int], pageNumber: Option[Int], includeTotalCount: Option[Boolean])
GET           /users/:id                                                                        controllers.UserController.user(id: ObjectId)
PATCH         /users/:id                                                                        controllers.UserController.update(id: ObjectId)
PUT           /users/:id/taskTypeId                                                             controllers.UserController.updateLastTaskTypeId(id: ObjectId)
PUT           /users/:id/novelUserExperienceInfos                                               controllers.UserController.updateNovelUserExperienceInfos(id: ObjectId)
PUT           /users/:id/selectedTheme                                                          controllers.UserController.updateSelectedTheme(id: ObjectId)
GET           /users/:id/tasks                                                                  controllers.UserController.userTasks(id: ObjectId, isFinished: Option[Boolean], limit: Option[Int], pageNumber: Option[Int], includeTotalCount: Option[Boolean])
GET           /users/:id/annotations                                                            controllers.UserController.userAnnotations(id: ObjectId, isFinished: Option[Boolean], limit: Option[Int], pageNumber: Option[Int], includeTotalCount: Option[Boolean])
GET           /users/:id/loggedTime                                                             controllers.TimeController.userLoggedTime(id: ObjectId)

# Team
GET           /teams                                                                            controllers.TeamController.list(isEditable: Option[Boolean])
POST          /teams                                                                            controllers.TeamController.create()
DELETE        /teams/:id                                                                        controllers.TeamController.delete(id: ObjectId)
GET           /teams/:id/availableTasksReport                                                   controllers.ReportController.availableTasksReport(id: ObjectId)
GET           /teams/:id/projectProgressReport                                                  controllers.ReportController.projectProgressReport(id: ObjectId)

# Datasets
POST          /datasets/:datasetId/createExplorational                                          controllers.AnnotationController.createExplorational(datasetId: ObjectId)
GET           /datasets/:datasetId/sandbox/:typ                                                 controllers.AnnotationController.getSandbox(datasetId: ObjectId, typ: String, sharingToken: Option[String])
GET           /datasets                                                                         controllers.DatasetController.list(isActive: Option[Boolean], isUnreported: Option[Boolean], organizationId: Option[String], onlyMyOrganization: Option[Boolean], uploaderId: Option[ObjectId], folderId: Option[ObjectId], includeSubfolders: Option[Boolean], searchQuery: Option[String], limit: Option[Int], compact: Option[Boolean])
POST          /datasets                                                                         controllers.DatasetController.create(typ: String)
POST          /datasets/exploreRemote                                                           controllers.DatasetController.exploreRemoteDataset()
POST          /datasets/exploreAndAddRemote                                                     controllers.DatasetController.exploreAndAddRemoteDataset()
GET           /datasets/disambiguate/:datasetName/toNew                                         controllers.DatasetController.getOrganizationForDataset(datasetName: String, sharingToken: Option[String])
GET           /datasets/disambiguate/:organizationId/:datasetName/toId                          controllers.DatasetController.getDatasetIdFromNameAndOrganization(datasetName: String, organizationId: String, sharingToken: Option[String])
GET           /datasets/:datasetId/health                                                       controllers.DatasetController.health(datasetId: ObjectId, sharingToken: Option[String])
PATCH         /datasets/:datasetId                                                              controllers.DatasetController.update(datasetId: ObjectId)
PATCH         /datasets/:datasetId/updatePartial                                                controllers.DatasetController.updatePartial(datasetId: ObjectId)
GET           /datasets/:datasetId/accessList                                                   controllers.DatasetController.accessList(datasetId: ObjectId)
GET           /datasets/:datasetId/sharingToken                                                 controllers.DatasetController.getSharingToken(datasetId: ObjectId)
DELETE        /datasets/:datasetId/sharingToken                                                 controllers.DatasetController.deleteSharingToken(datasetId: ObjectId)
PATCH         /datasets/:datasetId/teams                                                        controllers.DatasetController.updateTeams(datasetId: ObjectId)
GET           /datasets/:datasetId/layers/:layer/thumbnail                                      controllers.DatasetController.thumbnail(datasetId: ObjectId, layer: String, w: Option[Int], h: Option[Int], mappingName: Option[String], sharingToken: Option[String])
POST          /datasets/:datasetId/layers/:layer/segmentAnythingMask                            controllers.DatasetController.segmentAnythingMask(datasetId: ObjectId, layer: String, intensityMin: Option[Float], intensityMax: Option[Float])
PUT           /datasets/:datasetId/clearThumbnailCache                                          controllers.DatasetController.removeFromThumbnailCache(datasetId: ObjectId)
GET           /datasets/:datasetName/isValidNewName                                             controllers.DatasetController.isValidNewName(datasetName: String)
GET           /datasets/:datasetId                                                              controllers.DatasetController.read(datasetId: ObjectId, sharingToken: Option[String])
POST          /datasets/compose                                                                 controllers.DatasetController.compose()

# Folders
GET           /folders/root                                                                     controllers.FolderController.getRoot()
GET           /folders/tree                                                                     controllers.FolderController.getTree()
POST          /folders/create                                                                   controllers.FolderController.create(parentId: ObjectId, name: String)
GET           /folders/:id                                                                      controllers.FolderController.get(id: ObjectId)
PUT           /folders/:id                                                                      controllers.FolderController.update(id: ObjectId)
PUT           /folders/:id/move                                                                 controllers.FolderController.move(id: ObjectId, newParentId: ObjectId)
DELETE        /folders/:id                                                                      controllers.FolderController.delete(id: ObjectId)

# Datastores
GET           /datastores                                                                       controllers.DataStoreController.list()
PUT           /datastores/:name/datasource                                                      controllers.WKRemoteDataStoreController.updateOne(name: String, key: String)
PUT           /datastores/:name/datasources                                                     controllers.WKRemoteDataStoreController.updateAll(name: String, key: String, organizationId: Option[String])
PUT           /datastores/:name/datasources/paths                                               controllers.WKRemoteDataStoreController.updatePaths(name: String, key: String)
GET           /datastores/:name/datasources/:datasetId/paths                                    controllers.WKRemoteDataStoreController.getPaths(name: String, key: String, datasetId: ObjectId)
GET           /datastores/:name/datasources/:datasetId                                          controllers.WKRemoteDataStoreController.getDataSource(name: String, key: String, datasetId: ObjectId)
POST          /datastores/:name/datasources/:organizationId/:directoryName                      controllers.WKRemoteDataStoreController.registerDataSource(name: String, key: String, organizationId: String, directoryName: String, token: String)
<<<<<<< HEAD
=======
PUT           /datastores/:name/datasources/:datasetId                                          controllers.WKRemoteDataStoreController.updateDataSource(name: String, key: String, datasetId: ObjectId, allowNewPaths: Boolean)
>>>>>>> d8e3194f
PATCH         /datastores/:name/status                                                          controllers.WKRemoteDataStoreController.statusUpdate(name: String, key: String)
POST          /datastores/:name/reserveUpload                                                   controllers.WKRemoteDataStoreController.reserveDatasetUpload(name: String, key: String, token: String)
GET           /datastores/:name/getUnfinishedUploadsForUser                                     controllers.WKRemoteDataStoreController.getUnfinishedUploadsForUser(name: String, key: String, token: String, organizationName: String)
POST          /datastores/:name/reportDatasetUpload                                             controllers.WKRemoteDataStoreController.reportDatasetUpload(name: String, key: String, token: String, datasetDirectoryName: String, datasetSizeBytes: Long, needsConversion: Boolean, viaAddRoute: Boolean)
POST          /datastores/:name/deleteDataset                                                   controllers.WKRemoteDataStoreController.deleteDataset(name: String, key: String)
POST          /datastores/:name/deleteVirtualDataset                                            controllers.WKRemoteDataStoreController.deleteVirtualDataset(name: String, key: String)
GET           /datastores/:name/findDatasetId                                                   controllers.WKRemoteDataStoreController.findDatasetId(name: String, key: String, datasetDirectoryName: String, organizationId: String)
GET           /datastores/:name/jobExportProperties                                             controllers.WKRemoteDataStoreController.jobExportProperties(name: String, key: String, jobId: ObjectId)
GET           /datastores/:name/findCredential                                                  controllers.WKRemoteDataStoreController.findCredential(name: String, key: String, credentialId: ObjectId)
POST          /datastores/:name/validateUserAccess                                              controllers.UserTokenController.validateAccessViaDatastore(name: String, key: String, token: Option[String])
POST          /datastores                                                                       controllers.DataStoreController.create()
DELETE        /datastores/:name                                                                 controllers.DataStoreController.delete(name: String)
PUT           /datastores/:name                                                                 controllers.DataStoreController.update(name: String)

# Tracingstores
GET           /tracingstore                                                                     controllers.TracingStoreController.listOne()
POST          /tracingstores/:name/handleTracingUpdateReport                                    controllers.WKRemoteTracingStoreController.handleTracingUpdateReport(name: String, key: String)
POST          /tracingstores/:name/updateAnnotation                                             controllers.WKRemoteTracingStoreController.updateAnnotation(name: String, key: String, annotationId: ObjectId)
POST          /tracingstores/:name/validateUserAccess                                           controllers.UserTokenController.validateAccessViaTracingstore(name: String, key: String, token: Option[String])
PUT           /tracingstores/:name                                                              controllers.TracingStoreController.update(name: String)
GET           /tracingstores/:name/dataSource                                                   controllers.WKRemoteTracingStoreController.dataSourceForAnnotation(name: String, key: String, annotationId: ObjectId)
GET           /tracingstores/:name/datasetId                                                    controllers.WKRemoteTracingStoreController.datasetIdForAnnotation(name: String, key: String, annotationId: ObjectId)
GET           /tracingstores/:name/annotationId                                                 controllers.WKRemoteTracingStoreController.annotationIdForTracing(name: String, key: String, tracingId: String)
GET           /tracingstores/:name/dataStoreUri/:datasetId                                      controllers.WKRemoteTracingStoreController.dataStoreUriForDataset(name: String, key: String, datasetId: ObjectId)
POST          /tracingstores/:name/createTracing                                                controllers.WKRemoteTracingStoreController.createTracing(name: String, key: String, annotationId: ObjectId, previousVersion: Long)

# User access tokens for datastore authentication
POST          /userToken/generate                                                               controllers.UserTokenController.generateTokenForDataStore()

# Annotations
POST          /annotations/upload                                                               controllers.AnnotationIOController.upload()
POST          /annotations/:typ/:id/duplicate                                                   controllers.AnnotationController.duplicate(typ: String, id: ObjectId)
PATCH         /annotations/:typ/:id/edit                                                        controllers.AnnotationController.editAnnotation(typ: String, id: ObjectId)
PATCH         /annotations/:typ/:id/editLayer/:tracingId                                        controllers.AnnotationController.editAnnotationLayer(typ: String, id: ObjectId, tracingId: String)

PATCH         /annotations/:typ/:id/finish                                                      controllers.AnnotationController.finish(typ: String, id: ObjectId, timestamp: Long)
PATCH         /annotations/:typ/finish                                                          controllers.AnnotationController.finishAll(typ: String, timestamp: Long)
PATCH         /annotations/:typ/:id/reopen                                                      controllers.AnnotationController.reopen(typ: String, id: ObjectId)
PUT           /annotations/:typ/:id/reset                                                       controllers.AnnotationController.reset(typ: String, id: ObjectId)
PATCH         /annotations/:typ/:id/transfer                                                    controllers.AnnotationController.transfer(typ: String, id: ObjectId)
PATCH         /annotations/:typ/:id/editLockedState                                             controllers.AnnotationController.editLockedState(typ: String, id: ObjectId, isLockedByOwner: Boolean)

GET           /annotations/:id/info                                                             controllers.AnnotationController.infoWithoutType(id: ObjectId, timestamp: Option[Long])
DELETE        /annotations/:id                                                                  controllers.AnnotationController.cancelWithoutType(id: ObjectId)
POST          /annotations/:id/merge/:mergedTyp/:mergedId                                       controllers.AnnotationController.mergeWithoutType(id: ObjectId, mergedTyp: String, mergedId: ObjectId)
GET           /annotations/:id/download                                                         controllers.AnnotationIOController.downloadWithoutType(id: ObjectId, version: Option[Long], skipVolumeData: Option[Boolean], volumeDataZipFormat: Option[String])
POST          /annotations/:id/acquireMutex                                                     controllers.AnnotationController.tryAcquiringAnnotationMutex(id: ObjectId)

GET           /annotations/:typ/:id/info                                                        controllers.AnnotationController.info(typ: String, id: ObjectId, timestamp: Option[Long])
DELETE        /annotations/:typ/:id                                                             controllers.AnnotationController.cancel(typ: String, id: ObjectId)
POST          /annotations/:typ/:id/merge/:mergedTyp/:mergedId                                  controllers.AnnotationController.merge(typ: String, id: ObjectId, mergedTyp: String, mergedId: ObjectId)
GET           /annotations/:typ/:id/download                                                    controllers.AnnotationIOController.download(typ: String, id: ObjectId, version: Option[Long], skipVolumeData: Option[Boolean], volumeDataZipFormat: Option[String])

GET           /annotations/source/:accessTokenOrId                                              controllers.AnnotationPrivateLinkController.annotationSource(accessTokenOrId: String, userToken: Option[String])

GET           /annotations/readable                                                             controllers.AnnotationController.listExplorationals(isFinished: Option[Boolean], limit: Option[Int], pageNumber: Option[Int], includeTotalCount: Option[Boolean])
GET           /annotations/:typ/:id/sharedTeams                                                 controllers.AnnotationController.getSharedTeams(typ: String, id: ObjectId)
PATCH         /annotations/:typ/:id/sharedTeams                                                 controllers.AnnotationController.updateSharedTeams(typ: String, id: ObjectId)
PATCH         /annotations/:typ/:id/othersMayEdit                                               controllers.AnnotationController.updateOthersMayEdit(typ: String, id: ObjectId, othersMayEdit: Boolean)

# Annotation Private Links
GET           /zarrPrivateLinks                                                                 controllers.AnnotationPrivateLinkController.list()
GET           /zarrPrivateLinks/byAnnotation/:annotationId                                      controllers.AnnotationPrivateLinkController.listByAnnotation(annotationId: ObjectId)
POST          /zarrPrivateLinks                                                                 controllers.AnnotationPrivateLinkController.create()
PUT           /zarrPrivateLinks/:id                                                             controllers.AnnotationPrivateLinkController.update(id: ObjectId)
DELETE        /zarrPrivateLinks/:id                                                             controllers.AnnotationPrivateLinkController.delete(id: ObjectId)
GET           /zarrPrivateLinks/:id                                                             controllers.AnnotationPrivateLinkController.get(id: ObjectId)

# Tasks
POST          /tasks                                                                            controllers.TaskController.create()
POST          /tasks/createFromFiles                                                            controllers.TaskController.createFromFiles()
POST          /tasks/list                                                                       controllers.TaskController.listTasks()
GET           /tasks/experienceDomains                                                          controllers.TaskController.listExperienceDomains()
GET           /tasks/:id                                                                        controllers.TaskController.read(id: ObjectId)
DELETE        /tasks/:id                                                                        controllers.TaskController.delete(id: ObjectId)
PUT           /tasks/:id                                                                        controllers.TaskController.update(id: ObjectId)
POST          /tasks/:id/assign                                                                 controllers.TaskController.assignOne(id: ObjectId, userId: ObjectId)
GET           /tasks/:id/annotations                                                            controllers.AnnotationController.annotationsForTask(id: ObjectId)

# TaskTypes
GET           /taskTypes                                                                        controllers.TaskTypeController.list()
POST          /taskTypes                                                                        controllers.TaskTypeController.create()

DELETE        /taskTypes/:id                                                                    controllers.TaskTypeController.delete(id: ObjectId)
GET           /taskTypes/:id/tasks                                                              controllers.TaskController.listTasksForType(id: ObjectId)
GET           /taskTypes/:id/projects                                                           controllers.ProjectController.projectsForTaskType(id: ObjectId)
GET           /taskTypes/:id                                                                    controllers.TaskTypeController.get(id: ObjectId)
PUT           /taskTypes/:id                                                                    controllers.TaskTypeController.update(id: ObjectId)

# Scripts
GET           /scripts                                                                          controllers.ScriptController.list()
POST          /scripts                                                                          controllers.ScriptController.create()
GET           /scripts/:id                                                                      controllers.ScriptController.get(id: ObjectId)
PUT           /scripts/:id                                                                      controllers.ScriptController.update(id: ObjectId)
DELETE        /scripts/:id                                                                      controllers.ScriptController.delete(id: ObjectId)

# Projects
GET           /projects                                                                         controllers.ProjectController.list()
GET           /projects/withStatus                                                              controllers.ProjectController.listWithStatus()
POST          /projects                                                                         controllers.ProjectController.create()
GET           /projects/byName/:name                                                            controllers.ProjectController.readByName(name: String)
GET           /projects/:id                                                                     controllers.ProjectController.read(id: ObjectId)
DELETE        /projects/:id                                                                     controllers.ProjectController.delete(id: ObjectId)
PUT           /projects/:id                                                                     controllers.ProjectController.update(id: ObjectId)
GET           /projects/:id/tasks                                                               controllers.ProjectController.tasksForProject(id: ObjectId, limit: Option[Int], pageNumber: Option[Int], includeTotalCount: Option[Boolean])
PATCH         /projects/:id/incrementEachTasksInstances                                         controllers.ProjectController.incrementEachTasksInstances(id: ObjectId, delta: Option[Long])
PATCH         /projects/:id/pause                                                               controllers.ProjectController.pause(id: ObjectId)
PATCH         /projects/:id/resume                                                              controllers.ProjectController.resume(id: ObjectId)
GET           /projects/:id/usersWithActiveTasks                                                controllers.ProjectController.usersWithActiveTasks(id:ObjectId)
POST          /projects/:id/transferActiveTasks                                                 controllers.ProjectController.transferActiveTasks(id:ObjectId)

# Organizations
GET           /organizations                                                                    controllers.OrganizationController.list(compact: Option[Boolean])
POST          /organizations                                                                    controllers.OrganizationController.create()
GET           /organizations/byInvite/:inviteToken                                              controllers.OrganizationController.getByInvite(inviteToken: String)
GET           /organizations/default                                                            controllers.OrganizationController.getDefault()
GET           /organizationsIsEmpty                                                             controllers.OrganizationController.organizationsIsEmpty()
GET           /organizations/:organizationId                                                    controllers.OrganizationController.get(organizationId: String)
PATCH         /organizations/:organizationId                                                    controllers.OrganizationController.update(organizationId: String)
DELETE        /organizations/:organizationId                                                    controllers.OrganizationController.delete(organizationId: String)
POST          /organizations/:organizationId/addUser                                            controllers.OrganizationController.addUser(organizationId: String)
GET           /operatorData                                                                     controllers.OrganizationController.getOperatorData()
POST          /pricing/requestExtension                                                         controllers.OrganizationController.sendExtendPricingPlanEmail()
POST          /pricing/requestUpgrade                                                           controllers.OrganizationController.sendUpgradePricingPlanEmail(requestedPlan: String)
POST          /pricing/requestUsers                                                             controllers.OrganizationController.sendUpgradePricingPlanUsersEmail(requestedUsers: Int)
POST          /pricing/requestStorage                                                           controllers.OrganizationController.sendUpgradePricingPlanStorageEmail(requestedStorage: Int)
POST          /pricing/requestCredits                                                           controllers.OrganizationController.sendOrderCreditsEmail(requestedCredits: Int)
GET           /pricing/status                                                                   controllers.OrganizationController.pricingStatus()
GET           /termsOfService                                                                   controllers.OrganizationController.getTermsOfService()
POST          /termsOfService/accept                                                            controllers.OrganizationController.acceptTermsOfService(version: Int)
GET           /termsOfService/acceptanceNeeded                                                  controllers.OrganizationController.termsOfServiceAcceptanceNeeded()

# Time Tracking
# Note, there is also /users/:id/loggedTime
GET           /time/user/:userId/spans                                                          controllers.TimeController.timeSpansOfUser(userId: ObjectId, start: Long, end: Long, annotationTypes: String, annotationStates: String, projectIds: Option[String])
GET           /time/user/:userId/summedByAnnotation                                             controllers.TimeController.timeSummedByAnnotationForUser(userId: ObjectId, start: Long, end: Long, annotationTypes: String, annotationStates: String, projectIds: Option[String])
GET           /time/overview                                                                    controllers.TimeController.timeOverview(start: Long, end: Long, annotationTypes: String, annotationStates: String, teamIds: Option[String], projectIds: Option[String])

# Long-Running Jobs
GET           /jobs/request                                                                     controllers.WKRemoteWorkerController.requestJobs(key: String)
GET           /jobs                                                                             controllers.JobController.list()
GET           /jobs/status                                                                      controllers.JobController.status()
GET           /jobs/getCreditCost                                                               controllers.JobController.getJobCreditCost(command: String, boundingBoxInMag: String)
POST          /jobs/run/convertToWkw/:datasetId                                                 controllers.JobController.runConvertToWkwJob(datasetId: ObjectId, scale: String, unit: Option[String])
POST          /jobs/run/computeMeshFile/:datasetId                                              controllers.JobController.runComputeMeshFileJob(datasetId: ObjectId, layerName: String, mag: String, agglomerateView: Option[String])
POST          /jobs/run/computeSegmentIndexFile/:datasetId                                      controllers.JobController.runComputeSegmentIndexFileJob(datasetId: ObjectId, layerName: String)
POST          /jobs/run/exportTiff/:datasetId                                                   controllers.JobController.runExportTiffJob(datasetId: ObjectId, bbox: String, additionalCoordinates: Option[String], layerName: Option[String], mag: Option[String], annotationLayerName: Option[String], annotationId: Option[ObjectId], asOmeTiff: Boolean)
POST          /jobs/run/inferNuclei/:datasetId                                                  controllers.JobController.runInferNucleiJob(datasetId: ObjectId, layerName: String, newDatasetName: String)
POST          /jobs/run/inferNeurons/:datasetId                                                 controllers.JobController.runInferNeuronsJob(datasetId: ObjectId, layerName: String, bbox: String, newDatasetName: String, doSplitMergerEvaluation: Boolean, annotationId: Option[String], evalUseSparseTracing: Option[Boolean], evalMaxEdgeLength: Option[Double], evalSparseTubeThresholdNm: Option[Double], evalMinMergerPathLengthNm: Option[Double])
POST          /jobs/run/inferMitochondria/:datasetId                                            controllers.JobController.runInferMitochondriaJob(datasetId: ObjectId, layerName: String, bbox: String, newDatasetName: String)
POST          /jobs/run/alignSections/:datasetId                                                controllers.JobController.runAlignSectionsJob(datasetId: ObjectId, layerName: String, newDatasetName: String, annotationId: Option[ObjectId])
POST          /jobs/run/materializeVolumeAnnotation/:datasetId                                  controllers.JobController.runMaterializeVolumeAnnotationJob(datasetId: ObjectId, fallbackLayerName: String, annotationId: ObjectId, annotationType: String, newDatasetName: String, outputSegmentationLayerName: String, mergeSegments: Boolean, volumeLayerName: Option[String], includesEditableMapping: Boolean, boundingBox: Option[String])
POST          /jobs/run/findLargestSegmentId/:datasetId                                         controllers.JobController.runFindLargestSegmentIdJob(datasetId: ObjectId, layerName: String)
POST          /jobs/run/renderAnimation/:datasetId                                              controllers.JobController.runRenderAnimationJob(datasetId: ObjectId)
GET           /jobs/:id                                                                         controllers.JobController.get(id: ObjectId)
PATCH         /jobs/:id/cancel                                                                  controllers.JobController.cancel(id: ObjectId)
PATCH         /jobs/:id/retry                                                                   controllers.JobController.retry(id: ObjectId)
POST          /jobs/:id/status                                                                  controllers.WKRemoteWorkerController.updateJobStatus(key: String, id: ObjectId)
POST          /jobs/:id/attachVoxelyticsWorkflow                                                controllers.WKRemoteWorkerController.attachVoxelyticsWorkflow(key: String, id: ObjectId)
POST          /jobs/:id/attachDatasetToInference                                                controllers.WKRemoteWorkerController.attachDatasetToInference(key: String, id: ObjectId)
GET           /jobs/:id/export                                                                  controllers.JobController.redirectToExport(id: ObjectId)

# AI Models
POST          /aiModels/runNeuronTraining                                                       controllers.AiModelController.runNeuronTraining
POST          /aiModels/inferences/runCustomNeuronInference                                     controllers.AiModelController.runCustomNeuronInference
GET           /aiModels/inferences/:id                                                          controllers.AiModelController.readAiInferenceInfo(id: ObjectId)
GET           /aiModels/inferences                                                              controllers.AiModelController.listAiInferences
GET           /aiModels                                                                         controllers.AiModelController.listAiModels
POST          /aiModels/register                                                                controllers.AiModelController.registerAiModel
GET           /aiModels/:id                                                                     controllers.AiModelController.readAiModelInfo(id: ObjectId)
PUT           /aiModels/:id                                                                     controllers.AiModelController.updateAiModelInfo(id: ObjectId)
DELETE        /aiModels/:id                                                                     controllers.AiModelController.deleteAiModel(id: ObjectId)

# CreditTransactions
POST          /creditTransactions/addCredits                                                    controllers.CreditTransactionController.addCredits(organizationId: String, creditAmount: Int, moneySpent: String, currency: String, comment: Option[String], expiresAt: Option[String])
PATCH         /creditTransactions/:transactionId                                                controllers.CreditTransactionController.refundCreditTransaction(organizationId: String, transactionId: String)

# Publications
GET           /publications                                                                     controllers.PublicationController.listPublications()
GET           /publications/:id                                                                 controllers.PublicationController.read(id: ObjectId)

# Shortlinks
POST          /shortLinks                                                                       controllers.ShortLinkController.create()
GET           /shortLinks/byKey/:key                                                            controllers.ShortLinkController.getByKey(key: String)

# Remote Dataset Credentials
POST          /credentials/httpBasicAuth                                                        controllers.CredentialController.createHttpBasicAuthCredential()
POST          /credentials/s3AccessKey                                                          controllers.CredentialController.createS3AccessKeyCredential()
POST          /credentials/googleServiceAccount                                                 controllers.CredentialController.createGoogleServiceAccountCredential()

# Email verification
POST          /verifyEmail/:key                                                                 controllers.EmailVerificationController.verify(key: String)
POST          /verifyEmail                                                                      controllers.EmailVerificationController.requestVerificationMail()

# Voxelytics
POST          /voxelytics/workflows                                                             controllers.VoxelyticsController.storeWorkflow()
GET           /voxelytics/workflows                                                             controllers.VoxelyticsController.listWorkflows()
GET           /voxelytics/workflows/:workflowHash                                               controllers.VoxelyticsController.getWorkflow(workflowHash: String, runId: Option[ObjectId])
DELETE        /voxelytics/workflows/:workflowHash                                               controllers.VoxelyticsController.deleteWorkflow(workflowHash: String)
POST          /voxelytics/workflows/:workflowHash/events                                        controllers.VoxelyticsController.storeWorkflowEvents(workflowHash: String, runName: String)
GET           /voxelytics/workflows/:workflowHash/chunkStatistics                               controllers.VoxelyticsController.getChunkStatistics(workflowHash: String, runId: Option[ObjectId], taskName: String)
GET           /voxelytics/workflows/:workflowHash/artifactChecksums                             controllers.VoxelyticsController.getArtifactChecksums(workflowHash: String, runId: Option[ObjectId], taskName: String, artifactName: Option[String])
POST          /voxelytics/logs                                                                  controllers.VoxelyticsController.appendLogs()
GET           /voxelytics/logs                                                                  controllers.VoxelyticsController.getLogs(runId: ObjectId, taskName: Option[String], minLevel: Option[String], startTimestamp:Long, endTimestamp: Long, limit: Option[Int])<|MERGE_RESOLUTION|>--- conflicted
+++ resolved
@@ -112,10 +112,7 @@
 GET           /datastores/:name/datasources/:datasetId/paths                                    controllers.WKRemoteDataStoreController.getPaths(name: String, key: String, datasetId: ObjectId)
 GET           /datastores/:name/datasources/:datasetId                                          controllers.WKRemoteDataStoreController.getDataSource(name: String, key: String, datasetId: ObjectId)
 POST          /datastores/:name/datasources/:organizationId/:directoryName                      controllers.WKRemoteDataStoreController.registerDataSource(name: String, key: String, organizationId: String, directoryName: String, token: String)
-<<<<<<< HEAD
-=======
 PUT           /datastores/:name/datasources/:datasetId                                          controllers.WKRemoteDataStoreController.updateDataSource(name: String, key: String, datasetId: ObjectId, allowNewPaths: Boolean)
->>>>>>> d8e3194f
 PATCH         /datastores/:name/status                                                          controllers.WKRemoteDataStoreController.statusUpdate(name: String, key: String)
 POST          /datastores/:name/reserveUpload                                                   controllers.WKRemoteDataStoreController.reserveDatasetUpload(name: String, key: String, token: String)
 GET           /datastores/:name/getUnfinishedUploadsForUser                                     controllers.WKRemoteDataStoreController.getUnfinishedUploadsForUser(name: String, key: String, token: String, organizationName: String)
