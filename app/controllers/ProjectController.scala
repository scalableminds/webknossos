/*
 * Copyright (C) 2011-2017 Scalable minds UG (haftungsbeschränkt) & Co. KG. <http://scm.io>
 */
package controllers
import javax.inject.Inject

import scala.concurrent.Future
import com.scalableminds.util.reactivemongo.GlobalAccessContext
import com.scalableminds.util.tools.Fox
import models.annotation.AnnotationDAO
import models.mturk.{MTurkAssignmentConfig, MTurkProjectDAO}
import models.project.{Project, ProjectDAO, ProjectService, WebknossosAssignmentConfig}
import models.task._
<<<<<<< HEAD
import models.user.User
import net.liftweb.common.{Empty, Full}
import oxalis.security.silhouetteOxalis.{UserAwareAction, UserAwareRequest, SecuredRequest, SecuredAction}
import models.user.UserDAO
=======
import models.user.UserDAO
import net.liftweb.common.Empty
import oxalis.security.{AuthenticatedRequest, Secured}
>>>>>>> aae8ad5c
import play.api.i18n.{Messages, MessagesApi}
import play.api.libs.concurrent.Execution.Implicits._
import play.api.libs.json.{JsValue, Json}
import play.twirl.api.Html

class ProjectController @Inject()(val messagesApi: MessagesApi) extends Controller {

  def list = SecuredAction.async {
    implicit request =>
      for {
        projects <- ProjectDAO.findAll
        js <- Fox.serialSequence(projects)(Project.projectPublicWrites(_, request.identity))
      } yield {
        Ok(Json.toJson(js))
      }
  }

  def listWithStatus = SecuredAction.async {
    implicit request =>
      for {
        projects <- ProjectDAO.findAll
        allCounts <- OpenAssignmentDAO.countForProjects
        js <- Fox.serialCombined(projects) { project =>
          for {
            openAssignments <- project.assignmentConfiguration match {
              case WebknossosAssignmentConfig =>
                Fox.successful(allCounts.get(project.name).getOrElse(0))
              case _: MTurkAssignmentConfig =>
                MTurkProjectDAO.findByProject(project.name).map(_.numberOfOpenAssignments)
            }
            r <- Project.projectPublicWritesWithStatus(project, openAssignments, request.identity)
          } yield r
        }
      } yield {
        Ok(Json.toJson(js))
      }
  }

  def read(projectName: String) = SecuredAction.async {
    implicit request =>
      for {
        project <- ProjectDAO.findOneByName(projectName) ?~> Messages("project.notFound", projectName)
        js <- Project.projectPublicWrites(project, request.identity)
      } yield {
        Ok(js)
      }
  }

  def delete(projectName: String) = SecuredAction.async {
    implicit request =>
      for {
        project <- ProjectDAO.findOneByName(projectName) ?~> Messages("project.notFound", projectName)
        _ <- project.isOwnedBy(request.identity) ?~> Messages("project.remove.notAllowed")
        _ <- ProjectService.remove(project) ?~> Messages("project.remove.failure")
      } yield {
        JsonOk(Messages("project.remove.success"))
      }
  }

  def create = SecuredAction.async(parse.json) { implicit request =>
    withJsonBodyUsing(Project.projectPublicReads) { project =>
      ProjectDAO.findOneByName(project.name)(GlobalAccessContext).futureBox.flatMap {
        case Empty if request.identity.isAdminOf(project.team) =>
          for {
            _ <- ProjectService.reportToExternalService(project, request.body)
            _ <- ProjectDAO.insert(project)
            js <- Project.projectPublicWrites(project, request.identity)
          } yield Ok(js)
        case Empty                                                       =>
          Future.successful(JsonBadRequest(Messages("team.notAllowed")))
        case _                                                           =>
          Future.successful(JsonBadRequest(Messages("project.name.alreadyTaken")))
      }
    }
  }

  def update(projectName: String) = SecuredAction.async(parse.json) { implicit request =>
    withJsonBodyUsing(Project.projectPublicReads) { updateRequest =>
      for{
        project <- ProjectDAO.findOneByName(projectName)(GlobalAccessContext) ?~> Messages("project.notFound", projectName)
        _ <- request.identity.adminTeamNames.contains(project.team) ?~> Messages("team.notAllowed")
        updatedProject <- ProjectService.update(project._id, project, updateRequest) ?~> Messages("project.update.failed", projectName)
        js <- Project.projectPublicWrites(updatedProject, request.identity)
      } yield Ok(js)
    }
  }

  def pause(projectName: String) = SecuredAction.async {
    implicit request =>
      updatePauseStatus(projectName, isPaused = true)
  }

  def resume(projectName: String) = SecuredAction.async {
    implicit request =>
      updatePauseStatus(projectName, isPaused = false)
  }

  private def updatePauseStatus(projectName: String, isPaused: Boolean)(implicit request: SecuredRequest[_]) = {
    for {
      project <- ProjectDAO.findOneByName(projectName) ?~> Messages("project.notFound", projectName)
      updatedProject <- ProjectService.updatePauseStatus(project, isPaused) ?~> Messages("project.update.failed", projectName)
      js <- Project.projectPublicWrites(updatedProject, request.identity)
    } yield {
      Ok(js)
    }
  }

  def tasksForProject(projectName: String) = SecuredAction.async {
    implicit request =>
      for {
        project <- ProjectDAO.findOneByName(projectName) ?~> Messages("project.notFound", projectName)
        _ <- request.identity.adminTeamNames.contains(project.team) ?~> Messages("notAllowed")
        tasks <- project.tasks
        js <- Fox.serialCombined(tasks)(t => Task.transformToJson(t))
      } yield {
        Ok(Json.toJson(js))
      }
  }

<<<<<<< HEAD
  def usersWithOpenTasks(projectName: String) = SecuredAction.async {
=======
  def usersWithOpenTasks(projectName: String) = Authenticated.async {
>>>>>>> aae8ad5c
    implicit request =>
      for {
        tasks <- TaskDAO.findAllByProject(projectName)
        annotations <- AnnotationDAO.findAllUnfinishedByTaskIds(tasks.map(_._id))
        userIds = annotations.map(_._user).flatten
        users <- UserDAO.findAllByIds(userIds)
      } yield {
        Ok(Json.toJson(users.map(_.email)))
      }
  }
}<|MERGE_RESOLUTION|>--- conflicted
+++ resolved
@@ -11,16 +11,9 @@
 import models.mturk.{MTurkAssignmentConfig, MTurkProjectDAO}
 import models.project.{Project, ProjectDAO, ProjectService, WebknossosAssignmentConfig}
 import models.task._
-<<<<<<< HEAD
-import models.user.User
 import net.liftweb.common.{Empty, Full}
 import oxalis.security.silhouetteOxalis.{UserAwareAction, UserAwareRequest, SecuredRequest, SecuredAction}
 import models.user.UserDAO
-=======
-import models.user.UserDAO
-import net.liftweb.common.Empty
-import oxalis.security.{AuthenticatedRequest, Secured}
->>>>>>> aae8ad5c
 import play.api.i18n.{Messages, MessagesApi}
 import play.api.libs.concurrent.Execution.Implicits._
 import play.api.libs.json.{JsValue, Json}
@@ -140,11 +133,7 @@
       }
   }
 
-<<<<<<< HEAD
   def usersWithOpenTasks(projectName: String) = SecuredAction.async {
-=======
-  def usersWithOpenTasks(projectName: String) = Authenticated.async {
->>>>>>> aae8ad5c
     implicit request =>
       for {
         tasks <- TaskDAO.findAllByProject(projectName)
