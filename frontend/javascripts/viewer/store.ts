import type DiffableMap from "libs/diffable_map";
import type { Matrix4x4 } from "libs/mjs";
import { type Middleware, applyMiddleware, createStore } from "redux";
import { enableBatching } from "redux-batched-actions";
import createSagaMiddleware, { type Saga } from "redux-saga";
import type {
  APIAllowedMode,
  APIAnnotationType,
  APIAnnotationVisibility,
  APIConnectomeFile,
  APIDataLayer,
  APIDataSourceId,
  APIDataStore,
  APIDataset,
  APIHistogramData,
  APIMeshFileInfo,
  APIOrganization,
  APIRestrictions,
  APIScript,
  APISettings,
  APITask,
  APITracingStore,
  APIUser,
  APIUserBase,
  APIUserCompact,
  AdditionalAxis,
  AdditionalCoordinate,
  AnnotationLayerDescriptor,
  MetadataEntryProto,
  ServerEditableMapping,
  TracingType,
} from "types/api_types";
import type {
  BoundingBoxType,
  ContourMode,
  ControlMode,
  FillMode,
  InterpolationMode,
  MappingStatus,
  OrthoView,
  OrthoViewWithoutTD,
  OverwriteMode,
  Rect,
  TDViewDisplayMode,
  TreeType,
  Vector2,
  Vector3,
  ViewMode,
} from "viewer/constants";
import type { BLEND_MODES, ControlModeEnum } from "viewer/constants";
import defaultState from "viewer/default_state";
import type { TracingStats } from "viewer/model/accessors/annotation_accessor";
import type { AnnotationTool } from "viewer/model/accessors/tool_accessor";
import type { Action } from "viewer/model/actions/actions";
import type EdgeCollection from "viewer/model/edge_collection";
import actionLoggerMiddleware from "viewer/model/helpers/action_logger_middleware";
import overwriteActionMiddleware from "viewer/model/helpers/overwrite_action_middleware";
import reduceReducers from "viewer/model/helpers/reduce_reducers";
import AnnotationReducer from "viewer/model/reducers/annotation_reducer";
import ConnectomeReducer from "viewer/model/reducers/connectome_reducer";
import DatasetReducer from "viewer/model/reducers/dataset_reducer";
import FlycamReducer from "viewer/model/reducers/flycam_reducer";
import SaveReducer from "viewer/model/reducers/save_reducer";
import SettingsReducer from "viewer/model/reducers/settings_reducer";
import SkeletonTracingReducer from "viewer/model/reducers/skeletontracing_reducer";
import TaskReducer from "viewer/model/reducers/task_reducer";
import UiReducer from "viewer/model/reducers/ui_reducer";
import UserReducer from "viewer/model/reducers/user_reducer";
import ViewModeReducer from "viewer/model/reducers/view_mode_reducer";
import VolumeTracingReducer from "viewer/model/reducers/volumetracing_reducer";
import type { UpdateAction } from "viewer/model/sagas/update_actions";
import type { Toolkit } from "./model/accessors/tool_accessor";
import FlycamInfoCacheReducer from "./model/reducers/flycam_info_cache_reducer";
import OrganizationReducer from "./model/reducers/organization_reducer";
import type { StartAIJobModalState } from "./view/action-bar/starting_job_modals";

export type MutableCommentType = {
  content: string;
  nodeId: number;
};
export type CommentType = Readonly<MutableCommentType>;
export type MutableEdge = {
  source: number;
  target: number;
};
export type Edge = Readonly<MutableEdge>;
export type MutableNode = {
  id: number;
  untransformedPosition: Vector3;
  additionalCoordinates: AdditionalCoordinate[] | null;
  rotation: Vector3;
  bitDepth: number;
  viewport: number;
  mag: number;
  radius: number;
  timestamp: number;
  interpolation: boolean;
};
export type Node = Readonly<MutableNode>;
export type MutableBranchPoint = {
  timestamp: number;
  nodeId: number;
};
export type BranchPoint = Readonly<MutableBranchPoint>;
export type MutableNodeMap = DiffableMap<number, MutableNode>;
export type NodeMap = DiffableMap<number, Node>;
export type BoundingBoxObject = {
  readonly topLeft: Vector3;
  readonly width: number;
  readonly height: number;
  readonly depth: number;
};
export type UserBoundingBoxToServer = {
  boundingBox: BoundingBoxObject;
  id: number;
  name?: string;
  color?: Vector3;
  isVisible?: boolean;
};
export type UserBoundingBoxWithoutIdMaybe = {
  boundingBox?: BoundingBoxType;
  name?: string;
  color?: Vector3;
  isVisible?: boolean;
};
export type UserBoundingBoxWithoutId = {
  boundingBox: BoundingBoxType;
  name: string;
  color: Vector3;
  isVisible: boolean;
};
export type UserBoundingBox = UserBoundingBoxWithoutId & {
  id: number;
};
// When changing MutableTree, remember to also update Tree
export type MutableTree = {
  treeId: number;
  groupId: number | null | undefined;
  color: Vector3;
  name: string;
  timestamp: number;
  comments: MutableCommentType[];
  branchPoints: MutableBranchPoint[];
  edges: EdgeCollection;
  isVisible: boolean;
  nodes: MutableNodeMap;
  type: TreeType;
  edgesAreVisible: boolean;
  metadata: MetadataEntryProto[];
};
// When changing Tree, remember to also update MutableTree
export type Tree = {
  readonly treeId: number;
  readonly groupId: number | null | undefined;
  readonly color: Vector3;
  readonly name: string;
  readonly timestamp: number;
  readonly comments: CommentType[];
  readonly branchPoints: BranchPoint[];
  readonly edges: EdgeCollection;
  readonly isVisible: boolean;
  readonly nodes: NodeMap;
  readonly type: TreeType;
  readonly edgesAreVisible: boolean;
  readonly metadata: MetadataEntryProto[];
};
export type TreeGroupTypeFlat = {
  readonly name: string;
  readonly groupId: number;
  readonly isExpanded?: boolean;
};
export type TreeGroup = TreeGroupTypeFlat & {
  readonly children: TreeGroup[];
};
export type MutableTreeGroup = {
  name: string;
  groupId: number;
  children: MutableTreeGroup[];
};

export type SegmentGroupTypeFlat = TreeGroupTypeFlat;
export type SegmentGroup = TreeGroup;
export type MutableSegmentGroup = MutableTreeGroup;

export type DataLayerType = APIDataLayer;
export type Restrictions = APIRestrictions & { initialAllowUpdate: boolean };
export type AllowedMode = APIAllowedMode;
export type Settings = APISettings;
export type DataStoreInfo = APIDataStore;
export type MutableTreeMap = Record<number, MutableTree>;
export type TreeMap = Record<number, Tree>;
export type AnnotationVisibility = APIAnnotationVisibility;
export type RestrictionsAndSettings = Restrictions & Settings;
export type Annotation = {
  readonly annotationId: string;
  // This is the version that the front-end considers as
  // most recently saved. Usually, this will be identical
  // to the version stored in the back-end. Only if another
  // actor has saved a newer version to the front-end, the
  // versions won't match (=> conflict).
  // Unsaved changes don't change this version field.
  readonly version: number;
  readonly earliestAccessibleVersion: number;
  readonly restrictions: RestrictionsAndSettings;
  readonly visibility: AnnotationVisibility;
  readonly annotationLayers: Array<AnnotationLayerDescriptor>;
  readonly tags: Array<string>;
  readonly stats: TracingStats | null | undefined;
  readonly description: string;
  readonly name: string;
  readonly organization: string;
  readonly tracingStore: APITracingStore;
  readonly annotationType: APIAnnotationType;
  readonly owner: APIUserBase | null | undefined;
  readonly contributors: APIUserBase[];
  readonly othersMayEdit: boolean;
  readonly blockedByUser: APIUserCompact | null | undefined;
  readonly isLockedByOwner: boolean;
};
type TracingBase = {
  readonly createdTimestamp: number;
  readonly tracingId: string;
  readonly boundingBox: BoundingBoxType | null | undefined;
  readonly userBoundingBoxes: Array<UserBoundingBox>;
  readonly additionalAxes: AdditionalAxis[];
};
export type NavigationList = {
  readonly list: Array<number>;
  readonly activeIndex: number;
};
export type SkeletonTracing = TracingBase & {
  readonly type: "skeleton";
  readonly trees: TreeMap;
  readonly treeGroups: Array<TreeGroup>;
  readonly activeTreeId: number | null | undefined;
  readonly activeNodeId: number | null | undefined;
  readonly activeGroupId: number | null | undefined;
  readonly cachedMaxNodeId: number;
  readonly navigationList: NavigationList;
  readonly showSkeletons: boolean;
};
export type Segment = {
  readonly id: number;
  readonly name: string | null | undefined;
  readonly somePosition: Vector3 | undefined;
  readonly someAdditionalCoordinates: AdditionalCoordinate[] | undefined | null;
  readonly creationTime: number | null | undefined;
  readonly color: Vector3 | null;
  readonly groupId: number | null | undefined;
  readonly isVisible: boolean;
  readonly metadata: MetadataEntryProto[];
};
export type SegmentMap = DiffableMap<number, Segment>;

export type LabelAction = {
  centroid: Vector3; // centroid of the label action
  plane: OrthoViewWithoutTD; // plane that was labeled
};

export type VolumeTracing = TracingBase & {
  readonly type: "volume";
  // Note that there are also SegmentMaps in `state.localSegmentationData`
  // for non-annotation volume layers.
  readonly segments: SegmentMap;
  readonly segmentGroups: Array<SegmentGroup>;
  readonly largestSegmentId: number | null;
  readonly activeCellId: number;
  readonly activeUnmappedSegmentId?: number | null; // not persisted
  // lastLabelActions[0] is the most recent one
  readonly lastLabelActions: Array<LabelAction>;
  readonly contourTracingMode: ContourMode;
  // Stores points of the currently drawn region in global coordinates
  readonly contourList: Array<Vector3>;
  readonly fallbackLayer?: string;
  readonly mappingName?: string | null | undefined;
  readonly hasEditableMapping?: boolean;
  readonly mappingIsLocked?: boolean;
  readonly hasSegmentIndex: boolean;
  readonly volumeBucketDataHasChanged?: boolean;
  readonly hideUnregisteredSegments: boolean;
};
export type ReadOnlyTracing = TracingBase & {
  readonly type: "readonly";
};
export type EditableMapping = Readonly<ServerEditableMapping> & {
  readonly type: "mapping";
};
export type StoreAnnotation = Annotation & {
  readonly skeleton: SkeletonTracing | null | undefined;
  readonly volumes: Array<VolumeTracing>;
  readonly readOnly: ReadOnlyTracing | null | undefined;
  readonly mappings: Array<EditableMapping>;
};
export type LegacyViewCommand = APIDataSourceId & {
  readonly type: typeof ControlModeEnum.VIEW;
};
export type TraceOrViewCommand =
  | {
      readonly datasetId: string;
      readonly type: typeof ControlModeEnum.VIEW;
    }
  | {
      readonly type: typeof ControlModeEnum.TRACE;
      readonly annotationId: string;
    }
  | {
      readonly datasetId: string;
      readonly type: typeof ControlModeEnum.SANDBOX;
      readonly tracingType: TracingType;
    };
export type DatasetLayerConfiguration = {
  readonly color: Vector3;
  readonly brightness?: number;
  readonly contrast?: number;
  readonly alpha: number;
  readonly intensityRange?: readonly [number, number];
  readonly min?: number;
  readonly max?: number;
  readonly isDisabled: boolean;
  readonly isInverted: boolean;
  readonly isInEditMode: boolean;
  readonly gammaCorrectionValue: number;
  readonly mapping?: { name: string; type: MappingType } | null | undefined;
};
export type LoadingStrategy = "BEST_QUALITY_FIRST" | "PROGRESSIVE_QUALITY";

export type BrushPresets = {
  readonly small: number;
  readonly medium: number;
  readonly large: number;
};

export type DatasetConfiguration = {
  readonly fourBit: boolean;
  readonly interpolation: boolean;
  readonly layers: Record<string, DatasetLayerConfiguration>;
  readonly colorLayerOrder: Array<string>;
  readonly position?: Vector3;
  readonly zoom?: number;
  readonly rotation?: Vector3;
  readonly renderMissingDataBlack: boolean;
  readonly loadingStrategy: LoadingStrategy;
  readonly segmentationPatternOpacity: number;
  readonly blendMode: BLEND_MODES;
  // If nativelyRenderedLayerName is not-null, the layer with
  // that name (or id) should be rendered without any transforms.
  // This means, that all other layers should be transformed so that
  // they still correlated with each other.
  // If other layers have the same transformation they will also be rendered
  // natively as their transform and the inverse transform of the nativelyRenderedLayer
  // layer cancel each other out.
  // If nativelyRenderedLayerName is null, all layers are rendered
  // as their transforms property signal it.
  // Currently, skeleton layers and volume layers without fallback do not have transforms
  // as a stored property. So, to render the skeleton layer natively,
  // nativelyRenderedLayerName can be set to null.
  readonly nativelyRenderedLayerName: string | null;
};

export type PartialDatasetConfiguration = Partial<Omit<DatasetConfiguration, "layers">> & {
  readonly layers?: Record<string, Partial<DatasetLayerConfiguration>>;
};

export type QuickSelectConfig = {
  readonly useHeuristic: boolean;
  // Only relevant for useHeuristic=false:
  readonly predictionDepth?: number;
  // Only relevant for useHeuristic=true:
  readonly showPreview: boolean;
  readonly segmentMode: "dark" | "light";
  readonly threshold: number;
  readonly closeValue: number;
  readonly erodeValue: number;
  readonly dilateValue: number;
};

export type UserConfiguration = {
  readonly autoSaveLayouts: boolean;
  readonly autoRenderMeshInProofreading: boolean;
  readonly selectiveVisibilityInProofreading: boolean;
  readonly brushSize: number;
  readonly clippingDistance: number;
  readonly clippingDistanceArbitrary: number;
  readonly crosshairSize: number;
  readonly displayCrosshair: boolean;
  readonly displayScalebars: boolean;
  readonly dynamicSpaceDirection: boolean;
  readonly hideTreeRemovalWarning: boolean;
  readonly highlightCommentedNodes: boolean;
  readonly keyboardDelay: number;
  readonly mouseRotateValue: number;
  readonly moveValue3d: number;
  readonly moveValue: number;
  readonly newNodeNewTree: boolean;
  readonly continuousNodeCreation: boolean;
  readonly centerNewNode: boolean;
  readonly overrideNodeRadius: boolean;
  readonly particleSize: number;
  readonly presetBrushSizes: BrushPresets | null;
  readonly rotateValue: number;
  readonly sortCommentsAsc: boolean;
  readonly sortTreesByName: boolean;
  readonly sphericalCapRadius: number;
  readonly tdViewDisplayPlanes: TDViewDisplayMode;
  readonly tdViewDisplayDatasetBorders: boolean;
  readonly tdViewDisplayLayerBorders: boolean;
  readonly gpuMemoryFactor: number;
  // For volume (and hybrid) annotations, this mode specifies
  // how volume annotations overwrite existing voxels.
  readonly overwriteMode: OverwriteMode;
  readonly fillMode: FillMode;
  readonly isFloodfillRestrictedToBoundingBox: boolean;
  readonly interpolationMode: InterpolationMode;
  readonly useLegacyBindings: boolean;
  readonly quickSelect: QuickSelectConfig;
  readonly renderWatermark: boolean;
  readonly antialiasRendering: boolean;
  readonly activeToolkit: Toolkit;
};
export type RecommendedConfiguration = Partial<
  UserConfiguration &
    DatasetConfiguration & {
      zoom: number;
      segmentationOpacity: number;
    }
>;
// A histogram value of undefined indicates that the histogram hasn't been fetched yet
// whereas a value of null indicates that the histogram couldn't be fetched
export type HistogramDataForAllLayers = Record<string, APIHistogramData | null>;
export type Mapping = Map<number, number> | Map<bigint, bigint>;
export type NumberLike = number | bigint;
export type NumberLikeMap = Map<NumberLike, NumberLike>;

export type MappingType = "JSON" | "HDF5";
export type ActiveMappingInfo = {
  readonly mappingName: string | null | undefined;
  readonly mapping: Mapping | null | undefined;
  readonly mappingColors: number[] | null | undefined;
  readonly hideUnmappedIds: boolean;
  readonly mappingStatus: MappingStatus;
  readonly mappingType: MappingType;
  readonly isMergerModeMapping?: boolean;
};
export type TemporaryConfiguration = {
  readonly histogramData: HistogramDataForAllLayers;
  readonly viewMode: ViewMode;
  readonly flightmodeRecording: boolean;
  readonly controlMode: ControlMode;
  readonly mousePosition: Vector2 | null | undefined;
  readonly hoveredSegmentId: number | null;
  readonly hoveredUnmappedSegmentId: number | null;
  readonly activeMappingByLayer: Record<string, ActiveMappingInfo>;
  readonly isMergerModeEnabled: boolean;
  readonly gpuSetup: {
    // These rendering-related variables are set up
    // during startup and cannot change (with the current
    // implementation). That's why, we are explicitly saving
    // these gpu setup variables here.
    readonly smallestCommonBucketCapacity: number;
    readonly initializedGpuFactor: number;
    readonly maximumLayerCountToRender: number;
  };
  readonly preferredQualityForMeshPrecomputation: number;
  readonly preferredQualityForMeshAdHocComputation: number;
  readonly lastVisibleSegmentationLayerName: string | null | undefined;
};
export type Script = APIScript;
export type Task = APITask;
export type SaveQueueEntry = {
  version: number;
  timestamp: number;
  authorId: string;
  actions: Array<UpdateAction>;
  transactionId: string;
  transactionGroupCount: number;
  transactionGroupIndex: number;
  stats: TracingStats | null | undefined;
  info: string;
};
export type ProgressInfo = {
  readonly processedActionCount: number;
  readonly totalActionCount: number;
};
export type SaveState = {
  readonly isBusy: boolean;
  readonly queue: Array<SaveQueueEntry>;
  readonly lastSaveTimestamp: number;
  readonly progressInfo: ProgressInfo;
};
export type Flycam = {
  readonly zoomStep: number;
  readonly currentMatrix: Matrix4x4;
  readonly additionalCoordinates: AdditionalCoordinate[] | null;
  readonly spaceDirectionOrtho: [-1 | 1, -1 | 1, -1 | 1];
  readonly direction: Vector3;
};
export type CameraData = {
  readonly near: number;
  readonly far: number;
  readonly left: number;
  readonly right: number;
  readonly top: number;
  readonly bottom: number;
  readonly up: Vector3;
  readonly position: Vector3;
};
export type PartialCameraData = {
  readonly near?: number;
  readonly far?: number;
  readonly left?: number;
  readonly right?: number;
  readonly top?: number;
  readonly bottom?: number;
  readonly up?: Vector3;
  readonly position?: Vector3;
};
export type PlaneRects = {
  readonly PLANE_XY: Rect;
  readonly PLANE_YZ: Rect;
  readonly PLANE_XZ: Rect;
  readonly TDView: Rect;
};
export type PlaneModeData = {
  readonly activeViewport: OrthoView;
  readonly tdCamera: CameraData;
  readonly inputCatcherRects: PlaneRects;
};
type ArbitraryModeData = {
  readonly inputCatcherRect: Rect;
};
export type ViewModeData = {
  readonly plane: PlaneModeData;
  readonly arbitrary: ArbitraryModeData;
};
export type BorderOpenStatus = {
  left: boolean;
  right: boolean;
};
export type Theme = "light" | "dark";
export type BusyBlockingInfo = {
  isBusy: boolean;
  reason?: string;
};
export type ContextMenuInfo = {
  readonly contextMenuPosition: Readonly<[number, number]> | null | undefined;
  readonly clickedNodeId: number | null | undefined;
  readonly meshId: number | null | undefined;
  readonly meshIntersectionPosition: Vector3 | null | undefined;
  readonly clickedBoundingBoxId: number | null | undefined;
  readonly globalPosition: Vector3 | null | undefined;
  readonly viewport: OrthoView | null | undefined;
  readonly unmappedSegmentId?: number | null;
};
type UiInformation = {
  readonly globalProgress: number; // 0 to 1
  readonly showDropzoneModal: boolean;
  readonly showVersionRestore: boolean;
  readonly showDownloadModal: boolean;
  readonly showPythonClientModal: boolean;
  readonly showShareModal: boolean;
  readonly showMergeAnnotationModal: boolean;
  readonly showZarrPrivateLinksModal: boolean;
  readonly showAddScriptModal: boolean;
  readonly aIJobModalState: StartAIJobModalState;
  readonly showRenderAnimationModal: boolean;
  readonly activeTool: AnnotationTool;
  readonly activeUserBoundingBoxId: number | null | undefined;
  readonly storedLayouts: Record<string, any>;
  readonly isImportingMesh: boolean;
  readonly isInAnnotationView: boolean;
  readonly hasOrganizations: boolean;
  readonly borderOpenStatus: BorderOpenStatus;
  readonly theme: Theme;
  readonly isWkReady: boolean;
  readonly busyBlockingInfo: BusyBlockingInfo;
  readonly quickSelectState:
    | "inactive"
    | "drawing" // the user is currently drawing a bounding box
    | "active"; // the quick select saga is currently running (calculating as well as preview mode)
  readonly areQuickSelectSettingsOpen: boolean;
  readonly measurementToolInfo: { lastMeasuredPosition: Vector3 | null; isMeasuring: boolean };
  readonly navbarHeight: number;
  readonly contextInfo: ContextMenuInfo;
};
type BaseMeshInformation = {
  readonly segmentId: number;
  readonly seedPosition: Vector3;
  readonly seedAdditionalCoordinates?: AdditionalCoordinate[] | null;
  readonly isLoading: boolean;
  readonly isVisible: boolean;
  readonly opacity: number;
  readonly mappingName: string | null | undefined;
};
export type AdHocMeshInformation = BaseMeshInformation & {
  readonly isPrecomputed: false;
  readonly mappingType: MappingType | null | undefined;
};
export type PrecomputedMeshInformation = BaseMeshInformation & {
  readonly isPrecomputed: true;
  readonly meshFileName: string;
};
export type MeshInformation = AdHocMeshInformation | PrecomputedMeshInformation;
export type ConnectomeData = {
  readonly availableConnectomeFiles: Array<APIConnectomeFile> | null | undefined;
  readonly currentConnectomeFile: APIConnectomeFile | null | undefined;
  readonly pendingConnectomeFileName: string | null | undefined;
  readonly activeAgglomerateIds: Array<number>;
  readonly skeleton: SkeletonTracing | null | undefined;
};
export type LocalSegmentationData = {
  // For meshes, the string represents additional coordinates, number is the segment ID.
  // The undefined types were added to enforce null checks when using this structure.
  readonly meshes: Record<string, Record<number, MeshInformation> | undefined> | undefined;
  readonly availableMeshFiles: Array<APIMeshFile> | null | undefined;
  readonly currentMeshFile: APIMeshFile | null | undefined;
  // Note that for a volume tracing, this information should be stored
  // in state.annotation.volume.segments, as this is also persisted on the
  // server (i.e., not "local").
  // The `segments` here should only be used for non-annotation volume
  // layers.
  readonly segments: SegmentMap;
  // Note that segments that are not in the segment tab could be stored as selected.
  // To get only available segments or group, use getSelectedIds() in volumetracing_accessor.
  readonly selectedIds: { segments: number[]; group: number | null };
  readonly connectomeData: ConnectomeData;
  readonly hideUnregisteredSegments: boolean;
};

export type WebknossosState = {
  readonly datasetConfiguration: DatasetConfiguration;
  readonly userConfiguration: UserConfiguration;
  readonly temporaryConfiguration: TemporaryConfiguration;
  readonly dataset: APIDataset;
  readonly annotation: StoreAnnotation;
  readonly task: Task | null | undefined;
  readonly save: SaveState;
  readonly flycam: Flycam;
  readonly flycamInfoCache: {
    readonly maximumZoomForAllMags: Record<string, number[]>;
  };
  readonly viewModeData: ViewModeData;
  readonly activeUser: APIUser | null | undefined;
  readonly activeOrganization: APIOrganization | null;
  readonly uiInformation: UiInformation;
  readonly localSegmentationData: Record<
<<<<<<< HEAD
    string, // layerName
    LocalSegmentationData
=======
    string, //layerName
    {
      // For meshes, the string represents additional coordinates, number is the segment ID.
      // The undefined types were added to enforce null checks when using this structure.
      readonly meshes: Record<string, Record<number, MeshInformation> | undefined> | undefined;
      readonly availableMeshFiles: Array<APIMeshFileInfo> | null | undefined;
      readonly currentMeshFile: APIMeshFileInfo | null | undefined;
      // Note that for a volume tracing, this information should be stored
      // in state.annotation.volume.segments, as this is also persisted on the
      // server (i.e., not "local").
      // The `segments` here should only be used for non-annotation volume
      // layers.
      readonly segments: SegmentMap;
      // Note that segments that are not in the segment tab could be stored as selected.
      // To get only available segments or group, use getSelectedIds() in volumetracing_accessor.
      readonly selectedIds: { segments: number[]; group: number | null };
      readonly connectomeData: ConnectomeData;
    }
>>>>>>> a8a67eca
  >;
};
const sagaMiddleware = createSagaMiddleware();
export type Reducer = (state: WebknossosState, action: Action) => WebknossosState;
const combinedReducers = reduceReducers(
  SettingsReducer,
  DatasetReducer,
  SkeletonTracingReducer,
  VolumeTracingReducer,
  TaskReducer,
  SaveReducer,
  FlycamReducer,
  FlycamInfoCacheReducer,
  ViewModeReducer,
  AnnotationReducer,
  UserReducer,
  UiReducer,
  ConnectomeReducer,
  OrganizationReducer,
);

const store = createStore<WebknossosState, Action, unknown, unknown>(
  enableBatching(combinedReducers),
  defaultState,
  applyMiddleware(actionLoggerMiddleware, overwriteActionMiddleware, sagaMiddleware as Middleware),
);

export function startSaga(saga: Saga<any[]>) {
  sagaMiddleware.run(saga);
}
export type StoreType = typeof store;

export default store;<|MERGE_RESOLUTION|>--- conflicted
+++ resolved
@@ -611,8 +611,8 @@
   // For meshes, the string represents additional coordinates, number is the segment ID.
   // The undefined types were added to enforce null checks when using this structure.
   readonly meshes: Record<string, Record<number, MeshInformation> | undefined> | undefined;
-  readonly availableMeshFiles: Array<APIMeshFile> | null | undefined;
-  readonly currentMeshFile: APIMeshFile | null | undefined;
+  readonly availableMeshFiles: Array<APIMeshFileInfo> | null | undefined;
+  readonly currentMeshFile: APIMeshFileInfo | null | undefined;
   // Note that for a volume tracing, this information should be stored
   // in state.annotation.volume.segments, as this is also persisted on the
   // server (i.e., not "local").
@@ -623,7 +623,6 @@
   // To get only available segments or group, use getSelectedIds() in volumetracing_accessor.
   readonly selectedIds: { segments: number[]; group: number | null };
   readonly connectomeData: ConnectomeData;
-  readonly hideUnregisteredSegments: boolean;
 };
 
 export type WebknossosState = {
@@ -643,29 +642,8 @@
   readonly activeOrganization: APIOrganization | null;
   readonly uiInformation: UiInformation;
   readonly localSegmentationData: Record<
-<<<<<<< HEAD
     string, // layerName
     LocalSegmentationData
-=======
-    string, //layerName
-    {
-      // For meshes, the string represents additional coordinates, number is the segment ID.
-      // The undefined types were added to enforce null checks when using this structure.
-      readonly meshes: Record<string, Record<number, MeshInformation> | undefined> | undefined;
-      readonly availableMeshFiles: Array<APIMeshFileInfo> | null | undefined;
-      readonly currentMeshFile: APIMeshFileInfo | null | undefined;
-      // Note that for a volume tracing, this information should be stored
-      // in state.annotation.volume.segments, as this is also persisted on the
-      // server (i.e., not "local").
-      // The `segments` here should only be used for non-annotation volume
-      // layers.
-      readonly segments: SegmentMap;
-      // Note that segments that are not in the segment tab could be stored as selected.
-      // To get only available segments or group, use getSelectedIds() in volumetracing_accessor.
-      readonly selectedIds: { segments: number[]; group: number | null };
-      readonly connectomeData: ConnectomeData;
-    }
->>>>>>> a8a67eca
   >;
 };
 const sagaMiddleware = createSagaMiddleware();
