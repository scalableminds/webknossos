Cube              = require("./cube")
Request           = require("libs/request")
MultipartData     = require("libs/multipart_data")

class PullQueue

  # Constants
  BATCH_LIMIT : 6
  BATCH_SIZE : 3
  MESSAGE_TIMEOUT : 10000

  # For buckets that should be loaded immediately and
  # should never be removed from the queue
  PRIORITY_HIGHEST : -1

  cube : null
  queue : null

  dataSetName : ""

  batchCount : 0
  roundTripTime : 0


  constructor : (@dataSetName, @cube, @layer, @tracingId, @boundingBox, @connctionInfo) ->

    @queue = []
    @url = "#{@layer.url}/data/datasets/#{@dataSetName}/layers/#{@layer.name}/data?cubeSize=#{1 << @cube.BUCKET_SIZE_P}&token=#{@layer.token}"


  pull : ->
    # Filter and sort queue, using negative priorities for sorting so .pop() can be used to get next bucket
    @queue = _.filter(@queue, (item) =>
      @boundingBox.containsBucket(item.bucket) and
        @cube.getBucketByZoomedAddress(item.bucket).needsRequest()
    )
    @queue = _.sortBy(@queue, (item) -> item.priority)

    # Starting to download some buckets
    while @batchCount < @BATCH_LIMIT and @queue.length

      batch = []
      while batch.length < @BATCH_SIZE and @queue.length
        address = @queue.shift().bucket
        bucket = @cube.getBucketByZoomedAddress(address)

        continue unless bucket.needsRequest()

        batch.push(address)
        bucket.pull()

      if batch.length > 0
        @pullBatch(batch)


  pullBatch : (batch) ->
    # Loading a bunch of buckets

    @batchCount++

    requestData = new MultipartData()

    for bucket in batch
      zoomStep = bucket[3]

      requestData.addPart(
        "X-Bucket": JSON.stringify(
          position: [
            bucket[0] << (zoomStep + @cube.BUCKET_SIZE_P)
            bucket[1] << (zoomStep + @cube.BUCKET_SIZE_P)
            bucket[2] << (zoomStep + @cube.BUCKET_SIZE_P)
          ]
          zoomStep: zoomStep
          cubeSize: 1 << @cube.BUCKET_SIZE_P
          fourBit: @shouldRequestFourBit()))

    # Measuring the time until response arrives to select appropriate preloading strategy
    roundTripBeginTime = new Date()

    Request.always(
<<<<<<< HEAD
      Request.sendArraybufferReceiveArraybuffer(
        @url
        data: new Float32Array(transmitBuffer)
      ).then(
        (responseBuffer) =>

          responseBuffer = new Uint8Array(responseBuffer)
          @connctionInfo.log(@layer.name, roundTripBeginTime, batch.length, responseBuffer.length)

          offset = 0

          for bucket, i in batch
            if transmitBuffer[i * 5 + 1]
              bucketData = @decode(responseBuffer.subarray(offset, offset += (@cube.BUCKET_LENGTH >> 1)))
            else
              bucketData = responseBuffer.subarray(offset, offset += @cube.BUCKET_LENGTH)

            @boundingBox.removeOutsideArea(bucket, bucketData)
            @cube.getBucketByZoomedAddress(bucket).receiveData(bucketData)
=======
      requestData.dataPromise().then((data) =>
        Request.sendArraybufferReceiveArraybuffer("#{@layer.url}/data/datasets/#{@dataSetName}/layers/#{@layer.name}/data?token=#{@layer.token}",
          data : data
          headers :
            "Content-Type" : "multipart/mixed; boundary=#{requestData.boundary}"
          timeout : @MESSAGE_TIMEOUT
          compress : true
        ).then(
          (responseBuffer) =>
            responseBuffer = new Uint8Array(responseBuffer)
            @connctionInfo.log(@layer.name, roundTripBeginTime, batch.length, responseBuffer.length)

            offset = 0

            for bucket, i in batch
              if bucket.fourBit
                bucketData = @decode4bit(responseBuffer.subarray(offset, offset += (@cube.BUCKET_LENGTH >> 1)))
              else
                bucketData = responseBuffer.subarray(offset, offset += @cube.BUCKET_LENGTH)

              @boundingBox.removeOutsideArea(bucket, bucketData)
              @cube.setBucketByZoomedAddress(bucket, bucketData)

          =>
            for bucket in batch
              @cube.setBucketByZoomedAddress(bucket, null)
        )
>>>>>>> 6911b372
      )
      =>
        @batchCount--
        @pull()
    )


  clearNormalPriorities : ->

    @queue = _.filter(@queue, (e) => e.priority == @PRIORITY_HIGHEST)


  add : (item) ->

    @queue.push(item)


  addAll : (items) ->

    @queue = @queue.concat(items)


  decode4Bit : (colors) ->

    # Expand 4-bit data
    newColors = new Uint8Array(colors.length << 1)

    index = 0
    while index < newColors.length
      value = colors[index >> 1]
      newColors[index] = value & 0b11110000
      index++
      newColors[index] = value << 4
      index++

    newColors


  setFourBit : (@fourBit) ->


  shouldRequestFourBit : ->

    return @fourBit and @layer.category == "color"


module.exports = PullQueue<|MERGE_RESOLUTION|>--- conflicted
+++ resolved
@@ -78,27 +78,6 @@
     roundTripBeginTime = new Date()
 
     Request.always(
-<<<<<<< HEAD
-      Request.sendArraybufferReceiveArraybuffer(
-        @url
-        data: new Float32Array(transmitBuffer)
-      ).then(
-        (responseBuffer) =>
-
-          responseBuffer = new Uint8Array(responseBuffer)
-          @connctionInfo.log(@layer.name, roundTripBeginTime, batch.length, responseBuffer.length)
-
-          offset = 0
-
-          for bucket, i in batch
-            if transmitBuffer[i * 5 + 1]
-              bucketData = @decode(responseBuffer.subarray(offset, offset += (@cube.BUCKET_LENGTH >> 1)))
-            else
-              bucketData = responseBuffer.subarray(offset, offset += @cube.BUCKET_LENGTH)
-
-            @boundingBox.removeOutsideArea(bucket, bucketData)
-            @cube.getBucketByZoomedAddress(bucket).receiveData(bucketData)
-=======
       requestData.dataPromise().then((data) =>
         Request.sendArraybufferReceiveArraybuffer("#{@layer.url}/data/datasets/#{@dataSetName}/layers/#{@layer.name}/data?token=#{@layer.token}",
           data : data
@@ -120,13 +99,8 @@
                 bucketData = responseBuffer.subarray(offset, offset += @cube.BUCKET_LENGTH)
 
               @boundingBox.removeOutsideArea(bucket, bucketData)
-              @cube.setBucketByZoomedAddress(bucket, bucketData)
-
-          =>
-            for bucket in batch
-              @cube.setBucketByZoomedAddress(bucket, null)
+              @cube.getBucketByZoomedAddress(bucket).receiveData(bucketData)
         )
->>>>>>> 6911b372
       )
       =>
         @batchCount--
