--- conflicted
+++ resolved
@@ -24,11 +24,7 @@
 import oxalis.nml.NML
 import com.scalableminds.util.mvc.BoxImplicits
 import play.modules.reactivemongo.json.BSONFormats._
-<<<<<<< HEAD
 import play.api.i18n.{Messages, MessagesApi}
-=======
-import play.api.i18n.Messages
->>>>>>> 48278b22
 
 /**
  * Company: scalableminds
@@ -38,11 +34,6 @@
  */
 
 object AnnotationService extends AnnotationContentProviders with BoxImplicits with FoxImplicits with TextUtils{
-
-  private def selectSuitableTeam(user: User, dataSet: DataSet): String = {
-    val dataSetTeams = dataSet.owningTeam +: dataSet.allowedTeams
-    dataSetTeams.intersect(user.teamNames).head
-  }
 
   private def selectSuitableTeam(user: User, dataSet: DataSet): String = {
     val dataSetTeams = dataSet.owningTeam +: dataSet.allowedTeams
@@ -138,11 +129,7 @@
     }
   }
 
-<<<<<<< HEAD
   def createFrom(user: User, content: AnnotationContent, annotationType: AnnotationType, name: Option[String])(implicit messages: Messages, ctx: DBAccessContext) = {
-=======
-  def createFrom(user: User, content: AnnotationContent, annotationType: AnnotationType, name: Option[String])(implicit ctx: DBAccessContext) = {
->>>>>>> 48278b22
     for {
       dataSet <- DataSetDAO.findOneBySourceName(content.dataSetName) ~> Messages("dataSet.notFound")
       val annotation = Annotation(
@@ -230,4 +217,4 @@
       zipped
     }
   }
-}
+}