--- conflicted
+++ resolved
@@ -173,21 +173,12 @@
                       <Icon type="eye-o" />View
                     </Link>
                     <br />
-<<<<<<< HEAD
                     <Link to={`/taskTypes/${taskType.id}/tasks`} title="View Tasks">
-                      <Icon type="book" />Tasks
+                      <Icon type="schedule" />Tasks
                     </Link>
                     <br />
                     <Link
                       to={`/api/taskTypes/${taskType.id}/download`}
-=======
-                    <a href={`/taskTypes/${taskType.id}/tasks`} title="View Tasks">
-                      <Icon type="schedule" />Tasks
-                    </a>
-                    <br />
-                    <a
-                      href={`/annotations/CompoundTaskType/${taskType.id}/download`}
->>>>>>> fea6b062
                       title="Download all Finished Tracings"
                     >
                       <Icon type="download" />Download
