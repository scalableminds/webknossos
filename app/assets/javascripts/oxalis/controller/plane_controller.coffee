--- conflicted
+++ resolved
@@ -7,11 +7,8 @@
 libs/event_mixin : EventMixin
 libs/input : Input
 ../view/plane_view : PlaneView
-<<<<<<< HEAD
 ../constants : constants
-=======
 libs/threejs/TrackballControls : TrackballControls
->>>>>>> 42c9e1b6
 ###
 
 class PlaneController
@@ -86,19 +83,7 @@
 
     @flycam.setPosition(@model.route.data.editPosition)
 
-<<<<<<< HEAD
-    @cameraController.changePrevSV()
-    @cameraController.setRouteClippingDistance @model.user.routeClippingDistance
-    @sceneController.setRouteClippingDistance @model.user.routeClippingDistance
-    @sceneController.setDisplayCrosshair @model.user.displayCrosshair
-    @sceneController.setInterpolation @model.user.interpolation
-    @sceneController.setDisplaySV constants.PLANE_XY, @model.user.displayPreviewXY
-    @sceneController.setDisplaySV constants.PLANE_YZ, @model.user.displayPreviewYZ
-    @sceneController.setDisplaySV constants.PLANE_XZ, @model.user.displayPreviewXZ
-    @sceneController.skeleton.setDisplaySpheres @model.user.nodesAsSpheres
-=======
     @model.user.triggerAll()
->>>>>>> 42c9e1b6
 
     # hide contextmenu, while rightclicking a canvas
     $("#render").bind "contextmenu", (event) ->
@@ -131,7 +116,7 @@
         @cameraController.movePrevY(delta.y * @model.user.getMouseInversionY())
       scroll : (value) =>
         @cameraController.zoomPrev(value,
-          @input.mouseControllers[VIEW_3D].position,
+          @input.mouseControllers[constants.VIEW_3D].position,
           @view.curWidth)
       leftClick : @onPreviewClick
     ) )
@@ -139,7 +124,7 @@
     view = $("#skeletonview")[0]
     pos = @model.scaleInfo.voxelToNm(@flycam.getPosition())
     @controls = new THREE.TrackballControls(
-      @view.getCameras()[VIEW_3D],
+      @view.getCameras()[constants.VIEW_3D],
       view, 
       new THREE.Vector3(pos...), 
       => @flycam.hasChanged = true )
