--- conflicted
+++ resolved
@@ -27,41 +27,24 @@
     ind = @getIndices(planeID)
     return [array[ind[0]], array[ind[1]], array[ind[2]]]
 
-<<<<<<< HEAD
-  # Return the plane in which dim is always the same
-  planeForThirdDimension : (dim) ->
-=======
 
   planeForThirdDimension : (dim) ->
     # Return the plane in which dim is always the same
 
->>>>>>> e528bc99
     switch dim
       when 2 then @PLANE_XY
       when 0 then @PLANE_YZ
       when 1 then @PLANE_XZ
 
-<<<<<<< HEAD
-  # Opposite of planeForThirdDimension
-  thirdDimensionForPlane : (planeID) ->
-=======
 
   thirdDimensionForPlane : (planeID) ->
     # Opposite of planeForThirdDimension
 
->>>>>>> e528bc99
     switch planeID
       when @PLANE_XY then 2
       when @PLANE_YZ then 0
       when @PLANE_XZ then 1
 
-<<<<<<< HEAD
-  # Floor number, as done at texture rendering
-  round : (number) ->
-    return ~~number
-
-  roundCoordinate : (coordinate) ->
-=======
 
   round : (number) ->
     # Floor number, as done at texture rendering
@@ -71,16 +54,12 @@
 
   roundCoordinate : (coordinate) ->
 
->>>>>>> e528bc99
     res = coordinate.slice()
     for i in [0...res.length]
       res[i] = @round(res[i])
     return res
 
-<<<<<<< HEAD
-=======
 
->>>>>>> e528bc99
   distance : (pos1, pos2) ->
 
     sumOfSquares = 0
