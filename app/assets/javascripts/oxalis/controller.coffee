### define
jquery : $
underscore : _
app : app
backbone : Backbone
./controller/viewmodes/plane_controller : PlaneController
./controller/annotations/skeletontracing_controller : SkeletonTracingController
./controller/annotations/volumetracing_controller : VolumeTracingController
./controller/combinations/skeletontracing_arbitrary_controller : SkeletonTracingArbitraryController
./controller/combinations/skeletontracing_plane_controller : SkeletonTracingPlaneController
./controller/combinations/volumetracing_plane_controller : VolumeTracingPlaneController
./controller/scene_controller : SceneController
./controller/url_manager : UrlManager
./model : Model
./view : View
./view/skeletontracing/skeletontracing_view : SkeletonTracingView
./view/volumetracing/volumetracing_view : VolumeTracingView
../libs/input : Input
../libs/toast : Toast
./constants : constants
stats : Stats
###

class Controller

  # Main controller, responsible for setting modes and everything
  # that has to be controlled in any mode.
  #
  # We have a matrix of modes like this:
  #
  #   Annotation Mode \ View mode    Plane       Arbitrary
  #              Skeleton Tracing      X             X
  #                Volume Tracing      X             /
  #
  # In order to maximize code reuse, there is - besides the main
  # controller - a controller for each row, each column and each
  # cross in this matrix.

  constructor : (options) ->

    { @model } = options

    _.extend(@,
      view : null
      planeController : null
      arbitraryController : null
      allowedModes : []
    )

    _.extend(@, Backbone.Events)

    unless @browserSupported()
      unless window.confirm("You are using an unsupported browser, please use the newest version of Chrome, Opera or Safari.\n\nTry anyways?")
        window.history.back()

    @fullScreen = false

    @urlManager = new UrlManager(@model)
    @model.set("state", @urlManager.initialState)

    @model.fetch().done (error) =>

      # Do not continue, when there was an error and we got no settings from the server
      if error
        return

      unless @model.tracing.restrictions.allowAccess
        Toast.Error "You are not allowed to access this tracing"
        return

      @urlManager.startUrlUpdater()

      for allowedMode in @model.settings.allowedModes

        @allowedModes.push switch allowedMode
          when "oxalis" then constants.MODE_PLANE_TRACING
          when "arbitrary" then constants.MODE_ARBITRARY
          when "volume" then constants.MODE_VOLUME

      if constants.MODE_ARBITRARY in @allowedModes
        @allowedModes.push(constants.MODE_ARBITRARY_PLANE)

      # FPS stats
      stats = new Stats()
      $("body").append stats.domElement

      @sceneController = new SceneController(
        @model.upperBoundary, @model.flycam, @model)


      if @model.skeletonTracing?

        @view = new SkeletonTracingView(@model)
        @annotationController = new SkeletonTracingController(
          @model, @sceneController, @view )
        @planeController = new SkeletonTracingPlaneController(
          @model, stats, @view, @sceneController, @annotationController)
        @arbitraryController = new SkeletonTracingArbitraryController(
          @model, stats, @view, @sceneController, @annotationController)

      else if @model.volumeTracing?

        @view = new VolumeTracingView(@model)
        @annotationController = new VolumeTracingController(
          @model, @sceneController, @view )
        @planeController = new VolumeTracingPlaneController(
          @model, stats, @view, @sceneController, @annotationController)

      else # View mode

        @view = new View(@model)
        @planeController = new PlaneController(
          @model, stats, @view, @sceneController)

      @initKeyboard()

      for binaryName of @model.binary
<<<<<<< HEAD
        @listenTo(@model.binary[binaryName].cube, "bucketLoaded", -> @model.flycam.update)
=======
        @listenTo(@model.binary[binaryName].cube, "bucketLoaded", -> app.vent.trigger("rerender"))
>>>>>>> af9f5bfa

      @listenTo(app.vent, "changeViewMode", @setMode)

      @allowedModes.sort()
      if @allowedModes.length == 0
        Toast.error("There was no valid allowed tracing mode specified.")
      else
        app.vent.trigger("changeViewMode", @allowedModes[0])
      if @urlManager.initialState.mode? and @urlManager.initialState.mode != @model.mode
        app.vent.trigger("changeViewMode", @urlManager.initialState.mode)

      # Zoom step warning
      @zoomStepWarningToast = null
      @model.flycam.on
        zoomStepChanged : =>
          shouldWarn = not @model.canDisplaySegmentationData()
          if shouldWarn and not @zoomStepWarningToast?
            toastType = if @model.volumeTracing? then "danger" else "info"
            @zoomStepWarningToast = Toast.message(toastType,
              "Segmentation data is only fully supported at a smaller zoom level.", true)
          else if not shouldWarn and @zoomStepWarningToast?
            @zoomStepWarningToast.remove()
            @zoomStepWarningToast = null


  initKeyboard : ->

    $(document).keypress (event) ->

      if $(event.target).is("input")
        # don't summon help modal when the user types into an input field
        return

      if event.shiftKey && event.which == 63
        $("#help-modal").modal('toggle')



    # avoid scrolling while pressing space
    $(document).keydown (event) ->
      event.preventDefault() if (event.which == 32 or event.which == 18 or 37 <= event.which <= 40) and !$(":focus").length
      return

    keyboardControls = {
      "q" : => @toggleFullScreen()
    }

    if @model.get("controlMode") == constants.CONTROL_MODE_TRACE
      _.extend( keyboardControls, {
        #Set Mode, outcomment for release
        "shift + 1" : =>
          app.vent.trigger("changeViewMode", constants.MODE_PLANE_TRACING)
        "shift + 2" : =>
          app.vent.trigger("changeViewMode", constants.MODE_ARBITRARY)
        "shift + 3" : =>
          app.vent.trigger("changeViewMode", constants.MODE_ARBITRARY_PLANE)
        "shift + 4" : =>
          app.vent.trigger("changeViewMode", constants.MODE_VOLUME)

        "t" : =>
          @view.toggleTheme()

        "m" : => # rotate allowed modes

          index = (@allowedModes.indexOf(@model.mode) + 1) % @allowedModes.length
          app.vent.trigger("changeViewMode", @allowedModes[index])

        "super + s, ctrl + s" : (event) =>

          event.preventDefault()
          event.stopPropagation()
<<<<<<< HEAD
          @model.save()
=======
          app.vent.trigger("saveEverything")
>>>>>>> af9f5bfa
      } )

    new Input.KeyboardNoLoop( keyboardControls )

  setMode : (newMode, force = false) ->

    if (newMode == constants.MODE_ARBITRARY or newMode == constants.MODE_ARBITRARY_PLANE) and (newMode in @allowedModes or force)
      @planeController?.stop()
      @arbitraryController.start(newMode)

    else if (newMode == constants.MODE_PLANE_TRACING or newMode == constants.MODE_VOLUME) and (newMode in @allowedModes or force)
      @arbitraryController?.stop()
      @planeController.start(newMode)

    else # newMode not allowed or invalid
      return

    @model.mode = newMode


  toggleFullScreen : ->

    if @fullScreen
      cancelFullscreen = document.webkitCancelFullScreen or document.mozCancelFullScreen or document.cancelFullScreen
      @fullScreen = false
      if cancelFullscreen
        cancelFullscreen.call(document)
    else
      body = $("body")[0]
      requestFullscreen = body.webkitRequestFullScreen or body.mozRequestFullScreen or body.requestFullScreen
      @fullScreen = true
      if requestFullscreen
        requestFullscreen.call(body, body.ALLOW_KEYBOARD_INPUT)


  browserSupported : ->

    # right now only webkit-based browsers are supported
    return window.webkitURL<|MERGE_RESOLUTION|>--- conflicted
+++ resolved
@@ -115,11 +115,7 @@
       @initKeyboard()
 
       for binaryName of @model.binary
-<<<<<<< HEAD
-        @listenTo(@model.binary[binaryName].cube, "bucketLoaded", -> @model.flycam.update)
-=======
         @listenTo(@model.binary[binaryName].cube, "bucketLoaded", -> app.vent.trigger("rerender"))
->>>>>>> af9f5bfa
 
       @listenTo(app.vent, "changeViewMode", @setMode)
 
@@ -191,11 +187,7 @@
 
           event.preventDefault()
           event.stopPropagation()
-<<<<<<< HEAD
           @model.save()
-=======
-          app.vent.trigger("saveEverything")
->>>>>>> af9f5bfa
       } )
 
     new Input.KeyboardNoLoop( keyboardControls )
