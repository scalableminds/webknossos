--- conflicted
+++ resolved
@@ -464,8 +464,7 @@
           ))}
           <div style={{ display: "inline-block", width: "100%" }}>
             <Tooltip title="Click to add another bounding box.">
-              <Icon
-                type="plus"
+              <PlusOutlined
                 onClick={this.handleAddNewUserBoundingBox}
                 style={{
                   float: "right",
@@ -473,7 +472,6 @@
                   marginBottom: userBoundingBoxes.length === 0 ? 12 : 0,
                 }}
               />
-<<<<<<< HEAD
             </Tooltip>
           </div>
         </Panel>
@@ -485,31 +483,6 @@
           />
         </Panel>
       </Collapse>
-=======
-            ))}
-            <div style={{ display: "inline-block", width: "100%" }}>
-              <Tooltip title="Click to add another bounding box.">
-                <PlusOutlined
-                  onClick={this.handleAddNewUserBoundingBox}
-                  style={{
-                    float: "right",
-                    cursor: "pointer",
-                    marginBottom: userBoundingBoxes.length === 0 ? 12 : 0,
-                  }}
-                />
-              </Tooltip>
-            </div>
-          </Panel>
-          <Panel header="Other" key="5">
-            <SwitchSetting
-              label={settingsLabels.tdViewDisplayPlanes}
-              value={this.props.userConfiguration.tdViewDisplayPlanes}
-              onChange={this.onChangeUser.tdViewDisplayPlanes}
-            />
-          </Panel>
-        </Collapse>
-      </React.Fragment>
->>>>>>> 61d3bee9
     );
   }
 }
