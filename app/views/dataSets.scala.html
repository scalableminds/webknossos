--- conflicted
+++ resolved
@@ -16,9 +16,10 @@
           <div class="panel-body row">
             <div class="dataset-thumbnail col-sm-4">
               <a href="@controllers.routes.DataSetController.view(dataSet.name)">
-              @dataSet.dataSource.flatMap(_.getByCategory("color")).map{ colorLayer =>
-                <img src="@controllers.routes.BinaryData.requestImage(dataSet.name, "color", 200, 200, 200, 200, 0, math.log(colorLayer.resolutions.max).toInt)" class="img-rounded"/>
-              }
+              @*@dataSet.dataSource.flatMap(_.getByCategory("color")).map{ colorLayer =>*@
+                @*<img src="@controllers.routes.BinaryData.requestImage(dataSet.name, "color", 200, 200, 200, 200, 0, math.log(colorLayer.resolutions.max).toInt)" class="img-rounded"/>*@
+              @*}*@
+              @*}*@
                 <i class="fa fa-play"></i>
               </a>
             </div>
@@ -28,23 +29,6 @@
               <p><h4>Dataset: @dataSet.name</h4></p>
               <p>@Html(dataSet.description getOrElse "")</p>
             </div>
-<<<<<<< HEAD
-          </header>
-          <div class="dataset-display clearfix" style="height: 220px;">
-            @*@dataSet.dataSource.flatMap(_.getByCategory("color")).map{ colorLayer =>*@
-              @*<img src="@controllers.routes.BinaryData.requestImage(dataSet.name, "color", 200, 200, 200, 200, 0, math.log(colorLayer.resolutions.max).toInt)" />*@
-            @*}*@
-            <a href="@controllers.routes.DataSetController.view(dataSet.name)">
-              <i class="fa fa-play"></i>
-            </a>
-          </div>
-            <!--FIXME-->
-          <div class="dataset-description clearfix">
-            <h3>@team</h3>
-            <h4>Original data and segmentation</h4>
-            <p>@Html(dataSet.description getOrElse "")</p>
-=======
->>>>>>> d6a4c33a
           </div>
         </div>
       }
