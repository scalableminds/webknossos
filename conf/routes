# Routes
# This file defines all application routes (Higher priority routes first)
# ~~~~

# The general pages
GET           /                                                    controllers.Application.index
GET           /dashboard                                           controllers.UserController.empty
GET           /impressum                                           controllers.Application.impressum

# Github Issues integration
GET           /issues                                              controllers.GithubIssues.index
POST          /issues                                              controllers.GithubIssues.submit

# Help section
GET           /help/faq                                            controllers.HelpController.faq
GET           /help/keyboardshortcuts                              controllers.HelpController.keyboardShortcuts

# Authentication
GET           /login                                               controllers.Authentication.login
POST          /login                                               controllers.Authentication.authenticate
GET           /logout                                              controllers.Authentication.logout
GET           /register                                            controllers.Authentication.register
POST          /register                                            controllers.Authentication.handleRegistration

<<<<<<< HEAD
# Configurations
GET           /api/userConfigurations/default                            controllers.ConfigurationController.default
GET           /api/user/userConfiguration                                controllers.ConfigurationController.read
POST          /api/user/userConfiguration                                controllers.ConfigurationController.update
GET           /api/dataSetConfigurations/default                         controllers.ConfigurationController.defaultDataSet
GET           /api/dataSetConfigurations/:dataSetName                    controllers.ConfigurationController.readDataSet(dataSetName: String)
POST          /api/dataSetConfigurations/:dataSetName                    controllers.ConfigurationController.updateDataSet(dataSetName: String)

# Users
GET           /user/tasks/request                                        controllers.TaskController.request
GET           /users                                                     controllers.UserController.empty
GET           /api/users                                                 controllers.UserController.list
GET           /api/user                                                  controllers.UserController.current
DELETE        /api/users/:id                                             controllers.UserController.delete(id: String)
PUT           /api/users/:id                                             controllers.UserController.update(id: String)
GET           /api/users/:id/annotations/download                        controllers.admin.NMLIO.userDownload(id: String)
=======
# User settings
GET           /users                                               controllers.UserController.empty
POST          /user/configuration                                  controllers.SettingsController.update
GET           /user/configuration                                  controllers.SettingsController.read
GET           /user/configuration/default                          controllers.SettingsController.default
GET           /user/tasks/request                                  controllers.TaskController.request
GET           /users/:id/details                                   controllers.UserController.emptyWithWildcard(id)

GET           /api/users                                           controllers.UserController.list
GET           /api/user                                            controllers.UserController.current
GET           /api/user/annotations                                controllers.UserController.annotations
GET           /api/user/loggedTime                                 controllers.UserController.loggedTime
GET           /api/users/:id                                       controllers.UserController.user(id: String)
DELETE        /api/users/:id                                       controllers.UserController.delete(id: String)
PUT           /api/users/:id                                       controllers.UserController.update(id: String)
GET           /api/users/:id/annotations                           controllers.UserController.userAnnotations(id: String)
GET           /api/users/:id/annotations/download                  controllers.admin.NMLIO.userDownload(id: String)
>>>>>>> 34c12cbc
# GET         /api/users/:id/loginAs                                     controllers.UserController.loginAsUser(id: String)

# Team
GET           /teams                                               controllers.TeamController.empty
GET           /api/teams                                           controllers.TeamController.list
POST          /api/teams                                           controllers.TeamController.create
DELETE        /api/teams/:id                                       controllers.TeamController.delete(id: String)

# Binary Data

# Spotlight
GET           /spotlight                                           controllers.DataSetController.spotlight

# DataSets
GET           /datasets                                            controllers.DataSetController.empty
# GET           /datasets/import                               controllers.DataSetController.importAll
GET           /datasets/:dataSetName/view                          controllers.DataSetController.view(dataSetName: String)

GET           /api/datasets                                        controllers.DataSetController.list
GET           /api/datasets/:dataSetName                           controllers.DataSetController.read(dataSetName: String)
POST          /api/datasets/:dataSetName/teams                     controllers.DataSetController.updateTeams(dataSetName: String)
POST          /api/datasets/:dataSetName/import                    controllers.DataSetController.importDataSet(dataSetName: String)
GET           /api/datasets/:dataSetName/import                    controllers.DataSetController.importProgress(dataSetName: String)
GET           /api/datasets/:dataSetName/layers/:layer/thumbnail   controllers.DataSetController.thumbnail(dataSetName: String, layer: String)

POST          /api/datastores/:name/datasources                         controllers.DataStoreController.updateAll(name: String)
POST          /api/datastores/:name/datasources/:dataSet                controllers.DataStoreController.updateOne(name: String, dataSet: String)
GET           /api/datastores/:name/datasources/:dataSet/layers/:layer  controllers.DataStoreController.layerRead(name: String, dataSet: String, layer: String)
GET           /api/datastores/:name/backchannel                         controllers.DataStoreController.backChannel(name: String, key: String)
GET           /api/datastore                                            controllers.DataStoreController.show()

GET           /dataToken/validate                                  controllers.DataTokenController.validate(token: String, dataSetName: String, dataLayerName: String)
GET           /dataToken/generate                                  controllers.DataTokenController.generate(dataSetName: String, dataLayerName: String)
->            /data/                                               com.scalableminds.datastore.Routes

# SkeletonTracing Stuff
POST          /annotations/createExplorational                     controllers.AnnotationController.createExplorational
PUT           /annotations/:typ/:id                                controllers.AnnotationController.updateWithJson(typ: String, id: String, version: Int)
POST          /annotations/:typ/:id/name                           controllers.AnnotationController.nameExplorativeAnnotation(typ: String, id: String)
GET           /annotations/:typ/:id/finishAndRedirect              controllers.AnnotationController.finishWithRedirect(typ: String, id: String)
GET           /annotations/:typ/:id/finish                         controllers.AnnotationController.finish(typ: String, id: String)
GET           /annotations/:typ/:id/reopen                         controllers.AnnotationController.reopen(typ: String, id: String)
GET           /annotations/:typ/:id/reset                          controllers.AnnotationController.reset(typ: String, id: String)

GET           /annotations/:typ/:id                                controllers.AnnotationController.trace(typ: String, id: String)
GET           /annotations/:typ/:id/info                           controllers.AnnotationController.info(typ: String, id: String)
GET           /annotations/:typ/:id/download                       controllers.AnnotationController.download(typ: String, id: String)
DELETE        /annotations/:typ/:id                                controllers.AnnotationController.cancel(typ: String, id: String)

#Admin pages
GET           /admin/nml/upload                                    controllers.admin.NMLIO.uploadForm
POST          /admin/nml/upload                                    controllers.admin.NMLIO.upload

# Admin Tasks
GET           /api/tasks                                           controllers.TaskController.list
DELETE        /api/tasks/:id                                       controllers.admin.TaskAdministration.delete(id: String)

GET           /tasks                                               controllers.TaskController.empty
GET           /admin/tasks/create                                  controllers.admin.TaskAdministration.create
POST          /admin/tasks/createBulk                              controllers.admin.TaskAdministration.createBulk
POST          /admin/tasks/createFromNML                           controllers.admin.TaskAdministration.createFromNML
POST          /admin/tasks/createFromForm                          controllers.admin.TaskAdministration.createFromForm
GET           /admin/tasks/overview                                controllers.admin.TaskAdministration.overview
GET           /admin/tasks/overview/data                           controllers.admin.TaskAdministration.overviewData
GET           /admin/tasks/:id/edit                                controllers.admin.TaskAdministration.edit(id: String)
POST          /admin/tasks/:id                                     controllers.admin.TaskAdministration.editTaskForm(id: String)

GET           /api/tasks/:id/download                              controllers.admin.NMLIO.taskDownload(id: String)
GET           /api/tasks/:id/annotations                           controllers.AnnotationController.annotationsForTask(id: String)

GET           /admin/taskTypes                                     controllers.admin.TaskTypeAdministration.list
POST          /admin/taskTypes                                     controllers.admin.TaskTypeAdministration.create
GET           /admin/taskTypes/:id/delete                          controllers.admin.TaskTypeAdministration.delete(id: String)
GET           /admin/taskTypes/:id/edit                            controllers.admin.TaskTypeAdministration.edit(id: String)
GET           /admin/taskTypes/:id/tasks                           controllers.admin.TaskAdministration.tasksForType(id: String)
POST          /admin/taskTypes/:id                                 controllers.admin.TaskTypeAdministration.editTaskTypeForm(id: String)

# Projects
GET           /projects                                            controllers.ProjectController.empty
GET           /api/projects                                        controllers.ProjectController.list
POST          /api/projects                                        controllers.ProjectController.create
DELETE        /api/projects/:name                                  controllers.ProjectController.delete(name: String)
GET           /api/projects/:name/download                         controllers.admin.NMLIO.projectDownload(name: String)
GET           /api/projects/:name/tasks                            controllers.ProjectController.tasksForProject(name: String)

GET           /statistics                                          controllers.StatisticsController.empty
GET           /api/statistics/oxalis                               controllers.StatisticsController.oxalis(interval: String, start: Option[Long], end: Option[Long])
GET           /api/statistics/users                                controllers.StatisticsController.users(interval: String, start: Option[Long], end: Option[Long], limit: Int)
# Javascript routing
GET           /assets/javascripts/routes.js                        controllers.Application.javascriptRoutes

# Map static resources from the /public folder to the /public path
GET           /assets/*file                                        controllers.Assets.at(path="/public", file)<|MERGE_RESOLUTION|>--- conflicted
+++ resolved
@@ -22,7 +22,6 @@
 GET           /register                                            controllers.Authentication.register
 POST          /register                                            controllers.Authentication.handleRegistration
 
-<<<<<<< HEAD
 # Configurations
 GET           /api/userConfigurations/default                            controllers.ConfigurationController.default
 GET           /api/user/userConfiguration                                controllers.ConfigurationController.read
@@ -33,31 +32,33 @@
 
 # Users
 GET           /user/tasks/request                                        controllers.TaskController.request
+GET           /users/:id/details                                   controllers.UserController.emptyWithWildcard(id)
 GET           /users                                                     controllers.UserController.empty
+
 GET           /api/users                                                 controllers.UserController.list
 GET           /api/user                                                  controllers.UserController.current
-DELETE        /api/users/:id                                             controllers.UserController.delete(id: String)
-PUT           /api/users/:id                                             controllers.UserController.update(id: String)
-GET           /api/users/:id/annotations/download                        controllers.admin.NMLIO.userDownload(id: String)
-=======
-# User settings
-GET           /users                                               controllers.UserController.empty
-POST          /user/configuration                                  controllers.SettingsController.update
-GET           /user/configuration                                  controllers.SettingsController.read
-GET           /user/configuration/default                          controllers.SettingsController.default
-GET           /user/tasks/request                                  controllers.TaskController.request
-GET           /users/:id/details                                   controllers.UserController.emptyWithWildcard(id)
-
-GET           /api/users                                           controllers.UserController.list
-GET           /api/user                                            controllers.UserController.current
 GET           /api/user/annotations                                controllers.UserController.annotations
 GET           /api/user/loggedTime                                 controllers.UserController.loggedTime
 GET           /api/users/:id                                       controllers.UserController.user(id: String)
-DELETE        /api/users/:id                                       controllers.UserController.delete(id: String)
-PUT           /api/users/:id                                       controllers.UserController.update(id: String)
+DELETE        /api/users/:id                                             controllers.UserController.delete(id: String)
+PUT           /api/users/:id                                             controllers.UserController.update(id: String)
 GET           /api/users/:id/annotations                           controllers.UserController.userAnnotations(id: String)
-GET           /api/users/:id/annotations/download                  controllers.admin.NMLIO.userDownload(id: String)
->>>>>>> 34c12cbc
+GET           /api/users/:id/annotations/download                        controllers.admin.NMLIO.userDownload(id: String)
+
+# TODO DOUBLE CHECK
+# User settings
+# GET           /users                                               controllers.UserController.empty
+# POST          /user/configuration                                  controllers.SettingsController.update
+# GET           /user/configuration                                  controllers.SettingsController.read
+# GET           /user/configuration/default                          controllers.SettingsController.default
+# GET           /user/tasks/request                                  controllers.TaskController.request
+#
+# GET           /api/users                                           controllers.UserController.list
+# GET           /api/user                                            controllers.UserController.current
+# DELETE        /api/users/:id                                       controllers.UserController.delete(id: String)
+# PUT           /api/users/:id                                       controllers.UserController.update(id: String)
+# GET           /api/users/:id/annotations/download                  controllers.admin.NMLIO.userDownload(id: String)
+
 # GET         /api/users/:id/loginAs                                     controllers.UserController.loginAsUser(id: String)
 
 # Team
