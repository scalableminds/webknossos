import update from "immutability-helper";
import ColorGenerator from "libs/color_generator";
import DiffableMap from "libs/diffable_map";
import { V3 } from "libs/mjs";
import * as Utils from "libs/utils";
import _ from "lodash";
import { type TreeType, TreeTypeEnum, type Vector3 } from "oxalis/constants";
import Constants, { NODE_ID_REF_REGEX } from "oxalis/constants";
import {
  findTreeByNodeId,
  getActiveNodeFromTree,
  getActiveTree,
  getActiveTreeGroup,
  getSkeletonTracing,
  getTree,
  mapGroups,
  mapGroupsToGenerator,
} from "oxalis/model/accessors/skeletontracing_accessor";
import EdgeCollection from "oxalis/model/edge_collection";
import type {
  BranchPoint,
  CommentType,
  Edge,
  MutableBranchPoint,
  MutableCommentType,
  MutableNode,
  MutableNodeMap,
  MutableTree,
  MutableTreeGroup,
  MutableTreeMap,
  Node,
  RestrictionsAndSettings,
  SkeletonTracing,
  Tree,
  TreeGroup,
  TreeMap,
  WebknossosState,
} from "oxalis/store";
import type {
  MetadataEntryProto,
  ServerBranchPoint,
  ServerNode,
  ServerSkeletonTracingTree,
} from "types/api_types";
import type { AdditionalCoordinate } from "types/api_types";

export function generateTreeName(state: WebknossosState, timestamp: number, treeId: number) {
  let user = "";

  if (state.activeUser) {
    user = `${state.activeUser.firstName}_${state.activeUser.lastName}`;
    user = user.replace(/ /g, "_"); // Replace spaces in user names
  }

  let prefix = "Tree";

  if (state.annotation.annotationType === "Explorational") {
    // Get YYYY-MM-DD string
    const creationDate = new Date(timestamp).toJSON().slice(0, 10);
    prefix = `explorative_${creationDate}_${user}_`;
  } else if (state.task) {
    prefix = `task_${state.task.id}_${user}_`;
  }

  return `${prefix}${Utils.zeroPad(treeId, 3)}`;
}
function getMinimumNodeId(trees: TreeMap | MutableTreeMap): number {
  const minNodeId = _.min(_.flatMap(trees, (tree) => tree.nodes.map((n) => n.id)));

  return minNodeId != null ? minNodeId : Constants.MIN_NODE_ID;
}
export function getMaximumNodeId(trees: TreeMap | MutableTreeMap): number {
  const newMaxNodeId = _.max(_.flatMap(trees, (tree) => tree.nodes.map((n) => n.id)));

  return newMaxNodeId != null ? newMaxNodeId : Constants.MIN_NODE_ID - 1;
}
export function getMaximumTreeId(trees: TreeMap | MutableTreeMap): number {
  const maxTreeId = _.max(_.map(trees, "treeId"));

  return maxTreeId != null ? maxTreeId : Constants.MIN_TREE_ID - 1;
}

function getNearestTreeId(treeId: number, trees: TreeMap): number {
  const sortedTreeIds = Object.keys(trees)
    .map((currentTreeId) => Number.parseInt(currentTreeId))
    .sort((firstId, secId) => (firstId > secId ? 1 : -1));

  if (sortedTreeIds.length === 0) {
    return 0;
  }

  // Uses a binary search to determine the lowest index at which treeId should be inserted into sortedTreeIds in order to maintain its sort order.
  // This corresponds to the original index of the deleted treeId.
  const originalIndex = _.sortedIndex(sortedTreeIds, treeId);

  const higherOrNearestId = Math.min(originalIndex, sortedTreeIds.length - 1);
  return sortedTreeIds[higherOrNearestId];
}

export function getMaximumGroupId(groups: TreeGroup[]): number {
  const maxGroupId = _.max(Array.from(mapGroupsToGenerator(groups, (group) => group.groupId)));

  return maxGroupId != null && maxGroupId >= 0 ? maxGroupId : 0;
}

<<<<<<< HEAD
export function forEachGroups(groups: Array<TreeGroup>, callback: (arg0: TreeGroup) => any) {
=======
function forEachGroups(groups: TreeGroup[], callback: (arg0: TreeGroup) => any) {
>>>>>>> 9ba816a5
  for (const group of groups) {
    callback(group);

    if (group.children) {
      forEachGroups(group.children, callback);
    }
  }
}

export function createNode(
  state: WebknossosState,
  skeletonTracing: SkeletonTracing,
  tree: Tree,
  positionFloat: Vector3,
  additionalCoordinates: AdditionalCoordinate[] | null,
  rotation: Vector3,
  viewport: number,
  mag: number,
  timestamp: number,
): [Node, EdgeCollection] | null {
  const activeNode = getActiveNodeFromTree(skeletonTracing, tree);

  if (activeNode == null && tree.nodes.size() !== 0) {
    console.error("Couldn't create a node in non-empty tree, because there is no active node.");
    return null;
  }

  // Use the same radius as current active node or revert to default value
  const radius = activeNode?.radius ?? Constants.DEFAULT_NODE_RADIUS;

  // Find new node id by increasing the max node id.
  const nextNewId = skeletonTracing.cachedMaxNodeId + 1;
  const position = V3.trunc(positionFloat);
  // Create the new node
  const node: Node = {
    untransformedPosition: position,
    additionalCoordinates,
    radius,
    rotation,
    viewport,
    mag,
    id: nextNewId,
    timestamp,
    bitDepth: state.datasetConfiguration.fourBit ? 4 : 8,
    interpolation: state.datasetConfiguration.interpolation,
  };
  // Create a new edge
  if (activeNode == null) {
    return [node, tree.edges];
  }
  const newEdge = {
    source: activeNode.id,
    target: nextNewId,
  };
  const edges = tree.edges.addEdge(newEdge);

  return [node, edges];
}
export function deleteNode(
  state: WebknossosState,
  tree: Tree,
  node: Node,
  timestamp: number,
): [TreeMap, number, number | null, number] | null {
  const skeletonTracing = getSkeletonTracing(state.annotation);
  if (skeletonTracing == null) {
    return null;
  }

  // Delete node and possible branchpoints/comments
  const activeTree = update(tree, {
    nodes: {
      $apply: (nodes) => nodes.delete(node.id),
    },
    comments: {
      $apply: (comments: CommentType[]) => comments.filter((comment) => comment.nodeId !== node.id),
    },
    branchPoints: {
      $apply: (branchPoints: BranchPoint[]) =>
        branchPoints.filter((branchPoint) => branchPoint.nodeId !== node.id),
    },
  });
  // Do we need to split trees? Are there edges leading to/from it?
  const neighborIds: number[] = [];
  const deletedEdges = activeTree.edges.getEdgesForNode(node.id);

  for (const edge of deletedEdges) {
    neighborIds.push(edge.target === node.id ? edge.source : edge.target);
  }

  const newTrees = splitTreeByNodes(
    state,
    skeletonTracing,
    activeTree,
    neighborIds,
    deletedEdges,
    timestamp,
  );
  // Decide which node should be active now
  // If the deleted node had the max id, find the new largest id
  let newMaxNodeId = skeletonTracing.cachedMaxNodeId;

  if (node.id === newMaxNodeId) {
    newMaxNodeId = getMaximumNodeId(newTrees);
  }

  const newActiveNodeId = neighborIds.length > 0 ? Math.min(...neighborIds) : null;
  const newActiveTree =
    newActiveNodeId != null ? findTreeByNodeId(newTrees, newActiveNodeId) : activeTree;
  if (newActiveTree == null) {
    throw new Error(`Could not find node with id ${newActiveNodeId}`);
  }
  const newActiveTreeId = newActiveTree.treeId;
  return [newTrees, newActiveTreeId, newActiveNodeId, newMaxNodeId];
}
export function deleteEdge(
  state: WebknossosState,
  sourceTree: Tree,
  sourceNode: Node,
  targetTree: Tree,
  targetNode: Node,
  timestamp: number,
): [TreeMap, number | null | undefined] | null {
  const skeletonTracing = getSkeletonTracing(state.annotation);
  if (skeletonTracing == null) {
    return null;
  }
  if (sourceTree.treeId !== targetTree.treeId) {
    // The two selected nodes are in different trees
    console.error(
      "Tried to delete an edge that was not there, the two nodes are in different trees.",
    );
    return null;
  }

  const deletedEdge = sourceTree.edges
    .getEdgesForNode(sourceNode.id)
    .find((edge) => edge.target === targetNode.id || edge.source === targetNode.id);

  if (deletedEdge == null) {
    // The two selected nodes do not share an edge
    console.error("Tried to delete an edge that was not there.");
    return null;
  }

  const newTrees = splitTreeByNodes(
    state,
    skeletonTracing,
    sourceTree,
    [sourceNode.id, targetNode.id],
    [deletedEdge],
    timestamp,
  );
  // The treeId of the tree the active node belongs to could have changed
  const activeNodeId = skeletonTracing.activeNodeId;
  const newActiveTreeId = activeNodeId ? findTreeByNodeId(newTrees, activeNodeId)?.treeId : null;
  return [newTrees, newActiveTreeId];
}

function splitTreeByNodes(
  state: WebknossosState,
  skeletonTracing: SkeletonTracing,
  activeTree: Tree,
  newTreeRootIds: number[],
  deletedEdges: Edge[],
  timestamp: number,
): TreeMap {
  // This function splits a given tree by deleting the given edges and making the
  // given node ids the new tree roots.
  // Not every node id is guaranteed to be a new tree root as there may be cyclic trees.
  let newTrees = skeletonTracing.trees;

  if (newTreeRootIds.length === 0) {
    // As there are no new tree root ids, we are deleting the last node from a tree.
    // It suffices to simply update that tree within the tree collection
    return update(newTrees, {
      [activeTree.treeId]: {
        $set: activeTree,
      },
    });
  }

  // Traverse from each possible new root node in all directions (i.e., use each edge) and
  // remember which edges were already visited.
  const visitedEdges: Record<string, boolean> = {};

  const getEdgeHash = (edge: Edge) => `${edge.source}-${edge.target}`;

  const visitedNodes: Record<number, boolean> = {};
  // Mark deletedEdges as visited, so they are not traversed.
  deletedEdges.forEach((deletedEdge) => {
    visitedEdges[getEdgeHash(deletedEdge)] = true;
  });

  const traverseTree = (inputNodeId: number, newTree: Tree) => {
    const nodeQueue = [inputNodeId];

    while (nodeQueue.length !== 0) {
      const nodeId = nodeQueue.shift();
      if (nodeId == null) {
        throw new Error("Satisfy typescript");
      }
      // ts-expect-error ts-migrate(2345) FIXME: Argument of type 'number | undefined' is not assig... Remove this comment to see the full error message
      const edges = activeTree.edges.getEdgesForNode(nodeId);
      visitedNodes[nodeId] = true;
      newTree.nodes.mutableSet(nodeId, activeTree.nodes.getOrThrow(nodeId));

      for (const edge of edges) {
        const edgeHash = getEdgeHash(edge);

        if (visitedEdges[edgeHash]) {
          continue;
        }

        visitedEdges[edgeHash] = true;
        newTree.edges.addEdge(edge, true);

        if (nodeId === edge.target) {
          nodeQueue.push(edge.source);
        } else {
          nodeQueue.push(edge.target);
        }
      }
    }
  };

  // The intermediateState is used for the createTree function, which takes
  // care of generating non-colliding tree names, ids and colors
  let intermediateState = state;

  // For each new tree root create a new tree
  const cutTrees: MutableTree[] = _.compact(
    // Sort the treeRootIds, so the tree connected to the node with the lowest id will remain the original tree (treeId, name, timestamp)
    newTreeRootIds
      .slice()
      .sort((a, b) => a - b)
      .map((rootNodeId, index) => {
        // The rootNodeId could have already been traversed from another rootNodeId
        // as there are cyclic trees
        // In this case we do not need to create a new tree for this rootNodeId

        if (visitedNodes[rootNodeId] === true) {
          return null;
        }

        let newTree: MutableTree | null;

        if (index === 0) {
          // Reuse the properties of the original tree for the first tree
          newTree = {
            branchPoints: [],
            color: activeTree.color,
            comments: [],
            edges: new EdgeCollection(),
            name: activeTree.name,
            nodes: new DiffableMap(),
            timestamp: activeTree.timestamp,
            treeId: activeTree.treeId,
            isVisible: true,
            groupId: activeTree.groupId,
            type: activeTree.type,
            edgesAreVisible: true,
            metadata: activeTree.metadata,
          };
        } else {
          // Create new tree
          const immutableNewTree = createTree(
            intermediateState,
            timestamp,
            true,
            undefined,
            activeTree.type,
          );

          // Cast to mutable tree type since we want to mutably do the split
          // in this reducer for performance reasons.
          newTree = immutableNewTree as any as Tree;
          intermediateState = update(intermediateState, {
            annotation: {
              skeleton: {
                trees: {
                  [newTree.treeId]: {
                    $set: newTree,
                  },
                },
              },
            },
          });
        }

        traverseTree(rootNodeId, newTree);
        return newTree;
      }),
  );

  // Write branchpoints into correct trees
  activeTree.branchPoints.forEach((branchpoint) => {
    cutTrees.forEach((newTree) => {
      if (newTree.nodes.has(branchpoint.nodeId)) {
        newTree.branchPoints.push(branchpoint);
      }
    });
  });
  // Write comments into correct trees
  activeTree.comments.forEach((comment) => {
    cutTrees.forEach((newTree) => {
      if (newTree.nodes.has(comment.nodeId)) {
        newTree.comments.push(comment);
      }
    });
  });
  newTrees = skeletonTracing.trees;
  cutTrees.forEach((cutTree) => {
    newTrees = update(newTrees, {
      [cutTree.treeId]: {
        $set: cutTree,
      },
    });
  });

  return newTrees;
}

export function createBranchPoint(
  tree: Tree,
  node: Node,
  timestamp: number,
  restrictions: RestrictionsAndSettings,
): BranchPoint | null {
  const { branchPointsAllowed } = restrictions;
  if (!branchPointsAllowed) return null;

  const doesBranchPointExistAlready = _.some(
    tree.branchPoints,
    (branchPoint) => branchPoint.nodeId === node.id,
  );

  if (!doesBranchPointExistAlready) {
    // create new branchpoint
    return {
      nodeId: node.id,
      timestamp,
    };
  }

  return null;
}

export function deleteBranchPoint(
  skeletonTracing: SkeletonTracing,
  restrictions: RestrictionsAndSettings,
): [BranchPoint[], number, number] | null {
  const { branchPointsAllowed } = restrictions;
  const { trees } = skeletonTracing;

  const hasBranchPoints = _.some(_.map(trees, (tree) => !_.isEmpty(tree.branchPoints)));

  if (!branchPointsAllowed || !hasBranchPoints) return null;

  // Find most recent branchpoint across all trees
  const treesWithBranchPoints = _.values(trees).filter((tree) => !_.isEmpty(tree.branchPoints));

  const treeWithLastBranchpoint = _.maxBy(
    treesWithBranchPoints,
    (tree) =>
      // @ts-expect-error ts-migrate(2532) FIXME: Object is possibly 'undefined'.
      _.last(tree.branchPoints).timestamp,
  );
  if (treeWithLastBranchpoint == null) {
    return null;
  }
  const { treeId } = treeWithLastBranchpoint;
  const branchPoint = _.last(trees[treeId].branchPoints);

  if (branchPoint) {
    // Delete branchpoint
    const newBranchPoints = _.without(skeletonTracing.trees[treeId].branchPoints, branchPoint);

    return [newBranchPoints, treeId, branchPoint.nodeId];
  }

  return null;
}

export function createTree(
  state: WebknossosState,
  timestamp: number,
  addToActiveGroup: boolean = true,
  name?: string,
  type: TreeType = TreeTypeEnum.DEFAULT,
  edgesAreVisible: boolean = true,
  metadata: MetadataEntryProto[] = [],
): Tree | null {
  const skeletonTracing = getSkeletonTracing(state.annotation);
  if (skeletonTracing == null) {
    return null;
  }
  // Create a new tree id and name
  const newTreeId = getMaximumTreeId(skeletonTracing.trees) + 1;
  const newTreeName = name || generateTreeName(state, timestamp, newTreeId);
  let groupId = null;

  if (addToActiveGroup) {
    const groupIdOfActiveTree = getActiveTree(skeletonTracing)?.groupId;
    const groupIdOfActiveGroup = getActiveTreeGroup(skeletonTracing)?.groupId;
    groupId = groupIdOfActiveTree ?? groupIdOfActiveGroup;
  }

  // Create the new tree
  const tree: Tree = {
    name: newTreeName,
    treeId: newTreeId,
    nodes: new DiffableMap(),
    timestamp,
    color: ColorGenerator.distinctColorForId(newTreeId),
    branchPoints: [],
    edges: new EdgeCollection(),
    comments: [],
    isVisible: true,
    groupId,
    type,
    edgesAreVisible,
    metadata,
  };
  return tree;
}

export function getOrCreateTree(
  state: WebknossosState,
  skeletonTracing: SkeletonTracing,
  treeId: number | null | undefined,
  timestamp: number,
  type?: TreeType | null | undefined,
): Tree | null {
  const tree = getTree(skeletonTracing, treeId, type);
  if (tree != null) {
    return tree;
  }

  // Only create a new tree if there are no trees
  // Specifically, this means that no new tree is created just because
  // the activeTreeId is temporarily null
  if (_.size(skeletonTracing.trees) === 0) {
    return createTree(state, timestamp);
  }

  return null;
}

export function ensureTreeNames(state: WebknossosState, trees: MutableTreeMap) {
  // Assign a new tree name for trees without a name
  for (const tree of Utils.values(trees)) {
    if (tree.name === "") {
      tree.name = generateTreeName(state, tree.timestamp, tree.treeId);
    }
  }

  return trees;
}

export function addTreesAndGroups(
  skeletonTracing: SkeletonTracing,
  trees: MutableTreeMap,
  treeGroups: MutableTreeGroup[],
): [MutableTreeMap, TreeGroup[], number] | null {
  const treeIds = Object.keys(trees).map((treeId) => Number(treeId));
  const hasInvalidTreeIds = treeIds.some(
    (treeId) => treeId < Constants.MIN_TREE_ID || treeId > Constants.MAX_TREE_ID,
  );
  const hasInvalidNodeIds = getMinimumNodeId(trees) < Constants.MIN_NODE_ID;
  const needsReassignedIds =
    Object.keys(skeletonTracing.trees).length > 0 ||
    skeletonTracing.treeGroups.length > 0 ||
    hasInvalidTreeIds ||
    hasInvalidNodeIds;

  if (!needsReassignedIds) {
    // Without reassigning ids, the code is considerably faster.
    const newMaxNodeId = getMaximumNodeId(trees);
    return [trees, treeGroups, newMaxNodeId];
  }

  const groupIdMap: Record<number, number> = {};
  let nextGroupId = getMaximumGroupId(skeletonTracing.treeGroups) + 1;
  forEachGroups(treeGroups, (group: MutableTreeGroup) => {
    // Assign new group ids for all groups
    groupIdMap[group.groupId] = nextGroupId;
    group.groupId = nextGroupId;
    nextGroupId++;
  });
  // Assign new ids for all nodes and trees to avoid duplicates
  let newTreeId = getMaximumTreeId(skeletonTracing.trees) + 1;
  let newNodeId = skeletonTracing.cachedMaxNodeId + 1;
  // Create a map from old node ids to new node ids
  // This needs to be done in advance to replace nodeId references in comments
  const idMap: Record<number, number> = {};

  for (const tree of _.values(trees)) {
    for (const node of tree.nodes.values()) {
      idMap[node.id] = newNodeId++;
    }
  }

  const newTrees: MutableTreeMap = {};

  for (const treeId of treeIds) {
    const tree = trees[treeId];
    const newNodes: MutableNodeMap = new DiffableMap();

    for (const node of tree.nodes.values()) {
      node.id = idMap[node.id];
      newNodes.mutableSet(node.id, node);
    }

    tree.nodes = newNodes;
    tree.edges = EdgeCollection.loadFromArray(
      tree.edges.map((edge) => ({
        source: idMap[edge.source],
        target: idMap[edge.target],
      })),
    );

    for (const comment of tree.comments) {
      // Comments can reference other nodes, rewrite those references if the referenced id changed
      comment.nodeId = idMap[comment.nodeId];
      comment.content = comment.content.replace(
        NODE_ID_REF_REGEX,
        (__, p1) => `#${idMap[Number(p1)] != null ? idMap[Number(p1)] : p1}`,
      );
    }

    for (const bp of tree.branchPoints) {
      bp.nodeId = idMap[bp.nodeId];
    }

    // Assign the new group id to the tree if the tree belongs to a group
    tree.groupId = tree.groupId != null ? groupIdMap[tree.groupId] : tree.groupId;
    tree.treeId = newTreeId;
    newTrees[tree.treeId] = tree;
    newTreeId++;
  }

  return [newTrees, treeGroups, newNodeId - 1];
}

export function deleteTrees(
  skeletonTracing: SkeletonTracing,
  treeIds: number[],
  suppressActivatingNextNode: boolean = false,
): [TreeMap, number | null | undefined, number | null | undefined, number] | null {
  if (treeIds.length === 0) return null;
  // Delete trees
  const newTrees: TreeMap = _.omit(skeletonTracing.trees, treeIds);

  let newActiveTreeId: number | null = null;
  let newActiveNodeId: number | null = null;

  if (_.size(newTrees) > 0 && !suppressActivatingNextNode) {
    // Setting the tree active whose id is the next highest compared to the ids of the deleted trees.
    const maximumTreeId = _.max(treeIds) || Constants.MIN_TREE_ID;
    newActiveTreeId = getNearestTreeId(maximumTreeId, newTrees);

    const firstKey = _.first(Array.from(newTrees[newActiveTreeId].nodes.keys()));
    newActiveNodeId = firstKey != null ? Number(firstKey) : null;
  }

  const newMaxNodeId = getMaximumNodeId(newTrees);

  return [newTrees, newActiveTreeId, newActiveNodeId, newMaxNodeId];
}

export function mergeTrees(
  trees: TreeMap,
  sourceNodeId: number,
  targetNodeId: number,
  treeType: TreeType,
): [TreeMap, number, number] | null {
  // targetTree will be removed (the content will be merged into sourceTree).
  const sourceTree = findTreeByNodeId(trees, sourceNodeId); // should be activeTree, so that the active tree "survives"
  const targetTree = findTreeByNodeId(trees, targetNodeId);

  if (
    targetTree == null ||
    sourceTree == null ||
    targetTree === sourceTree ||
    sourceTree.type !== treeType ||
    targetTree.type !== treeType
  ) {
    return null;
  }

  const newEdge: Edge = {
    source: sourceNodeId,
    target: targetNodeId,
  };

  let newTrees = _.omit(trees, targetTree.treeId);

  const newNodes = sourceTree.nodes.clone();

  for (const [id, node] of targetTree.nodes.entries()) {
    newNodes.mutableSet(id, node);
  }

  newTrees = update(newTrees, {
    [sourceTree.treeId]: {
      nodes: {
        $set: newNodes,
      },
      edges: {
        $set: sourceTree.edges.addEdges(targetTree.edges.asArray().concat(newEdge)),
      },
      comments: {
        $set: sourceTree.comments.concat(targetTree.comments),
      },
      branchPoints: {
        $set: sourceTree.branchPoints.concat(targetTree.branchPoints),
      },
    },
  });
  return [newTrees, sourceTree.treeId, sourceNodeId];
}

export function shuffleTreeColor(skeletonTracing: SkeletonTracing, tree: Tree): [Tree, number] {
  const randomId = _.random(0, 10000, false);

  return setTreeColorIndex(skeletonTracing, tree, randomId);
}

export function setTreeColorIndex(
  _skeletonTracing: SkeletonTracing,
  tree: Tree,
  colorIndex: number,
): [Tree, number] {
  const newTree = update(tree, {
    color: {
      $set: ColorGenerator.distinctColorForId(colorIndex),
    },
  });
  return [newTree, tree.treeId];
}

export function createComment(
  _skeletonTracing: SkeletonTracing,
  tree: Tree,
  node: Node,
  commentText: string,
): CommentType[] {
  // Gather all comments other than the activeNode's comments
  const { comments } = tree;
  const commentsWithoutActiveNodeComment = comments.filter((comment) => comment.nodeId !== node.id);
  const newComment: CommentType = {
    nodeId: node.id,
    content: commentText,
  };
  const newComments = commentsWithoutActiveNodeComment.concat([newComment]);

  return newComments;
}

export function deleteComment(
  _skeletonTracing: SkeletonTracing,
  tree: Tree,
  node: Node,
): CommentType[] {
  const { comments } = tree;
  const commentsWithoutActiveNodeComment = comments.filter((comment) => comment.nodeId !== node.id);

  return commentsWithoutActiveNodeComment;
}

export function toggleAllTreesReducer(
  state: WebknossosState,
  skeletonTracing: SkeletonTracing,
): WebknossosState {
  // Let's make all trees visible if there is one invisible tree
  const shouldBecomeVisible = _.values(skeletonTracing.trees).some((tree) => !tree.isVisible);

  const isVisibleUpdater = {
    isVisible: {
      $set: shouldBecomeVisible,
    },
  };
  const updateTreeObject: Record<string, typeof isVisibleUpdater> = {};
  Object.keys(skeletonTracing.trees).forEach((treeId) => {
    updateTreeObject[treeId] = isVisibleUpdater;
  });
  return update(state, {
    annotation: {
      skeleton: {
        trees: updateTreeObject,
      },
    },
  });
}

export function toggleTreeGroupReducer(
  state: WebknossosState,
  skeletonTracing: SkeletonTracing,
  groupId: number,
  targetVisibility?: boolean,
): WebknossosState {
  let toggledGroup;
  forEachGroups(skeletonTracing.treeGroups, (group) => {
    if (group.groupId === groupId) toggledGroup = group;
  });
  if (toggledGroup == null) return state;
  // Assemble a list that contains the toggled groupId and the groupIds of all child groups
  const affectedGroupIds = new Set(mapGroupsToGenerator([toggledGroup], (group) => group.groupId));
  // Let's make all trees visible if there is one invisible tree in one of the affected groups
  const shouldBecomeVisible =
    targetVisibility != null
      ? targetVisibility
      : _.values(skeletonTracing.trees).some(
          (tree) =>
            typeof tree.groupId === "number" &&
            affectedGroupIds.has(tree.groupId) &&
            !tree.isVisible,
        );
  const isVisibleUpdater = {
    isVisible: {
      $set: shouldBecomeVisible,
    },
  };
  const updateTreeObject: Record<string, typeof isVisibleUpdater> = {};

  _.values(skeletonTracing.trees).forEach((tree) => {
    if (typeof tree.groupId === "number" && affectedGroupIds.has(tree.groupId)) {
      updateTreeObject[tree.treeId] = isVisibleUpdater;
    }
  });

  return update(state, {
    annotation: {
      skeleton: {
        trees: updateTreeObject,
      },
    },
  });
}

export function setExpandedTreeGroups(
  state: WebknossosState,
  shouldBeExpanded: (arg: TreeGroup) => boolean,
): WebknossosState {
  const currentTreeGroups = state.annotation?.skeleton?.treeGroups;
  if (currentTreeGroups == null) {
    return state;
  }
  const newGroups = mapGroups(currentTreeGroups, (group) => {
    const updatedIsExpanded = shouldBeExpanded(group);
    if (updatedIsExpanded !== group.isExpanded) {
      return { ...group, isExpanded: updatedIsExpanded };
    } else {
      return group;
    }
  });

  return update(state, {
    annotation: {
      skeleton: {
        treeGroups: {
          $set: newGroups,
        },
      },
    },
  });
}

function serverNodeToMutableNode(n: ServerNode): MutableNode {
  return {
    id: n.id,
    untransformedPosition: Utils.point3ToVector3(n.position),
    additionalCoordinates: n.additionalCoordinates,
    rotation: Utils.point3ToVector3(n.rotation),
    bitDepth: n.bitDepth,
    viewport: n.viewport,
    mag: n.mag,
    radius: n.radius,
    timestamp: n.createdTimestamp,
    interpolation: n.interpolation,
  };
}

function serverBranchPointToMutableBranchPoint(b: ServerBranchPoint): MutableBranchPoint {
  return {
    timestamp: b.createdTimestamp,
    nodeId: b.nodeId,
  };
}

export function createMutableTreeMapFromTreeArray(
  trees: ServerSkeletonTracingTree[],
): MutableTreeMap {
  return _.keyBy(
    trees.map(
      (tree): MutableTree => ({
        comments: tree.comments as any as MutableCommentType[],
        edges: EdgeCollection.loadFromArray(tree.edges),
        name: tree.name,
        treeId: tree.treeId,
        nodes: new DiffableMap(
          tree.nodes.map(serverNodeToMutableNode).map((node) => [node.id, node]),
        ),
        color:
          tree.color != null
            ? Utils.colorObjectToRGBArray(tree.color)
            : ColorGenerator.distinctColorForId(tree.treeId),
        branchPoints: _.map(tree.branchPoints, serverBranchPointToMutableBranchPoint),
        isVisible: tree.isVisible != null ? tree.isVisible : true,
        timestamp: tree.createdTimestamp,
        groupId: tree.groupId,
        type: tree.type != null ? tree.type : TreeTypeEnum.DEFAULT,
        edgesAreVisible: tree.edgesAreVisible != null ? tree.edgesAreVisible : true,
        metadata: tree.metadata,
      }),
    ),
    "treeId",
  );
}
export function createTreeMapFromTreeArray(trees: ServerSkeletonTracingTree[]): TreeMap {
  return createMutableTreeMapFromTreeArray(trees) as any as TreeMap;
}
export function removeMissingGroupsFromTrees(
  skeletonTracing: SkeletonTracing,
  treeGroups: TreeGroup[],
): TreeMap {
  // Change the groupId of trees for groups that no longer exist
  const groupIds = new Set(mapGroupsToGenerator(treeGroups, (group) => group.groupId));
  const changedTrees: TreeMap = {};
  Object.keys(skeletonTracing.trees).forEach((treeId) => {
    const tree = skeletonTracing.trees[Number(treeId)];

    if (tree.groupId != null && !groupIds.has(tree.groupId)) {
      // @ts-expect-error ts-migrate(7015) FIXME: Element implicitly has an 'any' type because index... Remove this comment to see the full error message
      changedTrees[treeId] = { ...tree, groupId: null };
    }
  });
  return changedTrees;
}
export function extractPathAsNewTree(
  state: WebknossosState,
  sourceTree: Tree,
  pathOfNodeIds: number[],
): Tree | null {
  const newTree = createTree(
    state,
    Date.now(),
    true,
    `Path from node ${pathOfNodeIds[0]} to ${pathOfNodeIds[pathOfNodeIds.length - 1]}`,
  );

  if (newTree == null) {
    return null;
  }

  let lastNodeId = null;
  for (const nodeId of pathOfNodeIds) {
    const node: MutableNode = { ...sourceTree.nodes.getOrThrow(nodeId) };
    newTree.nodes.mutableSet(nodeId, node);
    if (lastNodeId != null) {
      const newEdge: Edge = {
        source: lastNodeId,
        target: nodeId,
      };
      newTree.edges.addEdge(newEdge, true);
    }
    lastNodeId = nodeId;
  }
  return newTree;
}<|MERGE_RESOLUTION|>--- conflicted
+++ resolved
@@ -103,11 +103,7 @@
   return maxGroupId != null && maxGroupId >= 0 ? maxGroupId : 0;
 }
 
-<<<<<<< HEAD
-export function forEachGroups(groups: Array<TreeGroup>, callback: (arg0: TreeGroup) => any) {
-=======
-function forEachGroups(groups: TreeGroup[], callback: (arg0: TreeGroup) => any) {
->>>>>>> 9ba816a5
+export function forEachGroups(groups: TreeGroup[], callback: (arg0: TreeGroup) => any) {
   for (const group of groups) {
     callback(group);
 
