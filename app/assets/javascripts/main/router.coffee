### define
jquery : $
underscore : _
backbone : Backbone
###

# #####
# This Router contains all the routes for views that have been
# refactored to Backbone.View yet. All other routes, that require HTML to be
# delivered by the Server are handled by the NonBackboneRouter.
# #####
class Router extends Backbone.Router

  routes :
    "users"                         : "users"
    "teams"                         : "teams"
    "datasets"                      : "datasets"
    "statistics"                    : "statistics"
    "tasks"                         : "tasks"


  initialize : ->


    # handle all links and manage page changes (rather the reloading the whole site)
    $("a").on "click", (evt) =>

      url = $(evt.target).attr("href")
      urlWithoutSlash = url.slice(1)

      if @routes[urlWithoutSlash]
        evt.preventDefault()
        @navigate(url, { trigger: true })

      return

    @$loadingSpinner = $("#loader")
    @$mainContainer = $("#main-container")

<<<<<<< HEAD
=======
  tracingTrace : ->

    require [
      "oxalis/controller"
    ], (Controller) ->

      leftTabBar = $("#main")
      dataUrl = leftTabBar.data("url")

      populateTemplate = (data) ->
        templateSource = _.unescape(leftTabBar.html())
        templateOutput = _.template(templateSource)(data)
        leftTabBar.html(templateOutput)

      $.ajax(
        url : dataUrl
        type : 'GET'
        success : (task) ->

          if task.noData
            populateTemplate({task : null})
          else
            populateTemplate({task : task})

        error : (xhr, status, error) ->

          console.error("Something went wrong when receiving task data", xhr, status, error)

        complete : (task) ->

          oxalis = window.oxalis = new Controller(constants.CONTROL_MODE_TRACE)
      )

      return


  tracingView : ->

    require [
      "oxalis/controller"
      "slider"
    ], (Controller) ->
>>>>>>> 166d34d9

  hideLoading : ->

    @$loadingSpinner.hide()


  projects : ->

<<<<<<< HEAD
    @showWithPagination("ProjectListView", "ProjectCollection")
=======
    require [
      "admin/views/project/project_list_view",
      "admin/views/pagination_view",
      "admin/models/project/project_collection"], (ProjectListView, PaginationView, ProjectCollection) =>

      projectCollection = new ProjectCollection()
      paginationView = new PaginationView({collection : projectCollection})
      projectView = new ProjectListView({collection : projectCollection})

      @changeView(paginationView, projectView)
      return @hideLoading()
>>>>>>> 166d34d9


  statistics : ->

    require ["admin/views/statistic/statistic_view"], (StatisticView) =>

      statisticView = new StatisticView()
      @changeView(statisticView)
      return @hideLoading()


  datasets : ->

<<<<<<< HEAD
    @showWithPagination("DatasetListView", "DatasetCollection")
=======
    require [
      "admin/views/dataset/dataset_list_view",
      "admin/views/pagination_view",
      "admin/models/dataset/dataset_collection"], (DatasetListView, PaginationView, DatasetCollection) =>

      datasetCollection = new DatasetCollection()
      paginationView = new PaginationView({collection : datasetCollection})
      datasetView = new DatasetListView({collection : datasetCollection})

      @changeView(paginationView, datasetView)
      return @hideLoading()


  taskOverview : ->

    require ["admin/views/task/task_overview_view"], (TaskOverviewView) =>

      new TaskOverviewView(
        el : $("#main-container").find("#task-overview")[0]
      )
      return @hideLoading()
>>>>>>> 166d34d9


  users : ->

    @showWithPagination("UserListView", "UserCollection")


  teams : ->

    @showWithPagination("TeamListView", "TeamCollection")


  tasks : ->

<<<<<<< HEAD
    @showWithPagination("TaskListView", "TaskCollection")
=======
    require [
      "admin/views/task/task_list_view",
      "admin/views/pagination_view"
      "admin/models/task/task_collection"], (TaskListView, PaginationView, TaskCollection) =>

      taskCollection = new TaskCollection()
      paginationView = new PaginationView({collection : taskCollection})
      taskListView = new TaskListView({collection : taskCollection})
>>>>>>> 166d34d9


  showWithPagination : (view, collection) ->

    require ["admin/admin"], (admin) =>

      collection = new admin[collection]()
      view = new admin[view](collection: collection)
      paginationView = new admin.PaginationView(collection: collection)

      @changeView(paginationView, view)
      @listenTo(collection, "sync", => @hideLoading())


  changeView : (views...) ->

    if @activeViews == views
      return

    @$loadingSpinner.show()

    # Remove current views
    if @activeViews
      for view in @activeViews
        # prefer Marionette's close() function to Backbone's remove()
        if view.close
          view.close()
        else
          view.remove()
    else
      # we are probably coming from a URL that isn't a Backbone.View yet (or page reload)
      @$mainContainer.empty()

    # Add new views
    @activeViews = views
    for view in views
      @$mainContainer.append(view.render().el)

    return<|MERGE_RESOLUTION|>--- conflicted
+++ resolved
@@ -37,51 +37,6 @@
     @$loadingSpinner = $("#loader")
     @$mainContainer = $("#main-container")
 
-<<<<<<< HEAD
-=======
-  tracingTrace : ->
-
-    require [
-      "oxalis/controller"
-    ], (Controller) ->
-
-      leftTabBar = $("#main")
-      dataUrl = leftTabBar.data("url")
-
-      populateTemplate = (data) ->
-        templateSource = _.unescape(leftTabBar.html())
-        templateOutput = _.template(templateSource)(data)
-        leftTabBar.html(templateOutput)
-
-      $.ajax(
-        url : dataUrl
-        type : 'GET'
-        success : (task) ->
-
-          if task.noData
-            populateTemplate({task : null})
-          else
-            populateTemplate({task : task})
-
-        error : (xhr, status, error) ->
-
-          console.error("Something went wrong when receiving task data", xhr, status, error)
-
-        complete : (task) ->
-
-          oxalis = window.oxalis = new Controller(constants.CONTROL_MODE_TRACE)
-      )
-
-      return
-
-
-  tracingView : ->
-
-    require [
-      "oxalis/controller"
-      "slider"
-    ], (Controller) ->
->>>>>>> 166d34d9
 
   hideLoading : ->
 
@@ -90,59 +45,21 @@
 
   projects : ->
 
-<<<<<<< HEAD
     @showWithPagination("ProjectListView", "ProjectCollection")
-=======
-    require [
-      "admin/views/project/project_list_view",
-      "admin/views/pagination_view",
-      "admin/models/project/project_collection"], (ProjectListView, PaginationView, ProjectCollection) =>
-
-      projectCollection = new ProjectCollection()
-      paginationView = new PaginationView({collection : projectCollection})
-      projectView = new ProjectListView({collection : projectCollection})
-
-      @changeView(paginationView, projectView)
-      return @hideLoading()
->>>>>>> 166d34d9
 
 
   statistics : ->
 
-    require ["admin/views/statistic/statistic_view"], (StatisticView) =>
+    require ["admin/admin"], (admin) =>
 
-      statisticView = new StatisticView()
+      statisticView = new admin["StatisticView"]()
       @changeView(statisticView)
       return @hideLoading()
 
 
   datasets : ->
 
-<<<<<<< HEAD
     @showWithPagination("DatasetListView", "DatasetCollection")
-=======
-    require [
-      "admin/views/dataset/dataset_list_view",
-      "admin/views/pagination_view",
-      "admin/models/dataset/dataset_collection"], (DatasetListView, PaginationView, DatasetCollection) =>
-
-      datasetCollection = new DatasetCollection()
-      paginationView = new PaginationView({collection : datasetCollection})
-      datasetView = new DatasetListView({collection : datasetCollection})
-
-      @changeView(paginationView, datasetView)
-      return @hideLoading()
-
-
-  taskOverview : ->
-
-    require ["admin/views/task/task_overview_view"], (TaskOverviewView) =>
-
-      new TaskOverviewView(
-        el : $("#main-container").find("#task-overview")[0]
-      )
-      return @hideLoading()
->>>>>>> 166d34d9
 
 
   users : ->
@@ -157,18 +74,7 @@
 
   tasks : ->
 
-<<<<<<< HEAD
     @showWithPagination("TaskListView", "TaskCollection")
-=======
-    require [
-      "admin/views/task/task_list_view",
-      "admin/views/pagination_view"
-      "admin/models/task/task_collection"], (TaskListView, PaginationView, TaskCollection) =>
-
-      taskCollection = new TaskCollection()
-      paginationView = new PaginationView({collection : taskCollection})
-      taskListView = new TaskListView({collection : taskCollection})
->>>>>>> 166d34d9
 
 
   showWithPagination : (view, collection) ->
