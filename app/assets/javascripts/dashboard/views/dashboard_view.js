--- conflicted
+++ resolved
@@ -66,10 +66,7 @@
       this.listenTo(this, "render", this.showTasks);
     } else {
       const tabMethod = localStorage.getItem("lastUsedDashboardTab");
-<<<<<<< HEAD
-=======
       // $FlowFixMe
->>>>>>> 77951c4e
       if (tabMethod && typeof this[tabMethod] === "function") {
         this.listenTo(this, "render", this[tabMethod]);
 
