--- conflicted
+++ resolved
@@ -363,11 +363,7 @@
   getMousePosition : ->
 
     pos = @input.mouseControllers[@activeViewport].position
-<<<<<<< HEAD
-    return @calculateGlobalPos([pos.x, pos.y])
-=======
     return @calculateGlobalPos(pos)
->>>>>>> 899e2984
 
 
   isMouseOver : ->
@@ -417,19 +413,6 @@
     planeRatio    = @model.scaleInfo.baseVoxelFactors
     position = switch @activeViewport
       when constants.PLANE_XY 
-<<<<<<< HEAD
-        [ curGlobalPos[0] - (constants.VIEWPORT_WIDTH * scaleFactor / 2 - clickPos[0]) / scaleFactor * planeRatio[0] * zoomFactor, 
-          curGlobalPos[1] - (constants.VIEWPORT_WIDTH * scaleFactor / 2 - clickPos[1]) / scaleFactor * planeRatio[1] * zoomFactor, 
-          curGlobalPos[2] ]
-      when constants.PLANE_YZ 
-        [ curGlobalPos[0], 
-          curGlobalPos[1] - (constants.VIEWPORT_WIDTH * scaleFactor / 2 - clickPos[1]) / scaleFactor * planeRatio[1] * zoomFactor, 
-          curGlobalPos[2] - (constants.VIEWPORT_WIDTH * scaleFactor / 2 - clickPos[0]) / scaleFactor * planeRatio[2] * zoomFactor ]
-      when constants.PLANE_XZ 
-        [ curGlobalPos[0] - (constants.VIEWPORT_WIDTH * scaleFactor / 2 - clickPos[0]) / scaleFactor * planeRatio[0] * zoomFactor, 
-          curGlobalPos[1], 
-          curGlobalPos[2] - (constants.VIEWPORT_WIDTH * scaleFactor / 2 - clickPos[1]) / scaleFactor * planeRatio[2] * zoomFactor ]
-=======
         [ curGlobalPos[0] - (constants.VIEWPORT_WIDTH * scaleFactor / 2 - clickPos.x) / scaleFactor * planeRatio[0] * zoomFactor, 
           curGlobalPos[1] - (constants.VIEWPORT_WIDTH * scaleFactor / 2 - clickPos.y) / scaleFactor * planeRatio[1] * zoomFactor, 
           curGlobalPos[2] ]
@@ -441,7 +424,6 @@
         [ curGlobalPos[0] - (constants.VIEWPORT_WIDTH * scaleFactor / 2 - clickPos.x) / scaleFactor * planeRatio[0] * zoomFactor, 
           curGlobalPos[1], 
           curGlobalPos[2] - (constants.VIEWPORT_WIDTH * scaleFactor / 2 - clickPos.y) / scaleFactor * planeRatio[2] * zoomFactor ]
->>>>>>> 899e2984
 
 
   centerActiveNode : ->
