--- conflicted
+++ resolved
@@ -66,29 +66,17 @@
           }))
           @get("datasetConfiguration").fetch().then(
             =>
-<<<<<<< HEAD
-              layers = @getLayers(tracing.content.contentData.customLayers)
-              Promise.all(
-                @getDataTokens(layers)...
-              ).then( =>
-                @initializeWithData(tracing, layers)
-              )
-
-            -> Toast.error("Ooops. We couldn't communicate with our mother ship. Please try to reload this page.")
-          )
-=======
-
               layers = @getLayers(tracing.content.contentData.customLayers)
 
               Promise.all(
                 @getDataTokens(layers)
-              ).then =>
+              ).then( =>
                 error = @initializeWithData(tracing, layers)
                 return error if error
+              )
 
             -> Toast.error("Ooops. We couldn't communicate with our mother ship. Please try to reload this page.")
             )
->>>>>>> 9640dfd7
         )
       )
 
