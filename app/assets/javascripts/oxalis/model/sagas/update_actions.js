--- conflicted
+++ resolved
@@ -1,10 +1,6 @@
 // @flow
-<<<<<<< HEAD
 import Date from "libs/date";
-import type { SkeletonTracingType, BranchPointType, CommentType, TreeType, NodeType } from "oxalis/store";
-=======
 import type { SkeletonTracingType, VolumeTracingType, BranchPointType, CommentType, TreeType, NodeType } from "oxalis/store";
->>>>>>> f218b7ac
 import type { Vector3 } from "oxalis/constants";
 
 export type NodeWithTreeIdType = { treeId: number } & NodeType;
@@ -205,12 +201,8 @@
     value: { treeId, id: nodeId },
   };
 }
-<<<<<<< HEAD
-export function updateTracing(tracing: SkeletonTracingType, position: Vector3, rotation: Vector3, zoomLevel: number): UpdateTracingUpdateAction {
+export function updateSkeletonTracing(tracing: SkeletonTracingType, position: Vector3, rotation: Vector3, zoomLevel: number): UpdateSkeletonTracingUpdateAction {
   const curTime = Date.now();
-=======
-export function updateSkeletonTracing(tracing: SkeletonTracingType, position: Vector3, rotation: Vector3, zoomLevel: number): UpdateSkeletonTracingUpdateAction {
->>>>>>> f218b7ac
   if (tracing.activeNodeId != null) {
     return {
       action: "updateTracing",
@@ -247,6 +239,7 @@
 export function updateVolumeTracing(tracing: VolumeTracingType, position: Vector3): UpdateVolumeTracingUpdateAction {
   return {
     action: "updateTracing",
+    timestamp: Date.now(),
     value: {
       activeCell: tracing.activeCellId,
       editPosition: position,
