--- conflicted
+++ resolved
@@ -10,16 +10,11 @@
 import oxalis.binary.BinaryDataService
 import scala.concurrent.Future
 import braingames.reactivemongo.DBAccessContext
-import braingames.util.Fox
+import braingames.util.{FoxImplicits, Fox}
 import reactivemongo.bson.BSONObjectID
 import play.modules.reactivemongo.json.BSONFormats._
-<<<<<<< HEAD
 import play.api.libs.concurrent.Execution.Implicits._
 import play.api.Logger
-
-=======
-  import play.api.libs.concurrent.Execution.Implicits._
->>>>>>> b723c17f
 /**
  * Company: scalableminds
  * User: tmbo
@@ -54,7 +49,7 @@
   def downloadFileExtension: String = ???
 }
 
-object VolumeTracingService extends AnnotationContentService{
+object VolumeTracingService extends AnnotationContentService with FoxImplicits{
   type AType = VolumeTracing
 
   def dao = VolumeTracingDAO
@@ -65,11 +60,13 @@
     VolumeTracingDAO.findOneById(id)
 
   def createFrom(baseDataSet: DataSet)(implicit ctx: DBAccessContext) = {
-    val dataLayer = BinaryDataService.createUserDataSource(baseDataSet.dataSource)
-    val t = VolumeTracing(baseDataSet.dataSource.name, dataLayer.name, System.currentTimeMillis(), Point3D(0,0,0))
-    UserDataLayerDAO.insert(dataLayer)
-    VolumeTracingDAO.insert(t).map{ _ =>
-      t
+    baseDataSet.dataSource.toFox.flatMap{ baseSource =>
+      val dataLayer = BinaryDataService.createUserDataSource(baseSource)
+      val t = VolumeTracing(baseDataSet.name, dataLayer.name, System.currentTimeMillis(), Point3D(0,0,0))
+      for{
+      _ <- UserDataLayerDAO.insert(dataLayer)
+      _ <- VolumeTracingDAO.insert(t)
+      } yield t
     }
   }
 
@@ -86,15 +83,4 @@
   val collectionName = "volumes"
 
   val formatter = VolumeTracing.volumeTracingFormat
-<<<<<<< HEAD
-=======
-
-  def createFrom(baseDataSet: DataSet)(implicit ctx: DBAccessContext) = {
-    baseDataSet.dataSource.toFox.flatMap{ baseSource =>
-      BinaryDataService.createUserDataSource(baseSource)
-      insert(VolumeTracing(baseDataSet.name, System.currentTimeMillis(), Point3D(0,0,0)))
-    }
-  }
-
->>>>>>> b723c17f
 }