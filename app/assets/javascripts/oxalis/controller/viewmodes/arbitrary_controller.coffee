### define
app : app
backbone : Backbone
jquery : $
underscore : _
<<<<<<< HEAD
=======
mjs : MJS
libs/event_mixin : EventMixin
>>>>>>> 54c87c55
libs/request : Request
libs/input : Input
../../geometries/arbitrary_plane : ArbitraryPlane
../../geometries/crosshair : Crosshair
../../view/arbitrary_view : ArbitraryView
../../geometries/arbitrary_plane_info : ArbitraryPlaneInfo
../../constants : constants
###

class ArbitraryController

  # See comment in Controller class on general controller architecture.
  #
  # Arbitrary Controller: Responsible for Arbitrary Modes

  WIDTH : 128

  plane : null
  crosshair : null
  cam : null

  fullscreen : false
  lastNodeMatrix : null

  model : null
  view : null

  record : false

  input :
    mouse : null
    keyboard : null
    keyboardNoLoop : null
    keyboardOnce : null

    unbind : ->

      @mouse?.unbind()
      @keyboard?.unbind()
      @keyboardNoLoop?.unbind()
      @keyboardOnce?.unbind()


  constructor : (@model, stats, @view, @sceneController, @skeletonTracingController) ->

    _.extend(this, Backbone.Events)

    @isStarted = false

    @canvas = canvas = $("#render-canvas")

    @cam = @model.flycam3d
    @arbitraryView = new ArbitraryView(canvas, @cam, stats, @view, @WIDTH)

    @plane = new ArbitraryPlane(@cam, @model, @WIDTH)
    @arbitraryView.addGeometry @plane

    @infoPlane = new ArbitraryPlaneInfo()

    @input = _.extend({}, @input)

    @crosshair = new Crosshair(@cam, model.user.get("crosshairSize"))
    @arbitraryView.addGeometry(@crosshair)

    @listenTo(@model.user, "change:displayCrosshair", (model, value) ->
      @crosshair.setVisibility(value)
    )

    @bindToEvents()
    @arbitraryView.draw()

    @stop()

    # Toggle record
    @setRecord(false)
    $('#trace-mode-trace').on("click", =>
      @setRecord(true)
      $(":focus").blur()
    )
    $('#trace-mode-watch').on("click", =>
      @setRecord(false)
      $(":focus").blur()
    )


  render : (forceUpdate, event) ->

    matrix = @cam.getMatrix()
    for binary in @model.getColorBinaries()
      binary.arbitraryPing(matrix)


  initMouse : ->

    @input.mouse = new Input.Mouse(
      @canvas
      leftDownMove : (delta) =>
        if @mode == constants.MODE_ARBITRARY
          @cam.yaw(
            -delta.x * @model.user.getMouseInversionX() * @model.user.get("mouseRotateValue"),
            true
          )
          @cam.pitch(
            delta.y * @model.user.getMouseInversionY() * @model.user.get("mouseRotateValue"),
            true
          )
        else if @mode == constants.MODE_ARBITRARY_PLANE
          f = @cam.getZoomStep() / (@arbitraryView.width / @WIDTH)
          @cam.move [delta.x * f, delta.y * f, 0]
      scroll : @scroll
    )


  initKeyboard : ->

    getVoxelOffset  = (timeFactor) =>

      return @model.user.get("moveValue3d") * timeFactor / app.scaleInfo.baseVoxel / constants.FPS


    @input.keyboard = new Input.Keyboard(

      # Scale plane
      "l"             : (timeFactor) => @arbitraryView.applyScale -@model.user.get("scaleValue")
      "k"             : (timeFactor) => @arbitraryView.applyScale  @model.user.get("scaleValue")

      #Move
      "w"             : (timeFactor) => @cam.move [0, getVoxelOffset(timeFactor), 0]
      "s"             : (timeFactor) => @cam.move [0, -getVoxelOffset(timeFactor), 0]
      "a"             : (timeFactor) => @cam.move [getVoxelOffset(timeFactor), 0, 0]
      "d"             : (timeFactor) => @cam.move [-getVoxelOffset(timeFactor), 0, 0]
      "space"         : (timeFactor) =>
        @cam.move [0, 0, getVoxelOffset(timeFactor)]
        @moved()
      "alt + space"   : (timeFactor) => @cam.move [0, 0, -getVoxelOffset(timeFactor)]

      #Rotate in distance
      "left"          : (timeFactor) => @cam.yaw @model.user.get("rotateValue") * timeFactor, @mode == constants.MODE_ARBITRARY
      "right"         : (timeFactor) => @cam.yaw -@model.user.get("rotateValue") * timeFactor, @mode == constants.MODE_ARBITRARY
      "up"            : (timeFactor) => @cam.pitch -@model.user.get("rotateValue") * timeFactor, @mode == constants.MODE_ARBITRARY
      "down"          : (timeFactor) => @cam.pitch @model.user.get("rotateValue") * timeFactor, @mode == constants.MODE_ARBITRARY

      #Rotate at centre
      "shift + left"  : (timeFactor) => @cam.yaw @model.user.get("rotateValue") * timeFactor
      "shift + right" : (timeFactor) => @cam.yaw -@model.user.get("rotateValue") * timeFactor
      "shift + up"    : (timeFactor) => @cam.pitch @model.user.get("rotateValue") * timeFactor
      "shift + down"  : (timeFactor) => @cam.pitch -@model.user.get("rotateValue") * timeFactor

      #Zoom in/out
      "i"             : (timeFactor) => @cam.zoomIn()
      "o"             : (timeFactor) => @cam.zoomOut()

      #Change move value
      "h"             : (timeFactor) => @changeMoveValue(25)
      "g"             : (timeFactor) => @changeMoveValue(-25)
    )

    @input.keyboardNoLoop = new Input.KeyboardNoLoop(

      "1" : => @skeletonTracingController.toggleSkeletonVisibility()
      "2" : => @sceneController.skeleton.toggleInactiveTreeVisibility()

      #Delete active node
      "delete" : => @model.skeletonTracing.deleteActiveNode()
      "c" : => @model.skeletonTracing.createNewTree()

      #Branches
      "b" : => @pushBranch()
      "j" : => @popBranch()

      #Reset Matrix
      "r" : => @cam.setRotation([0, 0, 0])

      #Recenter active node
      "y" : => @centerActiveNode()

      #Recording of Waypoints
      "z" : =>
        @setRecord(true)
      "u" : =>
        @setRecord(false)
      #Comments
      "n" : => @setActiveNode(@model.skeletonTracing.nextCommentNodeID(false), true)
      "p" : => @setActiveNode(@model.skeletonTracing.nextCommentNodeID(true), true)
    )

    @input.keyboardOnce = new Input.Keyboard(

      #Delete active node and recenter last node
      "shift + space" : =>
        @model.skeletonTracing.deleteActiveNode()
        @centerActiveNode()

    , -1)


  setRecord : (@record) ->

    $('#trace-mode button').removeClass("btn-primary")
    if @record
      $('#trace-mode-trace').addClass("btn-primary")
    else
      $('#trace-mode-watch').addClass("btn-primary")

    @infoPlane.updateInfo(@record)
    if @record
      @setWaypoint()


  init : ->

    @setClippingDistance(@model.user.get("clippingDistanceArbitrary"))
    @arbitraryView.applyScale(0)


  bindToEvents : ->

    @listenTo(@arbitraryView, "render", @render)

    for name, binary of @model.binary
      @listenTo(binary.cube, "bucketLoaded", @arbitraryView.draw)

    @listenTo(@model.user, "change:crosshairSize", (model, value) ->
      @crosshair.setScale(value)
    )
    @listenTo(@model.user, "change:sphericalCapRadius" : (model, value) ->
      @model.flycam3d.distance = value
      @plane.setMode(@mode)
    )
    @listenTo(@model.user, "change:clippingDistanceArbitrary", (model, value) ->
      @setClippingDistance(value)
    )


  start : (@mode) ->

    @stop()

    @plane.setMode @mode

    @initKeyboard()
    @initMouse()
    @arbitraryView.start()
    @init()
    @arbitraryView.draw()

    @isStarted = true


  stop : ->

    if @isStarted
      @input.unbind()

    @arbitraryView.stop()

    @isStarted = false


  scroll : (delta, type) =>

    switch type
      when "shift" then @setParticleSize(delta)


  addNode : (position) =>

    @model.skeletonTracing.addNode(position, constants.TYPE_USUAL, constants.ARBITRARY_VIEW, 0)


  setWaypoint : () =>

    unless @record
      return

    position  = @cam.getPosition()
    activeNodePos = @model.skeletonTracing.getActiveNodePos()

    @addNode(position)

  changeMoveValue : (delta) ->

    moveValue = @model.user.get("moveValue3d") + delta
    moveValue = Math.min(constants.MAX_MOVE_VALUE, moveValue)
    moveValue = Math.max(constants.MIN_MOVE_VALUE, moveValue)

    @model.user.set("moveValue3d", (Number) moveValue)


  setParticleSize : (delta) ->

    particleSize = @model.user.get("particleSize") + delta
    particleSize = Math.min(constants.MAX_PARTICLE_SIZE, particleSize)
    particleSize = Math.max(constants.MIN_PARTICLE_SIZE, particleSize)

    @model.user.set("particleSize", (Number) particleSize)


  setClippingDistance : (value) ->

    @arbitraryView.setClippingDistance(value)


  pushBranch : ->

    @model.skeletonTracing.pushBranch()


  popBranch : ->

    _.defer => @model.skeletonTracing.popBranch().done((id) =>
      @setActiveNode(id, true)
    )


  centerActiveNode : ->

    activeNode = @model.skeletonTracing.getActiveNode()
    if activeNode
      @cam.setPosition(activeNode.pos)
      parent = activeNode.parent
      while parent
        # set right direction
        direction = ([
          activeNode.pos[0] - parent.pos[0],
          activeNode.pos[1] - parent.pos[1],
          activeNode.pos[2] - parent.pos[2]])
        if direction[0] or direction[1] or direction[2]
          @cam.setDirection(app.scaleInfo.voxelToNm(direction))
          break
        parent = parent.parent


  setActiveNode : (nodeId, centered, mergeTree) ->

    @model.skeletonTracing.setActiveNode(nodeId, mergeTree)
    @cam.setPosition @model.skeletonTracing.getActiveNodePos()


  moved : ->

    matrix = @cam.getMatrix()

    unless @lastNodeMatrix?
      @lastNodeMatrix = matrix

    lastNodeMatrix = @lastNodeMatrix

    vector = [
      lastNodeMatrix[12] - matrix[12]
      lastNodeMatrix[13] - matrix[13]
      lastNodeMatrix[14] - matrix[14]
    ]
    vectorLength = MJS.V3.length(vector)

    if vectorLength > 10
      @setWaypoint()
      @lastNodeMatrix = matrix<|MERGE_RESOLUTION|>--- conflicted
+++ resolved
@@ -3,12 +3,7 @@
 backbone : Backbone
 jquery : $
 underscore : _
-<<<<<<< HEAD
-=======
 mjs : MJS
-libs/event_mixin : EventMixin
->>>>>>> 54c87c55
-libs/request : Request
 libs/input : Input
 ../../geometries/arbitrary_plane : ArbitraryPlane
 ../../geometries/crosshair : Crosshair
