### define
../../libs/datgui/dat.gui : DatGui
../../libs/request : Request
../../libs/event_mixin : EventMixin
../../libs/toast : Toast
../model/dimensions : Dimensions
###

PLANE_XY           = Dimensions.PLANE_XY
PLANE_YZ           = Dimensions.PLANE_YZ
PLANE_XZ           = Dimensions.PLANE_XZ
VIEW_3D            = Dimensions.VIEW_3D
VIEWPORT_WIDTH     = 380

class Gui 

  model : null
  
  constructor : (container, @model, @tracingSettings) ->
    
    _.extend(this, new EventMixin())

    @user = @model.user
    # create GUI
    # modelRadius = @model.route.getActiveNodeRadius()
    @qualityArray = ["high", "medium", "low"]

    @datasetPostfix = _.last(@model.binary.dataSetName.split("_"))
    @datasetPosition = @initDatasetPosition(@user.briConNames)

<<<<<<< HEAD
    somaClickingAllowed = settings.somaClickingAllowed

=======
    somaClickingAllowed = @tracingSettings.somaClickingAllowed
    
>>>>>>> 695782d6
    @settings = 

      fourBit : @user.fourBit
      brightness : @user.brightness[@datasetPosition]
      contrast : @user.contrast[@datasetPosition]
      resetBrightnessAndContrast : => @resetBrightnessAndContrast()
      quality : @qualityArray[@user.quality]

      activeTreeID : @model.route.getActiveTreeId()
      newTree : => @trigger "createNewTree"
      deleteActiveTree : => @trigger "deleteActiveTree"

      activeNodeID : @model.route.getActiveNodeId()
      newNodeNewTree : if somaClickingAllowed then @user.newNodeNewTree else false
      deleteActiveNode : => @trigger "deleteActiveNode"
      # radius : if modelRadius then modelRadius else 10 * @model.scaleInfo.baseVoxel
      comment : ""
      prevComment : @prevComment
      nextComment : @nextComment

    if @datasetPosition == 0
      # add new dataset to settings
      @user.briConNames.push(@datasetPostfix)
      @user.brightness.push(@settings.brightness)
      @user.contrast.push(@settings.contrast)
      @datasetPosition = @user.briConNames.length - 1


    @gui = new dat.GUI(autoPlace: false, width : 280, hideable : false, closed : true)

    container.append @gui.domElement
    
    fControls = @gui.addFolder("Controls")
    @addSlider(fControls, @user, "moveValue",
      0.1, 10, 0.1, "Move Value")
    @addCheckbox(fControls, @user, "lockZoom", "Lock Zoom")
    @addCheckbox(fControls, @user, "inverseX", "Inverse X")
    @addCheckbox(fControls, @user, "inverseY", "Inverse Y")
    @addCheckbox(fControls, @user, "dynamicSpaceDirection", "d/f-Switching")

    fFlightcontrols = @gui.addFolder("Flighcontrols")
    @addSlider(fFlightcontrols, @user, "mouseRotateValue",
      0.001, 0.02, 0.001, "Mouse Rotation")
    @addSlider(fFlightcontrols, @user, "rotateValue",
      0.001, 0.08, 0.001, "Keyboard Rotation Value")
    @addSlider(fFlightcontrols, @user, "moveValue3d",
      0.1, 10, 0.1, "Move Value")
    @addSlider(fFlightcontrols, @user, "crosshairSize",
      0.1, 1, 0.01, "Crosshair size")

    fView = @gui.addFolder("View")
    @addCheckbox(fView, @settings, "fourBit", "4 Bit")
    @addCheckbox(fView, @user, "interpolation", "Interpolation")
    @brightnessController =
      @addSlider(fView, @settings, "brightness",
        -256, 256, 5, "Brightness", @setBrightnessAndContrast)
    @contrastController =
      @addSlider(fView, @settings, "contrast",
        0.5, 5, 0.1, "Contrast", @setBrightnessAndContrast)
    @addFunction(fView, @settings, "resetBrightnessAndContrast",
      "Reset To Default")
    @addSlider(fView, @user, "routeClippingDistance",
      1, 1000 * @model.scaleInfo.baseVoxel, 1, "Clipping Distance")
    @addCheckbox(fView, @user, "displayCrosshair", "Show Crosshairs")
    (fView.add @settings, "quality", @qualityArray)
                          .name("Quality")
                          .onChange((v) => @setQuality(v))

    fSkeleton = @gui.addFolder("Skeleton View")
    @addCheckbox(fSkeleton, @user, "displayPreviewXY", "Display XY-Plane")
    @addCheckbox(fSkeleton, @user, "displayPreviewYZ", "Display YZ-Plane")
    @addCheckbox(fSkeleton, @user, "displayPreviewXZ", "Display XZ-Plane")

    fTrees = @gui.addFolder("Trees")
    @activeTreeIdController = @addNumber(fTrees, @settings, "activeTreeID",
      1, 1, "Active Tree ID")
    if somaClickingAllowed
      @addCheckbox(fTrees, @settings, "newNodeNewTree", "Soma clicking mode")
    else
      @set("newNodeNewTree", false, Boolean)
    @addFunction(fTrees, @settings, "newTree", "Create New Tree")
    @addFunction(fTrees, @settings, "deleteActiveTree", "Delete Active Tree")

    fNodes = @gui.addFolder("Nodes")
    @activeNodeIdController = @addNumber(fNodes, @settings, "activeNodeID",
      1, 1, "Active Node ID")
    @particleSizeController = @addSlider(fNodes, @user, "particleSize",
      1, 20, 1, "Node size")

    @commentController =
    (fNodes.add @settings, "comment")
                          .name("Comment")
                          .onChange(@setComment)
    @addFunction(fNodes, @settings, "prevComment", "Previous Comment")
    @addFunction(fNodes, @settings, "nextComment", "Next Comment")
    @addFunction(fNodes, @settings, "deleteActiveNode", "Delete Active Node")

    #fControls.open()
    #fView.open()
    #fSkeleton.open()
    fTrees.open()
    fNodes.open()

    $("#trace-position-input").on "change", (event) => 

      @setPosFromString(event.target.value)
      return

    $("#trace-finish-button").click (event) =>

      event.preventDefault()
      @saveNow().done =>
        if confirm("Are you sure?")
          window.location.href = event.srcElement.href

    $("#trace-download-button").click (event) =>

      event.preventDefault()
      @saveNow().done =>
          window.location.href = event.srcElement.href

    $("#trace-save-button").click (event) =>

      event.preventDefault()
      @saveNow()


    @model.flycam.on
      positionChanged : (position) => 
        @updateGlobalPosition(position)

      zoomFactorChanged : (factor, step) =>
        nm = factor * VIEWPORT_WIDTH * @model.scaleInfo.baseVoxel
        if(nm<1000)
          $("#zoomFactor").html("<p>Viewport width: " + nm.toFixed(0) + " nm</p>")
        else if (nm<1000000)
          $("#zoomFactor").html("<p>Viewport width: " + (nm / 1000).toFixed(1) + " μm</p>")
        else
          $("#zoomFactor").html("<p>Viewport width: " + (nm / 1000000).toFixed(1) + " mm</p>")

    @model.route.on
      newActiveNode    : => @update()
      newActiveTree    : => @update()
      deleteActiveTree : => @update()
      deleteActiveNode : => @update()
      deleteLastNode   : => @update()
      newNode          : => @update()
      newTree          : => @update()
      # newActiveNodeRadius : (radius) =>@updateRadius(radius)
      newParticleSize  : (value, propagate) => if propagate then @updateParticleSize(value)

    @model.route.stateLogger.on
      pushFailed       : -> Toast.error("Auto-Save failed!")

    @createTooltips()


  addCheckbox : (folder, object, propertyName, displayName) =>
    return (folder.add object, propertyName)
                          .name(displayName)
                          .onChange((v) => @set(propertyName, v,  Boolean))

  addSlider : (folder, object, propertyName, start, end, step, displayName, onChange) =>
    unless onChange?
      onChange = (v) => @set(propertyName, v, Number)
    return (folder.add object, propertyName, start, end)
                          .step(step)
                          .name(displayName)
                          .onChange(onChange)

  addFunction : (folder, object, propertyName, displayName) =>
    return (folder.add object, propertyName)
                          .name(displayName)

  addNumber : (folder, object, propertyName, min, step, displayName) =>
    return (folder.add object, propertyName)
                          .min(min)
                          .step(step)
                          .name(displayName)
                          .onChange((v) => @set(propertyName, v, Number))

  saveNow : =>
    @user.pushImpl()
    if @tracingSettings.isEditable
      @model.route.pushNow()
        .then( 
          -> Toast.success("Saved!")
          -> Toast.error("Couldn't save. Please try again.")
        )
    else
      new $.Deferred().resolve()

  setPosFromString : (posString) =>
    stringArray = posString.split(",")
    if stringArray.length == 3
      pos = [parseInt(stringArray[0]), parseInt(stringArray[1]), parseInt(stringArray[2])]
      if !isNaN(pos[0]) and !isNaN(pos[1]) and !isNaN(pos[2])
        @model.flycam.setPosition(pos)
        return
    @updateGlobalPosition(@model.flycam.getPosition())

  initDatasetPosition : (briConNames) ->

    for i in [0...briConNames.length]
      if briConNames[i] == @datasetPostfix
        datasetPosition = i
    unless datasetPosition
      # take default values
      datasetPosition = 0
    datasetPosition

  createTooltips : ->
      $(".cr.number.has-slider").tooltip({"title" : "Move mouse up or down while clicking the number to easily adjust the value"})

  updateGlobalPosition : (globalPos) =>
    stringPos = Math.round(globalPos[0]) + ", " + Math.round(globalPos[1]) + ", " + Math.round(globalPos[2])
    $("#trace-position-input").val(stringPos)

  set : (name, value, type) =>
    @user.setValue( name, (type) value)

  setBrightnessAndContrast : =>
    @model.binary.updateLookupTable(@settings.brightness, @settings.contrast)
    @user.brightness[@datasetPosition] = (Number) @settings.brightness
    @user.contrast[@datasetPosition] = (Number) @settings.contrast
    @user.push()

  resetBrightnessAndContrast : =>
    Request.send(
      url : "/user/configuration/default"
      dataType : "json"
    ).done (defaultData) =>
      defaultDatasetPosition = @initDatasetPosition(defaultData.briConNames)

      @settings.brightness = defaultData.brightness[defaultDatasetPosition]
      @settings.contrast = defaultData.contrast[defaultDatasetPosition]
      @setBrightnessAndContrast()
      @brightnessController.updateDisplay()
      @contrastController.updateDisplay()


  setQuality : (value) =>
    for i in [0..(@qualityArray.length - 1)]
      if @qualityArray[i] == value
        value = i
    @set("quality", value, Number)

  updateParticleSize : (value) =>
    @set("particleSize", value, Number)
    @particleSizeController.updateDisplay()

  setComment : (value) =>
    @model.route.setComment(value)

  prevComment : =>
    @trigger "setActiveNode", @model.route.nextCommentNodeID(false)

  nextComment : =>
    @trigger "setActiveNode", @model.route.nextCommentNodeID(true)

  # Helper method to combine common update methods
  update : ->
    # called when value user switch to different active node
    @settings.activeNodeID = @model.route.lastActiveNodeId
    @settings.activeTreeID = @model.route.getActiveTreeId()
    @settings.comment      = @model.route.getComment()
    @activeNodeIdController.updateDisplay()
    @activeTreeIdController.updateDisplay()
    @commentController.updateDisplay()<|MERGE_RESOLUTION|>--- conflicted
+++ resolved
@@ -28,13 +28,8 @@
     @datasetPostfix = _.last(@model.binary.dataSetName.split("_"))
     @datasetPosition = @initDatasetPosition(@user.briConNames)
 
-<<<<<<< HEAD
-    somaClickingAllowed = settings.somaClickingAllowed
-
-=======
     somaClickingAllowed = @tracingSettings.somaClickingAllowed
     
->>>>>>> 695782d6
     @settings = 
 
       fourBit : @user.fourBit
