_                       = require("lodash")
Marionette              = require("backbone.marionette")
routes                  = require("routes")
FormSyphon              = require("form-syphon")
TaskTypeCollection      = require("admin/models/tasktype/task_type_collection")
TeamCollection          = require("admin/models/team/team_collection")
ProjectCollection       = require("admin/models/project/project_collection")
SelectionView           = require("admin/views/selection_view")
TaskCreateFromFormView  = require("./task_create_from_form_view")
TaskCreateFromNMLView   = require("./task_create_from_nml_view")
Toast                   = require("libs/toast")
Utils                   = require("libs/utils")

class TaskCreateFromView extends Marionette.LayoutView

  # which type of form is created?
  # from_form/ from_nml
  type : null
  id : "create-from"

  template : _.template("""
  <div class="row">
    <div class="col-sm-12">
    <div class="well">
      <div class="col-sm-9 col-sm-offset-2">
        <% if (type == "from_form") { %>
          <h3><%- getActionName() %> Task</h3>
          <br/>
        </div>
        <% } else if (type == "from_nml") { %>
          <h3>Create Task from explorative SkeletonTracing</h3>
          <p>Every nml creates a new task. You can either upload a single NML file or a zipped collection of nml files (.zip).</p>
          <br/>
        </div>
        <% } %>
        <form id="createForm" action="" method="POST" class="form-horizontal" onSubmit="return false;">

        <div class="form-group">
          <label class="col-sm-2 control-label" for="taskType">Task type</label>
          <div class="col-sm-9">
            <div class="taskType"></div>
            <span class="help-block">
              <a href="/taskTypes">Create a new Type</a>
            </span>
          </div>
        </div>

        <div class="form-group">
          <label class="col-sm-2 control-label" for="experience_domain">Experience Domain</label>
          <div class="col-sm-9">
<<<<<<< HEAD
            <input type="text" class="form-control" name="neededExperience[domain]" value="<%- neededExperience.domain %>" data-source="[]" data-provide="typeahead" autocomplete="off" placeholder="Enter a domain">
=======
            <input type="text" class="form-control" name="neededExperience[domain]" value="<%- neededExperience.domain %>" placeholder="Enter a domain (min. 3 characters)" pattern=".{3,}" required>
            <span class="help-block errors"></span>
>>>>>>> aa7f93aa
          </div>
        </div>

        <div class="form-group">
          <label class="col-sm-2 control-label" for="experience_value">Min Experience</label>
          <div class="col-sm-9">
<<<<<<< HEAD
            <input type="number" id="value" name="neededExperience[value]" value="<%- neededExperience.value %>" class="form-control">
=======
            <input type="number" id="value" name="neededExperience[value]" value="<%- neededExperience.value %>" class="form-control" required>
            <span class="help-block errors"></span>
>>>>>>> aa7f93aa
          </div>
        </div>

        <div class="form-group">
          <label class="col-sm-2 control-label" for="priority">Priority</label>
          <div class="col-sm-9">
<<<<<<< HEAD
            <input type="number" id="priority" name="priority" value="<%- priority %>" class="form-control">
=======
            <input type="number" id="priority" name="priority" value="<%- priority %>" class="form-control" required>
            <span class="help-block errors"></span>
>>>>>>> aa7f93aa
          </div>
        </div>

        <div class="form-group">
          <label class="col-sm-2 control-label" for="status_open"><%- getInstanceLabel() %></label>
          <div class="col-sm-9">
<<<<<<< HEAD
            <input type="number" id="open" name="status[open]" value="<%- status.open %>" min="1" class="form-control">
=======
            <input type="number" id="open" name="status[open]" value="<%- status.open %>" min="1" class="form-control" required>
            <span class="help-block errors"></span>
>>>>>>> aa7f93aa
          </div>
        </div>

        <div class="form-group">
          <label class="col-sm-2 control-label" for="team">Team</label>
          <div class="col-sm-9 team">
          </div>
        </div>

        <div class="form-group">
          <label class="col-sm-2 control-label" for="projectName">Project</label>
          <div class="col-sm-9 project">
          </div>
        </div>

        <div class="form-group">
            <label class="col-sm-2 control-label" for="isForAnonymous">Create anonymous users</label>
            <div class="col-sm-9">
            <input
              type="checkbox"
              name="isForAnonymous"
              <% if (isForAnonymous) { %> checked <% }%>
              <% if (isEditingMode) { %> disabled <% }%>
            >
            </div>
        </div>

        <div class="form-group">
          <label class="col-sm-2 control-label" for="boundingBox">Bounding Box</label>
          <div class="col-sm-9">
            <span class="help-block hints"></span>
            <input
              type="text"
              id="boundingBox"
              name="boundingBox"
              placeholder="topLeft.x, topLeft.y, topLeft.z, width, height, depth"
              pattern="(\\s*\\d+\\s*,){5}(\\s*\\d+\\s*)"
              title="topLeft.x, topLeft.y, topLeft.z, width, height, depth"
              value="<%- boundingBoxString() %>"
<<<<<<< HEAD
              class="form-control">
=======
              class="form-control"
              >
            <span class="help-block errors"></span>
>>>>>>> aa7f93aa
          </div>
        </div>

        <div class="subview"></div>

        <div class="form-group">
          <div class="col-sm-2 col-sm-offset-9">
            <button id="submit" type="submit" class="form-control btn btn-primary"><%- getActionName() %></button>
          </div>
        </div>

      </form>
    </div>
    </div>
  </div>
  """)

  templateHelpers: ->

    type : @type
    isEditingMode : @isEditingMode
    getInstanceLabel : => if @isEditingMode then "Remaining Instances" else "Task Instances"
    boundingBoxString : ->
      if not @boundingBox then return ""
      b = @boundingBox
      return "#{b.topLeft.join(', ')}, #{b.width}, #{b.height}, #{b.depth}"


    getActionName : =>
      return @getActionName()


  regions :
    "taskType" : ".taskType"
    "team"     : ".team"
    "project"  : ".project"
    "subview"  : ".subview"

  events :
    "submit" : "submit"

  ui :
    form : "#createForm"
    priority : "#priority"
    status_open : "#status_open"
    boundingBox : "#boundingBox"
    submitButton : "#submit"

  initialize : (options) ->

    @type = options.type
    @isEditingMode = _.isString(@model.id)

    if @isEditingMode
      @listenTo(@model, "sync", @render)
      @model.fetch()


  getActionName : ->

    if @isEditingMode
      return "Update"
    else
      return "Create"


  # Submit form data as json
  submit : ->

    @toggleSubmitButton(true)

    # send form data to server
    return @createSubview.submit()


  toggleSubmitButton : (state) ->

    @ui.submitButton.prop("disabled", state)
    @ui.submitButton.toggleClass("disabled", state)


  serializeForm : ->

    formValues = FormSyphon.serialize(@ui.form)

    formValues.status.inProgress = @model.get("status").inProgress
    formValues.status.completed = @model.get("status").completed
    formValues.boundingBox = @parseBoundingBox(formValues.boundingBox)

    return formValues


  parseBoundingBox : (string) ->

      if _.isEmpty(string) then return

      # split string by comma delimiter, trim whitespace and cast to integer
      # access from subview
      intArray = Utils.stringToNumberArray(string)

      return {
        topLeft : [
          intArray[0] || 0,
          intArray[1] || 0,
          intArray[2] || 0
        ],
        width : intArray[3] || 0,
        height : intArray[4] || 0,
        depth : intArray[5] || 0
      }


  showSaveSuccess : (task) ->

    Toast.success("The task was successfully #{@getActionName().toLowerCase()}d")
    app.router.navigate("/tasks##{task.id}", {trigger : true})


  showSaveError : ->

    @toggleSubmitButton(false)
    Toast.error("The task could not be #{@getActionName().toLowerCase()}d due to server errors.")


  showInvalidData : ->

    Toast.error("The form data is not correct.")

  ###
   Render the SelectionViews based on the stored options.
   Create a subview based on the passed type: from_form/ from_nml
  ###
  onRender : ->

    @taskTypeSelectionView = new SelectionView(
      collection : new TaskTypeCollection()
      childViewOptions :
        modelValue : -> return "#{@model.get("id")}"
        modelLabel : -> return "#{@model.get("summary")}"
        defaultItem : {id : @model.get("type")}
      data : "amIAnAdmin=true"
      name : "taskTypeId"
    )

    @teamSelectionView = new SelectionView(
      collection : new TeamCollection()
      childViewOptions :
        modelValue : -> return "#{@model.get("name")}"
        defaultItem : {name : @model.get("team")}
      data : "amIAnAdmin=true"
      name : "team"
    )

    @projectSelectionView = new SelectionView(
      collection : new ProjectCollection()
      childViewOptions :
        modelValue : -> return "#{@model.get("name")}"
        defaultItem : {name : @model.get("projectName")}
      data : "amIAnAdmin=true"
      name : "projectName"
      emptyOption : true
    )

    # render subviews in defined regions
    @taskType.show(@taskTypeSelectionView)
    @team.show(@teamSelectionView)
    @project.show(@projectSelectionView)

    # get create-subview type
    if @type == "from_form"
      @createSubview = new TaskCreateFromFormView(model : @model, parent : @)
    else if @type == "from_nml"
      @createSubview = new TaskCreateFromNMLView(model : @model, parent : @)
    else
      throw Error("Type #{@type} is not defined. Choose between \"from_form\" and \"from_nml\".")

    # render the create-subview
    @subview.show(@createSubview)


module.exports = TaskCreateFromView<|MERGE_RESOLUTION|>--- conflicted
+++ resolved
@@ -48,48 +48,28 @@
         <div class="form-group">
           <label class="col-sm-2 control-label" for="experience_domain">Experience Domain</label>
           <div class="col-sm-9">
-<<<<<<< HEAD
-            <input type="text" class="form-control" name="neededExperience[domain]" value="<%- neededExperience.domain %>" data-source="[]" data-provide="typeahead" autocomplete="off" placeholder="Enter a domain">
-=======
             <input type="text" class="form-control" name="neededExperience[domain]" value="<%- neededExperience.domain %>" placeholder="Enter a domain (min. 3 characters)" pattern=".{3,}" required>
-            <span class="help-block errors"></span>
->>>>>>> aa7f93aa
           </div>
         </div>
 
         <div class="form-group">
           <label class="col-sm-2 control-label" for="experience_value">Min Experience</label>
           <div class="col-sm-9">
-<<<<<<< HEAD
-            <input type="number" id="value" name="neededExperience[value]" value="<%- neededExperience.value %>" class="form-control">
-=======
             <input type="number" id="value" name="neededExperience[value]" value="<%- neededExperience.value %>" class="form-control" required>
-            <span class="help-block errors"></span>
->>>>>>> aa7f93aa
           </div>
         </div>
 
         <div class="form-group">
           <label class="col-sm-2 control-label" for="priority">Priority</label>
           <div class="col-sm-9">
-<<<<<<< HEAD
-            <input type="number" id="priority" name="priority" value="<%- priority %>" class="form-control">
-=======
             <input type="number" id="priority" name="priority" value="<%- priority %>" class="form-control" required>
-            <span class="help-block errors"></span>
->>>>>>> aa7f93aa
           </div>
         </div>
 
         <div class="form-group">
           <label class="col-sm-2 control-label" for="status_open"><%- getInstanceLabel() %></label>
           <div class="col-sm-9">
-<<<<<<< HEAD
-            <input type="number" id="open" name="status[open]" value="<%- status.open %>" min="1" class="form-control">
-=======
             <input type="number" id="open" name="status[open]" value="<%- status.open %>" min="1" class="form-control" required>
-            <span class="help-block errors"></span>
->>>>>>> aa7f93aa
           </div>
         </div>
 
@@ -129,13 +109,8 @@
               pattern="(\\s*\\d+\\s*,){5}(\\s*\\d+\\s*)"
               title="topLeft.x, topLeft.y, topLeft.z, width, height, depth"
               value="<%- boundingBoxString() %>"
-<<<<<<< HEAD
-              class="form-control">
-=======
               class="form-control"
-              >
-            <span class="help-block errors"></span>
->>>>>>> aa7f93aa
+            >
           </div>
         </div>
 
