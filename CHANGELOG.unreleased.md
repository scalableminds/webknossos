# Changelog (Unreleased)

All notable (yet unreleased) user-facing changes to webknossos are documented in this file.
See `CHANGELOG.released.md` for the changes which are part of official releases.

The format is based on [Keep a Changelog](http://keepachangelog.com/en/1.0.0/)
and this project adheres to [Calendar Versioning](http://calver.org/) `0Y.0M.MICRO`.
For upgrade instructions, please check the [migration guide](MIGRATIONS.released.md).

## Unreleased
[Commits](https://github.com/scalableminds/webknossos/compare/21.07.0...HEAD)

### Added
- Fixed a bug where non-existing resolutions could be selected for wk-worker-based meshfile computations [#5631](https://github.com/scalableminds/webknossos/pull/5631)
- Added new mesh-related functions to the front-end API: getAvailableMeshFiles, getActiveMeshFile, setActiveMeshFile, loadPrecomputedMesh, computeMeshOnDemand, setMeshVisibility, removeMesh. [#5634](https://github.com/scalableminds/webknossos/pull/5634)
- Added a route to call new webknossos-worker job for nuclei inferral. [#5626](https://github.com/scalableminds/webknossos/pull/5626)

### Changed
- Improved context menu for interactions with segmentation data which wasn't loaded completely, yet. [#5637](https://github.com/scalableminds/webknossos/pull/5637)
- Clicking outside of the context menu closes it without performing any other action (e.g., previously, a node could be created when clicking outside of the context menu, when the skeleton tool was active). Also, a repeated rightclick doesn't open the context menu again. [#5658](https://github.com/scalableminds/webknossos/pull/5658)

### Fixed
- Fix that active segment and node id were not shown in status bar when being in a non-hybrid annotation. [#5638](https://github.com/scalableminds/webknossos/pull/5638)
- Fix that "Compute Mesh File" button was enabled in scenarios where it should not be supported (e.g., when no segmentation layer exists). [#5648](https://github.com/scalableminds/webknossos/pull/5648)
- Fixed a bug where an authentication error was shown when viewing the meshes tab while not logged in. [#5647](https://github.com/scalableminds/webknossos/pull/5647)
<<<<<<< HEAD
- Fixed a bug where volume annotation downloads were occasionally cancelled with “Connection reset by peer” error. [#5660](https://github.com/scalableminds/webknossos/pull/5660)
=======
- Fixed that the copy buttons in the context menu did not work properly. [#5658](https://github.com/scalableminds/webknossos/pull/5658)
- Fixed that undoing of volume annotations might overwrite the backend data on not loaded magnifications with nothing. [#5608](https://github.com/scalableminds/webknossos/pull/5608)
>>>>>>> dffed017

### Removed
-

### Breaking Change
- The interface of the cross-origin API changed. The initialization message is no longer an object with a `message` property of "api ready", but instead an object with a `type` property of "init". Additionally, if an API call finishes, a return message of type "ack" is sent. If the original API call contained a `messageId` property, the return message will contain the same `messageId` to allow to match the return message. If the API call is misformatted, a return message of `type` "err" is sent, containing an error message in the `message` property.<|MERGE_RESOLUTION|>--- conflicted
+++ resolved
@@ -23,12 +23,9 @@
 - Fix that active segment and node id were not shown in status bar when being in a non-hybrid annotation. [#5638](https://github.com/scalableminds/webknossos/pull/5638)
 - Fix that "Compute Mesh File" button was enabled in scenarios where it should not be supported (e.g., when no segmentation layer exists). [#5648](https://github.com/scalableminds/webknossos/pull/5648)
 - Fixed a bug where an authentication error was shown when viewing the meshes tab while not logged in. [#5647](https://github.com/scalableminds/webknossos/pull/5647)
-<<<<<<< HEAD
-- Fixed a bug where volume annotation downloads were occasionally cancelled with “Connection reset by peer” error. [#5660](https://github.com/scalableminds/webknossos/pull/5660)
-=======
 - Fixed that the copy buttons in the context menu did not work properly. [#5658](https://github.com/scalableminds/webknossos/pull/5658)
 - Fixed that undoing of volume annotations might overwrite the backend data on not loaded magnifications with nothing. [#5608](https://github.com/scalableminds/webknossos/pull/5608)
->>>>>>> dffed017
+- Fixed a bug where volume annotation downloads were occasionally cancelled with “Connection reset by peer” error. [#5660](https://github.com/scalableminds/webknossos/pull/5660)
 
 ### Removed
 -
