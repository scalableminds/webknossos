package controllers

import com.scalableminds.util.accesscontext.{AuthorizedAccessContext, GlobalAccessContext}
import com.scalableminds.util.tools.Fox
import com.scalableminds.webknossos.datastore.models.datasource.DataSourceId
import com.scalableminds.webknossos.datastore.models.datasource.inbox.{InboxDataSourceLike => InboxDataSource}
import com.scalableminds.webknossos.datastore.services.{DataStoreStatus, ReserveUploadInformation}
import com.typesafe.scalalogging.LazyLogging

import javax.inject.Inject
import models.analytics.{AnalyticsService, UploadDatasetEvent}
import models.binary._
import models.organization.OrganizationDAO
import net.liftweb.common.Full
import oxalis.mail.{MailchimpClient, MailchimpTag}
import oxalis.security.{WebknossosBearerTokenAuthenticatorService, WkSilhouetteEnvironment}
import play.api.i18n.Messages
import play.api.libs.json.{JsError, JsSuccess, JsValue}
import play.api.mvc.{Action, AnyContent, PlayBodyParsers}

import scala.concurrent.{ExecutionContext, Future}

class WKRemoteDataStoreController @Inject()(
    dataSetService: DataSetService,
    dataStoreService: DataStoreService,
    dataStoreDAO: DataStoreDAO,
    analyticsService: AnalyticsService,
    organizationDAO: OrganizationDAO,
    dataSetDAO: DataSetDAO,
    mailchimpClient: MailchimpClient,
    wkSilhouetteEnvironment: WkSilhouetteEnvironment)(implicit ec: ExecutionContext, bodyParsers: PlayBodyParsers)
    extends Controller
    with LazyLogging {

  val bearerTokenService: WebknossosBearerTokenAuthenticatorService =
    wkSilhouetteEnvironment.combinedAuthenticatorService.tokenAuthenticatorService

<<<<<<< HEAD
  def validateDataSetUpload(name: String, token: String): Action[ReserveUploadInformation] =
    Action.async(validateJson[ReserveUploadInformation]) { implicit request =>
      dataStoreService.validateAccess(name) { dataStore =>
        val uploadInfo = request.body
        for {
          user <- bearerTokenService.userForToken(token)(GlobalAccessContext)
          organization <- organizationDAO.findOneByName(uploadInfo.organization)(GlobalAccessContext) ?~> "organization.notFound" ~> NOT_FOUND
          _ <- bool2Fox(organization._id == user._organization) ?~> "notAllowed" ~> FORBIDDEN
          _ <- bool2Fox(dataSetService.isProperDataSetName(uploadInfo.name)) ?~> "dataSet.name.invalid"
          _ <- bool2Fox(dataStore.onlyAllowedOrganization.forall(_ == organization._id)) ?~> "dataSet.upload.Datastore.restricted"
          dataSet <- dataSetService.reserveDataSetName(uploadInfo.name, uploadInfo.organization, dataStore) ?~> "dataSet.name.alreadyTaken"
          _ <- dataSetService.addInitialTeams(dataSet, uploadInfo.initialTeams)(AuthorizedAccessContext(user),
                                                                                request.messages)
          _ <- dataSetService.addUploader(dataSet, user._id)(AuthorizedAccessContext(user))
        } yield Ok
      }
=======
  def validateDataSetUpload(name: String): Action[JsValue] = Action.async(parse.json) { implicit request =>
    dataStoreService.validateAccess(name) { dataStore =>
      for {
        uploadInfo <- request.body.validate[DataSourceId].asOpt.toFox ?~> "dataStore.upload.invalid"
        organization <- organizationDAO.findOneByName(uploadInfo.team)(GlobalAccessContext) ?~> Messages(
          "organization.notFound",
          uploadInfo.team) ~> NOT_FOUND
        _ <- bool2Fox(dataSetService.isProperDataSetName(uploadInfo.name)) ?~> "dataSet.name.invalid"
        _ <- dataSetService.assertNewDataSetName(uploadInfo.name, organization._id) ?~> "dataSet.name.alreadyTaken"
        _ <- bool2Fox(dataStore.onlyAllowedOrganization.forall(_ == organization._id)) ?~> "dataSet.upload.Datastore.restricted"
        _ <- dataSetService.reserveDataSetName(uploadInfo.name, uploadInfo.team, dataStore)
      } yield Ok
>>>>>>> 9339d623
    }

  def reportDatasetUpload(name: String,
                          token: String,
                          dataSetName: String,
                          dataSetSizeBytes: Long): Action[AnyContent] =
    Action.async { implicit request =>
      dataStoreService.validateAccess(name) { dataStore =>
        for {
          user <- bearerTokenService.userForToken(token)(GlobalAccessContext)
          dataSet <- dataSetDAO.findOneByNameAndOrganization(dataSetName, user._organization)(GlobalAccessContext) ?~> Messages(
            "dataSet.notFound",
            dataSetName) ~> NOT_FOUND
          _ = analyticsService.track(UploadDatasetEvent(user, dataSet, dataStore, dataSetSizeBytes))
          _ = mailchimpClient.tagUser(user, MailchimpTag.HasUploadedOwnDataset)
        } yield Ok
      }
    }

  def statusUpdate(name: String): Action[JsValue] = Action.async(parse.json) { implicit request =>
    dataStoreService.validateAccess(name) { _ =>
      request.body.validate[DataStoreStatus] match {
        case JsSuccess(status, _) =>
          logger.debug(s"Status update from data store '$name'. Status: " + status.ok)
          dataStoreDAO.updateUrlByName(name, status.url).map(_ => Ok)
        case e: JsError =>
          logger.error("Data store '$name' sent invalid update. Error: " + e)
          Future.successful(JsonBadRequest(JsError.toJson(e)))
      }
    }
  }

  def updateAll(name: String): Action[JsValue] = Action.async(parse.json) { implicit request =>
    dataStoreService.validateAccess(name) { dataStore =>
      request.body.validate[List[InboxDataSource]] match {
        case JsSuccess(dataSources, _) =>
          for {
            _ <- Fox.successful(
              logger.info(s"Received dataset list from datastore '${dataStore.name}': " +
                s"${dataSources.count(_.isUsable)} active, ${dataSources.count(!_.isUsable)} inactive datasets"))
            existingIds <- dataSetService.updateDataSources(dataStore, dataSources)(GlobalAccessContext)
            _ <- dataSetService.deactivateUnreportedDataSources(existingIds, dataStore)
          } yield {
            JsonOk
          }

        case e: JsError =>
          logger.warn("Data store reported invalid json for data sources.")
          Fox.successful(JsonBadRequest(JsError.toJson(e)))
      }
    }
  }

  def updateOne(name: String): Action[JsValue] = Action.async(parse.json) { implicit request =>
    dataStoreService.validateAccess(name) { dataStore =>
      request.body.validate[InboxDataSource] match {
        case JsSuccess(dataSource, _) =>
          for {
            _ <- dataSetService.updateDataSources(dataStore, List(dataSource))(GlobalAccessContext)
          } yield {
            JsonOk
          }
        case e: JsError =>
          logger.warn("Data store reported invalid json for data source.")
          Fox.successful(JsonBadRequest(JsError.toJson(e)))
      }
    }
  }

  def deleteErroneous(name: String): Action[JsValue] = Action.async(parse.json) { implicit request =>
    dataStoreService.validateAccess(name) { _ =>
      for {
        datasourceId <- request.body.validate[DataSourceId].asOpt.toFox ?~> "dataStore.upload.invalid"
        existingDataset = dataSetDAO
          .findOneByNameAndOrganizationName(datasourceId.name, datasourceId.team)(GlobalAccessContext)
          .futureBox
        _ <- existingDataset.flatMap {
          case Full(dataset) => dataSetDAO.deleteDataset(dataset._id)
          case _             => Fox.successful(())
        }
      } yield Ok
    }

  }
}<|MERGE_RESOLUTION|>--- conflicted
+++ resolved
@@ -35,14 +35,15 @@
   val bearerTokenService: WebknossosBearerTokenAuthenticatorService =
     wkSilhouetteEnvironment.combinedAuthenticatorService.tokenAuthenticatorService
 
-<<<<<<< HEAD
   def validateDataSetUpload(name: String, token: String): Action[ReserveUploadInformation] =
     Action.async(validateJson[ReserveUploadInformation]) { implicit request =>
       dataStoreService.validateAccess(name) { dataStore =>
         val uploadInfo = request.body
         for {
           user <- bearerTokenService.userForToken(token)(GlobalAccessContext)
-          organization <- organizationDAO.findOneByName(uploadInfo.organization)(GlobalAccessContext) ?~> "organization.notFound" ~> NOT_FOUND
+          organization <- organizationDAO.findOneByName(uploadInfo.organization)(GlobalAccessContext) ?~> Messages(
+            "organization.notFound",
+            uploadInfo.organization) ~> NOT_FOUND
           _ <- bool2Fox(organization._id == user._organization) ?~> "notAllowed" ~> FORBIDDEN
           _ <- bool2Fox(dataSetService.isProperDataSetName(uploadInfo.name)) ?~> "dataSet.name.invalid"
           _ <- bool2Fox(dataStore.onlyAllowedOrganization.forall(_ == organization._id)) ?~> "dataSet.upload.Datastore.restricted"
@@ -52,20 +53,6 @@
           _ <- dataSetService.addUploader(dataSet, user._id)(AuthorizedAccessContext(user))
         } yield Ok
       }
-=======
-  def validateDataSetUpload(name: String): Action[JsValue] = Action.async(parse.json) { implicit request =>
-    dataStoreService.validateAccess(name) { dataStore =>
-      for {
-        uploadInfo <- request.body.validate[DataSourceId].asOpt.toFox ?~> "dataStore.upload.invalid"
-        organization <- organizationDAO.findOneByName(uploadInfo.team)(GlobalAccessContext) ?~> Messages(
-          "organization.notFound",
-          uploadInfo.team) ~> NOT_FOUND
-        _ <- bool2Fox(dataSetService.isProperDataSetName(uploadInfo.name)) ?~> "dataSet.name.invalid"
-        _ <- dataSetService.assertNewDataSetName(uploadInfo.name, organization._id) ?~> "dataSet.name.alreadyTaken"
-        _ <- bool2Fox(dataStore.onlyAllowedOrganization.forall(_ == organization._id)) ?~> "dataSet.upload.Datastore.restricted"
-        _ <- dataSetService.reserveDataSetName(uploadInfo.name, uploadInfo.team, dataStore)
-      } yield Ok
->>>>>>> 9339d623
     }
 
   def reportDatasetUpload(name: String,
