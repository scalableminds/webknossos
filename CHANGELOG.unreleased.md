--- conflicted
+++ resolved
@@ -11,11 +11,8 @@
 [Commits](https://github.com/scalableminds/webknossos/compare/20.10.0...HEAD)
 
 ### Added
-<<<<<<< HEAD
+- Hybrid tracings can now be imported directly in the tracing view via drag'n'drop. [#4837](https://github.com/scalableminds/webknossos/pull/4837)
 - The find data function now works for volume tracings, too. [#4847](https://github.com/scalableminds/webknossos/pull/4847)
-=======
-- Hybrid tracings can now be imported directly in the tracing view via drag'n'drop. [#4837](https://github.com/scalableminds/webknossos/pull/4837)
->>>>>>> 760db412
 
 ### Changed
 - The position input of tracings now accepts decimal input. When losing focus the values are cut off at the comma. [#4803](https://github.com/scalableminds/webknossos/pull/4803)
