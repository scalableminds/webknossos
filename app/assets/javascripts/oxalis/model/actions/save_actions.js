/* eslint-disable import/prefer-default-export */

/**
 * save_actions.js
 * @flow
 */
import type { UpdateAction } from "oxalis/model/sagas/update_actions";

type PushSaveQueueActionType = {
  type: "PUSH_SAVE_QUEUE",
  items: Array<UpdateAction>,
  pushNow: boolean,
};
type SaveNowActionType = { type: "SAVE_NOW" };
type ShiftSaveQueueActionType = { type: "SHIFT_SAVE_QUEUE", count: number };
type SetSaveBusyActionType = { type: "SET_SAVE_BUSY", isBusy: boolean };
type SetLastSaveTimestampActionType = { type: "SET_LAST_SAVE_TIMESTAMP", timestamp: number };
<<<<<<< HEAD
type SetVersionNumberActionType = {type: "SET_VERSION_NUMBER", version: number};
type UndoActionType = {type: "UNDO"};
export type SaveActionType =
  PushSaveQueueActionType |
  SaveNowActionType |
  ShiftSaveQueueActionType |
  SetSaveBusyActionType |
  SetLastSaveTimestampActionType |
  SetVersionNumberActionType |
  UndoActionType;

export const pushSaveQueueAction = (items: Array<UpdateAction>, pushNow?: boolean = false): PushSaveQueueActionType => ({
=======
type SetVersionNumberActionType = { type: "SET_VERSION_NUMBER", version: number };
export type SaveActionType =
  | PushSaveQueueActionType
  | SaveNowActionType
  | ShiftSaveQueueActionType
  | SetSaveBusyActionType
  | SetLastSaveTimestampActionType
  | SetVersionNumberActionType;

export const pushSaveQueueAction = (
  items: Array<UpdateAction>,
  pushNow?: boolean = false,
): PushSaveQueueActionType => ({
>>>>>>> 696ba5b4
  type: "PUSH_SAVE_QUEUE",
  items,
  pushNow,
});

export const saveNowAction = (): SaveNowActionType => ({
  type: "SAVE_NOW",
});

export const shiftSaveQueueAction = (count: number): ShiftSaveQueueActionType => ({
  type: "SHIFT_SAVE_QUEUE",
  count,
});

export const setSaveBusyAction = (isBusy: boolean): SetSaveBusyActionType => ({
  type: "SET_SAVE_BUSY",
  isBusy,
});

export const setLastSaveTimestampAction = (
  timestamp: number = Date.now(),
): SetLastSaveTimestampActionType => ({
  type: "SET_LAST_SAVE_TIMESTAMP",
  timestamp,
});

export const setVersionNumberAction = (version: number): SetVersionNumberActionType => ({
  type: "SET_VERSION_NUMBER",
  version,
});

export const undoAction = (): UndoActionType => ({
  type: "UNDO",
});<|MERGE_RESOLUTION|>--- conflicted
+++ resolved
@@ -15,34 +15,21 @@
 type ShiftSaveQueueActionType = { type: "SHIFT_SAVE_QUEUE", count: number };
 type SetSaveBusyActionType = { type: "SET_SAVE_BUSY", isBusy: boolean };
 type SetLastSaveTimestampActionType = { type: "SET_LAST_SAVE_TIMESTAMP", timestamp: number };
-<<<<<<< HEAD
-type SetVersionNumberActionType = {type: "SET_VERSION_NUMBER", version: number};
-type UndoActionType = {type: "UNDO"};
-export type SaveActionType =
-  PushSaveQueueActionType |
-  SaveNowActionType |
-  ShiftSaveQueueActionType |
-  SetSaveBusyActionType |
-  SetLastSaveTimestampActionType |
-  SetVersionNumberActionType |
-  UndoActionType;
-
-export const pushSaveQueueAction = (items: Array<UpdateAction>, pushNow?: boolean = false): PushSaveQueueActionType => ({
-=======
 type SetVersionNumberActionType = { type: "SET_VERSION_NUMBER", version: number };
+type UndoActionType = { type: "UNDO" };
 export type SaveActionType =
   | PushSaveQueueActionType
   | SaveNowActionType
   | ShiftSaveQueueActionType
   | SetSaveBusyActionType
   | SetLastSaveTimestampActionType
-  | SetVersionNumberActionType;
+  | SetVersionNumberActionType
+  | UndoActionType;
 
 export const pushSaveQueueAction = (
   items: Array<UpdateAction>,
   pushNow?: boolean = false,
 ): PushSaveQueueActionType => ({
->>>>>>> 696ba5b4
   type: "PUSH_SAVE_QUEUE",
   items,
   pushNow,
