--- conflicted
+++ resolved
@@ -22,11 +22,18 @@
 POST          /register                                                  controllers.Authentication.handleRegistration
 
 # User settings
-GET           /users                                                     controllers.UserController.list
+GET           /users                                                     controllers.Application.emptyMain
 POST          /user/configuration                                        controllers.SettingsController.update
 GET           /user/configuration                                        controllers.SettingsController.read
 GET           /user/configuration/default                                controllers.SettingsController.default
 GET           /user/tasks/request                                        controllers.TaskController.request
+
+GET           /api/users                                                 controllers.UserController.list
+DELETE        /api/users/:id                                             controllers.UserController.delete(id: String)
+PATCH         /api/users/:id                                             controllers.UserController.update(id: String)
+GET           /api/users/:id/annotations/download                        controllers.admin.NMLIO.userDownload(id: String)
+# GET         /api/users/:id/loginAs                                     controllers.UserController.loginAsUser(id: String)
+GET           /users/:id/details                                         controllers.UserController.show(id: String)
 
 # Binary Data
 
@@ -110,25 +117,6 @@
 GET           /admin/training/:id/finishReview                           controllers.admin.TrainingsTracingAdministration.finishReview(id: String)
 POST          /admin/training/:id/finishReview                           controllers.admin.TrainingsTracingAdministration.finishReviewForm(id: String, passed: Boolean ?= true)
 
-
-# User Administration
-<<<<<<< HEAD
-GET           /admin/users                                               controllers.UserController.index
-DELETE        /admin/users/:id                                           controllers.UserController.delete(id: String)
-PATCH         /admin/users/:id                                           controllers.UserController.update(id: String)
-# GET           /admin/users/:id/loginAs                                   controllers.UserController.loginAsUser(id: String)
-GET           /admin/users/:id/details                                   controllers.UserController.show(id: String)
-=======
-GET           /admin/users                                               controllers.admin.UserAdministration.index
-POST          /admin/users/verify                                        controllers.admin.UserAdministration.verifyBulk
-POST          /admin/users/delete                                        controllers.admin.UserAdministration.deleteBulk
-POST          /admin/users/:id/verify                                    controllers.admin.UserAdministration.verify(id: String)
-DELETE        /users/:id                                                 controllers.admin.UserAdministration.delete(id: String)
-# GET         /admin/users/:id/loginAs                                   controllers.admin.UserAdministration.loginAsUser(id: String)
-GET           /admin/users/:id/details                                   controllers.admin.UserAdministration.show(id: String)
->>>>>>> f7455ddc
-GET           /admin/users/:id/download                                  controllers.admin.NMLIO.userDownload(id: String)
-
 # Binary Administration
 GET           /admin/datasets                                            controllers.admin.BinaryDataAdministration.list
 
