package models.annotation

import play.api.libs.json._
import play.api.libs.json.Json._
import models.basics.BasicSettings

import AnnotationSettings._

case class AnnotationSettings(allowedModes: List[String] = ALL_MODES,
                              branchPointsAllowed: Boolean = true,
                              somaClickingAllowed: Boolean = true
                             )

object AnnotationSettings {
  val OXALIS = "oxalis"
  val ARBITRARY = "arbitrary"
  val VOLUME = "volume"

<<<<<<< HEAD
  val ALL_MODES = List(OXALIS, ARBITRARY)
=======
  val ALL_MODES = List(OXALIS, ARBITRARY, VOLUME)
>>>>>>> 519127ea
  val SKELETON_MODES = List(OXALIS, ARBITRARY)
  val VOLUME_MODES = List(VOLUME)

  val default = AnnotationSettings()
  val skeletonDefault = AnnotationSettings(allowedModes = SKELETON_MODES)
  val volumeDefault = AnnotationSettings(allowedModes = VOLUME_MODES)

  implicit val annotationSettingsFormat = Json.format[AnnotationSettings]
}<|MERGE_RESOLUTION|>--- conflicted
+++ resolved
@@ -16,11 +16,8 @@
   val ARBITRARY = "arbitrary"
   val VOLUME = "volume"
 
-<<<<<<< HEAD
-  val ALL_MODES = List(OXALIS, ARBITRARY)
-=======
+
   val ALL_MODES = List(OXALIS, ARBITRARY, VOLUME)
->>>>>>> 519127ea
   val SKELETON_MODES = List(OXALIS, ARBITRARY)
   val VOLUME_MODES = List(VOLUME)
 
