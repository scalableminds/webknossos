--- conflicted
+++ resolved
@@ -45,17 +45,7 @@
 } from "oxalis/store";
 import Toast from "libs/toast";
 import * as Utils from "libs/utils";
-<<<<<<< HEAD
 import constants, { type ViewMode, type Vector3 } from "oxalis/constants";
-import messages, { settings } from "messages";
-=======
-import constants, {
-  type ControlMode,
-  ControlModeEnum,
-  type ViewMode,
-  type Vector3,
-} from "oxalis/constants";
->>>>>>> 4cf03187
 
 import Histogram, { isHistogramSupported } from "./histogram_view";
 
