--- conflicted
+++ resolved
@@ -366,14 +366,10 @@
 
   getHistogram = (layerName: string, layer: DatasetLayerConfiguration) => {
     const { intensityRange, min, max, isInEditMode } = layer;
-<<<<<<< HEAD
     if (!intensityRange) {
       return null;
     }
-    const defaultIntensityRange = getDefaultIntensityRangeOfLayer(this.props.dataset, layerName);
-=======
     const defaultIntensityRange = getDefaultValueRangeOfLayer(this.props.dataset, layerName);
->>>>>>> e9963cfe
     const histograms = this.props.histogramData?.[layerName];
 
     return (
