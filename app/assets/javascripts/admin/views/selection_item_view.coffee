--- conflicted
+++ resolved
@@ -39,15 +39,11 @@
     @$el.attr(
       id : @model.get("id")
       value : @modelValue()
-<<<<<<< HEAD
     ).html(
       if @modelName?
         @modelName()
       else
         @modelValue()
     )
-=======
-    )
 
-module.exports = SelectionItemView
->>>>>>> 14a94175
+module.exports = SelectionItemView