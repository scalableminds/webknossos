--- conflicted
+++ resolved
@@ -75,12 +75,8 @@
   +comments: Array<CommentType>,
   +branchPoints: Array<BranchPointType>,
   +edges: Array<EdgeType>,
-<<<<<<< HEAD
   +isVisible: boolean,
 }
-=======
-};
->>>>>>> f206d89d
 
 export type TreeType = TreeTypeBase & {
   +nodes: NodeMapType,
