--- conflicted
+++ resolved
@@ -20,13 +20,7 @@
 case class FinishedWork(key: String)
 case class FailedWork(key: String)
 case class CheckStacksInProgress()
-
-<<<<<<< HEAD
-class StackWorkDistributor extends Actor {
-  val maxStackGenerationTime = 5 minutes
-=======
 case class CountActiveRenderers()
->>>>>>> 0ba023db
 
 class StackWorkDistributor extends Actor {
   val conf = Play.current.configuration
