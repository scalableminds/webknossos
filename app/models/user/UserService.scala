package models.user

import play.api.Play
import play.api.Play.current
import oxalis.user.UserCache
import models.configuration.{UserConfiguration, DataSetConfiguration}
<<<<<<< HEAD
import models.team.{TeamDAO, Role, TeamMembership, Team}
=======
import models.team._
>>>>>>> fcc6bba4
import reactivemongo.bson.BSONObjectID
import oxalis.mail.DefaultMails
import com.scalableminds.util.tools.{FoxImplicits, Fox}
import controllers.Application
import com.scalableminds.util.reactivemongo.{GlobalAccessContext, DBAccessContext}
import com.scalableminds.util.security.SCrypt._
import com.scalableminds.util.mail.Send
import play.api.libs.concurrent.Execution.Implicits._
import models.annotation.AnnotationService

object UserService extends FoxImplicits {
  val defaultUserEmail = Play.configuration.getString("application.authentication.defaultUser").get

  lazy val defaultUser = {
    UserDAO.findOneByEmail(defaultUserEmail)(GlobalAccessContext)
  }

  def findAll()(implicit ctx: DBAccessContext) =
    UserDAO.findAll

  def findByTeams(teams: List[String])(implicit ctx: DBAccessContext) = {
    UserDAO.findByTeams(teams)
  }

  def findOneById(id: String, useCache: Boolean)(implicit ctx: DBAccessContext): Fox[User] = {
    if (useCache)
      UserCache.findUser(id)
    else
      UserCache.store(id, UserDAO.findOneById(id))
  }

  def logActivity(_user: BSONObjectID, lastActivity: Long) = {
    UserDAO.logActivity(_user, lastActivity)(GlobalAccessContext)
  }

  def insert(teamName: String, email: String, firstName: String, lastName: String, password: String, isVerified: Boolean): Fox[User] =
    for {
      teamOpt <- TeamDAO.findOneByName(teamName)(GlobalAccessContext).futureBox
      teamMemberships = teamOpt.map(t => TeamMembership(t.name, Role.User)).toList
      user = User(email, firstName, lastName, false, hashPassword(password), teamMemberships)
      result <- UserDAO.insert(user, isVerified)(GlobalAccessContext).futureBox
    } yield result

  def update(user: User, firstName: String, lastName: String, verified: Boolean, teams: List[TeamMembership], experiences: Map[String, Int])(implicit ctx: DBAccessContext) = {
    if (!user.verified && verified)
      Application.Mailer ! Send(DefaultMails.verifiedMail(user.name, user.email))

    UserDAO.update(user._id, firstName, lastName, verified, teams, experiences).map {
      result =>
        UserCache.invalidateUser(user.id)
        result
    }
  }

  def changePassword(user: User, newPassword: String)(implicit ctx: DBAccessContext) = {
    if (user.verified)
      Application.Mailer ! Send(DefaultMails.changePasswordMail(user.name, user.email))

    UserDAO.changePassword(user._id, newPassword).map { result =>
      UserCache.invalidateUser(user.id)
      result
    }

  }

  def removeFromAllPossibleTeams(user: User, issuingUser: User)(implicit ctx: DBAccessContext) = {
    if (user.teamNames.diff(issuingUser.adminTeamNames).isEmpty) {
      // if a user doesn't belong to any team any more he gets deleted
      UserDAO.removeById(user._id).flatMap {
        _ =>
          UserCache.invalidateUser(user.id)
          AnnotationService.freeAnnotationsOfUser(user)
      }
    } else {
      // the issuing user is not able to remove the user from all teams, therefore the account is not getting deleted
      UserDAO.updateTeams(user._id, user.teams.filterNot(t => issuingUser.adminTeams.contains(t.team)))
    }
  }

  def findOneByEmail(email: String): Fox[User] = {
    UserDAO.findOneByEmail(email)(GlobalAccessContext)
  }

  def updateUserConfiguration(user: User, configuration: UserConfiguration)(implicit ctx: DBAccessContext) = {
    UserDAO.updateUserConfiguration(user, configuration).map {
      result =>
        UserCache.invalidateUser(user.id)
        result
    }
  }

  def findFinishedTasksOf(user: User)(implicit ctx: DBAccessContext) =
    AnnotationService.findTasksOf(user).map(_.flatMap(_._task))

  def updateDataSetConfiguration(user: User, dataSetName: String, configuration: DataSetConfiguration)(implicit ctx: DBAccessContext) = {
    UserDAO.updateDataSetConfiguration(user, dataSetName, configuration).map {
<<<<<<< HEAD

  // def updateSettings(user: User, settings: UserSettings)(implicit ctx: DBAccessContext) = {
  //   UserDAO.updateSettings(user, settings).map {
=======
>>>>>>> fcc6bba4
      result =>
        UserCache.invalidateUser(user.id)
        result
    }
  }

  def auth(email: String, password: String): Fox[User] =
    UserDAO.auth(email, password)(GlobalAccessContext)

  def increaseExperience(_user: BSONObjectID, domain: String, value: Int)(implicit ctx: DBAccessContext) = {
    UserDAO.increaseExperience(_user, domain.trim, value)
  }
}<|MERGE_RESOLUTION|>--- conflicted
+++ resolved
@@ -4,11 +4,7 @@
 import play.api.Play.current
 import oxalis.user.UserCache
 import models.configuration.{UserConfiguration, DataSetConfiguration}
-<<<<<<< HEAD
-import models.team.{TeamDAO, Role, TeamMembership, Team}
-=======
 import models.team._
->>>>>>> fcc6bba4
 import reactivemongo.bson.BSONObjectID
 import oxalis.mail.DefaultMails
 import com.scalableminds.util.tools.{FoxImplicits, Fox}
@@ -105,12 +101,6 @@
 
   def updateDataSetConfiguration(user: User, dataSetName: String, configuration: DataSetConfiguration)(implicit ctx: DBAccessContext) = {
     UserDAO.updateDataSetConfiguration(user, dataSetName, configuration).map {
-<<<<<<< HEAD
-
-  // def updateSettings(user: User, settings: UserSettings)(implicit ctx: DBAccessContext) = {
-  //   UserDAO.updateSettings(user, settings).map {
-=======
->>>>>>> fcc6bba4
       result =>
         UserCache.invalidateUser(user.id)
         result
