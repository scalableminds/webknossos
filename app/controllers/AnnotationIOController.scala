package controllers

import java.io.File

import akka.actor.ActorSystem
import akka.stream.ActorMaterializer
import akka.stream.scaladsl._
import akka.util.ByteString
import javax.inject.Inject
import com.scalableminds.util.io.{NamedEnumeratorStream, ZipIO}
import com.scalableminds.util.accesscontext.{DBAccessContext, GlobalAccessContext}
import com.scalableminds.util.tools.{Fox, FoxImplicits}
import com.scalableminds.webknossos.tracingstore.SkeletonTracing.{SkeletonTracing, SkeletonTracings}
import com.scalableminds.webknossos.tracingstore.VolumeTracing.VolumeTracing
import com.scalableminds.webknossos.tracingstore.tracings.{ProtoGeometryImplicits, TracingType}
import com.typesafe.scalalogging.LazyLogging
import models.annotation.AnnotationState._
import models.annotation.nml.{NmlResults, NmlService, NmlWriter}
import models.annotation._
import models.binary.{DataSet, DataSetDAO, DataSetService}
import models.project.ProjectDAO
import models.task._
import models.user._
import oxalis.security.WkEnv
import com.mohiva.play.silhouette.api.Silhouette
import com.mohiva.play.silhouette.api.actions.{SecuredRequest, UserAwareRequest}
import com.scalableminds.webknossos.datastore.models.datasource.{ElementClass, SegmentationLayer}
import com.scalableminds.webknossos.tracingstore.tracings.volume.VolumeTracingDefaults
import models.team.OrganizationDAO
import play.api.http.HttpEntity
import play.api.i18n.{Messages, MessagesApi, MessagesProvider}
import play.api.libs.Files.TemporaryFile
import play.api.libs.iteratee.Enumerator
import play.api.libs.iteratee.streams.IterateeStreams
import play.api.libs.json.Json
import play.api.mvc.{ResponseHeader, Result}
import utils.ObjectId

import scala.concurrent.{ExecutionContext, Future}

class AnnotationIOController @Inject()(nmlWriter: NmlWriter,
                                       annotationDAO: AnnotationDAO,
                                       projectDAO: ProjectDAO,
                                       dataSetDAO: DataSetDAO,
                                       organizationDAO: OrganizationDAO,
                                       dataSetService: DataSetService,
                                       userService: UserService,
                                       taskDAO: TaskDAO,
                                       taskTypeDAO: TaskTypeDAO,
                                       tracingStoreService: TracingStoreService,
                                       annotationService: AnnotationService,
                                       sil: Silhouette[WkEnv],
                                       provider: AnnotationInformationProvider,
                                       nmlService: NmlService)(implicit ec: ExecutionContext)
    extends Controller
    with FoxImplicits
    with ProtoGeometryImplicits
    with LazyLogging {
  implicit val actorSystem = ActorSystem()
  implicit val materializer = ActorMaterializer()

  private def nameForNmls(fileNames: Seq[String]) =
    if (fileNames.size == 1)
      fileNames.headOption.map(_.replaceAll("\\.nml$", ""))
    else
      None

  private def descriptionForNMLs(descriptions: Seq[Option[String]]) =
    if (descriptions.size == 1) descriptions.headOption.flatten.getOrElse("") else ""

  def upload = sil.SecuredAction.async(parse.multipartFormData) { implicit request =>
    def returnError(zipParseResult: NmlResults.ZipParseResult) =
      if (zipParseResult.containsFailure) {
        val errors = zipParseResult.parseResults.flatMap {
          case result: NmlResults.NmlParseFailure =>
            Some("error" -> Messages("nml.file.invalid", result.fileName, result.error))
          case _ => None
        }
        Future.successful(JsonBadRequest(errors))
      } else {
        Future.successful(JsonBadRequest(Messages("nml.file.noFile")))
      }

    def assertAllOnSameDataSet(skeletons: List[SkeletonTracing], volume: Option[VolumeTracing]): Fox[String] =
      for {
        dataSetName <- volume.map(_.dataSetName).orElse(skeletons.headOption.map(_.dataSetName)).toFox
        _ <- bool2Fox(skeletons.forall(_.dataSetName == dataSetName))
      } yield dataSetName

    def assertAllOnSameOrganization(organizationNames: List[String]) =
      if (organizationNames.isEmpty) Fox.successful(None)
      else {
        for {
          organizationName <- organizationNames.headOption.toFox
          _ <- bool2Fox(organizationNames.forall(name => name == organizationName))
        } yield Some(organizationName)
      }

    log {

      val shouldCreateGroupForEachFile: Boolean = request.body.dataParts("createGroupForEachFile")(0) == "true"

      val parsedFiles = request.body.files.foldLeft(NmlResults.ZipParseResult()) {
        case (acc, next) => {
          val file = new File(next.ref.path.toString)
          acc.combineWith(nmlService.extractFromFile(file, next.filename))
        }
      }

      val tracingsProcessed =
        if (shouldCreateGroupForEachFile)
          nmlService.wrapTreesInGroups(parsedFiles.parseResults)
        else
          nmlService.addPrefixesToTreeNames(parsedFiles.parseResults)

      val parseSuccesses = tracingsProcessed.filter(_.succeeded)

      if (!parsedFiles.isEmpty) {
        val tracings = parseSuccesses.flatMap(_.bothTracingOpts)
        val (skeletonTracings, volumeTracingsWithDataLocations) = nmlService.splitVolumeAndSkeletonTracings(tracings)
        val name = nameForNmls(parseSuccesses.map(_.fileName))
        val description = descriptionForNMLs(parseSuccesses.map(_.description))

<<<<<<< HEAD
      for {
        _ <- bool2Fox(skeletonTracings.nonEmpty || volumeTracingsWithDataLocations.nonEmpty) ?~> "nml.file.noFile"
        _ <- bool2Fox(volumeTracingsWithDataLocations.isEmpty || volumeTracingsWithDataLocations.tail.isEmpty) ?~> "nml.file.multipleVolumes"
        dataSetName <- assertAllOnSameDataSet(skeletonTracings, volumeTracingsWithDataLocations.headOption.map(_._1)) ?~> "nml.file.differentDatasets"
        organizationNameOpt <- assertAllOnSameOrganization(parseSuccesses.flatMap(s => s.organizationName)) ?~> "nml.file.differentDatasets"
        organizationIdOpt <- Fox
          .runOptional(organizationNameOpt) { organizationDAO.findOneByName(_).map(_._id) } ?~> Messages(
          "dataSet.noAccess",
          dataSetName)
        organizationId <- Fox
          .fillOption(organizationIdOpt) { dataSetDAO.getOrganizationForDataSet(dataSetName) } ?~> Messages(
          "dataSet.noAccess",
          dataSetName)
        dataSet <- dataSetDAO.findOneByNameAndOrganization(dataSetName, organizationId) ?~> Messages("dataSet.noAccess",
                                                                                                     dataSetName)
        tracingStoreClient <- tracingStoreService.clientFor(dataSet)
        volumeTracingIdOpt <- Fox.runOptional(volumeTracingsWithDataLocations.headOption) { v =>
          for {
            processedVolumeTracing <- adaptPropertiesToFallbackLayer(v._1, dataSet)
            savedTracingId <- tracingStoreClient.saveVolumeTracing(
              processedVolumeTracing,
              parsedFiles.otherFiles.get(v._2).map(tmpFile => new File(tmpFile.path.toString)))
          } yield savedTracingId
        }
        mergedSkeletonTracingIdOpt <- Fox.runOptional(skeletonTracings.headOption) { s =>
          tracingStoreClient.mergeSkeletonTracingsByContents(SkeletonTracings(skeletonTracings), persistTracing = true)
        }
        annotation <- annotationService.createFrom(request.identity,
                                                   dataSet,
                                                   mergedSkeletonTracingIdOpt,
                                                   volumeTracingIdOpt,
                                                   AnnotationType.Explorational,
                                                   name,
                                                   description)
      } yield
        JsonOk(
          Json.obj("annotation" -> Json.obj("typ" -> annotation.typ, "id" -> annotation.id)),
          Messages("nml.file.uploadSuccess")
        )
    } else {
      returnError(parsedFiles)
=======
        for {
          _ <- bool2Fox(skeletonTracings.nonEmpty || volumeTracingsWithDataLocations.nonEmpty) ?~> "nml.file.noFile"
          _ <- bool2Fox(volumeTracingsWithDataLocations.isEmpty || volumeTracingsWithDataLocations.tail.isEmpty) ?~> "nml.file.multipleVolumes"
          dataSetName <- assertAllOnSameDataSet(skeletonTracings, volumeTracingsWithDataLocations.headOption.map(_._1)) ?~> "nml.file.differentDatasets"
          organizationNameOpt <- assertAllOnSameOrganization(parseSuccesses.flatMap(s => s.organizationName)) ?~> "nml.file.differentDatasets"
          organizationIdOpt <- Fox.runOptional(organizationNameOpt) {
            organizationDAO.findOneByName(_).map(_._id)
          }
          organizationId <- Fox.fillOption(organizationIdOpt) {
            dataSetDAO.getOrganizationForDataSet(dataSetName)
          }
          dataSet <- dataSetDAO.findOneByNameAndOrganization(dataSetName, organizationId) ?~> "dataSet.noAccess"
          tracingStoreClient <- tracingStoreService.clientFor(dataSet)
          volumeTracingIdOpt <- Fox.runOptional(volumeTracingsWithDataLocations.headOption) { v =>
            for {
              processedVolumeTracing <- adaptPropertiesToFallbackLayer(v._1, dataSet)
              savedTracingId <- tracingStoreClient.saveVolumeTracing(
                processedVolumeTracing,
                parsedFiles.otherFiles.get(v._2).map(tmpFile => new File(tmpFile.path.toString)))
            } yield savedTracingId
          }
          mergedSkeletonTracingIdOpt <- Fox.runOptional(skeletonTracings.headOption) { s =>
            tracingStoreClient.mergeSkeletonTracingsByContents(SkeletonTracings(skeletonTracings),
                                                               persistTracing = true)
          }
          annotation <- annotationService.createFrom(request.identity,
                                                     dataSet,
                                                     mergedSkeletonTracingIdOpt,
                                                     volumeTracingIdOpt,
                                                     AnnotationType.Explorational,
                                                     name,
                                                     description)
        } yield
          JsonOk(
            Json.obj("annotation" -> Json.obj("typ" -> annotation.typ, "id" -> annotation.id)),
            Messages("nml.file.uploadSuccess")
          )
      } else {
        returnError(parsedFiles)
      }
>>>>>>> ded21ee2
    }
  }

  private def adaptPropertiesToFallbackLayer(volumeTracing: VolumeTracing, dataSet: DataSet)(
      implicit ctx: DBAccessContext): Fox[VolumeTracing] =
    for {
      dataSource <- dataSetService.dataSourceFor(dataSet).flatMap(_.toUsable)
      fallbackLayer = dataSource.dataLayers.flatMap {
        case layer: SegmentationLayer if (Some(layer.name) == volumeTracing.fallbackLayer) => Some(layer)
        case _                                                                             => None
      }.headOption
    } yield {
      volumeTracing.copy(
        boundingBox = boundingBoxToProto(dataSource.boundingBox),
        elementClass = fallbackLayer
          .map(layer => elementClassToProto(layer.elementClass))
          .getOrElse(elementClassToProto(VolumeTracingDefaults.elementClass)),
        fallbackLayer = fallbackLayer.map(_.name),
        largestSegmentId = fallbackLayer.map(_.largestSegmentId).getOrElse(VolumeTracingDefaults.largestSegmentId)
      )
    }

  def download(typ: String, id: String) = sil.SecuredAction.async { implicit request =>
    logger.trace(s"Requested download for annotation: $typ/$id")
    for {
      identifier <- AnnotationIdentifier.parse(typ, id)
      result <- identifier.annotationType match {
        case AnnotationType.View             => Fox.failure("Cannot download View annotation")
        case AnnotationType.CompoundProject  => downloadProject(id, request.identity)
        case AnnotationType.CompoundTask     => downloadTask(id, request.identity)
        case AnnotationType.CompoundTaskType => downloadTaskType(id, request.identity)
        case _                               => downloadExplorational(id, typ, request.identity)
      }
    } yield result
  }

  def downloadExplorational(annotationId: String, typ: String, issuingUser: User)(implicit ctx: DBAccessContext,
                                                                                  m: MessagesProvider) = {

    def skeletonToDownloadStream(dataSet: DataSet, annotation: Annotation, name: String, organizationName: String) =
      for {
        tracingStoreClient <- tracingStoreService.clientFor(dataSet)
        skeletonTracingId <- annotation.skeletonTracingId.toFox
        tracing <- tracingStoreClient.getSkeletonTracing(skeletonTracingId)
        user <- userService.findOneById(annotation._user, useCache = true)
        taskOpt <- Fox.runOptional(annotation._task)(taskDAO.findOne)
      } yield {
        (nmlWriter.toNmlStream(Some(tracing),
                               None,
                               Some(annotation),
                               dataSet.scale,
                               organizationName,
                               Some(user),
                               taskOpt),
         name + ".nml")
      }

    def volumeOrHybridToDownloadStream(dataSet: DataSet,
                                       annotation: Annotation,
                                       name: String,
                                       organizationName: String) =
      for {
        tracingStoreClient <- tracingStoreService.clientFor(dataSet)
        volumeTracingId <- annotation.volumeTracingId.toFox
        (volumeTracing, data: Source[ByteString, _]) <- tracingStoreClient.getVolumeTracing(volumeTracingId)
        skeletonTracingOpt <- Fox.runOptional(annotation.skeletonTracingId)(tracingStoreClient.getSkeletonTracing)
        user <- userService.findOneById(annotation._user, useCache = true)
        taskOpt <- Fox.runOptional(annotation._task)(taskDAO.findOne)
      } yield {
        val dataEnumerator = Enumerator.fromStream(data.runWith(StreamConverters.asInputStream()))
        (Enumerator.outputStream { outputStream =>
          ZipIO.zip(
            List(
              new NamedEnumeratorStream(name + ".nml",
                                        nmlWriter.toNmlStream(skeletonTracingOpt,
                                                              Some(volumeTracing),
                                                              Some(annotation),
                                                              dataSet.scale,
                                                              organizationName,
                                                              Some(user),
                                                              taskOpt)),
              new NamedEnumeratorStream("data.zip", dataEnumerator)
            ),
            outputStream
          )
        }, name + ".zip")
      }

    def tracingToDownloadStream(dataSet: DataSet, annotation: Annotation, name: String, organizationName: String) =
      if (annotation.tracingType == TracingType.skeleton)
        skeletonToDownloadStream(dataSet, annotation, name, organizationName)
      else
        volumeOrHybridToDownloadStream(dataSet, annotation, name, organizationName)

    for {
      annotation <- provider.provideAnnotation(typ, annotationId, issuingUser)
      restrictions <- provider.restrictionsFor(typ, annotationId)
      name <- provider.nameFor(annotation) ?~> Messages("annotation.name.impossible")
      _ <- restrictions.allowDownload(issuingUser) ?~> Messages("annotation.download.notAllowed")
      dataSet <- dataSetDAO.findOne(annotation._dataSet)(GlobalAccessContext) ?~> "dataSet.notFound"
      organization <- organizationDAO.findOne(dataSet._organization)(GlobalAccessContext) ?~> "organization.notFound"
      (downloadStream, fileName) <- tracingToDownloadStream(dataSet, annotation, name, organization.name)
    } yield {
      Ok.chunked(Source.fromPublisher(IterateeStreams.enumeratorToPublisher(downloadStream)))
        .as(if (fileName.toLowerCase.endsWith(".zip")) "application/zip" else "application/xml")
        .withHeaders(CONTENT_DISPOSITION ->
          s"attachment;filename=${'"'}${fileName}${'"'}")
    }
  }

  def downloadProject(projectId: String, user: User)(implicit ctx: DBAccessContext, m: MessagesProvider) =
    for {
      projectIdValidated <- ObjectId.parse(projectId)
      project <- projectDAO.findOne(projectIdValidated) ?~> Messages("project.notFound", projectId)
      _ <- Fox.assertTrue(userService.isTeamManagerOrAdminOf(user, project._team))
      annotations <- annotationDAO.findAllFinishedForProject(projectIdValidated)
      zip <- annotationService.zipAnnotations(annotations, project.name + "_nmls.zip")
    } yield {
      val file = new File(zip.path.toString)
      Ok.sendFile(file, inline = false)
    }

  def downloadTask(taskId: String, user: User)(implicit ctx: DBAccessContext, m: MessagesProvider) = {
    def createTaskZip(task: Task): Fox[TemporaryFile] = annotationService.annotationsFor(task._id).flatMap {
      annotations =>
        val finished = annotations.filter(_.state == Finished)
        annotationService.zipAnnotations(finished, task._id.toString + "_nmls.zip")
    }

    for {
      task <- taskDAO.findOne(ObjectId(taskId)).toFox ?~> Messages("task.notFound")
      project <- projectDAO.findOne(task._project) ?~> Messages("project.notFound")
      _ <- Fox.assertTrue(userService.isTeamManagerOrAdminOf(user, project._team)) ?~> Messages("notAllowed")
      zip <- createTaskZip(task)
    } yield {
      val file = new File(zip.path.toString)
      Ok.sendFile(file, inline = false)
    }
  }

  def downloadTaskType(taskTypeId: String, user: User)(implicit ctx: DBAccessContext, m: MessagesProvider) = {
    def createTaskTypeZip(taskType: TaskType) =
      for {
        tasks <- taskDAO.findAllByTaskType(taskType._id)
        annotations <- Fox
          .serialCombined(tasks)(task => annotationService.annotationsFor(task._id))
          .map(_.flatten)
          .toFox
        finishedAnnotations = annotations.filter(_.state == Finished)
        zip <- annotationService.zipAnnotations(finishedAnnotations, taskType.summary + "_nmls.zip")
      } yield zip

    for {
      taskTypeIdValidated <- ObjectId.parse(taskTypeId)
      tasktype <- taskTypeDAO.findOne(taskTypeIdValidated) ?~> Messages("taskType.notFound")
      _ <- Fox.assertTrue(userService.isTeamManagerOrAdminOf(user, tasktype._team)) ?~> Messages("notAllowed")
      zip <- createTaskTypeZip(tasktype)
    } yield {
      val file = new File(zip.path.toString)
      Ok.sendFile(file, inline = false)
    }
  }
}<|MERGE_RESOLUTION|>--- conflicted
+++ resolved
@@ -121,49 +121,6 @@
         val name = nameForNmls(parseSuccesses.map(_.fileName))
         val description = descriptionForNMLs(parseSuccesses.map(_.description))
 
-<<<<<<< HEAD
-      for {
-        _ <- bool2Fox(skeletonTracings.nonEmpty || volumeTracingsWithDataLocations.nonEmpty) ?~> "nml.file.noFile"
-        _ <- bool2Fox(volumeTracingsWithDataLocations.isEmpty || volumeTracingsWithDataLocations.tail.isEmpty) ?~> "nml.file.multipleVolumes"
-        dataSetName <- assertAllOnSameDataSet(skeletonTracings, volumeTracingsWithDataLocations.headOption.map(_._1)) ?~> "nml.file.differentDatasets"
-        organizationNameOpt <- assertAllOnSameOrganization(parseSuccesses.flatMap(s => s.organizationName)) ?~> "nml.file.differentDatasets"
-        organizationIdOpt <- Fox
-          .runOptional(organizationNameOpt) { organizationDAO.findOneByName(_).map(_._id) } ?~> Messages(
-          "dataSet.noAccess",
-          dataSetName)
-        organizationId <- Fox
-          .fillOption(organizationIdOpt) { dataSetDAO.getOrganizationForDataSet(dataSetName) } ?~> Messages(
-          "dataSet.noAccess",
-          dataSetName)
-        dataSet <- dataSetDAO.findOneByNameAndOrganization(dataSetName, organizationId) ?~> Messages("dataSet.noAccess",
-                                                                                                     dataSetName)
-        tracingStoreClient <- tracingStoreService.clientFor(dataSet)
-        volumeTracingIdOpt <- Fox.runOptional(volumeTracingsWithDataLocations.headOption) { v =>
-          for {
-            processedVolumeTracing <- adaptPropertiesToFallbackLayer(v._1, dataSet)
-            savedTracingId <- tracingStoreClient.saveVolumeTracing(
-              processedVolumeTracing,
-              parsedFiles.otherFiles.get(v._2).map(tmpFile => new File(tmpFile.path.toString)))
-          } yield savedTracingId
-        }
-        mergedSkeletonTracingIdOpt <- Fox.runOptional(skeletonTracings.headOption) { s =>
-          tracingStoreClient.mergeSkeletonTracingsByContents(SkeletonTracings(skeletonTracings), persistTracing = true)
-        }
-        annotation <- annotationService.createFrom(request.identity,
-                                                   dataSet,
-                                                   mergedSkeletonTracingIdOpt,
-                                                   volumeTracingIdOpt,
-                                                   AnnotationType.Explorational,
-                                                   name,
-                                                   description)
-      } yield
-        JsonOk(
-          Json.obj("annotation" -> Json.obj("typ" -> annotation.typ, "id" -> annotation.id)),
-          Messages("nml.file.uploadSuccess")
-        )
-    } else {
-      returnError(parsedFiles)
-=======
         for {
           _ <- bool2Fox(skeletonTracings.nonEmpty || volumeTracingsWithDataLocations.nonEmpty) ?~> "nml.file.noFile"
           _ <- bool2Fox(volumeTracingsWithDataLocations.isEmpty || volumeTracingsWithDataLocations.tail.isEmpty) ?~> "nml.file.multipleVolumes"
@@ -171,11 +128,13 @@
           organizationNameOpt <- assertAllOnSameOrganization(parseSuccesses.flatMap(s => s.organizationName)) ?~> "nml.file.differentDatasets"
           organizationIdOpt <- Fox.runOptional(organizationNameOpt) {
             organizationDAO.findOneByName(_).map(_._id)
-          }
+          } ?~> Messages("dataSet.noAccess", dataSetName)
           organizationId <- Fox.fillOption(organizationIdOpt) {
             dataSetDAO.getOrganizationForDataSet(dataSetName)
-          }
-          dataSet <- dataSetDAO.findOneByNameAndOrganization(dataSetName, organizationId) ?~> "dataSet.noAccess"
+          } ?~> Messages("dataSet.noAccess", dataSetName)
+          dataSet <- dataSetDAO.findOneByNameAndOrganization(dataSetName, organizationId) ?~> Messages(
+            "dataSet.noAccess",
+            dataSetName)
           tracingStoreClient <- tracingStoreService.clientFor(dataSet)
           volumeTracingIdOpt <- Fox.runOptional(volumeTracingsWithDataLocations.headOption) { v =>
             for {
@@ -204,7 +163,6 @@
       } else {
         returnError(parsedFiles)
       }
->>>>>>> ded21ee2
     }
   }
 
