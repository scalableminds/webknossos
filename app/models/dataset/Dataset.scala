--- conflicted
+++ resolved
@@ -34,36 +34,9 @@
 
 import scala.concurrent.ExecutionContext
 
-<<<<<<< HEAD
-case class Dataset(
-    _id: ObjectId,
-    _dataStore: String,
-    _organization: String,
-    _publication: Option[ObjectId],
-    _uploader: Option[ObjectId],
-    _folder: ObjectId,
-    inboxSourceHash: Option[Int],
-    defaultViewConfiguration: Option[DatasetViewConfiguration] = None,
-    adminViewConfiguration: Option[DatasetViewConfiguration] = None,
-    description: Option[String] = None,
-    displayName: Option[String] = None,
-    isPublic: Boolean,
-    isUsable: Boolean,
-    name: String,
-    scale: Option[Vec3Double],
-    sharingToken: Option[String],
-    status: String,
-    logoUrl: Option[String],
-    sortingKey: Instant = Instant.now,
-    details: Option[JsObject] = None,
-    tags: Set[String] = Set.empty,
-    created: Instant = Instant.now,
-    isDeleted: Boolean = false
-) extends FoxImplicits {
-=======
 case class Dataset(_id: ObjectId,
                    _dataStore: String,
-                   _organization: ObjectId,
+                   _organization: String,
                    _publication: Option[ObjectId],
                    _uploader: Option[ObjectId],
                    _folder: ObjectId,
@@ -85,7 +58,6 @@
                    created: Instant = Instant.now,
                    isDeleted: Boolean = false)
     extends FoxImplicits {
->>>>>>> 3b8e545f
 
   def urlEncodedName: String =
     UriEncoding.encodePathSegment(name, "UTF-8")
