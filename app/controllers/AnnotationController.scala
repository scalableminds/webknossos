--- conflicted
+++ resolved
@@ -151,11 +151,7 @@
   def createExplorational(dataSetName: String) =
     sil.SecuredAction.async(validateJson[CreateExplorationalParameters]) { implicit request =>
       for {
-<<<<<<< HEAD
-        dataSetSQL <- DataSetDAO.findOneByNameAndOrganization(dataSetName, request.identity._organization) ?~> Messages("dataSet.notFound", dataSetName)
-=======
-        dataSetSQL <- dataSetDAO.findOneByName(dataSetName) ?~> Messages("dataSet.notFound", dataSetName)
->>>>>>> 3f35de88
+        dataSetSQL <- dataSetDAO.findOneByNameAndOrganization(dataSetName, request.identity._organization) ?~> Messages("dataSet.notFound", dataSetName)
         tracingType <- TracingType.values.find(_.toString == request.body.typ).toFox
         annotation <- annotationService.createExplorationalFor(request.identity, dataSetSQL._id, tracingType, request.body.withFallback.getOrElse(true)) ?~> "annotation.create.failed"
         json <- annotationService.publicWrites(annotation, Some(request.identity)) ?~> "annotation.write.failed"
