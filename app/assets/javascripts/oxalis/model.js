/**
 * model.js
 * @flow weak
 */

import Backbone from "backbone";
import _ from "lodash";
import Store from "oxalis/store";
<<<<<<< HEAD
import type { DatasetType, BoundingBoxObjectType, RestrictionsType, SettingsType, TreeType, TracingTypeType } from "oxalis/store";
=======
import type { DatasetType, BoundingBoxObjectType, RestrictionsType, SettingsType, NodeType, EdgeType, CommentType, BranchPointType, SkeletonTracingTypeTracingType } from "oxalis/store";
>>>>>>> 3dd958fc
import { setDatasetAction } from "oxalis/model/actions/settings_actions";
import { setActiveNodeAction, initializeSkeletonTracingAction } from "oxalis/model/actions/skeletontracing_actions";
import { initializeVolumeTracingAction } from "oxalis/model/actions/volumetracing_actions";
import { setTaskAction } from "oxalis/model/actions/task_actions";
import { setPositionAction, setZoomStepAction, setRotationAction } from "oxalis/model/actions/flycam_actions";
import { saveNowAction } from "oxalis/model/actions/save_actions";
import window from "libs/window";
import Utils from "libs/utils";
import Binary from "oxalis/model/binary";
import ConnectionInfo from "oxalis/model/binarydata_connection_info";
import { getIntegerZoomStep } from "oxalis/model/accessors/flycam_accessor";
import constants, { Vector3Indicies } from "oxalis/constants";
import type { ModeType, Vector3, Vector6 } from "oxalis/constants";
import Request from "libs/request";
import Toast from "libs/toast";
import ErrorHandling from "libs/error_handling";
import WkLayer from "oxalis/model/binary/layers/wk_layer";
import NdStoreLayer from "oxalis/model/binary/layers/nd_store_layer";

// This is THE model. It takes care of the data including the
// communication with the server.

// All public operations are **asynchronous**. We return a promise
// which you can react on.

export type BoundingBoxType = {
  min: Vector3,
  max: Vector3,
};

type SkeletonContentTreeType = {
  id: number,
  color: Vector3,
  name: string,
  timestamp: number,
  comments: Array<CommentType>,
  branchPoints: Array<BranchPointType>,
  edges: Array<EdgeType>,
  nodes: Array<NodeType>,
};

export type SkeletonContentDataType = {
  activeNode: null | number;
  trees: Array<SkeletonContentTreeType>;
  zoomLevel: number;
  customLayers: null;
};

export type VolumeContentDataType = {
  activeCell: null | number;
  nextCell?: number,
  customLayers: Array<Object>;
  maxCoordinates: BoundingBoxObjectType;
  customLayers: ?Array<Object>;
  name: string;
};

export type Tracing<T> = {
  actions: Array<any>,
  content: {
    boundingBox: BoundingBoxObjectType,
    contentData: T,
    contentType: string,
    dataSet: DatasetType,
    editPosition: Vector3,
    editRotation: Vector3,
    settings: SettingsType,
  },
  contentType: string,
  created: string,
  dataSetName: string,
  downloadUrl: string,
  formattedHash: string,
  id: string,
  name: string,
  restrictions: RestrictionsType,
  state: any,
  stateLabel: string,
  stats: any,
  task: any,
  tracingTime: number,
<<<<<<< HEAD
  typ: TracingTypeType,
=======
  typ: SkeletonTracingTypeTracingType,
>>>>>>> 3dd958fc
  user: any,
  version: number,
};

// TODO: Non-reactive
class Model extends Backbone.Model {
  HANDLED_ERROR = "error_was_handled";

  initialized: boolean;
  connectionInfo: ConnectionInfo;
  binary: {
    [key: string]: Binary,
  };
  taskBoundingBox: BoundingBoxType;
  userBoundingBox: BoundingBoxType;
  lowerBoundary: Vector3;
  upperBoundary: Vector3;
  mode: ModeType;
  allowedModes: Array<ModeType>;
  isVolume: boolean;
  settings: SettingsType;
  tracing: Tracing<SkeletonContentDataType | VolumeContentDataType>;
  tracingId: string;
  tracingType: "Explorational" | "Task" | "View";

  constructor(...args) {
    super(...args);
    this.initialized = false;
  }


  fetch() {
    let infoUrl;
    if (this.get("controlMode") === constants.CONTROL_MODE_TRACE) {
      // Include /readOnly part whenever it is in the pathname
      infoUrl = `${window.location.pathname}/info`;
    } else {
      infoUrl = `/annotations/${this.get("tracingType")}/${this.get("tracingId")}/info`;
    }

    return Request.receiveJSON(infoUrl).then((tracing: Tracing<*>) => {
      let error;
      const dataset = tracing.content.dataSet;
      if (tracing.error) {
        ({ error } = tracing);
      } else if (!dataset) {
        error = "Selected dataset doesn't exist";
      } else if (!dataset.dataLayers) {
        if (dataset.name) {
          error = `Please, double check if you have the dataset '${dataset.name}' imported.`;
        } else {
          error = "Please, make sure you have a dataset imported.";
        }
      }

      if (error) {
        Toast.error(error);
        throw this.HANDLED_ERROR;
      }

      Store.dispatch(setDatasetAction(dataset));
      Store.dispatch(setTaskAction(tracing.task));
      return tracing;
    }).then((tracing: Tracing<*>) => {
      const layerInfos = this.getLayerInfos(tracing.content.contentData.customLayers);
      return this.initializeWithData(tracing, layerInfos);
    },

    );
  }


  determineAllowedModes() {
    const allowedModes = [];
    const settings = this.get("settings");
    for (const allowedMode of settings.allowedModes) {
      if (this.getColorBinaries()[0].cube.BIT_DEPTH === 8) {
        switch (allowedMode) {
          case "flight": allowedModes.push(constants.MODE_ARBITRARY); break;
          case "oblique": allowedModes.push(constants.MODE_ARBITRARY_PLANE); break;
          default: // ignore other modes for now
        }
      }

      if (["orthogonal", "volume"].includes(allowedMode)) {
        allowedModes.push(constants.MODE_NAME_TO_ID[allowedMode]);
      }
    }

    if (settings.preferredMode) {
      const modeId = constants.MODE_NAME_TO_ID[settings.preferredMode];
      if (allowedModes.includes(modeId)) {
        this.set("preferredMode", modeId);
      }
    }

    allowedModes.sort();
    return allowedModes;
  }


  initializeWithData(tracing: Tracing<SkeletonContentDataType | VolumeContentDataType>, layerInfos) {
    const dataset = tracing.content.dataSet;
    const { dataStore } = dataset;

    const LayerClass = (() => {
      switch (dataStore.typ) {
        case "webknossos-store": return WkLayer;
        case "ndstore": return NdStoreLayer;
        default: throw new Error(`Unknown datastore type: ${dataStore.typ}`);
      }
    })();

    const layers = layerInfos.map(layerInfo => new LayerClass(layerInfo, dataStore));

    ErrorHandling.assertExtendContext({
      task: this.get("tracingId"),
      dataSet: dataset.name,
    });

    const bb = tracing.content.boundingBox;
    if (bb != null) {
      this.taskBoundingBox = this.computeBoundingBoxFromArray(Utils.concatVector3(bb.topLeft, [bb.width, bb.height, bb.depth]));
    }

    this.connectionInfo = new ConnectionInfo();
    this.binary = {};

    let maxZoomStep = -Infinity;

    for (const layer of layers) {
      const maxLayerZoomStep = Math.log(Math.max(...layer.resolutions)) / Math.LN2;
      this.binary[layer.name] = new Binary(this, tracing, layer, maxLayerZoomStep, this.connectionInfo);
      maxZoomStep = Math.max(maxZoomStep, maxLayerZoomStep);
    }

    this.buildMappingsObject();

    if (this.getColorBinaries().length === 0) {
      Toast.error("No data available! Something seems to be wrong with the dataset.");
      throw this.HANDLED_ERROR;
    }

    this.isVolume = tracing.content.settings.allowedModes.includes("volume");

    if (this.get("controlMode") === constants.CONTROL_MODE_TRACE) {
      if (this.isVolumeTracing()) {
        ErrorHandling.assert((this.getSegmentationBinary() != null),
          "Volume is allowed, but segmentation does not exist");
        // $FlowFixMe
        const volumeTracing: Tracing<VolumeContentDataType> = tracing;
        Store.dispatch(initializeVolumeTracingAction(volumeTracing));
      } else {
        // $FlowFixMe
        const skeletonTracing: Tracing<SkeletonContentDataType> = tracing;
        Store.dispatch(initializeSkeletonTracingAction(skeletonTracing));
      }
    }

    this.applyState(this.get("state"), tracing);
    this.computeBoundaries();

    this.set("tracing", tracing);
    this.set("flightmodeRecording", false);
    this.set("settings", tracing.content.settings);
    this.set("allowedModes", this.determineAllowedModes());
    this.set("isTask", this.get("tracingType") === "Task");

    // Initialize 'flight', 'oblique' or 'orthogonal'/'volume' mode
    if (this.get("allowedModes").length === 0) {
      Toast.error("There was no valid allowed tracing mode specified.");
    } else {
      const mode = this.get("preferredMode") || this.get("state").mode || this.get("allowedModes")[0];
      this.setMode(mode);
    }


    this.initSettersGetter();
    this.initialized = true;
    this.trigger("sync");

    // no error
  }


  setMode(mode: ModeType) {
    this.set("mode", mode);
    this.trigger("change:mode", mode);
  }


  setUserBoundingBox(bb: Vector6) {
    this.userBoundingBox = this.computeBoundingBoxFromArray(bb);
    this.trigger("change:userBoundingBox", this.userBoundingBox);
  }


  computeBoundingBoxFromArray(bb: Vector6): BoundingBoxType {
    const [x, y, z, width, height, depth] = bb;

    return {
      min: [x, y, z],
      max: [x + width, y + height, z + depth],
    };
  }


  // For now, since we have no UI for this
  buildMappingsObject() {
    const segmentationBinary = this.getSegmentationBinary();

    if (segmentationBinary != null) {
      window.mappings = {
        getAll() { return segmentationBinary.mappings.getMappingNames(); },
        getActive() { return segmentationBinary.activeMapping; },
        activate(mapping) { return segmentationBinary.setActiveMapping(mapping); },
      };
    }
  }


  getColorBinaries() {
    return _.filter(this.binary, binary => binary.category === "color");
  }


  getSegmentationBinary() {
    return _.find(this.binary, binary => binary.category === "segmentation");
  }


  getBinaryByName(name) {
    return this.binary[name];
  }


  isVolumeTracing() {
    return this.isVolume;
  }


  getLayerInfos(userLayers) {
    // Overwrite or extend layers with userLayers

    const dataset = Store.getState().dataset;
    const layers = dataset == null ? [] : _.clone(dataset.dataLayers);
    if (userLayers == null) { return layers; }

    for (const userLayer of userLayers) {
      const existingLayer = _.find(layers, layer => layer.name === Utils.__guard__(userLayer.fallback, x => x.layerName));

      if (existingLayer != null) {
        _.extend(existingLayer, userLayer);
      } else {
        layers.push(userLayer);
      }
    }

    return layers;
  }


  canDisplaySegmentationData(): boolean {
    return !(getIntegerZoomStep(Store.getState()) > 1) || !this.getSegmentationBinary();
  }


  computeBoundaries() {
    this.lowerBoundary = [Infinity, Infinity, Infinity];
    this.upperBoundary = [-Infinity, -Infinity, -Infinity];

    for (const key of Object.keys(this.binary)) {
      const binary = this.binary[key];
      for (const i of Vector3Indicies) {
        this.lowerBoundary[i] = Math.min(this.lowerBoundary[i], binary.lowerBoundary[i]);
        this.upperBoundary[i] = Math.max(this.upperBoundary[i], binary.upperBoundary[i]);
      }
    }
  }


  // Make the Model compatible between legacy Oxalis style and Backbone.Models/Views
  initSettersGetter() {
    _.forEach(this.attributes, (value, key) => Object.defineProperty(this, key, {
      set(val) {
        return this.set(key, val);
      },
      get() {
        return this.get(key);
      },
    },
      ),
    );
  }


  applyState(state, tracing) {
    Store.dispatch(setPositionAction(state.position || tracing.content.editPosition));
    if (state.zoomStep != null) {
      Store.dispatch(setZoomStepAction(state.zoomStep));
    }

    const rotation = state.rotation || tracing.content.editRotation;
    if (rotation != null) {
      Store.dispatch(setRotationAction(rotation));
    }

    if (state.activeNode != null) {
      Store.dispatch(setActiveNodeAction(state.activeNode));
    }
  }


  stateSaved() {
    const state = Store.getState();
    const storeStateSaved = !state.save.isBusy && state.save.queue.length === 0;
    const pushQueuesSaved = _.reduce(
      this.binary,
      (saved, binary) => saved && binary.pushQueue.stateSaved(),
      true,
    );
    return storeStateSaved && pushQueuesSaved;
  }


  save = async () => {
    Store.dispatch(saveNowAction());
    while (!this.stateSaved()) {
      await Utils.sleep(500);
    }
  };
}

export default Model;<|MERGE_RESOLUTION|>--- conflicted
+++ resolved
@@ -6,11 +6,7 @@
 import Backbone from "backbone";
 import _ from "lodash";
 import Store from "oxalis/store";
-<<<<<<< HEAD
-import type { DatasetType, BoundingBoxObjectType, RestrictionsType, SettingsType, TreeType, TracingTypeType } from "oxalis/store";
-=======
-import type { DatasetType, BoundingBoxObjectType, RestrictionsType, SettingsType, NodeType, EdgeType, CommentType, BranchPointType, SkeletonTracingTypeTracingType } from "oxalis/store";
->>>>>>> 3dd958fc
+import type { DatasetType, BoundingBoxObjectType, RestrictionsType, SettingsType, NodeType, EdgeType, CommentType, BranchPointType, SkeletonTracingTypeTracingType, VolumeTracingTypeTracingType } from "oxalis/store";
 import { setDatasetAction } from "oxalis/model/actions/settings_actions";
 import { setActiveNodeAction, initializeSkeletonTracingAction } from "oxalis/model/actions/skeletontracing_actions";
 import { initializeVolumeTracingAction } from "oxalis/model/actions/volumetracing_actions";
@@ -61,7 +57,7 @@
 
 export type VolumeContentDataType = {
   activeCell: null | number;
-  nextCell?: number,
+  nextCell: ?number,
   customLayers: Array<Object>;
   maxCoordinates: BoundingBoxObjectType;
   customLayers: ?Array<Object>;
@@ -92,11 +88,7 @@
   stats: any,
   task: any,
   tracingTime: number,
-<<<<<<< HEAD
-  typ: TracingTypeType,
-=======
-  typ: SkeletonTracingTypeTracingType,
->>>>>>> 3dd958fc
+  typ: SkeletonTracingTypeTracingType | VolumeTracingTypeTracingType,
   user: any,
   version: number,
 };
