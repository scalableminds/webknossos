# Routes
# This file defines all application routes (Higher priority routes first)
# ~~~~

# The general pages
GET           /                                                                 controllers.Application.index
GET           /dashboard                                                        controllers.UserController.empty
GET           /impressum                                                        controllers.Application.impressum
GET           /info                                                             controllers.Application.info
GET           /thankyou                                                         controllers.Application.thankyou
GET           /api/buildinfo                                                    controllers.Application.buildInfo
<<<<<<< HEAD
GET           /spotlight                                                        controllers.DataSetController.userAwareEmpty
=======
POST          /api/analytics/:namespace                                         controllers.Application.analytics(namespace)

# Github Issues integration
GET           /issues                                                           controllers.GithubIssues.index
POST          /issues                                                           controllers.GithubIssues.submit
>>>>>>> f206d89d

# Help section
GET           /help/faq                                                         controllers.HelpController.faq
GET           /help/keyboardshortcuts                                           controllers.HelpController.keyboardShortcuts

# Authentication
GET           /auth/login                                                       controllers.Authentication.login(redirect: Option[String])
POST          /auth/login                                                       controllers.Authentication.authenticate
GET           /auth/switch                                                      controllers.Authentication.switchTo(to: String)
GET           /auth/logout                                                      controllers.Authentication.logout
GET           /auth/register                                                    controllers.Authentication.register
POST          /auth/register                                                    controllers.Authentication.handleRegistration
GET           /auth/sso                                                         controllers.Authentication.singleSignOn(sso: String, sig: String)

# Configurations
GET           /api/userConfigurations/default                                   controllers.ConfigurationController.default
GET           /api/user/userConfiguration                                       controllers.ConfigurationController.read
POST          /api/user/userConfiguration                                       controllers.ConfigurationController.update
GET           /api/dataSetConfigurations/default                                controllers.ConfigurationController.defaultDataSet
GET           /api/dataSetConfigurations/:dataSetName                           controllers.ConfigurationController.readDataSet(dataSetName: String)
POST          /api/dataSetConfigurations/:dataSetName                           controllers.ConfigurationController.updateDataSet(dataSetName: String)

# Users
GET           /user/tasks/request                                               controllers.TaskController.request
GET           /user/tasks/peek                                                  controllers.TaskController.peekNext(limit: Int ?= 10)
GET           /users/:id/details                                                controllers.UserController.emptyWithWildcard(id)
GET           /users                                                            controllers.UserController.empty
GET           /user/password/reset                                              controllers.UserController.resetPassword
POST          /user/password/reset                                              controllers.UserController.handleResetPassword

GET           /api/users                                                        controllers.UserController.list
GET           /api/user                                                         controllers.UserController.current
GET           /api/user/tasks                                                   controllers.UserController.tasks(isFinished: Option[Boolean], limit: Option[Int])
GET           /api/user/annotations                                             controllers.UserController.annotations(isFinished: Option[Boolean], limit: Option[Int])
GET           /api/user/loggedTime                                              controllers.UserController.loggedTime
GET           /api/users/:id                                                    controllers.UserController.user(id: String)
PUT           /api/users/:id                                                    controllers.UserController.update(id: String)
GET           /api/users/:id/tasks                                              controllers.UserController.userTasks(id: String, isFinished: Option[Boolean], limit: Option[Int])
GET           /api/users/:id/loggedTime                                         controllers.UserController.userLoggedTime(id: String)
POST          /api/users/loggedTime                                             controllers.UserController.usersLoggedTime
GET           /api/users/:id/annotations                                        controllers.UserController.userAnnotations(id: String, isFinished: Option[Boolean], limit: Option[Int])
GET           /api/users/:id/annotations/download                               controllers.AnnotationIOController.userDownload(id: String)

# MTurk
GET           /hits/:id                                                         controllers.MTurkController.startAssignment(id: String, workerId: String, assignmentId: String)

# Team
GET           /teams                                                            controllers.TeamController.empty

GET           /api/teams                                                        controllers.TeamController.list
POST          /api/teams                                                        controllers.TeamController.create
DELETE        /api/teams/:id                                                    controllers.TeamController.delete(id: String)

# DataSets
GET           /datasets                                                         controllers.DataSetController.empty
GET           /datasets/:id/edit                                                controllers.DataSetController.emptyWithWildcard(id)
GET           /datasets/:id/import                                                     controllers.DataSetController.emptyWithWildcard(id)
GET           /datasets/:dataSetName/view                                       controllers.DataSetController.view(dataSetName: String)
GET           /datasets/upload                                                  controllers.DataSetController.empty

GET           /api/datasets                                                     controllers.DataSetController.list
POST          /api/datasets                                                     controllers.DataSetController.create(typ: String)
GET           /api/datasets/:dataSetName                                        controllers.DataSetController.read(dataSetName: String)
POST          /api/datasets/:dataSetName                                        controllers.DataSetController.update(dataSetName: String)
GET           /api/datasets/:dataSetName/accessList                             controllers.DataSetController.accessList(dataSetName: String)
POST          /api/datasets/:dataSetName/teams                                  controllers.DataSetController.updateTeams(dataSetName: String)
GET           /api/datasets/:dataSetName/layers/:layer/thumbnail                controllers.DataSetController.thumbnail(dataSetName: String, layer: String)

# Datastores
GET           /api/datastores                                                   controllers.DataStoreController.list
POST          /api/datastores/:name/datasource                                  controllers.WKDataStoreController.updateOne(name: String)
POST          /api/datastores/:name/datasources                                 controllers.WKDataStoreController.updateAll(name: String)
POST          /api/datastores/:name/status                                      controllers.WKDataStoreController.statusUpdate(name: String)
POST          /api/datastores/:name/verifyUpload                                controllers.WKDataStoreController.validateDataSetUpload(name: String, token: String)

# Data Tokens
GET           /api/dataToken/validate                                           controllers.DataTokenController.validateUserAndDataSetToken(token: String, dataSetName: String, dataLayerName: String)
GET           /api/dataToken/generate                                           controllers.DataTokenController.generateToken(dataSetName: Option[String], dataLayerName: Option[String])
GET           /api/datasetToken/validate                                        controllers.DataTokenController.validateDataSetToken(token: String, dataSetName: String)

# Datstore Route Forwarding
->            /data/                                                            com.scalableminds.datastore.Routes

# Annotations

POST          /annotations/createExplorational                                  controllers.AnnotationController.createExplorational
POST          /admin/nml/upload                                                 controllers.AnnotationIOController.upload
GET           /annotations/:typ/:id/duplicate                                   controllers.AnnotationController.duplicate(typ: String, id: String)
POST          /annotations/:typ/:id/name                                        controllers.AnnotationController.nameExplorativeAnnotation(typ: String, id: String)
GET           /annotations/:typ/:id/finishAndRedirect                           controllers.AnnotationController.finishWithRedirect(typ: String, id: String)
GET           /annotations/:typ/:id/finish                                      controllers.AnnotationController.finish(typ: String, id: String)
POST          /annotations/:typ/finish                                          controllers.AnnotationController.finishAll(typ: String)
GET           /annotations/:typ/:id/reopen                                      controllers.AnnotationController.reopen(typ: String, id: String)
GET           /annotations/:typ/:id/reset                                       controllers.AnnotationController.reset(typ: String, id: String)
GET           /annotations/:typ/:id/revert                                      controllers.AnnotationController.revert(typ: String, id: String, version: Int)
POST          /annotations/:typ/:id/transfer                                    controllers.AnnotationController.transfer(typ: String, id: String)

GET           /annotations/:typ/:id                                             controllers.AnnotationController.empty(typ: String, id: String)
GET           /annotations/:typ/:id/readOnly                                    controllers.AnnotationController.empty(typ: String, id: String)
GET           /annotations/:typ/:id/info                                        controllers.AnnotationController.info(typ: String, id: String)
GET           /annotations/:typ/:id/readOnly/info                               controllers.AnnotationController.infoReadOnly(typ: String, id: String)
DELETE        /annotations/:typ/:id                                             controllers.AnnotationController.cancel(typ: String, id: String)
GET           /annotations/:typ/:id/merge/:mergedTyp/:mergedId/:readOnly        controllers.AnnotationController.merge(typ: String, id: String, mergedTyp: String, mergedId: String, readOnly: Boolean)

GET           /api/annotations/:typ/:id/loggedTime                              controllers.AnnotationController.loggedTime(typ: String, id: String)

# Tasks
GET           /tasks                                                            controllers.TaskController.empty
GET           /tasks/overview                                                   controllers.TaskController.empty
GET           /tasks/create                                                     controllers.TaskController.empty

GET           /api/queries                                                      controllers.QueryController.empty
POST          /api/queries                                                      controllers.QueryController.query(type: String, limit: Int ?= 1000)
GET           /api/descriptions/:element                                        controllers.QueryController.descriptions(element)
 # TODO: change frontend to use api/queries instead of api/find (they do about the same). Then remove this
GET           /api/find                                                         controllers.SearchController.find(q: String, type: String)

GET           /api/tasks                                                        controllers.TaskController.list
POST          /api/tasks                                                        controllers.TaskController.create(type: String)
GET           /api/tasks/workload                                               controllers.TaskController.requestAvailableTasks
GET           /api/tasks/:id                                                    controllers.TaskController.read(id: String)
DELETE        /api/tasks/:id                                                    controllers.TaskController.delete(id: String)
PUT           /api/tasks/:id                                                    controllers.TaskController.update(id: String)

GET           /tasks/:id/edit                                                   controllers.UserController.emptyWithWildcard(id: String)
GET           /workload                                                         controllers.TaskController.empty

GET           /api/tasks/:id/download                                           controllers.AnnotationIOController.taskDownload(id: String)
GET           /api/tasks/:id/annotations                                        controllers.AnnotationController.annotationsForTask(id: String)

# Task Types
GET           /taskTypes                                                        controllers.TaskTypeController.empty(id: String = "")
GET           /taskTypes/create                                                 controllers.TaskTypeController.empty(id: String = "")
GET           /taskTypes/:id/tasks                                              controllers.TaskTypeController.empty(id: String)
GET           /taskTypes/:id/edit                                               controllers.UserController.emptyWithWildcard(id: String)

GET           /api/taskTypes                                                    controllers.TaskTypeController.list
POST          /api/taskTypes                                                    controllers.TaskTypeController.create
DELETE        /api/taskTypes/:id                                                controllers.TaskTypeController.delete(id: String)
GET           /api/taskTypes/:id/tasks                                          controllers.TaskController.listTasksForType(id: String)

GET           /api/taskTypes/:id/download                                       controllers.AnnotationIOController.taskTypeDownload(id: String)
GET           /api/taskTypes/:id                                                controllers.TaskTypeController.get(id: String)
PUT           /api/taskTypes/:id                                                controllers.TaskTypeController.update(id: String)

# Scripts
GET           /scripts                                                          controllers.ScriptsController.empty(id: String = "")
GET           /scripts/create                                                   controllers.ScriptsController.empty(id: String = "")
GET           /scripts/:id/edit                                                 controllers.UserController.emptyWithWildcard(id: String)

GET           /api/scripts                                                      controllers.ScriptsController.list
POST          /api/scripts                                                      controllers.ScriptsController.create
GET           /api/scripts/:id                                                  controllers.ScriptsController.get(id: String)
PUT           /api/scripts/:id                                                  controllers.ScriptsController.update(id: String)
DELETE        /api/scripts/:id                                                  controllers.ScriptsController.delete(id: String)

# Projects
GET           /projects                                                         controllers.ProjectController.empty(name: String = "")
GET           /projects/create                                                  controllers.ProjectController.empty(name: String = "")
GET           /projects/:name/tasks                                             controllers.ProjectController.empty(name: String)
GET           /projects/:name/edit                                              controllers.ProjectController.empty(name: String)

GET           /api/projects                                                     controllers.ProjectController.list
POST          /api/projects                                                     controllers.ProjectController.create
GET           /api/projects/:name                                               controllers.ProjectController.read(name: String)
DELETE        /api/projects/:name                                               controllers.ProjectController.delete(name: String)
PUT           /api/projects/:name                                               controllers.ProjectController.update(name: String)
GET           /api/projects/:name/download                                      controllers.AnnotationIOController.projectDownload(name: String)
GET           /api/projects/:name/tasks                                         controllers.ProjectController.tasksForProject(name: String)
GET           /api/projects/:name/pause                                         controllers.ProjectController.pause(name: String)
GET           /api/projects/:name/resume                                        controllers.ProjectController.resume(name: String)

# Statistics
GET           /statistics                                                       controllers.StatisticsController.empty

GET           /api/statistics/webknossos                                        controllers.StatisticsController.webKnossos(interval: String, start: Option[Long], end: Option[Long])
GET           /api/statistics/users                                             controllers.StatisticsController.users(interval: String, start: Option[Long], end: Option[Long], limit: Int)
GET           /api/statistics/assignments                                       controllers.StatisticsController.assignmentStatistics(start: Option[Long], end: Option[Long])

# Javascript routing
GET           /assets/javascripts/routes.js                                     controllers.Application.javascriptRoutes

# Map static resources from the /public folder to the /public path
GET           /assets/*file                                                     controllers.Assets.at(path="/public", file)<|MERGE_RESOLUTION|>--- conflicted
+++ resolved
@@ -8,16 +8,9 @@
 GET           /impressum                                                        controllers.Application.impressum
 GET           /info                                                             controllers.Application.info
 GET           /thankyou                                                         controllers.Application.thankyou
+GET           /spotlight                                                        controllers.DataSetController.userAwareEmpty
 GET           /api/buildinfo                                                    controllers.Application.buildInfo
-<<<<<<< HEAD
-GET           /spotlight                                                        controllers.DataSetController.userAwareEmpty
-=======
 POST          /api/analytics/:namespace                                         controllers.Application.analytics(namespace)
-
-# Github Issues integration
-GET           /issues                                                           controllers.GithubIssues.index
-POST          /issues                                                           controllers.GithubIssues.submit
->>>>>>> f206d89d
 
 # Help section
 GET           /help/faq                                                         controllers.HelpController.faq
