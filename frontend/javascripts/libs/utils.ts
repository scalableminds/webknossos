--- conflicted
+++ resolved
@@ -1115,7 +1115,6 @@
   return changes(object, base);
 }
 
-<<<<<<< HEAD
 export function fastDiffSetAndMap<T>(setA: Set<T>, mapB: Map<T, T>) {
   /*
    * This function was designed for a special use case within the mapping saga,
@@ -1152,10 +1151,10 @@
     bWithoutA: bWithoutA,
     intersection: intersection,
   };
-=======
+}
+
 export function areVec3AlmostEqual(a: Vector3, b: Vector3, epsilon: number = 1e-6): boolean {
   return _.every(a.map((v, i) => Math.abs(v - b[i]) < epsilon));
->>>>>>> d08affc7
 }
 
 export function coalesce<T extends {}>(e: T, token: any): T[keyof T] | null {
