### define
jquery : $
underscore : _
backbone : Backbone
oxalis/constants : constants
###

class NonBackboneRouter extends Backbone.Router

  routes :
    "dashboard"                     : "dashboard"
    "admin/tasks/overview"          : "taskOverview"
    "admin/taskTypes"               : "hideLoading"
    "admin/projects"                : "projects"
    "annotations/:typ/:id"          : "tracingTrace"
    "datasets/:id/view"             : "tracingView"
    "users/:id/details"             : "userDetails"
    "*url"                          : "hideLoading"


  hideLoading : ->

    $("#loader").hide()


  dashboard : ->

    require ["main/dashboardLoader"], (DashboardLoader) ->

      DashboardLoader.displayBasicDashboard()
      DashboardLoader.displayUserDashboard()
      return


  userDetails : ->

    require ["main/dashboardLoader"], (DashboardLoader) ->
      DashboardLoader.displayBasicDashboard()
      return


  tracingTrace : ->

    require [
      "oxalis/controller"
    ], (Controller) ->

      leftTabBar = $("#main")
      dataUrl = leftTabBar.data("url")

      populateTemplate = (data) ->
        templateSource = _.unescape(leftTabBar.html())
        templateOutput = _.template(templateSource)(data)
        leftTabBar.html(templateOutput)

      $.ajax(
        url: dataUrl
        type: 'GET'
        success: (info) ->

<<<<<<< HEAD
          if info
=======
          if info.task
>>>>>>> a8e10584
            populateTemplate({task : null})
          else
            populateTemplate({task : info.task})

        error: (xhr, status, error) ->

          console.error("Something went wrong when receiving info data", xhr, status, error)

        complete: (info) ->

          oxalis = window.oxalis = new Controller(constants.CONTROL_MODE_TRACE)
      )

      return


  tracingView : ->

    require [
      "oxalis/controller"
      "slider"
    ], (Controller) ->

      oxalis = window.oxalis = new Controller(constants.CONTROL_MODE_VIEW)

      return


  taskOverview : ->

    require ["admin/views/task/task_overview_view"], (TaskOverviewView) =>

      new TaskOverviewView(
        el : $("#main-container").find("#task-overview")[0]
      )
      return @hideLoading()


  projects : ->

    preparePaginationData = (projects, users) ->

      for aProject, index in projects

        id = aProject._owner.$oid
        owner = _.find(users, (u) -> u.id == id)

        if owner
          ownerName = owner.firstName + " " + owner.lastName
        else
          ownerName = "<deleted>"

        projects[index].owner = ownerName

      return { "data" : projects }

    $owner = $("#owner")
    $pageSelection = $(".page-selection")

    ajaxOptions =
      url : $pageSelection.data("url")
      dataType : "json"
      type : "get"

    $.ajax(ajaxOptions).done((response) ->

      paginationData = preparePaginationData(response.projects, response.users)

      new Paginator( $pageSelection, paginationData)

      for aUser in response.users
        $owner.append("<option value='#{aUser.id}' selected=''>#{aUser.firstName} #{aUser.lastName}</option>")
    )
<|MERGE_RESOLUTION|>--- conflicted
+++ resolved
@@ -58,11 +58,7 @@
         type: 'GET'
         success: (info) ->
 
-<<<<<<< HEAD
-          if info
-=======
           if info.task
->>>>>>> a8e10584
             populateTemplate({task : null})
           else
             populateTemplate({task : info.task})
