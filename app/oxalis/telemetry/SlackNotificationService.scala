package oxalis.telemetry

import com.scalableminds.webknossos.datastore.rpc.RPC
import com.scalableminds.webknossos.tracingstore.slacknotification.SlackClient
import com.typesafe.scalalogging.LazyLogging
import javax.inject.Inject
import utils.WkConf

class SlackNotificationService @Inject()(rpc: RPC, config: WkConf) extends LazyLogging {

  private lazy val slackClient = new SlackClient(rpc,
                                                 config.SlackNotifications.url,
                                                 name = s"webKnossos at ${config.Http.uri}",
                                                 config.SlackNotifications.verboseLoggingEnabled)

  def warnWithException(title: String, ex: Throwable, msg: String): Unit =
    slackClient.warn(
      title = title,
      msg = s"${ex.toString}: ${ex.getLocalizedMessage}\n$msg"
    )

<<<<<<< HEAD
  def noticeError(msg: String): Unit =
    if (url.nonEmpty) {
      logger.info(s"Sending Slack notification: $msg")
      rpc(url).postJson(
        Json.obj(
          "attachments" -> Json.arr(
            Json.obj(
              "title" -> s"Notification from webKnossos at ${conf.Http.uri}",
              "text" -> msg,
              "color" -> "#ff8a00"
            ))))
    }

  def noticeBaseAnnotationTaskCreation(taskType: List[String], numberOfTasks: Int): Unit =
    if (url.nonEmpty) {
      rpc(url).postJson(
        Json.obj(
          "attachments" -> Json.arr(
            Json.obj(
              "title" -> s"Notification from webKnossos at ${conf.Http.uri}",
              "text" -> s"$numberOfTasks tasks with BaseAnnotation for TaskTypes ${taskType.mkString(", ")} have been created",
              "color" -> "#01781f"
            )
          )
        )
      )
    }
=======
  def warn(title: String, msg: String): Unit =
    slackClient.warn(
      title = title,
      msg = msg
    )

  def noticeBaseAnnotationTaskCreation(taskType: List[String], numberOfTasks: Int): Unit =
    slackClient.info(
      title = "Task creation with base",
      msg = s"$numberOfTasks tasks with BaseAnnotation for TaskTypes ${taskType.mkString(", ")} have been created"
    )
>>>>>>> fce7e7d6
}<|MERGE_RESOLUTION|>--- conflicted
+++ resolved
@@ -19,35 +19,6 @@
       msg = s"${ex.toString}: ${ex.getLocalizedMessage}\n$msg"
     )
 
-<<<<<<< HEAD
-  def noticeError(msg: String): Unit =
-    if (url.nonEmpty) {
-      logger.info(s"Sending Slack notification: $msg")
-      rpc(url).postJson(
-        Json.obj(
-          "attachments" -> Json.arr(
-            Json.obj(
-              "title" -> s"Notification from webKnossos at ${conf.Http.uri}",
-              "text" -> msg,
-              "color" -> "#ff8a00"
-            ))))
-    }
-
-  def noticeBaseAnnotationTaskCreation(taskType: List[String], numberOfTasks: Int): Unit =
-    if (url.nonEmpty) {
-      rpc(url).postJson(
-        Json.obj(
-          "attachments" -> Json.arr(
-            Json.obj(
-              "title" -> s"Notification from webKnossos at ${conf.Http.uri}",
-              "text" -> s"$numberOfTasks tasks with BaseAnnotation for TaskTypes ${taskType.mkString(", ")} have been created",
-              "color" -> "#01781f"
-            )
-          )
-        )
-      )
-    }
-=======
   def warn(title: String, msg: String): Unit =
     slackClient.warn(
       title = title,
@@ -59,5 +30,4 @@
       title = "Task creation with base",
       msg = s"$numberOfTasks tasks with BaseAnnotation for TaskTypes ${taskType.mkString(", ")} have been created"
     )
->>>>>>> fce7e7d6
 }