<<<<<<< HEAD
### define
underscore : _
three : THREE
mjs : MJS
###
=======
_     = require("lodash")
THREE = require("three")
MJS   = require("mjs")
>>>>>>> 865b826e

updateMacro = (_this) ->

  _this.trigger("changed", _this.currentMatrix, _this.zoomStep)
  _this.hasChanged = true


transformationWithDistanceMacro = (_this, transformationFn, transformationArg1, transformationArg2) ->

  { currentMatrix } = _this
  MJS.M4x4.translate(_this.distanceVecNegative, currentMatrix, currentMatrix)
  transformationFn.call(_this, transformationArg1, transformationArg2)
  MJS.M4x4.translate(_this.distanceVecPositive, currentMatrix, currentMatrix)
  updateMacro(_this)


class Flycam3d

  ZOOM_STEP_INTERVAL : 1.1
  ZOOM_STEP_MIN : 0.5
  ZOOM_STEP_MAX : 10

  zoomStep : 1
  hasChanged : true
  scale : null
  currentMatrix : null

  constructor : (@distance, scale) ->

    _.extend(this, Backbone.Events)

    @scale = @calculateScaleValues(scale)

    @reset()
    @distanceVecNegative = [0, 0, -@distance]
    @distanceVecPositive = [0, 0, @distance]


  calculateScaleValues : (scale) ->

    scale = [1/scale[0], 1/scale[1], 1/scale[2]]
    maxScale = Math.max(scale[0], scale[1], scale[2])
    multi = 1/maxScale
    scale = [multi * scale[0], multi * scale[1], multi * scale[2]]
    scale


  reset : (resetPosition = true) ->

    { scale } = @
    if @currentMatrix?
      position = @currentMatrix[12..14]

    m = [
      1, 0, 0, 0,
      0, 1, 0, 0,
      0, 0, 1, 0,
      0, 0, 0, 1
    ]
    MJS.M4x4.scale(scale, m, m)
    @currentMatrix = m

    if position? and not resetPosition
      @setPosition(position)

    # Apply 180° Rotation to keep it consistent with plane view
    @roll Math.PI

    updateMacro(@)


  update : ->

    updateMacro(@)


  flush : ->

    if @hasChanged
      @hasChanged = false
      true
    else
      false


  zoomIn : ->

    @zoomStep = Math.max(@zoomStep / @ZOOM_STEP_INTERVAL, @ZOOM_STEP_MIN)
    updateMacro(@)


  zoomOut : ->

    @zoomStep = Math.min(@zoomStep * @ZOOM_STEP_INTERVAL, @ZOOM_STEP_MAX)
    updateMacro(@)


  getZoomStep : ->

    @zoomStep


  setZoomStep : (zoomStep) ->

    @zoomStep = Math.min @ZOOM_STEP_MAX,
                  Math.max @ZOOM_STEP_MIN, zoomStep


  getMatrix : ->

    MJS.M4x4.clone @currentMatrix


  getZoomedMatrix : ->

    matrix = @getMatrix()
    MJS.M4x4.scale1(@zoomStep, matrix, matrix)


  setMatrix : (matrix) ->

    @currentMatrix = MJS.M4x4.clone(matrix)
    updateMacro(@)


  move : (vector) ->

    MJS.M4x4.translate(vector, @currentMatrix, @currentMatrix)
    updateMacro(@)


  yaw : (angle, regardDistance = false) ->

    if regardDistance
      transformationWithDistanceMacro(@, @yawSilent, angle)
    else
      @yawSilent(angle)
    updateMacro(@)


  yawSilent : (angle) ->

    @rotateOnAxisSilent(angle, [ 0, 1, 0 ])


  roll : (angle, regardDistance = false) ->

    if regardDistance
      transformationWithDistanceMacro(@, @rollSilent, angle)
    else
      @rollSilent(angle)
    updateMacro(@)


  rollSilent : (angle) ->

    @rotateOnAxisSilent(angle, [ 0, 0, 1 ])


  pitch : (angle, regardDistance = false) ->

    if regardDistance
      transformationWithDistanceMacro(@, @pitchSilent, angle)
    else
      @pitchSilent(angle)
    updateMacro(@)


  pitchSilent : (angle) ->

    @rotateOnAxisSilent(angle, [ 1, 0, 0 ])


  rotateOnAxis : (angle, axis) ->

    @rotateOnAxisSilent(angle, axis)
    updateMacro(@)


  rotateOnAxisSilent : (angle, axis) ->

    MJS.M4x4.rotate(angle, axis, @currentMatrix, @currentMatrix)


  rotateOnAxisDistance : (angle, axis) ->

    transformationWithDistanceMacro(@, @rotateOnAxisSilent, angle, axis)


  toString : ->

    matrix = @currentMatrix
    "[" + matrix[ 0] + ", " + matrix[ 1] + ", " + matrix[ 2] + ", " + matrix[ 3] + ", " +
    matrix[ 4] + ", " + matrix[ 5] + ", " + matrix[ 6] + ", " + matrix[ 7] + ", " +
    matrix[ 8] + ", " + matrix[ 9] + ", " + matrix[10] + ", " + matrix[11] + ", " +
    matrix[12] + ", " + matrix[13] + ", " + matrix[14] + ", " + matrix[15] + "]"


  getPosition : ->

    matrix = @currentMatrix
    [ matrix[12], matrix[13], matrix[14] ]


  getRotation : ->

    object = new THREE.Object3D()
    matrix = (new THREE.Matrix4()).fromArray( @currentMatrix ).transpose()
    object.applyMatrix( matrix )

    # Fix JS modulo bug
    # http://javascript.about.com/od/problemsolving/a/modulobug.htm
    mod = (x, n) ->
      return ((x % n) + n) % n

    return _.map [
      object.rotation.x
      object.rotation.y
      object.rotation.z - Math.PI
      ], (e) -> mod(180 / Math.PI * e, 360)



  setPositionSilent : (p) ->

    matrix = @currentMatrix
    matrix[12] = p[0]
    matrix[13] = p[1]
    matrix[14] = p[2]


  setPosition : (p) ->

    @setPositionSilent(p)
    updateMacro(@)


  setRotation : ([x, y, z]) ->

    @reset(false)
    @roll  -z * Math.PI / 180
    @yaw   -y * Math.PI / 180
    @pitch -x * Math.PI / 180


  getDirection : ->

    matrix = @currentMatrix
    [ matrix[8], matrix[9], matrix[10] ]


  setDirection : (d) ->

    pos = @getPosition()

    m = new THREE.Matrix4().lookAt(new THREE.Vector3(d...),
      new THREE.Vector3(0, 0, 0),
      @getCurrentUpVector()).elements

    matrix2 = [
      1, 0, 0, 0,
      0, 1, 0, 0,
      0, 0, 1, 0,
      pos[0], pos[1], pos[2], 1
    ]

    MJS.M4x4.scale(@scale, matrix2, matrix2)

    @currentMatrix = @convertToJsArray(MJS.M4x4.mul(matrix2, m))
    updateMacro(@)


  getCurrentUpVector : ->

    currentRotation = new THREE.Matrix4()
    currentRotation.extractRotation(new THREE.Matrix4(@currentMatrix...))
    up = new THREE.Vector3(0, 1, 0)
    up.applyMatrix4(currentRotation)

    return up


  convertToJsArray : (floatXArray) ->

    return Array.prototype.slice.call(floatXArray)


  getUp : ->

    matrix = @currentMatrix
    [ matrix[4], matrix[5], matrix[6] ]


  getLeft : ->

    matrix = @currentMatrix
    [ matrix[0], matrix[1], matrix[2] ]

module.exports = Flycam3d<|MERGE_RESOLUTION|>--- conflicted
+++ resolved
@@ -1,14 +1,6 @@
-<<<<<<< HEAD
-### define
-underscore : _
-three : THREE
-mjs : MJS
-###
-=======
 _     = require("lodash")
 THREE = require("three")
 MJS   = require("mjs")
->>>>>>> 865b826e
 
 updateMacro = (_this) ->
 
