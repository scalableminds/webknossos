package com.scalableminds.webknossos.tracingstore.annotation

<<<<<<< HEAD
import com.scalableminds.util.collections.SequenceUtils
import com.scalableminds.util.tools.BoxUtils.bool2Box
=======
import collections.SequenceUtils
>>>>>>> c92b579f
import com.typesafe.scalalogging.LazyLogging
import com.scalableminds.util.tools.{Box, Full}

trait UpdateGroupHandling extends LazyLogging {

  /*
   * Regroup update action groups, isolating the update actions that need it.
   * (Currently RevertToVersionAnnotationAction and AddLayerAnnotationAction)
   * Assumes they are already the only update in their respective group.
   * Expects groups sorted by version in descending order
   * Outputs (potentially fewer!) groups in ascending order
   * Target versions should be unchanged. Each group's target version is the max of its input.
   * Compare unit test for UpdateGroupHandlingUnitTestSuite
   */
  def reorderAndRegroupByIsolationSensitiveActions(
      updateActionGroupsWithVersions: List[(Long, List[UpdateAction])]): Box[List[(Long, List[UpdateAction])]] =
    for {
      groupVersions <- Full(updateActionGroupsWithVersions.map(_._1))
      _ <- Box.fromBool(groupVersions.sorted((Ordering[Long].reverse)) == groupVersions) ?~! "updateGroupVersions.notSortedDesc"
      splitGroupLists: List[List[(Long, List[UpdateAction])]] = SequenceUtils.splitAndIsolate(
        updateActionGroupsWithVersions.reverse)(actionGroup =>
        actionGroup._2.exists(updateAction => isIsolationSensitiveAction(updateAction)))
      result = splitGroupLists.flatMap { groupsToConcatenate: List[(Long, List[UpdateAction])] =>
        concatenateUpdateActionGroups(groupsToConcatenate)
      }
    } yield result

  private def concatenateUpdateActionGroups(
      groups: List[(Long, List[UpdateAction])]): Option[(Long, List[UpdateAction])] = {
    val updates = groups.flatMap(_._2)
    val targetVersionOpt: Option[Long] = groups.map(_._1).lastOption
    targetVersionOpt.map(targetVersion => (targetVersion, updates))
  }

  private def isIsolationSensitiveAction(a: UpdateAction): Boolean = a match {
    case _: RevertToVersionAnnotationAction => true
    case _: AddLayerAnnotationAction        => true
    case _                                  => false
  }

  /*
   * Iron out reverts in a sequence of update groups.
   * Scans for RevertToVersionActions and skips updates as specified by the reverts
   * Expects updateGroups as Version-Seq[UpdateAction] tuples, SORTED DESCENDING by version number
   * Returns a single Seq of UpdateAction, in to-apply order
   * Compare unit test in UpdateGroupHandlingUnitTestSuite
   */
  def ironOutReverts(updateGroups: Seq[(Long, Seq[UpdateAction])]): Seq[UpdateAction] =
    updateGroups.headOption match {
      case None => Seq() // no update groups, return no updates
      case Some(firstUpdateGroup) =>
        val (ironedOutGroups: Seq[Seq[UpdateAction]], _) =
          updateGroups.foldLeft[(Seq[Seq[UpdateAction]], Long)]((Seq(), firstUpdateGroup._1)) {
            (collectedAndNextVersion: (Seq[Seq[UpdateAction]], Long), updateGroupWithVersion) =>
              val collected = collectedAndNextVersion._1
              val nextVersion = collectedAndNextVersion._2
              if (updateGroupWithVersion._1 > nextVersion) {
                // We have not yet reached nextVersion. Skip to next element, Do not collect, do not change nextVersion
                (collected, nextVersion)
              } else {
                val revertSourceVersionOpt = revertSourceVersionFromUpdates(updateGroupWithVersion._2)
                revertSourceVersionOpt match {
                  // This group is a revert action. Set nextVersion to revertSourceVersion, do not collect this group
                  case Some(revertSourceVersion) => (collected, revertSourceVersion)
                  // This group is a normal action. Collect it, decrement nextVersion
                  // Note: we *prepend* the update group here, meaning the output will go from oldest to newest version
                  case None => (updateGroupWithVersion._2 +: collected, nextVersion - 1)
                }
              }

          }
        ironedOutGroups.flatten
    }

  private def revertSourceVersionFromUpdates(updates: Seq[UpdateAction]): Option[Long] =
    updates.flatMap {
      case u: RevertToVersionAnnotationAction => Some(u.sourceVersion)
      case _                                  => None
    }.headOption
}<|MERGE_RESOLUTION|>--- conflicted
+++ resolved
@@ -1,11 +1,6 @@
 package com.scalableminds.webknossos.tracingstore.annotation
 
-<<<<<<< HEAD
 import com.scalableminds.util.collections.SequenceUtils
-import com.scalableminds.util.tools.BoxUtils.bool2Box
-=======
-import collections.SequenceUtils
->>>>>>> c92b579f
 import com.typesafe.scalalogging.LazyLogging
 import com.scalableminds.util.tools.{Box, Full}
 
@@ -24,7 +19,7 @@
       updateActionGroupsWithVersions: List[(Long, List[UpdateAction])]): Box[List[(Long, List[UpdateAction])]] =
     for {
       groupVersions <- Full(updateActionGroupsWithVersions.map(_._1))
-      _ <- Box.fromBool(groupVersions.sorted((Ordering[Long].reverse)) == groupVersions) ?~! "updateGroupVersions.notSortedDesc"
+      _ <- Box.fromBool(groupVersions.sorted(Ordering[Long].reverse) == groupVersions) ?~! "updateGroupVersions.notSortedDesc"
       splitGroupLists: List[List[(Long, List[UpdateAction])]] = SequenceUtils.splitAndIsolate(
         updateActionGroupsWithVersions.reverse)(actionGroup =>
         actionGroup._2.exists(updateAction => isIsolationSensitiveAction(updateAction)))
