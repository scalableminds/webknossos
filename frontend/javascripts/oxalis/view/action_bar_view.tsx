--- conflicted
+++ resolved
@@ -254,13 +254,9 @@
     const isAIAnalysisEnabled = () => {
       const jobsEnabled =
         dataset.dataStore.jobsSupportedByAvailableWorkers.includes(APIJobType.INFER_NEURONS) ||
-<<<<<<< HEAD
+        dataset.dataStore.jobsSupportedByAvailableWorkers.includes(APIJobType.INFER_MITOCHONDRIA) ||
         dataset.dataStore.jobsSupportedByAvailableWorkers.includes(APIJobType.INFER_NUCLEI) ||
         dataset.dataStore.jobsSupportedByAvailableWorkers.includes(APIJobType.ALIGN_SECTIONS);
-=======
-        dataset.dataStore.jobsSupportedByAvailableWorkers.includes(APIJobType.INFER_MITOCHONDRIA) ||
-        dataset.dataStore.jobsSupportedByAvailableWorkers.includes(APIJobType.INFER_NUCLEI);
->>>>>>> 4a417c62
       return jobsEnabled;
     };
 
