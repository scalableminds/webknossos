--- conflicted
+++ resolved
@@ -74,15 +74,8 @@
     container.append(@rendererPrev.domElement)
 
     # This "camera" is not a camera in the traditional sense.
-<<<<<<< HEAD
-    # It rather hosts a number of matrix operations that 
-    # calculate which pixel are visible on the trianglesplane
-    # after moving around.
+    # It just takes care of the global position
     cam2d = new Flycam2d CAM_DISTANCE
-=======
-    # It just takes care of the global position
-    cam2d = new Flycam2d CAM_DISTANCE, (512-384)/2   # TODO: Can this be calculated from CAM_DISTANCE?
->>>>>>> cfe4cc48
 
     # FPS stats
     stats = new Stats()
