/**
 * router.js
 * @flow weak
 */

import $ from "jquery";
import _ from "lodash";
import Backbone from "backbone";
import constants from "oxalis/constants";
import BaseRouter from "libs/base_router";
import PaginationCollection from "./admin/models/pagination_collection";

// #####
// This Router contains all the routes for views that have been
// refactored to Backbone.View yet. All other routes, that require HTML to be
// delivered by the Server are handled by the NonBackboneRouter.
// #####
class Router extends BaseRouter {
  static initClass() {

    this.prototype.routes  = {
      "/users"                             : "users",
      "/teams"                             : "teams",
      "/statistics"                        : "statistics",
      "/tasks/create"                      : "taskCreate",
      "/tasks/:id/edit"                    : "taskEdit",
      "/projects"                          : "projects",
      "/projects/create"                   : "projectCreate",
      "/projects/:name/tasks"              : "projectTasks",
      "/projects/:id/edit"                 : "projectEdit",
      "/annotations/:type/:id(/readOnly)"  : "tracingView",
      "/datasets/:id/view"                 : "tracingViewPublic",
      "/dashboard"                         : "dashboard",
      "/datasets"                          : "dashboard",
      "/datasets/upload"                   : "datasetAdd",
      "/datasets/:id/edit"                 : "datasetEdit",
      "/users/:id/details"                 : "dashboard",
      "/taskTypes"                         : "taskTypes",
      "/taskTypes/create"                  : "taskTypesCreate",
      "/taskTypes/:id/edit"                : "taskTypesCreate",
      "/taskTypes/:id/tasks"               : "taskTypesTasks",
      "/spotlight"                         : "spotlight",
      "/tasks/overview"                    : "taskOverview",
      "/admin/taskTypes"                   : "hideLoadingSpinner",
      "/workload"                          : "workload",
      "/tasks"                             : "taskQuery"
    };
  }

  constructor() {
    super(...arguments);
    this.dashboard = this.dashboardImpl.bind(this);
    this.$loadingSpinner = $("#loader");
    this.$mainContainer = $("#main-container");
  }


  hideLoadingSpinner() {

    return this.$loadingSpinner.addClass("hidden");
  }


  tracingView(type, id) {
    // Webpack `require` doesn't work with inline arrow functions
    const callback = TracingLayoutView => {
      TracingLayoutView = TracingLayoutView.default;

      const view = new TracingLayoutView({
        tracingType: type,
        tracingId : id,
        controlMode : constants.CONTROL_MODE_TRACE
      });
      view.forcePageReload = true;
      this.changeView(view);
    };
    require(["oxalis/view/tracing_layout_view"], callback);
  }


  tracingViewPublic(id) {
    // Webpack `require` doesn't work with inline arrow functions
    const callback = TracingLayoutView => {
      TracingLayoutView = TracingLayoutView.default;

      const view = new TracingLayoutView({
        tracingType: "View",
        tracingId : id,
        controlMode : constants.CONTROL_MODE_VIEW
      });
      view.forcePageReload = true;
      this.changeView(view);
    }
    require(["oxalis/view/tracing_layout_view"], callback);
  }


  projects() {
    this.showWithPagination("ProjectListView", "ProjectCollection", { addButtonText : "Create New Project" });
  }


  projectCreate() {
    // Webpack `require` doesn't work with inline arrow functions
    const callback = (ProjectCreateView, ProjectModel) => {
      ProjectCreateView = ProjectCreateView.default;
      ProjectModel = ProjectModel.default;

      const model = new ProjectModel();
      const view = new ProjectCreateView({model});

      this.changeView(view);
      this.hideLoadingSpinner();
    };
    require(["admin/views/project/project_create_view", "admin/models/project/project_model"], callback);
  }


  projectEdit(projectName) {
    // Webpack `require` doesn't work with inline arrow functions
    const callback = (ProjectEditView, ProjectModel) => {
      ProjectEditView = ProjectEditView.default;
      ProjectModel = ProjectModel.default;

      const model = new ProjectModel({name : projectName});
      const view = new ProjectEditView({model});

      this.listenTo(model, "sync", function() {
        this.changeView(view);
        this.hideLoadingSpinner();
      });
    };
    require(["admin/views/project/project_edit_view", "admin/models/project/project_model"], callback);
  }


  statistics() {
    this.showAdminView("StatisticView");
  }


  datasetAdd() {
    this.showAdminView("DatasetAddView");
  }


  datasetEdit(datasetID) {
    // Webpack `require` doesn't work with inline arrow functions
    const callback = (DatasetEditView, DatasetModel) => {
      DatasetEditView = DatasetEditView.default;
      DatasetModel = DatasetModel.default;

      const model = new DatasetModel({name : datasetID});
      const view = new DatasetEditView({model});

      this.listenTo(model, "sync", function() {
        this.changeView(view);
        this.hideLoadingSpinner();
      });
    }
    require(["admin/views/dataset/dataset_edit_view", "admin/models/dataset/dataset_model"], callback);
  }


  users() {
    this.showWithPagination("UserListView", "UserCollection", {});
  }


  teams() {
    this.showWithPagination("TeamListView", "TeamCollection", {addButtonText : "Add New Team"});
  }


  taskQuery() {
    // Webpack `require` doesn't work with inline arrow functions
    const callback = (TaskQueryView) => {
      TaskQueryView = TaskQueryView.default;

      const view = new TaskQueryView();
      this.changeView(view);
    }
    require(["admin/views/task/task_query_view"], callback);
  }


  projectTasks(projectName) {
     this.showWithPagination("TaskListView", "TaskCollection", {projectName, addButtonText : "Create New Task"});
   }


  taskTypesTasks(taskTypeId) {
     this.showWithPagination("TaskListView", "TaskCollection", {taskTypeId, addButtonText : "Create New Task"});
   }


  workload() {
    this.showWithPagination("WorkloadListView", "WorkloadCollection");
  }


  taskTypes() {
    this.showWithPagination("TaskTypeListView", "TaskTypeCollection", {addButtonText : "Create New TaskType"});
  }


  /**
   * Load layout view that shows task-creation subviews
   */
  taskCreate() {
    // Webpack `require` doesn't work with inline arrow functions
    const callback = (TaskCreateView, TaskModel) => {
      TaskCreateView = TaskCreateView.default;
      TaskModel = TaskModel.default;

      const model = new TaskModel();
      const view = new TaskCreateView({model});

      this.changeView(view);
      this.hideLoadingSpinner();
    }
    require(["admin/views/task/task_create_view", "admin/models/task/task_model"], callback);
  }

  /**
   * Load item view which displays an editable task.
   */
  taskEdit(taskID) {
    // Webpack `require` doesn't work with inline arrow functions
    const callback = (TaskCreateFromView, TaskModel) => {
      TaskCreateFromView = TaskCreateFromView.default;
      TaskModel = TaskModel.default;

      const model = new TaskModel({id : taskID});
      const view = new TaskCreateFromView({model, type : "from_form"});

      this.changeView(view);
      this.hideLoadingSpinner();
    }
    require(["admin/views/task/task_create_subviews/task_create_from_view", "admin/models/task/task_model"], callback);
  }


  taskTypesCreate(taskTypeId) {
    // Webpack `require` doesn't work with inline arrow functions
    const callback = (TaskTypeCreateView, TaskTypeModel) => {
      TaskTypeCreateView = TaskTypeCreateView.default;
      TaskTypeModel = TaskTypeModel.default;

      const model = new TaskTypeModel({id : taskTypeId});
      const view = new TaskTypeCreateView({model});
      this.changeView(view);
      this.hideLoadingSpinner();
    }
    require(["admin/views/tasktype/task_type_create_view", "admin/models/tasktype/task_type_model"], callback);
  }


<<<<<<< HEAD
  dashboardImpl(userID) {
    return require(["dashboard/views/dashboard_view", "dashboard/models/user_model"], (DashboardView, UserModel) => {
=======
  dashboard(userID) {
    // Webpack `require` doesn't work with inline arrow functions
    const callback = (DashboardView, UserModel) => {
>>>>>>> f233e556
      DashboardView = DashboardView.default;
      UserModel = UserModel.default;

      const isAdminView = userID !== null;

      const model = new UserModel({id : userID});
      const view = new DashboardView({ model, isAdminView, userID});

      this.listenTo(model, "sync", function() {
        this.changeView(view);
        this.hideLoadingSpinner();
      });

      model.fetch();
    }
    require(["dashboard/views/dashboard_view", "dashboard/models/user_model"], callback);
  }


  spotlight() {
    // Webpack `require` doesn't work with inline arrow functions
    const callback = (SpotlightView, DatasetCollection) => {
      SpotlightView = SpotlightView.default;
      DatasetCollection = DatasetCollection.default;

      const collection = new DatasetCollection();
      const paginatedCollection = new PaginationCollection([], {fullCollection : collection});
      const view = new SpotlightView({collection: paginatedCollection});

      this.changeView(view);
      this.listenTo(collection, "sync", this.hideLoadingSpinner);
    }
    require(["dashboard/views/spotlight/spotlight_view", "admin/models/dataset/dataset_collection"], callback);
  }


  taskOverview() {
    // Webpack `require` doesn't work with inline arrow functions
    const callback = (TaskOverviewView, TaskOverviewCollection) => {
      TaskOverviewView = TaskOverviewView.default;
      TaskOverviewCollection = TaskOverviewCollection.default;

      const collection = new TaskOverviewCollection();
      const view = new TaskOverviewView({collection});

      this.changeView(view);
      this.listenTo(collection, "sync", this.hideLoadingSpinner);
    }
    require(["admin/views/task/task_overview_view", "admin/models/task/task_overview_collection"], callback);
  }


  showWithPagination(view, collection, options) {
    if (options == null) { options = {}; }
    _.defaults(options, {addButtonText : null});

    // Webpack `require` doesn't work with inline arrow functions
    const callback = admin => {
      collection = new admin[collection](null, options);
      const paginatedCollection = new PaginationCollection([], {fullCollection : collection});
      view = new admin[view]({collection : paginatedCollection});
      const paginationView = new admin.PaginationView({collection : paginatedCollection, addButtonText : options.addButtonText});

      this.changeView(paginationView, view);
      this.listenTo(collection, "sync", () => this.hideLoadingSpinner());
    };
    require(["admin/admin"], callback);
  }


  showAdminView(view, collection) {
    // Webpack `require` doesn't work with inline arrow functions
    const callback = admin => {
      if (collection) {
        collection = new admin[collection]();
        view = new admin[view]({collection});
        this.listenTo(collection, "sync", () => this.hideLoadingSpinner());
      } else {
        view = new admin[view]();
        setTimeout((() => this.hideLoadingSpinner()), 200);
      }

      this.changeView(view);
    };
    require(["admin/admin"], callback);
  }

  changeView(...views) {

    if (_.isEqual(this.activeViews, views)) {
      return;
    }

    this.$loadingSpinner.removeClass("hidden");

    // Add new views
    this.activeViews = views;
    for (let view of views) {
      this.$mainContainer.append(view.render().el);
    }

    // Google Analytics
    if (typeof window.ga !== 'undefined' && window.ga !== null) {
      window.ga("send", "pageview", location.pathname);
    }

  }
}
Router.initClass();


export default Router;<|MERGE_RESOLUTION|>--- conflicted
+++ resolved
@@ -256,14 +256,9 @@
   }
 
 
-<<<<<<< HEAD
   dashboardImpl(userID) {
-    return require(["dashboard/views/dashboard_view", "dashboard/models/user_model"], (DashboardView, UserModel) => {
-=======
-  dashboard(userID) {
     // Webpack `require` doesn't work with inline arrow functions
     const callback = (DashboardView, UserModel) => {
->>>>>>> f233e556
       DashboardView = DashboardView.default;
       UserModel = UserModel.default;
 
