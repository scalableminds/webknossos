<<<<<<< HEAD
_        = require("lodash")
backbone = require("backbone")
utils    = require("libs/utils")
moment   = require("moment")
=======
### define
underscore : _
libs/format_utils: FormatUtils
../pagination_collection : PaginationCollection
###
>>>>>>> 75fe7def

class ProjectTaskCollection extends PaginationCollection


  initialize : (models, options) ->

    @projectName = options.projectName

    # TODO on dev merge:
    # Use url() method directly. This Hack is due to weird lib Paginator behavior.
    @url = "/api/projects/#{@projectName}/tasks"

  parse : (responses) ->

    return _.map(responses,
      (response) ->

        # apply some defaults
        response.type =
          summary : response.type?.summary || "<deleted>"
        response.formattedTracingTime = FormatUtils.formatSeconds(response.tracingTime? or 0)

        # convert bounding box
        if response.boundingBox?

          { topLeft, width, height, depth } = response.boundingBox
          response.boundingBox = topLeft.concat [
            topLeft[0] + width
            topLeft[1] + height
            topLeft[2] + depth
          ]

        else
          response.boundingBox = []

        return response
    )

module.exports = ProjectTaskCollection<|MERGE_RESOLUTION|>--- conflicted
+++ resolved
@@ -1,15 +1,6 @@
-<<<<<<< HEAD
-_        = require("lodash")
-backbone = require("backbone")
-utils    = require("libs/utils")
-moment   = require("moment")
-=======
-### define
-underscore : _
-libs/format_utils: FormatUtils
-../pagination_collection : PaginationCollection
-###
->>>>>>> 75fe7def
+_                     = require("lodash")
+FormatUtils           = require("libs/format_utils")
+PaginationCollection  = require("../pagination_collection")
 
 class ProjectTaskCollection extends PaginationCollection
 
