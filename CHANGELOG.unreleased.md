# Changelog (Unreleased)

All notable (yet unreleased) user-facing changes to webknossos are documented in this file.
See `CHANGELOG.released.md` for the changes which are part of official releases.

The format is based on [Keep a Changelog](http://keepachangelog.com/en/1.0.0/)
and this project adheres to [Calendar Versioning](http://calver.org/) `0Y.0M.MICRO`.
For upgrade instructions, please check the [migration guide](MIGRATIONS.released.md).

## Unreleased
[Commits](https://github.com/scalableminds/webknossos/compare/22.02.0...HEAD)

### Added
<<<<<<< HEAD
- Added the possibility to add additional volume layers to an existing annotation via the left sidebar. [#5881](https://github.com/scalableminds/webknossos/pull/5881)
- Tiff exports are now served from the datastore module to prepare for remote datastores with webknossos-worker. [#5942](https://github.com/scalableminds/webknossos/pull/5942)
- Running uploads can now be cancelled. [#5958](https://github.com/scalableminds/webknossos/pull/5958)
=======
- Added a button next to the histogram which adapts the contrast and brightness to the currently visible data. [#5961](https://github.com/scalableminds/webknossos/pull/5961)
>>>>>>> 9377c253

### Changed
- Upgraded webpack build tool to v5 and all other webpack related dependencies to their latest version. Enabled persistent caching which speeds up server restarts during development as well as production builds. [#5969](https://github.com/scalableminds/webknossos/pull/5969)
- The front-end API `labelVoxels` returns a promise now which fulfills as soon as the label operation was carried out. [#5955](https://github.com/scalableminds/webknossos/pull/5955)

### Fixed
- Fixed volume-related bugs which could corrupt the volume data in certain scenarios. [#5955](https://github.com/scalableminds/webknossos/pull/5955)
- Fixed the placeholder resolution computation for anisotropic layers with missing base resolutions. [#5983](https://github.com/scalableminds/webknossos/pull/5983)
- Fixed a bug where ad-hoc meshes were computed for a mapping, although it was disabled. [#5982](https://github.com/scalableminds/webknossos/pull/5982)


### Removed

### Breaking Changes<|MERGE_RESOLUTION|>--- conflicted
+++ resolved
@@ -11,13 +11,10 @@
 [Commits](https://github.com/scalableminds/webknossos/compare/22.02.0...HEAD)
 
 ### Added
-<<<<<<< HEAD
+- Added a button next to the histogram which adapts the contrast and brightness to the currently visible data. [#5961](https://github.com/scalableminds/webknossos/pull/5961)
 - Added the possibility to add additional volume layers to an existing annotation via the left sidebar. [#5881](https://github.com/scalableminds/webknossos/pull/5881)
 - Tiff exports are now served from the datastore module to prepare for remote datastores with webknossos-worker. [#5942](https://github.com/scalableminds/webknossos/pull/5942)
 - Running uploads can now be cancelled. [#5958](https://github.com/scalableminds/webknossos/pull/5958)
-=======
-- Added a button next to the histogram which adapts the contrast and brightness to the currently visible data. [#5961](https://github.com/scalableminds/webknossos/pull/5961)
->>>>>>> 9377c253
 
 ### Changed
 - Upgraded webpack build tool to v5 and all other webpack related dependencies to their latest version. Enabled persistent caching which speeds up server restarts during development as well as production builds. [#5969](https://github.com/scalableminds/webknossos/pull/5969)
