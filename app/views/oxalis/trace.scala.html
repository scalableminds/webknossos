@(tracing: models.tracing.ContainsTracingInfo)(additionalHtml: Html)(implicit session: brainflight.view.AuthedSessionData)

@import models.tracing.TracingType
@import models.task.Task

@main( ){
<<<<<<< HEAD
  <div id="loader"><div id="loader-icon"><i class="icon-spinner icon-spin icon-4x"></i><br>Loading</div></div>
  <div id="container" data-tracing-type="@tracing.tracingType" class="clearfix">
=======
  <div id="container" data-tracing-type="@tracing.tracingType" data-tracing-id="@tracing.id" class="clearfix">
>>>>>>> 695782d6
    <div id="main" role="main">
      <div id="overlay">
        @if(!tracing.isReadOnly){
          <a href="#" class="btn btn-primary" id="trace-save-button">Save</a>
        } else {
          <button class="btn btn-primary disabled">Read only</button> 
        }
        <div id="buttonbar" class="btn-group inline-block">
          @if(tracing.tracingType == TracingType.Task){
            <a href="@controllers.routes.TracingController.finishWithRedirect(tracing.id)" class="btn btn-small" id="trace-finish-button"><i class="icon-ok-circle"></i> Finish</a>
          } 
          @if(!Task.isTrainingsTracing(tracing)){
            <a href="@controllers.routes.TracingController.download(tracing.tracingType.toString, tracing.id)" class="btn btn-small" id="trace-download-button"><i class="icon-download"></i> NML</a>
          }
          <a href="#" id="help-overlay" class="btn btn-small"><i class="icon-question-sign"></i> Help</a>
        </div>
        <div id="dataset" class="well well-small">@tracing.tracingType<br />DataSet: @tracing.dataSetName<br /></div>
        <div class="input-prepend">
          <span class="add-on">Position</span>
          <input id="trace-position-input" type="text">
        </div>
        <div id="zoomFactor">
        </div>
        <div class="tabbable">
          @defining(tracing.task){ task =>
            <ul class="nav nav-tabs">
              @if(task.isDefined) {
                <li><a href="#tab0" data-toggle="tab">Task</a></li>
              }
              @if(additionalHtml.body != ""){
                <li class="active"><a href="#tab1" data-toggle="tab">Review</a></li>
                <li>
              } else {
                <li class="active">
              }
              <a href="#tab2" data-toggle="tab">Options</a></li>
            </ul>
            <div class="tab-content">
              @if(task.isDefined) {
                <div class="tab-pane" id="tab0">
                  <h5>@task.map(_.taskType.map(_.summary))</h5>
                  @task.map(_.taskType.map(_.description))
                </div>
              }
              @if(additionalHtml.body != ""){
                <div class="tab-pane active" id="tab1">
                  <div id="review-comments">
                    @additionalHtml
                  </div>
                </div>
                <div class="tab-pane" id="tab2">
              } else {
                <div class="tab-pane active" id="tab2">
              }
                <div id="status"></div>
                <div id="optionswindow"></div>
              </div>
            </div>
          }
        </div>
      </div> 
      <div id="tracing">
        <div id="arbitraryplane"></div>      
        <div id="render">
          <div id="inputcatchers">
            <div id="modal" class="modal hide fade"></div>
            <div id="planexy" class="inputcatcher"></div>
            <div id="planeyz" class="inputcatcher"></div>
            <div id="planexz" class="inputcatcher"></div>
            <div id="skeletonview" class="inputcatcher">
              <div id="prevControls"></div>
            </div>
          </div>
        </div>
      </div>
      <div class="tabbable span4" id="comments-tree">
        <ul class="nav nav-tabs">
          <li class="active"><a href="#tab-abstract" data-toggle="tab">Abstract Tree Viewer</a></li>
          <li><a href="#tab-comments" data-toggle="tab">Comments</a></li>
        </ul>
        <div class="tab-content">
          <div class="tab-pane active" id="tab-abstract">
            <div id="abstractTreeViewer"></div>
          </div>
          <div class="tab-pane" id="tab-comments">
          </div>
        </div>
      </div>
    </div>   
  </div> <!--! end of #container -->

  <!-- JavaScript at the bottom for fast page loading -->

}<|MERGE_RESOLUTION|>--- conflicted
+++ resolved
@@ -4,12 +4,8 @@
 @import models.task.Task
 
 @main( ){
-<<<<<<< HEAD
   <div id="loader"><div id="loader-icon"><i class="icon-spinner icon-spin icon-4x"></i><br>Loading</div></div>
-  <div id="container" data-tracing-type="@tracing.tracingType" class="clearfix">
-=======
   <div id="container" data-tracing-type="@tracing.tracingType" data-tracing-id="@tracing.id" class="clearfix">
->>>>>>> 695782d6
     <div id="main" role="main">
       <div id="overlay">
         @if(!tracing.isReadOnly){
