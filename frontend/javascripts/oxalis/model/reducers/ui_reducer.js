--- conflicted
+++ resolved
@@ -47,7 +47,6 @@
       return updateKey(state, "uiInformation", { borderOpenStatus: action.borderOpenStatus });
     }
 
-<<<<<<< HEAD
     case "SET_TOOL": {
       if (!state.tracing.restrictions.allowUpdate) {
         return state;
@@ -78,10 +77,10 @@
       }
       // Don't change the current tool if another tool could not be selected.
       return state;
-=======
+    }
+
     case "SET_THEME": {
       return updateKey(state, "uiInformation", { theme: action.value });
->>>>>>> bc0d0cc2
     }
 
     default:
