--- conflicted
+++ resolved
@@ -1,18 +1,3 @@
-<<<<<<< HEAD
-### define
-app : app
-backbone : Backbone
-jquery : $
-underscore : _
-mjs : MJS
-libs/input : Input
-../../geometries/arbitrary_plane : ArbitraryPlane
-../../geometries/crosshair : Crosshair
-../../view/arbitrary_view : ArbitraryView
-../../geometries/arbitrary_plane_info : ArbitraryPlaneInfo
-../../constants : constants
-###
-=======
 app                = require("app")
 Backbone           = require("backbone")
 $                  = require("jquery")
@@ -25,7 +10,6 @@
 constants          = require("../../constants")
 MJS                = require("mjs")
 
->>>>>>> 865b826e
 
 class ArbitraryController
 
