--- conflicted
+++ resolved
@@ -12,11 +12,7 @@
 /**
  * Store of all usable binary data models
  */
-<<<<<<< HEAD
-@deprecated( "Unused in current version", "0.2" )
-=======
 
->>>>>>> e98515b2
 object ModelStore {
   val models = new HashMap[String, DataModel]
 
