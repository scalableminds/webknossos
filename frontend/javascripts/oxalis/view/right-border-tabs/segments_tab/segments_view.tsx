--- conflicted
+++ resolved
@@ -110,11 +110,8 @@
 import { pluralize } from "libs/utils";
 import AdvancedSearchPopover from "../advanced_search_popover";
 import ButtonComponent from "oxalis/view/components/button_component";
-<<<<<<< HEAD
 import { type AdditionalCoordinate } from "types/api_flow_types";
-=======
 import { DataNode } from "antd/lib/tree";
->>>>>>> 2d412fa9
 
 const { confirm } = Modal;
 const { Option } = Select;
@@ -237,10 +234,10 @@
     dispatch(setPositionAction(position));
   },
 
-<<<<<<< HEAD
   setAdditionalCoordinates(additionalCoordinates: AdditionalCoordinate[] | undefined) {
     dispatch(setAdditionalCoordinatesAction(additionalCoordinates || null));
-=======
+  },
+
   updateSegments(
     segmentIds: number[],
     segmentShape: Partial<Segment>,
@@ -251,7 +248,6 @@
       updateSegmentAction(segmentId, segmentShape, layerName, undefined, createsNewUndoState),
     );
     Store.dispatch(batchUpdateGroupsAndSegmentsAction(actions));
->>>>>>> 2d412fa9
   },
 
   updateSegment(
