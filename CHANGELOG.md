# Changelog

All notable user-facing changes to webknossos are documented in this file.

The format is based on [Keep a Changelog](http://keepachangelog.com/en/1.0.0/)
and this project adheres to [Calendar Versioning](http://calver.org/) `0Y.0M.MICRO`.
For upgrade instructions, please check the [migration guide](MIGRATIONS.md).

## Unreleased
[Commits](https://github.com/scalableminds/webknossos/compare/18.12.0...HEAD)

### Added

- Added the possibility to specify a recommended user configuration in a task type. The recommended configuration will be shown to users when they trace a task with a different task type and the configuration can be accepted or declined. [#3466](https://github.com/scalableminds/webknossos/pull/3466)
- You can now create tracings on datasets of other organizations, provided you have access rights to the dataset (i.e. it is public). [#3533](https://github.com/scalableminds/webknossos/pull/3533)
- Datasets imported through a datastore that is marked as 'scratch' will now show a construction-like header and error message to encourage moving the datasets to a permanent storage location. [#3500](https://github.com/scalableminds/webknossos/pull/3500)
- Added the experimental feature to dynamically render isosurfaces for segmentation layers (can be enabled in the dataset settings when viewing a dataset). [#3533](https://github.com/scalableminds/webknossos/pull/3495)
- Adds healthchecks to all Dockerfiles for automatic service healing [#3606](https://github.com/scalableminds/webknossos/pull/3606)
<<<<<<< HEAD
- Added possibility to load more tasks or explorative annotations in the dashboard. [#3505](https://github.com/scalableminds/webknossos/pull/3505)
=======
- Adds a second colorful thumbnail for the datasets which have a segmentation layer and this segmentation thumbnail will be shown on hover over the other thumbnail. [#3507](https://github.com/scalableminds/webknossos/pull/3507)
>>>>>>> 530e9774

### Changed

-

### Fixed

- Fixed a performance issue for large tracings with many branch points. [#3519](https://github.com/scalableminds/webknossos/pull/3519)
- Fixed bug which caused buckets to disappear randomly. [#3531](https://github.com/scalableminds/webknossos/pull/3531)
- Fixed a bug which broke the redirect after dataset upload via GUI. [#3571](https://github.com/scalableminds/webknossos/pull/3571)

### Removed

-


## [18.12.0](https://github.com/scalableminds/webknossos/releases/tag/18.12.0) - 2018-11-26
[Commits](https://github.com/scalableminds/webknossos/compare/18.11.0...18.12.0)

### Highlights

- Added the possibility to add STL mesh files to tracings. [#3367](https://github.com/scalableminds/webknossos/pull/3367)
- Improved support for datasets with a large skew in scale. [#3398](https://github.com/scalableminds/webknossos/pull/3398)
- Improved performance for flight mode. [#3392](https://github.com/scalableminds/webknossos/pull/3392)
- Fixed the guessed bounding box for datasets that do not start at (0,0,0). [#3437](https://github.com/scalableminds/webknossos/pull/3437)

### Added

- Added the possibility to add STL mesh files to tracings. [#3367](https://github.com/scalableminds/webknossos/pull/3367)

### Changed

- Improved support for datasets with a large skew in scale (e.g., [600, 600, 35]). [#3398](https://github.com/scalableminds/webknossos/pull/3398)
- Improved performance for flight mode. [#3392](https://github.com/scalableminds/webknossos/pull/3392)

### Fixed

- Fixed a bug where the initial onboarding setup failed if automatic initial data was disabled. [#3421](https://github.com/scalableminds/webknossos/pull/3421)
- Fixed a permission issue in the try setup.
- Fixed a bug where the guessed bounding box for datasets that do not start at (0,0,0) was too large. [#3437](https://github.com/scalableminds/webknossos/pull/3437)
- Fixed a bug where dataset list refresh failed when datasets for non-existing organizations were reported. [#3438](https://github.com/scalableminds/webknossos/pull/3438)
- Editing team access rights for datasets now works even if the datastore has no disk write access. [#3411](https://github.com/scalableminds/webknossos/pull/3411)
- Fixed a bug where the form values when editing TaskTypes were missing. [#3451](https://github.com/scalableminds/webknossos/pull/3451)
- Fixed a bug which caused RGB data to not render correctly. [#3455](https://github.com/scalableminds/webknossos/pull/3455)

### Removed

- Removed support to watch additional dataset directories, no longer automatically creating symbolic links to the main directory. [#3416](https://github.com/scalableminds/webknossos/pull/3416)


## [18.11.0](https://github.com/scalableminds/webknossos/releases/tag/18.11.0) - 2018-10-29
[Commits](https://github.com/scalableminds/webknossos/compare/18.10.0...18.11.0)

### Highlights

- Skeleton and volume tracings will be more unified, resulting in hybrid tracings that can contain both structures:
  - Hybrid tracings are now enabled by default. They allow to combine the functionality of skeleton and volume annotations in one tracing. [#3399](https://github.com/scalableminds/webknossos/pull/3399)
  - Old volume tracing versions now also can be restored. Access it through the dropdown next to the Save button. [#3349](https://github.com/scalableminds/webknossos/pull/3349)
- The tracing view was improved:
  - The info tab in tracing views now displays the extent of the current dataset. [#3371](https://github.com/scalableminds/webknossos/pull/3371).
  - A User can now have multiple layouts for tracing views. [#3299](https://github.com/scalableminds/webknossos/pull/3299)
  - More layouting improvements: [#3256](https://github.com/scalableminds/webknossos/pull/3256) [#3256](https://github.com/scalableminds/webknossos/pull/3256) [#3272](https://github.com/scalableminds/webknossos/pull/3272)

### Added

- Added support for duplicate dataset names for different organizations. [#3137](https://github.com/scalableminds/webknossos/pull/3137)
- Extended the version restore view and added a view to restore older versions of a volume tracing. Access it through the dropdown next to the Save button. [#3349](https://github.com/scalableminds/webknossos/pull/3349)
- Added support to watch additional dataset directories, automatically creating symbolic links to the main directory. [#3330](https://github.com/scalableminds/webknossos/pull/3330)
- Added a button to the users list view that revokes admin rights from all selected users. [#3378](https://github.com/scalableminds/webknossos/pull/3378)
- Hybrid tracings are now enabled by default. They allow to combine the functionality of skeleton and volume annotations in one tracing. [#3399](https://github.com/scalableminds/webknossos/pull/3399)
- A User can now have multiple layouts for tracing views. [#3299](https://github.com/scalableminds/webknossos/pull/3299)
- Added support for datasets with sparse resolutions (e.g., [[1, 1, 1], [16, 16, 16]]). [#3406](https://github.com/scalableminds/webknossos/pull/3406)
- The info tab in tracing views now displays the extent of the current dataset. [#3371](https://github.com/scalableminds/webknossos/pull/3371).

### Changed

- The UI for editing experience domains of users was improved. [#3254](https://github.com/scalableminds/webknossos/pull/3254)
- The tracing layout was changed to be more compact. [#3256](https://github.com/scalableminds/webknossos/pull/3256)
- It is no longer possible to draw outside of a viewport with the brush tool in volume tracing. [#3283](https://github.com/scalableminds/webknossos/pull/3283)
- There is now a separate tracingstore module, the datastore is no longer responsible for saving tracings. [#3281](https://github.com/scalableminds/webknossos/pull/3281)
- The version history view shows versions grouped by day and time now. [#3365](https://github.com/scalableminds/webknossos/pull/3365)
- Users can now access the annotations of other users (of the same organization) given the link, even if they are non-public. [#3348](https://github.com/scalableminds/webknossos/pull/3348)

### Fixed

- Fixed a layouting issue which occurred on a fresh page load when the layout was scaled to be bigger than the available space. [#3256](https://github.com/scalableminds/webknossos/pull/3256)
- Fixed overlap in comment tab for long tree names or comments. [#3272](https://github.com/scalableminds/webknossos/pull/3272)
- Fixed that CTRL + Shift + F opens two search popovers in the tracing view. Instead, the shortcut will only open the tree search now. [#3407](https://github.com/scalableminds/webknossos/pull/3407)
- Fixed a bug which caused data to not be displayed correctly if adjacent data does not exist.[#3270](https://github.com/scalableminds/webknossos/pull/3270)
- Fixed a bug which caused data to not be displayed correctly if adjacent data does not exist. [#3270](https://github.com/scalableminds/webknossos/pull/3270)
- Fixed a bug which caused initial rendering to sometimes miss some buckets. [#3262](https://github.com/scalableminds/webknossos/pull/3262)
- Fixed a bug which caused the save-button to never show success for volume tracings. [#3267](https://github.com/scalableminds/webknossos/pull/3267)
- Fixed a rendering bug which caused data to turn black sometimes when moving around. [#3409](https://github.com/scalableminds/webknossos/pull/3409)


## [18.10.0](https://github.com/scalableminds/webknossos/releases/tag/18.10.0) - 2018-09-22
[Commits](https://github.com/scalableminds/webknossos/compare/18.09.0...18.10.0)

### Highlights

- WebKnossos is documented now! Check it out: https://docs.webknossos.org [#3011](https://github.com/scalableminds/webknossos/pull/3011)
- There are multiple improvements of the tracing view:
  - Added customizable layouting to the tracing view. [#3070](https://github.com/scalableminds/webknossos/pull/3070)
  - Improved general performance of the tracing view by leveraging web workers. [#3162](https://github.com/scalableminds/webknossos/pull/3162)
  - Added a view to restore any older version of a skeleton tracing. Access it through the dropdown next to the Save button. [#3194](https://github.com/scalableminds/webknossos/pull/3194)
  - And more usability improvements: [#3126](https://github.com/scalableminds/webknossos/pull/3126), [#3066](https://github.com/scalableminds/webknossos/pull/3066)
- Project administration got some UI improvements: [#3077](https://github.com/scalableminds/webknossos/pull/3077), [#3224](https://github.com/scalableminds/webknossos/pull/3224), [#3233](https://github.com/scalableminds/webknossos/pull/3233)
- Improved security by enabling http security headers. [#3084](https://github.com/scalableminds/webknossos/pull/3084)

### Added

- Added URLs to the tabs in the dashboard. [#3183](https://github.com/scalableminds/webknossos/pull/3183)
- Improved security by enabling http security headers. [#3084](https://github.com/scalableminds/webknossos/pull/3084)
- Added the possibility to write markdown in the annotation description. [#3081](https://github.com/scalableminds/webknossos/pull/3081)
- Added a view to restore any older version of a skeleton tracing. Access it through the dropdown next to the Save button. [#3194](https://github.com/scalableminds/webknossos/pull/3194)
![version-restore-highlight](https://user-images.githubusercontent.com/1702075/45428378-6842d380-b6a1-11e8-88c2-e4ffcd762cd5.png)
- Added customizable layouting to the tracing view. [#3070](https://github.com/scalableminds/webknossos/pull/3070)
- Added the brush size to the settings on the left in volume tracing. The size can now also be adjusted by using only the keyboard. [#3126](https://github.com/scalableminds/webknossos/pull/3126)
- Added a user documentation for webKnossos [#3011](https://github.com/scalableminds/webknossos/pull/3011)
- Tree groups can now be activated. This allows to rename a tree group analogous to renaming a tree. Also, toggling the visibility of a tree group can now be done by using the shortcuts "1" and "2". [#3066](https://github.com/scalableminds/webknossos/pull/3066)
- Added the possibility to upload multiple NML files during task creation, even if they are not in a zip archive
- Added the possibility to supply a dedicated "sorting date" for datasets to change the sorting order in the gallery view, by default the creation date is used [#3124](https://github.com/scalableminds/webknossos/pull/3124)
- Added bar-chart visualization to project progress report. [#3224](https://github.com/scalableminds/webknossos/pull/3224)
- Added a button to collapse all comments. [#3215](https://github.com/scalableminds/webknossos/pull/3215)
- The datasets in the dashboard are now sorted according to their user-specific usage. As a result, relevant datasets should appear at the top of the list. [#3206](https://github.com/scalableminds/webknossos/pull/3206)
- 3D Meshes can now be imported into the tracing view by uploading corresponding STL files. [#3242](https://github.com/scalableminds/webknossos/pull/3242)

### Changed

- The modal used to change the experience of users by admins got a rework. [#3077](https://github.com/scalableminds/webknossos/pull/3077)
- During task creation, specifying an experience domain is now possible by choosing from existing domains. [#3233](https://github.com/scalableminds/webknossos/pull/3233)
- Unified the search functionality within webKnossos to implement an AND logic everyhwere. [#3228](https://github.com/scalableminds/webknossos/pull/3228)
- Renamed "Soma Clicking" to "Single-Node-Tree Mode". [#3141](https://github.com/scalableminds/webknossos/pull/3141/files)
- The fallback segmentation layer attribute of volume tracings is now persisted to NML/ZIP files. Upon re-upload, only volume tracings with this attribute will show a fallback layer. Use `tools/volumeAddFallbackLayer.py` to add this attribute to existing volume tracings. [#3088](https://github.com/scalableminds/webknossos/pull/3088)
- When splitting a tree, the split part that contains the initial node will now keep the original tree name and id. [#3145](https://github.com/scalableminds/webknossos/pull/3145)
- Improve error messages for parsing faulty NMLs. [#3227](https://github.com/scalableminds/webknossos/pull/3227)
- Finished tasks will be displayed with less details and sorted by their finishing date in the dashboard. [#3202](https://github.com/scalableminds/webknossos/pull/3202)
- Improved layouting for narrow screens. [#3226](https://github.com/scalableminds/webknossos/pull/3226)
- The welcome header will now also show on the default page if there are no existing organisations. [#3133](https://github.com/scalableminds/webknossos/pull/3133)
- Simplified the sharing of tracings. Users can simply copy the active URL from the browser's URL bar to share a tracing (assuming the tracing is public). [#3176](https://github.com/scalableminds/webknossos/pull/3176)
- Improved general performance of the tracing view by leveraging web workers. [#3162](https://github.com/scalableminds/webknossos/pull/3162)
- Improved overall drag-and-drop behavior by preventing the browser from opening the dragged file when the actual drag target was missed. [#3222](https://github.com/scalableminds/webknossos/pull/3222)
- The checkboxes in the user list view will clear now after the experience domains of users have been changed. [#3178](https://github.com/scalableminds/webknossos/pull/3178)
- Resetting a user's task requires a confirmation now. [#3181](https://github.com/scalableminds/webknossos/pull/3181)

### Fixed

- Fixed a bug where large volume downloads contained invalid data.zip archives. [#3086](https://github.com/scalableminds/webknossos/pull/3086)
- Fixed the sorting of the dashboard task list and explorative annotation list. [#3153](https://github.com/scalableminds/webknossos/pull/3153)
- Fixed a missing notification when a task annotation was reset. [#3207](https://github.com/scalableminds/webknossos/pull/3207)
- Fixed a bug where non-privileged users were wrongly allowed to pause/unpause projects. [#3097](https://github.com/scalableminds/webknossos/pull/3097)
- Fixed a bug in copy-segmentation-slice feature. [#3245](https://github.com/scalableminds/webknossos/pull/3245)
- Fixed a regression bug which caused the initial data loading to fail sometimes. [#3149](https://github.com/scalableminds/webknossos/pull/3149)
- Fixed a bug which caused a blank screen sometimes when the user is not logged in. [#3167](https://github.com/scalableminds/webknossos/pull/3167)
- Fixed a bug where NML downloads of Task Annotations failed. [#3166](https://github.com/scalableminds/webknossos/pull/3166)
- Fixed a bug where viewing Compound Annotations (such as all tasks for a project in one view) failed. [#3174](https://github.com/scalableminds/webknossos/pull/3174)

### Removed

- Removed the automatic redirect to the onboarding page from the default page if there are no existing organisations. [#3133](https://github.com/scalableminds/webknossos/pull/3133)

## [18.09.0](https://github.com/scalableminds/webknossos/releases/tag/18.09.0) - 2018-08-20

[Commits](https://github.com/scalableminds/webknossos/compare/18.08.0...18.09.0)

### Highlights

- The dashboard gallery loads faster [#3036](https://github.com/scalableminds/webknossos/pull/3036) and tracings in the dashboard can show their descriptions [#3035](https://github.com/scalableminds/webknossos/pull/3035).
- Managing new users got easier through "new inactive users" notifications [#2994](https://github.com/scalableminds/webknossos/pull/2994), and also team managers can activate them now [#3050](https://github.com/scalableminds/webknossos/pull/3050).
- Improved the UI for sharing datasets and tracings [#3029](https://github.com/scalableminds/webknossos/pull/3029).
- The tracing view got a progress-indicator [#2935](https://github.com/scalableminds/webknossos/pull/2935) and scale-bars [#3049](https://github.com/scalableminds/webknossos/pull/3049).
- When merging datasets within a tracing via the merge-modal, the user can choose whether the merge should be executed directly in the currently opened tracing. Alternatively, a new annotation can be created which is accessible via the dashboard, as before [#2935](https://github.com/scalableminds/webknossos/pull/2935).

### Added

- Added two new properties to mapping json files. The `colors: [<hsvHueValue1>, <hsvHueValue2>, ...]` property can be used to specify up to 256 custom colors for the first 256 equivalence classes of the mapping. The `hideUnmappedIds: <true|false>` property indicates whether segments that were not mapped should be rendered transparently or not. [#2965](https://github.com/scalableminds/webknossos/pull/2965)
- Added a button for refreshing the dataset in the backend cache. [#2975](https://github.com/scalableminds/webknossos/pull/2975)
- Added the possibility to see the description of a tracing within the dashboard. [#3035](https://github.com/scalableminds/webknossos/pull/3035)
- Comments of tracing trees can now be cycled through by keeping n and p pressed. [#3041](https://github.com/scalableminds/webknossos/pull/3041)
- All dates in webknossos will be shown in the browser's timezone. On hover, a tooltip will show the date in UTC. [#2916](https://github.com/scalableminds/webknossos/pull/2916) ![image](https://user-images.githubusercontent.com/2486553/42888385-74c82bc0-8aa8-11e8-9c3e-7cfc90ce93bc.png)
- When merging datasets within a tracing via the merge-modal, the user can choose whether the merge should be executed directly in the currently opened tracing. Alternatively, a new annotation can be created which is accessible via the dashboard (as it has been before).
- Added shortcuts for moving along the current tracing direction in orthogonal mode. Pressing 'e' (and 'r' for the reverse direction) will move along the "current direction", which is defined by the vector between the last two created nodes.
- Added a banner to the user list to notify admins of new inactive users that need to be activated. [#2994](https://github.com/scalableminds/webknossos/pull/2994)
- When a lot of changes need to be persisted to the server (e.g., after importing a large NML), the save button will show a percentage-based progress indicator.
- Changing tabs in a tracing view will not disable the keyboard shortcuts anymore. [#3042](https://github.com/scalableminds/webknossos/pull/3042)
- Added the possibility for admins to see and transfer all active tasks of a project to a single user in the project tab[#2863](https://github.com/scalableminds/webknossos/pull/2863)
- Added the possibility to import multiple NML files into the active tracing. This can be done by dragging and dropping the files directly into the tracing view. [#2908](https://github.com/scalableminds/webknossos/pull/2908)
- Added placeholders and functionality hints to (nearly) empty lists and tables in the admin views. [#2969](https://github.com/scalableminds/webknossos/pull/2969)
- Added the possibility to copy volume tracings to own account
- During the import of multiple NML files, the user can select an option to automatically create a group per file so that the imported trees are organized in a hierarchy. [#2908](https://github.com/scalableminds/webknossos/pull/2908)
- Added the option to display scale bars in the viewports for orthogonal mode. [#3049](https://github.com/scalableminds/webknossos/pull/3049)
- Added functions to the front-end API to activate a tree and to change the color of a tree. [#2997](https://github.com/scalableminds/webknossos/pull/2997)
- When a new team or project is created, invalid names will be directly marked in red. [#3034](https://github.com/scalableminds/webknossos/pull/3034)
- Added an error message to the NML upload if the needed permissions are missing for the upload. [#3051](https://github.com/scalableminds/webknossos/pull/3051)
- Comments can now contain references to nodes (`#<nodeid>`) or positions (`#(<x,y,z>)`). Clicking on such a reference activates the respective node or position and centers it. [#2950](https://github.com/scalableminds/webknossos/pull/2950)
- Added a default text to the task view to indicate, that no users are assigned to a task. [#3030](https://github.com/scalableminds/webknossos/issues/3030)

### Changed

- Added a checkbox to disable the warning when deleting a tree. An accidentally deleted tree can easily be restored using the Undo functionality. [#2995](https://github.com/scalableminds/webknossos/pull/2995)
- Improved the UI for sharing datasets and tracings. [#3029](https://github.com/scalableminds/webknossos/pull/3029)
- Team managers are now allowed to activate users (previously admin-only) [#3050](https://github.com/scalableminds/webknossos/pull/3050)
- Improved the loading time of datasets in the dashboard. [#3036](https://github.com/scalableminds/webknossos/pull/3036)

### Fixed

- Fixed a bug where unloaded data was sometimes shown as black instead of gray. [#2963](https://github.com/scalableminds/webknossos/pull/2963)
- Fixed that URLs linking to a certain position in a dataset or tracing always led to the position of the active node. [#2960](https://github.com/scalableminds/webknossos/pull/2960)
- Fixed that setting a bounding box in view mode did not work. [#3015](https://github.com/scalableminds/webknossos/pull/3015)
- Fixed a bug where viewing Compound Annotations (such as viewing all instances of a task at once) failed with a permission issue. [#3023](https://github.com/scalableminds/webknossos/pull/3023)
- Fixed that the segmentation layer is loaded from the server even when the segmentation opacity is set to 0. [#3067](https://github.com/scalableminds/webknossos/pull/3067)
- Fixed a bug where the team name was not displayed in the task types view of admins. [#3053](https://github.com/scalableminds/webknossos/pull/3053)

## [18.08.0](https://github.com/scalableminds/webknossos/releases/tag/18.08.0) - 2018-07-23

[Commits](https://github.com/scalableminds/webknossos/compare/18.07.0...18.08.0)

### Highlights

- Performance improvements for the tracing views. #2709 #2724 #2821
- Added onboarding flow for initial setup of WebKnossos. #2859
- The dataset gallery got a redesign with mobile support. #2761
- Improved the import dialog for datasets. Important fields can now be edited via form inputs instead of having to change the JSON. The JSON is still changeable when enabling an "Advanced" mode. #2881
- Added possibility to share a special link to invite users to join your organization. Following that link, the sign-up form will automatically register the user for the correct organization. #2898

### Added

- Added release version to navbar [#2888](https://github.com/scalableminds/webknossos/pull/2888)
- Users can view datasets in a table from the dashboard. That view also allows to create explorational tracings (which had to be done via the gallery view for non-admins before). [#2866](https://github.com/scalableminds/webknossos/pull/2866)
- Added the task bounding box of a skeleton tracing to NML files. [#2827](https://github.com/scalableminds/webknossos/pull/2827) \
   Example: `<taskBoundingBox topLeftX="0" topLeftY="0" topLeftZ="0" width="512" height="512" depth="512" />`
- Added the possibility to kick a user out of the organization team. [#2801](https://github.com/scalableminds/webknossos/pull/2801)
- Added a mandatory waiting interval of 10 seconds when getting a task with a new task type. The modal containing the task description cannot be closed earlier. These ten seconds should be used to fully understand the new task type. [#2793](https://github.com/scalableminds/webknossos/pull/2793)
- Added possibility to share a special link to invite users to join your organization. Following that link, the sign-up form will automatically register the user for the correct organization. [#2898](https://github.com/scalableminds/webknossos/pull/2898)
- Added more debugging related information in case of unexpected errors. The additional information can be used when reporting the error. [#2766](https://github.com/scalableminds/webknossos/pull/2766)
- Added permission for team managers to create explorational tracings on datasets without allowed teams. [#2758](https://github.com/scalableminds/webknossos/pull/2758)
- Added higher-resolution images for dataset gallery thumbnails. [#2745](https://github.com/scalableminds/webknossos/pull/2745)
- Added permission for admins to get tasks from all projects in their organization. [#2728](https://github.com/scalableminds/webknossos/pull/2728)
- Added the shortcut to copy the currently hovered cell id (CTRL + I) to non-volume-tracings, too. [#2726](https://github.com/scalableminds/webknossos/pull/2726)
- Added permission for team managers to refresh datasets. [#2688](https://github.com/scalableminds/webknossos/pull/2688)
- Added backend-unit-test setup and a first test for NML validation. [#2829](https://github.com/scalableminds/webknossos/pull/2829)
- Added progress indicators to the save button for cases where the saving takes some time (e.g., when importing a large NML). [#2947](https://github.com/scalableminds/webknossos/pull/2947)
- Added the possibility to not sort comments by name. When clicking the sort button multiple times, sorting is switched to sort by IDs. [#2915](https://github.com/scalableminds/webknossos/pull/2915)
- Added displayName for organizations. [#2869](https://github.com/scalableminds/webknossos/pull/2869)
- Added onboarding flow for initial setup of WebKnossos. [#2859](https://github.com/scalableminds/webknossos/pull/2859)
- Added the possibility to show the task in a random order. [#2860](https://github.com/scalableminds/webknossos/pull/2860)

### Changed

- Improved the search functionality in the datasets view. The datasets will be sorted so that the best match is shown first. If a different sorting is desired, the sorting-arrows in the columns can still be used to change the sorting criteria. [#2834](https://github.com/scalableminds/webknossos/pull/2834)
- Improved performance in orthogonal mode. [#2821](https://github.com/scalableminds/webknossos/pull/2821)
- When deleting the last node of a tree, that tree will not be removed automatically anymore. Instead, the tree will just be empty. To remove that active tree, the "delete" shortcut can be used again. [#2806](https://github.com/scalableminds/webknossos/pull/2806)
- Renamed "Cancel" to "Reset and Cancel" for tasks. [#2910](https://github.com/scalableminds/webknossos/pull/2910)
- Changed the type of the initial node of new tasks to be a branchpoint (if not created via NML). [#2799](https://github.com/scalableminds/webknossos/pull/2799)
- The dataset gallery got a redesign with mobile support. [#2761](https://github.com/scalableminds/webknossos/pull/2761)
- Improved the performance of saving large changes to a tracing (e.g., when importing a large NML). [#2947](https://github.com/scalableminds/webknossos/pull/2947)
- Improved loading speed of buckets. [#2724](https://github.com/scalableminds/webknossos/pull/2724)
- Changed the task search, when filtered by user, to show all instead of just active tasks (except for canceled tasks). [#2774](https://github.com/scalableminds/webknossos/pull/2774)
- Improved the import dialog for datasets. Important fields can now be edited via form inputs instead of having to change the JSON. The JSON is still changeable when enabling an "Advanced" mode. [#2881](https://github.com/scalableminds/webknossos/pull/2881)
- Hid old paused projects in the project progress report even if they have open instances. [#2768](https://github.com/scalableminds/webknossos/pull/2768)
- Excluded canceled tasks and base tracings from the list at `api/projects/:name/usersWithOpenTasks`. [#2765](https://github.com/scalableminds/webknossos/pull/2765)
- Streamlined the order in which initial buckets are loaded when viewing a dataset. [#2749](https://github.com/scalableminds/webknossos/pull/2749)
- Reduced the number of scenarios in which segmentation-related warnings are shown (e.g, not for skeleton tracings when there are multiple resolutions for segmentations anyway). [#2715](https://github.com/scalableminds/webknossos/pull/2715)
- Email addresses for notifications about new users and about task overtime are no longer specified instance-wide but once per organization. [#2939](https://github.com/scalableminds/webknossos/pull/2939)
- Improved tracing view page load performance by decreasing WebGL shader compilation time. [#2709](https://github.com/scalableminds/webknossos/pull/2709)
- Improved error reporting for project progress page. [#2955](https://github.com/scalableminds/webknossos/pull/2955)
- Redesigned the user task list to make it easier to read the whole task description. [#2861](https://github.com/scalableminds/webknossos/pull/2861)

### Fixed

- Fixed a bug which caused segmentation data to be requested as four-bit when four-bit-mode was enabled. [#2828](https://github.com/scalableminds/webknossos/pull/2828)
- Fixed a bug where possible comments or branchpoints sometimes were not properly deleted when deleting a node. [2897](https://github.com/scalableminds/webknossos/pull/2897)
- Fixed a bug which caused projects to be unpaused when the project priority was changed. [#2795](https://github.com/scalableminds/webknossos/pull/2795)
- Fixed an unnecessary warning when deleting a tree in a task, that warned about deleting the initial node although the initial node was not contained in the deleted tree. [#2812](https://github.com/scalableminds/webknossos/pull/2812)
- Fixed a bug where the comment tab was scrolled into view horizontally if a node with a comment was activated. [#2805](https://github.com/scalableminds/webknossos/pull/2805)
- Fixed a bug in for Firefox users where a long tree list created an unnecessary scroll region. [#2787](https://github.com/scalableminds/webknossos/pull/2787)
- Fixed clicking on a task type within the task list page, so that the task type page will actually only show the linked task type. [#2769](https://github.com/scalableminds/webknossos/pull/2769)
- Fixed clicking on a project within the task list page, so that the project page will actually only show the linked project. [#2759](https://github.com/scalableminds/webknossos/pull/2759)
- Fixed a bug in the front-end API's `setMapping` call which caused ignored calls if the provided object was mutated. [#2921](https://github.com/scalableminds/webknossos/pull/2921)
- Fixed a bug where cell IDs in the segmentation tab were not shown for all zoomsteps. [#2726](https://github.com/scalableminds/webknossos/pull/2726)
- Fixed the naming of the initial tree in tasks. [#2689](https://github.com/scalableminds/webknossos/pull/2689)
- Fixed a regression affecting node selection, shortcuts and 3d viewport navigation. [#2673](https://github.com/scalableminds/webknossos/pull/2673)
- Fixed the dataset zip upload for datasets, which only have one data layer and no config file. [#2840](https://github.com/scalableminds/webknossos/pull/2840)
- Fixed a bug where task deletion broke the task listing for users who had active annotations for the task [#2884](https://github.com/scalableminds/webknossos/pull/2884)
- Fixed that decimal scales (e.g., 11.24, 11.24, 30) couldn't be defined for datasets in "simple" mode. [#2912](https://github.com/scalableminds/webknossos/pull/2912)

## [18.07.0](https://github.com/scalableminds/webknossos/releases/tag/18.07.0) - 2018-07-05

First release<|MERGE_RESOLUTION|>--- conflicted
+++ resolved
@@ -16,11 +16,8 @@
 - Datasets imported through a datastore that is marked as 'scratch' will now show a construction-like header and error message to encourage moving the datasets to a permanent storage location. [#3500](https://github.com/scalableminds/webknossos/pull/3500)
 - Added the experimental feature to dynamically render isosurfaces for segmentation layers (can be enabled in the dataset settings when viewing a dataset). [#3533](https://github.com/scalableminds/webknossos/pull/3495)
 - Adds healthchecks to all Dockerfiles for automatic service healing [#3606](https://github.com/scalableminds/webknossos/pull/3606)
-<<<<<<< HEAD
 - Added possibility to load more tasks or explorative annotations in the dashboard. [#3505](https://github.com/scalableminds/webknossos/pull/3505)
-=======
 - Adds a second colorful thumbnail for the datasets which have a segmentation layer and this segmentation thumbnail will be shown on hover over the other thumbnail. [#3507](https://github.com/scalableminds/webknossos/pull/3507)
->>>>>>> 530e9774
 
 ### Changed
 
