--- conflicted
+++ resolved
@@ -17,22 +17,8 @@
   type InitializeVolumeTracingAction,
   setSegmentsActions,
 } from "oxalis/model/actions/volumetracing_actions";
-import type {
-  CameraData,
-  Flycam,
-  OxalisState,
-  SaveQueueEntry,
-  SegmentMap,
-  SkeletonTracing,
-  Tracing,
-  VolumeTracing,
-} from "oxalis/store";
 import { FlycamActions } from "oxalis/model/actions/flycam_actions";
-<<<<<<< HEAD
-=======
 import { maybeGetSomeTracing } from "oxalis/model/accessors/tracing_accessor";
-import { enforceVolumeTracing } from "oxalis/model/accessors/volumetracing_accessor";
->>>>>>> 9158508a
 import {
   PUSH_THROTTLE_TIME,
   SAVE_RETRY_WAITING_TIME,
@@ -47,21 +33,18 @@
   type InitializeSkeletonTracingAction,
   setTracingAction,
 } from "oxalis/model/actions/skeletontracing_actions";
-<<<<<<< HEAD
-=======
 import type {
   OxalisState,
-  Tracing,
   SkeletonTracing,
   Flycam,
   SaveQueueEntry,
   CameraData,
   UserBoundingBox,
   SegmentMap,
+  VolumeTracing,
 } from "oxalis/store";
 import createProgressCallback from "libs/progress_callback";
 import { setBusyBlockingInfoAction } from "oxalis/model/actions/ui_actions";
->>>>>>> 9158508a
 import {
   type UndoAction,
   type RedoAction,
@@ -100,7 +83,6 @@
 import { enforceActiveVolumeTracing } from "oxalis/model/accessors/volumetracing_accessor";
 import { getResolutionInfoOfSegmentationTracingLayer } from "oxalis/model/accessors/dataset_accessor";
 import { globalPositionToBucketPosition } from "oxalis/model/helpers/position_converter";
-import { setBusyBlockingInfoAction } from "oxalis/model/actions/ui_actions";
 import Date from "libs/date";
 import DiffableMap from "libs/diffable_map";
 import ErrorHandling from "libs/error_handling";
@@ -110,7 +92,6 @@
 import compactSaveQueue from "oxalis/model/helpers/compaction/compact_save_queue";
 import compactUpdateActions from "oxalis/model/helpers/compaction/compact_update_actions";
 import compressLz4Block from "oxalis/workers/byte_array_lz4_compression.worker";
-import createProgressCallback from "libs/progress_callback";
 import messages from "messages";
 import {
   AllUserBoundingBoxActions,
