--- conflicted
+++ resolved
@@ -1,16 +1,7 @@
 /* eslint-disable import/prefer-default-export */
-<<<<<<< HEAD
-
-/**
- * settings_actions.js
- * @flow
- */
+// @flow
 import type { APIDataset } from "admin/api_flow_types";
 import type { ViewMode, ControlMode } from "oxalis/constants";
-=======
-// @flow
-import type { Mode, ControlMode } from "oxalis/constants";
->>>>>>> d929e577
 import type {
   UserConfiguration,
   DatasetConfiguration,
@@ -49,13 +40,7 @@
   initialUserSettings: UserConfiguration,
   initialDatasetSettings: DatasetConfiguration,
 };
-<<<<<<< HEAD
-type SetDatasetAction = { type: "SET_DATASET", dataset: APIDataset };
 type SetViewModeAction = { type: "SET_VIEW_MODE", viewMode: ViewMode };
-=======
-
-type SetViewModeAction = { type: "SET_VIEW_MODE", viewMode: Mode };
->>>>>>> d929e577
 type SetFlightmodeRecordingAction = { type: "SET_FLIGHTMODE_RECORDING", value: boolean };
 type SetControlModeAction = { type: "SET_CONTROL_MODE", controlMode: ControlMode };
 type SetMappingEnabledAction = { type: "SET_MAPPING_ENABLED", isMappingEnabled: boolean };
