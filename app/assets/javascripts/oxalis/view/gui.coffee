### define
../../libs/datgui/dat.gui : DatGui
../../libs/request : Request
../../libs/event_mixin : EventMixin
../../libs/toast : Toast
../model/dimensions : Dimensions
../constants : constants
###

class Gui 

  model : null
  
  constructor : (container, @model, @restrictions, @tracingSettings) ->
    
    _.extend(this, new EventMixin())

    @updateGlobalPosition( @model.flycam.getPosition() )

    @user = @model.user
    @qualityArray = ["high", "medium", "low"]

    @datasetPostfix = _.last(@model.binary["color"].dataSetName.split("_"))
    @datasetPosition = @initDatasetPosition(@user.briConNames)

    somaClickingAllowed = @tracingSettings.somaClickingAllowed
    
    @settings = 

      fourBit : @user.fourBit
      brightness : @user.brightness[@datasetPosition]
      contrast : @user.contrast[@datasetPosition]
      resetBrightnessAndContrast : => @resetBrightnessAndContrast()
      quality : @qualityArray[@user.quality]

      activeTreeID : @model.cellTracing.getActiveTreeId()
      activeNodeID : @model.cellTracing.getActiveNodeId() or -1
      activeCellID : @model.volumeTracing.getActiveCellId()
      newNodeNewTree : if somaClickingAllowed then @user.newNodeNewTree else false
      deleteActiveNode : => @trigger "deleteActiveNode"
      createNewCell : => @trigger "createNewCell"

    if @datasetPosition == 0
      # add new dataset to settings
      @user.briConNames.push(@datasetPostfix)
      @user.brightness.push(@settings.brightness)
      @user.contrast.push(@settings.contrast)
      @datasetPosition = @user.briConNames.length - 1


    @gui = new dat.GUI(autoPlace: false, width : 280, hideable : false, closed : true)

    container.append @gui.domElement

    @folders = []
    
    @folders.push( fControls = @gui.addFolder("Controls") )
    @addCheckbox(fControls, @user, "inverseX", "Inverse X")
    @addCheckbox(fControls, @user, "inverseY", "Inverse Y")
    @addSlider(fControls, @user, "keyboardDelay",
      0, 500, 10, "Keyboard delay (ms)" )

    @folders.push( @fViewportcontrols = @gui.addFolder("Viewportoptions") )
    @moveValueController = @addSlider(@fViewportcontrols, @user, "moveValue",
      constants.MIN_MOVE_VALUE, constants.MAX_MOVE_VALUE, 10, "Move Value (nm/s)")
    @zoomController = @addSlider(@fViewportcontrols, @user, "zoom",
      0.01, @model.flycam.getMaxZoomStep(), 0.001, "Zoom")
    @scaleController = @addSlider(@fViewportcontrols, @user, "scale", constants.MIN_SCALE,
      constants.MAX_SCALE, 0.1, "Viewport Scale")
    @addCheckbox(@fViewportcontrols, @user, "dynamicSpaceDirection", "d/f-Switching")

    @folders.push( @fFlightcontrols = @gui.addFolder("Flightoptions") )
    @addSlider(@fFlightcontrols, @user, "mouseRotateValue",
      0.001, 0.02, 0.001, "Mouse Rotation")
    @addSlider(@fFlightcontrols, @user, "rotateValue",
      0.001, 0.08, 0.001, "Keyboard Rotation Value")
    @moveValue3dController = @addSlider(@fFlightcontrols, @user, "moveValue3d",
      constants.MIN_MOVE_VALUE, constants.MAX_MOVE_VALUE, 10, "Move Value (nm/s)")
    @addSlider(@fFlightcontrols, @user, "crosshairSize",
      0.05, 0.5, 0.01, "Crosshair size")

    @folders.push( @fView = @gui.addFolder("View") )
    @addCheckbox(@fView, @settings, "fourBit", "4 Bit")
    @addCheckbox(@fView, @user, "interpolation", "Interpolation")
    @brightnessController =
      @addSlider(@fView, @settings, "brightness",
        -256, 256, 5, "Brightness", @setBrightnessAndContrast)
    @contrastController =
      @addSlider(@fView, @settings, "contrast",
        0.5, 5, 0.1, "Contrast", @setBrightnessAndContrast)
    @addFunction(@fView, @settings, "resetBrightnessAndContrast",
      "Reset B/C")
    @clippingController = @addSlider(@fView, @user, "clippingDistance",
      1, 1000 * @model.scaleInfo.baseVoxel, 1, "Clipping Distance")
    @clippingControllerArbitrary = @addSlider(@fView, @user, "clippingDistanceArbitrary",
      1, 127, 1, "Clipping Distance")
    @addCheckbox(@fView, @user, "displayCrosshair", "Show Crosshairs")
    (@fView.add @settings, "quality", @qualityArray)
                          .name("Quality")
                          .onChange((v) => @setQuality(v))

    @folders.push(@fTDView = @gui.addFolder("3D View"))
    @addCheckbox(@fTDView, @user, "displayTDViewXY", "Display XY-Plane")
    @addCheckbox(@fTDView, @user, "displayTDViewYZ", "Display YZ-Plane")
    @addCheckbox(@fTDView, @user, "displayTDViewXZ", "Display XZ-Plane")

    @folders.push( @fTrees = @gui.addFolder("Trees") )
    @activeTreeIdController = @addNumber(@fTrees, @settings, "activeTreeID",
      1, 1, "Active Tree ID", (value) => @trigger( "setActiveTree", value))
    if somaClickingAllowed
      @addCheckbox(@fTrees, @settings, "newNodeNewTree", "Soma clicking mode")
    else
      @set("newNodeNewTree", false, Boolean)

    @folders.push( @fNodes = @gui.addFolder("Nodes") )
    @activeNodeIdController = @addNumber(@fNodes, @settings, "activeNodeID",
      1, 1, "Active Node ID", (value) => @trigger( "setActiveNode", value))
    @particleSizeController = @addSlider(@fNodes, @user, "particleSize",
      constants.MIN_PARTICLE_SIZE, constants.MAX_PARTICLE_SIZE, 1, "Node size")
    @addFunction(@fNodes, @settings, "deleteActiveNode", "Delete Active Node")

    @folders.push( @fCells = @gui.addFolder("Cells") )
    @activeCellIdController = @addNumber(@fCells, @settings, "activeCellID",
      0, 1, "Active Cell ID", (value) => @trigger( "setActiveCell", value))
    @addFunction(@fCells, @settings, "createNewCell", "Create new Cell")

    @fTrees.open()
    @fNodes.open()
    @fCells.open()

    $("#dataset-name").text(@model.binary["color"].dataSetName)

    $("#trace-position-input").on "change", (event) => 

      @setPosFromString(event.target.value)
      $("#trace-position-input").blur()

    $("#trace-finish-button").click (event) =>

      event.preventDefault()
      @saveNow().done =>
        if confirm("Are you sure you want to permanently finish this tracing?")
          window.location.href = event.srcElement.href

    $("#trace-download-button").click (event) =>

      event.preventDefault()
      @saveNow().done =>
          window.location.href = event.srcElement.href

    $("#trace-save-button").click (event) =>

      event.preventDefault()
      @saveNow()


    @model.flycam.on
      positionChanged : (position) => 
        @updateGlobalPosition(position)

    @model.user.on
      zoomChanged : (zoom) =>
        nm = zoom * constants.PLANE_WIDTH * @model.scaleInfo.baseVoxel
        if(nm<1000)
          $("#zoomFactor").html("<p>Viewport width: " + nm.toFixed(0) + " nm</p>")
        else if (nm<1000000)
          $("#zoomFactor").html("<p>Viewport width: " + (nm / 1000).toFixed(1) + " μm</p>")
        else
          $("#zoomFactor").html("<p>Viewport width: " + (nm / 1000000).toFixed(1) + " mm</p>")

    @model.cellTracing.on
      newActiveNode    : => @update()
      newActiveTree    : => @update()
      deleteActiveTree : => @update()
      deleteActiveNode : => @update()
      deleteLastNode   : => @update()
      newNode          : => @update()
      newTree          : => @update()

    @model.volumeTracing.on
      newActiveCell    : =>
        console.log "newActiveCell!"
        @update()

    @model.user.on
      scaleChanged : => @updateScale()
      zoomChanged : => @updateZoom()
      moveValueChanged : => @updateMoveValue()
      moveValue3dChanged : => @updateMoveValue3d()
      particleSizeChanged : => @updateParticleSize()

    @createTooltips()


  addCheckbox : (folder, object, propertyName, displayName) =>

    return (folder.add object, propertyName)
                          .name(displayName)
                          .onChange((v) => @set(propertyName, v,  Boolean))


  addSlider : (folder, object, propertyName, start, end, step, displayName, onChange) =>

    unless onChange?
      onChange = (v) => @set(propertyName, v, Number)
    return (folder.add object, propertyName, start, end)
                          .step(step)
                          .name(displayName)
                          .onChange(onChange)


  addFunction : (folder, object, propertyName, displayName) =>

    return (folder.add object, propertyName)
                          .name(displayName)


  addNumber : (folder, object, propertyName, min, step, displayName, onChange) =>

    unless onChange?
      onChange = (v) => @set(propertyName, v, Number)
    return (folder.add object, propertyName)
                          .min(min)
                          .step(step)
                          .name(displayName)
                          .onChange(onChange)


  saveNow : =>

    @user.pushImpl()
    if @restrictions.allowUpdate
      @model.cellTracing.pushNow()
        .then( 
          -> Toast.success("Saved!")
          -> Toast.error("Couldn't save. Please try again.")
        )
    else
      new $.Deferred().resolve()


  setPosFromString : (posString) =>

    # remove leading/trailing whitespaces
    strippedString = posString.trim()
    # replace remaining whitespaces with commata
    unifiedString = strippedString.replace /,?\s+,?/g, ","
    stringArray = unifiedString.split(",")
    if stringArray.length == 3
      pos = [parseInt(stringArray[0]), parseInt(stringArray[1]), parseInt(stringArray[2])]
      if !isNaN(pos[0]) and !isNaN(pos[1]) and !isNaN(pos[2])
        @model.flycam.setPosition(pos)
        return
    @updateGlobalPosition(@model.flycam.getPosition())


  initDatasetPosition : (briConNames) ->

    for i in [0...briConNames.length]
      if briConNames[i] == @datasetPostfix
        datasetPosition = i
    unless datasetPosition
      # take default values
      datasetPosition = 0
    datasetPosition

<<<<<<< HEAD
=======

>>>>>>> ca2aaa77
  addTooltip : (element, title) ->

    $(element.domElement).parent().parent().tooltip({ title : title })

<<<<<<< HEAD
=======

>>>>>>> ca2aaa77
  createTooltips : ->

      $(".cr.number.has-slider").tooltip({"title" : "Move mouse up or down while clicking the number to easily adjust the value"})


  updateGlobalPosition : (globalPos) =>

    stringPos = Math.floor(globalPos[0]) + ", " + Math.floor(globalPos[1]) + ", " + Math.floor(globalPos[2])
    $("#trace-position-input").val(stringPos)


  set : (name, value, type) =>

    @user.setValue( name, (type) value)


  setBrightnessAndContrast : =>
<<<<<<< HEAD
    @model.binary["color"].updateContrastCurve(@settings.brightness, @settings.contrast)
=======

    @model.binary.updateContrastCurve(@settings.brightness, @settings.contrast)
>>>>>>> ca2aaa77
    @user.brightness[@datasetPosition] = (Number) @settings.brightness
    @user.contrast[@datasetPosition] = (Number) @settings.contrast
    @user.push()


  resetBrightnessAndContrast : =>

    Request.send(
      url : "/user/configuration/default"
      dataType : "json"
    ).done (defaultData) =>
      defaultDatasetPosition = @initDatasetPosition(defaultData.briConNames)

      @settings.brightness = defaultData.brightness[defaultDatasetPosition]
      @settings.contrast = defaultData.contrast[defaultDatasetPosition]
      @setBrightnessAndContrast()
      @brightnessController.updateDisplay()
      @contrastController.updateDisplay()


  setQuality : (value) =>

    for i in [0..(@qualityArray.length - 1)]
      if @qualityArray[i] == value
        value = i
    @set("quality", value, Number)


  updateParticleSize : =>

    @particleSizeController.updateDisplay()


  updateMoveValue : =>

    @moveValueController.updateDisplay()


  updateMoveValue3d : =>

    @moveValue3dController.updateDisplay()


  updateScale : =>

    @scaleController.updateDisplay()


  updateZoom : =>

    @zoomController.updateDisplay()


  update : ->

    # Helper method to combine common update methods
    # called when value user switch to different active node
    @settings.activeNodeID = @model.cellTracing.getActiveNodeId() or -1
    @settings.activeTreeID = @model.cellTracing.getActiveTreeId()
    @settings.activeCellID = @model.volumeTracing.getActiveCellId()
    @activeNodeIdController.updateDisplay()
    @activeTreeIdController.updateDisplay()
    @activeCellIdController.updateDisplay()


  setFolderVisibility : (folder, visible) ->

    $element = $(folder.domElement)
    if visible then $element.show() else $element.hide()


  setFolderElementVisibility : (element, visible) ->

    $element = $(element.domElement).parents(".cr")
    if visible then $element.show() else $element.hide()


  hideFolders : (folders) ->

    for folder in folders
      @setFolderVisibility( folder, false)


  setMode : (mode) ->

    for folder in @folders
      @setFolderVisibility(folder, true)
    @setFolderElementVisibility( @clippingControllerArbitrary, false )
    @setFolderElementVisibility( @clippingController, true )

    switch mode 
      when constants.MODE_PLANE_TRACING
        @hideFolders( [ @fFlightcontrols, @fCells ] )
        @user.triggerAll()
      when constants.MODE_ARBITRARY
        @hideFolders( [ @fViewportcontrols, @fTDView, @fCells ] )
        @setFolderElementVisibility( @clippingControllerArbitrary, true )
        @setFolderElementVisibility( @clippingController, false )
        @user.triggerAll()
      when constants.MODE_VOLUME
        @hideFolders( [ @fTrees, @fNodes, @fFlightcontrols ] )
<|MERGE_RESOLUTION|>--- conflicted
+++ resolved
@@ -264,18 +264,12 @@
       datasetPosition = 0
     datasetPosition
 
-<<<<<<< HEAD
-=======
-
->>>>>>> ca2aaa77
+
   addTooltip : (element, title) ->
 
     $(element.domElement).parent().parent().tooltip({ title : title })
 
-<<<<<<< HEAD
-=======
-
->>>>>>> ca2aaa77
+
   createTooltips : ->
 
       $(".cr.number.has-slider").tooltip({"title" : "Move mouse up or down while clicking the number to easily adjust the value"})
@@ -293,12 +287,8 @@
 
 
   setBrightnessAndContrast : =>
-<<<<<<< HEAD
     @model.binary["color"].updateContrastCurve(@settings.brightness, @settings.contrast)
-=======
-
-    @model.binary.updateContrastCurve(@settings.brightness, @settings.contrast)
->>>>>>> ca2aaa77
+    
     @user.brightness[@datasetPosition] = (Number) @settings.brightness
     @user.contrast[@datasetPosition] = (Number) @settings.contrast
     @user.push()
