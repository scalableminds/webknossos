--- conflicted
+++ resolved
@@ -20,19 +20,15 @@
 - OpenID Connect authorization can now use a client secret for added security. [#7263](https://github.com/scalableminds/webknossos/pull/7263)
 
 ### Changed
-<<<<<<< HEAD
-- Small messages during annotating (e.g. “finished undo”, “applying mapping…”) are now click-through so they do not block users from selecting tools. [7239](https://github.com/scalableminds/webknossos/pull/7239)
-- Annotating volume data uses a transaction-based mechanism now. As a result, WK is more robust against partial saves (i.e., due to a crashing tab). [#7264](https://github.com/scalableminds/webknossos/pull/7264)
-- Improved speed of saving volume data. [#7264](https://github.com/scalableminds/webknossos/pull/7264)
-- Improved progress indicator when saving volume data. [#7264](https://github.com/scalableminds/webknossos/pull/7264)
-=======
 - Small messages during annotating (e.g. “finished undo”, “applying mapping…”) are now click-through, so they do not block users from selecting tools. [#7239](https://github.com/scalableminds/webknossos/pull/7239)
 - When exploring remote NGFF datasets with channels, layer names and colors are automatically imported if available in the metadata. [#7251](https://github.com/scalableminds/webknossos/pull/7251)
 - Annotating volume data uses a transaction-based mechanism now. As a result, WK is more robust against partial saves (i.e., due to a crashing tab). [#7264](https://github.com/scalableminds/webknossos/pull/7264)
 - Improved speed of saving volume data. [#7264](https://github.com/scalableminds/webknossos/pull/7264)
 - Improved progress indicator when saving volume data. [#7264](https://github.com/scalableminds/webknossos/pull/7264)
 - The order of color layers can now also be manipulated in additive blend mode (see [#7188](https://github.com/scalableminds/webknossos/pull/7188)). [#7289](https://github.com/scalableminds/webknossos/pull/7289)
->>>>>>> 7899a2ea
+- Annotating volume data uses a transaction-based mechanism now. As a result, WK is more robust against partial saves (i.e., due to a crashing tab). [#7264](https://github.com/scalableminds/webknossos/pull/7264)
+- Improved speed of saving volume data. [#7264](https://github.com/scalableminds/webknossos/pull/7264)
+- Improved progress indicator when saving volume data. [#7264](https://github.com/scalableminds/webknossos/pull/7264)
 - OpenID Connect authorization now fetches the server’s public key automatically. The config keys `singleSignOn.openIdConnect.publicKey` and `singleSignOn.openIdConnect.publicKeyAlgorithm` are now unused. [7267](https://github.com/scalableminds/webknossos/pull/7267)
 - When importing a remote dataset and adding another layer with a different voxel size, that layer is now scaled to match the first layer. [#7213](https://github.com/scalableminds/webknossos/pull/7213)
 
