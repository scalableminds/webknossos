/**
 * settings_reducer.js
 * @flow
 */
/* eslint-disable array-callback-return */
import _ from "lodash";
import update from "immutability-helper";
import Utils from "libs/utils";
import { createBranchPoint, deleteBranchPoint, createNode, createTree, deleteTree, deleteNode, shuffleTreeColor, createComment, deleteComment, findTree, mergeTrees } from "oxalis/model/reducers/skeletontracing_reducer_helpers";
import type { OxalisState, TreeType, SkeletonTracingType } from "oxalis/store";
import type { SkeletonTracingActionTypes } from "oxalis/model/actions/skeletontracing_actions";
import type { ActionWithTimestamp } from "oxalis/model/helpers/timestamp_middleware";
import ColorGenerator from "libs/color_generator";

function SkeletonTracingReducer(state: OxalisState, action: ActionWithTimestamp<SkeletonTracingActionTypes>): OxalisState {
  const { timestamp } = action;
  switch (action.type) {
    case "INITIALIZE_SKELETONTRACING": {
      const restrictions = Object.assign({}, action.tracing.restrictions, action.tracing.content.settings);
      const { contentData } = action.tracing.content;

      const rawTrees = contentData.trees.length > 0 ?
        contentData.trees : [{
          id: 1,
          color: ColorGenerator.distinctColorForId(1),
          name: "",
          timestamp,
          comments: [],
          branchPoints: [],
          edges: [],
          nodes: {},
        }];

      const trees = _.keyBy(rawTrees.map(tree => update(tree, {
        treeId: { $set: tree.id },
        nodes: { $set: _.keyBy(tree.nodes, "id") },
      })), "id");

      const activeNodeId = contentData.activeNode ? contentData.activeNode : null;
<<<<<<< HEAD
      const activeTree = activeNodeId ? findActiveTree(trees, activeNodeId) : null;

      let activeTreeId;
      if (activeTree != null) {
        activeTreeId = activeTree.treeId;
      } else {
        const lastTree = _.maxBy(_.values(trees), tree => tree.id);
        activeTreeId = lastTree.treeId;
      }
=======
      const activeTree = findTree(trees, activeNodeId);
>>>>>>> c995e4f2

      const skeletonTracing: SkeletonTracingType = {
        activeNodeId,
        activeTreeId,
        restrictions,
        trees,
        name: action.tracing.dataSetName,
        contentType: action.tracing.contentType,
        id: action.tracing.id,
      };

      return update(state, { skeletonTracing: { $set: skeletonTracing } });
    }

    case "CREATE_NODE": {
      const { position, rotation, viewport, resolution } = action;

      return createNode(state.skeletonTracing, position, rotation, viewport, resolution, timestamp).map(([node, edges]) => {
        const { activeTreeId } = state.skeletonTracing;

        return update(state, { skeletonTracing: {
          trees: {
            [activeTreeId]: {
              nodes: { [node.id]: { $set: node } },
              edges: { $set: edges },
            },
          },
          activeNodeId: { $set: node.id },
        } });
      }).getOrElse(state);
    }

    case "DELETE_NODE": {
      return deleteNode(state.skeletonTracing).map(([trees, newActiveNodeId, newActiveTreeId]) =>

        update(state, { skeletonTracing: {
          trees: { $set: trees },
          activeNodeId: { $set: newActiveNodeId },
          activeTreeId: { $set: newActiveTreeId },
        } }),
      ).getOrElse(state);
    }

    case "SET_ACTIVE_NODE": {
      const newActiveTree = findTree(state.skeletonTracing.trees, action.nodeId);

      if (newActiveTree) {
        return update(state, { skeletonTracing: {
          activeNodeId: { $set: action.nodeId },
          activeTreeId: { $set: newActiveTree.treeId },
        } });
      }

      return state;
    }

    case "SET_ACTIVE_NODE_RADIUS": {
      const { activeNodeId, activeTreeId } = state.skeletonTracing;
      if (_.isNumber(activeNodeId)) {
        return update(state, { skeletonTracing: { trees: { [activeTreeId]: { nodes: { [activeNodeId]: { radius: { $set: action.radius } } } } } } });
      }

      return state;
    }

    case "CREATE_BRANCHPOINT": {
      return createBranchPoint(state.skeletonTracing, timestamp).map((branchPoint) => {
        const { activeTreeId } = state.skeletonTracing;
        return update(state, { skeletonTracing: { trees: { [activeTreeId]: { branchPoints: { $push: [branchPoint] } } } } });
      }).getOrElse(state);
    }

    case "DELETE_BRANCHPOINT": {
      return deleteBranchPoint(state.skeletonTracing).map(([branchPoints, treeId, newActiveNodeId]) =>

        update(state, { skeletonTracing: {
          trees: { [treeId]: { branchPoints: { $set: branchPoints } } },
          activeNodeId: { $set: newActiveNodeId },
        } }),
      ).getOrElse(state);
    }

    case "CREATE_TREE": {
      return createTree(state.skeletonTracing, timestamp).map(tree =>

        update(state, { skeletonTracing: {
          trees: { [tree.treeId]: { $set: tree } },
          activeNodeId: { $set: null },
          activeTreeId: { $set: tree.treeId },
        } }),
      ).getOrElse(state);
    }

    case "DELETE_TREE": {
      return deleteTree(state.skeletonTracing).map(([trees, newActiveTreeId, newActiveNodeId]) =>

        update(state, { skeletonTracing: {
          trees: { $set: trees },
          activeTreeId: { $set: newActiveTreeId },
          activeNodeId: { $set: newActiveNodeId },
        } }),
      ).getOrElse(state);
    }

    case "SET_ACTIVE_TREE": {
      const { trees } = state.skeletonTracing;
      const newActiveTreeId = action.treeId;

      if (trees[newActiveTreeId]) {
        const newActiveNodeId = _.max(_.map(trees[newActiveTreeId].nodes, "id")) || null;

        return update(state, { skeletonTracing: {
          activeNodeId: { $set: newActiveNodeId },
          activeTreeId: { $set: newActiveTreeId },
        } });
      }

      return state;
    }

    case "MERGE_TREES": {
      const { sourceNodeId, targetNodeId } = action;

      return mergeTrees(state.skeletonTracing, sourceNodeId, targetNodeId).map(([trees, newActiveTreeId, newActiveNodeId]) =>
        update(state, { skeletonTracing: {
          trees: { $set: trees },
          activeNodeId: { $set: newActiveNodeId },
          activeTreeId: { $set: newActiveTreeId },
        } }),
      ).getOrElse(state);
    }

    case "SET_TREE_NAME": {
      const { activeTreeId } = state.skeletonTracing;

      if (state.skeletonTracing.trees[activeTreeId]) {
        const defaultName = `Tree${Utils.zeroPad(activeTreeId, 3)}`;
        const newName = action.name || defaultName;
        return update(state, { skeletonTracing: { trees: { [activeTreeId]: { name: { $set: newName } } } } });
      }

      return state;
    }

    case "SELECT_NEXT_TREE": {
      const { activeTreeId, trees } = state.skeletonTracing;

      const increaseDecrease = action.forward ? 1 : -1;
      const maxTreeId = _.size(trees);
      const newActiveTreeId = _.clamp(activeTreeId + increaseDecrease, 0, maxTreeId);

      return update(state, { skeletonTracing: { activeTreeId: { $set: newActiveTreeId } } });
    }

    case "SHUFFLE_TREE_COLOR": {
      return shuffleTreeColor(state.skeletonTracing, action.treeId).map(([tree, treeId]) =>
        update(state, { skeletonTracing: { trees: { [treeId]: { $set: tree } } } }),
      ).getOrElse(state);
    }

    case "CREATE_COMMENT": {
      return createComment(state.skeletonTracing, action.commentText).map((comments) => {
        const { activeTreeId } = state.skeletonTracing;
        return update(state, { skeletonTracing: { trees: { [activeTreeId]: { comments: { $set: comments } } } } });
      }).getOrElse(state);
    }

    case "DELETE_COMMENT": {
      return deleteComment(state.skeletonTracing, action.commentText).map((comments) => {
        const { activeTreeId } = state.skeletonTracing;
        return update(state, { skeletonTracing: { trees: { [activeTreeId]: { comments: { $set: comments } } } } });
      }).getOrElse(state);
    }

    default:
      // pass;
  }

  return state;
}

export default SkeletonTracingReducer;<|MERGE_RESOLUTION|>--- conflicted
+++ resolved
@@ -37,8 +37,7 @@
       })), "id");
 
       const activeNodeId = contentData.activeNode ? contentData.activeNode : null;
-<<<<<<< HEAD
-      const activeTree = activeNodeId ? findActiveTree(trees, activeNodeId) : null;
+      const activeTree = activeNodeId ? findTree(trees, activeNodeId) : null;
 
       let activeTreeId;
       if (activeTree != null) {
@@ -47,9 +46,6 @@
         const lastTree = _.maxBy(_.values(trees), tree => tree.id);
         activeTreeId = lastTree.treeId;
       }
-=======
-      const activeTree = findTree(trees, activeNodeId);
->>>>>>> c995e4f2
 
       const skeletonTracing: SkeletonTracingType = {
         activeNodeId,
