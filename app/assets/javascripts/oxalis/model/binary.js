--- conflicted
+++ resolved
@@ -191,19 +191,7 @@
 
     for (const planeId of OrthoViewValuesWithoutTDView) {
       const [u, v] = Dimensions.getIndices(planeId);
-<<<<<<< HEAD
-      let texturePosition = getTexturePosition(Store.getState(), planeId, this.layer.resolutions);
-
-      // Making sure, position is top-left corner of some bucket
-      // Probably not necessary?
-      texturePosition = [
-        texturePosition[0] & ~0b11111,
-        texturePosition[1] & ~0b11111,
-        texturePosition[2] & ~0b11111,
-      ];
-=======
       const texturePosition = getPosition(Store.getState().flycam);
->>>>>>> e77fc934
 
       // Calculating the coordinates of the textures top-left corner
       const topLeftPosition = _.clone(texturePosition);
