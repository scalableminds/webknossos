--- conflicted
+++ resolved
@@ -12,13 +12,11 @@
 
 ### Added
 
-<<<<<<< HEAD
+- Volume tracing data is now saved with lz4 compression, reducing I/O load and required disk space. [#4602](https://github.com/scalableminds/webknossos/pull/4602)
 - Added a warning to the segmentation tab when viewing `uint64` bit segmentation data. [#4598](https://github.com/scalableminds/webknossos/pull/4598)
-=======
-- Volume tracing data is now saved with lz4 compression, reducing I/O load and required disk space. [#4602](https://github.com/scalableminds/webknossos/pull/4602)
->>>>>>> ca37c16a
 
 ### Changed
+
 - Improved the UI in navigation bar during loading of tracings and datasets. [#4612](https://github.com/scalableminds/webknossos/pull/4612)
 - Improved logging in case of very slow annotation saving. Additionally, the user is also warned when there are unsaved changes older than two minutes. [#4593](https://github.com/scalableminds/webknossos/pull/4593)
 
