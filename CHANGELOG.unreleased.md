# Changelog (Unreleased)

All notable (yet unreleased) user-facing changes to WEBKNOSSOS are documented in this file.
See `CHANGELOG.released.md` for the changes which are part of official releases.

The format is based on [Keep a Changelog](http://keepachangelog.com/en/1.0.0/)
and this project adheres to [Calendar Versioning](http://calver.org/) `0Y.0M.MICRO`.
For upgrade instructions, please check the [migration guide](MIGRATIONS.released.md).

## Unreleased
[Commits](https://github.com/scalableminds/webknossos/compare/24.10.0...HEAD)

### Added
- It is now possible to add metadata in annotations to Trees and Segments. [#7875](https://github.com/scalableminds/webknossos/pull/7875)
- Added a summary row to the time tracking overview, where times and annotations/tasks are summed. [#8092](https://github.com/scalableminds/webknossos/pull/8092)
- Most sliders have been improved: Wheeling above a slider now changes its value and double-clicking its knob resets it to its default value. [#8095](https://github.com/scalableminds/webknossos/pull/8095)
- It is now possible to search for unnamed segments with the full default name instead of only their id. [#8133](https://github.com/scalableminds/webknossos/pull/8133)
- Increased loading speed for precomputed meshes. [#8110](https://github.com/scalableminds/webknossos/pull/8110)
- Added a button to the search popover in the skeleton and segment tab to select all matching non-group results. [#8123](https://github.com/scalableminds/webknossos/pull/8123)
- Unified wording in UI and code: “Magnification”/“mag” is now used in place of “Resolution“ most of the time, compare [https://docs.webknossos.org/webknossos/terminology.html](terminology document). [#8111](https://github.com/scalableminds/webknossos/pull/8111)
- Added support for adding remote OME-Zarr NGFF version 0.5 datasets. [#8122](https://github.com/scalableminds/webknossos/pull/8122)

### Changed
- Some mesh-related actions were disabled in proofreading-mode when using meshfiles that were created for a mapping rather than an oversegmentation. [#8091](https://github.com/scalableminds/webknossos/pull/8091)
- Admins can now see and cancel all jobs. The owner of the job is shown in the job list. [#8112](https://github.com/scalableminds/webknossos/pull/8112)
- Migrated nightly screenshot tests from CircleCI to GitHub actions. [#8134](https://github.com/scalableminds/webknossos/pull/8134)
- Migrated nightly screenshot tests for wk.org from CircleCI to GitHub actions. [#8135](https://github.com/scalableminds/webknossos/pull/8135)
- Thumbnails for datasets now use the selected mapping from the view configuration if available. [#8157](https://github.com/scalableminds/webknossos/pull/8157)

### Fixed
- Fixed a bug during dataset upload in case the configured `datastore.baseFolder` is an absolute path. [#8098](https://github.com/scalableminds/webknossos/pull/8098) [#8103](https://github.com/scalableminds/webknossos/pull/8103)
- Fixed bbox export menu item [#8152](https://github.com/scalableminds/webknossos/pull/8152)
- When trying to save an annotation opened via a link including a sharing token, the token is automatically discarded in case it is insufficient for update actions but the users token is. [#8139](https://github.com/scalableminds/webknossos/pull/8139)
- Fixed that the skeleton search did not automatically expand groups that contained the selected tree [#8129](https://github.com/scalableminds/webknossos/pull/8129)
- Fixed a bug that zarr streaming version 3 returned the shape of mag (1, 1, 1) / the finest mag for all mags. [#8116](https://github.com/scalableminds/webknossos/pull/8116)
- Fixed sorting of mags in outbound zarr streaming. [#8125](https://github.com/scalableminds/webknossos/pull/8125)
- Fixed a bug where you could not create annotations for public datasets of other organizations. [#8107](https://github.com/scalableminds/webknossos/pull/8107)
- Users without edit permissions to a dataset can no longer delete sharing tokens via the API. [#8083](https://github.com/scalableminds/webknossos/issues/8083)
- Fixed downloading task annotations of teams you are not in, when accessing directly via URI. [#8155](https://github.com/scalableminds/webknossos/pull/8155)
<<<<<<< HEAD
- Removed unnesessary scrollbars in skeleton tab that occured especially after resizing. [#8148](https://github.com/scalableminds/webknossos/pull/8148)
=======
- Deleting a bounding box is now possible independently of a visible segmentation layer. [#8164](https://github.com/scalableminds/webknossos/pull/8164)
>>>>>>> 159f868e

### Removed

### Breaking Changes<|MERGE_RESOLUTION|>--- conflicted
+++ resolved
@@ -37,11 +37,8 @@
 - Fixed a bug where you could not create annotations for public datasets of other organizations. [#8107](https://github.com/scalableminds/webknossos/pull/8107)
 - Users without edit permissions to a dataset can no longer delete sharing tokens via the API. [#8083](https://github.com/scalableminds/webknossos/issues/8083)
 - Fixed downloading task annotations of teams you are not in, when accessing directly via URI. [#8155](https://github.com/scalableminds/webknossos/pull/8155)
-<<<<<<< HEAD
 - Removed unnesessary scrollbars in skeleton tab that occured especially after resizing. [#8148](https://github.com/scalableminds/webknossos/pull/8148)
-=======
 - Deleting a bounding box is now possible independently of a visible segmentation layer. [#8164](https://github.com/scalableminds/webknossos/pull/8164)
->>>>>>> 159f868e
 
 ### Removed
 
