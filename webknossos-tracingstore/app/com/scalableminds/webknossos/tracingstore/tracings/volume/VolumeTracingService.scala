--- conflicted
+++ resolved
@@ -119,24 +119,19 @@
     for {
       // warning, may be called multiple times with the same version number (due to transaction management).
       // frontend ensures that each bucket is only updated once per transaction
-<<<<<<< HEAD
       fallbackLayer <- getFallbackLayer(tracingId)
-=======
       tracing <- find(tracingId) ?~> "tracing.notFound"
->>>>>>> b161b3d9
       segmentIndexBuffer <- Fox.successful(
-        new VolumeSegmentIndexBuffer(tracingId,
-                                     volumeSegmentIndexClient,
-                                     updateGroup.version,
-<<<<<<< HEAD
-                                     remoteDatastoreClient,
-                                     fallbackLayer,
-                                     userToken))
+        new VolumeSegmentIndexBuffer(
+          tracingId,
+          volumeSegmentIndexClient,
+          updateGroup.version,
+          remoteDatastoreClient,
+          fallbackLayer,
+          AdditionalAxis.fromProtosAsOpt(tracing.additionalAxes),
+          userToken
+        ))
       updatedTracing: VolumeTracing <- updateGroup.actions.foldLeft(find(tracingId)) { (tracingFox, action) =>
-=======
-                                     AdditionalAxis.fromProtosAsOpt(tracing.additionalAxes)))
-      updatedTracing: VolumeTracing <- updateGroup.actions.foldLeft(Fox.successful(tracing)) { (tracingFox, action) =>
->>>>>>> b161b3d9
         tracingFox.futureBox.flatMap {
           case Full(tracing) =>
             action match {
@@ -220,44 +215,6 @@
     for {
       _ <- Fox.successful(())
       dataLayer = volumeTracingLayer(tracingId, volumeTracing)
-<<<<<<< HEAD
-      _ <- Fox.serialCombined(volumeTracing.resolutions.toList)(resolution => {
-        val mag = vec3IntFromProto(resolution)
-        for {
-          fallbackLayer <- getFallbackLayer(tracingId)
-          bucketPositionsRaw <- volumeSegmentIndexService.getSegmentToBucketIndexWithEmptyFallbackWithoutBuffer(
-            fallbackLayer,
-            tracingId,
-            a.id,
-            mag,
-            None,
-            volumeTracing.mappingName,
-            userToken)
-          bucketPositions = bucketPositionsRaw.values
-            .map(vec3IntFromProto)
-            .map(_ * mag * DataLayer.bucketLength)
-            .map(bp => BucketPosition(bp.x, bp.y, bp.z, mag, a.additionalCoordinates))
-            .toList
-          _ <- Fox.serialCombined(bucketPositions) {
-            bucketPosition =>
-              for {
-                data <- loadBucket(dataLayer, bucketPosition)
-                typedData = UnsignedIntegerArray.fromByteArray(data, volumeTracing.elementClass)
-                filteredData = typedData.map(elem =>
-                  if (elem.toLong == a.id) UnsignedInteger.zeroFromElementClass(volumeTracing.elementClass) else elem)
-                filteredBytes = UnsignedIntegerArray.toByteArray(filteredData, volumeTracing.elementClass)
-                _ <- saveBucket(dataLayer, bucketPosition, filteredBytes, version)
-                _ <- updateSegmentIndex(segmentIndexBuffer,
-                                        bucketPosition,
-                                        filteredBytes,
-                                        Some(data),
-                                        volumeTracing.elementClass,
-                                        volumeTracing.mappingName)
-              } yield ()
-          }
-        } yield ()
-      })
-=======
       possibleAdditionalCoordinates = AdditionalAxis.coordinateSpace(dataLayer.additionalAxes).map(Some(_))
       additionalCoordinateList = if (possibleAdditionalCoordinates.isEmpty) {
         List(None)
@@ -268,12 +225,17 @@
         Fox.serialCombined(additionalCoordinateList)(additionalCoordinates => {
           val mag = vec3IntFromProto(resolution)
           for {
+            fallbackLayer <- getFallbackLayer(tracingId)
             bucketPositionsRaw <- volumeSegmentIndexService.getSegmentToBucketIndexWithEmptyFallbackWithoutBuffer(
+              fallbackLayer,
               tracingId,
               a.id,
               mag,
+              None, //TODO: ???
+              volumeTracing.mappingName,
               additionalCoordinates,
-              dataLayer.additionalAxes)
+              dataLayer.additionalAxes,
+              userToken)
             bucketPositions = bucketPositionsRaw.values
               .map(vec3IntFromProto)
               .map(_ * mag * DataLayer.bucketLength)
@@ -292,12 +254,12 @@
                                           bucketPosition,
                                           filteredBytes,
                                           Some(data),
-                                          volumeTracing.elementClass)
+                                          volumeTracing.elementClass,
+                                          volumeTracing.mappingName)
                 } yield ()
             }
           } yield ()
         }))
->>>>>>> b161b3d9
       _ <- segmentIndexBuffer.flush()
     } yield volumeTracing
 
@@ -316,11 +278,6 @@
 
     val dataLayer = volumeTracingLayer(tracingId, tracing)
     val bucketStream = dataLayer.volumeBucketProvider.bucketStreamWithVersion()
-<<<<<<< HEAD
-=======
-    val segmentIndexBuffer =
-      new VolumeSegmentIndexBuffer(tracingId, volumeSegmentIndexClient, newVersion, dataLayer.additionalAxes)
->>>>>>> b161b3d9
 
     for {
       fallbackLayer <- getFallbackLayer(tracingId)
@@ -329,6 +286,7 @@
                                                         newVersion,
                                                         remoteDatastoreClient,
                                                         fallbackLayer,
+                                                        dataLayer.additionalAxes,
                                                         userToken)
       sourceTracing <- find(tracingId, Some(sourceVersion))
       _ <- Fox.serialCombined(bucketStream) {
@@ -396,20 +354,16 @@
               mergedVolume.largestSegmentId.toLong,
               tracing.elementClass)) ?~> "annotation.volume.largestSegmentIdExceedsRange"
             destinationDataLayer = volumeTracingLayer(tracingId, tracing)
-<<<<<<< HEAD
-            fallBackLayer <- getFallbackLayer(tracingId)
-            segmentIndexBuffer = new VolumeSegmentIndexBuffer(tracingId,
-                                                              volumeSegmentIndexClient,
-                                                              tracing.version,
-                                                              remoteDatastoreClient,
-                                                              fallBackLayer,
-                                                              userToken)
-=======
-            segmentIndexBuffer = new VolumeSegmentIndexBuffer(tracingId,
-                                                              volumeSegmentIndexClient,
-                                                              tracing.version,
-                                                              AdditionalAxis.fromProtosAsOpt(tracing.additionalAxes))
->>>>>>> b161b3d9
+            fallbackLayer <- getFallbackLayer(tracingId)
+            segmentIndexBuffer = new VolumeSegmentIndexBuffer(
+              tracingId,
+              volumeSegmentIndexClient,
+              tracing.version,
+              remoteDatastoreClient,
+              fallbackLayer,
+              AdditionalAxis.fromProtosAsOpt(tracing.additionalAxes),
+              userToken
+            )
             _ <- mergedVolume.withMergedBuckets { (bucketPosition, bytes) =>
               for {
                 _ <- saveBucket(destinationDataLayer, bucketPosition, bytes, tracing.version)
@@ -438,16 +392,18 @@
     } else {
       val dataLayer = volumeTracingLayer(tracingId, tracing)
       val savedResolutions = new mutable.HashSet[Vec3Int]()
-<<<<<<< HEAD
       for {
         resolutionSetFox <- for {
           fallbackLayer <- getFallbackLayer(tracingId)
-          segmentIndexBuffer = new VolumeSegmentIndexBuffer(tracingId,
-                                                            volumeSegmentIndexClient,
-                                                            tracing.version,
-                                                            remoteDatastoreClient,
-                                                            fallbackLayer,
-                                                            userToken)
+          segmentIndexBuffer = new VolumeSegmentIndexBuffer(
+            tracingId,
+            volumeSegmentIndexClient,
+            tracing.version,
+            remoteDatastoreClient,
+            fallbackLayer,
+            AdditionalAxis.fromProtosAsOpt(tracing.additionalAxes),
+            userToken
+          )
           unzipResult = withBucketsFromZip(initialData) { (bucketPosition, bytes) =>
             if (resolutionRestrictions.isForbidden(bucketPosition.mag)) {
               Fox.successful(())
@@ -475,23 +431,6 @@
               _ <- segmentIndexBuffer.flush()
             } yield savedResolutions.toSet
           }
-=======
-      val segmentIndexBuffer = new VolumeSegmentIndexBuffer(tracingId,
-                                                            volumeSegmentIndexClient,
-                                                            tracing.version,
-                                                            AdditionalAxis.fromProtosAsOpt(tracing.additionalAxes))
-
-      val unzipResult = withBucketsFromZip(initialData) { (bucketPosition, bytes) =>
-        if (resolutionRestrictions.isForbidden(bucketPosition.mag)) {
-          Fox.successful(())
-        } else {
-          savedResolutions.add(bucketPosition.mag)
-          for {
-            _ <- saveBucket(dataLayer, bucketPosition, bytes, tracing.version)
-            _ <- Fox.runIfOptionTrue(tracing.hasSegmentIndex)(
-              updateSegmentIndex(segmentIndexBuffer, bucketPosition, bytes, Empty, tracing.elementClass))
-          } yield ()
->>>>>>> b161b3d9
         }
         resolutionSet <- resolutionSetFox
       } yield resolutionSet
@@ -609,16 +548,15 @@
       buckets: Iterator[(BucketPosition, Array[Byte])] = sourceDataLayer.bucketProvider.bucketStream()
       destinationDataLayer = volumeTracingLayer(destinationId, destinationTracing)
       fallbackLayer <- getFallbackLayer(sourceId)
-      segmentIndexBuffer = new VolumeSegmentIndexBuffer(destinationId,
-                                                        volumeSegmentIndexClient,
-                                                        destinationTracing.version,
-<<<<<<< HEAD
-                                                        remoteDatastoreClient,
-                                                        fallbackLayer,
-                                                        userToken)
-=======
-                                                        AdditionalAxis.fromProtosAsOpt(sourceTracing.additionalAxes))
->>>>>>> b161b3d9
+      segmentIndexBuffer = new VolumeSegmentIndexBuffer(
+        destinationId,
+        volumeSegmentIndexClient,
+        destinationTracing.version,
+        remoteDatastoreClient,
+        fallbackLayer,
+        AdditionalAxis.fromProtosAsOpt(sourceTracing.additionalAxes),
+        userToken
+      )
       _ <- Fox.serialCombined(buckets) {
         case (bucketPosition, bucketData) =>
           if (destinationTracing.resolutions.contains(vec3IntToProto(bucketPosition.mag))) {
@@ -868,22 +806,15 @@
       for {
         _ <- bool2Fox(ElementClass.largestSegmentIdIsInRange(mergedVolume.largestSegmentId.toLong, elementClass)) ?~> "annotation.volume.largestSegmentIdExceedsRange"
         mergedAdditionalAxes <- Fox.box2Fox(AdditionalAxis.mergeAndAssertSameAdditionalAxes(tracings.map(t =>
-<<<<<<< HEAD
-          Some(AdditionalAxis.fromProto(t.additionalAxes)))))
+          AdditionalAxis.fromProtosAsOpt(t.additionalAxes))))
         fallbackLayer <- getFallbackLayer(newId)
         segmentIndexBuffer = new VolumeSegmentIndexBuffer(newId,
                                                           volumeSegmentIndexClient,
                                                           newVersion,
                                                           remoteDatastoreClient,
                                                           fallbackLayer,
+                                                          mergedAdditionalAxes,
                                                           userToken)
-=======
-          AdditionalAxis.fromProtosAsOpt(t.additionalAxes))))
-        segmentIndexBuffer = new VolumeSegmentIndexBuffer(newId,
-                                                          volumeSegmentIndexClient,
-                                                          newVersion,
-                                                          mergedAdditionalAxes)
->>>>>>> b161b3d9
         _ <- mergedVolume.withMergedBuckets { (bucketPosition, bucketBytes) =>
           for {
             _ <- saveBucket(newId, elementClass, bucketPosition, bucketBytes, newVersion, toCache, mergedAdditionalAxes)
@@ -905,7 +836,6 @@
                       tracing: VolumeTracing,
                       currentVersion: Long,
                       userToken: Option[String],
-<<<<<<< HEAD
                       dryRun: Boolean): Fox[Option[Int]] = {
     var processedBucketCount = 0
     for {
@@ -918,6 +848,7 @@
                                                         currentVersion + 1L,
                                                         remoteDatastoreClient,
                                                         fallbackLayer,
+                                                        sourceDataLayer.additionalAxes,
                                                         userToken)
       _ <- Fox.serialCombined(buckets) {
         case (bucketPosition, bucketData) =>
@@ -954,45 +885,6 @@
                                                                            userToken)
       alreadyHasSegmentIndex = tracing.hasSegmentIndex.getOrElse(false)
     } yield canHaveSegmentIndex && !alreadyHasSegmentIndex
-=======
-                      dryRun: Boolean): Fox[Option[Int]] =
-    if (tracing.hasSegmentIndex.getOrElse(false)) {
-      // tracing has a segment index already, do nothing
-      Fox.successful(None)
-    } else if (!VolumeSegmentIndexService.canHaveSegmentIndex(tracing.fallbackLayer)) {
-      // tracing is not eligible for segment index, do nothing
-      Fox.successful(None)
-    } else {
-      var processedBucketCount = 0
-      for {
-        isTemporaryTracing <- isTemporaryTracing(tracingId)
-        sourceDataLayer = volumeTracingLayer(tracingId, tracing, isTemporaryTracing)
-        buckets: Iterator[(BucketPosition, Array[Byte])] = sourceDataLayer.bucketProvider.bucketStream()
-        segmentIndexBuffer = new VolumeSegmentIndexBuffer(tracingId,
-                                                          volumeSegmentIndexClient,
-                                                          currentVersion + 1L,
-                                                          sourceDataLayer.additionalAxes)
-        _ <- Fox.serialCombined(buckets) {
-          case (bucketPosition, bucketData) =>
-            processedBucketCount += 1
-            updateSegmentIndex(segmentIndexBuffer, bucketPosition, bucketData, Empty, tracing.elementClass)
-        }
-        _ <- Fox.runIf(!dryRun)(segmentIndexBuffer.flush())
-        updateGroup = UpdateActionGroup[VolumeTracing](
-          tracing.version + 1L,
-          System.currentTimeMillis(),
-          None,
-          List(AddSegmentIndex()),
-          None,
-          None,
-          "dummyTransactionId",
-          1,
-          0
-        )
-        _ <- Fox.runIf(!dryRun)(handleUpdateGroup(tracingId, updateGroup, tracing.version, userToken))
-      } yield Some(processedBucketCount)
-    }
->>>>>>> b161b3d9
 
   def importVolumeData(tracingId: String,
                        tracing: VolumeTracing,
@@ -1028,13 +920,10 @@
             new VolumeSegmentIndexBuffer(tracingId,
                                          volumeSegmentIndexClient,
                                          tracing.version + 1,
-<<<<<<< HEAD
                                          remoteDatastoreClient,
                                          fallbackLayer,
+                                         dataLayer.additionalAxes,
                                          userToken))
-=======
-                                         dataLayer.additionalAxes))
->>>>>>> b161b3d9
           _ <- mergedVolume.withMergedBuckets { (bucketPosition, bucketBytes) =>
             for {
               _ <- saveBucket(volumeLayer, bucketPosition, bucketBytes, tracing.version + 1)
