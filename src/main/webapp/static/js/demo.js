--- conflicted
+++ resolved
@@ -1,72 +1,20 @@
-<<<<<<< HEAD
-var cam, changePerspectiveParams, clipping_distance, enableClipping, keyDown, mesh, mouseDown, mousePressed, mouseReleased, pointcloud, ps, render, setCamPosition, start, toggleClipping;
-ps = void 0;
-=======
 var cam, changePerspectiveParams, clipping_distance, eng, fragmentShader, loadPointcloud, mesh, mouseDown, pointcloud, render, setCamPosition, start, vertexShader;
 eng = void 0;
->>>>>>> 7d4be0f4
 pointcloud = void 0;
 mesh = void 0;
 cam = void 0;
 mouseDown = false;
 clipping_distance = 15.0;
-<<<<<<< HEAD
-enableClipping = true;
-mousePressed = function() {
-  return mouseDown = true;
-};
-mouseReleased = function() {
-  return mouseDown = false;
-};
-keyDown = function() {
-  switch (ps.key) {
-    case 119:
-      cam.pos = V3.add(cam.pos, V3.scale(cam.dir, 0.2));
-      break;
-    case 115:
-      cam.pos = V3.add(cam.pos, V3.scale(cam.dir, -0.2));
-      break;
-    case 97:
-      cam.pos = V3.add(cam.pos, V3.scale(cam.left, 0.2));
-      break;
-    case 100:
-      cam.pos = V3.add(cam.pos, V3.scale(cam.left, -0.2));
-  }
-};
-=======
 fragmentShader = "#ifdef GL_ES\n  precision highp float;\n#endif\nvarying vec4 frontColor;void main(void){  gl_FragColor = frontColor;}";
 vertexShader = "varying vec4 frontColor;attribute vec3 aVertex;attribute vec4 aColor;uniform float pointSize;uniform vec3 attenuation;uniform mat4 modelViewMatrix;uniform mat4 projectionMatrix;uniform mat4 normalMatrix;uniform float d;uniform vec3 n0;void main(void){  frontColor =  aColor;  vec4 ecPos4 = modelViewMatrix * vec4(aVertex, 1.0);  float dist = length( ecPos4 );  float attn = attenuation[0] +               (attenuation[1] * dist) +              (attenuation[2] * dist * dist);  gl_PointSize = pointSize * sqrt(1.0/attn);    float s = dot(aVertex, n0);  s = s - d;     if( s < 0.0){    gl_Position = vec4(0.0, 0.0, 0.0, 0.0);    frontColor = vec4(0.0, 0.0, 0.0, 1.0);    gl_PointSize = 0.0;  }else{	gl_Position = projectionMatrix * ecPos4;  }}";
->>>>>>> 7d4be0f4
 render = function() {
-  var d, h, length_dir, n0, p, versch, y;
+  var d, h, length_dir, n0, p, status, versch, y;
   if (mouseDown) {
     y = -(eng.mouseX - eng.getWidth / 2) / eng.getWidth / 45;
     cam.yaw(y);
     h = -(eng.mouseY - eng.getHeight / 2) / eng.getHeight / 8;
     cam.pos = V3.add(cam.pos, [0, h, 0]);
   }
-<<<<<<< HEAD
-  ps.loadMatrix(M4x4.makeLookAt(cam.pos, V3.add(cam.dir, cam.pos), cam.up));
-  if (enableClipping) {
-    length_dir = Math.sqrt(cam.dir[0] * cam.dir[0] + cam.dir[1] * cam.dir[1] + cam.dir[2] * cam.dir[2]);
-    n0 = [cam.dir[0] / length_dir, cam.dir[1] / length_dir, cam.dir[2] / length_dir];
-    versch = [clipping_distance * n0[0], clipping_distance * n0[1], clipping_distance * n0[2]];
-    p = V3.add(cam.pos, versch);
-    d = V3.dot(p, n0);
-    ps.uniformf("d", d);
-    ps.uniformf("n0", n0);
-    ps.uniformi("clipping", 1);
-  } else {
-    ps.uniformi("clipping", 0);
-  }
-  ps.clear();
-  ps.render(pointcloud);
-  ps.renderMesh(mesh);
-  document.all.status.innerHTML = "" + (Math.floor(ps.frameRate)) + " FPS <br/> " + pointcloud.numPoints + " Points <br />" + cam.pos;
-};
-start = function() {
-  var ctx, frag, progObj, vert;
-=======
   eng.loadMatrix(M4x4.makeLookAt(cam.pos, V3.add(cam.dir, cam.pos), cam.up));
   length_dir = Math.sqrt(cam.dir[0] * cam.dir[0] + cam.dir[1] * cam.dir[1] + cam.dir[2] * cam.dir[2]);
   n0 = [cam.dir[0] / length_dir, cam.dir[1] / length_dir, cam.dir[2] / length_dir];
@@ -83,32 +31,11 @@
 };
 start = function() {
   var progObj;
->>>>>>> 7d4be0f4
   cam = new FreeCam();
   cam.pos = [6, 5, -15];
   eng = new GL_engine(document.getElementById('render'), {
     "antialias": true
   });
-<<<<<<< HEAD
-  ctx = ps.getContext();
-  ctx.blendFunc(ctx.SRC_ALPHA, ctx.ONE_MINUS_SRC_ALPHA);
-  ctx.enable(ctx.BLEND);
-  ctx.disable(ctx.DEPTH_TEST);
-  vert = ps.getShaderStr("js/libs/pointstream/shaders/clip.vs");
-  frag = ps.getShaderStr("js/libs/pointstream/shaders/clip.fs");
-  progObj = ps.createProgram(vert, frag);
-  ps.useProgram(progObj);
-  ps.uniformf("alphaBlending", 0.5);
-  ps.perspective(60, ps.width / ps.height, 0.1, 20);
-  ps.background([0.9, 0.9, 0.9, 1]);
-  ps.pointSize(5);
-  ps.onRender = render;
-  ps.onMousePressed = mousePressed;
-  ps.onMouseReleased = mouseReleased;
-  ps.onKeyDown = keyDown;
-  pointcloud = read_binary_file();
-  mesh = load_obj_file();
-=======
   progObj = eng.createShaderProgram(vertexShader, fragmentShader);
   eng.useProgram(progObj);
   eng.onRender(render);
@@ -153,7 +80,6 @@
   };
   xhr.send(null);
   return pointCloud;
->>>>>>> 7d4be0f4
 };
 setCamPosition = function() {
   var x, y, z;
@@ -172,7 +98,4 @@
   if (!isNaN(near) && !isNaN(far) && !isNaN(fovy)) {
     eng.perspective(fovy, eng.getWidth / eng.getHeight, near, far);
   }
-};
-toggleClipping = function() {
-  return enableClipping = !enableClipping;
 };