--- conflicted
+++ resolved
@@ -1,10 +1,7 @@
 ### define
 underscore : _
-<<<<<<< HEAD
 backbone : Backbone
-=======
 ../pagination_collection : PaginationView
->>>>>>> 4138b163
 ###
 
 class UserCollection extends PaginationView
