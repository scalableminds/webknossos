version: 2
jobs:
  build_test_deploy:
    machine:
      image: ubuntu-2004:202111-02
      docker_layer_caching: false
    resource_class: large
    environment:
      USER_NAME: circleci
      USER_UID: 1000
      USER_GID: 1000
      TZ: Europe/Berlin
    steps:
      - run:
          name: "Clone Repository"
          command: |
            if [ -n "$CIRCLE_BRANCH" ]; then
              git clone --depth 5 "$CIRCLE_REPOSITORY_URL" --branch "$CIRCLE_BRANCH" --no-tags .
            fi
            if [ -n "$CIRCLE_TAG" ]; then
              git clone --depth 5 "$CIRCLE_REPOSITORY_URL" --branch "$CIRCLE_TAG" .
            fi
      - run:
          name: "Custom environment variables"
          command: |
            if [ -n "$CIRCLE_BRANCH" ]; then
              NORMALIZED_BRANCH=${CIRCLE_BRANCH//[\/-]/_}
              echo "export NORMALIZED_BRANCH=${NORMALIZED_BRANCH}" >> $BASH_ENV
              echo "export DOCKER_TAG=${NORMALIZED_BRANCH}__${CIRCLE_BUILD_NUM}" >> $BASH_ENV
            fi
            if [ -n "$CIRCLE_TAG" ]; then
              echo "export NORMALIZED_BRANCH=master" >> $BASH_ENV
              echo "export DOCKER_TAG=${CIRCLE_TAG}" >> $BASH_ENV
            fi
      - run:
          name: Build webknossos-dev docker image
          command: |
            docker pull scalableminds/webknossos-dev:$NORMALIZED_BRANCH || true
            DEV_CACHE=$NORMALIZED_BRANCH docker-compose build base
      - run:
          name: Prepare dependency folders
          command: mkdir -p project/target target ~/.ivy2 ~/.cache/coursier
      - run:
          name: Install frontend dependencies
          command: docker-compose run -e PUPPETEER_SKIP_CHROMIUM_DOWNLOAD=true base yarn install --immutable
      - run:
          name: Assert unique evolution numbers
          command: docker-compose run base tools/postgres/dbtool.js assert-unique-evolution-numbers
      - run:
          name: Assert schema.sql and evolutions are equal
          command: |
            docker-compose up -d postgres
            sleep 3
            docker-compose run compile tools/postgres/dbtool.js check-evolutions-schema
      - run:
          name: Assert that all migrations are mentioned in one migration guide and that they have a reversion counterpart.
          command: tools/assert-complete-migrations.sh
      - run:
          name: Build frontend documentation
          command: |
            WK_VERSION=${CIRCLE_TAG:-${CIRCLE_BUILD_NUM:-dev}}
            docker-compose run base yarn run docs --project-version $WK_VERSION
      - run:
          name: Build webknossos (webpack)
          command: |
            docker-compose run base yarn build
      - run:
          name: Build webknossos (sbt)
          command: |
            if [ "${CIRCLE_BRANCH}" == "master" ]; then
              docker-compose run compile sbt -no-colors clean compile stage
            else
              docker-compose run compile sbt -no-colors -DfailOnWarning compile stage
            fi
      - run:
          name: Build webknossos-datastore (sbt)
          command: docker-compose run base sbt -no-colors -DfailOnWarning "project webknossosDatastore" copyMessages compile stage

      - run:
          name: Build webknossos-tracingstore (sbt)
          command: docker-compose run base sbt -no-colors -DfailOnWarning "project webknossosTracingstore" copyMessages compile stage

<<<<<<< HEAD
      - save_cache:
          name: Save target cache
          key: target-cache-{{ checksum ".circleci/cache_version" }}-{{ .Branch }}-{{ .Revision }}
          paths:
            - "project/target"
            - "target"

      - save_cache:
          name: Save sbt cache
          key: sbt-cache-{{ checksum ".circleci/cache_version" }}-{{ checksum "project/Dependencies.scala" }}
          paths:
            - "~/.ivy2"
            - "~/.cache/coursier"

      - save_cache:
          name: Save yarn cache
          key: yarn-cache-{{ checksum ".circleci/cache_version" }}-{{ checksum "yarn.lock" }}
          paths:
            - "~/.cache/yarn"

      - save_cache:
          name: Save webpack cache
          key: webpack-cache-{{ checksum ".circleci/cache_version" }}-{{ .Branch }}-{{ .Revision }}
          paths:
            - "node_modules/.cache/webpack"
=======
      - run:
          name: Checksum App Dirs
          command: find app webknossos-datastore/app webknossos-tracingstore/app -type f -exec md5sum {} \; | sort -k 2 | md5sum > app_checksum.txt

>>>>>>> b9f63bfe
      - run:
          name: Build webknossos docker image
          command: |
            docker pull scalableminds/webknossos:$NORMALIZED_BRANCH || true
            DEV_CACHE=$NORMALIZED_BRANCH docker-compose build --pull webknossos

      - run:
          name: Build webknossos-datastore docker image
          command: docker-compose build --pull webknossos-datastore

      - run:
          name: Build webknossos-tracingstore docker image
          command: docker-compose build --pull webknossos-tracingstore
<<<<<<< HEAD
=======

      - run:
          name: Lint frontend code and check formatting
          command: |
            .circleci/not-on-master.sh docker-compose run base bash -c "yarn run check-frontend"
      - run:
          name: Check for cyclic dependencies in front-end
          command: |
            .circleci/not-on-master.sh docker-compose run base yarn check-cyclic-dependencies
      - run:
          name: Run frontend tests
          command: |
            .circleci/not-on-master.sh docker-compose run base yarn test-verbose
      - run:
          name: Lint backend code and check formatting
          command: |
            .circleci/not-on-master.sh docker-compose run backend-lint-format
      - run:
          name: Run backend tests
          command: |
            .circleci/not-on-master.sh docker-compose run backend-tests
      - run:
          name: Run end-to-end tests
          command: |
            mkdir -p binaryData/Organization_X && chmod 777 binaryData/Organization_X
            for i in {1..3}; do # retry
              .circleci/not-on-master.sh docker-compose run e2e-tests && s=0 && break || s=$?
            done
            (exit $s)
      - run:
          name: Validate frontend types
          command: |
            .circleci/not-on-master.sh docker-compose run base yarn typecheck
      - run:
          name: Start webknossos, datastore and tracingstore
          command: docker-compose up -d webknossos && docker-compose up -d webknossos-datastore && docker-compose up -d webknossos-tracingstore

      - run:
          name: Run webknossos smoke test
          command: |
            for i in {1..20}; do # retry
              curl --fail -v http://localhost:9000/api/health && s=0 && break || s=$?
              sleep 5
            done
            (exit $s)

      - run:
          name: Run webknossos-datastore smoke test
          command: |
            for i in {1..20}; do # retry
              curl --fail -v http://localhost:9090/data/health && s=0 && break || s=$?
              sleep 5
            done
            (exit $s)

      - run:
          name: Run webknossos-tracingstore smoke test
          command: |
            for i in {1..20}; do # retry
              curl --fail -v http://localhost:9050/tracings/health && s=0 && break || s=$?
              sleep 5
            done
            (exit $s)
      - run:
          name: Stop webknossos, datastore and tracingstore
          command: docker-compose down --volumes --remove-orphans

>>>>>>> b9f63bfe
      - run:
          name: Push docker images
          command: |
            function retry() {
              for i in {1..5}; do
                "$@" && s=0 && break || s=$?
                sleep 10
              done
              return $s
            }
            retry sh -c 'echo $DOCKER_PASS | docker login -u $DOCKER_USER --password-stdin'
            retry docker-compose push webknossos
            retry docker-compose push webknossos-datastore
            retry docker-compose push webknossos-tracingstore
            if [ -n "$CIRCLE_BRANCH" ]; then
              docker tag \
                scalableminds/webknossos:${DOCKER_TAG} \
                scalableminds/webknossos:${NORMALIZED_BRANCH}
              retry docker push scalableminds/webknossos:${NORMALIZED_BRANCH}
              docker tag \
                scalableminds/webknossos-datastore:${DOCKER_TAG} \
                scalableminds/webknossos-datastore:${NORMALIZED_BRANCH}
              retry docker push scalableminds/webknossos-datastore:${NORMALIZED_BRANCH}
              docker tag \
                scalableminds/webknossos-tracingstore:${DOCKER_TAG} \
                scalableminds/webknossos-tracingstore:${NORMALIZED_BRANCH}
              retry docker push scalableminds/webknossos-tracingstore:${NORMALIZED_BRANCH}
              docker tag \
                scalableminds/webknossos-dev \
                scalableminds/webknossos-dev:${NORMALIZED_BRANCH}
              retry docker push scalableminds/webknossos-dev:${NORMALIZED_BRANCH}
            fi
            docker logout
      - run:
          name: Install dev deployment
          command: |
            if [ "${CIRCLE_BRANCH}" != "master" ]; then
              PR_URL="$CIRCLE_PULL_REQUEST"
              PR_NUMBER=$(echo $PR_URL | awk -F'/' '{print $NF}')
              SHOULD_AUTODEPLOY=$(curl "https://api.github.com/repos/scalableminds/webknossos/pulls/${PR_NUMBER}" | jq -e '.labels | .[] | select(.name == "autodeploy")')
              if [ "$?" -eq "0" ]
                then
                  echo "Starting autodeploy"
                  curl -X POST -H "X-Auth-Token: $RELEASE_API_TOKEN" "https://kubernetix.scm.io/hooks/install/webknossos/dev/${CIRCLE_BRANCH}?user=CI+%28nightly%29"
                  echo "\nInstalled to $NORMALIZED_BRANCH.webknossos.xyz"

                  # Install gh client
                  sudo mkdir -p -m 755 /etc/apt/keyrings && wget -qO- https://cli.github.com/packages/githubcli-archive-keyring.gpg | sudo tee /etc/apt/keyrings/githubcli-archive-keyring.gpg > /dev/null \
                  && sudo chmod go+r /etc/apt/keyrings/githubcli-archive-keyring.gpg \
                  && echo "deb [arch=$(dpkg --print-architecture) signed-by=/etc/apt/keyrings/githubcli-archive-keyring.gpg] https://cli.github.com/packages stable main" | sudo tee /etc/apt/sources.list.d/github-cli.list > /dev/null \
                  && sudo apt update \
                  && sudo apt install gh -y
                  gh auth status

                  CURRENT_BODY=$(gh pr view $PR_NUMBER --json body | jq -r '.body')
                  echo "CURRENT_BODY=$CURRENT_BODY"
                  UPDATED_BODY=$(echo $CURRENT_BODY | sed "s|https://___.webknossos.xyz|https://$NORMALIZED_BRANCH.webknossos.xyz|g")
                  echo "UPDATED_BODY=$UPDATED_BODY"

                  echo $UPDATED_BODY | gh pr edit $PR_NUMBER -F -
              fi
            fi
      - run:
          name: Send Slack notification (master only)
          command: .circleci/slack-notification.sh


workflows:
  version: 2
  circleci_build:
    jobs:
      - build_test_deploy:
          context:
            - DockerHub
          filters:
            tags:
              only: /.*/<|MERGE_RESOLUTION|>--- conflicted
+++ resolved
@@ -80,38 +80,10 @@
           name: Build webknossos-tracingstore (sbt)
           command: docker-compose run base sbt -no-colors -DfailOnWarning "project webknossosTracingstore" copyMessages compile stage
 
-<<<<<<< HEAD
-      - save_cache:
-          name: Save target cache
-          key: target-cache-{{ checksum ".circleci/cache_version" }}-{{ .Branch }}-{{ .Revision }}
-          paths:
-            - "project/target"
-            - "target"
-
-      - save_cache:
-          name: Save sbt cache
-          key: sbt-cache-{{ checksum ".circleci/cache_version" }}-{{ checksum "project/Dependencies.scala" }}
-          paths:
-            - "~/.ivy2"
-            - "~/.cache/coursier"
-
-      - save_cache:
-          name: Save yarn cache
-          key: yarn-cache-{{ checksum ".circleci/cache_version" }}-{{ checksum "yarn.lock" }}
-          paths:
-            - "~/.cache/yarn"
-
-      - save_cache:
-          name: Save webpack cache
-          key: webpack-cache-{{ checksum ".circleci/cache_version" }}-{{ .Branch }}-{{ .Revision }}
-          paths:
-            - "node_modules/.cache/webpack"
-=======
       - run:
           name: Checksum App Dirs
           command: find app webknossos-datastore/app webknossos-tracingstore/app -type f -exec md5sum {} \; | sort -k 2 | md5sum > app_checksum.txt
 
->>>>>>> b9f63bfe
       - run:
           name: Build webknossos docker image
           command: |
@@ -125,8 +97,6 @@
       - run:
           name: Build webknossos-tracingstore docker image
           command: docker-compose build --pull webknossos-tracingstore
-<<<<<<< HEAD
-=======
 
       - run:
           name: Lint frontend code and check formatting
@@ -194,7 +164,6 @@
           name: Stop webknossos, datastore and tracingstore
           command: docker-compose down --volumes --remove-orphans
 
->>>>>>> b9f63bfe
       - run:
           name: Push docker images
           command: |
@@ -240,7 +209,6 @@
                   echo "Starting autodeploy"
                   curl -X POST -H "X-Auth-Token: $RELEASE_API_TOKEN" "https://kubernetix.scm.io/hooks/install/webknossos/dev/${CIRCLE_BRANCH}?user=CI+%28nightly%29"
                   echo "\nInstalled to $NORMALIZED_BRANCH.webknossos.xyz"
-
                   # Install gh client
                   sudo mkdir -p -m 755 /etc/apt/keyrings && wget -qO- https://cli.github.com/packages/githubcli-archive-keyring.gpg | sudo tee /etc/apt/keyrings/githubcli-archive-keyring.gpg > /dev/null \
                   && sudo chmod go+r /etc/apt/keyrings/githubcli-archive-keyring.gpg \
@@ -248,15 +216,16 @@
                   && sudo apt update \
                   && sudo apt install gh -y
                   gh auth status
-
                   CURRENT_BODY=$(gh pr view $PR_NUMBER --json body | jq -r '.body')
                   echo "CURRENT_BODY=$CURRENT_BODY"
                   UPDATED_BODY=$(echo $CURRENT_BODY | sed "s|https://___.webknossos.xyz|https://$NORMALIZED_BRANCH.webknossos.xyz|g")
                   echo "UPDATED_BODY=$UPDATED_BODY"
-
                   echo $UPDATED_BODY | gh pr edit $PR_NUMBER -F -
               fi
             fi
+      - run:
+          name: Report coverage
+          command: .circleci/not-on-master.sh docker-compose run base yarn coverage || true
       - run:
           name: Send Slack notification (master only)
           command: .circleci/slack-notification.sh
