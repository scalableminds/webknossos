--- conflicted
+++ resolved
@@ -1039,7 +1039,6 @@
   );
 }
 
-<<<<<<< HEAD
 export function startNeuronInferralJob(
   organizationName: string,
   datasetName: string,
@@ -1052,8 +1051,7 @@
     )}`,
   );
 }
-=======
->>>>>>> 12f1c197
+
 export function startGlobalizeFloodfillsJob(
   organizationName: string,
   datasetName: string,
