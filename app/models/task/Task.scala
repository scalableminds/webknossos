--- conflicted
+++ resolved
@@ -18,14 +18,8 @@
 import play.modules.reactivemongo.json.BSONFormats._
 import org.joda.time.DateTime
 import java.text.SimpleDateFormat
-<<<<<<< HEAD
 import play.api.libs.json.JsObject
 import scala.async.Async._
-=======
-import oxalis.security.Secured
-import oxalis.security.AuthenticatedRequest
-
->>>>>>> b1273242
 
 case class Task(
                  seedIdHeidelberg: Int,
@@ -43,12 +37,7 @@
 
   lazy val id = _id.stringify
 
-<<<<<<< HEAD
-  def taskType(implicit ctx: DBAccessContext) =
-    TaskTypeDAO.findOneById(BSONObjectID.apply(_taskType.toString)).toFox
-=======
-  def taskType = TaskTypeDAO.findOneById(_taskType)(GlobalAccessContext).toFox
->>>>>>> b1273242
+  def taskType(implicit ctx: DBAccessContext) = TaskTypeDAO.findOneById(_taskType)(GlobalAccessContext).toFox
 
   def project(implicit ctx: DBAccessContext) =
     _project.toFox.flatMap(name => ProjectDAO.findOneByName(name))
@@ -97,18 +86,15 @@
     for {
       dataSetName <- task.annotationBase.toFox.flatMap(_.dataSetName) getOrElse ""
       editPosition <- task.annotationBase.toFox.flatMap(_.content.map(_.editPosition)) getOrElse Point3D(1, 1, 1)
-<<<<<<< HEAD
       status <- task.status
-=======
       taskType <- task.taskType.map(_.summary).getOrElse("<deleted>")
->>>>>>> b1273242
     } yield {
       Json.obj(
         "id" -> task.id,
         "formattedHash" -> Formatter.formatHash(task.id),
         "seedIdHeidelberg" -> task.seedIdHeidelberg,
         "projectName" -> task._project.getOrElse("").toString,
-        "type" -> taskType.toString,
+        "type" -> taskType,
         "dataSet" -> dataSetName,
         "editPosition" -> editPosition,
         "neededExperience" -> task.neededExperience,
