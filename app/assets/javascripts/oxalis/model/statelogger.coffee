### define
backbone : Backbone
underscore : _
jquery : $
libs/request : Request
three : THREE
###

class StateLogger

  PUSH_THROTTLE_TIME : 30000 #30s

  constructor : (@flycam, @version, @tracingId, @tracingType, @allowUpdate, @pipeline) ->

    _.extend(this, Backbone.Events)

    @committedDiffs = []
    @newDiffs = []
    @committedCurrentState = true

    @failedPushCount = 0


  pushDiff : (action, value, push = true) ->

    @newDiffs.push({
      action : action
      value : value
    })
    # In order to assure that certain actions are atomic,
    # it is sometimes necessary not to push.
    if push
      @push()


  concatUpdateTracing : ->

    throw new Error("concatUpdateTracing has to be overwritten by subclass!")


  #### SERVER COMMUNICATION

  stateSaved : ->

    return @committedCurrentState and @committedDiffs.length == 0


  push : ->

    if @allowUpdate
      @committedCurrentState = false
      @pushThrottled()


  pushThrottled : ->
    # Pushes the buffered tracing to the server. Pushing happens at most
    # every 30 seconds.

    saveFkt = => @pushImpl(true)
    @pushThrottled = _.throttle(_.mutexDeferred( saveFkt, -1), @PUSH_THROTTLE_TIME)
    @pushThrottled()


  pushNow : ->   # Interface for view & controller

    return @pushImpl(false)


  pushImpl : (notifyOnFailure) ->

    @concatUpdateTracing()
    @committedDiffs = @committedDiffs.concat(@newDiffs)
    @newDiffs = []
    @committedCurrentState = true
    console.log "Sending data: ", @committedDiffs

    @pipeline.executeAction( (prevVersion) =>
      Request.send(
        url : "/annotations/#{@tracingType}/#{@tracingId}?version=#{(prevVersion + 1)}"
        method : "PUT"
        data : @committedDiffs
        contentType : "application/json"
      ).pipe (response) ->
        return response.version
    ).fail (responseObject) =>

      if responseObject.responseText? && responseObject.responseText != ""
        # restore whatever is send as the response
        try
          response = JSON.parse(responseObject.responseText)
        catch error
          console.error "parsing failed."
        if response?.messages?[0]?.error?
          if response.messages[0].error == "tracing.dirtyState"
            $(window).on(
              "beforeunload"
              =>return null)
            alert("Sorry, but the current state is inconsistent. A reload is necessary.")
            window.location.reload()

      @push()
      if notifyOnFailure
<<<<<<< HEAD
        @trigger("pushFailed", @failedPushCount >= 3)
      if @pushDeferred
        @pushDeferred.reject()
        @pushDeferred = null

    .done (response) =>
=======
        @trigger("pushFailed")
>>>>>>> 34c12cbc

    .done =>

      @committedDiffs = []<|MERGE_RESOLUTION|>--- conflicted
+++ resolved
@@ -82,7 +82,7 @@
         contentType : "application/json"
       ).pipe (response) ->
         return response.version
-    ).fail (responseObject) =>
+    ).fail( (responseObject) =>
 
       if responseObject.responseText? && responseObject.responseText != ""
         # restore whatever is send as the response
@@ -100,17 +100,8 @@
 
       @push()
       if notifyOnFailure
-<<<<<<< HEAD
-        @trigger("pushFailed", @failedPushCount >= 3)
-      if @pushDeferred
-        @pushDeferred.reject()
-        @pushDeferred = null
-
-    .done (response) =>
-=======
         @trigger("pushFailed")
->>>>>>> 34c12cbc
-
+    )
     .done =>
 
       @committedDiffs = []