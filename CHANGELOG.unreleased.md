# Changelog (Unreleased)

All notable (yet unreleased) user-facing changes to WEBKNOSSOS are documented in this file.
See `CHANGELOG.released.md` for the changes which are part of official releases.

The format is based on [Keep a Changelog](http://keepachangelog.com/en/1.0.0/)
and this project adheres to [Calendar Versioning](http://calver.org/) `0Y.0M.MICRO`.
For upgrade instructions, please check the [migration guide](MIGRATIONS.released.md).

## Unreleased
[Commits](https://github.com/scalableminds/webknossos/compare/23.03.1...HEAD)

### Added

### Changed
- Updated the styling of the "welcome" screen for new users to be in line with the new branding. [#6904](https://github.com/scalableminds/webknossos/pull/6904)

### Fixed
<<<<<<< HEAD
- Fixed a bug where N5 datasets reading with end-chunks that have a chunk size differing from the metadata-supplied chunk size would fail for some areas. [#6890](https://github.com/scalableminds/webknossos/pull/6890)
- Fixed potential crash when trying to edit certain annotation properties of a shared annotation. [#6892](https://github.com/scalableminds/webknossos/pull/6892)
- Fixed a bug where merging multiple volume annotations would result in inconsistent segment lists. [#6882](https://github.com/scalableminds/webknossos/pull/6882)
- Fixed a bug where uploading multiple annotations with volume layers at once would fail. [#6882](https://github.com/scalableminds/webknossos/pull/6882)
- Fixed a bug where dates were formatted incorrectly in Voxelytics reports. [#6908](https://github.com/scalableminds/webknossos/pull/6908)
- Fixed a rare bug which could cause an incorrectly initialized annotation so that changes were not saved in the current session. [#6914](https://github.com/scalableminds/webknossos/pull/6914)
- Fixed an issue with text hints not being visible on the logout page for dark mode users. [#6916](https://github.com/scalableminds/webknossos/pull/6916)
=======
>>>>>>> 610669c7

### Removed

### Breaking Changes<|MERGE_RESOLUTION|>--- conflicted
+++ resolved
@@ -16,16 +16,7 @@
 - Updated the styling of the "welcome" screen for new users to be in line with the new branding. [#6904](https://github.com/scalableminds/webknossos/pull/6904)
 
 ### Fixed
-<<<<<<< HEAD
-- Fixed a bug where N5 datasets reading with end-chunks that have a chunk size differing from the metadata-supplied chunk size would fail for some areas. [#6890](https://github.com/scalableminds/webknossos/pull/6890)
-- Fixed potential crash when trying to edit certain annotation properties of a shared annotation. [#6892](https://github.com/scalableminds/webknossos/pull/6892)
-- Fixed a bug where merging multiple volume annotations would result in inconsistent segment lists. [#6882](https://github.com/scalableminds/webknossos/pull/6882)
-- Fixed a bug where uploading multiple annotations with volume layers at once would fail. [#6882](https://github.com/scalableminds/webknossos/pull/6882)
-- Fixed a bug where dates were formatted incorrectly in Voxelytics reports. [#6908](https://github.com/scalableminds/webknossos/pull/6908)
-- Fixed a rare bug which could cause an incorrectly initialized annotation so that changes were not saved in the current session. [#6914](https://github.com/scalableminds/webknossos/pull/6914)
 - Fixed an issue with text hints not being visible on the logout page for dark mode users. [#6916](https://github.com/scalableminds/webknossos/pull/6916)
-=======
->>>>>>> 610669c7
 
 ### Removed
 
