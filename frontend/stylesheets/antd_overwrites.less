--- conflicted
+++ resolved
@@ -268,12 +268,11 @@
   border-radius: 4px;
 }
 
-<<<<<<< HEAD
 .anticon.anticon-sync.anticon-spin {
   line-height: 0;
-=======
+}
+
 .ant-table-empty .ant-table-tbody > tr.ant-table-placeholder,
 .ant-list-empty-text {
   color: fade(@text-color, 50%);
->>>>>>> 209921a2
 }