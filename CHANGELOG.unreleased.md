--- conflicted
+++ resolved
@@ -50,13 +50,10 @@
 - Fixed a bug that caused a distortion when moving or zooming in the maximized 3d viewport. [#5550](https://github.com/scalableminds/webknossos/pull/5550)
 - Fixed a bug that prevented focusing the login fields when being prompted to login after trying to view a dataset without being logged in.[#5521](https://github.com/scalableminds/webknossos/pull/5577)
 - Fixed that the 3d view content disappeared permanently if the 3d view was resized to not be visible. [#5588](https://github.com/scalableminds/webknossos/pull/5588)
-<<<<<<< HEAD
-- Fixed a bug where nested tree groups were messed up during NML upload if “Create a new tree group for this file.“ is selected. [#5596](https://github.com/scalableminds/webknossos/pull/5596)
-=======
 - The following changes belong to [#5384](https://github.com/scalableminds/webknossos/pull/5384):
   - Removed "Highlight hovered cells" setting (highlight on hover will always be done).
   - The "Volume" tab was removed. The "Mapping" setting was moved to the segmentation layer in the left sidebar. The "segment id" table was removed, as the status bar also contains the information about the hovered cell id.
->>>>>>> 0efd52ba
+- Fixed a bug where nested tree groups were messed up during NML upload if “Create a new tree group for this file.“ is selected. [#5596](https://github.com/scalableminds/webknossos/pull/5596)
 
 ### Removed
 -
