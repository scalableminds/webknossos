package com.scalableminds.webknossos.datastore.datareaders.zarr3

import com.scalableminds.util.tools.{Fox, JsonHelper}
import com.scalableminds.util.cache.AlfuCache
import ucar.ma2.{Array => MultiArray}
import com.scalableminds.webknossos.datastore.datareaders.{AxisOrder, ChunkReader, ChunkUtils, DatasetArray}
import com.scalableminds.webknossos.datastore.datavault.VaultPath
import com.scalableminds.webknossos.datastore.models.datasource.DataSourceId
import com.scalableminds.webknossos.datastore.models.datasource.AdditionalCoordinate
import com.typesafe.scalalogging.LazyLogging
import com.scalableminds.util.tools.Fox.box2Fox
import scala.collection.immutable.NumericRange
import scala.concurrent.ExecutionContext

object Zarr3Array extends LazyLogging {

  def open(path: VaultPath,
           dataSourceId: DataSourceId,
           layerName: String,
           axisOrderOpt: Option[AxisOrder],
           channelIndex: Option[Int],
<<<<<<< HEAD
           sharedChunkContentsCache: AlfuCache[String, MultiArray]): Zarr3Array = {
    val headerBytes = (path / Zarr3ArrayHeader.ZARR_JSON).readBytes()
    if (headerBytes.isEmpty)
      throw new IOException("'" + Zarr3ArrayHeader.ZARR_JSON + "' expected but is not readable or missing in store.")
    val headerString = new String(headerBytes.get, StandardCharsets.UTF_8)
    val header: Zarr3ArrayHeader =
      Json.parse(headerString).validate[Zarr3ArrayHeader] match {
        case JsSuccess(parsedHeader, _) =>
          parsedHeader
        case errors: JsError =>
          throw new Exception("Validating json as zarr v3 header failed: " + JsError.toJson(errors).toString())
      }
    new Zarr3Array(path,
                   dataSourceId,
                   layerName,
                   header,
                   axisOrderOpt.getOrElse(AxisOrder.asCxyzFromRank(header.rank)),
                   channelIndex,
                   None,
                   sharedChunkContentsCache)
  }

=======
           sharedChunkContentsCache: AlfuCache[String, MultiArray])(implicit ec: ExecutionContext): Fox[Zarr3Array] =
    for {
      headerBytes <- (path / Zarr3ArrayHeader.ZARR_JSON)
        .readBytes() ?~> s"Could not read header at ${Zarr3ArrayHeader.ZARR_JSON}"
      header <- JsonHelper.parseAndValidateJson[Zarr3ArrayHeader](headerBytes) ?~> "Could not parse array header"
    } yield
      new Zarr3Array(path,
                     dataSourceId,
                     layerName,
                     header,
                     axisOrderOpt.getOrElse(AxisOrder.asCxyzFromRank(header.rank)),
                     channelIndex,
                     sharedChunkContentsCache)
>>>>>>> 6a43b72c
}

class Zarr3Array(vaultPath: VaultPath,
                 dataSourceId: DataSourceId,
                 layerName: String,
                 header: Zarr3ArrayHeader,
                 axisOrder: AxisOrder,
                 channelIndex: Option[Int],
                 additionalCoordinates: Option[Seq[AdditionalCoordinate]],
                 sharedChunkContentsCache: AlfuCache[String, MultiArray])
    extends DatasetArray(vaultPath, dataSourceId, layerName, header, axisOrder, channelIndex, additionalCoordinates, sharedChunkContentsCache)
    with LazyLogging {

  override protected def getChunkFilename(chunkIndex: Array[Int]): String =
    s"c${header.dimension_separator.toString}${super.getChunkFilename(chunkIndex)}"

  lazy val (shardingCodec: Option[ShardingCodec], codecs: Seq[Codec]) = initializeCodecs(header.codecs)

  private def initializeCodecs(codecSpecs: Seq[CodecConfiguration]): (Option[ShardingCodec], Seq[Codec]) = {
    val outerCodecs = codecSpecs.map {
      case EndianCodecConfiguration(endian)   => new EndianCodec(endian)
      case TransposeCodecConfiguration(order) => new TransposeCodec(order)
      case BloscCodecConfiguration(cname, clevel, shuffle, typesize, blocksize) =>
        new BloscCodec(cname, clevel, shuffle, typesize, blocksize)
      case GzipCodecConfiguration(level)                   => new GzipCodec(level)
      case ShardingCodecConfiguration(chunk_shape, codecs) => new ShardingCodec(chunk_shape, codecs)
    }
    val shardingCodecOpt: Option[ShardingCodec] = outerCodecs.flatMap {
      case codec: ShardingCodec => Some(codec)
      case _                    => None
    }.headOption

    shardingCodecOpt match {
      case Some(shardingCodec: ShardingCodec) =>
        (Some(shardingCodec), initializeCodecs(shardingCodec.codecs)._2)
      case None => (None, outerCodecs)
    }
  }

  override protected lazy val chunkReader: ChunkReader =
    new Zarr3ChunkReader(header, this)

  private val shardIndexCache: AlfuCache[VaultPath, Array[Byte]] =
    AlfuCache()

  private def shardShape =
    header.outerChunkSize // Only valid for one hierarchy of sharding codecs, describes total voxel size of a shard
  private def innerChunkShape =
    header.chunkSize // Describes voxel size of a real chunk, that is a chunk that is stored in a shard
  private def indexShape =
    (shardShape, innerChunkShape).zipped.map(_ / _) // Describes how many chunks are in a shard, i.e. in the index

  private lazy val chunksPerShard = indexShape.product
  private def shardIndexEntryLength = 16

  private def checkSumLength = 4 // 32-bit checksum
  private def getShardIndexSize = shardIndexEntryLength * chunksPerShard + checkSumLength

  private def getChunkIndexInShardIndex(chunkIndex: Array[Int], shardCoordinates: Array[Int]) = {
    val shardOffset = (shardCoordinates, indexShape).zipped.map(_ * _)
    indexShape.tails.toList
      .dropRight(1)
      .zipWithIndex
      .map { case (shape, i) => shape.tail.product * (chunkIndex(i) - shardOffset(i)) }
      .sum
  }

  private def readShardIndex(shardPath: VaultPath)(implicit ec: ExecutionContext) =
    shardPath.readLastBytes(getShardIndexSize)

  private def parseShardIndex(index: Array[Byte]): Seq[(Long, Long)] = {
    val _ = index.takeRight(4) // checksum: not checked for now
    val indexProper = index.dropRight(4)
    indexProper
      .grouped(shardIndexEntryLength)
      .map((bytes: Array[Byte]) => {
        // BigInt constructor is big endian, sharding index stores values little endian, thus reverse is used.
        (BigInt(bytes.take(8).reverse).toLong, BigInt(bytes.slice(8, 16).reverse).toLong)
      })
      .toSeq
  }

  private def chunkIndexToShardIndex(chunkIndex: Array[Int]) =
    ChunkUtils.computeChunkIndices(
      axisOrder.permuteIndicesReverse(header.datasetShape),
      axisOrder.permuteIndicesReverse(header.outerChunkSize),
      header.chunkSize,
      (chunkIndex, header.chunkSize).zipped.map(_ * _)
    )

  override protected def getShardedChunkPathAndRange(chunkIndex: Array[Int])(
      implicit ec: ExecutionContext): Fox[(VaultPath, NumericRange[Long])] =
    for {
      shardCoordinates <- Fox.option2Fox(chunkIndexToShardIndex(chunkIndex).headOption)
      shardFilename = getChunkFilename(shardCoordinates)
      shardPath = vaultPath / shardFilename
      shardIndex <- shardIndexCache.getOrLoad(shardPath, readShardIndex)
      chunkIndexInShardIndex = getChunkIndexInShardIndex(chunkIndex, shardCoordinates)
      (chunkOffset, chunkLength) = parseShardIndex(shardIndex)(chunkIndexInShardIndex)
      _ <- Fox.bool2Fox(!(chunkOffset == -1 && chunkLength == -1)) ~> Fox.empty // -1 signifies empty/missing chunk
      range = Range.Long(chunkOffset, chunkOffset + chunkLength, 1)
    } yield (shardPath, range)
}<|MERGE_RESOLUTION|>--- conflicted
+++ resolved
@@ -19,30 +19,6 @@
            layerName: String,
            axisOrderOpt: Option[AxisOrder],
            channelIndex: Option[Int],
-<<<<<<< HEAD
-           sharedChunkContentsCache: AlfuCache[String, MultiArray]): Zarr3Array = {
-    val headerBytes = (path / Zarr3ArrayHeader.ZARR_JSON).readBytes()
-    if (headerBytes.isEmpty)
-      throw new IOException("'" + Zarr3ArrayHeader.ZARR_JSON + "' expected but is not readable or missing in store.")
-    val headerString = new String(headerBytes.get, StandardCharsets.UTF_8)
-    val header: Zarr3ArrayHeader =
-      Json.parse(headerString).validate[Zarr3ArrayHeader] match {
-        case JsSuccess(parsedHeader, _) =>
-          parsedHeader
-        case errors: JsError =>
-          throw new Exception("Validating json as zarr v3 header failed: " + JsError.toJson(errors).toString())
-      }
-    new Zarr3Array(path,
-                   dataSourceId,
-                   layerName,
-                   header,
-                   axisOrderOpt.getOrElse(AxisOrder.asCxyzFromRank(header.rank)),
-                   channelIndex,
-                   None,
-                   sharedChunkContentsCache)
-  }
-
-=======
            sharedChunkContentsCache: AlfuCache[String, MultiArray])(implicit ec: ExecutionContext): Fox[Zarr3Array] =
     for {
       headerBytes <- (path / Zarr3ArrayHeader.ZARR_JSON)
@@ -55,8 +31,8 @@
                      header,
                      axisOrderOpt.getOrElse(AxisOrder.asCxyzFromRank(header.rank)),
                      channelIndex,
+                     None,
                      sharedChunkContentsCache)
->>>>>>> 6a43b72c
 }
 
 class Zarr3Array(vaultPath: VaultPath,
@@ -67,7 +43,14 @@
                  channelIndex: Option[Int],
                  additionalCoordinates: Option[Seq[AdditionalCoordinate]],
                  sharedChunkContentsCache: AlfuCache[String, MultiArray])
-    extends DatasetArray(vaultPath, dataSourceId, layerName, header, axisOrder, channelIndex, additionalCoordinates, sharedChunkContentsCache)
+    extends DatasetArray(vaultPath,
+                         dataSourceId,
+                         layerName,
+                         header,
+                         axisOrder,
+                         channelIndex,
+                         additionalCoordinates,
+                         sharedChunkContentsCache)
     with LazyLogging {
 
   override protected def getChunkFilename(chunkIndex: Array[Int]): String =
