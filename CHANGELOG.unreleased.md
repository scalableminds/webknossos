--- conflicted
+++ resolved
@@ -15,11 +15,8 @@
 - WebKnossos now remembers the tool that was active in between disabling and enabling the segmentation layer. [#6362](https://github.com/scalableminds/webknossos/pull/6362)
 - Segmentation layers which were not previously editable now show an (un)lock icon button which shortcuts to the Add Volume Layer modal with the layer being preselected. [#6330](https://github.com/scalableminds/webknossos/pull/6330)
 - The NML file in volume annotation download now includes segment metadata like names and anchor positions. [#6347](https://github.com/scalableminds/webknossos/pull/6347)
-<<<<<<< HEAD
-- Add an "extrude segment" feature which is similar to the old "copy from previous slice" feature. The segment interpolation and the new segment extrusion feature are both available via the toolbar (see the dropdown icon which was added to the old interpolation button). [#6370](https://github.com/scalableminds/webknossos/pull/6370)
-=======
+- Added an "extrude segment" feature which is similar to the old "copy from previous slice" feature. The segment interpolation and the new segment extrusion feature are both available via the toolbar (see the dropdown icon which was added to the old interpolation button). [#6370](https://github.com/scalableminds/webknossos/pull/6370)
 - Added support for ad-hoc meshing for volume annotation layers with fallback segmentations. [#6369](https://github.com/scalableminds/webknossos/pull/6369)
->>>>>>> 509570dc
 - Added new backend API route for requesting all publications. Those publications can now have also attached annotations. [#6315](https://github.com/scalableminds/webknossos/pull/6315)
 
 
