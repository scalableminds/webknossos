--- conflicted
+++ resolved
@@ -1,4 +1,3 @@
-<<<<<<< HEAD
 ### define
 jquery : $
 underscore : _
@@ -263,271 +262,4 @@
       binary.updateContrastCurve(
         gui.settingsGeneral.brightness, gui.settingsGeneral.contrast)
 
-    return gui
-=======
-### define
-jquery : $
-underscore : _
-./controller/viewmodes/plane_controller : PlaneController
-./controller/annotations/skeletontracing_controller : SkeletonTracingController
-./controller/annotations/volumetracing_controller : VolumeTracingController
-./controller/combinations/skeletontracing_arbitrary_controller : SkeletonTracingArbitraryController
-./controller/combinations/skeletontracing_plane_controller : SkeletonTracingPlaneController
-./controller/combinations/volumetracing_plane_controller : VolumeTracingPlaneController
-./controller/scene_controller : SceneController
-./controller/url_manager : UrlManager
-./model : Model
-./view : View
-./view/skeletontracing/skeletontracing_view : SkeletonTracingView
-./view/volumetracing/volumetracing_view : VolumeTracingView
-../libs/event_mixin : EventMixin
-../libs/input : Input
-./view/gui : Gui
-../libs/toast : Toast
-./constants : constants
-stats : Stats
-###
-
-class Controller
-
-  # Main controller, responsible for setting modes and everything
-  # that has to be controlled in any mode.
-  #
-  # We have a matrix of modes like this:
-  #
-  #   Annotation Mode \ View mode    Plane       Arbitrary
-  #              Skeleton Tracing      X             X
-  #                Volume Tracing      X             /
-  #
-  # In order to maximize code reuse, there is - besides the main
-  # controller - a controller for each row, each column and each
-  # cross in this matrix.
-
-  view : null
-  planeController : null
-  arbitraryController : null
-  abstractTreeController : null
-  allowedModes : []
-
-
-  constructor : (@controlMode) ->
-
-    _.extend(@, new EventMixin())
-
-    @fullScreen = false
-    @mode = constants.MODE_PLANE_TRACING
-
-    @model = new Model()
-    @urlManager = new UrlManager(this, @model)
-
-    @model.initialize( @controlMode, @urlManager.initialState ).done ({restrictions, settings, error}) =>
-
-      # Do not continue, when there was an error and we got no settings from the server
-      if error
-        return
-
-      unless restrictions.allowAccess
-        Toast.Error "You are not allowed to access this tracing"
-        return
-
-      @urlManager.startUrlUpdater()
-
-      for allowedMode in settings.allowedModes
-        @allowedModes.push switch allowedMode
-          when "oxalis" then constants.MODE_PLANE_TRACING
-          when "arbitrary" then constants.MODE_ARBITRARY
-          when "volume" then constants.MODE_VOLUME
-
-      if constants.MODE_ARBITRARY in @allowedModes
-        @allowedModes.push(constants.MODE_ARBITRARY_PLANE)
-
-      # FPS stats
-      stats = new Stats()
-      $("body").append stats.domElement
-
-      @gui = @createGui(restrictions, settings)
-
-      @sceneController = new SceneController(
-        @model.upperBoundary, @model.flycam, @model)
-
-
-      if @model.skeletonTracing?
-
-        @view = new SkeletonTracingView(@model)
-        @annotationController = new SkeletonTracingController(
-          @model, @sceneController, @gui, @view )
-        @planeController = new SkeletonTracingPlaneController(
-          @model, stats, @gui, @view, @sceneController, @annotationController)
-        @arbitraryController = new SkeletonTracingArbitraryController(
-          @model, stats, @gui, @view, @sceneController, @annotationController)
-
-      else if @model.volumeTracing?
-
-        @view = new VolumeTracingView(@model)
-        @annotationController = new VolumeTracingController(
-          @model, @sceneController, @gui, @view )
-        @planeController = new VolumeTracingPlaneController(
-          @model, stats, @gui, @view, @sceneController, @annotationController)
-
-      else # View mode
-
-        @view = new View(@model)
-        @planeController = new PlaneController(
-          @model, stats, @gui, @view, @sceneController)
-
-      @initMouse()
-      @initKeyboard()
-
-      for binaryName of @model.binary
-        @model.binary[binaryName].cube.on "bucketLoaded" : =>
-          @model.flycam.update()
-
-
-      if @controlMode == constants.CONTROL_MODE_VIEW
-        $('#alpha-slider').slider().on "slide", (event) =>
-
-          alpha = event.value
-          if (alpha == 0)
-            @model.binary["segmentation"].pingStop()
-          @sceneController.setSegmentationAlpha( alpha )
-
-      @modeMapping =
-        "view-mode-3planes"        : constants.MODE_PLANE_TRACING
-        "view-mode-sphere"         : constants.MODE_ARBITRARY
-        "view-mode-arbitraryplane" : constants.MODE_ARBITRARY_PLANE
-
-      _controller = this
-      for button in $("#view-mode .btn-group").children()
-
-        id = @modeMapping[ $(button).attr("id") ]
-        do (id) ->
-          $(button).on "click", ->
-            $(this).blur()
-            _controller.setMode( id )
-
-        if not (id in @allowedModes)
-          $(button).attr("disabled", "disabled")
-
-      if @allowedModes.length == 1
-        $("#view-mode").hide()
-
-      @allowedModes.sort()
-      if @allowedModes.length == 0
-        Toast.error("There was no valid allowed tracing mode specified.")
-      else
-        @setMode( @allowedModes[0] )
-      if @urlManager.initialState.mode?
-        @setMode( @urlManager.initialState.mode )
-
-      # initial trigger
-      @sceneController.setSegmentationAlpha($('#alpha-slider').data("slider-value") or constants.DEFAULT_SEG_ALPHA)
-
-
-  initMouse : ->
-
-    # hide contextmenu, while rightclicking a canvas
-    $("#render").bind "contextmenu", (event) ->
-      event.preventDefault()
-      return
-
-
-  initKeyboard : ->
-
-    $(document).keypress (event) ->
-
-      if event.shiftKey && event.which == 63
-        $("#help-modal").modal('toggle')
-
-
-
-    # avoid scrolling while pressing space
-    $(document).keydown (event) ->
-      event.preventDefault() if (event.which == 32 or event.which == 18 or 37 <= event.which <= 40) and !$(":focus").length
-      return
-
-    keyboardControls = {
-      "q" : => @toggleFullScreen()
-    }
-
-    if @controlMode == constants.CONTROL_MODE_TRACE
-      _.extend( keyboardControls, {
-        #Set Mode, outcomment for release
-        "shift + 1" : =>
-          @setMode(constants.MODE_PLANE_TRACING)
-        "shift + 2" : =>
-          @setMode(constants.MODE_ARBITRARY)
-        "shift + 3" : =>
-          @setMode(constants.MODE_ARBITRARY_PLANE)
-        "shift + 4" : =>
-          @setMode(constants.MODE_VOLUME)
-
-        "t" : =>
-          @view.toggleTheme()
-          @abstractTreeController.drawTree()
-
-        "m" : => # rotate allowed modes
-
-          index = (@allowedModes.indexOf(@mode) + 1) % @allowedModes.length
-          @setMode( @allowedModes[index] )
-
-        "super + s, ctrl + s" : (event) =>
-
-          event.preventDefault()
-          event.stopPropagation()
-          @gui.saveNow()
-      } )
-
-    new Input.KeyboardNoLoop( keyboardControls )
-
-  setMode : (newMode, force = false) ->
-
-    if (newMode == constants.MODE_ARBITRARY or newMode == constants.MODE_ARBITRARY_PLANE) and (newMode in @allowedModes or force)
-      @planeController?.stop()
-      @arbitraryController.start(newMode)
-
-    else if (newMode == constants.MODE_PLANE_TRACING or newMode == constants.MODE_VOLUME) and (newMode in @allowedModes or force)
-      @arbitraryController?.stop()
-      @planeController.start(newMode)
-
-    else # newMode not allowed or invalid
-      return
-
-
-    for button in $("#view-mode .btn-group").children()
-
-      $(button).removeClass("btn-primary")
-      if newMode == @modeMapping[$(button).attr("id")]
-        $(button).addClass("btn-primary")
-
-    @mode = newMode
-    @gui.setMode(newMode)
-    @view.setMode(newMode)
-
-
-  toggleFullScreen : ->
-
-    if @fullScreen
-      cancelFullscreen = document.webkitCancelFullScreen or document.mozCancelFullScreen or document.cancelFullScreen
-      @fullScreen = false
-      if cancelFullscreen
-        cancelFullscreen.call(document)
-    else
-      body = $("body")[0]
-      requestFullscreen = body.webkitRequestFullScreen or body.mozRequestFullScreen or body.requestFullScreen
-      @fullScreen = true
-      if requestFullscreen
-        requestFullscreen.call(body, body.ALLOW_KEYBOARD_INPUT)
-
-
-  createGui : (restrictions, settings)->
-
-    gui = new Gui($("#optionswindow"), @model, restrictions, settings)
-    gui.update()
-
-    for binary in @model.getColorBinaries()
-      binary.pullQueue.set4Bit(@model.user.get("fourBit"))
-      binary.updateContrastCurve(
-        gui.settingsGeneral.brightness, gui.settingsGeneral.contrast)
-
-    return gui
->>>>>>> 5e34db97
+    return gui