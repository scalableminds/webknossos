--- conflicted
+++ resolved
@@ -14,11 +14,8 @@
 - Added multi-resolution volume annotations. Note that already existing volume tracings will still only contain data in the first magnification. If you want to migrate an old volume tracing, you can download and re-import it. [#4755](https://github.com/scalableminds/webknossos/pull/4755)            
 
 ### Changed
-<<<<<<< HEAD
 - New volume/hybrid annotations are now automatically multi-resolution volume annotations. [#4755](https://github.com/scalableminds/webknossos/pull/4755)
-=======
 - The position input of tracings now accepts decimal input. When losing focus the values are cut off at the comma. [#4777](https://github.com/scalableminds/webknossos/pull/4803)
->>>>>>> 5ce4cd80
 
 ### Fixed
 - Fixed failing histogram requests for float layers with NaN values. [#4834](https://github.com/scalableminds/webknossos/pull/4834)
