--- conflicted
+++ resolved
@@ -19,20 +19,12 @@
  * The DataStore one is singleton-ized via this holder.
  */
 
-<<<<<<< HEAD
 class BinaryDataServiceHolder @Inject()(
     config: DataStoreConfig,
     agglomerateService: AgglomerateService,
     applicationHealthService: ApplicationHealthService,
-    dataVaultService: DataVaultService,
+    remoteSourceDescriptorService: RemoteSourceDescriptorService,
     datasetErrorLoggingService: DatasetErrorLoggingService)(implicit ec: ExecutionContext)
-=======
-class BinaryDataServiceHolder @Inject()(config: DataStoreConfig,
-                                        agglomerateService: AgglomerateService,
-                                        applicationHealthService: ApplicationHealthService,
-                                        remoteSourceDescriptorService: RemoteSourceDescriptorService,
-                                        datasetErrorLoggingService: DatasetErrorLoggingService)
->>>>>>> bdc2828c
     extends LazyLogging {
 
   private lazy val sharedChunkContentsCache: AlfuCache[String, MultiArray] = {
