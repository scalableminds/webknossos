--- conflicted
+++ resolved
@@ -8,7 +8,7 @@
 import type { DatasetType } from "dashboard/views/dataset_view";
 
 type Props = {
-  dataset: APIDatasetType,
+  dataset: DatasetType,
 };
 
 type State = {
@@ -17,12 +17,6 @@
 
 class SpotlightItemView extends React.PureComponent<Props, State> {
   form: any;
-<<<<<<< HEAD
-=======
-  props: {
-    dataset: DatasetType,
-  };
->>>>>>> 8488e113
 
   state = {
     contentType: "",
