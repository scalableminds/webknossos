# Changelog

All notable user-facing changes to webknossos are documented in this file.

The format is based on [Keep a Changelog](http://keepachangelog.com/en/1.0.0/)
and this project adheres to [Calendar Versioning](http://calver.org/) `0Y.0M.MICRO`.
For upgrade instructions, please check the [migration guide](MIGRATIONS.md).

## Unreleased
[Commits](https://github.com/scalableminds/webknossos/compare/20.03.0...HEAD)

### Added
- Added the possibility to reopen finished tasks as non-admin for a configurable time. [#4415](https://github.com/scalableminds/webknossos/pull/4415)
- Added support for drag-and-drop import of NML files even if the current view is read-only (e.g., because a dataset was opened in "view" mode). In this case, a new tracing is directly created into which the NML file is imported. [#4459](https://github.com/scalableminds/webknossos/pull/4459)
- Added indication for reloading a dataset in the dataset actions in the dashboard. [#4421](https://github.com/scalableminds/webknossos/pull/4421)
- Added login prompt to the tracing page when fetching the dataset fails. Upon successful login, the dataset gets fetched with the rights of the newly logged-in user. [#4467](https://github.com/scalableminds/webknossos/pull/4467)

### Changed
- Changed NML import in tracings to try parsing files as NMLs and protobuf regardless of the file extension. [#4421](https://github.com/scalableminds/webknossos/pull/4421)
- Default interval for detecting new/deleted datasets on disk has been reduced from 10 to 1 minute. [#4464](https://github.com/scalableminds/webknossos/pull/4464)

### Fixed
- Fixed that a node was created when using right click while brushing mode is active in hybrid tracings. [#4433](https://github.com/scalableminds/webknossos/pull/4433)
- Fixed opening view only dataset links with arbitrary modes being initially displayed in plane mode. [#4421](https://github.com/scalableminds/webknossos/pull/4421)
<<<<<<< HEAD
- Fixed that converting a volume tracing into a hybrid tracing opens the hybrid tracing in "volume" mode. [#4467](https://github.com/scalableminds/webknossos/pull/4467)
=======
- Fixed a bug where users were wrongly allowed to edit the description of an annotation they were allowed to see but not update [#4466](https://github.com/scalableminds/webknossos/pull/4466)
>>>>>>> 76bff2ad
- Fixed the creation of histograms for float datasets that only have one value besides 0. [#4468](https://github.com/scalableminds/webknossos/pull/4468)

### Removed
-

## [20.03.0](https://github.com/scalableminds/webknossos/releases/tag/20.03.0) - 2020-02-27
[Commits](https://github.com/scalableminds/webknossos/compare/20.02.0...20.03.0)

### Highlights
- Added support for datasets with more layers than the hardware can render simultaneously. The user can disable layers temporarily to control for which layers the GPU resources should be used. [#4424](https://github.com/scalableminds/webknossos/pull/4424)
- Time tracking precision is improved. [#4445](https://github.com/scalableminds/webknossos/pull/4445)

### Added
- Added support for datasets with more layers than the hardware can render simultaneously. The user can disable layers temporarily to control for which layers the GPU resources should be used. [#4424](https://github.com/scalableminds/webknossos/pull/4424)
- Added a notification when downloading nml including volume that informs that the fallback data is excluded in the download. [#4413](https://github.com/scalableminds/webknossos/pull/4413)
- Added a simpler method to install webKnossos on an own server. [#4446](https://github.com/scalableminds/webknossos/pull/4446)

### Changed
- Made the navbar scrollable on small screens. [#4413](https://github.com/scalableminds/webknossos/pull/4413)
- Opening the settings sidebar when viewing a dataset or tracing defaults to the dataset settings now. [#4425](https://github.com/scalableminds/webknossos/pull/4425)

### Fixed
- Fixed that for uint16 data layer the default value range of [0, 255] was used, causing most of the data to look white without manual adjustments. Now the correct range of [0, 65535] is used as default. [#4381](https://github.com/scalableminds/webknossos/pull/4381)
- Time tracking precision is improved. [#4445](https://github.com/scalableminds/webknossos/pull/4445)

### Removed
-


## [20.02.0](https://github.com/scalableminds/webknossos/releases/tag/20.02.0) - 2020-01-27
[Commits](https://github.com/scalableminds/webknossos/compare/20.01.0...20.02.0)

### Added
- Added new viewing permission for annotations: public (everyone with the link has access, logged in or not), internal (everyone from your organization has access), private (only you and your team managers and admins have access). The new default is internal as it is the old default non-public.
- Added support for using task ids as base for a new task, if the corresponding task only has one (finished) instance. [#4404](https://github.com/scalableminds/webknossos/pull/4404)

### Changed
- Changed the error message when importing a dataset without resolution directories. [#4389](https://github.com/scalableminds/webknossos/pull/4389)

### Fixed
- Fixed the deactivation of datasets if no datasets are present. [#4388](https://github.com/scalableminds/webknossos/pull/4388)
- Fixed the team sharing settings for private annotations. [#4409](https://github.com/scalableminds/webknossos/pull/4409)
- Fixed the team sharing loading for read only tracings. [#4411](https://github.com/scalableminds/webknossos/pull/4411)
- Fixed the renaming of annotations in the tracing view. [#4416](https://github.com/scalableminds/webknossos/pull/4416)


## [20.01.0](https://github.com/scalableminds/webknossos/releases/tag/20.01.0) - 2020-01-08
[Commits](https://github.com/scalableminds/webknossos/compare/19.12.0...20.01.0)

### Highlights
- Added a scale to the y-axis of histograms to indicate the logarithmic representation. Additionally, small histogram values are smoothed out. [#4349](https://github.com/scalableminds/webknossos/pull/4349)
- You can now share your annotations with selected teams. These annotations appear in the Shared Annotations Tab in the dashboard. [#4304](https://github.com/scalableminds/webknossos/pull/4304)

### Added
- Added `publicUri` configs for datastore and tracingstore for initial setup. [#4368](https://github.com/scalableminds/webknossos/pull/4368)
- Added a button to delete all cached data buckets of color layer and the reload them. [#4383](https://github.com/scalableminds/webknossos/pull/4383)
- Added a scale to the y-axis of histograms to indicate the logarithmic representation. Additionally, small histogram values are smoothed out. [#4349](https://github.com/scalableminds/webknossos/pull/4349)
- Added a new way of sharing annotations. You can share your annotations with selected teams. These annotations appear in the Shared Annotations Tab in the dashboard. [#4304](https://github.com/scalableminds/webknossos/pull/4304)
- Added an option to invert the color values of color layers. [#4382](https://github.com/scalableminds/webknossos/pull/4382)

### Changed
- Changed the way the new active tree is selected after deleting a tree. Now the tree with the next highest id, compared to the id of the deleted tree, is selected. [#4370](https://github.com/scalableminds/webknossos/pull/4370)
- Consolidates URI handling in the config. Pairs of `uri` and `secured` entries are now specified as just `uri` and require either `http://` or `https://` prefix. [#4368](https://github.com/scalableminds/webknossos/pull/4368)
- Renamed initial organization for the dev deployment to `sample_organization`. [#4368](https://github.com/scalableminds/webknossos/pull/4368)

### Fixed
- Fixed an issue where webKnossos would complain in certain scenarios when resolutions of datasets were not complete. [#4344](https://github.com/scalableminds/webknossos/pull/4344)
- Fixed permissions to all task lists, so only administrable tasks can get accessed. [#4331](https://github.com/scalableminds/webknossos/pull/4331)


## [19.12.0](https://github.com/scalableminds/webknossos/releases/tag/19.12.0) - 2019-11-25
[Commits](https://github.com/scalableminds/webknossos/compare/19.11.0...19.12.0)

### Highlights
- Added possibility to disable saving in an explorative annotation. This feature can save a lot of resources when dealing with very large NMLs which don't need to be persisted. [#4321](https://github.com/scalableminds/webknossos/pull/4321)
- Added support for importing tracings in a binary protobuf format via drag and drop. [#4320](https://github.com/scalableminds/webknossos/pull/4320)
- Fixed broken sorting in the dataset table of the dashboard. [#4318](https://github.com/scalableminds/webknossos/pull/4318)

### Added
- Added support for importing tracings in a binary protobuf format via drag and drop. [#4320](https://github.com/scalableminds/webknossos/pull/4320)
- Added an API to set a tree active by name. [#4317](https://github.com/scalableminds/webknossos/pull/4317)
- Added possibility to disable saving in an explorative annotation. This feature can save a lot of resources when dealing with very large NMLs which don't need to be persisted. [#4321](https://github.com/scalableminds/webknossos/pull/4321)

### Changed
- Some user actions, like deleting a group with all subtrees, resulted in lots of entries in the undo stack (one for each deleted tree). Those actions are now handled as a single atomic change and can be undone with a single undo invocation. [#4312](https://github.com/scalableminds/webknossos/pull/4312)
- The "Find Data" feature will jump to the center of the layer's bounding box, if no data could be found. The "Find Data" feature can be found next to each layer's name in the dataset settings tab. [#4346](https://github.com/scalableminds/webknossos/pull/4346)

### Fixed
- Fixed broken sorting in the dataset table of the dashboard. [#4318](https://github.com/scalableminds/webknossos/pull/4318)
- Fixed annotation access to match the text in the modal. [#4314](https://github.com/scalableminds/webknossos/pull/4314)
- Fixed that the brush tool could be selected in an read-only tracing. [#4345](https://github.com/scalableminds/webknossos/pull/4345)
- Fixed the name of downloaded annotation zips. [#4330](https://github.com/scalableminds/webknossos/pull/4330)

## [19.11.0](https://github.com/scalableminds/webknossos/releases/tag/19.11.0) - 2019-10-28
[Commits](https://github.com/scalableminds/webknossos/compare/19.10.0...19.11.0)

### Added
- Added an API to manage DataStores and TracingStores as admin. [#4286](https://github.com/scalableminds/webknossos/pull/4286)

### Fixed
- Cleaned up error reporting wording in case of dataset access failures (e.g. due to not being logged in). [#4301](https://github.com/scalableminds/webknossos/pull/4301)
- Fixed handling of uint64 data layers in sql evolution. [#4303](https://github.com/scalableminds/webknossos/pull/4303)


## [19.10.0](https://github.com/scalableminds/webknossos/releases/tag/19.10.0) - 2019-09-30
[Commits](https://github.com/scalableminds/webknossos/compare/19.09.0...19.10.0)

### Highlights
- Clicking on an experience domain of a user, while multiple users are selected will edit the domain of all selected users (instead of only the domain of the clicked row). [#4280](https://github.com/scalableminds/webknossos/pull/4280)
- Creating a new skeleton tree group will always activate that group. [#4282](https://github.com/scalableminds/webknossos/pull/4282)
- Resetting a task to the initials state is now also allowed for volume tasks. [#4276](https://github.com/scalableminds/webknossos/pull/4276)

### Added
- Reset to base is now also allowed for volume tasks. [#4276](https://github.com/scalableminds/webknossos/pull/4276)

### Changed

- Renamed "Expected Time" to "Time Limit" in the project table. [#4278](https://github.com/scalableminds/webknossos/pull/4278)
- Clicking on an experience domain of a user, while multiple users are selected will edit the domain of all selected users (instead of only the domain of the clicked row). [#4280](https://github.com/scalableminds/webknossos/pull/4280)
- Creating a new skeleton tree group will always activate that group. [#4282](https://github.com/scalableminds/webknossos/pull/4282)

### Fixed
- When creating tasks from zip, the individual nml names are used again, rather than the zip name. [#4277](https://github.com/scalableminds/webknossos/pull/4277)

### Removed
- Removed the Search shortcut (Ctrl+Shift+F) for comments in the tracing view, since that shortcut collides with the tree search. [#4291](https://github.com/scalableminds/webknossos/pull/4291)

## [19.09.0](https://github.com/scalableminds/webknossos/releases/tag/19.09.0) - 2019-08-28
[Commits](https://github.com/scalableminds/webknossos/compare/19.08.0...19.09.0)

### Highlights
- Users can see their own time statistics now. [#4220](https://github.com/scalableminds/webknossos/pull/4220)
- Added limited support for `uint64` segmentation layer by using the lower 4 bytes. [#4233](https://github.com/scalableminds/webknossos/pull/4233)
- Added a scale bar to the 3D viewport. [#4258](https://github.com/scalableminds/webknossos/pull/4258)
- Added currently spent hours on a project to the project progress view. [#4236](https://github.com/scalableminds/webknossos/pull/4236)


### Added
- Added the possibility to have an existing annotation as a base for a new task, thus making it also possible to have a base tracing for volume tasks. [#4198](https://github.com/scalableminds/webknossos/pull/4198)
- Indicating active nml downloads with a loading icon. [#4228](https://github.com/scalableminds/webknossos/pull/4228)
- Added possibility for users to see their own time statistics. [#4220](https://github.com/scalableminds/webknossos/pull/4220)
- Added merger mode as a setting for task types. Enabling this setting will automatically activate merger mode in tasks. [#4269](https://github.com/scalableminds/webknossos/pull/4269)
- The segmentation layer can now be turned invisible and also supports the find data feature. [#4232](https://github.com/scalableminds/webknossos/pull/4232)
- Enabled the advanced search for the comment tab. [#4238](https://github.com/scalableminds/webknossos/pull/4238)
- Added limited support for `uint64` segmentation layer by using the lower 4 bytes. [#4233](https://github.com/scalableminds/webknossos/pull/4233)
- Added an API route to add and delete dataStores. [#4242](https://github.com/scalableminds/webknossos/pull/4242)
- Added a scale bar to the 3D viewport. [#4258](https://github.com/scalableminds/webknossos/pull/4258)
- Added the possibility to import an nml file as a string and to reset the active skeleton tracing to the API. [#4252](https://github.com/scalableminds/webknossos/pull/4252)
- Added currently spent hours on a project to the project progress view. [#4236](https://github.com/scalableminds/webknossos/pull/4236)

### Changed
- Each of the  columns of the dataset table and explorative annotations table in the dashboard now have an individual fixed width, so the tables become scrollable on smaller screens. [#4207](https://github.com/scalableminds/webknossos/pull/4207)
- When uploading a zipped annotation (such as volume / hybrid / collection), the zip name is used for the resulting explorative annotation, rather than the name of the contained NML file. [#4222](https://github.com/scalableminds/webknossos/pull/4222)
- Color and segmentation layer are not longer treated separately in the dataset settings in tracing/view mode.  [#4232](https://github.com/scalableminds/webknossos/pull/4232)

### Fixed
- Data for disabled or invisible layers will no longer be downloaded, saving bandwidth and speeding up webKnossos in general. [#4202](https://github.com/scalableminds/webknossos/pull/4202)
- Fixed tooltip not disappearing in the statistics view in certain circumstances. [#4219](https://github.com/scalableminds/webknossos/pull/4219)
- Fixed the error messages when trying to access a dataset with insufficient permissions. [#4244](https://github.com/scalableminds/webknossos/pull/4244)
- Fixed the upload of volume tracings by recognizing the correct format of the fallback layer. [#4248](https://github.com/scalableminds/webknossos/pull/4248)
- Fixed an imprecision when exporting an NML via the front-end. [#4262](https://github.com/scalableminds/webknossos/pull/4262)
- Fixed viewing and tracing of datasets which only contain a segmentation layer. [#4265](https://github.com/scalableminds/webknossos/pull/4265)


## [19.08.0](https://github.com/scalableminds/webknossos/releases/tag/19.08.0) - 2019-07-29
[Commits](https://github.com/scalableminds/webknossos/compare/19.07.0...19.08.0)

### Highlights
- Added the possibility to remove isosurfaces from the 3D viewport by CTRL+Clicking it. [#4185](https://github.com/scalableminds/webknossos/pull/4185)
- Added support for int16 and uint16 color layers. [#4152](https://github.com/scalableminds/webknossos/pull/4152)
- Team managers and admins can now get tasks that they had previously cancelled. [#4088](https://github.com/scalableminds/webknossos/pull/4088)
- Increased performance for time logging. [#4196](https://github.com/scalableminds/webknossos/pull/4196)

### Added
- Volume tasks with only one finished instance can now be viewed as CompoundTask. [#4167](https://github.com/scalableminds/webknossos/pull/4167)
- Added the possibility to remove isosurfaces from the 3D viewport by CTRL+Clicking it. [#4185](https://github.com/scalableminds/webknossos/pull/4185)
- Added support for `int16` and `uint16` color layers. [#4152](https://github.com/scalableminds/webknossos/pull/4152)
- Added histogram support for `int16` and `uint16` color layers. Additionally refined support for `float` color layers. [#4195](https://github.com/scalableminds/webknossos/pull/4195)

### Changed
- Volume project download zips are reorganized to contain a zipfile for each annotation (that in turn contains a data.zip and an nml file). [#4167](https://github.com/scalableminds/webknossos/pull/4167)
- Team managers and admins can now get tasks that they had previously cancelled. [#4088](https://github.com/scalableminds/webknossos/pull/4088)
- Recording is now automatically turned off when switching from flight/oblique to orthogonal mode to prevent accidental node creation when switching back later. [#4211](https://github.com/scalableminds/webknossos/pull/4211)

### Fixed
- Fixed a bug where volume tracings could not be converted to hybrid. [#4159](https://github.com/scalableminds/webknossos/pull/4159)
- Fixed a bug where for uint24 color layers, scrambled data was shown for missing magnifications. [#4188](https://github.com/scalableminds/webknossos/pull/4188)
- Fixed a bug where collapsing/expanding all tree groups would trigger when toggling a single tree [#4178](https://github.com/scalableminds/webknossos/pull/4178)
- Fixed performance for time logging. [#4196](https://github.com/scalableminds/webknossos/pull/4196)
- Personal tracing layouts are saved per user now. [#4217](https://github.com/scalableminds/webknossos/pull/4217)
- Fixed an error message when quickly resizing the browser window. [#4205](https://github.com/scalableminds/webknossos/pull/4205)

### Removed
-


## [19.07.0](https://github.com/scalableminds/webknossos/releases/tag/19.07.0) - 2019-07-01
[Commits](https://github.com/scalableminds/webknossos/compare/19.06.0...19.07.0)

### Highlights
- Added a histogram and min- / max-sliders to the dataset settings for each layer. This replaces the brightness and contrast settings. [#4105](https://github.com/scalableminds/webknossos/pull/4105)
- Added the possibility to enforce a certain magnification range for tasks (can be configured in the corresponding task type). [#4101](https://github.com/scalableminds/webknossos/pull/4101)
- Added the possibility for admins to add experience domains while creating new tasks. [#4119](https://github.com/scalableminds/webknossos/pull/4119)

### Added
- Added the possibility to enforce a certain magnification range for tasks (can be configured in the corresponding task type). [#4101](https://github.com/scalableminds/webknossos/pull/4101)
- Added the possibility for admins to add experience domains while creating new tasks. [#4119](https://github.com/scalableminds/webknossos/pull/4119)
- Added a histogram to the dataset settings for each layer. It simplifies adjusting the brightness and contrast of a layer and replaces the brightness and contrast slider. [#4105](https://github.com/scalableminds/webknossos/pull/4105)
- The dataset and the explorative annotations table in the dashboard are now horizontally scrollable if the window is not wide enough. Additionally, clicking on the name of a dataset in the dataset table opens the dataset in view mode. [#4136](https://github.com/scalableminds/webknossos/pull/4136)
- Added an two additional buttons to the dropdown menu of the tree hierarchy view. On Click, one collapses the other expands all subgroups. [#4143](https://github.com/scalableminds/webknossos/pull/4143)
### Changed
- The tooltip of the timeline chart in the Time Tracking view now displays the duration in minutes:seconds. [#4121](https://github.com/scalableminds/webknossos/pull/4121)
- Reactivated and renamed the "Quality" setting to "Hardware Utilization". Using a higher value will render data in higher quality, but puts more stress on the user's hardware and bandwidth. [#4142](https://github.com/scalableminds/webknossos/pull/4142)


### Fixed
- Fixed that team managers couldn't view time tracking details of other users anymore. [#4125](https://github.com/scalableminds/webknossos/pull/4125)
- Fixed the positioning of the tooltip of the timeline chart in the Time Tracking view. [#4121](https://github.com/scalableminds/webknossos/pull/4121)
- Fixed a rendering problem which caused a red viewport on some Windows machines. [#4133](https://github.com/scalableminds/webknossos/pull/4133)

### Removed
- The brightness and contrast slider in the dataset got removed in favour of the new histogram feature. [#4105](https://github.com/scalableminds/webknossos/pull/4105)


## [19.06.0](https://github.com/scalableminds/webknossos/releases/tag/19.06.0) - 2019-05-27
[Commits](https://github.com/scalableminds/webknossos/compare/19.05.0...19.06.0)

### Highlights
- The time tracking view now displays dates instead of hours when having more than one day selected. [#4028](https://github.com/scalableminds/webknossos/pull/4028)
- BossDB datasets can now be added to webKnossos using the webknossos-connect service. [#4036](https://github.com/scalableminds/webknossos/pull/4036)
- When holding CTRL while toggling the visibility of a layer, that layer will be made exclusively visible. [#4061](https://github.com/scalableminds/webknossos/pull/4061)

### Added
- Non-admin users now can see their own tracing time statistics. [#4028](https://github.com/scalableminds/webknossos/pull/4028)
- The extent of a dataset is now displayed next to the scale in the dataset list in the dashboard. [#4058](https://github.com/scalableminds/webknossos/pull/4058)
- BossDB datasets can now be added to webKnossos using the webknossos-connect service. [#4036](https://github.com/scalableminds/webknossos/pull/4036)
- Added an auto-brush feature for selected datasets. [#4053](https://github.com/scalableminds/webknossos/pull/4053)
- When holding CTRL while toggling the visibility of a layer, that layer will be made exclusively visible. This change makes it easier to quickly compare different data layers against each other. [#4061](https://github.com/scalableminds/webknossos/pull/4061)

### Changed
- Heavily improved mapping creation/activation performance. [#4103](https://github.com/scalableminds/webknossos/pull/4103)
- The NML parser now rounds floating point values in node coordinates. [#4045](https://github.com/scalableminds/webknossos/pull/4045)
- The time tracking view now displays dates instead of hours when having more then one day selected. The display id's in the timeline diagram are not the task ids. The tooltip of the timeline diagram also got a rework. [#4028](https://github.com/scalableminds/webknossos/pull/4028)
- Improved the editing of datasets. Changes suggested by webKnossos will be easier to recognize as suggestions. [4104](https://github.com/scalableminds/webknossos/pull/4104)
- The time tracking view now displays dates instead of hours when having more than one day selected. The display id's in the timeline diagram are not the task ids. The tooltip of the timeline diagram also got a rework. [#4028](https://github.com/scalableminds/webknossos/pull/4028)

### Fixed
- Fixed an issue where the 3D view was not rendered correctly after maximizing another pane. [#4098](https://github.com/scalableminds/webknossos/pull/4098)
- The admin task list now only shows tasks belonging to a project one can administrate. [#4087](https://github.com/scalableminds/webknossos/pull/4087)
- When making a hybrid tracing from a volume tracing, the user bounding box is no longer lost. [#4062](https://github.com/scalableminds/webknossos/pull/4062)

### Removed
- It is no longer possible to scroll through planes while dragging one. [#4085](https://github.com/scalableminds/webknossos/pull/4085)


## [19.05.0](https://github.com/scalableminds/webknossos/releases/tag/19.05.0) - 2019-04-29
[Commits](https://github.com/scalableminds/webknossos/compare/19.04.0...19.05.0)

### Changed
- Improved performance for large tracings. [#3995](https://github.com/scalableminds/webknossos/pull/3995)
- Improved how the rendering quality can be adapted in the settings. The setting can now be used to tune the quality to your hardware specification. [#4015](https://github.com/scalableminds/webknossos/pull/4015)
- Empty trees in skeleton tracings are now allowed. [#4010](https://github.com/scalableminds/webknossos/pull/4010)
- Creating a hybrid tracing now asks whether to use the existing segmentation layer or use a new one. [#4033](https://github.com/scalableminds/webknossos/pull/4033)

### Fixed
- Fixed a missing redirect after registering for an existing organization (with autoVerify=true) via the onboarding flow. [#3984](https://github.com/scalableminds/webknossos/pull/3984)
- Fixed rendering artifacts which could occur under certain conditions. [#4015](https://github.com/scalableminds/webknossos/pull/4015)
- Fixed that the zoom step was reset after switching to a new task. [#4049](https://github.com/scalableminds/webknossos/pull/4049)


## [19.04.0](https://github.com/scalableminds/webknossos/releases/tag/19.04.0) - 2019-04-01
[Commits](https://github.com/scalableminds/webknossos/compare/19.03.0...19.04.0)

### Highlights
This release multiple new interactions are expanding webKnossos:
- Added merger mode for skeleton and hybrid tracings. It allows to merge segments from e.g. generated oversegmentations. [#3619](https://github.com/scalableminds/webknossos/pull/3619)
- Added a shortcut (Q) and button to screenshot the tracing views. [#3834](https://github.com/scalableminds/webknossos/pull/3834)
- Rendered isosurfaces in the 3D viewport can now be interacted with. Shift+Click on an isosurface will jump exactly to where you clicked. Also, hovering over an isosurface will highlight that cell in all viewports. [#3858](https://github.com/scalableminds/webknossos/pull/3858)
- Neuroglancer precomputed datasets can now be added to webKnossos using the webknossos-connect service. [#3843](https://github.com/scalableminds/webknossos/pull/3843)

Also the data viewing and tracing workflow is smoothed further:
- Different loading strategies are now supported ("best quality first" and "progressive quality"). Additionally, the rendering can use different magnifications as a fallback. [#3801](https://github.com/scalableminds/webknossos/pull/3801)
- Performance improvements :racing_car: [#3880](https://github.com/scalableminds/webknossos/pull/3880) & [#3902](https://github.com/scalableminds/webknossos/pull/3902)

### Added
- Rendered isosurfaces in the 3D viewport can now be interacted with. Shift+Click on an isosurface will jump exactly to where you clicked. Also, hovering over an isosurface will highlight that cell in all viewports. [#3858](https://github.com/scalableminds/webknossos/pull/3858)
- webKnossos now comes with a list of sample datasets that can be automatically downloaded and imported from the menu. [#3725](https://github.com/scalableminds/webknossos/pull/3725)
- Added a shortcut (Q) and button in the actions dropdown to screenshot the tracing views. The screenshots will contain everything that is visible in the tracing views, so feel free to disable the crosshairs in the settings or toggle the tree visibility using the (1) and (2) shortcuts before triggering the screenshot. [#3834](https://github.com/scalableminds/webknossos/pull/3834)
- Neuroglancer precomputed datasets can now be added to webKnossos using the webknossos-connect (wk-connect) service. To setup a wk-connect datastore follow the instructions in the [Readme](https://github.com/scalableminds/webknossos-connect). Afterwards, datasets can be added through "Add Dataset" - "Add Dataset via wk-connect". [#3843](https://github.com/scalableminds/webknossos/pull/3843)
- Added support for mappings for 8-bit and 16-bit segmentation layers. [#3953](https://github.com/scalableminds/webknossos/pull/3953)
- The dataset settings within the tracing view allow to select between different loading strategies now ("best quality first" and "progressive quality"). Additionally, the rendering can use different magnifications as a fallback (instead of only one magnification). [#3801](https://github.com/scalableminds/webknossos/pull/3801)
- The mapping selection dropdown is now sorted alphabetically. [#3864](https://github.com/scalableminds/webknossos/pull/3864)
- Added the possibility to filter datasets in the dashboard according to their availability. By default, datasets which are missing on disk (e.g., when the datastore was deleted) are not shown anymore. This behavior can be configured via the settings icon next to the search box in the dashboard. [#3883](https://github.com/scalableminds/webknossos/pull/3883)
- Added merger mode for skeleton and hybrid tracings. It allows to merge segments from e.g. generated segmentations. [#3619](https://github.com/scalableminds/webknossos/pull/3619)
- The HTML template now includes SEO tags for demo instances and hides internal instances from search engines.
- Segmentation ID mappings can now be used in volume and hybrid tracings. [#3949](https://github.com/scalableminds/webknossos/pull/3949)
- A maximize-button was added to the viewports in the annotation view. Maximization can also be toggled with the `.` shortcut. [#3876](https://github.com/scalableminds/webknossos/pull/3876)
- [webknossos-connect](https://github.com/scalableminds/webknossos-connect) now starts with webKnossos on local and development instances by default. [#3913](https://github.com/scalableminds/webknossos/pull/3913)
- The visibilities of trees in a skeleton tracing is now persisted across page loads. [#3942](https://github.com/scalableminds/webknossos/pull/3942)
- Added a button for each color layer to enable/disable the layer. [#3943](https://github.com/scalableminds/webknossos/pull/3943)
- Paginated routes now send a `X-Total-Count` HTTP header which shows how many entries were found in total. [#3899](https://github.com/scalableminds/webknossos/pull/3899)

### Changed
- Improved the flight mode performance for tracings with very large trees (>80.000 nodes). [#3880](https://github.com/scalableminds/webknossos/pull/3880)
- Tweaked the highlighting of the active node. The inner node looks exactly as a non-active node and is not round, anymore. An active node is circled by a "halo". In arbitrary mode, the halo is hidden and the active node is round. [#3868](https://github.com/scalableminds/webknossos/pull/3868)
- Improved the performance of moving through a dataset which should make the overall interaction smoother. [#3902](https://github.com/scalableminds/webknossos/pull/3902)
- Brush size is independent of zoom value, now. This change simplifies volume annotations, as brush sizes can be adapted to certain structures (e.g., vesicles) and don't need to be changed when zooming. [#3868](https://github.com/scalableminds/webknossos/pull/3889)
- Reworked the search in the trees tab. [#3878](https://github.com/scalableminds/webknossos/pull/3878)

### Fixed
- Fixed a bug where failed large save requests lead to inconsistent tracings on the server. [#3829](https://github.com/scalableminds/webknossos/pull/3829)
- Fixed the setting which enables to hide the planes within the 3D viewport. [#3857](https://github.com/scalableminds/webknossos/pull/3857)
- Fixed a bug which allowed the brush size to become negative when using shortcuts. [#3861](https://github.com/scalableminds/webknossos/pull/3861)
- Fixed interpolation along z-axis. [#3888](https://github.com/scalableminds/webknossos/pull/3888)
- Fixed that the halo of the active node could cover other nodes. [#3919](https://github.com/scalableminds/webknossos/pull/3919)
- Fixed that the 3D viewport was partially occluded due to clipping distance issues. [#3919](https://github.com/scalableminds/webknossos/pull/3919)
- Fixed that scrolling with the mouse wheel over a data viewport also scrolled the page. This bug appeared with the new Chrome version 73. [#3939](https://github.com/scalableminds/webknossos/pull/3939)

### Removed
- Removed FPS meter in Annotation View. [#3916](https://github.com/scalableminds/webknossos/pull/3916)


## [19.03.0](https://github.com/scalableminds/webknossos/releases/tag/19.03.0) - 2019-03-04
[Commits](https://github.com/scalableminds/webknossos/compare/19.02.0...19.03.0)

### Highlights
- The tracing view got two major improvements:
   - Data rendering is now fully using the available space and doesn't have to be quadratic anymore. Increasing the size of a viewport will result in more data being rendered (as opposed to the same data will be upscaled). [#3634](https://github.com/scalableminds/webknossos/pull/3634)
   - The active node is highlighted with a "halo ring". Additionally, the node is also rendered as a circle. In flight and oblique modes the halo is hidden. [#3731](https://github.com/scalableminds/webknossos/pull/3731)
- Added the possibility to create volume annotation tasks. When creating a task type, select whether to create `volume` or `skeleton` tasks. Compound viewing and file upload for volume tasks is not yet supported. [#3712](https://github.com/scalableminds/webknossos/pull/3712)
- Mappings for segmentations will be read automatically from the file system. It's not necessary to define the mappings within the `datasource-properties.json` anymore. [#3720](https://github.com/scalableminds/webknossos/pull/3720)

### Added
- Added the possibility to create volume annotation tasks. When creating a task type, select whether to create `volume` or `skeleton` tasks. Note that compound viewing for volume tasks is not supported yet. Same for creating volume tasks from uploaded nml/data files. [#3712](https://github.com/scalableminds/webknossos/pull/3712)
- Added an UI to select a mapping for a segmentation layer. The UI is placed in the segmentation tab within the tracing view. [#3720](https://github.com/scalableminds/webknossos/pull/3720)
- Added a button to jump to actual data if the bounding box of a dataset contains a lot of black data. [#3682](https://github.com/scalableminds/webknossos/pull/3682)

### Changed
- Data rendering is not tied to square viewports, anymore. As a result the screen space is used more efficiently to show data. Also, increasing the size of a viewport will result in more data being rendered (as opposed to the same data will be upscaled). [#3634](https://github.com/scalableminds/webknossos/pull/3634)
- Mappings for segmentations will be read automatically from the file system. It's not necessary to define the mappings within the `datasource-properties.json`, anymore. [#3720](https://github.com/scalableminds/webknossos/pull/3720)
- The active node is highlighted with a "halo ring". Additionally, the node is also rendered as a circle. In flight and oblique modes the halo is hidden. [#3731](https://github.com/scalableminds/webknossos/pull/3731)
- In the dashboard list of active tasks, the project name is now featured more prominently, as it switched places with the task type summary. [#3792](https://github.com/scalableminds/webknossos/pull/3792)
- Isosurfaces are now loaded from the middle outwards. [#3818](https://github.com/scalableminds/webknossos/pull/3818)
- The brush size will now be remembered across page reloads. [#3827](https://github.com/scalableminds/webknossos/pull/3827)
- Do not show publication view if no publications are specified. [#3778](https://github.com/scalableminds/webknossos/pull/3778)

### Fixed
- Fixed an error that occured when changing the URL hash. [#3746](https://github.com/scalableminds/webknossos/pull/3746)
- Fixed a bug in the timeline chart rendering. The start and end time of the timeline chart now match the selected time range. [#3772](https://github.com/scalableminds/webknossos/pull/3772)
- The modals for a new task description and recommended task settings are no longer shown in read-only tracings. [#3724](https://github.com/scalableminds/webknossos/pull/3724)
- Fixed a rendering bug when opening a task that only allowed flight/oblique mode tracing. [#3783](https://github.com/scalableminds/webknossos/pull/3783)
- Fixed a bug where some NMLs caused the webKnossos tab to freeze during NML upload. [#3758](https://github.com/scalableminds/webknossos/pull/3758)
- Fixed a bug where some skeleton save requests were wrongly rejected if they were sent more than once. [#3767](https://github.com/scalableminds/webknossos/pull/3767)
- Fixed a bug which caused a wrong aspect ratio in the 3D viewport when changing the layout. [#3817](https://github.com/scalableminds/webknossos/pull/3817)


## [19.02.0](https://github.com/scalableminds/webknossos/releases/tag/19.02.0) - 2019-02-04
[Commits](https://github.com/scalableminds/webknossos/compare/19.01.0...19.02.0)

### Highlights

- The Dataset Gallery was redesigned to be a Publication Gallery instead. It will feature scientific publications together with their published datasets and information such as the species, brain region or acquisition method of such datasets. [#3653](https://github.com/scalableminds/webknossos/pull/3653)
  Please see the [migration guide](MIGRATIONS.md#19020---2019-02-04) on how to add publications.
- Also, this release includes new features that enrich the view of your data:
   - Isosurface computation can now be triggered for whole segments (shift + click on a segment in view mode). [#3655](https://github.com/scalableminds/webknossos/pull/3655)
   - Added the possibility to fade the alpha value of data layers. Also, a dataset can now contain both RGB and grayscale layers. [#3670](https://github.com/scalableminds/webknossos/pull/3670)
- The volume annotation brush tool will now automatically fill any enclosed areas if the brushed outline is closed in one stroke. [#3698](https://github.com/scalableminds/webknossos/pull/3698)
  <img src="https://user-images.githubusercontent.com/1702075/51846983-02d34480-231b-11e9-86f2-2d8c4b0c9bd0.gif" width="200" />


### Added

- Added the possibility to fade the alpha value of data layers. Also, a dataset can now contain both RGB and grayscale layers. [#3670](https://github.com/scalableminds/webknossos/pull/3670)
- Added the possibility to disable that the current layout is saved automatically when changing it. Instead, the layout can be saved explicitly. [#3620](https://github.com/scalableminds/webknossos/pull/3620)
- Added the possibility to use flight and oblique mode when viewing a dataset. [#3644](https://github.com/scalableminds/webknossos/pull/3644)
- Added pagination to the REST API route `GET /projects/:name/tasks` (new optional parameters `limit` and `pageNumber`). [#3659](https://github.com/scalableminds/webknossos/pull/3659)
- Added the possibility to open the version restore view for read-only tracings. Older versions can be previewed and be downloaded as NML. [#3660](https://github.com/scalableminds/webknossos/pull/3660)

### Changed

- Team managers are now also allowed to create and own scripts. [#3676](https://github.com/scalableminds/webknossos/pull/3676)
- The Dataset Gallery was redesigned to be a Publication Gallery instead. It will feature scientific publications together with their published datasets and information such as the species, brain region or acquisition method of such datasets. [#3653](https://github.com/scalableminds/webknossos/pull/3653)
- Annotations for non-public datasets can now be shared using the "Share" functionality without making the dataset public. [#3664](https://github.com/scalableminds/webknossos/pull/3664)
- The volume annotation brush tool will now automatically fill any enclosed areas if the brushed outline is closed in one stroke. [#3698](https://github.com/scalableminds/webknossos/pull/3698)
  <img src="https://user-images.githubusercontent.com/1702075/51846983-02d34480-231b-11e9-86f2-2d8c4b0c9bd0.gif" width="200" />
- Statistics are now separated by organization, rather than showing the webKnossos instance’s totals. [#3663](https://github.com/scalableminds/webknossos/pull/3663)
- NML files can be imported into arbitrary datasets. Users will be asked to confirm the import process if the dataset of the NML differs from the currently active dataset. [#3716](https://github.com/scalableminds/webknossos/pull/3716)

### Fixed

- Fixed a rendering bug which caused data to be clipped in certain scenarios for datasets with anisotropic resolutions. [#3609](https://github.com/scalableminds/webknossos/pull/3609)
- Fixed a bug where saving tracings failed after they were open for >24h. [#3633](https://github.com/scalableminds/webknossos/pull/3633)
- Fixed a bug that resulted in slow data loading when moving quickly through a dataset. [#3656](https://github.com/scalableminds/webknossos/pull/3656)
- Fixed a bug which caused the wrong magnification to be rendered when zooming out very far. [#3641](https://github.com/scalableminds/webknossos/pull/3641)
- Fixed a bug which broke the functionality to toggle the visibility of a tree in a skeleton tracing. [#3719](https://github.com/scalableminds/webknossos/pull/3719)

## [19.01.0](https://github.com/scalableminds/webknossos/releases/tag/19.01.0) - 2019-01-14
[Commits](https://github.com/scalableminds/webknossos/compare/18.12.0...19.01.0)

### Highlights

- You can now create tracings on datasets of other organizations, provided you have access rights to the dataset (i.e. it is public). [#3533](https://github.com/scalableminds/webknossos/pull/3533)
- Added the experimental feature to dynamically render isosurfaces for segmentation layers (can be enabled in the dataset settings when viewing a dataset). [#3495](https://github.com/scalableminds/webknossos/pull/3495)
- Added the possibility to specify a recommended user configuration in a task type. The recommended configuration will be shown to users when they trace a task with a different task type and the configuration can be accepted or declined. [#3466](https://github.com/scalableminds/webknossos/pull/3466)
- Added the possibility to select multiple trees in skeleton tracings in the tree tab by using ctrl + left mouse. Deleting and moving trees will affect all selected trees. [#3457](https://github.com/scalableminds/webknossos/pull/3457)

### Added

- Added the possibility to select multiple trees in skeleton tracings in the tree tab by using ctrl + left mouse. Deleting and moving trees will affect all selected trees. [#3457](https://github.com/scalableminds/webknossos/pull/3457)
- Added the possibility to specify a recommended user configuration in a task type. The recommended configuration will be shown to users when they trace a task with a different task type and the configuration can be accepted or declined. [#3466](https://github.com/scalableminds/webknossos/pull/3466)
- You can now create tracings on datasets of other organizations, provided you have access rights to the dataset (i.e. it is public). [#3533](https://github.com/scalableminds/webknossos/pull/3533)
- Datasets imported through a datastore that is marked as 'scratch' will now show a construction-like header and error message to encourage moving the datasets to a permanent storage location. [#3500](https://github.com/scalableminds/webknossos/pull/3500)
- Added the experimental feature to dynamically render isosurfaces for segmentation layers (can be enabled in the dataset settings when viewing a dataset). [#3495](https://github.com/scalableminds/webknossos/pull/3495)
- Adds healthchecks to all Dockerfiles for automatic service healing [#3606](https://github.com/scalableminds/webknossos/pull/3606)
- Added possibility to load more tasks or explorative annotations in the dashboard. [#3505](https://github.com/scalableminds/webknossos/pull/3505)
- Adds a second colorful thumbnail for the datasets which have a segmentation layer and this segmentation thumbnail will be shown on hover over the other thumbnail. [#3507](https://github.com/scalableminds/webknossos/pull/3507)

### Fixed

- Fixed a performance issue for large tracings with many branch points. [#3519](https://github.com/scalableminds/webknossos/pull/3519)
- Fixed bug which caused buckets to disappear randomly. [#3531](https://github.com/scalableminds/webknossos/pull/3531)
- Fixed a bug which broke the redirect after dataset upload via GUI. [#3571](https://github.com/scalableminds/webknossos/pull/3571)

## [18.12.0](https://github.com/scalableminds/webknossos/releases/tag/18.12.0) - 2018-11-26
[Commits](https://github.com/scalableminds/webknossos/compare/18.11.0...18.12.0)

### Highlights

- Added the possibility to add STL mesh files to tracings. [#3367](https://github.com/scalableminds/webknossos/pull/3367)
- Improved support for datasets with a large skew in scale. [#3398](https://github.com/scalableminds/webknossos/pull/3398)
- Improved performance for flight mode. [#3392](https://github.com/scalableminds/webknossos/pull/3392)
- Fixed the guessed bounding box for datasets that do not start at (0,0,0). [#3437](https://github.com/scalableminds/webknossos/pull/3437)

### Added

- Added the possibility to add STL mesh files to tracings. [#3367](https://github.com/scalableminds/webknossos/pull/3367)

### Changed

- Improved support for datasets with a large skew in scale (e.g., [600, 600, 35]). [#3398](https://github.com/scalableminds/webknossos/pull/3398)
- Improved performance for flight mode. [#3392](https://github.com/scalableminds/webknossos/pull/3392)

### Fixed

- Fixed a bug where the initial onboarding setup failed if automatic initial data was disabled. [#3421](https://github.com/scalableminds/webknossos/pull/3421)
- Fixed a permission issue in the try setup.
- Fixed a bug where the guessed bounding box for datasets that do not start at (0,0,0) was too large. [#3437](https://github.com/scalableminds/webknossos/pull/3437)
- Fixed a bug where dataset list refresh failed when datasets for non-existing organizations were reported. [#3438](https://github.com/scalableminds/webknossos/pull/3438)
- Editing team access rights for datasets now works even if the datastore has no disk write access. [#3411](https://github.com/scalableminds/webknossos/pull/3411)
- Fixed a bug where the form values when editing TaskTypes were missing. [#3451](https://github.com/scalableminds/webknossos/pull/3451)
- Fixed a bug which caused RGB data to not render correctly. [#3455](https://github.com/scalableminds/webknossos/pull/3455)

### Removed

- Removed support to watch additional dataset directories, no longer automatically creating symbolic links to the main directory. [#3416](https://github.com/scalableminds/webknossos/pull/3416)

## [18.11.0](https://github.com/scalableminds/webknossos/releases/tag/18.11.0) - 2018-10-29

[Commits](https://github.com/scalableminds/webknossos/compare/18.10.0...18.11.0)

### Highlights

- Skeleton and volume tracings will be more unified, resulting in hybrid tracings that can contain both structures:
  - Hybrid tracings are now enabled by default. They allow to combine the functionality of skeleton and volume annotations in one tracing. [#3399](https://github.com/scalableminds/webknossos/pull/3399)
  - Old volume tracing versions now also can be restored. Access it through the dropdown next to the Save button. [#3349](https://github.com/scalableminds/webknossos/pull/3349)
- The tracing view was improved:
  - The info tab in tracing views now displays the extent of the current dataset. [#3371](https://github.com/scalableminds/webknossos/pull/3371).
  - A User can now have multiple layouts for tracing views. [#3299](https://github.com/scalableminds/webknossos/pull/3299)
  - More layouting improvements: [#3256](https://github.com/scalableminds/webknossos/pull/3256) [#3256](https://github.com/scalableminds/webknossos/pull/3256) [#3272](https://github.com/scalableminds/webknossos/pull/3272)

### Added

- Added support for duplicate dataset names for different organizations. [#3137](https://github.com/scalableminds/webknossos/pull/3137)
- Extended the version restore view and added a view to restore older versions of a volume tracing. Access it through the dropdown next to the Save button. [#3349](https://github.com/scalableminds/webknossos/pull/3349)
- Added support to watch additional dataset directories, automatically creating symbolic links to the main directory. [#3330](https://github.com/scalableminds/webknossos/pull/3330)
- Added a button to the users list view that revokes admin rights from all selected users. [#3378](https://github.com/scalableminds/webknossos/pull/3378)
- Hybrid tracings are now enabled by default. They allow to combine the functionality of skeleton and volume annotations in one tracing. [#3399](https://github.com/scalableminds/webknossos/pull/3399)
- A User can now have multiple layouts for tracing views. [#3299](https://github.com/scalableminds/webknossos/pull/3299)
- Added support for datasets with sparse resolutions (e.g., [[1, 1, 1], [16, 16, 16]]). [#3406](https://github.com/scalableminds/webknossos/pull/3406)
- The info tab in tracing views now displays the extent of the current dataset. [#3371](https://github.com/scalableminds/webknossos/pull/3371).

### Changed

- The UI for editing experience domains of users was improved. [#3254](https://github.com/scalableminds/webknossos/pull/3254)
- The tracing layout was changed to be more compact. [#3256](https://github.com/scalableminds/webknossos/pull/3256)
- It is no longer possible to draw outside of a viewport with the brush tool in volume tracing. [#3283](https://github.com/scalableminds/webknossos/pull/3283)
- There is now a separate tracingstore module, the datastore is no longer responsible for saving tracings. [#3281](https://github.com/scalableminds/webknossos/pull/3281)
- The version history view shows versions grouped by day and time now. [#3365](https://github.com/scalableminds/webknossos/pull/3365)
- Users can now access the annotations of other users (of the same organization) given the link, even if they are non-public. [#3348](https://github.com/scalableminds/webknossos/pull/3348)

### Fixed

- Fixed a layouting issue which occurred on a fresh page load when the layout was scaled to be bigger than the available space. [#3256](https://github.com/scalableminds/webknossos/pull/3256)
- Fixed overlap in comment tab for long tree names or comments. [#3272](https://github.com/scalableminds/webknossos/pull/3272)
- Fixed that CTRL + Shift + F opens two search popovers in the tracing view. Instead, the shortcut will only open the tree search now. [#3407](https://github.com/scalableminds/webknossos/pull/3407)
- Fixed a bug which caused data to not be displayed correctly if adjacent data does not exist.[#3270](https://github.com/scalableminds/webknossos/pull/3270)
- Fixed a bug which caused data to not be displayed correctly if adjacent data does not exist. [#3270](https://github.com/scalableminds/webknossos/pull/3270)
- Fixed a bug which caused initial rendering to sometimes miss some buckets. [#3262](https://github.com/scalableminds/webknossos/pull/3262)
- Fixed a bug which caused the save-button to never show success for volume tracings. [#3267](https://github.com/scalableminds/webknossos/pull/3267)
- Fixed a rendering bug which caused data to turn black sometimes when moving around. [#3409](https://github.com/scalableminds/webknossos/pull/3409)

## [18.10.0](https://github.com/scalableminds/webknossos/releases/tag/18.10.0) - 2018-09-22

[Commits](https://github.com/scalableminds/webknossos/compare/18.09.0...18.10.0)

### Highlights

- WebKnossos is documented now! Check it out: https://docs.webknossos.org [#3011](https://github.com/scalableminds/webknossos/pull/3011)
- There are multiple improvements of the tracing view:
  - Added customizable layouting to the tracing view. [#3070](https://github.com/scalableminds/webknossos/pull/3070)
  - Improved general performance of the tracing view by leveraging web workers. [#3162](https://github.com/scalableminds/webknossos/pull/3162)
  - Added a view to restore any older version of a skeleton tracing. Access it through the dropdown next to the Save button. [#3194](https://github.com/scalableminds/webknossos/pull/3194)
  - And more usability improvements: [#3126](https://github.com/scalableminds/webknossos/pull/3126), [#3066](https://github.com/scalableminds/webknossos/pull/3066)
- Project administration got some UI improvements: [#3077](https://github.com/scalableminds/webknossos/pull/3077), [#3224](https://github.com/scalableminds/webknossos/pull/3224), [#3233](https://github.com/scalableminds/webknossos/pull/3233)
- Improved security by enabling http security headers. [#3084](https://github.com/scalableminds/webknossos/pull/3084)

### Added

- Added URLs to the tabs in the dashboard. [#3183](https://github.com/scalableminds/webknossos/pull/3183)
- Improved security by enabling http security headers. [#3084](https://github.com/scalableminds/webknossos/pull/3084)
- Added the possibility to write markdown in the annotation description. [#3081](https://github.com/scalableminds/webknossos/pull/3081)
- Added a view to restore any older version of a skeleton tracing. Access it through the dropdown next to the Save button. [#3194](https://github.com/scalableminds/webknossos/pull/3194)
  ![version-restore-highlight](https://user-images.githubusercontent.com/1702075/45428378-6842d380-b6a1-11e8-88c2-e4ffcd762cd5.png)
- Added customizable layouting to the tracing view. [#3070](https://github.com/scalableminds/webknossos/pull/3070)
- Added the brush size to the settings on the left in volume tracing. The size can now also be adjusted by using only the keyboard. [#3126](https://github.com/scalableminds/webknossos/pull/3126)
- Added a user documentation for webKnossos [#3011](https://github.com/scalableminds/webknossos/pull/3011)
- Tree groups can now be activated. This allows to rename a tree group analogous to renaming a tree. Also, toggling the visibility of a tree group can now be done by using the shortcuts "1" and "2". [#3066](https://github.com/scalableminds/webknossos/pull/3066)
- Added the possibility to upload multiple NML files during task creation, even if they are not in a zip archive
- Added the possibility to supply a dedicated "sorting date" for datasets to change the sorting order in the gallery view, by default the creation date is used [#3124](https://github.com/scalableminds/webknossos/pull/3124)
- Added bar-chart visualization to project progress report. [#3224](https://github.com/scalableminds/webknossos/pull/3224)
- Added a button to collapse all comments. [#3215](https://github.com/scalableminds/webknossos/pull/3215)
- The datasets in the dashboard are now sorted according to their user-specific usage. As a result, relevant datasets should appear at the top of the list. [#3206](https://github.com/scalableminds/webknossos/pull/3206)
- 3D Meshes can now be imported into the tracing view by uploading corresponding STL files. [#3242](https://github.com/scalableminds/webknossos/pull/3242)

### Changed

- The modal used to change the experience of users by admins got a rework. [#3077](https://github.com/scalableminds/webknossos/pull/3077)
- During task creation, specifying an experience domain is now possible by choosing from existing domains. [#3233](https://github.com/scalableminds/webknossos/pull/3233)
- Unified the search functionality within webKnossos to implement an AND logic everyhwere. [#3228](https://github.com/scalableminds/webknossos/pull/3228)
- Renamed "Soma Clicking" to "Single-Node-Tree Mode". [#3141](https://github.com/scalableminds/webknossos/pull/3141/files)
- The fallback segmentation layer attribute of volume tracings is now persisted to NML/ZIP files. Upon re-upload, only volume tracings with this attribute will show a fallback layer. Use `tools/volumeAddFallbackLayer.py` to add this attribute to existing volume tracings. [#3088](https://github.com/scalableminds/webknossos/pull/3088)
- When splitting a tree, the split part that contains the initial node will now keep the original tree name and id. [#3145](https://github.com/scalableminds/webknossos/pull/3145)
- Improve error messages for parsing faulty NMLs. [#3227](https://github.com/scalableminds/webknossos/pull/3227)
- Finished tasks will be displayed with less details and sorted by their finishing date in the dashboard. [#3202](https://github.com/scalableminds/webknossos/pull/3202)
- Improved layouting for narrow screens. [#3226](https://github.com/scalableminds/webknossos/pull/3226)
- The welcome header will now also show on the default page if there are no existing organisations. [#3133](https://github.com/scalableminds/webknossos/pull/3133)
- Simplified the sharing of tracings. Users can simply copy the active URL from the browser's URL bar to share a tracing (assuming the tracing is public). [#3176](https://github.com/scalableminds/webknossos/pull/3176)
- Improved general performance of the tracing view by leveraging web workers. [#3162](https://github.com/scalableminds/webknossos/pull/3162)
- Improved overall drag-and-drop behavior by preventing the browser from opening the dragged file when the actual drag target was missed. [#3222](https://github.com/scalableminds/webknossos/pull/3222)
- The checkboxes in the user list view will clear now after the experience domains of users have been changed. [#3178](https://github.com/scalableminds/webknossos/pull/3178)
- Resetting a user's task requires a confirmation now. [#3181](https://github.com/scalableminds/webknossos/pull/3181)

### Fixed

- Fixed a bug where large volume downloads contained invalid data.zip archives. [#3086](https://github.com/scalableminds/webknossos/pull/3086)
- Fixed the sorting of the dashboard task list and explorative annotation list. [#3153](https://github.com/scalableminds/webknossos/pull/3153)
- Fixed a missing notification when a task annotation was reset. [#3207](https://github.com/scalableminds/webknossos/pull/3207)
- Fixed a bug where non-privileged users were wrongly allowed to pause/unpause projects. [#3097](https://github.com/scalableminds/webknossos/pull/3097)
- Fixed a bug in copy-segmentation-slice feature. [#3245](https://github.com/scalableminds/webknossos/pull/3245)
- Fixed a regression bug which caused the initial data loading to fail sometimes. [#3149](https://github.com/scalableminds/webknossos/pull/3149)
- Fixed a bug which caused a blank screen sometimes when the user is not logged in. [#3167](https://github.com/scalableminds/webknossos/pull/3167)
- Fixed a bug where NML downloads of Task Annotations failed. [#3166](https://github.com/scalableminds/webknossos/pull/3166)
- Fixed a bug where viewing Compound Annotations (such as all tasks for a project in one view) failed. [#3174](https://github.com/scalableminds/webknossos/pull/3174)

### Removed

- Removed the automatic redirect to the onboarding page from the default page if there are no existing organisations. [#3133](https://github.com/scalableminds/webknossos/pull/3133)

## [18.09.0](https://github.com/scalableminds/webknossos/releases/tag/18.09.0) - 2018-08-20

[Commits](https://github.com/scalableminds/webknossos/compare/18.08.0...18.09.0)

### Highlights

- The dashboard gallery loads faster [#3036](https://github.com/scalableminds/webknossos/pull/3036) and tracings in the dashboard can show their descriptions [#3035](https://github.com/scalableminds/webknossos/pull/3035).
- Managing new users got easier through "new inactive users" notifications [#2994](https://github.com/scalableminds/webknossos/pull/2994), and also team managers can activate them now [#3050](https://github.com/scalableminds/webknossos/pull/3050).
- Improved the UI for sharing datasets and tracings [#3029](https://github.com/scalableminds/webknossos/pull/3029).
- The tracing view got a progress-indicator [#2935](https://github.com/scalableminds/webknossos/pull/2935) and scale-bars [#3049](https://github.com/scalableminds/webknossos/pull/3049).
- When merging datasets within a tracing via the merge-modal, the user can choose whether the merge should be executed directly in the currently opened tracing. Alternatively, a new annotation can be created which is accessible via the dashboard, as before [#2935](https://github.com/scalableminds/webknossos/pull/2935).

### Added

- Added two new properties to mapping json files. The `colors: [<hsvHueValue1>, <hsvHueValue2>, ...]` property can be used to specify up to 256 custom colors for the first 256 equivalence classes of the mapping. The `hideUnmappedIds: <true|false>` property indicates whether segments that were not mapped should be rendered transparently or not. [#2965](https://github.com/scalableminds/webknossos/pull/2965)
- Added a button for refreshing the dataset in the backend cache. [#2975](https://github.com/scalableminds/webknossos/pull/2975)
- Added the possibility to see the description of a tracing within the dashboard. [#3035](https://github.com/scalableminds/webknossos/pull/3035)
- Comments of tracing trees can now be cycled through by keeping n and p pressed. [#3041](https://github.com/scalableminds/webknossos/pull/3041)
- All dates in webknossos will be shown in the browser's timezone. On hover, a tooltip will show the date in UTC. [#2916](https://github.com/scalableminds/webknossos/pull/2916) ![image](https://user-images.githubusercontent.com/2486553/42888385-74c82bc0-8aa8-11e8-9c3e-7cfc90ce93bc.png)
- When merging datasets within a tracing via the merge-modal, the user can choose whether the merge should be executed directly in the currently opened tracing. Alternatively, a new annotation can be created which is accessible via the dashboard (as it has been before).
- Added shortcuts for moving along the current tracing direction in orthogonal mode. Pressing 'e' (and 'r' for the reverse direction) will move along the "current direction", which is defined by the vector between the last two created nodes.
- Added a banner to the user list to notify admins of new inactive users that need to be activated. [#2994](https://github.com/scalableminds/webknossos/pull/2994)
- When a lot of changes need to be persisted to the server (e.g., after importing a large NML), the save button will show a percentage-based progress indicator.
- Changing tabs in a tracing view will not disable the keyboard shortcuts anymore. [#3042](https://github.com/scalableminds/webknossos/pull/3042)
- Added the possibility for admins to see and transfer all active tasks of a project to a single user in the project tab[#2863](https://github.com/scalableminds/webknossos/pull/2863)
- Added the possibility to import multiple NML files into the active tracing. This can be done by dragging and dropping the files directly into the tracing view. [#2908](https://github.com/scalableminds/webknossos/pull/2908)
- Added placeholders and functionality hints to (nearly) empty lists and tables in the admin views. [#2969](https://github.com/scalableminds/webknossos/pull/2969)
- Added the possibility to copy volume tracings to own account
- During the import of multiple NML files, the user can select an option to automatically create a group per file so that the imported trees are organized in a hierarchy. [#2908](https://github.com/scalableminds/webknossos/pull/2908)
- Added the option to display scale bars in the viewports for orthogonal mode. [#3049](https://github.com/scalableminds/webknossos/pull/3049)
- Added functions to the front-end API to activate a tree and to change the color of a tree. [#2997](https://github.com/scalableminds/webknossos/pull/2997)
- When a new team or project is created, invalid names will be directly marked in red. [#3034](https://github.com/scalableminds/webknossos/pull/3034)
- Added an error message to the NML upload if the needed permissions are missing for the upload. [#3051](https://github.com/scalableminds/webknossos/pull/3051)
- Comments can now contain references to nodes (`#<nodeid>`) or positions (`#(<x,y,z>)`). Clicking on such a reference activates the respective node or position and centers it. [#2950](https://github.com/scalableminds/webknossos/pull/2950)
- Added a default text to the task view to indicate, that no users are assigned to a task. [#3030](https://github.com/scalableminds/webknossos/issues/3030)

### Changed

- Added a checkbox to disable the warning when deleting a tree. An accidentally deleted tree can easily be restored using the Undo functionality. [#2995](https://github.com/scalableminds/webknossos/pull/2995)
- Improved the UI for sharing datasets and tracings. [#3029](https://github.com/scalableminds/webknossos/pull/3029)
- Team managers are now allowed to activate users (previously admin-only) [#3050](https://github.com/scalableminds/webknossos/pull/3050)
- Improved the loading time of datasets in the dashboard. [#3036](https://github.com/scalableminds/webknossos/pull/3036)

### Fixed

- Fixed a bug where unloaded data was sometimes shown as black instead of gray. [#2963](https://github.com/scalableminds/webknossos/pull/2963)
- Fixed that URLs linking to a certain position in a dataset or tracing always led to the position of the active node. [#2960](https://github.com/scalableminds/webknossos/pull/2960)
- Fixed that setting a bounding box in view mode did not work. [#3015](https://github.com/scalableminds/webknossos/pull/3015)
- Fixed a bug where viewing Compound Annotations (such as viewing all instances of a task at once) failed with a permission issue. [#3023](https://github.com/scalableminds/webknossos/pull/3023)
- Fixed that the segmentation layer is loaded from the server even when the segmentation opacity is set to 0. [#3067](https://github.com/scalableminds/webknossos/pull/3067)
- Fixed a bug where the team name was not displayed in the task types view of admins. [#3053](https://github.com/scalableminds/webknossos/pull/3053)

## [18.08.0](https://github.com/scalableminds/webknossos/releases/tag/18.08.0) - 2018-07-23

[Commits](https://github.com/scalableminds/webknossos/compare/18.07.0...18.08.0)

### Highlights

- Performance improvements for the tracing views. #2709 #2724 #2821
- Added onboarding flow for initial setup of WebKnossos. #2859
- The dataset gallery got a redesign with mobile support. #2761
- Improved the import dialog for datasets. Important fields can now be edited via form inputs instead of having to change the JSON. The JSON is still changeable when enabling an "Advanced" mode. #2881
- Added possibility to share a special link to invite users to join your organization. Following that link, the sign-up form will automatically register the user for the correct organization. #2898

### Added

- Added release version to navbar [#2888](https://github.com/scalableminds/webknossos/pull/2888)
- Users can view datasets in a table from the dashboard. That view also allows to create explorational tracings (which had to be done via the gallery view for non-admins before). [#2866](https://github.com/scalableminds/webknossos/pull/2866)
- Added the task bounding box of a skeleton tracing to NML files. [#2827](https://github.com/scalableminds/webknossos/pull/2827) \
   Example: `<taskBoundingBox topLeftX="0" topLeftY="0" topLeftZ="0" width="512" height="512" depth="512" />`
- Added the possibility to kick a user out of the organization team. [#2801](https://github.com/scalableminds/webknossos/pull/2801)
- Added a mandatory waiting interval of 10 seconds when getting a task with a new task type. The modal containing the task description cannot be closed earlier. These ten seconds should be used to fully understand the new task type. [#2793](https://github.com/scalableminds/webknossos/pull/2793)
- Added possibility to share a special link to invite users to join your organization. Following that link, the sign-up form will automatically register the user for the correct organization. [#2898](https://github.com/scalableminds/webknossos/pull/2898)
- Added more debugging related information in case of unexpected errors. The additional information can be used when reporting the error. [#2766](https://github.com/scalableminds/webknossos/pull/2766)
- Added permission for team managers to create explorational tracings on datasets without allowed teams. [#2758](https://github.com/scalableminds/webknossos/pull/2758)
- Added higher-resolution images for dataset gallery thumbnails. [#2745](https://github.com/scalableminds/webknossos/pull/2745)
- Added permission for admins to get tasks from all projects in their organization. [#2728](https://github.com/scalableminds/webknossos/pull/2728)
- Added the shortcut to copy the currently hovered cell id (CTRL + I) to non-volume-tracings, too. [#2726](https://github.com/scalableminds/webknossos/pull/2726)
- Added permission for team managers to refresh datasets. [#2688](https://github.com/scalableminds/webknossos/pull/2688)
- Added backend-unit-test setup and a first test for NML validation. [#2829](https://github.com/scalableminds/webknossos/pull/2829)
- Added progress indicators to the save button for cases where the saving takes some time (e.g., when importing a large NML). [#2947](https://github.com/scalableminds/webknossos/pull/2947)
- Added the possibility to not sort comments by name. When clicking the sort button multiple times, sorting is switched to sort by IDs. [#2915](https://github.com/scalableminds/webknossos/pull/2915)
- Added displayName for organizations. [#2869](https://github.com/scalableminds/webknossos/pull/2869)
- Added onboarding flow for initial setup of WebKnossos. [#2859](https://github.com/scalableminds/webknossos/pull/2859)
- Added the possibility to show the task in a random order. [#2860](https://github.com/scalableminds/webknossos/pull/2860)

### Changed

- Improved the search functionality in the datasets view. The datasets will be sorted so that the best match is shown first. If a different sorting is desired, the sorting-arrows in the columns can still be used to change the sorting criteria. [#2834](https://github.com/scalableminds/webknossos/pull/2834)
- Improved performance in orthogonal mode. [#2821](https://github.com/scalableminds/webknossos/pull/2821)
- When deleting the last node of a tree, that tree will not be removed automatically anymore. Instead, the tree will just be empty. To remove that active tree, the "delete" shortcut can be used again. [#2806](https://github.com/scalableminds/webknossos/pull/2806)
- Renamed "Cancel" to "Reset and Cancel" for tasks. [#2910](https://github.com/scalableminds/webknossos/pull/2910)
- Changed the type of the initial node of new tasks to be a branchpoint (if not created via NML). [#2799](https://github.com/scalableminds/webknossos/pull/2799)
- The dataset gallery got a redesign with mobile support. [#2761](https://github.com/scalableminds/webknossos/pull/2761)
- Improved the performance of saving large changes to a tracing (e.g., when importing a large NML). [#2947](https://github.com/scalableminds/webknossos/pull/2947)
- Improved loading speed of buckets. [#2724](https://github.com/scalableminds/webknossos/pull/2724)
- Changed the task search, when filtered by user, to show all instead of just active tasks (except for canceled tasks). [#2774](https://github.com/scalableminds/webknossos/pull/2774)
- Improved the import dialog for datasets. Important fields can now be edited via form inputs instead of having to change the JSON. The JSON is still changeable when enabling an "Advanced" mode. [#2881](https://github.com/scalableminds/webknossos/pull/2881)
- Hid old paused projects in the project progress report even if they have open instances. [#2768](https://github.com/scalableminds/webknossos/pull/2768)
- Excluded canceled tasks and base tracings from the list at `api/projects/:name/usersWithOpenTasks`. [#2765](https://github.com/scalableminds/webknossos/pull/2765)
- Streamlined the order in which initial buckets are loaded when viewing a dataset. [#2749](https://github.com/scalableminds/webknossos/pull/2749)
- Reduced the number of scenarios in which segmentation-related warnings are shown (e.g, not for skeleton tracings when there are multiple resolutions for segmentations anyway). [#2715](https://github.com/scalableminds/webknossos/pull/2715)
- Email addresses for notifications about new users and about task overtime are no longer specified instance-wide but once per organization. [#2939](https://github.com/scalableminds/webknossos/pull/2939)
- Improved tracing view page load performance by decreasing WebGL shader compilation time. [#2709](https://github.com/scalableminds/webknossos/pull/2709)
- Improved error reporting for project progress page. [#2955](https://github.com/scalableminds/webknossos/pull/2955)
- Redesigned the user task list to make it easier to read the whole task description. [#2861](https://github.com/scalableminds/webknossos/pull/2861)

### Fixed

- Fixed a bug which caused segmentation data to be requested as four-bit when four-bit-mode was enabled. [#2828](https://github.com/scalableminds/webknossos/pull/2828)
- Fixed a bug where possible comments or branchpoints sometimes were not properly deleted when deleting a node. [2897](https://github.com/scalableminds/webknossos/pull/2897)
- Fixed a bug which caused projects to be unpaused when the project priority was changed. [#2795](https://github.com/scalableminds/webknossos/pull/2795)
- Fixed an unnecessary warning when deleting a tree in a task, that warned about deleting the initial node although the initial node was not contained in the deleted tree. [#2812](https://github.com/scalableminds/webknossos/pull/2812)
- Fixed a bug where the comment tab was scrolled into view horizontally if a node with a comment was activated. [#2805](https://github.com/scalableminds/webknossos/pull/2805)
- Fixed a bug in for Firefox users where a long tree list created an unnecessary scroll region. [#2787](https://github.com/scalableminds/webknossos/pull/2787)
- Fixed clicking on a task type within the task list page, so that the task type page will actually only show the linked task type. [#2769](https://github.com/scalableminds/webknossos/pull/2769)
- Fixed clicking on a project within the task list page, so that the project page will actually only show the linked project. [#2759](https://github.com/scalableminds/webknossos/pull/2759)
- Fixed a bug in the front-end API's `setMapping` call which caused ignored calls if the provided object was mutated. [#2921](https://github.com/scalableminds/webknossos/pull/2921)
- Fixed a bug where cell IDs in the segmentation tab were not shown for all zoomsteps. [#2726](https://github.com/scalableminds/webknossos/pull/2726)
- Fixed the naming of the initial tree in tasks. [#2689](https://github.com/scalableminds/webknossos/pull/2689)
- Fixed a regression affecting node selection, shortcuts and 3d viewport navigation. [#2673](https://github.com/scalableminds/webknossos/pull/2673)
- Fixed the dataset zip upload for datasets, which only have one data layer and no config file. [#2840](https://github.com/scalableminds/webknossos/pull/2840)
- Fixed a bug where task deletion broke the task listing for users who had active annotations for the task [#2884](https://github.com/scalableminds/webknossos/pull/2884)
- Fixed that decimal scales (e.g., 11.24, 11.24, 30) couldn't be defined for datasets in "simple" mode. [#2912](https://github.com/scalableminds/webknossos/pull/2912)

## [18.07.0](https://github.com/scalableminds/webknossos/releases/tag/18.07.0) - 2018-07-05

First release<|MERGE_RESOLUTION|>--- conflicted
+++ resolved
@@ -22,11 +22,8 @@
 ### Fixed
 - Fixed that a node was created when using right click while brushing mode is active in hybrid tracings. [#4433](https://github.com/scalableminds/webknossos/pull/4433)
 - Fixed opening view only dataset links with arbitrary modes being initially displayed in plane mode. [#4421](https://github.com/scalableminds/webknossos/pull/4421)
-<<<<<<< HEAD
 - Fixed that converting a volume tracing into a hybrid tracing opens the hybrid tracing in "volume" mode. [#4467](https://github.com/scalableminds/webknossos/pull/4467)
-=======
 - Fixed a bug where users were wrongly allowed to edit the description of an annotation they were allowed to see but not update [#4466](https://github.com/scalableminds/webknossos/pull/4466)
->>>>>>> 76bff2ad
 - Fixed the creation of histograms for float datasets that only have one value besides 0. [#4468](https://github.com/scalableminds/webknossos/pull/4468)
 
 ### Removed
