--- conflicted
+++ resolved
@@ -41,7 +41,6 @@
   onChangeTdViewDisplayDatasetBorders,
   onChangeTdViewDisplayLayerBorders,
 }: Props) {
-<<<<<<< HEAD
   const settingsMenu: MenuProps = {
     style: {
       width: 260,
@@ -97,76 +96,25 @@
           </Row>
         ),
       },
+      {
+        key: "showLayerBorders",
+        label: (
+          <Row>
+            <Col span={14}>
+              <label className="setting-label">Show Layer Borders</label>
+            </Col>
+            <Col span={10}>
+              <Switch
+                checked={tdViewDisplayLayerBorders}
+                onChange={onChangeTdViewDisplayLayerBorders}
+              />
+            </Col>
+          </Row>
+        ),
+      },
     ],
   };
 
-=======
-  const settingsMenu = (
-    <Menu
-      style={{
-        width: 260,
-      }}
-    >
-      <Menu.Item key="tdViewDisplayPlanes">
-        <Row>
-          <Col span={14}>
-            <label className="setting-label">Plane Display Mode</label>
-          </Col>
-          <Col span={10}>
-            <Radio.Group
-              value={tdViewDisplayPlanes}
-              onChange={onChangeTdViewDisplayPlanes}
-              size="small"
-              className="without-icon-margin"
-            >
-              <Tooltip title="Hide Planes">
-                <Radio.Button value={TDViewDisplayModeEnum.NONE}>
-                  <StopOutlined />
-                </Radio.Button>
-              </Tooltip>
-              <Tooltip title="Show Wireframes Only">
-                <Radio.Button value={TDViewDisplayModeEnum.WIREFRAME}>
-                  <BorderInnerOutlined />
-                </Radio.Button>
-              </Tooltip>
-              <Tooltip title="Show Planes with Data">
-                <Radio.Button value={TDViewDisplayModeEnum.DATA}>
-                  <BorderOuterOutlined />
-                </Radio.Button>
-              </Tooltip>
-            </Radio.Group>
-          </Col>
-        </Row>
-      </Menu.Item>
-      <Menu.Item key="showDatasetBorder">
-        <Row>
-          <Col span={14}>
-            <label className="setting-label">Show Dataset Border</label>
-          </Col>
-          <Col span={10}>
-            <Switch
-              checked={tdViewDisplayDatasetBorders}
-              onChange={onChangeTdViewDisplayDatasetBorders}
-            />
-          </Col>
-        </Row>
-      </Menu.Item>
-      <Menu.Item key="showLayerBorders">
-        <Row>
-          <Col span={14}>
-            <label className="setting-label">Show Layer Borders</label>
-          </Col>
-          <Col span={10}>
-            <Switch
-              checked={tdViewDisplayLayerBorders}
-              onChange={onChangeTdViewDisplayLayerBorders}
-            />
-          </Col>
-        </Row>
-      </Menu.Item>
-    </Menu>
-  );
->>>>>>> a5dca072
   return (
     <div id="TDViewControls" className="antd-legacy-group">
       <Button size="small" onClick={() => api.tracing.rotate3DViewToDiagonal()}>
