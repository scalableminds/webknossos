/*
 * save_saga.js
 * @flow
 */

import _ from "lodash";
import app from "app";
import Request from "libs/request";
import Date from "libs/date";
import messages from "messages";
import Toast from "libs/toast";
import { call, put, take, select, race } from "redux-saga/effects";
import { delay } from "redux-saga";
import {
  shiftSaveQueueAction,
  setSaveBusyAction,
  setLastSaveTimestampAction,
  pushSaveQueueAction,
  setVersionNumberAction,
} from "oxalis/model/actions/save_actions";
import {
  createTreeAction,
  SkeletonTracingActions,
} from "oxalis/model/actions/skeletontracing_actions";
import { VolumeTracingSaveRelevantActions } from "oxalis/model/actions/volumetracing_actions";
import { FlycamActions } from "oxalis/model/actions/flycam_actions";
import { alert } from "libs/window";
import { diffSkeletonTracing } from "oxalis/model/sagas/skeletontracing_saga";
import { diffVolumeTracing } from "oxalis/model/sagas/volumetracing_saga";
import type { UpdateAction } from "oxalis/model/sagas/update_actions";
import type { TracingType, FlycamType, SaveQueueEntryType } from "oxalis/store";
import { moveTreeComponent } from "oxalis/model/sagas/update_actions";

const PUSH_THROTTLE_TIME = 30000; // 30s
const SAVE_RETRY_WAITING_TIME = 5000;

export function* pushAnnotationAsync(): Generator<*, *, *> {
  yield take(["INITIALIZE_SKELETONTRACING", "INITIALIZE_VOLUMETRACING"]);
  yield put(setLastSaveTimestampAction());
  while (true) {
    const pushAction = yield take("PUSH_SAVE_QUEUE");
    if (!pushAction.pushNow) {
      yield race({
        timeout: call(delay, PUSH_THROTTLE_TIME),
        forcePush: take("SAVE_NOW"),
      });
    }
    yield put(setSaveBusyAction(true));
    const saveQueue = yield select(state => state.save.queue);
    if (saveQueue.length > 0) {
      yield call(sendRequestToServer);
    }
    yield put(setSaveBusyAction(false));
  }
}

export function* sendRequestToServer(timestamp: number = Date.now()): Generator<*, *, *> {
  const batch = yield select(state => state.save.queue);
<<<<<<< HEAD
  let compactBatch = compactUpdateActions(batch);
=======
  const compactBatch = compactUpdateActions(batch).filter(shouldUpdateActionBeSentToServer);
>>>>>>> ae9b7844
  const { version, tracingType, tracingId } = yield select(state => state.tracing);
  compactBatch = addVersionNumbers(compactBatch, version);
  try {
<<<<<<< HEAD
    yield call(Request.sendJSONReceiveJSON,
      `/annotations/${tracingType}/${tracingId}`, {
        method: "PUT",
        headers: { "X-Date": timestamp },
        data: compactBatch,
      });
    yield put(setVersionNumberAction(version + compactBatch.length));
=======
    yield call(
      Request.sendJSONReceiveJSON,
      `/annotations/${tracingType}/${tracingId}?version=${version + 1}`,
      {
        method: "PUT",
        headers: { "X-Date": timestamp },
        data: compactBatch,
      },
    );
    yield put(setVersionNumberAction(version + 1));
>>>>>>> ae9b7844
    yield put(setLastSaveTimestampAction());
    yield put(shiftSaveQueueAction(batch.length));
    yield call(toggleErrorHighlighting, false);
  } catch (error) {
    yield call(toggleErrorHighlighting, true);
    if (error.status >= 400 && error.status < 500) {
      app.router.off("beforeunload");
      // HTTP Code 409 'conflict' for dirty state
      if (error.status === 409) {
        yield call(alert, messages["save.failed_simultaneous_tracing"]);
      } else {
        yield call(alert, messages["save.failed_client_error"]);
      }
      app.router.reload();
      return;
    }
    yield delay(SAVE_RETRY_WAITING_TIME);
    yield call(sendRequestToServer);
  }
}

export function toggleErrorHighlighting(state: boolean) {
  if (document.body != null) {
    document.body.classList.toggle("save-error", state);
  }
  if (state) {
    Toast.error(messages["save.failed"], true);
  } else {
    Toast.delete("danger", messages["save.failed"]);
  }
}

export function addVersionNumbers(updateActionsBatches: Array<SaveQueueEntryType>, lastVersion: number) {
  updateActionsBatches.forEach((batch) => {
    batch.version = ++lastVersion;
  });
  return updateActionsBatches;
}

// The Cantor pairing function assigns one natural number to each pair of natural numbers
function cantor(a, b) {
  return 0.5 * (a + b) * (a + b + 1) + b;
}

function compactMovedNodesAndEdges(updateActions) {
  // This function detects tree merges and splits.
  // It does so by identifying nodes and edges that were deleted in one tree only to be created
  // in another tree again afterwards.
  // It replaces the original deleteNode/createNode and deleteEdge/createEdge update actions
  // with a moveTreeComponent update action.
  // As one tree split can produce multiple new trees (if a branchpoint is deleted), the moved nodes
  // and edges have to be grouped by their old and new treeId. Then one moveTreeComponent update action
  // is inserted for each group, containing the respective moved node ids.
  // The exact spot where the moveTreeComponent update action is inserted is important. This is
  // described later.
  let compactedActions = [...updateActions];
  // Detect moved nodes and edges
  const movedNodesAndEdges = [];

  // Performance improvement: create a map of the deletedNode update actions, key is the nodeId
<<<<<<< HEAD
  const deleteNodeActionsMap = _.keyBy(updateActions, ua => ua.name === "deleteNode" ? ua.value.id : -1);
  // Performance improvement: create a map of the deletedEdge update actions, key is the cantor pairing
  // of sourceId and targetId
  const deleteEdgeActionsMap = _.keyBy(updateActions, ua => ua.name === "deleteEdge" ? cantor(ua.value.source, ua.value.target) : -1);
=======
  const deleteNodeActionsMap = _.keyBy(
    updateActions,
    ua => (ua.action === "deleteNode" ? ua.value.id : -1),
  );
  // Performance improvement: create a map of the deletedEdge update actions, key is the cantor pairing
  // of sourceId and targetId
  const deleteEdgeActionsMap = _.keyBy(
    updateActions,
    ua => (ua.action === "deleteEdge" ? cantor(ua.value.source, ua.value.target) : -1),
  );
>>>>>>> ae9b7844
  for (const createUA of updateActions) {
    if (createUA.name === "createNode") {
      const deleteUA = deleteNodeActionsMap[createUA.value.id];
<<<<<<< HEAD
      if (deleteUA != null && deleteUA.name === "deleteNode" && deleteUA.value.treeId !== createUA.value.treeId) {
=======
      if (
        deleteUA != null &&
        deleteUA.action === "deleteNode" &&
        deleteUA.value.treeId !== createUA.value.treeId
      ) {
>>>>>>> ae9b7844
        movedNodesAndEdges.push([createUA, deleteUA]);
      }
    } else if (createUA.name === "createEdge") {
      const deleteUA = deleteEdgeActionsMap[cantor(createUA.value.source, createUA.value.target)];
<<<<<<< HEAD
      if (deleteUA != null && deleteUA.name === "deleteEdge" && deleteUA.value.treeId !== createUA.value.treeId) {
=======
      if (
        deleteUA != null &&
        deleteUA.action === "deleteEdge" &&
        deleteUA.value.treeId !== createUA.value.treeId
      ) {
>>>>>>> ae9b7844
        movedNodesAndEdges.push([createUA, deleteUA]);
      }
    }
  }

  // Group moved nodes and edges by their old and new treeId using the cantor pairing function
  // to create a single unique id
  const groupedMovedNodesAndEdges = _.groupBy(movedNodesAndEdges, ([createUA, deleteUA]) =>
    cantor(createUA.value.treeId, deleteUA.value.treeId),
  );

  // Create a moveTreeComponent update action for each of the groups and insert it at the right spot
  for (const movedPairings of _.values(groupedMovedNodesAndEdges)) {
    const oldTreeId = movedPairings[0][1].value.treeId;
    const newTreeId = movedPairings[0][0].value.treeId;
    const nodeIds = movedPairings
      .filter(([createUA]) => createUA.name === "createNode")
      .map(([createUA]) => createUA.value.id);
    // The moveTreeComponent update action needs to be placed:
    // BEFORE the possible deleteTree update action of the oldTreeId and
    // AFTER the possible createTree update action of the newTreeId
<<<<<<< HEAD
    const deleteTreeUAIndex = compactedActions.findIndex(ua =>
      ua.name === "deleteTree" &&
      ua.value.id === oldTreeId);
    const createTreeUAIndex = compactedActions.findIndex(ua =>
      ua.name === "createTree" &&
      ua.value.id === newTreeId);
=======
    const deleteTreeUAIndex = compactedBatch.findIndex(
      ua => ua.action === "deleteTree" && ua.value.id === oldTreeId,
    );
    const createTreeUAIndex = compactedBatch.findIndex(
      ua => ua.action === "createTree" && ua.value.id === newTreeId,
    );
>>>>>>> ae9b7844

    if (deleteTreeUAIndex > -1 && createTreeUAIndex > -1) {
      // This should not happen, but in case it does, the moveTreeComponent update action
      // cannot be inserted as the createTreeUA is after the deleteTreeUA
      // Skip the removal of the original create/delete update actions!
      continue;
    } else if (createTreeUAIndex > -1) {
      // Insert after the createTreeUA
<<<<<<< HEAD
      compactedActions.splice(createTreeUAIndex + 1, 0, moveTreeComponent(oldTreeId, newTreeId, nodeIds));
=======
      compactedBatch.splice(
        createTreeUAIndex + 1,
        0,
        moveTreeComponent(oldTreeId, newTreeId, nodeIds),
      );
>>>>>>> ae9b7844
    } else if (deleteTreeUAIndex > -1) {
      // Insert before the deleteTreeUA
      compactedActions.splice(deleteTreeUAIndex, 0, moveTreeComponent(oldTreeId, newTreeId, nodeIds));
    } else {
      // Insert in front
      compactedActions.unshift(moveTreeComponent(oldTreeId, newTreeId, nodeIds));
    }

    // Remove the original create/delete update actions of the moved nodes and edges
    compactedActions = _.without(compactedActions, ..._.flatten(movedPairings));
  }

  return compactedActions;
}

function compactDeletedTrees(updateActions) {
  // This function detects deleted trees.
  // Instead of sending deleteNode/deleteEdge update actions for all nodes of a deleted tree,
  // just one deleteTree update action is sufficient for the server to delete the tree.
  // As the deleteTree update action is already part of the update actions if a tree is deleted,
  // all corresponding deleteNode/deleteEdge update actions can simply be removed.

  // TODO: Remove the check in map once Flow recognizes that the result of the filter contains only deleteTree update actions
<<<<<<< HEAD
  const deletedTreeIds = updateActions.filter(ua => ua.name === "deleteTree").map(ua => ua.name === "deleteTree" ? ua.value.id : -1);
  _.remove(updateActions, ua =>
    (ua.name === "deleteNode" || ua.name === "deleteEdge") && deletedTreeIds.includes(ua.value.treeId))
  return updateActions;
}

export function compactUpdateActions(updateActionsBatches: Array<SaveQueueEntryType>): Array<SaveQueueEntryType> {
  const result = updateActionsBatches
    .map(updateActionsBatch => _.chain(updateActionsBatch)
      .update("actions", compactMovedNodesAndEdges)
      .update("actions", compactDeletedTrees)
      .value(),
    );

  // This part of the code removes all entries from the save queue that consist only of
  // an updateTracing update action, except for the last one
  const updateTracingOnlyBatches = result.filter(batch =>
    batch.actions.length === 1 && batch.actions[0].name === "updateTracing");
  if (updateTracingOnlyBatches.length > 1) {
    return _.without(result, ...updateTracingOnlyBatches.slice(0, -1));
=======
  const deletedTreeIds = updateActions
    .filter(ua => ua.action === "deleteTree")
    .map(ua => (ua.action === "deleteTree" ? ua.value.id : -1));
  _.remove(
    updateActions,
    ua =>
      (ua.action === "deleteNode" || ua.action === "deleteEdge") &&
      deletedTreeIds.includes(ua.value.treeId),
  );
  return updateActions;
}

export function compactUpdateActions(
  updateActionsBatches: Array<Array<UpdateAction>>,
): Array<UpdateAction> {
  const result = updateActionsBatches.map(compactMovedNodesAndEdges).map(compactDeletedTrees);

  // This part of the code removes all but the last updateTracing update actions
  let flatResult = _.flatten(result);
  const updateTracingUpdateActions = flatResult.filter(ua => ua.action === "updateTracing");
  if (updateTracingUpdateActions.length > 1) {
    flatResult = _.without(flatResult, ...updateTracingUpdateActions.slice(0, -1));
>>>>>>> ae9b7844
  }

  return result;
}

function shouldUpdateActionBeSentToServer(updateAction: UpdateAction): boolean {
  return updateAction.action !== "toggleTree";
}

export function performDiffTracing(
  prevTracing: TracingType,
  tracing: TracingType,
  flycam: FlycamType,
): Array<UpdateAction> {
  if (tracing.type === "skeleton" && prevTracing.type === "skeleton") {
    return Array.from(diffSkeletonTracing(prevTracing, tracing, flycam));
  } else if (tracing.type === "volume" && prevTracing.type === "volume") {
    return Array.from(diffVolumeTracing(prevTracing, tracing, flycam));
  } else {
    return [];
  }
}

export function* saveTracingAsync(): Generator<*, *, *> {
  const { initSkeleton } = yield race({
    initSkeleton: take("INITIALIZE_SKELETONTRACING"),
    initVolume: take("INITIALIZE_VOLUMETRACING"),
  });
  let prevTracing = yield select(state => state.tracing);
  if (initSkeleton) {
    if (yield select(state => state.tracing.activeTreeId == null)) {
      yield put(createTreeAction());
    }
  }
  yield take("WK_READY");
  const allowUpdate = yield select(state => state.tracing.restrictions.allowUpdate);
  if (!allowUpdate) return;

  while (true) {
    if (initSkeleton) {
      yield take([...SkeletonTracingActions, ...FlycamActions]);
    } else {
      yield take([...VolumeTracingSaveRelevantActions, ...FlycamActions]);
    }
    const tracing = yield select(state => state.tracing);
    const flycam = yield select(state => state.flycam);
    const items = Array.from(yield call(performDiffTracing, prevTracing, tracing, flycam));
    if (items.length > 0) {
      yield put(pushSaveQueueAction(items));
    }
    prevTracing = tracing;
  }
}<|MERGE_RESOLUTION|>--- conflicted
+++ resolved
@@ -56,34 +56,16 @@
 
 export function* sendRequestToServer(timestamp: number = Date.now()): Generator<*, *, *> {
   const batch = yield select(state => state.save.queue);
-<<<<<<< HEAD
   let compactBatch = compactUpdateActions(batch);
-=======
-  const compactBatch = compactUpdateActions(batch).filter(shouldUpdateActionBeSentToServer);
->>>>>>> ae9b7844
   const { version, tracingType, tracingId } = yield select(state => state.tracing);
   compactBatch = addVersionNumbers(compactBatch, version);
   try {
-<<<<<<< HEAD
-    yield call(Request.sendJSONReceiveJSON,
-      `/annotations/${tracingType}/${tracingId}`, {
-        method: "PUT",
-        headers: { "X-Date": timestamp },
-        data: compactBatch,
-      });
+    yield call(Request.sendJSONReceiveJSON, `/annotations/${tracingType}/${tracingId}`, {
+      method: "PUT",
+      headers: { "X-Date": timestamp },
+      data: compactBatch,
+    });
     yield put(setVersionNumberAction(version + compactBatch.length));
-=======
-    yield call(
-      Request.sendJSONReceiveJSON,
-      `/annotations/${tracingType}/${tracingId}?version=${version + 1}`,
-      {
-        method: "PUT",
-        headers: { "X-Date": timestamp },
-        data: compactBatch,
-      },
-    );
-    yield put(setVersionNumberAction(version + 1));
->>>>>>> ae9b7844
     yield put(setLastSaveTimestampAction());
     yield put(shiftSaveQueueAction(batch.length));
     yield call(toggleErrorHighlighting, false);
@@ -116,19 +98,23 @@
   }
 }
 
-export function addVersionNumbers(updateActionsBatches: Array<SaveQueueEntryType>, lastVersion: number) {
-  updateActionsBatches.forEach((batch) => {
-    batch.version = ++lastVersion;
-  });
-  return updateActionsBatches;
-}
-
+export function addVersionNumbers(
+  updateActionsBatches: Array<SaveQueueEntryType>,
+  lastVersion: number,
+) {
+  return updateActionsBatches.map(batch => Object.assign({}, batch, { version: ++lastVersion }));
+}
+
+function removeUnrelevantUpdateActions(updateActions: Array<UpdateAction>) {
+  // This functions removes update actions that should not be sent to the server.
+  return updateActions.filter(ua => ua.name !== "toggleTree");
+}
 // The Cantor pairing function assigns one natural number to each pair of natural numbers
 function cantor(a, b) {
   return 0.5 * (a + b) * (a + b + 1) + b;
 }
 
-function compactMovedNodesAndEdges(updateActions) {
+function compactMovedNodesAndEdges(updateActions: Array<UpdateAction>) {
   // This function detects tree merges and splits.
   // It does so by identifying nodes and edges that were deleted in one tree only to be created
   // in another tree again afterwards.
@@ -144,48 +130,33 @@
   const movedNodesAndEdges = [];
 
   // Performance improvement: create a map of the deletedNode update actions, key is the nodeId
-<<<<<<< HEAD
-  const deleteNodeActionsMap = _.keyBy(updateActions, ua => ua.name === "deleteNode" ? ua.value.id : -1);
-  // Performance improvement: create a map of the deletedEdge update actions, key is the cantor pairing
-  // of sourceId and targetId
-  const deleteEdgeActionsMap = _.keyBy(updateActions, ua => ua.name === "deleteEdge" ? cantor(ua.value.source, ua.value.target) : -1);
-=======
   const deleteNodeActionsMap = _.keyBy(
     updateActions,
-    ua => (ua.action === "deleteNode" ? ua.value.id : -1),
+    ua => (ua.name === "deleteNode" ? ua.value.id : -1),
   );
   // Performance improvement: create a map of the deletedEdge update actions, key is the cantor pairing
   // of sourceId and targetId
   const deleteEdgeActionsMap = _.keyBy(
     updateActions,
-    ua => (ua.action === "deleteEdge" ? cantor(ua.value.source, ua.value.target) : -1),
-  );
->>>>>>> ae9b7844
+    ua => (ua.name === "deleteEdge" ? cantor(ua.value.source, ua.value.target) : -1),
+  );
   for (const createUA of updateActions) {
     if (createUA.name === "createNode") {
       const deleteUA = deleteNodeActionsMap[createUA.value.id];
-<<<<<<< HEAD
-      if (deleteUA != null && deleteUA.name === "deleteNode" && deleteUA.value.treeId !== createUA.value.treeId) {
-=======
       if (
         deleteUA != null &&
-        deleteUA.action === "deleteNode" &&
+        deleteUA.name === "deleteNode" &&
         deleteUA.value.treeId !== createUA.value.treeId
       ) {
->>>>>>> ae9b7844
         movedNodesAndEdges.push([createUA, deleteUA]);
       }
     } else if (createUA.name === "createEdge") {
       const deleteUA = deleteEdgeActionsMap[cantor(createUA.value.source, createUA.value.target)];
-<<<<<<< HEAD
-      if (deleteUA != null && deleteUA.name === "deleteEdge" && deleteUA.value.treeId !== createUA.value.treeId) {
-=======
       if (
         deleteUA != null &&
-        deleteUA.action === "deleteEdge" &&
+        deleteUA.name === "deleteEdge" &&
         deleteUA.value.treeId !== createUA.value.treeId
       ) {
->>>>>>> ae9b7844
         movedNodesAndEdges.push([createUA, deleteUA]);
       }
     }
@@ -207,21 +178,12 @@
     // The moveTreeComponent update action needs to be placed:
     // BEFORE the possible deleteTree update action of the oldTreeId and
     // AFTER the possible createTree update action of the newTreeId
-<<<<<<< HEAD
-    const deleteTreeUAIndex = compactedActions.findIndex(ua =>
-      ua.name === "deleteTree" &&
-      ua.value.id === oldTreeId);
-    const createTreeUAIndex = compactedActions.findIndex(ua =>
-      ua.name === "createTree" &&
-      ua.value.id === newTreeId);
-=======
-    const deleteTreeUAIndex = compactedBatch.findIndex(
-      ua => ua.action === "deleteTree" && ua.value.id === oldTreeId,
+    const deleteTreeUAIndex = compactedActions.findIndex(
+      ua => ua.name === "deleteTree" && ua.value.id === oldTreeId,
     );
-    const createTreeUAIndex = compactedBatch.findIndex(
-      ua => ua.action === "createTree" && ua.value.id === newTreeId,
+    const createTreeUAIndex = compactedActions.findIndex(
+      ua => ua.name === "createTree" && ua.value.id === newTreeId,
     );
->>>>>>> ae9b7844
 
     if (deleteTreeUAIndex > -1 && createTreeUAIndex > -1) {
       // This should not happen, but in case it does, the moveTreeComponent update action
@@ -230,18 +192,18 @@
       continue;
     } else if (createTreeUAIndex > -1) {
       // Insert after the createTreeUA
-<<<<<<< HEAD
-      compactedActions.splice(createTreeUAIndex + 1, 0, moveTreeComponent(oldTreeId, newTreeId, nodeIds));
-=======
-      compactedBatch.splice(
+      compactedActions.splice(
         createTreeUAIndex + 1,
         0,
         moveTreeComponent(oldTreeId, newTreeId, nodeIds),
       );
->>>>>>> ae9b7844
     } else if (deleteTreeUAIndex > -1) {
       // Insert before the deleteTreeUA
-      compactedActions.splice(deleteTreeUAIndex, 0, moveTreeComponent(oldTreeId, newTreeId, nodeIds));
+      compactedActions.splice(
+        deleteTreeUAIndex,
+        0,
+        moveTreeComponent(oldTreeId, newTreeId, nodeIds),
+      );
     } else {
       // Insert in front
       compactedActions.unshift(moveTreeComponent(oldTreeId, newTreeId, nodeIds));
@@ -254,7 +216,7 @@
   return compactedActions;
 }
 
-function compactDeletedTrees(updateActions) {
+function compactDeletedTrees(updateActions: Array<UpdateAction>) {
   // This function detects deleted trees.
   // Instead of sending deleteNode/deleteEdge update actions for all nodes of a deleted tree,
   // just one deleteTree update action is sufficient for the server to delete the tree.
@@ -262,58 +224,41 @@
   // all corresponding deleteNode/deleteEdge update actions can simply be removed.
 
   // TODO: Remove the check in map once Flow recognizes that the result of the filter contains only deleteTree update actions
-<<<<<<< HEAD
-  const deletedTreeIds = updateActions.filter(ua => ua.name === "deleteTree").map(ua => ua.name === "deleteTree" ? ua.value.id : -1);
-  _.remove(updateActions, ua =>
-    (ua.name === "deleteNode" || ua.name === "deleteEdge") && deletedTreeIds.includes(ua.value.treeId))
-  return updateActions;
-}
-
-export function compactUpdateActions(updateActionsBatches: Array<SaveQueueEntryType>): Array<SaveQueueEntryType> {
-  const result = updateActionsBatches
-    .map(updateActionsBatch => _.chain(updateActionsBatch)
-      .update("actions", compactMovedNodesAndEdges)
-      .update("actions", compactDeletedTrees)
-      .value(),
-    );
-
-  // This part of the code removes all entries from the save queue that consist only of
-  // an updateTracing update action, except for the last one
-  const updateTracingOnlyBatches = result.filter(batch =>
-    batch.actions.length === 1 && batch.actions[0].name === "updateTracing");
-  if (updateTracingOnlyBatches.length > 1) {
-    return _.without(result, ...updateTracingOnlyBatches.slice(0, -1));
-=======
   const deletedTreeIds = updateActions
-    .filter(ua => ua.action === "deleteTree")
-    .map(ua => (ua.action === "deleteTree" ? ua.value.id : -1));
+    .filter(ua => ua.name === "deleteTree")
+    .map(ua => (ua.name === "deleteTree" ? ua.value.id : -1));
   _.remove(
     updateActions,
     ua =>
-      (ua.action === "deleteNode" || ua.action === "deleteEdge") &&
+      (ua.name === "deleteNode" || ua.name === "deleteEdge") &&
       deletedTreeIds.includes(ua.value.treeId),
   );
   return updateActions;
 }
 
 export function compactUpdateActions(
-  updateActionsBatches: Array<Array<UpdateAction>>,
-): Array<UpdateAction> {
-  const result = updateActionsBatches.map(compactMovedNodesAndEdges).map(compactDeletedTrees);
-
-  // This part of the code removes all but the last updateTracing update actions
-  let flatResult = _.flatten(result);
-  const updateTracingUpdateActions = flatResult.filter(ua => ua.action === "updateTracing");
-  if (updateTracingUpdateActions.length > 1) {
-    flatResult = _.without(flatResult, ...updateTracingUpdateActions.slice(0, -1));
->>>>>>> ae9b7844
+  updateActionsBatches: Array<SaveQueueEntryType>,
+): Array<SaveQueueEntryType> {
+  const result = updateActionsBatches
+    .map(updateActionsBatch =>
+      _.chain(updateActionsBatch)
+        .update("actions", removeUnrelevantUpdateActions)
+        .update("actions", compactMovedNodesAndEdges)
+        .update("actions", compactDeletedTrees)
+        .value(),
+    )
+    .filter(updateActionsBatch => updateActionsBatch.actions.length > 0);
+
+  // This part of the code removes all entries from the save queue that consist only of
+  // an updateTracing update action, except for the last one
+  const updateTracingOnlyBatches = result.filter(
+    batch => batch.actions.length === 1 && batch.actions[0].name === "updateTracing",
+  );
+  if (updateTracingOnlyBatches.length > 1) {
+    return _.without(result, ...updateTracingOnlyBatches.slice(0, -1));
   }
 
   return result;
-}
-
-function shouldUpdateActionBeSentToServer(updateAction: UpdateAction): boolean {
-  return updateAction.action !== "toggleTree";
 }
 
 export function performDiffTracing(
