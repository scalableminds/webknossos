--- conflicted
+++ resolved
@@ -6,16 +6,7 @@
 import com.scalableminds.webknossos.datastore.DataStoreConfig
 import com.scalableminds.webknossos.datastore.dataformats.wkw.{WKWDataLayer, WKWSegmentationLayer}
 import com.scalableminds.webknossos.datastore.dataformats.zarr.ZarrCoordinatesParser.parseDotCoordinates
-<<<<<<< HEAD
-import com.scalableminds.webknossos.datastore.dataformats.zarr.{
-  ZarrDataLayer,
-  ZarrLayer,
-  ZarrMag,
-  ZarrSegmentationLayer
-}
-import com.scalableminds.webknossos.datastore.jzarr.{OmeNgffHeader, ZarrHeader}
-=======
-import com.scalableminds.webknossos.datastore.dataformats.zarr.{ZarrDataLayer, ZarrMag, ZarrSegmentationLayer}
+import com.scalableminds.webknossos.datastore.dataformats.zarr.{ZarrDataLayer, ZarrLayer, ZarrMag, ZarrSegmentationLayer}
 import com.scalableminds.webknossos.datastore.jzarr.{
   ArrayOrder,
   AxisOrder,
@@ -23,7 +14,6 @@
   OmeNgffHeader,
   ZarrHeader
 }
->>>>>>> 8ad722cc
 import com.scalableminds.webknossos.datastore.models.VoxelPosition
 import com.scalableminds.webknossos.datastore.models.annotation.AnnotationLayerType
 import com.scalableminds.webknossos.datastore.models.datasource._
@@ -134,7 +124,7 @@
           d.category,
           d.boundingBox,
           d.elementClass,
-          d.resolutions.map(x => ZarrMag(x, None, None)),
+          d.resolutions.map(x => ZarrMag(x, None, None, Some(AxisOrder.cxyz))),
           numChannels = Some(if (d.elementClass == ElementClass.uint24) 3 else 1)
         )
       case s: WKWSegmentationLayer =>
@@ -142,7 +132,7 @@
           s.name,
           s.boundingBox,
           s.elementClass,
-          s.resolutions.map(x => ZarrMag(x, None, None)),
+          s.resolutions.map(x => ZarrMag(x, None, None, Some(AxisOrder.cxyz))),
           mappings = s.mappings,
           largestSegmentId = s.largestSegmentId,
           numChannels = Some(if (s.elementClass == ElementClass.uint24) 3 else 1)
@@ -153,7 +143,7 @@
           z.category,
           z.boundingBox,
           z.elementClass,
-          z.resolutions.map(x => ZarrMag(x, None, None)),
+          z.resolutions.map(x => ZarrMag(x, None, None, Some(AxisOrder.cxyz))),
           numChannels = Some(if (z.elementClass == ElementClass.uint24) 3 else 1)
         )
       case zs: ZarrSegmentationLayer =>
@@ -161,7 +151,7 @@
           zs.name,
           zs.boundingBox,
           zs.elementClass,
-          zs.resolutions.map(x => ZarrMag(x, None, None)),
+          zs.resolutions.map(x => ZarrMag(x, None, None, Some(AxisOrder.cxyz))),
           mappings = zs.mappings,
           largestSegmentId = zs.largestSegmentId,
           numChannels = Some(if (zs.elementClass == ElementClass.uint24) 3 else 1)
@@ -295,7 +285,6 @@
     accessTokenService.validateAccess(UserAccessRequest.readDataSources(DataSourceId(dataSetName, organizationName)),
                                       token) {
       for {
-<<<<<<< HEAD
         (_, dataLayer) <- dataSourceRepository.getDataSourceAndDataLayer(organizationName, dataSetName, dataLayerName) ?~> Messages(
           "dataSource.notFound") ~> NOT_FOUND
         magParsed <- Vec3Int.fromMagLiteral(mag, allowScalar = true) ?~> Messages("dataLayer.invalidMag", mag) ~> NOT_FOUND
@@ -419,52 +408,6 @@
             "%s/%s/%s".format(organizationName, dataSetName, dataLayerName),
             List(".zattrs", ".zgroup") ++ mags.map(_.toMagLiteral(allowScalar = true))
           )).withHeaders()
-=======
-        dataSource <- dataSourceRepository.findUsable(DataSourceId(dataSetName, organizationName)).toFox ~> NOT_FOUND
-        dataLayers = dataSource.dataLayers
-        zarrLayers = dataLayers.collect({
-          case d: WKWDataLayer =>
-            ZarrDataLayer(
-              d.name,
-              d.category,
-              d.boundingBox,
-              d.elementClass,
-              d.resolutions.map(x => ZarrMag(x, None, None, Some(AxisOrder.cxyz))),
-              numChannels = Some(if (d.elementClass == ElementClass.uint24) 3 else 1)
-            )
-          case s: WKWSegmentationLayer =>
-            ZarrSegmentationLayer(
-              s.name,
-              s.boundingBox,
-              s.elementClass,
-              s.resolutions.map(x => ZarrMag(x, None, None, Some(AxisOrder.cxyz))),
-              mappings = s.mappings,
-              largestSegmentId = s.largestSegmentId,
-              numChannels = Some(if (s.elementClass == ElementClass.uint24) 3 else 1)
-            )
-          case z: ZarrDataLayer =>
-            ZarrDataLayer(
-              z.name,
-              z.category,
-              z.boundingBox,
-              z.elementClass,
-              z.resolutions.map(x => ZarrMag(x, None, None, Some(AxisOrder.cxyz))),
-              numChannels = Some(if (z.elementClass == ElementClass.uint24) 3 else 1)
-            )
-          case zs: ZarrSegmentationLayer =>
-            ZarrSegmentationLayer(
-              zs.name,
-              zs.boundingBox,
-              zs.elementClass,
-              zs.resolutions.map(x => ZarrMag(x, None, None, Some(AxisOrder.cxyz))),
-              mappings = zs.mappings,
-              largestSegmentId = zs.largestSegmentId,
-              numChannels = Some(if (zs.elementClass == ElementClass.uint24) 3 else 1)
-            )
-        })
-        zarrSource = GenericDataSource[DataLayer](dataSource.id, zarrLayers, dataSource.scale)
-      } yield Ok(Json.toJson(zarrSource))
->>>>>>> 8ad722cc
     }
 
   def dataLayerFolderContentsPrivateLink(accessToken: String, dataLayerName: String): Action[AnyContent] =
@@ -558,13 +501,8 @@
       dataSetName: String,
   ): Fox[Result] =
     accessTokenService.validateAccess(UserAccessRequest.readDataSources(DataSourceId(dataSetName, organizationName)),
-<<<<<<< HEAD
                                       token) {
-      Future(Ok(Json.obj("zarr_format" -> 2)))
-=======
-                                      urlOrHeaderToken(token, request)) {
       Future(Ok(Json.toJson(OmeNgffGroupHeader(zarr_format = 2))))
->>>>>>> 8ad722cc
     }
 
   def zGroupPrivateLink(accessToken: String, dataLayerName: String): Action[AnyContent] = Action.async {
