package com.scalableminds.braingames.datastore.tracings.skeleton

import java.io.{BufferedOutputStream, File, FileOutputStream}

import com.google.inject.Inject
import com.scalableminds.braingames.binary.helpers.DataSourceRepository
import com.scalableminds.braingames.binary.storage.kvstore.VersionedKeyValuePair
import com.scalableminds.braingames.datastore.tracings.skeleton.elements.{BranchPoint, Node, SkeletonTracing, Tree}
import com.scalableminds.braingames.datastore.tracings.{TracingDataStore, TracingService, TracingType}
import com.scalableminds.util.geometry.{BoundingBox, Point3D, Vector3D}
import com.scalableminds.util.image.Color
import com.scalableminds.util.io.{NamedEnumeratorStream, ZipIO}
import com.scalableminds.util.tools.{Fox, FoxImplicits, TextUtils}
import net.liftweb.common.{Box, Empty, Failure, Full}
import play.api.libs.Files.TemporaryFile
import play.api.libs.concurrent.Execution.Implicits._
import play.api.libs.iteratee.Enumerator
import play.api.cache.Cache
import scala.concurrent.duration._
import play.api.Play.current

import scala.concurrent.Future
import scala.io.Source
import scala.reflect._

/**
  * Created by f on 28.06.17.
  */
class SkeletonTracingService @Inject()(
                                        tracingDataStore: TracingDataStore
                                      ) extends TracingService[SkeletonTracing] with FoxImplicits with TextUtils {

  implicit val tracingFormat = SkeletonTracing.jsonFormat

  implicit val tag = classTag[SkeletonTracing]

  val tracingType = TracingType.skeleton

  val tracingStore = tracingDataStore.skeletons

  def saveUpdates(tracingId: String, updateActionGroups: List[SkeletonUpdateActionGroup]): Fox[List[Unit]] = {
    Fox.combined(for {
      updateActionGroup <- updateActionGroups
    } yield {
      tracingDataStore.skeletonUpdates.putJson(tracingId, updateActionGroup.version, updateActionGroup.actions)
    })
  }

  override def applyPendingUpdates(tracing: SkeletonTracing, desiredVersion: Option[Long]): Fox[SkeletonTracing] = {
    val existingVersion = tracing.version
    findDesiredOrNewestPossibleVersion(tracing, desiredVersion).flatMap { newVersion =>
      if (newVersion > existingVersion) {
        val pendingUpdates = findPendingUpdates(tracing.id, existingVersion, newVersion)
        for {
          updatedTracing <- update(tracing, pendingUpdates, newVersion)
        } yield {
          save(updatedTracing)
          updatedTracing
        }
      } else {
        Full(tracing)
      }
    }
  }

  private def findDesiredOrNewestPossibleVersion(tracing: SkeletonTracing, desiredVersion: Option[Long]): Fox[Long] = {
    (for {
      newestUpdate <- tracingDataStore.skeletonUpdates.get(tracing.id)
    } yield {
      desiredVersion match {
        case None => newestUpdate.version
        case Some(desiredSome) => math.min(desiredSome, newestUpdate.version)
      }
    }).getOrElse(tracing.version) //if there are no updates at all, assume tracing was created from NML
  }

  private def findPendingUpdates(tracingId: String, existingVersion: Long, desiredVersion: Long): List[SkeletonUpdateAction] = {
    def toListIter(versionIterator: Iterator[VersionedKeyValuePair[List[SkeletonUpdateAction]]],
                   acc: List[List[SkeletonUpdateAction]]): List[List[SkeletonUpdateAction]] = {
      if (!versionIterator.hasNext) acc
      else {
        val item = versionIterator.next()
        if (item.version <= existingVersion) acc
        else toListIter(versionIterator, item.value :: acc)
      }
    }

    if (desiredVersion == existingVersion) List()
    else {
      val versionIterator = tracingDataStore.skeletonUpdates.scanVersionsJson[List[SkeletonUpdateAction]](tracingId, Some(desiredVersion))
      toListIter(versionIterator, List()).flatten
    }
  }

  private def update(tracing: SkeletonTracing, updates: List[SkeletonUpdateAction], newVersion: Long): Fox[SkeletonTracing] = {
    def updateIter(tracingFox: Fox[SkeletonTracing], remainingUpdates: List[SkeletonUpdateAction]): Fox[SkeletonTracing] = {
      tracingFox.futureBox.flatMap {
        case Empty => Fox.empty
        case Full(tracing) => {
          remainingUpdates match {
            case List() => Fox.successful(tracing)
            case RevertToVersionAction(sourceVersion) :: tail => {
              val sourceTracing = find(tracing.id, Some(sourceVersion), useCache = false, applyUpdates = false)
              updateIter(sourceTracing, tail)
            }
            case update :: tail => updateIter(Full(update.applyOn(tracing)), tail)
          }
        }
        case _ => tracingFox
      }
    }

    updates match {
      case List() => Full(tracing)
      case head :: tail => {
        for {
          updated <- updateIter(Some(tracing), updates)
        } yield updated.copy(version = newVersion)
      }
    }
  }

  def duplicate(tracing: SkeletonTracing): Fox[SkeletonTracing] = {
    val newTracing = tracing.copy(id = createNewId, timestamp = System.currentTimeMillis(), version = 0)
    save(newTracing).map(_ => newTracing)
  }

  private def mergeTwo(tracingA: SkeletonTracing, tracingB: SkeletonTracing) = {
    def mergeBoundingBoxes(aOpt: Option[BoundingBox], bOpt: Option[BoundingBox]) =
      for {
        a <- aOpt
        b <- bOpt
      } yield a.combineWith(b)

    val nodeMapping = TreeUtils.calculateNodeMapping(tracingA.trees, tracingB.trees)
    val mergedTrees = TreeUtils.mergeTrees(tracingA.trees, tracingB.trees, nodeMapping)
    val mergedBoundingBoxes = mergeBoundingBoxes(tracingA.boundingBox, tracingB.boundingBox)
    tracingA.copy(trees = mergedTrees, boundingBox = mergedBoundingBoxes, version = 0)
  }

  def merge(tracings: List[SkeletonTracing], newId: String = createNewId): SkeletonTracing = {
    val merged: SkeletonTracing = tracings.reduceLeft(mergeTwo)
    merged.copy(id=newId)
  }


<<<<<<< HEAD


  //TODO: move to wk
  def create(dataSetName: String, parameters: CreateEmptyParameters): SkeletonTracing = {
    val id = createNewId
    val tracing = SkeletonTracing(
      id = id,
      dataSetName = dataSetName,
      trees = createInitialTreeIfNeeded(parameters.startPosition, parameters.startRotation, parameters.insertStartAsNode, parameters.isFirstBranchPoint),
      timestamp = System.currentTimeMillis(),
      boundingBox = parameters.boundingBox,
      activeNodeId = if (parameters.insertStartAsNode.getOrElse(false)) Some(1) else None,
      editPosition = parameters.startPosition.getOrElse(Point3D(0, 0, 0)),
      editRotation = parameters.startRotation.getOrElse(Vector3D()),
      zoomLevel = 2.0,
      version = 0)
    save(tracing)
    tracing
  }

  //TODO: move to wk
  private def createInitialTreeIfNeeded(startPosition: Option[Point3D], startRotation: Option[Vector3D], insertStartAsNode: Option[Boolean],
                                        isFirstBranchPoint: Option[Boolean] = None): List[Tree] = startPosition match {
    case None => List()
    case Some(startPositionSome) => startRotation match {
      case None => List()
      case Some(startRotationSome) => {
        if (insertStartAsNode.getOrElse(false)) {
          val node = Node(1, startPositionSome, startRotationSome)
          val branchPoints = if (isFirstBranchPoint.getOrElse(false)) List(BranchPoint(node.id, System.currentTimeMillis)) else List()
          List(Tree(1, Set(node), Set.empty, Some(Color.RED), Nil, Nil))
        } else List()
      }
    }
  }

=======
>>>>>>> c9409933
  //TODO: move to wk
  def downloadNml(tracing: SkeletonTracing, dataSourceRepository: DataSourceRepository): Option[Enumerator[Array[Byte]]] = {
    for {
      dataSource <- dataSourceRepository.findUsableByName(tracing.dataSetName)
    } yield {
      Enumerator.outputStream { os =>
        NmlWriter.toNml(tracing, os, dataSource.scale).map(_ => os.close())
      }
    }
  }

  //TODO: move to wk
  def downloadMultiple(params: DownloadMultipleParameters, dataSourceRepository: DataSourceRepository): Fox[TemporaryFile] = {
    val nmlsFox = params.tracings.map { tracingParams =>
      for {
        tracing <- find(tracingParams.tracingId, tracingParams.version, applyUpdates = true)
        tracingAsNml <- downloadNml(tracing, dataSourceRepository)
      } yield {
        (tracingAsNml, tracingParams.outfileName)
      }
    }

    for {
      nmls <- Fox.combined(nmlsFox)
      zip <- createZip(nmls, params.zipfileName)
    } yield zip
  }

  //TODO: move to wk
  private def createZip(nmls: List[(Enumerator[Array[Byte]],String)], zipFileName: String): Future[TemporaryFile] = {
    val zipped = TemporaryFile(normalize(zipFileName), ".zip")
    val zipper = ZipIO.startZip(new BufferedOutputStream(new FileOutputStream(zipped.file)))

    def addToZip(nmls: List[(Enumerator[Array[Byte]],String)]): Future[Boolean] = {
      nmls match {
        case head :: tail =>
          zipper.withFile(head._2 + ".nml")(NamedEnumeratorStream(head._1, "").writeTo).flatMap(_ => addToZip(tail))
        case _            =>
          Future.successful(true)
      }
    }

    addToZip(nmls).map { _ =>
      zipper.close()
      zipped
    }
  }

  //TODO: move to wk
  def extractAllFromZip(zipfile: Option[File]): Box[List[SkeletonTracing]] = {
    def isFailure[T](box: Box[T]) = {
      box match {
        case Failure(msg, _, _) => true
        case _ => false
      }
    }
    def findFailure[T](boxList: List[Box[T]]) = boxList.find(box => isFailure(box))

    def unzip(file: File) = {
      val boxOfBoxes: Box[List[Box[SkeletonTracing]]] = ZipIO.withUnziped(file) {
        case (filePath, is) => {
          val isNml = filePath.toString.toLowerCase.endsWith(".nml")
          if (!isNml) Empty
          else {
            val nml = Source.fromInputStream(is).mkString
            NmlParser.parse(createNewId, filePath.getFileName.toString, nml)
          }
        }
      }
      boxOfBoxes match {
        case Full(tracings: List[Box[SkeletonTracing]]) => {
          val firstFailure = findFailure(tracings)
          firstFailure match {
            case Some(Failure(msg, _, _)) => Failure("Failed to parse an NML in zipfile: " + msg)
            case _ => Full(tracings.flatten)
          }
        }
        case _ => Failure("Could not unpack zipfile")
      }
    }

    zipfile match {
      case None => Failure("Empty or No zipfile")
      case Some(file) => unzip(file)
    }
  }

}<|MERGE_RESOLUTION|>--- conflicted
+++ resolved
@@ -144,45 +144,6 @@
   }
 
 
-<<<<<<< HEAD
-
-
-  //TODO: move to wk
-  def create(dataSetName: String, parameters: CreateEmptyParameters): SkeletonTracing = {
-    val id = createNewId
-    val tracing = SkeletonTracing(
-      id = id,
-      dataSetName = dataSetName,
-      trees = createInitialTreeIfNeeded(parameters.startPosition, parameters.startRotation, parameters.insertStartAsNode, parameters.isFirstBranchPoint),
-      timestamp = System.currentTimeMillis(),
-      boundingBox = parameters.boundingBox,
-      activeNodeId = if (parameters.insertStartAsNode.getOrElse(false)) Some(1) else None,
-      editPosition = parameters.startPosition.getOrElse(Point3D(0, 0, 0)),
-      editRotation = parameters.startRotation.getOrElse(Vector3D()),
-      zoomLevel = 2.0,
-      version = 0)
-    save(tracing)
-    tracing
-  }
-
-  //TODO: move to wk
-  private def createInitialTreeIfNeeded(startPosition: Option[Point3D], startRotation: Option[Vector3D], insertStartAsNode: Option[Boolean],
-                                        isFirstBranchPoint: Option[Boolean] = None): List[Tree] = startPosition match {
-    case None => List()
-    case Some(startPositionSome) => startRotation match {
-      case None => List()
-      case Some(startRotationSome) => {
-        if (insertStartAsNode.getOrElse(false)) {
-          val node = Node(1, startPositionSome, startRotationSome)
-          val branchPoints = if (isFirstBranchPoint.getOrElse(false)) List(BranchPoint(node.id, System.currentTimeMillis)) else List()
-          List(Tree(1, Set(node), Set.empty, Some(Color.RED), Nil, Nil))
-        } else List()
-      }
-    }
-  }
-
-=======
->>>>>>> c9409933
   //TODO: move to wk
   def downloadNml(tracing: SkeletonTracing, dataSourceRepository: DataSourceRepository): Option[Enumerator[Array[Byte]]] = {
     for {
