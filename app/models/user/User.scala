--- conflicted
+++ resolved
@@ -181,14 +181,9 @@
   def findFirstByMultiUser(multiUserId: ObjectId)(implicit ctx: DBAccessContext): Fox[User] =
     for {
       accessQuery <- readAccessQuery
-<<<<<<< HEAD
       resultList <- run(sql"""select #${columns.debugInfo} from #${existingCollectionName.debugInfo}
-                              where _multiUser = $multiUserId and #${accessQuery.debugInfo}
-=======
-      resultList <- run(sql"""select #$columns from #$existingCollectionName
-                              where _multiUser = $multiUserId and not isDeactivated and #$accessQuery
->>>>>>> 0d794592
-                               limit 1""".as[UsersRow])
+                              where _multiUser = $multiUserId and not isDeactivated and #${accessQuery.debugInfo}
+                              limit 1""".as[UsersRow])
       result <- resultList.headOption.toFox
       parsed <- parse(result)
     } yield parsed
