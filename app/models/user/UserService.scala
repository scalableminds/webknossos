--- conflicted
+++ resolved
@@ -68,7 +68,6 @@
       result <- UserDAO.insert(user, isVerified)(GlobalAccessContext).futureBox
     } yield result
 
-<<<<<<< HEAD
   def insertAnonymousUser(teamName: String, experience: Experience): Fox[User] = {
     val userName = UUID.randomUUID().toString
     for {
@@ -89,8 +88,6 @@
     }
   }
 
-  def update(user: User, firstName: String, lastName: String, verified: Boolean, teams: List[TeamMembership], experiences: Map[String, Int])(implicit ctx: DBAccessContext) = {
-=======
   def update(
     user: User,
     firstName: String,
@@ -99,7 +96,6 @@
     teams: List[TeamMembership],
     experiences: Map[String, Int])(implicit ctx: DBAccessContext): Fox[User] = {
 
->>>>>>> aa7f93aa
     if (!user.verified && verified) {
       Mailer ! Send(DefaultMails.verifiedMail(user.name, user.email))
       if(user.teams.isEmpty){
