error.email=Please supply a valid email address
error.required=Please supply all needed values

notAllowed=None of your bussiness

binary.payload.notSupplied=No valid payload supplied
binary.payload.invalid=Couldn''t parse payload

email=Email
password=Password
password.main=Password
password.validation=Password (again)
firstName=First Name
lastName=Last Name

user.verified=%s has been verified
user.verifyFailed=Couldn't verify user
user.unknown=User not found
user.notVerified=Your account hasn''t been activated yet. After you have uploaded all requested information to braintracing.org, an admin will verify your acount.
user.noPermission=You don''t have enough permissions to access this site. Sorry :(
<<<<<<< HEAD
user.deleted=%s has been deleted
user.bulk.empty=No user has been chosen
user.bulk.failedFor=Operation failed for %s
user.password.nomatch=Passwords don''t match
user.password.tooshort=Password too short
user.email.alreadyInUse=This email address is already in use
user.login.failed=Invalid email or password
user.login.success=You are now logged in
user.settings.invalid=Couldn''t parse settings
=======
user.deleted=has been deleted

braintracing.new=An account on braintracing.org was created for you. You can use the same credentials as on oxalis to login.
braintracing.error=We couldn''t atomatically create an account for you on braintracing.org. Please do it on your own.
braintracing.exists=Great, you already have an account on braintracing.org. Please double check that you have uploaded all requested information.

task.create.success=Task successfully created
task.finished=Task is finished
task.passedToReview=Task is now getting reviewed. This may take some time.
task.new=You got a new task
task.alreadyHasOpenOne=You already have an open task.
task.unavailable=There is currently no task available.
task.notFound=Task couldn''t be found.
task.removed=The task got removed

taskInstances=Task instances

taskType=Task type
taskType.invalid=Selected type doesn''t exist
>>>>>>> 0034df51

dataSet=Data Set
dataSet.notFound=Selected data set doesn''t exist
dataSet.notSupplied=No data set supplied

dataLayer.notFound=DataLayer not found

cellId=Cell Id

start.point=Start

experience=Experience
experience.domain=Experience Domain
experience.value=Min Experience

nmlFile=Reference NML File
nml.file.uploadSuccess=Successfully uploaded file
nml.file.notFound=Couldn''t extract NML file
nml.file.invalid=Couldn''t parse NML file

priority=Priority

role.invalid=Invalid role
role.removed=Removed role from %s
role.added=Added role to %s

training.domain=Trainings Domain
training.gain=Experience Gain
training.loss=Experience Loss


tracing=Tracing
tracing.finished=Tracing is finished
tracing.invalid=Invalid tracing
tracing.notFound=Tracing couldn''t be found
tracing.review.assignFailed=Couldn''t assign reviewee
tracing.review.notFound=There is no review for this tracing
tracing.review.assigned=You got assigned as reviewee
tracing.review.unassigned=You got unassigned from this training
tracing.review.notReady=Tracing is not ready for review
tracing.review.finishFailed=You can''t review this tracing
tracing.review.finished=Review finished
tracing.task.notFound=Couldn''t find task for tracing
tracing.training.notFound=Couldn''t find training for tracing
tracing.user.notFound=Couldn''t find a user for the tracing
tracing.open.notFound=No open tracing found
tracing.notPossible=Couldn''t finish tracing

jira.summary.notSupplied=No summary supplied
jira.description.notSupplied=No description supplied
jira.type.notSupplied=No issue type supplied
jira.type.invalid=Invalid issue type

task.createSuccess=Task successfully created
task.finished=Task is finished
task.passedToReview=Task is now getting reviewed. This may take some time.
task.assigned=You got a new task
task.alreadyHasOpenOne=You already have an open task
task.unavailable=There is currently no task available
task.notFound=Task couldn''t be found
task.removed=Task got removed
task.training.notFound=Couldn''t find training for this task
task.training.deleted=Removed training from task
task.training.sample.notFound= Couldn''t find sample for training
task.training.assigned=You got a new Trainings-Task
task.bulk.notSupplied=No data supplied

taskInstances=Task instances

taskType=Task type
taskType.notFound=Selected task type doesn''t exist
taskType.deleted=Task type '%s' successfully deleted

taskAlgorithm.notSupplied=No algorithm supplied
taskAlgorithm.notFound=Couldn''t find algorithm
taskAlgorithm.invalid=Invalid algorithm code
taskAlgorithm.use.notSupplied=You need to specify if the algorithm should be used

level.invalidName=Invalid level name
level.notFound=Couldn''t find level
level.removed=Level got removed
level.code.saved=Code saved
level.code.notSupplied=No code supplied
level.assets.notSupplied=No asset supplied
level.assets.uploaded=Asset successfully uploaded 
level.assets.uploadFailed=Asset upload failed
level.assets.notFound=Asset not found
level.assets.deleted=Asset got removed
level.assets.deleteFailed=Couldn''t delete asset
level.creation.inProgress=Level creation in progress

mission.notFound=No mission found

time.invalidFormat=Time couldn''t get parsed.
point.invalidFormat=Invalid format. Use something like: 4, 63, 24

summary=Summary
description=Description
expectedTime.minTime=Expected Time (min)
expectedTime.maxTime=Expected Time (max)
expectedTime.maxHard=Time limit
gain=Gain
lose=Loss
task=Task
<|MERGE_RESOLUTION|>--- conflicted
+++ resolved
@@ -18,7 +18,6 @@
 user.unknown=User not found
 user.notVerified=Your account hasn''t been activated yet. After you have uploaded all requested information to braintracing.org, an admin will verify your acount.
 user.noPermission=You don''t have enough permissions to access this site. Sorry :(
-<<<<<<< HEAD
 user.deleted=%s has been deleted
 user.bulk.empty=No user has been chosen
 user.bulk.failedFor=Operation failed for %s
@@ -28,27 +27,13 @@
 user.login.failed=Invalid email or password
 user.login.success=You are now logged in
 user.settings.invalid=Couldn''t parse settings
-=======
-user.deleted=has been deleted
+user.experience.increased=Increased experience of %s
+user.experience.set=Set experience of %s
+user.experience.set=Removed experience from %s
 
 braintracing.new=An account on braintracing.org was created for you. You can use the same credentials as on oxalis to login.
 braintracing.error=We couldn''t atomatically create an account for you on braintracing.org. Please do it on your own.
 braintracing.exists=Great, you already have an account on braintracing.org. Please double check that you have uploaded all requested information.
-
-task.create.success=Task successfully created
-task.finished=Task is finished
-task.passedToReview=Task is now getting reviewed. This may take some time.
-task.new=You got a new task
-task.alreadyHasOpenOne=You already have an open task.
-task.unavailable=There is currently no task available.
-task.notFound=Task couldn''t be found.
-task.removed=The task got removed
-
-taskInstances=Task instances
-
-taskType=Task type
-taskType.invalid=Selected type doesn''t exist
->>>>>>> 0034df51
 
 dataSet=Data Set
 dataSet.notFound=Selected data set doesn''t exist
@@ -62,6 +47,8 @@
 
 experience=Experience
 experience.domain=Experience Domain
+experience.domain.invalid=Invalid experience domain
+experience.value.invalid=Invalid experience value
 experience.value=Min Experience
 
 nmlFile=Reference NML File
@@ -78,7 +65,6 @@
 training.domain=Trainings Domain
 training.gain=Experience Gain
 training.loss=Experience Loss
-
 
 tracing=Tracing
 tracing.finished=Tracing is finished
