/**
 * plane_controller.js
 * @flow weak
 */

import app from "app";
import Backbone from "backbone";
import $ from "jquery";
import _ from "lodash";
import Utils from "libs/utils";
import Input from "libs/input";
import * as THREE from "three";
import TrackballControls from "libs/trackball_controls";
import Model from "oxalis/model";
import Store from "oxalis/store";
import View from "oxalis/view";
import { updateUserSettingAction } from "oxalis/model/actions/settings_actions";
import SceneController from "oxalis/controller/scene_controller";
import Flycam2d from "oxalis/model/flycam2d";
import type { Vector3, ViewType } from "oxalis/constants";
import scaleInfo from "oxalis/model/scaleinfo";
import CameraController from "../camera_controller";
import Dimensions from "../../model/dimensions";
import PlaneView from "../../view/plane_view";
import constants from "../../constants";

class PlaneController {
  planeView: PlaneView;
  model: Model;
  view: View;
  input: any;
  sceneController: SceneController;
  isStarted: boolean;
  flycam: Flycam2d;
  oldNmPos: Vector3;
  planeView: PlaneView;
  activeViewport: ViewType;
  cameraController: CameraController;
  zoomPos: Vector3;
  controls: TrackballControls;
  canvasesAndNav: any;
  TDViewControls: any;
  bindings: Array<any>;
  // Copied from backbone events (TODO: handle this better)
  listenTo: Function;

  static initClass() {
    // See comment in Controller class on general controller architecture.
    //
    // Plane Controller: Responsible for Plane Modes

    this.prototype.bindings = [];

    this.prototype.input = {
      mouseControllers: [],
      keyboard: null,
      keyboardNoLoop: null,
      keyboardLoopDelayed: null,

      destroy() {
        for (const mouse of this.mouseControllers) {
          mouse.destroy();
        }
        this.mouseControllers = [];
        Utils.__guard__(this.keyboard, x => x.destroy());
        Utils.__guard__(this.keyboardNoLoop, x1 => x1.destroy());
        Utils.__guard__(this.keyboardLoopDelayed, x2 => x2.destroy());
      },
    };
  }


  constructor(model, view, sceneController) {
    this.model = model;
    this.view = view;
    this.sceneController = sceneController;
    _.extend(this, Backbone.Events);

    this.isStarted = false;

    this.flycam = this.model.flycam;

    this.oldNmPos = scaleInfo.voxelToNm(this.flycam.getPosition());

    this.planeView = new PlaneView(this.model, this.view);

    this.activeViewport = constants.PLANE_XY;

    // initialize Camera Controller
    this.cameraController = new CameraController(this.planeView.getCameras(), this.flycam, this.model);

    this.canvasesAndNav = $("#main")[0];

    this.TDViewControls = $("#TDViewControls");
    this.TDViewControls.addClass("btn-group");

    const callbacks = [
      this.cameraController.changeTDViewDiagonal,
      this.cameraController.changeTDViewXY,
      this.cameraController.changeTDViewYZ,
      this.cameraController.changeTDViewXZ,
    ];
    $("#TDViewControls button").each((i, element) => $(element).on("click", callbacks[i]),
    );

    const meshes = this.sceneController.getMeshes();

    for (const mesh of meshes) {
      this.planeView.addGeometry(mesh);
    }

    this.initTrackballControls();
    this.bindToEvents();
    this.stop();
  }


  initMouse() {
    for (let id = 0; id <= 2; id++) {
      ((planeId) => {
        const inputcatcher = $(`#plane${constants.PLANE_NAMES[planeId]}`);
        this.input.mouseControllers.push(
          new Input.Mouse(inputcatcher, this.getPlaneMouseControls(planeId), planeId));
      })(id);
    }

    this.input.mouseControllers.push(
      new Input.Mouse($("#TDView"), this.getTDViewMouseControls(), constants.TDView));
  }


  getTDViewMouseControls() {
    return {
      leftDownMove: delta => this.moveTDView(delta),
      scroll: value => this.zoomTDView(Utils.clamp(-1, value, 1), true),
      over: () => this.planeView.setActiveViewport(this.activeViewport = constants.TDView),
    };
  }


  getPlaneMouseControls(planeId) {
    const mouseInversionX = Store.getState().userConfiguration.inverseX ? 1 : -1;
    const mouseInversionY = Store.getState().userConfiguration.inverseY ? 1 : -1;

    return {

      leftDownMove: delta => this.move([
        (delta.x * mouseInversionX) / this.planeView.scaleFactor,
        (delta.y * mouseInversionY) / this.planeView.scaleFactor,
        0,
      ]),

      over: () => {
        $(":focus").blur();
        this.planeView.setActiveViewport(this.activeViewport = planeId);
      },

      scroll: this.scrollPlanes.bind(this),
    };
  }


  initTrackballControls() {
    const view = $("#TDView")[0];
    const pos = scaleInfo.voxelToNm(this.flycam.getPosition());
    this.controls = new TrackballControls(
      this.planeView.getCameras()[constants.TDView],
      view,
      new THREE.Vector3(...pos),
      () => app.vent.trigger("rerender"));

    this.controls.noZoom = true;
    this.controls.noPan = true;
    this.controls.staticMoving = true;

    this.controls.target.set(
      ...scaleInfo.voxelToNm(this.flycam.getPosition()));

    this.listenTo(this.flycam, "positionChanged", function (position) {
      const nmPosition = scaleInfo.voxelToNm(position);

      this.controls.target.set(...nmPosition);
      this.controls.update();

      // As the previous step will also move the camera, we need to
      // fix this by offsetting the viewport

      const invertedDiff = [];
      for (let i = 0; i <= 2; i++) {
        invertedDiff.push(this.oldNmPos[i] - nmPosition[i]);
      }
      this.oldNmPos = nmPosition;

      return this.cameraController.moveTDView(
        new THREE.Vector3(...invertedDiff),
      );
    });

    this.listenTo(this.cameraController, "cameraPositionChanged", this.controls.update);
  }


  initKeyboard() {
    // avoid scrolling while pressing space
    $(document).keydown((event) => {
      if ((event.which === 32 || event.which === 18 || event.which >= 37 && event.which <= 40) && !$(":focus").length) { event.preventDefault(); }
    });

    const getMoveValue = (timeFactor) => {
      if (([0, 1, 2]).includes(this.activeViewport)) {
<<<<<<< HEAD
        return (Store.getState().userConfiguration.moveValue * timeFactor) / app.scaleInfo.baseVoxel / constants.FPS;
=======
        return (this.model.user.get("moveValue") * timeFactor) / scaleInfo.baseVoxel / constants.FPS;
>>>>>>> 93a99706
      }
      return (constants.TDView_MOVE_SPEED * timeFactor) / constants.FPS;
    };

    const scaleValue = Store.getState().userConfiguration.scaleValue;
    this.input.keyboard = new Input.Keyboard({

      // ScaleTrianglesPlane
      l: timeFactor => this.scaleTrianglesPlane(-scaleValue * timeFactor),
      k: timeFactor => this.scaleTrianglesPlane(scaleValue * timeFactor),

      // Move
      left: timeFactor => this.moveX(-getMoveValue(timeFactor)),
      right: timeFactor => this.moveX(getMoveValue(timeFactor)),
      up: timeFactor => this.moveY(-getMoveValue(timeFactor)),
      down: timeFactor => this.moveY(getMoveValue(timeFactor)),

    });

    this.input.keyboardLoopDelayed = new Input.Keyboard({

      // KeyboardJS is sensitive to ordering (complex combos first)
      "shift + f": (timeFactor, first) => this.moveZ(getMoveValue(timeFactor) * 5, first),
      "shift + d": (timeFactor, first) => this.moveZ(-getMoveValue(timeFactor) * 5, first),

      "shift + space": (timeFactor, first) => this.moveZ(-getMoveValue(timeFactor), first),
      "ctrl + space": (timeFactor, first) => this.moveZ(-getMoveValue(timeFactor), first),
      space: (timeFactor, first) => this.moveZ(getMoveValue(timeFactor), first),
      f: (timeFactor, first) => this.moveZ(getMoveValue(timeFactor), first),
      d: (timeFactor, first) => this.moveZ(-getMoveValue(timeFactor), first),
    }

    , Store.getState().userConfiguration.keyboardDelay,
    );

    this.input.keyboardNoLoop = new Input.KeyboardNoLoop(this.getKeyboardControls());
  }


  getKeyboardControls() {
    return {
      // Zoom in/out
      i: () => this.zoom(1, false),
      o: () => this.zoom(-1, false),

      // Change move value
      h: () => this.changeMoveValue(25),
      g: () => this.changeMoveValue(-25),
    };
  }


  init() {
    const clippingDistance = Store.getState().userConfiguration.clippingDistance;
    this.cameraController.setClippingDistance(clippingDistance);
    this.sceneController.setClippingDistance(clippingDistance);
  }


  start() {
    this.stop();

    this.sceneController.start();
    this.planeView.start();

    this.initKeyboard();
    this.init();
    this.initMouse();

    this.isStarted = true;
  }


  stop() {
    if (this.isStarted) {
      this.input.destroy();
    }

    this.sceneController.stop();
    this.planeView.stop();

    this.isStarted = false;
  }

  bindToEvents() {
    this.planeView.bindToEvents();

    this.listenTo(this.planeView, "render", this.render);
    this.listenTo(this.planeView, "renderCam", this.sceneController.updateSceneForCam);

    this.listenTo(this.sceneController, "newGeometries", list =>
      list.map(geometry =>
        this.planeView.addGeometry(geometry)),
    );
    this.listenTo(this.sceneController, "removeGeometries", list =>
      list.map(geometry =>
        this.planeView.removeGeometry(geometry)),
    );

    // TODO check for ControleMode rather the Object existence
    if (this.sceneController.skeleton) {
      this.listenTo(this.sceneController.skeleton, "newGeometries", list =>
        list.map(geometry =>
          this.planeView.addGeometry(geometry)),
      );
      this.listenTo(this.sceneController.skeleton, "removeGeometries", list =>
        list.map(geometry =>
          this.planeView.removeGeometry(geometry)),
      );
    }
  }


  render() {
    for (const dataLayerName of Object.keys(this.model.binary)) {
      if (this.sceneController.pingDataLayer(dataLayerName)) {
        this.model.binary[dataLayerName].ping(this.flycam.getPosition(), {
          zoomStep: this.flycam.getIntegerZoomStep(),
          areas: this.flycam.getAreas(),
          activePlane: this.activeViewport,
        });
      }
    }

    this.cameraController.update();
    this.sceneController.update();
  }


  move = (v, increaseSpeedWithZoom = true) => {
    if (([0, 1, 2]).includes(this.activeViewport)) {
      this.flycam.movePlane(v, this.activeViewport, increaseSpeedWithZoom);
    } else {
      this.moveTDView({ x: -v[0], y: -v[1] });
    }
  }


  moveX = x => this.move([x, 0, 0]);

  moveY = y => this.move([0, y, 0]);

  moveZ = (z, oneSlide) => {
    if (this.activeViewport === constants.TDView) {
      return;
    }

    if (oneSlide) {
      this.flycam.move(
        Dimensions.transDim(
          [0, 0, (z < 0 ? -1 : 1) << this.flycam.getIntegerZoomStep()],
          this.activeViewport),
        this.activeViewport);
    } else {
      this.move([0, 0, z], false);
    }
  }


  zoom(value, zoomToMouse) {
    if (([0, 1, 2]).includes(this.activeViewport)) {
      this.zoomPlanes(value, zoomToMouse);
    } else {
      this.zoomTDView(value, zoomToMouse);
    }
  }


  zoomPlanes(value, zoomToMouse) {
    if (zoomToMouse) {
      this.zoomPos = this.getMousePosition();
    }

    this.flycam.zoomByDelta(value);
    Store.dispatch(updateUserSettingAction("zoom", this.flycam.getPlaneScalingFactor()));

    if (zoomToMouse) {
      this.finishZoom();
    }
  }


  zoomTDView(value, zoomToMouse) {
    let zoomToPosition;
    if (zoomToMouse) {
      zoomToPosition = this.input.mouseControllers[constants.TDView].position;
    }

    this.cameraController.zoomTDView(value, zoomToPosition, this.planeView.curWidth);
  }


  moveTDView(delta) {
    const mouseInversionX = Store.getState().userConfiguration.inverseX ? 1 : -1;
    const mouseInversionY = Store.getState().userConfiguration.inverseY ? 1 : -1;

    this.cameraController.moveTDViewX(delta.x * mouseInversionX);
    this.cameraController.moveTDViewY(delta.y * mouseInversionY);
  }


  finishZoom = () => {
    // Move the plane so that the mouse is at the same position as
    // before the zoom
    if (this.isMouseOver()) {
      const mousePos = this.getMousePosition();
      const moveVector = [this.zoomPos[0] - mousePos[0],
        this.zoomPos[1] - mousePos[1],
        this.zoomPos[2] - mousePos[2]];
      this.flycam.move(moveVector, this.activeViewport);
    }
  }

  getMousePosition() {
    const pos = this.input.mouseControllers[this.activeViewport].position;
    return this.calculateGlobalPos(pos);
  }


  isMouseOver() {
    return this.input.mouseControllers[this.activeViewport].isMouseOver;
  }


  changeMoveValue(delta) {
    let moveValue = Store.getState().userConfiguration.moveValue + delta;
    moveValue = Math.min(constants.MAX_MOVE_VALUE, moveValue);
    moveValue = Math.max(constants.MIN_MOVE_VALUE, moveValue);

    Store.dispatch(updateUserSettingAction("moveValue", moveValue));
  }


  scaleTrianglesPlane(delta) {
    let scale = Store.getState().userConfiguration.scale + delta;
    scale = Math.min(constants.MAX_SCALE, scale);
    scale = Math.max(constants.MIN_SCALE, scale);

    Store.dispatch(updateUserSettingAction("scale", scale));
  }


  scrollPlanes(delta, type) {
    switch (type) {
      case null:
        this.moveZ(delta, true);
        break;
      case "alt":
        this.zoomPlanes(Utils.clamp(-1, delta, 1), true);
        break;
      default: // ignore other cases
    }
  }


  calculateGlobalPos = (clickPos) => {
    let position;
    const curGlobalPos = this.flycam.getPosition();
    const zoomFactor = this.flycam.getPlaneScalingFactor();
    const { scaleFactor } = this.planeView;
    const planeRatio = scaleInfo.baseVoxelFactors;
    switch (this.activeViewport) {
      case constants.PLANE_XY:
        position = [curGlobalPos[0] - (((((constants.VIEWPORT_WIDTH * scaleFactor) / 2) - clickPos.x) / scaleFactor) * planeRatio[0] * zoomFactor),
          curGlobalPos[1] - (((((constants.VIEWPORT_WIDTH * scaleFactor) / 2) - clickPos.y) / scaleFactor) * planeRatio[1] * zoomFactor),
          curGlobalPos[2]];
        break;
      case constants.PLANE_YZ:
        position = [curGlobalPos[0],
          curGlobalPos[1] - (((((constants.VIEWPORT_WIDTH * scaleFactor) / 2) - clickPos.y) / scaleFactor) * planeRatio[1] * zoomFactor),
          curGlobalPos[2] - (((((constants.VIEWPORT_WIDTH * scaleFactor) / 2) - clickPos.x) / scaleFactor) * planeRatio[2] * zoomFactor)];
        break;
      case constants.PLANE_XZ:
        position = [curGlobalPos[0] - (((((constants.VIEWPORT_WIDTH * scaleFactor) / 2) - clickPos.x) / scaleFactor) * planeRatio[0] * zoomFactor),
          curGlobalPos[1],
          curGlobalPos[2] - (((((constants.VIEWPORT_WIDTH * scaleFactor) / 2) - clickPos.y) / scaleFactor) * planeRatio[2] * zoomFactor)];
        break;
      default: throw new Error("Trying to calculate the global position, but no viewport is active:", this.activeViewport);
    }

    return position;
  }
}
PlaneController.initClass();

export default PlaneController;<|MERGE_RESOLUTION|>--- conflicted
+++ resolved
@@ -208,11 +208,7 @@
 
     const getMoveValue = (timeFactor) => {
       if (([0, 1, 2]).includes(this.activeViewport)) {
-<<<<<<< HEAD
-        return (Store.getState().userConfiguration.moveValue * timeFactor) / app.scaleInfo.baseVoxel / constants.FPS;
-=======
-        return (this.model.user.get("moveValue") * timeFactor) / scaleInfo.baseVoxel / constants.FPS;
->>>>>>> 93a99706
+        return (Store.getState().userConfiguration.moveValue * timeFactor) / scaleInfo.baseVoxel / constants.FPS;
       }
       return (constants.TDView_MOVE_SPEED * timeFactor) / constants.FPS;
     };
