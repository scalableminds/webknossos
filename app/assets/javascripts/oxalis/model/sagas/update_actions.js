// @flow
import Date from "libs/date";
import type {
  SkeletonTracingType,
  VolumeTracingType,
  BranchPointType,
  CommentType,
  TreeType,
  NodeType,
} from "oxalis/store";
import type { Vector3 } from "oxalis/constants";

export type NodeWithTreeIdType = { treeId: number } & NodeType;

type UpdateTreeUpdateAction = {
  action: "createTree" | "updateTree",
  timestamp: number,
  value: {
    id: number,
    updatedId: ?number,
    color: Vector3,
    name: string,
    timestamp: number,
    comments: Array<CommentType>,
    branchPoints: Array<BranchPointType>,
  },
};
type DeleteTreeUpdateAction = {
  action: "deleteTree",
  timestamp: number,
  value: { id: number },
};
type MoveTreeComponentUpdateAction = {
  action: "moveTreeComponent",
  timestamp: number,
  value: {
    sourceId: number,
    targetId: number,
    nodeIds: Array<number>,
  },
};
type MergeTreeUpdateAction = {
  action: "mergeTree",
  timestamp: number,
  value: {
    sourceId: number,
    targetId: number,
  },
};
type CreateNodeUpdateAction = {
  action: "createNode",
  timestamp: number,
  value: NodeWithTreeIdType,
};
type UpdateNodeUpdateAction = {
  action: "updateNode",
  timestamp: number,
  value: NodeWithTreeIdType,
};
type ToggleTreeUpdateAction = {
  action: "toggleTree",
  timestamp: number,
  value: {
    id: number,
  },
}
type DeleteNodeUpdateAction = {
  action: "deleteNode",
  timestamp: number,
  value: {
    treeId: number,
    id: number,
  },
};
type CreateEdgeUpdateAction = {
  action: "createEdge",
  timestamp: number,
  value: {
    treeId: number,
    source: number,
    target: number,
  },
};
type DeleteEdgeUpdateAction = {
  action: "deleteEdge",
  timestamp: number,
  value: {
    treeId: number,
    source: number,
    target: number,
  },
};
type UpdateSkeletonTracingUpdateAction = {
  action: "updateTracing",
  timestamp: number,
  value: {
    activeNode?: number,
    editPosition: Vector3,
    editRotation: Vector3,
    zoomLevel: number,
  },
};
type UpdateVolumeTracingUpdateAction = {
  action: "updateTracing",
  value: {
    activeCell: number,
    editPosition: Vector3,
    nextCell: number,
  },
};
type UpdateTracingUpdateAction =
  | UpdateSkeletonTracingUpdateAction
  | UpdateVolumeTracingUpdateAction;

export type UpdateAction =
<<<<<<< HEAD
  UpdateTreeUpdateAction |
  DeleteTreeUpdateAction |
  MergeTreeUpdateAction |
  MoveTreeComponentUpdateAction |
  CreateNodeUpdateAction |
  UpdateNodeUpdateAction |
  DeleteNodeUpdateAction |
  CreateEdgeUpdateAction |
  DeleteEdgeUpdateAction |
  UpdateTracingUpdateAction |
  ToggleTreeUpdateAction;

=======
  | UpdateTreeUpdateAction
  | DeleteTreeUpdateAction
  | MergeTreeUpdateAction
  | MoveTreeComponentUpdateAction
  | CreateNodeUpdateAction
  | UpdateNodeUpdateAction
  | DeleteNodeUpdateAction
  | CreateEdgeUpdateAction
  | DeleteEdgeUpdateAction
  | UpdateTracingUpdateAction;
>>>>>>> f206d89d

export function createTree(tree: TreeType): UpdateTreeUpdateAction {
  return {
    action: "createTree",
    timestamp: Date.now(),
    value: {
      id: tree.treeId,
      updatedId: undefined,
      color: tree.color,
      name: tree.name,
      timestamp: tree.timestamp,
      comments: tree.comments,
      branchPoints: tree.branchPoints,
    },
  };
}
export function deleteTree(treeId: number): DeleteTreeUpdateAction {
  return {
    action: "deleteTree",
    timestamp: Date.now(),
    value: {
      id: treeId,
    },
  };
}
export function updateTree(tree: TreeType): UpdateTreeUpdateAction {
  return {
    action: "updateTree",
    timestamp: Date.now(),
    value: {
      id: tree.treeId,
      updatedId: tree.treeId,
      color: tree.color,
      name: tree.name,
      timestamp: tree.timestamp,
      comments: tree.comments,
      branchPoints: tree.branchPoints,
    },
  };
}
export function toggleTree(tree: TreeType): ToggleTreeUpdateAction {
  return {
    action: "toggleTree",
    timestamp: Date.now(),
    value: {
      id: tree.treeId,
    }
  };
}
export function mergeTree(sourceTreeId: number, targetTreeId: number): MergeTreeUpdateAction {
  return {
    action: "mergeTree",
    timestamp: Date.now(),
    value: {
      sourceId: sourceTreeId,
      targetId: targetTreeId,
    },
  };
}
export function createEdge(
  treeId: number,
  sourceNodeId: number,
  targetNodeId: number,
): CreateEdgeUpdateAction {
  return {
    action: "createEdge",
    timestamp: Date.now(),
    value: {
      treeId,
      source: sourceNodeId,
      target: targetNodeId,
    },
  };
}
export function deleteEdge(
  treeId: number,
  sourceNodeId: number,
  targetNodeId: number,
): DeleteEdgeUpdateAction {
  return {
    action: "deleteEdge",
    timestamp: Date.now(),
    value: {
      treeId,
      source: sourceNodeId,
      target: targetNodeId,
    },
  };
}
export function createNode(treeId: number, node: NodeType): CreateNodeUpdateAction {
  return {
    action: "createNode",
    timestamp: Date.now(),
    value: Object.assign({}, node, { treeId }),
  };
}
export function updateNode(treeId: number, node: NodeType): UpdateNodeUpdateAction {
  return {
    action: "updateNode",
    timestamp: Date.now(),
    value: Object.assign({}, node, { treeId }),
  };
}
export function deleteNode(treeId: number, nodeId: number): DeleteNodeUpdateAction {
  return {
    action: "deleteNode",
    timestamp: Date.now(),
    value: { treeId, id: nodeId },
  };
}
export function updateSkeletonTracing(
  tracing: SkeletonTracingType,
  position: Vector3,
  rotation: Vector3,
  zoomLevel: number,
): UpdateSkeletonTracingUpdateAction {
  const curTime = Date.now();
  if (tracing.activeNodeId != null) {
    return {
      action: "updateTracing",
      timestamp: curTime,
      value: {
        activeNode: tracing.activeNodeId,
        editPosition: position,
        editRotation: rotation,
        zoomLevel,
      },
    };
  }
  return {
    action: "updateTracing",
    timestamp: curTime,
    value: {
      editPosition: position,
      editRotation: rotation,
      zoomLevel,
    },
  };
}
export function moveTreeComponent(
  sourceTreeId: number,
  targetTreeId: number,
  nodeIds: Array<number>,
): MoveTreeComponentUpdateAction {
  return {
    action: "moveTreeComponent",
    timestamp: Date.now(),
    value: {
      sourceId: sourceTreeId,
      targetId: targetTreeId,
      nodeIds,
    },
  };
}
export function updateVolumeTracing(
  tracing: VolumeTracingType,
  position: Vector3,
): UpdateVolumeTracingUpdateAction {
  return {
    action: "updateTracing",
    timestamp: Date.now(),
    value: {
      activeCell: tracing.activeCellId,
      editPosition: position,
      nextCell: tracing.maxCellId + 1,
    },
  };
}<|MERGE_RESOLUTION|>--- conflicted
+++ resolved
@@ -113,7 +113,6 @@
   | UpdateVolumeTracingUpdateAction;
 
 export type UpdateAction =
-<<<<<<< HEAD
   UpdateTreeUpdateAction |
   DeleteTreeUpdateAction |
   MergeTreeUpdateAction |
@@ -125,19 +124,6 @@
   DeleteEdgeUpdateAction |
   UpdateTracingUpdateAction |
   ToggleTreeUpdateAction;
-
-=======
-  | UpdateTreeUpdateAction
-  | DeleteTreeUpdateAction
-  | MergeTreeUpdateAction
-  | MoveTreeComponentUpdateAction
-  | CreateNodeUpdateAction
-  | UpdateNodeUpdateAction
-  | DeleteNodeUpdateAction
-  | CreateEdgeUpdateAction
-  | DeleteEdgeUpdateAction
-  | UpdateTracingUpdateAction;
->>>>>>> f206d89d
 
 export function createTree(tree: TreeType): UpdateTreeUpdateAction {
   return {
