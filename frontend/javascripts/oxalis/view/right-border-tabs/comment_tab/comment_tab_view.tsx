import {
  ArrowLeftOutlined,
  ArrowRightOutlined,
  DownOutlined,
  EditOutlined,
  InfoCircleOutlined,
  SearchOutlined,
  ShrinkOutlined,
} from "@ant-design/icons";
import { Tree as AntdTree, Dropdown, type GetRef, Space, Tooltip, type TreeProps } from "antd";
import type { EventDataNode } from "antd/es/tree";
import { useLifecycle } from "beautiful-react-hooks";
import { InputKeyboard } from "libs/input";
import { useEffectOnlyOnce } from "libs/react_hooks";
import { compareBy, localeCompareBy } from "libs/utils";
import _ from "lodash";
import memoizeOne from "memoize-one";
import messages from "messages";
import { isAnnotationOwner } from "oxalis/model/accessors/annotation_accessor";
import { getActiveNode, getSkeletonTracing } from "oxalis/model/accessors/skeletontracing_accessor";
import {
  createCommentAction,
  deleteCommentAction,
  setActiveNodeAction,
} from "oxalis/model/actions/skeletontracing_actions";
import { cachedDiffTrees } from "oxalis/model/sagas/skeletontracing_saga";
import type {
  CommentType,
  MutableCommentType,
  SkeletonTracing,
  Tree,
  TreeMap,
  WebknossosState,
} from "oxalis/store";
import ButtonComponent from "oxalis/view/components/button_component";
import DomVisibilityObserver from "oxalis/view/components/dom_visibility_observer";
import InputComponent from "oxalis/view/components/input_component";
import { MarkdownModal } from "oxalis/view/components/markdown_modal";
import { Comment, commentListId } from "oxalis/view/right-border-tabs/comment_tab/comment";
import type { MenuProps } from "rc-menu";
import React, { useEffect, useRef, useState } from "react";
import { useDispatch, useSelector } from "react-redux";
import AutoSizer from "react-virtualized-auto-sizer";
import type { Comparator } from "types/globals";
import AdvancedSearchPopover from "../advanced_search_popover";
import { ColoredDotIcon } from "../segments_tab/segment_list_item";

const commentTabId = "commentTabId";
enum SortByEnum {
  NAME = "NAME",
  ID = "ID",
  NATURAL = "NATURAL",
}

function getTreeSorter(sortBy: SortByEnum, isSortedAscending: boolean): Comparator<Tree> {
  return sortBy === SortByEnum.ID
    ? compareBy<Tree>((tree) => tree.treeId, isSortedAscending)
    : localeCompareBy<Tree>(
        (tree) => `${tree.name}_${tree.treeId}`,
        isSortedAscending,
        sortBy === SortByEnum.NATURAL,
      );
}

function getCommentSorter(sortBy: SortByEnum, isSortedAscending: boolean): Comparator<CommentType> {
  return sortBy === SortByEnum.ID
    ? compareBy<CommentType>((comment) => comment.nodeId, isSortedAscending)
    : localeCompareBy<CommentType>(
        (comment) => `${comment.content}_${comment.nodeId}`,
        isSortedAscending,
        sortBy === SortByEnum.NATURAL,
      );
}

const RELEVANT_ACTIONS_FOR_COMMENTS = [
  "updateTree",
  "deleteTree",
  "mergeTree",
  "moveTreeComponent",
  "deleteEdge",
  "revertToVersion",
];

const memoizedDeriveData = memoizeOne(
  (trees: TreeMap, sortBy: SortByEnum, isSortedAscending: boolean): Tree[] => {
    const sortedTrees = _.values(trees)
      .filter((tree) => tree.comments.length > 0)
      .sort(getTreeSorter(sortBy, isSortedAscending));

    return sortedTrees;
  },
);

type Props = {
  skeletonTracing: SkeletonTracing;
};

function CommentTabView(props: Props) {
  const treeRef = useRef<GetRef<typeof AntdTree>>(null);

  const [isSortedAscending, setIsSortedAscending] = useState(true);
  const [sortBy, setSortBy] = useState(SortByEnum.NAME);
  const [expandedTreeIds, setExpandedTreeIds] = useState<React.Key[]>([]);
  const [highlightedNodeIds, setHighlightedNodeIds] = useState<React.Key[]>([]);
  const [isMarkdownModalOpen, setIsMarkdownModalOpen] = useState(false);
  const [isVisibleInDom, setIsVisibleInDom] = useState(true);

  const [keyboard, setKeyboard] = useState<InputKeyboard | null>(null);
  const nextCommentRef = useRef<(arg0?: boolean) => void>();
  const previousCommentRef = useRef<() => void>();

  const dispatch = useDispatch();

  const allowUpdate = useSelector(
    (state: WebknossosState) => state.annotation.restrictions.allowUpdate,
  );
  const keyboardDelay = useSelector(
    (state: WebknossosState) => state.userConfiguration.keyboardDelay,
  );

  const isAnnotationLockedByUser = useSelector(
    (state: WebknossosState) => state.annotation.isLockedByOwner,
  );
  const isOwner = useSelector((state: WebknossosState) => isAnnotationOwner(state));

  const activeComment = useSelector((_state: WebknossosState) => getActiveComment());

  useEffectOnlyOnce(() => {
    // expand all trees by default
    const defaultCollapsedTreeIds = getData().map((tree) => tree.treeId.toString());
    setExpandedTreeIds(defaultCollapsedTreeIds);
  });

  useLifecycle(
    () => {
      // This keyboard handler is created only once on the very first render.
      // Instead of directly attaching callback function, we need to rely on React.refs instead
      // to prevent the callbacks from becoming stale and outdated as the component changes
      // its state or props.
      const newKeyboard = new InputKeyboard(
        {
          n: () => {
            if (nextCommentRef?.current) nextCommentRef.current();
          },
          p: () => {
            if (previousCommentRef?.current) previousCommentRef.current();
          },
        },
        {
          delay: keyboardDelay,
        },
      );
      if (keyboard === null) setKeyboard(newKeyboard);
    },
    () => {
      keyboard?.destroy();
    },
  );

  useEffect(() => {
    if (keyboard) keyboard.delay = keyboardDelay;
  }, [keyboard, keyboardDelay]);

  useEffect(() => {
    // If the activeNode has a comment, scroll to it,
    // otherwise scroll to the activeTree
    if (isVisibleInDom) {
      scrollToActiveCommentOrTree(activeComment, props.skeletonTracing.activeTreeId);
    }
  }, [activeComment, props.skeletonTracing.activeTreeId, isVisibleInDom]);

  function scrollToActiveCommentOrTree(
    activeComment: MutableCommentType | undefined,
    activeTreeId: number | undefined | null,
  ) {
    // scroll to the current comment of the active node
    // or in case there is no comment to it's parent tree

    // Technically the comment is now present in the tree and it can also be found while debugging
    // this class. But due to some React or virtual rendering magic in the scrollTo function,
    // the new comment isn't found right away in the tree data, thus the timeout is used as a work-around.

    setTimeout(() => {
      if (treeRef.current)
        if (activeComment) {
          const commentNodeKey = `comment-${activeComment.nodeId}`;
          treeRef.current.scrollTo({ key: commentNodeKey, align: "top" });
          setHighlightedNodeIds([commentNodeKey]);
        } else if (activeTreeId) {
          const treeNodeKey = activeTreeId.toString();
          treeRef.current.scrollTo({
            key: treeNodeKey,
            align: "top",
          });
          setHighlightedNodeIds([treeNodeKey]);
        }
    });
  }

  function nextComment(forward: boolean = true) {
    const activeNode = getActiveNode(props.skeletonTracing);
    if (activeNode != null) {
      const sortAscending = forward ? isSortedAscending : !isSortedAscending;
      const { trees } = props.skeletonTracing;

      // Create a sorted, flat array of all comments across all trees
      const sortedTrees = _.values(trees).slice().sort(getTreeSorter(sortBy, sortAscending));

      const sortedComments = _.flatMap(sortedTrees, (tree: Tree): CommentType[] =>
        tree.comments.slice().sort(getCommentSorter(sortBy, sortAscending)),
      );

      const currentCommentIndex = _.findIndex(sortedComments, {
        nodeId: activeNode.id,
      });

      const nextCommentIndex = (currentCommentIndex + 1) % sortedComments.length;

      if (nextCommentIndex >= 0 && nextCommentIndex < sortedComments.length) {
        setActiveNode(sortedComments[nextCommentIndex].nodeId);
      }
    }
  }
  nextCommentRef.current = nextComment;

  function previousComment() {
    nextComment(false);
  }
  previousCommentRef.current = previousComment;

  function setActiveNode(nodeId: number) {
    dispatch(setActiveNodeAction(nodeId));
  }

  function deleteComment() {
    dispatch(deleteCommentAction());
  }

  function createComment(text: string) {
    dispatch(createCommentAction(text));
  }

  function handleChangeInput(commentText: string, insertLineBreaks: boolean = false) {
    if (commentText) {
      createComment(insertLineBreaks ? commentText.replace(/\\n/g, "\n") : commentText);

      // make sure that the skeleton tree node is expanded
      if (props.skeletonTracing.activeTreeId)
        setExpandedTreeIds([...expandedTreeIds, props.skeletonTracing.activeTreeId.toString()]);
    } else {
      deleteComment();
    }
  }

  function handleChangeSorting({ key }: { key: any }) {
    setSortBy(key as SortByEnum);
  }

  function toggleSortingDirection() {
    setIsSortedAscending((prevState) => !prevState);
  }

  function toggleExpandAllTrees() {
    setExpandedTreeIds((prevState) => {
      const shouldBeCollapsed = !_.isEmpty(prevState);
      return shouldBeCollapsed ? [] : getData().map((tree) => tree.treeId.toString());
    });
  }

  function onExpand(expandedKeys: React.Key[]) {
    setExpandedTreeIds(expandedKeys);
  }

  function onSelect(
    _selectedKeys: React.Key[],
    { node }: { node: EventDataNode<MutableCommentType> },
  ) {
    // Careful, this method is invoked both when clicking on a skeleton tree ("root-node") or a comment ("child node")
    if ("nodeId" in node) {
      setActiveNode(node.nodeId);
    }
  }

  function getActiveComment(): MutableCommentType | undefined {
    const { activeTreeId, activeNodeId } = props.skeletonTracing;

    if (activeTreeId && activeNodeId) {
      const activeComment = props.skeletonTracing.trees[activeTreeId].comments.find(
        (comment) => comment.nodeId === activeNodeId,
      );

      return activeComment;
    }
    return undefined;
  }

  function setMarkdownModalVisibility(visible: boolean) {
    setIsMarkdownModalOpen(visible);
  }

  function renderMarkdownModal() {
    if (!allowUpdate || !props.skeletonTracing.activeNodeId) {
      return null;
    }

    const onOk = () => setMarkdownModalVisibility(false);

    let comment = activeComment;
    if (!comment) {
      comment = {
        nodeId: props.skeletonTracing.activeNodeId,
        content: "",
      };
    }

    return (
      <MarkdownModal
        key={comment.nodeId}
        source={comment.content}
        isOpen={isMarkdownModalOpen}
        onChange={handleChangeInput}
        onOk={onOk}
        label="Comment"
      />
    );
  }

  function renderSortIcon() {
    const sortAsc = isSortedAscending;
    const sortNumeric = sortBy === SortByEnum.ID;
    const iconClass = `fas fa-sort-${sortNumeric ? "numeric" : "alpha"}-${sortAsc ? "down" : "up"}`;
    return <i className={iconClass} />;
  }

  function getSortDropdown(): MenuProps {
    return {
      selectedKeys: [sortBy],
      onClick: handleChangeSorting,
      items: [
        { key: SortByEnum.NAME, label: "by name" },
        { key: SortByEnum.ID, label: "by creation time" },
        {
          key: SortByEnum.NATURAL,
          label: (
            <>
              by name (natural sort)
              <Tooltip title={messages["tracing.natural_sorting"]} placement="bottomLeft">
                {" "}
                <InfoCircleOutlined />
              </Tooltip>
            </>
          ),
        },
      ],
    };
  }

  function getData(): Tree[] {
    return memoizedDeriveData(props.skeletonTracing.trees, sortBy, isSortedAscending);
  }

  function renderCommentTree() {
    const skeletonTracingTrees = getData();

    const treeData: TreeProps["treeData"] = skeletonTracingTrees.map((tree) => {
      const commentSorter = getCommentSorter(sortBy, isSortedAscending);

      return {
        key: tree.treeId.toString(),
        title: (
          <div style={{ wordBreak: "break-all" }}>
            <ColoredDotIcon colorRGBA={[...tree.color, 1.0]} /> {tree.name}
          </div>
        ),
        expanded: true,
        children: tree.comments
          .slice()
          .sort(commentSorter)
          .map((comment) => {
            const key = `comment-${comment.nodeId}`;
            const isActive = comment.nodeId === props.skeletonTracing.activeNodeId;
            return {
              ...comment,
              key: key,
              title: <Comment key={key} comment={comment} isActive={isActive} />,
            };
          }),
      };
    });

    return (
      <AutoSizer defaultHeight={500}>
        {({ height, width }) => (
          <div
            style={{
              height,
              width,
            }}
          >
            <AntdTree
              key={commentListId}
              treeData={treeData}
              expandedKeys={expandedTreeIds}
              selectedKeys={highlightedNodeIds}
              onExpand={onExpand}
              // @ts-ignore
              onSelect={onSelect}
              switcherIcon={<DownOutlined />}
              height={height}
              ref={treeRef}
              blockNode
              showLine
              defaultExpandAll
            />
          </div>
        )}
      </AutoSizer>
    );
  }

  // Replace line breaks as they will otherwise be stripped when shown in an input field
  const activeCommentContent = activeComment?.content.replace(/\r?\n/g, "\\n");
  const isMultilineComment = activeCommentContent?.indexOf("\\n") !== -1;
  const activeNode = getActiveNode(props.skeletonTracing);
  const isEditingDisabled = activeNode == null || !allowUpdate;

  const isEditingDisabledMessage = messages["tracing.read_only_mode_notification"](
    isAnnotationLockedByUser,
    isOwner,
  );

  return (
    <div
      id={commentTabId}
      className="flex-column padded-tab-content"
      style={{
        height: "inherit",
      }}
    >
      <DomVisibilityObserver
        targetId={commentTabId}
        onChange={(isVisible) => {
          setIsVisibleInDom(isVisible);
        }}
      >
        {(isVisibleInDom) => {
          if (!isVisibleInDom && !isMarkdownModalOpen) {
            return null;
          }

          return (
            <React.Fragment>
              {renderMarkdownModal()}
              <Space.Compact className="compact-items compact-icons">
                <AdvancedSearchPopover
                  onSelect={(comment) => {
                    setActiveNode(comment.nodeId);

                    const tree = getData().find((tree) => tree.nodes.has(comment.nodeId));
                    if (tree) {
                      setExpandedTreeIds(_.uniq([...expandedTreeIds, tree.treeId.toString()]));
                    }
                  }}
                  data={_.flatMap(getData(), (tree) =>
                    tree.comments.slice().sort(getCommentSorter(sortBy, isSortedAscending)),
                  )}
                  searchKey="content"
                  targetId={commentListId}
                >
                  <ButtonComponent icon={<SearchOutlined />} title="Search through comments" />
                </AdvancedSearchPopover>
                <ButtonComponent
                  title="Jump to previous comment"
                  onClick={previousComment}
                  icon={<ArrowLeftOutlined />}
                />
                <InputComponent
                  value={activeCommentContent}
                  disabled={isEditingDisabled}
                  title={allowUpdate ? undefined : isEditingDisabledMessage}
                  onChange={(evt: React.ChangeEvent<HTMLInputElement>) =>
                    handleChangeInput(evt.target.value, true)
                  }
                  onPressEnter={(evt: React.KeyboardEvent<HTMLInputElement>) =>
                    (evt.target as HTMLElement).blur()
                  }
                  placeholder="Add comment"
                />
                <ButtonComponent
                  onClick={() => setMarkdownModalVisibility(true)}
                  disabled={isEditingDisabled}
                  title={
                    allowUpdate
                      ? "Open dialog to edit comment in multi-line mode"
                      : isEditingDisabledMessage
                  }
                  type={isMultilineComment ? "primary" : "default"}
                  icon={<EditOutlined />}
                />
                <ButtonComponent
                  title="Jump to next comment"
                  onClick={() => nextComment()}
                  icon={<ArrowRightOutlined />}
                />
                <Dropdown menu={getSortDropdown()} trigger={["click"]}>
                  <ButtonComponent title="Sort" onClick={toggleSortingDirection}>
                    {renderSortIcon()}
                  </ButtonComponent>
                </Dropdown>
                <ButtonComponent
                  onClick={toggleExpandAllTrees}
                  icon={<ShrinkOutlined />}
                  title="Collapse or expand groups"
                />
              </Space.Compact>
              <div
                style={{
                  flex: "1 1 auto",
                  marginTop: 20,
                  listStyle: "none",
                }}
              >
                {renderCommentTree()}
              </div>
            </React.Fragment>
          );
        }}
      </DomVisibilityObserver>
    </div>
  );
}

const CommentTabViewMemo = React.memo(
  CommentTabView,
  function arePropsEqual(prevPops: Props, nextProps: Props) {
    if (prevPops.skeletonTracing.activeNodeId !== nextProps.skeletonTracing.activeNodeId) {
      return false;
    }

    if (prevPops.skeletonTracing.activeTreeId !== nextProps.skeletonTracing.activeTreeId) {
      return false;
    }

    const updateActions = Array.from(
      cachedDiffTrees(
        nextProps.skeletonTracing.tracingId,
        prevPops.skeletonTracing.trees,
        nextProps.skeletonTracing.trees,
      ),
    );
    const relevantUpdateActions = updateActions.filter(
      (ua) =>
        RELEVANT_ACTIONS_FOR_COMMENTS.includes(ua.name) ||
        (ua.name === "createTree" && ua.value.comments.length > 0),
    );
    return relevantUpdateActions.length === 0;
  },
);

function CommentTabViewWrapper() {
  // This wrapper component serves 2 purposes:
  // 1. Prevent excessive re-renders
  // 2. Safe-guard that a skeleton tracing is available

<<<<<<< HEAD
  const skeletonTracing = useSelector((state: WebknossosState) =>
    getSkeletonTracing(state.annotation).getOrElse(null),
  );
=======
  const skeletonTracing = useSelector((state: OxalisState) => getSkeletonTracing(state.annotation));
>>>>>>> 03c83968

  if (skeletonTracing) return <CommentTabViewMemo skeletonTracing={skeletonTracing} />;

  return null;
}

export default CommentTabViewWrapper;<|MERGE_RESOLUTION|>--- conflicted
+++ resolved
@@ -562,13 +562,9 @@
   // 1. Prevent excessive re-renders
   // 2. Safe-guard that a skeleton tracing is available
 
-<<<<<<< HEAD
   const skeletonTracing = useSelector((state: WebknossosState) =>
-    getSkeletonTracing(state.annotation).getOrElse(null),
-  );
-=======
-  const skeletonTracing = useSelector((state: OxalisState) => getSkeletonTracing(state.annotation));
->>>>>>> 03c83968
+    getSkeletonTracing(state.annotation),
+  );
 
   if (skeletonTracing) return <CommentTabViewMemo skeletonTracing={skeletonTracing} />;
 
