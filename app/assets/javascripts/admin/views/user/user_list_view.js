--- conflicted
+++ resolved
@@ -56,7 +56,6 @@
         Request.sendJSONReceiveJSON(url, {
           data: newUser,
         });
-<<<<<<< HEAD
 
         return newUser;
       }
@@ -64,22 +63,12 @@
       return user;
     });
 
-=======
-
-        return newUser;
-      }
-
-      return user;
-    });
-
->>>>>>> bcc64dc9
     this.setState({
       users: newUsers,
       selectedUserIds: [selectedUser.id],
       isTeamRoleModalVisible: isActive,
     });
   };
-<<<<<<< HEAD
 
   deactivateUser = (user: APIUserType): void => {
     this.activateUser(user, false);
@@ -93,21 +82,6 @@
     });
   };
 
-=======
-
-  deactivateUser = (user: APIUserType): void => {
-    this.activateUser(user, false);
-  };
-
-  handleUsersChange = (updatedUsers: Array<APIUserType>): void => {
-    this.setState({
-      users: updatedUsers,
-      isExperienceModalVisible: false,
-      isTeamRoleModalVisible: false,
-    });
-  };
-
->>>>>>> bcc64dc9
   handleSearch = (event: SyntheticInputEvent): void => {
     this.setState({ searchQuery: event.target.value });
   };
@@ -119,12 +93,6 @@
   };
 
   render() {
-<<<<<<< HEAD
-    const compareFunc = (attribute: string) => (a: Object, b: Object) =>
-      a[attribute].toLowerCase().localeCompare(b[attribute].toLowerCase());
-
-=======
->>>>>>> bcc64dc9
     const hasRowsSelected = this.state.selectedUserIds.length > 0;
     const rowSelection = {
       onChange: selectedUserIds => {
@@ -204,21 +172,12 @@
             title="Last name"
             dataIndex="lastName"
             key="lastName"
-<<<<<<< HEAD
-            sorter={compareFunc("lastName")}
-=======
             sorter={Utils.localeCompareBy("lastName")}
->>>>>>> bcc64dc9
           />
           <Column
             title="First name"
             dataIndex="firstName"
             key="firstName"
-<<<<<<< HEAD
-            sorter={compareFunc("firstName")}
-          />
-          <Column title="Email" dataIndex="email" key="email" sorter={compareFunc("email")} />
-=======
             sorter={Utils.localeCompareBy("firstName")}
           />
           <Column
@@ -227,18 +186,10 @@
             key="email"
             sorter={Utils.localeCompareBy("email")}
           />
->>>>>>> bcc64dc9
           <Column
             title="Experiences"
             dataIndex="experiences"
             key="experiences"
-<<<<<<< HEAD
-            render={(experiences, user: APIUserType) =>
-              _.map(experiences, (value, domain) =>
-                <Tag key={`experience_${user.id}_${domain}`}>
-                  {domain} : {value}
-                </Tag>,
-=======
             width={300}
             render={(experiences, user: APIUserType) =>
               _.map(experiences, (value, domain) =>
@@ -250,21 +201,12 @@
                     {domain} : {value}
                   </Tag>
                 </div>,
->>>>>>> bcc64dc9
               )}
           />
           <Column
             title="Teams - Role"
             dataIndex="teams"
             key="teams_"
-<<<<<<< HEAD
-            render={(teams: Array<APITeamRole>, user: APIUserType) =>
-              teams.map(team =>
-                <span className="nowrap" key={`team_role_${user.id}_${team.team}`}>
-                  {team.team}{" "}
-                  <Tag color={TemplateHelpers.stringToColor(team.role.name)}>{team.role.name}</Tag>
-                </span>,
-=======
             width={300}
             render={(teams: Array<APITeamRole>, user: APIUserType) =>
               teams.map(team =>
@@ -276,7 +218,6 @@
                     {team.team}: {team.role.name}
                   </Tag>
                 </div>,
->>>>>>> bcc64dc9
               )}
           />
           <Column
