--- conflicted
+++ resolved
@@ -648,15 +648,14 @@
   display: inherit;
 }
 
-<<<<<<< HEAD
 .project-and-annotation-type-dropdown{
   width: 200px;
-=======
+}
+
 .task-annotation-view{
   width: 31%
 }
 
 .organization-switch-menu > ul {
   max-height: calc(100vh - var(--navbar-height) - 200px) !important;
->>>>>>> 1540d7d1
 }