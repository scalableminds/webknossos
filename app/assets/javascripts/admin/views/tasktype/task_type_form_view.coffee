### define
underscore : _
app : app
backbone.marionette : marionette
admin/models/team/team_collection : TeamCollection
admin/views/selection_view : SelectionView
libs/toast : Toast
###

class TaskTypeFormView extends Backbone.Marionette.LayoutView

  template : _.template("""
    <div class="well clearfix">
      <h3>Task types</h3>
        <form method="POST" class="form-horizontal">
          <div class="col-sm-6">
            <div class="form-group">
              <label class="col-sm-3 control-label" for="summary">Summary</label>
              <div class="col-sm-9">
                <input type="text" id="summary" name="summary" value="" class="form-control"
                 required pattern=".{3,50}" title="Please use at least 3 characters.">
              </div>
            </div>

            <div class="form-group">
              <label class="col-sm-3 control-label" for="team">Team</label>
              <div class="col-sm-9 team">
              </div>
            </div>

            <div class="form-group">
              <label class="col-sm-3 control-label" for="description">Description</label>
              <div class="col-sm-9">
                <textarea id="description" name="description" class="form-control"></textarea>
              </div>
            </div>

          </div>
          <div class="col-sm-6">

            <div class="col-sm-6 form-group pull-right">
              <label class="col-sm-10 control-label" for="arbitraryAllowed">Allow Arbitrary</label>
              <div class="col-sm-2">
                <input type="checkbox" id="arbitraryAllowed" name="allowedModes[]" value="arbitrary" checked>
                <span></span>
              </div>
            </div>

            <div class="col-sm-6 form-group pull-right">
              <label class="col-sm-10 control-label" for="oxalisAllowed">Allow webKnossos</label>
              <div class="col-sm-2">
                <input type="checkbox" id="oxalisAllowed" name="allowedModes[]" value="oxalis" checked>
                <span></span>
              </div>
            </div>

            <div class="col-sm-6 form-group pull-right">
<<<<<<< HEAD
              <label class="col-sm-10 control-label" for="branchPointsAllowed">Allow Branchpoints</label>
              <div class="col-sm-2">
                <input type="checkbox" id="branchPointsAllowed" name="branchPointsAllowed" value="true" checked>
=======
              <label class="col-sm-10 control-label" for="somaClickingAllowed">Allow Soma clicking</label>
              <div class="col-sm-2">
                <input type="checkbox" id="somaClickingAllowed" name="somaClickingAllowed" value="true" checked>
>>>>>>> 282450cf
                <span></span>
              </div>
            </div>

            <div class="form-group">
              <label class="col-sm-8 control-label" for="expectedTime_maxHard">Time limit</label>
              <div class="col-sm-4">
                <div class="input-group">
                  <input type="number" id="expectedTime_maxHard" name="expectedTime.maxHard"
                    value="15" min="0" input-append="hours" class="form-control" required>
                  <span class="input-group-addon">hours</span>
                </div>
              </div>
            </div>

            <div class="form-group">
              <div class="col-sm-9 col-sm-offset-3">
                <button type="submit" class="form-control btn btn-primary">Submit</button>
              </div>
            </div>
        </div>
      </form>
    </div>
  """)


  regions :
    "team" : ".team"

  events :
    "submit form" : "submitForm"

  ui :
    "form" : "form"
    "branchPointsAllowed" : "#branchPointsAllowed"
    "somaClickingAllowed" : "#somaClickingAllowed"
    "oxalisAllowed" : "#oxalisAllowed"
    "arbitraryAllowed" : "#arbitraryAllowed"
    "summary" : "#summary"
    "description" : "#description"


  initialize : ->

    if @options.isEditForm
      @model.fetch().done(=> @prefillForm())


  prefillForm : ->

    @ui.summary.val(@model.get("summary"))
    @ui.description.val(@model.get("description"))

    settings = @model.get("settings")
    @ui.oxalisAllowed.attr("checked", "oxalis" in settings.allowedModes)
    @ui.arbitraryAllowed.attr("checked", "arbitrary" in settings.allowedModes)
    @ui.branchPointsAllowed.attr("checked", settings["branchPointsAllowed"])
    @ui.somaClickingAllowed.attr("checked", settings["somaClickingAllowed"])

    inputStrings = ["expectedTime_minTime", "expectedTime_maxTime", "expectedTime_maxHard"]
    numValues = @model.get("expectedTime").match(/([0-9]+) - ([0-9]+), Limit: ([0-9]+)/).slice(1).map(parseFloat)

    _.each(_.zip(inputStrings, numValues), (inputAndNum) =>
      [input, num] = inputAndNum
      @$("##{input}").val(num)
    )


  submitForm : (event) ->

    event.preventDefault()
    target = $(event.target)

    if not @ui.form[0].checkValidity()
      Toast.error("Please supply all needed values.")
      return

    url =
      if @options.isEditForm
        "/api/taskTypes/#{@model.get("id")}"
      else
        "/api/taskTypes"

    $.ajax(
      url : url
      type: "post",
      data: target.serialize(),
    ).done((response) =>
      Toast.message(response.messages)

      if @options.isEditForm
        app.router.navigate("/taskTypes", { trigger: true })
      else
        @collection.addJSON(response.newTaskType)
        @render()
    ).fail((xhr) ->
      mainMessage = xhr.responseJSON.messages[0]
      detailedErrors = _.values(xhr.responseJSON.errors)
      mainMessage.error += detailedErrors
      Toast.message([mainMessage])
    )


  onRender : ->

    teamSelectionView = new SelectionView(
      collection : new TeamCollection()
      childViewOptions :
        modelValue: -> return "#{@model.get("name")}"
      data : "amIAnAdmin=true"
      name: "team"
    )
    @team.show(teamSelectionView)
<|MERGE_RESOLUTION|>--- conflicted
+++ resolved
@@ -55,19 +55,6 @@
             </div>
 
             <div class="col-sm-6 form-group pull-right">
-<<<<<<< HEAD
-              <label class="col-sm-10 control-label" for="branchPointsAllowed">Allow Branchpoints</label>
-              <div class="col-sm-2">
-                <input type="checkbox" id="branchPointsAllowed" name="branchPointsAllowed" value="true" checked>
-=======
-              <label class="col-sm-10 control-label" for="somaClickingAllowed">Allow Soma clicking</label>
-              <div class="col-sm-2">
-                <input type="checkbox" id="somaClickingAllowed" name="somaClickingAllowed" value="true" checked>
->>>>>>> 282450cf
-                <span></span>
-              </div>
-            </div>
-
             <div class="form-group">
               <label class="col-sm-8 control-label" for="expectedTime_maxHard">Time limit</label>
               <div class="col-sm-4">
