# Routes
# This file defines all application routes (Higher priority routes first)
# ~~~~

# The general pages
GET           /                                                               controllers.Application.index
GET           /dashboard                                                      controllers.UserController.empty
GET           /impressum                                                      controllers.Application.impressum

# Github Issues integration
GET           /issues                                                         controllers.GithubIssues.index
POST          /issues                                                         controllers.GithubIssues.submit

# Help section
GET           /help/faq                                                       controllers.HelpController.faq
GET           /help/keyboardshortcuts                                         controllers.HelpController.keyboardShortcuts

# Authentication
GET           /login                                                          controllers.Authentication.login
POST          /login                                                          controllers.Authentication.authenticate
GET           /logout                                                         controllers.Authentication.logout
GET           /register                                                       controllers.Authentication.register
POST          /register                                                       controllers.Authentication.handleRegistration

<<<<<<< HEAD
# Configurations
GET           /api/userConfigurations/default                            controllers.ConfigurationController.default
GET           /api/user/userConfiguration                                controllers.ConfigurationController.read
POST          /api/user/userConfiguration                                controllers.ConfigurationController.update
GET           /api/dataSetConfigurations/default                         controllers.ConfigurationController.defaultDataSet
GET           /api/dataSetConfigurations/:dataSetName                    controllers.ConfigurationController.readDataSet(dataSetName: String)
POST          /api/dataSetConfigurations/:dataSetName                    controllers.ConfigurationController.updateDataSet(dataSetName: String)

# Users
GET           /user/tasks/request                                        controllers.TaskController.request
GET           /users/:id/details                                   controllers.UserController.emptyWithWildcard(id)
GET           /users                                                     controllers.UserController.empty

GET           /api/users                                                 controllers.UserController.list
GET           /api/user                                                  controllers.UserController.current
GET           /api/user/annotations                                controllers.UserController.annotations
GET           /api/user/loggedTime                                 controllers.UserController.loggedTime
GET           /api/users/:id                                       controllers.UserController.user(id: String)
DELETE        /api/users/:id                                       controllers.UserController.delete(id: String)
PUT           /api/users/:id                                       controllers.UserController.update(id: String)
GET           /api/users/:id/loggedTime                            controllers.UserController.userLoggedTime(id: String)
GET           /api/users/:id/annotations                           controllers.UserController.userAnnotations(id: String)
GET           /api/users/:id/annotations/download                        controllers.admin.NMLIO.userDownload(id: String)

# TODO DOUBLE CHECK
# User settings
# GET           /users                                               controllers.UserController.empty
# POST          /user/configuration                                  controllers.SettingsController.update
# GET           /user/configuration                                  controllers.SettingsController.read
# GET           /user/configuration/default                          controllers.SettingsController.default
# GET           /user/tasks/request                                  controllers.TaskController.request
#
# GET           /api/users                                           controllers.UserController.list
# GET           /api/user                                            controllers.UserController.current
# DELETE        /api/users/:id                                       controllers.UserController.delete(id: String)
# PUT           /api/users/:id                                       controllers.UserController.update(id: String)
# GET           /api/users/:id/annotations/download                  controllers.admin.NMLIO.userDownload(id: String)

# GET         /api/users/:id/loginAs                                     controllers.UserController.loginAsUser(id: String)
=======
# User settings
GET           /users                                                          controllers.UserController.empty
POST          /user/configuration                                             controllers.SettingsController.update
GET           /user/configuration                                             controllers.SettingsController.read
GET           /user/configuration/default                                     controllers.SettingsController.default
GET           /user/tasks/request                                             controllers.TaskController.request
GET           /users/:id/details                                              controllers.UserController.emptyWithWildcard(id)

GET           /api/users                                                      controllers.UserController.list
GET           /api/user                                                       controllers.UserController.current
GET           /api/user/annotations                                           controllers.UserController.annotations
GET           /api/user/loggedTime                                            controllers.UserController.loggedTime
GET           /api/users/:id                                                  controllers.UserController.user(id: String)
DELETE        /api/users/:id                                                  controllers.UserController.delete(id: String)
PUT           /api/users/:id                                                  controllers.UserController.update(id: String)
GET           /api/users/:id/loggedTime                                       controllers.UserController.userLoggedTime(id: String)
GET           /api/users/:id/annotations                                      controllers.UserController.userAnnotations(id: String)
GET           /api/users/:id/annotations/download                             controllers.admin.NMLIO.userDownload(id: String)
# GET         /api/users/:id/loginAs                                      controllers.UserController.loginAsUser(id: String)

>>>>>>> cec501b6

# Team
GET           /teams                                                          controllers.TeamController.empty
GET           /api/teams                                                      controllers.TeamController.list
POST          /api/teams                                                      controllers.TeamController.create
DELETE        /api/teams/:id                                                  controllers.TeamController.delete(id: String)

# Binary Data

# Spotlight
GET           /spotlight                                                      controllers.DataSetController.userAwareEmpty

# DataSets
GET           /datasets                                                       controllers.DataSetController.empty
# GET           /datasets/import                               controllers.DataSetController.importAll
GET           /datasets/:dataSetName/view                                     controllers.DataSetController.view(dataSetName: String)

GET           /api/datasets                                                   controllers.DataSetController.list
GET           /api/datasets/:dataSetName                                      controllers.DataSetController.read(dataSetName: String)
GET           /api/datasets/:dataSetName/accessList                           controllers.DataSetController.accessList(dataSetName: String)
POST          /api/datasets/:dataSetName/teams                                controllers.DataSetController.updateTeams(dataSetName: String)
POST          /api/datasets/:dataSetName/import                               controllers.DataSetController.importDataSet(dataSetName: String)
GET           /api/datasets/:dataSetName/import                               controllers.DataSetController.importProgress(dataSetName: String)
GET           /api/datasets/:dataSetName/layers/:layer/thumbnail              controllers.DataSetController.thumbnail(dataSetName: String, layer: String)

POST          /api/datastores/:name/datasources                               controllers.DataStoreController.updateAll(name: String)
POST          /api/datastores/:name/datasources/:dataSet                      controllers.DataStoreController.updateOne(name: String, dataSet: String)
GET           /api/datastores/:name/datasources/:dataSet/layers/:layer        controllers.DataStoreController.layerRead(name: String, dataSet: String, layer: String)
GET           /api/datastores/:name/backchannel                               controllers.DataStoreController.backChannel(name: String, key: String)
GET           /api/datastore                                                  controllers.DataStoreController.show()

GET           /dataToken/validate                                             controllers.DataTokenController.validate(token: String, dataSetName: String, dataLayerName: String)
GET           /dataToken/generate                                             controllers.DataTokenController.generate(dataSetName: String, dataLayerName: String)
->            /data/                                                          com.scalableminds.datastore.Routes

# SkeletonTracing Stuff
POST          /annotations/createExplorational                                controllers.AnnotationController.createExplorational
PUT           /annotations/:typ/:id                                           controllers.AnnotationController.updateWithJson(typ: String, id: String, version: Int)
POST          /annotations/:typ/:id/name                                      controllers.AnnotationController.nameExplorativeAnnotation(typ: String, id: String)
GET           /annotations/:typ/:id/finishAndRedirect                         controllers.AnnotationController.finishWithRedirect(typ: String, id: String)
GET           /annotations/:typ/:id/finish                                    controllers.AnnotationController.finish(typ: String, id: String)
GET           /annotations/:typ/:id/reopen                                    controllers.AnnotationController.reopen(typ: String, id: String)
GET           /annotations/:typ/:id/reset                                     controllers.AnnotationController.reset(typ: String, id: String)
POST          /annotations/:typ/:id/transfer                                  controllers.AnnotationController.transfer(typ: String, id: String)

GET           /annotations/:typ/:id                                           controllers.AnnotationController.trace(typ: String, id: String)
GET           /annotations/:typ/:id/info                                      controllers.AnnotationController.info(typ: String, id: String)
GET           /annotations/:typ/:id/download                                  controllers.AnnotationController.download(typ: String, id: String)
DELETE        /annotations/:typ/:id                                           controllers.AnnotationController.cancel(typ: String, id: String)

#Admin pages
GET           /admin/nml/upload                                               controllers.admin.NMLIO.uploadForm
POST          /admin/nml/upload                                               controllers.admin.NMLIO.upload

# Admin Tasks
GET           /api/tasks                                                      controllers.TaskController.list
DELETE        /api/tasks/:id                                                  controllers.admin.TaskAdministration.delete(id: String)

GET           /tasks                                                          controllers.TaskController.empty
GET           /tasks/overview                                                 controllers.admin.TaskAdministration.empty
GET           /admin/tasks/create                                             controllers.admin.TaskAdministration.create
POST          /admin/tasks/createBulk                                         controllers.admin.TaskAdministration.createBulk
POST          /admin/tasks/createFromNML                                      controllers.admin.TaskAdministration.createFromNML
POST          /admin/tasks/createFromForm                                     controllers.admin.TaskAdministration.createFromForm
GET           /admin/tasks/:id/edit                                           controllers.admin.TaskAdministration.edit(id: String)
POST          /admin/tasks/:id                                                controllers.admin.TaskAdministration.editTaskForm(id: String)
GET           /api/tasks/overview                                             controllers.admin.TaskAdministration.overviewData

GET           /api/tasks/:id/download                                         controllers.admin.NMLIO.taskDownload(id: String)
GET           /api/tasks/:id/annotations                                      controllers.AnnotationController.annotationsForTask(id: String)

GET           /taskTypes                                                      controllers.admin.TaskTypeAdministration.empty
GET           /taskTypes/:id/edit                                             controllers.UserController.emptyWithWildcard(id: String)
GET           /api/taskTypes                                                  controllers.admin.TaskTypeAdministration.list
POST          /api/taskTypes                                                  controllers.admin.TaskTypeAdministration.create
DELETE        /api/taskTypes/:id/delete                                       controllers.admin.TaskTypeAdministration.delete(id: String)
GET           /api/taskTypes/:id/tasks                                        controllers.admin.TaskAdministration.tasksForType(id: String)
GET           /api/taskTypes/:id/download                                     controllers.admin.NMLIO.taskTypeDownload(id: String)
GET           /api/taskTypes/:id                                              controllers.admin.TaskTypeAdministration.get(id: String)
POST          /api/taskTypes/:id                                              controllers.admin.TaskTypeAdministration.editTaskTypeForm(id: String)

# Projects
GET           /projects                                                       controllers.ProjectController.empty
GET           /api/projects                                                   controllers.ProjectController.list
POST          /api/projects                                                   controllers.ProjectController.create
DELETE        /api/projects/:name                                             controllers.ProjectController.delete(name: String)
GET           /api/projects/:name/download                                    controllers.admin.NMLIO.projectDownload(name: String)
GET           /api/projects/:name/tasks                                       controllers.ProjectController.tasksForProject(name: String)

GET           /statistics                                                     controllers.StatisticsController.empty
GET           /api/statistics/oxalis                                          controllers.StatisticsController.oxalis(interval: String, start: Option[Long], end: Option[Long])
GET           /api/statistics/users                                           controllers.StatisticsController.users(interval: String, start: Option[Long], end: Option[Long], limit: Int)
# Javascript routing
GET           /assets/javascripts/routes.js                                   controllers.Application.javascriptRoutes

# Map static resources from the /public folder to the /public path
GET           /assets/*file                                                   controllers.Assets.at(path="/public", file)<|MERGE_RESOLUTION|>--- conflicted
+++ resolved
@@ -22,54 +22,18 @@
 GET           /register                                                       controllers.Authentication.register
 POST          /register                                                       controllers.Authentication.handleRegistration
 
-<<<<<<< HEAD
 # Configurations
-GET           /api/userConfigurations/default                            controllers.ConfigurationController.default
-GET           /api/user/userConfiguration                                controllers.ConfigurationController.read
-POST          /api/user/userConfiguration                                controllers.ConfigurationController.update
-GET           /api/dataSetConfigurations/default                         controllers.ConfigurationController.defaultDataSet
-GET           /api/dataSetConfigurations/:dataSetName                    controllers.ConfigurationController.readDataSet(dataSetName: String)
-POST          /api/dataSetConfigurations/:dataSetName                    controllers.ConfigurationController.updateDataSet(dataSetName: String)
+GET           /api/userConfigurations/default                                 controllers.ConfigurationController.default
+GET           /api/user/userConfiguration                                     controllers.ConfigurationController.read
+POST          /api/user/userConfiguration                                     controllers.ConfigurationController.update
+GET           /api/dataSetConfigurations/default                              controllers.ConfigurationController.defaultDataSet
+GET           /api/dataSetConfigurations/:dataSetName                         controllers.ConfigurationController.readDataSet(dataSetName: String)
+POST          /api/dataSetConfigurations/:dataSetName                         controllers.ConfigurationController.updateDataSet(dataSetName: String)
 
 # Users
-GET           /user/tasks/request                                        controllers.TaskController.request
-GET           /users/:id/details                                   controllers.UserController.emptyWithWildcard(id)
-GET           /users                                                     controllers.UserController.empty
-
-GET           /api/users                                                 controllers.UserController.list
-GET           /api/user                                                  controllers.UserController.current
-GET           /api/user/annotations                                controllers.UserController.annotations
-GET           /api/user/loggedTime                                 controllers.UserController.loggedTime
-GET           /api/users/:id                                       controllers.UserController.user(id: String)
-DELETE        /api/users/:id                                       controllers.UserController.delete(id: String)
-PUT           /api/users/:id                                       controllers.UserController.update(id: String)
-GET           /api/users/:id/loggedTime                            controllers.UserController.userLoggedTime(id: String)
-GET           /api/users/:id/annotations                           controllers.UserController.userAnnotations(id: String)
-GET           /api/users/:id/annotations/download                        controllers.admin.NMLIO.userDownload(id: String)
-
-# TODO DOUBLE CHECK
-# User settings
-# GET           /users                                               controllers.UserController.empty
-# POST          /user/configuration                                  controllers.SettingsController.update
-# GET           /user/configuration                                  controllers.SettingsController.read
-# GET           /user/configuration/default                          controllers.SettingsController.default
-# GET           /user/tasks/request                                  controllers.TaskController.request
-#
-# GET           /api/users                                           controllers.UserController.list
-# GET           /api/user                                            controllers.UserController.current
-# DELETE        /api/users/:id                                       controllers.UserController.delete(id: String)
-# PUT           /api/users/:id                                       controllers.UserController.update(id: String)
-# GET           /api/users/:id/annotations/download                  controllers.admin.NMLIO.userDownload(id: String)
-
-# GET         /api/users/:id/loginAs                                     controllers.UserController.loginAsUser(id: String)
-=======
-# User settings
-GET           /users                                                          controllers.UserController.empty
-POST          /user/configuration                                             controllers.SettingsController.update
-GET           /user/configuration                                             controllers.SettingsController.read
-GET           /user/configuration/default                                     controllers.SettingsController.default
 GET           /user/tasks/request                                             controllers.TaskController.request
 GET           /users/:id/details                                              controllers.UserController.emptyWithWildcard(id)
+GET           /users                                                          controllers.UserController.empty
 
 GET           /api/users                                                      controllers.UserController.list
 GET           /api/user                                                       controllers.UserController.current
@@ -81,9 +45,18 @@
 GET           /api/users/:id/loggedTime                                       controllers.UserController.userLoggedTime(id: String)
 GET           /api/users/:id/annotations                                      controllers.UserController.userAnnotations(id: String)
 GET           /api/users/:id/annotations/download                             controllers.admin.NMLIO.userDownload(id: String)
-# GET         /api/users/:id/loginAs                                      controllers.UserController.loginAsUser(id: String)
+# GET         /api/users/:id/loginAs                                          controllers.UserController.loginAsUser(id: String)
 
->>>>>>> cec501b6
+# TODO DOUBLE CHECK
+# User settings
+# GET           /users                                                        controllers.UserController.empty
+# POST          /user/configuration                                           controllers.SettingsController.update
+# GET           /user/configuration                                           controllers.SettingsController.read
+# GET           /user/configuration/default                                   controllers.SettingsController.default
+# GET           /user/tasks/request                                           controllers.TaskController.request
+GET           /users/:id/details                                              controllers.UserController.emptyWithWildcard(id)
+
+
 
 # Team
 GET           /teams                                                          controllers.TeamController.empty
@@ -98,7 +71,7 @@
 
 # DataSets
 GET           /datasets                                                       controllers.DataSetController.empty
-# GET           /datasets/import                               controllers.DataSetController.importAll
+# GET           /datasets/import                                              controllers.DataSetController.importAll
 GET           /datasets/:dataSetName/view                                     controllers.DataSetController.view(dataSetName: String)
 
 GET           /api/datasets                                                   controllers.DataSetController.list
