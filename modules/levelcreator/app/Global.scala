import play.api._
import play.api.Play.current
import play.api.libs.concurrent._
import akka.pattern.ask
import akka.util.Timeout
import akka.actor.ActorSystem
import akka.actor.Props
import scala.concurrent.duration._
import play.api.libs.concurrent.Execution.Implicits._
import braingames.levelcreator._
import java.io.File



object Global extends GlobalSettings {
    
  override def onStart(app: Application) {
      val conf = app.configuration
      implicit val sys = Akka.system(app)
      implicit val timeout = Timeout((conf.getInt("actor.defaultTimeout") getOrElse 20) seconds)
<<<<<<< HEAD
      (DirectoryWatcher ? StartWatching(conf.getString("bindata.folder") getOrElse "binaryData")).onSuccess {
        case x =>
          if (Play.current.mode == Mode.Dev) {
            //BasicEvolution.runDBEvolution()
            // Data insertion needs to be delayed, because the dataSets need to be
            // found by the DirectoryWatcher first
            Logger.info("starting in Dev mode")
          }
          
      }
=======
      BinaryDataService.start()
>>>>>>> 90646b50
      StackWorkDistributor.start
      MissionWatcher.start
  }

  override def onStop(app: Application) {
    BinaryDataService.stop()
    Akka.system.actorFor("/user/missionWatcher") ! StopWatchingForMissions()
    models.context.BinaryDB.connection.close()
    models.context.db.close()
  }
}<|MERGE_RESOLUTION|>--- conflicted
+++ resolved
@@ -18,20 +18,7 @@
       val conf = app.configuration
       implicit val sys = Akka.system(app)
       implicit val timeout = Timeout((conf.getInt("actor.defaultTimeout") getOrElse 20) seconds)
-<<<<<<< HEAD
-      (DirectoryWatcher ? StartWatching(conf.getString("bindata.folder") getOrElse "binaryData")).onSuccess {
-        case x =>
-          if (Play.current.mode == Mode.Dev) {
-            //BasicEvolution.runDBEvolution()
-            // Data insertion needs to be delayed, because the dataSets need to be
-            // found by the DirectoryWatcher first
-            Logger.info("starting in Dev mode")
-          }
-          
-      }
-=======
       BinaryDataService.start()
->>>>>>> 90646b50
       StackWorkDistributor.start
       MissionWatcher.start
   }
