--- conflicted
+++ resolved
@@ -71,7 +71,6 @@
     loss: "categoricalCrossentropy",
     metrics: ["accuracy"],
   });
-<<<<<<< HEAD
   const filteredTrainDataSorted = await filterUnlabeledExamples(trainData);
   const inds = tf.util.createShuffledIndices(filteredTrainDataSorted.labels.shape[0]);
   const shuffledIndices = tf.tensor1d(new Int32Array(inds));
@@ -79,11 +78,7 @@
     xs: tf.gather(filteredTrainDataSorted.xs, shuffledIndices),
     labels: tf.gather(filteredTrainDataSorted.labels, shuffledIndices),
   };
-=======
-
-  const filteredTrainData = filterUnlabeledExamples(trainData);
   const classWeight = computeClassWeight(filteredTrainData);
->>>>>>> 3a94719a
   const batchSize = filteredTrainData.xs.size;
   const validationSplit = 0.25;
   const trainEpochs = 150;
