@(level: models.knowledge.Level, outputFilepattern: String)

var page = require('webpage').create();

<<<<<<< HEAD
page.viewportSize = { width : 1000, height : 1000 };

var i = 0;
var length = 0;

var render = function() {
  
  page.evaluate(function() {
    window.levelCreator.headlessRendering(i);
  });
    
  page.onCallback = function (data) {
    page.render(@{outputFilepattern}.replace("%i", i));
    i++;

    if (i < length) {
      render();
    } else {
      phantom.exit();
    }
  }
}

page.onCallback = function (data) {
  if (data.message == "initialized") {

    page.clipRect = { width : data.width, height : data.height };

    length = data.length;
  }
=======
page.viewportSize = { width: @level.width, height : @level.height };
page.content = "<html><body></body></html>";

for( var i = 0; i < @level.depth; i++ ) {
	(function (i) {
		page.evaluate(function(i) {
			document.body.innerHTML = "<h1>Frame #" + i + "</h1>";
		}, i);
		page.render("@{outputFilepattern}".replace("%i", i));
	})(i);
>>>>>>> e11f5dd5
}

page.open("");<|MERGE_RESOLUTION|>--- conflicted
+++ resolved
@@ -2,7 +2,6 @@
 
 var page = require('webpage').create();
 
-<<<<<<< HEAD
 page.viewportSize = { width : 1000, height : 1000 };
 
 var i = 0;
@@ -33,18 +32,6 @@
 
     length = data.length;
   }
-=======
-page.viewportSize = { width: @level.width, height : @level.height };
-page.content = "<html><body></body></html>";
-
-for( var i = 0; i < @level.depth; i++ ) {
-	(function (i) {
-		page.evaluate(function(i) {
-			document.body.innerHTML = "<h1>Frame #" + i + "</h1>";
-		}, i);
-		page.render("@{outputFilepattern}".replace("%i", i));
-	})(i);
->>>>>>> e11f5dd5
 }
 
 page.open("");