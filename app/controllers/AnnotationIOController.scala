package controllers

import java.io.File

import akka.actor.ActorSystem
import akka.stream.ActorMaterializer
import akka.stream.scaladsl._
import akka.util.ByteString
import javax.inject.Inject
import com.scalableminds.util.io.{NamedEnumeratorStream, ZipIO}
import com.scalableminds.util.accesscontext.{DBAccessContext, GlobalAccessContext}
import com.scalableminds.util.tools.{Fox, FoxImplicits}
import com.scalableminds.webknossos.tracingstore.SkeletonTracing.{SkeletonTracing, SkeletonTracings}
import com.scalableminds.webknossos.tracingstore.VolumeTracing.VolumeTracing
import com.scalableminds.webknossos.tracingstore.tracings.{ProtoGeometryImplicits, TracingType}
import com.typesafe.scalalogging.LazyLogging
import models.annotation.AnnotationState._
import models.annotation.nml.{NmlResults, NmlService, NmlWriter}
import models.annotation._
import models.binary.{DataSet, DataSetDAO, DataSetService}
import models.project.ProjectDAO
import models.task._
import models.user._
import oxalis.security.WkEnv
import com.mohiva.play.silhouette.api.Silhouette
import com.mohiva.play.silhouette.api.actions.{SecuredRequest, UserAwareRequest}
import com.scalableminds.webknossos.datastore.models.datasource.{ElementClass, SegmentationLayer}
import com.scalableminds.webknossos.tracingstore.tracings.volume.VolumeTracingDefaults
import play.api.http.HttpEntity
import play.api.i18n.{Messages, MessagesApi, MessagesProvider}
import play.api.libs.Files.TemporaryFile
import play.api.libs.iteratee.Enumerator
import play.api.libs.iteratee.streams.IterateeStreams
import play.api.libs.json.Json
import play.api.mvc.{ResponseHeader, Result}
import utils.ObjectId

import scala.concurrent.{ExecutionContext, Future}


class AnnotationIOController @Inject()(nmlWriter: NmlWriter,
                                       annotationDAO: AnnotationDAO,
                                       projectDAO: ProjectDAO,
                                       dataSetDAO: DataSetDAO,
                                       dataSetService: DataSetService,
                                       userService: UserService,
                                       taskDAO: TaskDAO,
                                       taskTypeDAO: TaskTypeDAO,
                                       tracingStoreService: TracingStoreService,
                                       annotationService: AnnotationService,
                                       sil: Silhouette[WkEnv],
                                       provider: AnnotationInformationProvider,
                                       nmlService: NmlService)
                                      (implicit ec: ExecutionContext)
  extends Controller
    with FoxImplicits
    with ProtoGeometryImplicits
    with LazyLogging {
  implicit val actorSystem = ActorSystem()
  implicit val materializer = ActorMaterializer()

  private def nameForNmls(fileNames: Seq[String]) =
    if (fileNames.size == 1)
      fileNames.headOption.map(_.replaceAll("\\.nml$", ""))
    else
      None

  private def descriptionForNMLs(descriptions: Seq[Option[String]]) =
    if (descriptions.size == 1) descriptions.headOption.flatten.getOrElse("") else ""


  def upload = sil.SecuredAction.async(parse.multipartFormData) { implicit request =>

    def returnError(zipParseResult: NmlResults.ZipParseResult) = {
      if (zipParseResult.containsFailure) {
        val errors = zipParseResult.parseResults.flatMap {
          case result: NmlResults.NmlParseFailure =>
            Some("error" -> Messages("nml.file.invalid", result.fileName, result.error))
          case _ => None
        }
        Future.successful(JsonBadRequest(errors))
      } else {
        Future.successful(JsonBadRequest(Messages("nml.file.noFile")))
      }
    }

    def assertAllOnSameDataSet(skeletons: List[SkeletonTracing], volume: Option[VolumeTracing]): Fox[String] =
      for {
        dataSetName <- volume.map(_.dataSetName).orElse(skeletons.headOption.map(_.dataSetName)).toFox
        _ <- bool2Fox(skeletons.forall(_.dataSetName == dataSetName))
      } yield dataSetName

    val shouldCreateGroupForEachFile: Boolean = request.body.dataParts("createGroupForEachFile")(0) == "true"

    val parsedFiles = request.body.files.foldLeft(NmlResults.ZipParseResult()) {
      case (acc, next) => {
        val file = new File(next.ref.path.toString)
        acc.combineWith(nmlService.extractFromFile(file, next.filename))
      }
    }


    val tracingsProcessed =
      if (shouldCreateGroupForEachFile)
        nmlService.wrapTreesInGroups(parsedFiles.parseResults)
      else
        nmlService.addPrefixesToTreeNames(parsedFiles.parseResults)

    val parseSuccess = tracingsProcessed.filter(_.succeeded)

    if (!parsedFiles.isEmpty) {
      val tracings = parseSuccess.flatMap(_.bothTracingOpts)
      val (skeletonTracings, volumeTracingsWithDataLocations) = nmlService.splitVolumeAndSkeletonTracings(tracings)
      val name = nameForNmls(parseSuccess.map(_.fileName))
      val description = descriptionForNMLs(parseSuccess.map(_.description))

      for {
        _ <- bool2Fox(skeletonTracings.nonEmpty || volumeTracingsWithDataLocations.nonEmpty) ?~> "nml.file.noFile"
        _ <- bool2Fox(volumeTracingsWithDataLocations.size <= 1) ?~> "nml.file.multipleVolumes"
        dataSetName <- assertAllOnSameDataSet(skeletonTracings, volumeTracingsWithDataLocations.headOption.map(_._1)) ?~> "nml.file.differentDatasets"
        dataSet <- dataSetDAO.findOneByName(dataSetName)
        tracingStoreClient <- tracingStoreService.clientFor(dataSet)
        volumeTracingIdOpt <- Fox.runOptional(volumeTracingsWithDataLocations.headOption){ v =>
<<<<<<< HEAD
          for {
            processedVolumeTracing <- adaptPropertiesToFallbackLayer(v._1, dataSet)
            savedTracingId <- tracingStoreClient.saveVolumeTracing(processedVolumeTracing, parsedFiles.otherFiles.get(v._2).map(_.file))
          } yield savedTracingId
=======
          dataStoreHandler.saveVolumeTracing(v._1, parsedFiles.otherFiles.get(v._2).map(tmpFile => new File(tmpFile.path.toString)))
>>>>>>> 5860e3d7
        }
        mergedSkeletonTracingIdOpt <- Fox.runOptional(skeletonTracings.headOption){ s =>
          tracingStoreClient.mergeSkeletonTracingsByContents(SkeletonTracings(skeletonTracings), persistTracing=true)
        }
        annotation <- annotationService.createFrom(
          request.identity, dataSet, mergedSkeletonTracingIdOpt, volumeTracingIdOpt, AnnotationType.Explorational, name, description)
      } yield JsonOk(
        Json.obj("annotation" -> Json.obj("typ" -> annotation.typ, "id" -> annotation.id)),
        Messages("nml.file.uploadSuccess")
      )
    } else {
      returnError(parsedFiles)
    }
  }

  private def adaptPropertiesToFallbackLayer(volumeTracing: VolumeTracing, dataSet: DataSet)(implicit ctx: DBAccessContext): Fox[VolumeTracing] = {
    for {
      dataSource <- dataSetService.dataSourceFor(dataSet).flatMap(_.toUsable)
      fallbackLayer = dataSource.dataLayers.flatMap {
        case layer: SegmentationLayer if (Some(layer.name) == volumeTracing.fallbackLayer) => Some(layer)
        case _ => None
      }.headOption
    } yield {
      volumeTracing.copy(
        boundingBox = boundingBoxToProto(dataSource.boundingBox),
        elementClass = fallbackLayer.map(layer => elementClassToProto(layer.elementClass)).getOrElse(elementClassToProto(VolumeTracingDefaults.elementClass)),
        fallbackLayer = fallbackLayer.map(_.name),
        largestSegmentId = fallbackLayer.map(_.largestSegmentId).getOrElse(VolumeTracingDefaults.largestSegmentId))
    }
  }

  def download(typ: String, id: String) = sil.SecuredAction.async { implicit request =>
    logger.trace(s"Requested download for annotation: $typ/$id")
    for {
      identifier <- AnnotationIdentifier.parse(typ, id)
      result <- identifier.annotationType match {
        case AnnotationType.View => Fox.failure("Cannot download View annotation")
        case AnnotationType.CompoundProject => downloadProject(id, request.identity)
        case AnnotationType.CompoundTask => downloadTask(id, request.identity)
        case AnnotationType.CompoundTaskType => downloadTaskType(id, request.identity)
        case _ => downloadExplorational(id, typ, request.identity)
      }
    } yield result
  }

  def downloadExplorational(annotationId: String, typ: String, issuingUser: User)(implicit ctx: DBAccessContext, m: MessagesProvider) = {

    def skeletonToDownloadStream(dataSet: DataSet, annotation: Annotation, name: String) = {
      for {
        tracingStoreClient <- tracingStoreService.clientFor(dataSet)
        skeletonTracingId <- annotation.skeletonTracingId.toFox
        tracing <- tracingStoreClient.getSkeletonTracing(skeletonTracingId)
        user <- userService.findOneById(annotation._user, useCache = true)
        taskOpt <- Fox.runOptional(annotation._task)(taskDAO.findOne)
      } yield {
        (nmlWriter.toNmlStream(Some(tracing), None, Some(annotation), dataSet.scale, Some(user), taskOpt), name + ".nml")
      }
    }

    def volumeOrHybridToDownloadStream(dataSet: DataSet, annotation: Annotation, name: String) = {
      for {
        tracingStoreClient <- tracingStoreService.clientFor(dataSet)
        volumeTracingId <- annotation.volumeTracingId.toFox
        (volumeTracing, data: Source[ByteString, _]) <- tracingStoreClient.getVolumeTracing(volumeTracingId)
        skeletonTracingOpt <- Fox.runOptional(annotation.skeletonTracingId)(tracingStoreClient.getSkeletonTracing)
        user <- userService.findOneById(annotation._user, useCache = true)
        taskOpt <- Fox.runOptional(annotation._task)(taskDAO.findOne)
      } yield {
        val dataEnumerator = Enumerator.fromStream(data.runWith(StreamConverters.asInputStream()))
        (Enumerator.outputStream { outputStream =>
          ZipIO.zip(
            List(
              new NamedEnumeratorStream(name + ".nml", nmlWriter.toNmlStream(skeletonTracingOpt, Some(volumeTracing), Some(annotation), dataSet.scale, Some(user), taskOpt)),
              new NamedEnumeratorStream("data.zip", dataEnumerator)
            ), outputStream)
        }, name + ".zip")
      }
    }

    def tracingToDownloadStream(dataSet: DataSet, annotation: Annotation, name: String) = {
      if (annotation.tracingType == TracingType.skeleton)
        skeletonToDownloadStream(dataSet, annotation, name)
      else
        volumeOrHybridToDownloadStream(dataSet, annotation, name)
    }

    for {
      annotation <- provider.provideAnnotation(typ, annotationId, issuingUser)
      restrictions <- provider.restrictionsFor(typ, annotationId)
      name <- provider.nameFor(annotation) ?~> Messages("annotation.name.impossible")
      _ <- restrictions.allowDownload(issuingUser) ?~> Messages("annotation.download.notAllowed")
      dataSet <- dataSetDAO.findOne(annotation._dataSet)(GlobalAccessContext) ?~> "dataSet.notFound"
      (downloadStream, fileName) <- tracingToDownloadStream(dataSet, annotation, name)
    } yield {
      Ok.chunked(Source.fromPublisher(IterateeStreams.enumeratorToPublisher(downloadStream)))
        .as(if (fileName.toLowerCase.endsWith(".zip")) "application/zip" else "application/xml")
        .withHeaders(
        CONTENT_DISPOSITION ->
          s"attachment;filename=${'"'}${fileName}${'"'}")
    }
  }

  def downloadProject(projectId: String, user: User)(implicit ctx: DBAccessContext, m: MessagesProvider) = {
    for {
      projectIdValidated <- ObjectId.parse(projectId)
      project <- projectDAO.findOne(projectIdValidated) ?~> Messages("project.notFound", projectId)
      _ <- Fox.assertTrue(userService.isTeamManagerOrAdminOf(user, project._team))
      annotations <- annotationDAO.findAllFinishedForProject(projectIdValidated)
      zip <- annotationService.zipAnnotations(annotations, project.name + "_nmls.zip")
    } yield {
      val file = new File(zip.path.toString)
      Ok.sendFile(file, inline = false)
    }
  }

  def downloadTask(taskId: String, user: User)(implicit ctx: DBAccessContext, m: MessagesProvider) = {
    def createTaskZip(task: Task): Fox[TemporaryFile] = annotationService.annotationsFor(task._id).flatMap { annotations =>
      val finished = annotations.filter(_.state == Finished)
      annotationService.zipAnnotations(finished, task._id.toString + "_nmls.zip")
    }

    for {
      task <- taskDAO.findOne(ObjectId(taskId)).toFox ?~> Messages("task.notFound")
      project <- projectDAO.findOne(task._project) ?~> Messages("project.notFound")
      _ <- Fox.assertTrue(userService.isTeamManagerOrAdminOf(user, project._team)) ?~> Messages("notAllowed")
      zip <- createTaskZip(task)
    } yield {
      val file = new File(zip.path.toString)
      Ok.sendFile(file, inline = false)
    }
  }

  def downloadTaskType(taskTypeId: String, user: User)(implicit ctx: DBAccessContext, m: MessagesProvider) = {
    def createTaskTypeZip(taskType: TaskType) =
      for {
        tasks <- taskDAO.findAllByTaskType(taskType._id)
        annotations <- Fox.serialCombined(tasks)(task => annotationService.annotationsFor(task._id)).map(_.flatten).toFox
        finishedAnnotations = annotations.filter(_.state == Finished)
        zip <- annotationService.zipAnnotations(finishedAnnotations, taskType.summary + "_nmls.zip")
      } yield zip

    for {
      taskTypeIdValidated <- ObjectId.parse(taskTypeId)
      tasktype <- taskTypeDAO.findOne(taskTypeIdValidated) ?~> Messages("taskType.notFound")
      _ <- Fox.assertTrue(userService.isTeamManagerOrAdminOf(user, tasktype._team)) ?~> Messages("notAllowed")
      zip <- createTaskTypeZip(tasktype)
    } yield {
      val file = new File(zip.path.toString)
      Ok.sendFile(file, inline = false)
    }
  }
}<|MERGE_RESOLUTION|>--- conflicted
+++ resolved
@@ -121,14 +121,10 @@
         dataSet <- dataSetDAO.findOneByName(dataSetName)
         tracingStoreClient <- tracingStoreService.clientFor(dataSet)
         volumeTracingIdOpt <- Fox.runOptional(volumeTracingsWithDataLocations.headOption){ v =>
-<<<<<<< HEAD
           for {
             processedVolumeTracing <- adaptPropertiesToFallbackLayer(v._1, dataSet)
-            savedTracingId <- tracingStoreClient.saveVolumeTracing(processedVolumeTracing, parsedFiles.otherFiles.get(v._2).map(_.file))
+            savedTracingId <- tracingStoreClient.saveVolumeTracing(processedVolumeTracing, parsedFiles.otherFiles.get(v._2).map(tmpFile => new File(tmpFile.path.toString)))
           } yield savedTracingId
-=======
-          dataStoreHandler.saveVolumeTracing(v._1, parsedFiles.otherFiles.get(v._2).map(tmpFile => new File(tmpFile.path.toString)))
->>>>>>> 5860e3d7
         }
         mergedSkeletonTracingIdOpt <- Fox.runOptional(skeletonTracings.headOption){ s =>
           tracingStoreClient.mergeSkeletonTracingsByContents(SkeletonTracings(skeletonTracings), persistTracing=true)
