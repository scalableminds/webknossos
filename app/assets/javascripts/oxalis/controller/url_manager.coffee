### define
app : app
backbone : backbone
../constants : constants
###

class UrlManager


  MAX_UPDATE_INTERVAL : 2000

  constructor : (@model) ->

    @baseUrl      = document.location.pathname
    @initialState = @parseUrl()

    @update = _.throttle(
      => location.replace(@buildUrl())
      @MAX_UPDATE_INTERVAL
    )

    _.extend(@, Backbone.Events)

<<<<<<< HEAD
  parseUrl : ->

    stateString = location.hash.slice(1)
    state       = {}
=======

  parseUrl : ->
>>>>>>> e051f2e3

    stateString = location.hash.slice(1)
    state       =
      position : null
      mode : null
      zoomStep : null

    if stateString

      stateArray = stateString.split(",")
      if stateArray.length >= 5

        state.position = _.map stateArray.slice(0, 3), (e) -> +e
        state.mode     = +stateArray[3]
        state.zoomStep = +stateArray[4]

        if stateArray.length >= 8
          state.rotation = _.map stateArray.slice(5, 8), (e) -> +e

    return state


  startUrlUpdater : ->

    @listenTo(@model.flycam, "changed", @update)
    @listenTo(@model.flycam3d, "changed", @update)
    @listenTo(app.vent, "changeViewMode", @update)


  buildUrl : ->

    { flycam, flycam3d } = @model
    state = _.map flycam.getPosition(), (e) -> Math.floor(e)
    state.push( @model.mode )

    if @model.mode in constants.MODES_ARBITRARY
      state = state.concat( [flycam3d.getZoomStep().toFixed(2)] )
                   .concat( _.map flycam3d.getRotation(), (e) -> e.toFixed(2) )

    else
      state = state.concat( [flycam.getZoomStep().toFixed(2)] )

    return @baseUrl + "#" + state.join(",")<|MERGE_RESOLUTION|>--- conflicted
+++ resolved
@@ -21,21 +21,11 @@
 
     _.extend(@, Backbone.Events)
 
-<<<<<<< HEAD
+
   parseUrl : ->
 
     stateString = location.hash.slice(1)
-    state       = {}
-=======
-
-  parseUrl : ->
->>>>>>> e051f2e3
-
-    stateString = location.hash.slice(1)
-    state       =
-      position : null
-      mode : null
-      zoomStep : null
+    state = {}
 
     if stateString
 
