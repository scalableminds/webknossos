--- conflicted
+++ resolved
@@ -87,79 +87,11 @@
           (user) =>
 
             dataSet = tracing.content.dataSet
-<<<<<<< HEAD
-            @user = new User(user)
-            @scaleInfo = new ScaleInfo(dataSet.scale)
-            @updatePipeline = new Pipeline([tracing.version])
-
-            if (bb = tracing.content.boundingBox)?
-                @boundingBox = {
-                  min : bb.topLeft
-                  max : [
-                    bb.topLeft[0] + bb.width
-                    bb.topLeft[1] + bb.height
-                    bb.topLeft[2] + bb.depth
-                  ]
-                }
-
-            @dataSetName = dataSet.name
-            @datasetPostfix = _.last(@dataSetName.split("_"))
-            zoomStepCount = Infinity
-            @binary = {}
-            @lowerBoundary = [ Infinity,  Infinity,  Infinity]
-            @upperBoundary = [-Infinity, -Infinity, -Infinity]
-
-            for layer in @getLayers( dataSet.dataLayers, tracing.content.contentData.customLayers )
-
-              layer.bitDepth = parseInt( layer.elementClass.substring(4) )
-              @binary[layer.name] = new Binary(this, tracing, layer, tracingId, @updatePipeline)
-              zoomStepCount = Math.min(zoomStepCount, @binary[layer.name].cube.ZOOM_STEP_COUNT - 1)
-
-              for i in [0..2]
-                @lowerBoundary[i] = Math.min @lowerBoundary[i], @binary[layer.name].lowerBoundary[i]
-                @upperBoundary[i] = Math.max @upperBoundary[i], @binary[layer.name].upperBoundary[i]
-
-            if @getColorBinaries().length == 0
-              Toast.error("No data available! Something seems to be wrong with the dataset.")
-            @setDefaultBinaryColors()
-
-            @flycam = new Flycam2d(constants.PLANE_WIDTH, @scaleInfo, zoomStepCount, @user)
-            @flycam3d = new Flycam3d(constants.DISTANCE_3D, dataSet.scale)
-
-            @flycam3d.on
-              "changed" : (matrix, zoomStep) =>
-                @flycam.setPosition( matrix[12..14] )
-
-            @flycam.on
-              "positionChanged" : (position) =>
-                @flycam3d.setPositionSilent(position)
-
-            # init state
-            @flycam.setPosition( state.position || tracing.content.editPosition )
-            if state.zoomStep?
-              @flycam.setZoomStep( state.zoomStep )
-              @flycam3d.setZoomStep( state.zoomStep )
-            if state.rotation?
-              @flycam3d.setRotation( state.rotation )
-
-            if controlMode == constants.CONTROL_MODE_TRACE
-
-              if "volume" in tracing.content.settings.allowedModes
-                $.assert( @getSegmentationBinary()?,
-                  "Volume is allowed, but segmentation does not exist" )
-                @volumeTracing = new VolumeTracing(tracing, @flycam, @getSegmentationBinary(), @updatePipeline)
-
-              else
-                @skeletonTracing = new SkeletonTracing(tracing, @scaleInfo, @flycam, @flycam3d, @user, @updatePipeline)
-
-            {"restrictions": tracing.restrictions, "settings": tracing.content.settings}
-=======
             layers  = @getLayers(dataSet.dataLayers, tracing.content.contentData.customLayers)
             $.when(
               @getDataTokens(dataSet.dataStore.url, dataSet.name, layers)...
             ).pipe =>
               @initializeWithData(controlMode, state, tracingId, tracingType, tracing, user, layers)
->>>>>>> 0b73ca67
 
           -> Toast.error("Ooops. We couldn't communicate with our mother ship. Please try to reload this page.")
         )
@@ -177,6 +109,7 @@
     dataSet = tracing.content.dataSet
     @user = new User(user)
     @scaleInfo = new ScaleInfo(dataSet.scale)
+    @updatePipeline = new Pipeline([tracing.version])
 
     if (bb = tracing.content.boundingBox)?
         @boundingBox = {
@@ -198,7 +131,7 @@
     for layer in layers
 
       layer.bitDepth = parseInt( layer.elementClass.substring(4) )
-      @binary[layer.name] = new Binary(this, tracing, layer, tracingId)
+      @binary[layer.name] = new Binary(this, tracing, layer, tracingId, @updatePipeline)
       zoomStepCount = Math.min(zoomStepCount, @binary[layer.name].cube.ZOOM_STEP_COUNT - 1)
 
       for i in [0..2]
@@ -233,10 +166,10 @@
       if "volume" in tracing.content.settings.allowedModes
         $.assert( @getSegmentationBinary()?,
           "Volume is allowed, but segmentation does not exist" )
-        @volumeTracing = new VolumeTracing(tracing, @flycam, @getSegmentationBinary().cube)
+        @volumeTracing = new VolumeTracing(tracing, @flycam, @getSegmentationBinary(), @updatePipeline)
 
       else
-        @skeletonTracing = new SkeletonTracing(tracing, @scaleInfo, @flycam, @flycam3d, @user)
+        @skeletonTracing = new SkeletonTracing(tracing, @scaleInfo, @flycam, @flycam3d, @user, @updatePipeline)
 
     {"restrictions": tracing.restrictions, "settings": tracing.content.settings}
 
