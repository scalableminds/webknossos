<<<<<<< HEAD
_                    = require("lodash")
PaginationCollection = require("../pagination_collection")
DatasetModel         = require("./dataset_model")

class DatasetCollection extends PaginationCollection
=======
### define
../sorted_collection : SortedCollection
./dataset_model : DatasetModel
###

class DatasetCollection extends SortedCollection
>>>>>>> 37daf6c3

  url : "/api/datasets"
  model : DatasetModel

module.exports = DatasetCollection<|MERGE_RESOLUTION|>--- conflicted
+++ resolved
@@ -1,17 +1,7 @@
-<<<<<<< HEAD
-_                    = require("lodash")
-PaginationCollection = require("../pagination_collection")
+SortedCollection     = require("../sorted_collection")
 DatasetModel         = require("./dataset_model")
 
-class DatasetCollection extends PaginationCollection
-=======
-### define
-../sorted_collection : SortedCollection
-./dataset_model : DatasetModel
-###
-
 class DatasetCollection extends SortedCollection
->>>>>>> 37daf6c3
 
   url : "/api/datasets"
   model : DatasetModel
