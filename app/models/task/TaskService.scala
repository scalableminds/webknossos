--- conflicted
+++ resolved
@@ -34,7 +34,6 @@
     TaskDAO.findAllAdministratable(user)
 
   def remove(_task: BSONObjectID)(implicit ctx: DBAccessContext) = {
-<<<<<<< HEAD
     TaskDAO.update(Json.obj("_id" -> _task), Json.obj("$set" -> Json.obj("isActive" -> false))).flatMap{
       case result if result.n > 0 =>
         for {
@@ -49,13 +48,6 @@
 
   def findAllByTaskType(_taskType: String)(implicit ctx: DBAccessContext) = withExceptionCatcher{
     withValidId(_taskType)(TaskDAO.findAllByTaskType)
-=======
-    for{
-      _ <- AnnotationDAO.finishAllWithTaskId(_task)
-      _ <- OpenAssignmentService.removeByTask(_task)
-      _ <- TaskDAO.removeById(_task)
-    } yield true
->>>>>>> f297eba6
   }
 
   def deleteAllWithTaskType(taskType: TaskType)(implicit ctx: DBAccessContext) =
