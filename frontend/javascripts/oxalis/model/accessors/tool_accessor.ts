--- conflicted
+++ resolved
@@ -369,16 +369,11 @@
 
 const getVolumeDisabledWhenVolumeIsEnabled = memoizeOne(_getVolumeDisabledWhenVolumeIsEnabled);
 const _getDisabledInfoForTools = (state: OxalisState): Record<AnnotationToolEnum, DisabledInfo> => {
-<<<<<<< HEAD
-  const hasSkeleton = state.tracing.skeleton != null;
+  const hasSkeleton = state.annotation.skeleton != null;
   const isSkeletonTransformed = isSkeletonLayerTransformed(state);
   const skeletonToolInfo = getSkeletonToolInfo(hasSkeleton, isSkeletonTransformed);
   // TODO: test volume only annotations & view mode only
   const boundingBoxToolInfo = getBoundingBoxToolInfo(hasSkeleton, isSkeletonTransformed);
-=======
-  const hasSkeleton = state.annotation.skeleton != null;
-  const skeletonToolInfo = getSkeletonToolInfo(hasSkeleton, isSkeletonLayerTransformed(state));
->>>>>>> 7bde5c28
 
   const disabledVolumeInfo = getDisabledVolumeInfo(state);
   return {
