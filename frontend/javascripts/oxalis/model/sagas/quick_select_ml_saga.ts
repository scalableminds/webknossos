--- conflicted
+++ resolved
@@ -566,7 +566,6 @@
   // data copies).
   const startOffset = bestMaskIndex * EMBEDDING_SIZE[0] * EMBEDDING_SIZE[1];
   for (let idx = 0; idx < EMBEDDING_SIZE[0] * EMBEDDING_SIZE[1]; idx++) {
-<<<<<<< HEAD
     const x = idx % EMBEDDING_SIZE[0];
     const y = Math.floor(idx / EMBEDDING_SIZE[0]);
     if (x >= onnxCoord[0] && x < onnxCoord[2] && y >= onnxCoord[1] && y < onnxCoord[3]) {
@@ -576,10 +575,7 @@
       const idxInArea = xInArea + yInArea * (onnxCoord[2]- onnxCoord[0]);
       maskAreaData[idxInArea] = masks.data[idx + startOffset];*/
     }
-    maskData[idx] = masks.data[idx + startOffset] > 0 ? 1 : 0;
-=======
     maskData[idx] = (masks.data[idx + startOffset] as number) > 0 ? 1 : 0;
->>>>>>> f51cd2e0
   }
 
   const size = embeddingBoxInTargetMag.getSize();
