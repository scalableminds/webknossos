--- conflicted
+++ resolved
@@ -63,7 +63,6 @@
   }
 }
 
-<<<<<<< HEAD
 trait AdditionalCoordinateKey {
   protected def additionalCoordinatesKeyPart(additionalCoordinates: Seq[AdditionalCoordinate],
                                              additionalAxes: Seq[AdditionalAxis],
@@ -79,10 +78,7 @@
   }
 }
 
-trait BucketKeys extends WKWMortonHelper with WKWDataFormatHelper with LazyLogging with AdditionalCoordinateKey {
-=======
-trait BucketKeys extends MortonEncoding with WKWDataFormatHelper with LazyLogging {
->>>>>>> 8670dfad
+trait BucketKeys extends MortonEncoding with WKWDataFormatHelper with LazyLogging with AdditionalCoordinateKey {
   protected def buildBucketKey(dataLayerName: String,
                                bucket: BucketPosition,
                                additionalAxes: Option[Seq[AdditionalAxis]]): String = {
