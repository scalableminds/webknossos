import brainflight.tools.geometry._
import play.api._
import play.api.Play.current
import models._
import brainflight.mail.DefaultMails
import models.graph.Experiment
import models.graph.Tree
import models.graph.Node

object Global extends GlobalSettings {

<<<<<<< HEAD
  override def onStart( app: Application ) {
//    if ( Play.current.mode == Mode.Dev )
=======
  override def onStart(app: Application) {
    if (Play.current.mode == Mode.Dev)
>>>>>>> c1f3498e
      InitialData.insert()
  }

}

/**
 * Initial set of data to be imported
 * in the sample application.
 */
object InitialData {

  def insert() = {
    if ( DataSet.findAll.isEmpty ) {
      DataSet.insert( DataSet(
        "2012-06-28_Cortex",
        Play.configuration.getString( "binarydata.path" ) getOrElse ( "binaryData/" )+"2012-06-28_Cortex",
        List( 0, 1, 2, 3 ),
<<<<<<< HEAD
        Point3D(24 * 128, 16 * 128, 8 * 128) ) )

=======
        Point3D( 24 * 128, 16 * 128, 8 * 128) ) )
>>>>>>> c1f3498e
    }

    if (Role.findAll.isEmpty) {
      Role.insert(Role("user", Nil))
      Role.insert(Role("admin", Permission("*", "*" :: Nil) :: Nil))
    }

    if (User.findAll.isEmpty) {
      val u = ("scmboy@scalableminds.com", "SCM Boy", "secret", List(Experiment.createNew._id))
      Seq(
        u).foreach(User.create _ tupled)
    }
  }

}<|MERGE_RESOLUTION|>--- conflicted
+++ resolved
@@ -9,13 +9,8 @@
 
 object Global extends GlobalSettings {
 
-<<<<<<< HEAD
-  override def onStart( app: Application ) {
-//    if ( Play.current.mode == Mode.Dev )
-=======
   override def onStart(app: Application) {
     if (Play.current.mode == Mode.Dev)
->>>>>>> c1f3498e
       InitialData.insert()
   }
 
@@ -33,12 +28,7 @@
         "2012-06-28_Cortex",
         Play.configuration.getString( "binarydata.path" ) getOrElse ( "binaryData/" )+"2012-06-28_Cortex",
         List( 0, 1, 2, 3 ),
-<<<<<<< HEAD
         Point3D(24 * 128, 16 * 128, 8 * 128) ) )
-
-=======
-        Point3D( 24 * 128, 16 * 128, 8 * 128) ) )
->>>>>>> c1f3498e
     }
 
     if (Role.findAll.isEmpty) {
