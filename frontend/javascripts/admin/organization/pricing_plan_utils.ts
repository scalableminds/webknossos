--- conflicted
+++ resolved
@@ -20,12 +20,8 @@
 ];
 
 export const powerPlanFeatures = [
-<<<<<<< HEAD
+  "Everything from Team and Personal plans",
   "Up to Unlimited Users",
-=======
-  "Everything from Team and Personal plans",
-  "Unlimited Users",
->>>>>>> 84df0925
   "Segmentation Proof-Reading Tool",
   "On-premise or dedicated hosting solutions available",
   "Integration with your HPC and storage servers",
