// @flow
<<<<<<< HEAD
=======
import { DataBucket } from "oxalis/model/bucket_data_handling/bucket";
import type { Vector3, Vector4 } from "oxalis/constants";
import constants from "oxalis/constants";
import _ from "lodash";
>>>>>>> 4ccf3e8b
import * as THREE from "three";
import _ from "lodash";

import { DataBucket } from "oxalis/model/bucket_data_handling/bucket";
import { createUpdatableTexture } from "oxalis/geometries/materials/abstract_plane_material_factory";
import { getRenderer } from "oxalis/controller/renderer";
import { waitForCondition } from "libs/utils";
import UpdatableTexture from "libs/UpdatableTexture";
import constants, { type Vector4 } from "oxalis/constants";
import window from "libs/window";

// A TextureBucketManager instance is responsible for making buckets available
// to the GPU.
// setActiveBuckets can be called with an array of buckets, which will be
// written into the dataTexture and lookUpTexture of this class instance.
// Buckets which are already in this texture won't be written again.
// Buckets which are not needed anymore will be replaced by other buckets.

// A bucket is considered "active" if it is supposed to be in the data texture.
// A bucket is considered "committed" if it is indeed in the data texture.
// Active buckets will be pushed into a writerQueue which is processed by
// writing buckets to the data texture (i.e., "committing the buckets").

const lookUpBufferWidth = constants.LOOK_UP_TEXTURE_WIDTH;

// At the moment, we only store one float f per bucket.
// If f >= 0, f denotes the index in the data texture where the bucket is stored.
// If f == -1, the bucket is not yet committed
// If f == -2, the bucket is not supposed to be rendered. Out of bounds.
export const floatsPerLookUpEntry = 1;

export default class TextureBucketManager {
  dataTextures: Array<UpdatableTexture>;
  lookUpBuffer: Float32Array;
  lookUpTexture: THREE.DataTexture;
  // Holds the index for each active bucket, to which it should (or already
  // has been was) written in the data texture.
  activeBucketToIndexMap: Map<DataBucket, number> = new Map();
  // Maintains the set of committed buckets
  committedBucketSet: WeakSet<DataBucket> = new WeakSet();
  // Maintains a set of free indices within the data texture.
  freeIndexSet: Set<number>;
  isRefreshBufferOutOfDate: boolean = false;

  // This is passed as a parameter to allow for testing
  bucketsPerDim: Vector3;
  currentAnchorPoint: Vector4 = [0, 0, 0, 0];
  fallbackAnchorPoint: Vector4 = [0, 0, 0, 0];
  writerQueue: Array<{ bucket: DataBucket, _index: number }> = [];
  textureWidth: number;
  dataTextureCount: number;
  maximumCapacity: number;
  packingDegree: number;

  constructor(
    bucketsPerDim: Vector3,
    textureWidth: number,
    dataTextureCount: number,
    bytes: number,
  ) {
    // If there is one byte per voxel, we pack 4 bytes into one texel (packingDegree = 4)
    // Otherwise, we don't pack bytes together (packingDegree = 1)
    this.packingDegree = bytes === 1 ? 4 : 1;

    this.maximumCapacity =
      (this.packingDegree * dataTextureCount * textureWidth ** 2) / constants.BUCKET_SIZE;
    // the look up buffer is bucketsPerDim**3 so that arbitrary look ups can be made
    const lookUpBufferSize = Math.pow(lookUpBufferWidth, 2) * floatsPerLookUpEntry;
    this.bucketsPerDim = bucketsPerDim;
    this.textureWidth = textureWidth;
    this.dataTextureCount = dataTextureCount;

    this.lookUpBuffer = new Float32Array(lookUpBufferSize);
    this.freeIndexSet = new Set(_.range(this.maximumCapacity));

    this.dataTextures = [];
  }

  async startRAFLoops() {
    await waitForCondition(
      () => this.lookUpTexture.isInitialized() && this.dataTextures[0].isInitialized(),
    );

    this.keepLookUpBufferUpToDate();
    this.processWriterQueue();
  }

  clear() {
    this.setActiveBuckets([], [0, 0, 0, 0], [0, 0, 0, 0]);
  }

  freeBucket(bucket: DataBucket): void {
    const unusedIndex = this.activeBucketToIndexMap.get(bucket);
    if (unusedIndex == null) {
      return;
    }
    this.activeBucketToIndexMap.delete(bucket);
    this.committedBucketSet.delete(bucket);
    this.freeIndexSet.add(unusedIndex);
    // bucket.unvisualize();
  }

  // Takes an array of buckets (relative to an anchorPoint) and ensures that these
  // are written to the dataTexture. The lookUpTexture will be updated to reflect the
  // new buckets.
  setActiveBuckets(
    buckets: Array<DataBucket>,
    anchorPoint: Vector4,
    fallbackAnchorPoint: Vector4,
  ): void {
    this.currentAnchorPoint = anchorPoint;
    this.fallbackAnchorPoint = fallbackAnchorPoint;
    // Find out which buckets are not needed anymore
    const freeBucketSet = new Set(this.activeBucketToIndexMap.keys());
    for (const bucket of buckets) {
      freeBucketSet.delete(bucket);
    }

    // Remove unused buckets
    const freeBuckets = Array.from(freeBucketSet.values());
    for (const freeBucket of freeBuckets) {
      this.freeBucket(freeBucket);
    }

    const freeIndexArray = Array.from(this.freeIndexSet);
    for (const nextBucket of buckets) {
      if (!this.activeBucketToIndexMap.has(nextBucket)) {
        if (freeIndexArray.length === 0) {
          throw new Error("A new bucket should be stored but there is no space for it?");
        }
        const freeBucketIdx = freeIndexArray.shift();
        this.reserveIndexForBucket(nextBucket, freeBucketIdx);
      }
    }

    this._refreshLookUpBuffer();
  }

  getPackedBucketSize() {
    return constants.BUCKET_SIZE / this.packingDegree;
  }

  keepLookUpBufferUpToDate() {
    if (this.isRefreshBufferOutOfDate) {
      this._refreshLookUpBuffer();
    }
    window.requestAnimationFrame(() => {
      this.keepLookUpBufferUpToDate();
    });
  }

  // Commit "active" buckets by writing these to the dataTexture.
  processWriterQueue() {
    // uniqBy removes multiple write-buckets-requests for the same index.
    // It preserves the first occurence of each duplicate, which is why
    // this queue has to be filled from the front (via unshift) und read from the
    // back (via pop). This ensures that the newest bucket "wins" if there are
    // multiple buckets for the same index.
    this.writerQueue = _.uniqBy(this.writerQueue, el => el._index);
    const maxTimePerFrame = 16;
    const startingTime = performance.now();

    const packedBucketSize = this.getPackedBucketSize();
    const bucketHeightInTexture = packedBucketSize / this.textureWidth;
    const bucketsPerTexture = (this.textureWidth * this.textureWidth) / packedBucketSize;

    while (performance.now() - startingTime < maxTimePerFrame && this.writerQueue.length > 0) {
      const { bucket, _index } = this.writerQueue.pop();
      if (!this.activeBucketToIndexMap.has(bucket)) {
        // This bucket is not needed anymore
        continue;
      }

      const dataTextureIndex = Math.floor(_index / bucketsPerTexture);
      const indexInDataTexture = _index % bucketsPerTexture;

      this.dataTextures[dataTextureIndex].update(
        bucket.getData(),
        0,
        bucketHeightInTexture * indexInDataTexture,
        this.textureWidth,
        bucketHeightInTexture,
      );
      this.committedBucketSet.add(bucket);
      // bucket.setVisualizationColor("#00ff00");
      // bucket.visualize();

      window.needsRerender = true;
      this.isRefreshBufferOutOfDate = true;
    }

    window.requestAnimationFrame(() => {
      this.processWriterQueue();
    });
  }

  getTextures(): Array<THREE.DataTexture | UpdatableTexture> {
    return [this.lookUpTexture].concat(this.dataTextures);
  }

  setupDataTextures(bytes: number): void {
    for (let i = 0; i < this.dataTextureCount; i++) {
      const dataTexture = createUpdatableTexture(
        this.textureWidth,
        bytes * this.packingDegree,
        THREE.UnsignedByteType,
        getRenderer(),
      );

      this.dataTextures.push(dataTexture);
    }

    const lookUpTexture = createUpdatableTexture(
      lookUpBufferWidth,
      1,
      THREE.FloatType,
      getRenderer(),
    );
    this.lookUpTexture = lookUpTexture;

    this.startRAFLoops();
  }

  getLookUpBuffer() {
    return this.lookUpBuffer;
  }

  // Assign an index to an active bucket and enqueue the bucket-index-tuple
  // to the writerQueue. Also, make sure that the bucket data is updated if
  // it changes.
  reserveIndexForBucket(bucket: DataBucket, index: number): void {
    this.freeIndexSet.delete(index);
    this.activeBucketToIndexMap.set(bucket, index);

    const enqueueBucket = _index => {
      if (!bucket.hasData()) {
        return;
      }
      this.writerQueue.unshift({ bucket, _index });
    };
    enqueueBucket(index);

    let debouncedUpdateBucketData;
    const updateBucketData = () => {
      // Check that the bucket is still in the data texture.
      // Also the index could have changed, so retrieve the index again.
      const bucketIndex = this.activeBucketToIndexMap.get(bucket);
      if (bucketIndex != null) {
        enqueueBucket(bucketIndex);
      } else {
        bucket.off("bucketLabeled", debouncedUpdateBucketData);
      }
    };

    if (!bucket.hasData()) {
      bucket.on("bucketLoaded", updateBucketData);
    }
    bucket.on("bucketLabeled", updateBucketData);
    bucket.once("bucketCollected", () => {
      bucket.off("bucketLabeled", updateBucketData);
      bucket.off("bucketLoaded", updateBucketData);
      this.freeBucket(bucket);
    });
  }

  _refreshLookUpBuffer() {
    // Completely re-write the lookup buffer. This could be smarter, but it's
    // probably not worth it.
    this.lookUpBuffer.fill(-2);
    for (const [bucket, address] of this.activeBucketToIndexMap.entries()) {
      const lookUpIdx = this._getBucketIndex(bucket);
      this.lookUpBuffer[floatsPerLookUpEntry * lookUpIdx] = this.committedBucketSet.has(bucket)
        ? address
        : -1;
    }

    this.lookUpTexture.update(this.lookUpBuffer, 0, 0, lookUpBufferWidth, lookUpBufferWidth);
    this.isRefreshBufferOutOfDate = false;
    window.needsRerender = true;
  }

  _getBucketIndex(bucket: DataBucket): number {
    const bucketPosition = bucket.zoomedAddress;
    const zoomDiff = bucketPosition[3] - this.currentAnchorPoint[3];
    const isFallbackBucket = zoomDiff > 0;

    const anchorPoint = isFallbackBucket ? this.fallbackAnchorPoint : this.currentAnchorPoint;

    const x = bucketPosition[0] - anchorPoint[0];
    const y = bucketPosition[1] - anchorPoint[1];
    const z = bucketPosition[2] - anchorPoint[2];

    const [sx, sy, sz] = this.bucketsPerDim;

    // prettier-ignore
    return (
      sx * sy * sz * zoomDiff +
      sx * sy * z +
      sx * y +
      x
    );
  }
}<|MERGE_RESOLUTION|>--- conflicted
+++ resolved
@@ -1,11 +1,4 @@
 // @flow
-<<<<<<< HEAD
-=======
-import { DataBucket } from "oxalis/model/bucket_data_handling/bucket";
-import type { Vector3, Vector4 } from "oxalis/constants";
-import constants from "oxalis/constants";
-import _ from "lodash";
->>>>>>> 4ccf3e8b
 import * as THREE from "three";
 import _ from "lodash";
 
@@ -14,7 +7,7 @@
 import { getRenderer } from "oxalis/controller/renderer";
 import { waitForCondition } from "libs/utils";
 import UpdatableTexture from "libs/UpdatableTexture";
-import constants, { type Vector4 } from "oxalis/constants";
+import constants, { type Vector3, type Vector4 } from "oxalis/constants";
 import window from "libs/window";
 
 // A TextureBucketManager instance is responsible for making buckets available
