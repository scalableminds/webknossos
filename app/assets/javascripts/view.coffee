--- conflicted
+++ resolved
@@ -297,19 +297,12 @@
 					cam.move p
 
 				scaleTrianglesPlane : (delta) ->
-<<<<<<< HEAD
-					if triangleplane and triangleplane.scaleFactor.x + delta > 0
-						triangleplane.scaleFactor.x += delta
-						@draw()
-
-
-			# DIRTY ... PLEASE REVISIT ME LATER
-				setCubeRotation : (matrix) ->
-					
-=======
 					if triangleplane 
 						x = Number(triangleplane.scaleFactor.x) + Number(delta)
 						if x > 0 and x < 2
 							triangleplane.scaleFactor.x = x
 							@draw()
->>>>>>> edc91f13
+
+
+			# DIRTY ... PLEASE REVISIT ME LATER
+				setCubeRotation : (matrix) ->
