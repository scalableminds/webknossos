--- conflicted
+++ resolved
@@ -6,7 +6,7 @@
 import Backbone from "backbone";
 import _ from "lodash";
 import Store from "oxalis/store";
-import type { DatasetType, BoundingBoxObjectType } from "oxalis/store";
+import type { DatasetType, BoundingBoxObjectType, RestrictionsType, SettingsType, TreeType } from "oxalis/store";
 import { setDatasetAction, updateUserSettingAction } from "oxalis/model/actions/settings_actions";
 import { setActiveNodeAction, initializeSkeletonTracingAction } from "oxalis/model/actions/skeletontracing_actions";
 import window from "libs/window";
@@ -19,7 +19,7 @@
 import Flycam2d from "oxalis/model/flycam2d";
 import Flycam3d from "oxalis/model/flycam3d";
 import constants, { Vector3Indicies } from "oxalis/constants";
-import type { ModeType, Vector3, Vector4, Vector6 } from "oxalis/constants";
+import type { ModeType, Vector3, Vector6 } from "oxalis/constants";
 import Request from "libs/request";
 import Toast from "libs/toast";
 import ErrorHandling from "libs/error_handling";
@@ -36,33 +36,10 @@
   min: Vector3,
   max: Vector3,
 };
-export type RestrictionsType = {
-  allowAccess: boolean,
-  allowUpdate: boolean,
-  allowFinish: boolean,
-  allowDownload: boolean,
-};
-
-export type SettingsType = {
-  advancedOptionsAllowed: boolean,
-  allowedModes: "orthogonal" | "oblique" | "flight" | "volume",
-  branchPointsAllowed: boolean,
-  somaClickingAllowed: boolean,
-};
-
-<<<<<<< HEAD
-export type BoundingBoxObjectType = {
-  topLeft: Vector3,
-  width: number,
-  height: number,
-  depth: number,
-};
-
-export type Tracing<T> = {
-=======
+
 export type SkeletonContentDataType = {
   activeNode: null | number;
-  trees: Array<TreeData>;
+  trees: Array<TreeType>;
   zoomLevel: number;
   customLayers: null;
 };
@@ -75,8 +52,7 @@
   name: string;
 };
 
-export type Tracing = {
->>>>>>> ce0645d4
+export type Tracing<T> = {
   actions: Array<any>,
   content: {
     boundingBox: BoundingBoxObjectType,
@@ -126,7 +102,7 @@
   mode: ModeType;
   allowedModes: Array<ModeType>;
   settings: SettingsType;
-  tracing: Tracing
+  tracing: Tracing<*>;
   tracingId: string;
   tracingType: "Explorational" | "Task" | "View";
 
@@ -145,7 +121,7 @@
       infoUrl = `/annotations/${this.get("tracingType")}/${this.get("tracingId")}/info`;
     }
 
-    return Request.receiveJSON(infoUrl).then((tracing: Tracing) => {
+    return Request.receiveJSON(infoUrl).then((tracing: Tracing<*>) => {
       let error;
       const dataset = tracing.content.dataSet;
       if (tracing.error) {
@@ -167,7 +143,7 @@
 
       Store.dispatch(setDatasetAction(dataset));
       return tracing;
-    }).then((tracing: Tracing) => {
+    }).then((tracing: Tracing<*>) => {
       const layerInfos = this.getLayerInfos(tracing.content.contentData.customLayers);
       return this.initializeWithData(tracing, layerInfos);
     },
@@ -205,7 +181,7 @@
   }
 
 
-  initializeWithData(tracing: Tracing, layerInfos) {
+  initializeWithData(tracing: Tracing<*>, layerInfos) {
     const dataset = tracing.content.dataSet;
     const { dataStore } = dataset;
 
