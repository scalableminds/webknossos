/**
 * controller.js
 * @flow
 */
/* globals JQueryInputEventObject:false */

import React from "react";
import $ from "jquery";
import _ from "lodash";
import app from "app";
import Utils from "libs/utils";
import Backbone from "backbone";
import Stats from "stats.js";
import { InputKeyboardNoLoop } from "libs/input";
import Toast from "libs/toast";
import Store from "oxalis/store";
import PlaneController from "oxalis/controller/viewmodes/plane_controller";
import SkeletonTracingPlaneController from "oxalis/controller/combinations/skeletontracing_plane_controller";
import VolumeTracingPlaneController from "oxalis/controller/combinations/volumetracing_plane_controller";
import ArbitraryController from "oxalis/controller/viewmodes/arbitrary_controller";
import MinimalSkeletonTracingArbitraryController from "oxalis/controller/combinations/minimal_skeletontracing_arbitrary_controller";
import SceneController from "oxalis/controller/scene_controller";
import UrlManager from "oxalis/controller/url_manager";
import constants, { ControlModeEnum } from "oxalis/constants";
import Request from "libs/request";
import ApiLoader from "oxalis/api/api_loader";
import api from "oxalis/api/internal_api";
import { wkReadyAction } from "oxalis/model/actions/actions";
import { saveNowAction, undoAction, redoAction } from "oxalis/model/actions/save_actions";
import { setViewModeAction } from "oxalis/model/actions/settings_actions";
import Model from "oxalis/model";
import Modal from "oxalis/view/modal";
import { connect } from "react-redux";
import messages from "messages";

import type { ModeType, ControlModeType } from "oxalis/constants";
import type { OxalisState, SkeletonTracingTypeTracingType } from "oxalis/store";

class Controller extends React.PureComponent {
  props: {
    initialTracingType: SkeletonTracingTypeTracingType,
    initialTracingId: string,
    initialControlmode: ControlModeType,
    // Delivered by connect()
    viewMode: ModeType,
  };

  keyboardNoLoop: InputKeyboardNoLoop;
  stats: Stats;

  // Copied from backbone events (TODO: handle this better)
  listenTo: Function;
  stopListening: Function;

  state: {
    ready: boolean,
  } = {
    ready: false,
  };

  // Main controller, responsible for setting modes and everything
  // that has to be controlled in any mode.
  //
  // We have a matrix of modes like this:
  //
  //   Annotation Mode \ View mode    Plane       Arbitrary
  //              Skeleton Tracing      X             X
  //                Volume Tracing      X             /
  //
  // In order to maximize code reuse, there is - besides the main
  // controller - a controller for each row, each column and each
  // cross in this matrix.

  componentDidMount() {
    app.router.showLoadingSpinner();

    _.extend(this, Backbone.Events);

    UrlManager.initialize();

    if (!this.isWebGlSupported()) {
      Toast.error(messages["webgl.disabled"]);
    }

    Model.fetch(
      this.props.initialTracingType,
      this.props.initialTracingId,
      this.props.initialControlmode,
      true,
    )
      .then(() => this.modelFetchDone())
      .catch(error => {
        // Don't throw errors for errors already handled by the model.
        if (error !== Model.HANDLED_ERROR) {
          throw error;
        }
      });
  }

  modelFetchDone() {
    app.router.on("beforeunload", () => {
      const stateSaved = Model.stateSaved();
      if (!stateSaved && Store.getState().tracing.restrictions.allowUpdate) {
        Store.dispatch(saveNowAction());
        return messages["save.leave_page_unfinished"];
      }
      return null;
    });

    UrlManager.startUrlUpdater();
    SceneController.initialize();

    // FPS stats
    this.stats = new Stats();
    $("body").append(this.stats.domElement);

    this.initKeyboard();
    this.initTaskScript();
    this.maybeShowNewTaskTypeModal();

    for (const binaryName of Object.keys(Model.binary)) {
      this.listenTo(Model.binary[binaryName].cube, "bucketLoaded", () =>
        app.vent.trigger("rerender"),
      );
    }

    window.webknossos = new ApiLoader(Model);

    app.router.hideLoadingSpinner();
    app.vent.trigger("webknossos:ready");
    Store.dispatch(wkReadyAction());
    this.setState({ ready: true });
  }

  initTaskScript() {
    // Loads a Gist from GitHub with a user script if there is a
    // script assigned to the task
    const task = Store.getState().task;
    if (task != null && task.script != null) {
      const script = task.script;
      const gistId = _.last(script.gist.split("/"));

      Request.receiveJSON(`https://api.github.com/gists/${gistId}`).then(gist => {
        const firstFile = gist.files[Object.keys(gist.files)[0]];

        if (firstFile && firstFile.content) {
          try {
            // eslint-disable-next-line no-eval
            eval(firstFile.content);
          } catch (error) {
            console.error(error);
            Toast.error(
              `Error executing the task script "${script.name}". See console for more information.`,
            );
          }
        } else {
          Toast.error(`${messages["task.user_script_retrieval_error"]} ${script.name}`);
        }
      });
    }
  }

  // TODO find a new home
  maybeShowNewTaskTypeModal() {
    // Users can aquire new tasks directly in the tracing view. Occasionally,
    // they start working on a new TaskType and need to be instructed.
    let text;
    const task = Store.getState().task;
    if (!Utils.getUrlParams("differentTaskType") || task == null) {
      return;
    }

    const taskType = task.type;
    const title = `Attention, new Task Type: ${taskType.summary}`;
    if (taskType.description) {
      text = `${messages["task.new_description"]}:<br>${taskType.description}`;
    } else {
      text = messages["task.no_description"];
    }
    Modal.show(text, title);
  }

  isWebGlSupported() {
    return (
      window.WebGLRenderingContext &&
      document.createElement("canvas").getContext("experimental-webgl")
    );
  }

  initKeyboard() {
    // avoid scrolling while pressing space
    $(document).keydown((event: JQueryInputEventObject) => {
      if (
        (event.which === 32 || event.which === 18 || (event.which >= 37 && event.which <= 40)) &&
        !$(":focus").length
      ) {
        event.preventDefault();
      }
    });

    const controlMode = Store.getState().temporaryConfiguration.controlMode;
    const keyboardControls = {};
    let prevSegAlpha = 20;
    if (controlMode === ControlModeEnum.TRACE) {
      _.extend(keyboardControls, {
        // Set Mode, outcomment for release
        "shift + 1": () => Store.dispatch(setViewModeAction(constants.MODE_PLANE_TRACING)),
        "shift + 2": () => Store.dispatch(setViewModeAction(constants.MODE_ARBITRARY)),
        "shift + 3": () => Store.dispatch(setViewModeAction(constants.MODE_ARBITRARY_PLANE)),

        m: () => {
          // rotate allowed modes
          const currentViewMode = Store.getState().temporaryConfiguration.viewMode;
          const allowedModes = Store.getState().tracing.restrictions.allowedModes;
          const index = (allowedModes.indexOf(currentViewMode) + 1) % allowedModes.length;
          Store.dispatch(setViewModeAction(allowedModes[index]));
        },

        "super + s": event => {
          event.preventDefault();
          event.stopPropagation();
          Model.save();
        },

        "ctrl + s": event => {
          event.preventDefault();
          event.stopPropagation();
          Model.save();
        },

<<<<<<< HEAD
        // Undo
        "super + z": event => {
          event.preventDefault();
          event.stopPropagation();
          Store.dispatch(undoAction());
        },
        "ctrl + z": () => Store.dispatch(undoAction()),

        // Redo
        "super + y": event => {
          event.preventDefault();
          event.stopPropagation();
          Store.dispatch(redoAction());
        },
        "ctrl + y": () => Store.dispatch(redoAction()),
=======
        // In the long run this should probably live in a user script
        "9": function toggleSegmentationOpacity() {
          // Flow cannot infer the return type of getConfiguration :(
          // Should be fixed once this is fixed: https://github.com/facebook/flow/issues/4513
          const curSegAlpha = Number(api.data.getConfiguration("segmentationOpacity"));
          let newSegAlpha = 0;

          if (curSegAlpha > 0) {
            prevSegAlpha = curSegAlpha;
          } else {
            newSegAlpha = prevSegAlpha;
          }

          api.data.setConfiguration("segmentationOpacity", newSegAlpha);
        },
>>>>>>> fdaf8504
      });
    }

    this.keyboardNoLoop = new InputKeyboardNoLoop(keyboardControls);
  }

  updateStats = () => this.stats.update();

  render() {
    if (!this.state.ready) {
      return null;
    }
    const state = Store.getState();
    const allowedModes = Store.getState().tracing.restrictions.allowedModes;
    const mode = this.props.viewMode;

    if (!allowedModes.includes(mode)) {
      // Since this mode is not allowed, render nothing. A warning about this will be
      // triggered in the model. Don't throw an error since the store might change so that
      // the render function can succeed.
      return null;
    }

    const isArbitrary = constants.MODES_ARBITRARY.includes(mode);
    const isPlane = constants.MODES_PLANE.includes(mode);

    if (isArbitrary) {
      if (state.tracing.restrictions.advancedOptionsAllowed) {
        return <ArbitraryController onRender={this.updateStats} viewMode={mode} />;
      } else {
        return (
          <MinimalSkeletonTracingArbitraryController onRender={this.updateStats} viewMode={mode} />
        );
      }
    } else if (isPlane) {
      switch (state.tracing.type) {
        case "volume": {
          return <VolumeTracingPlaneController onRender={this.updateStats} />;
        }
        case "skeleton": {
          return <SkeletonTracingPlaneController onRender={this.updateStats} />;
        }
        default: {
          return <PlaneController onRender={this.updateStats} />;
        }
      }
    } else {
      // At the moment, all possible view modes consist of the union of MODES_ARBITRARY and MODES_PLANE
      // In case we add new viewmodes, the following error will be thrown.
      throw new Error("The current mode is none of the four known mode types");
    }
  }
}

function mapStateToProps(state: OxalisState) {
  return {
    viewMode: state.temporaryConfiguration.viewMode,
  };
}

export default connect(mapStateToProps)(Controller);<|MERGE_RESOLUTION|>--- conflicted
+++ resolved
@@ -228,7 +228,6 @@
           Model.save();
         },
 
-<<<<<<< HEAD
         // Undo
         "super + z": event => {
           event.preventDefault();
@@ -244,7 +243,7 @@
           Store.dispatch(redoAction());
         },
         "ctrl + y": () => Store.dispatch(redoAction()),
-=======
+
         // In the long run this should probably live in a user script
         "9": function toggleSegmentationOpacity() {
           // Flow cannot infer the return type of getConfiguration :(
@@ -260,7 +259,6 @@
 
           api.data.setConfiguration("segmentationOpacity", newSegAlpha);
         },
->>>>>>> fdaf8504
       });
     }
 
