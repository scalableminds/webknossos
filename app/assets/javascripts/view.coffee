### define
libs/flycam : Flycam
libs/flycam2 : Flycam2d
model : Model
libs/Tween : TWEEN_LIB
model/game : Game
###
    
# global View variables
cam2d = null

# constants
# display 512px out of 512px total width and height
#CAM_DISTANCE = 384/2 # alt: 384/2  #alt: 96
VIEWPORT_WIDTH = 380
PLANE_XY = 0
PLANE_YZ = 1
PLANE_XZ = 2
VIEW_3D  = 3

View =
  initialize : ->

    # The "render" div serves as a container for the canvas, that is 
    # attached to it once a renderer has been initalized.
    container = $("#render")
    # Create a 4x4 grid
    WIDTH = (container.width()-48)/2
    HEIGHT = (container.height()-48)/2

    # Initialize main THREE.js components
    colors    = [0xff0000, 0x0000ff, 0x00ff00, 0xffffff]
    @renderer = new Array(4)
    @camera   = new Array(4)
    @scene    = new Array(4)
    for i in [PLANE_XY, PLANE_YZ, PLANE_XZ, VIEW_3D]
      camDistance  = if i==VIEW_3D then 100000 else 40
      @renderer[i] = new THREE.WebGLRenderer({clearColor: colors[i], clearAlpha: 1, antialias: false})
      @camera[i]   = new THREE.OrthographicCamera(-192, 192, 192, -192, -camDistance, camDistance)
      @scene[i]    = new THREE.Scene()

      # Let's set up cameras
      # The cameras are never "moved". They only look at the scenes
      # (the trianglesplanes in particular)
      @scene[i].add @camera[i]
      @camera[i].position.z = 1
      @camera[i].lookAt(new THREE.Vector3( 0, 0, 0))

      # Attach the canvas to the container
      # DEBATE: a canvas can be passed the the renderer as an argument...!?
      @renderer[i].setSize WIDTH, HEIGHT
      container.append @renderer[i].domElement

    @prevControls = $('#prevControls')
    values        = ["XY Plane", "XY Plane", "XZ Plane", "3D View"]
    callbacks     = [@changePrevXY, @changePrevYZ, @changePrevXZ, @changePrev3D]
    buttons       = new Array(4)
    for i in [VIEW_3D, PLANE_XY, PLANE_YZ, PLANE_XZ]
      buttons[i] = document.createElement "input"
      buttons[i].setAttribute "type", "button"
      buttons[i].setAttribute "value", values[i]
      buttons[i].addEventListener "click", callbacks[i], true
      @prevControls.append buttons[i]

    # This "camera" is not a camera in the traditional sense.
    # It just takes care of the global position
    cam2d = new Flycam2d VIEWPORT_WIDTH
    @setActivePlaneXY()
    
    # FPS stats
    stats = new Stats()
    stats.getDomElement().style.position = 'absolute'
    stats.getDomElement().style.left = '0px'
    stats.getDomElement().style.top = '0px'
    $("body").append stats.getDomElement() 
    @stats = stats
    @positionStats = $("#status")

    @first = true
    # start the rendering loop
    @animate()

    # Dont forget to handle window resizing!
    $(window).resize( => @.resize() )
    
    # refresh the scene once a bucket is loaded
    # FIXME: probably not the most elgant thing to do
    # FIXME: notifies all planes when any bucket is loaded
    $(window).on("bucketloaded", => cam2d.hasChanged = true; cam2d.newBuckets = [true, true, true]) 

  animate : ->
    @renderFunction()

    window.requestAnimationFrame => @animate()

  # This is the main render function.
  # All 3D meshes and the trianglesplane are rendered here.
  renderFunction : ->

    TWEEN.update()

    # skip rendering if nothing has changed
    # This prevents you the GPU/CPU from constantly
    # working and keeps your lap cool
    # ATTENTION: this limits the FPS to 30 FPS (depending on the keypress update frequence)
    if cam2d.hasChanged is false
      return

    @updateTrianglesplane()
    
    # update postion and FPS displays
    position2d = cam2d.getGlobalPos()
    texturePositionXY = cam2d.texturePosition[0]
    # without rounding the position becomes really long and blocks the canvas mouse input
    position2d = [Math.round(position2d[0]),Math.round(position2d[1]),Math.round(position2d[2])]
    texturePositionXY = [Math.round(texturePositionXY[0]),Math.round(texturePositionXY[1]),Math.round(texturePositionXY[2])]
    @positionStats.html "Flycam2d: #{position2d}<br />texturePositionXY: #{texturePositionXY}<br />ZoomStep #{cam2d.getZoomStep(cam2d.getActivePlane())}<br />activePlane: #{cam2d.getActivePlane()}" 
    @stats.update()

    cam2d.hasChanged = false
    for i in [PLANE_XY, PLANE_YZ, PLANE_XZ, VIEW_3D]
      @renderer[i].render @scene[i], @camera[i]

  # Let's apply new pixels to the trianglesplane.
  # We do so by apply a new texture to it.
  updateTrianglesplane : ->
<<<<<<< HEAD
      # properties for each plane, so we can do it in a loop rather than calling each function six times...
      propsXY = {getFkt: Model.Binary.get, planeID: PLANE_XY}
      propsYZ = {getFkt: Model.Binary.get, planeID: PLANE_YZ}
      propsXZ = {getFkt: Model.Binary.get, planeID: PLANE_XZ}

      # new trianglesplane for xy
=======
      # FIXME: Is this useful?
>>>>>>> 97cb6e15
      return unless @trianglesplanexy
      return unless @trianglesplaneyz
      return unless @trianglesplanexz
      return unless @trianglesplanePrevXY
      return unless @trianglesplanePrevYZ
      return unless @trianglesplanePrevXZ
      return unless @borderPrevXY
      return unless @borderPrevYZ
      return unless @borderPrevXZ
      
      # create variables for each plane
      gxy = @trianglesplanexy
      gyz = @trianglesplaneyz
      gxz = @trianglesplanexz
      gpxy = @trianglesplanePrevXY
      gpyz = @trianglesplanePrevYZ
      gpxz = @trianglesplanePrevXZ
      gbxy = @borderPrevXY
      gbyz = @borderPrevYZ
      gbxz = @borderPrevXZ

      for plane in [gxy, gpxy, gbxy]
        plane.planeID = PLANE_XY
      for plane in [gyz, gpyz, gbyz]
        plane.planeID = PLANE_YZ
      for plane in [gxz, gpxz, gbxz]
        plane.planeID = PLANE_XZ

      # sends current position to Model for preloading data
      # NEW with direction vector
      # Model.Binary.ping cam2d.getGlobalPos(), cam2d.getDirection(), cam2d.getZoomStep(PLANE_XY)
      Model.Binary.ping cam2d.getGlobalPos(), cam2d.getZoomStep(PLANE_XY)

      # sends current position to Model for caching route
      Model.Route.put cam2d.getGlobalPos()

      globalPos = cam2d.getGlobalPos()
      # Translating ThreeJS' coordinate system to the preview's one
      globalPosVec = new THREE.Vector3(globalPos[0], Game.dataSet.upperBoundary[1]-globalPos[2], globalPos[1])
      
      if @first==true           # initialize Preview
        @changePrev VIEW_3D
        @first = false

    
      i = 0       # counts which plane is used
      for plane in [gxy, gyz, gxz, gpxy, gpxz, gpyz, gbxy, gbyz, gbxz]
        i++
<<<<<<< HEAD
        if cam2d.needsUpdate(plane.props.planeID) and i<=3
          # TODO: Why don't those lines work? it would get rid of that huge switch statement 
          #
          #plane.props.getFkt(cam2d.getGlobalPos(), cam2d.getZoomStep(plane.props.planeID)).done (buffer) ->
          #  plane.texture.image.data.set(buffer)
          switch plane.props.planeID
            when PLANE_XY
              Model.Binary.get(cam2d.getGlobalPos(), cam2d.getZoomStep(PLANE_XY), [0, 0, 100, 100], 0).done (buffer) ->
                if buffer
                  plane.texture.image.data.set(buffer)
           # when PLANE_YZ
           #   Model.Binary.get(cam2d.getGlobalPos(), cam2d.getZoomStep(PLANE_XY), [0, 0, 100, 100], 0).done (buffer) ->
           #     plane.texture.image.data.set(buffer)
           # when PLANE_XZ
           #  Model.Binary.get(cam2d.getGlobalPos(), cam2d.getZoomStep(PLANE_XY), [0, 0, 100, 100], 0).done (buffer) ->
           #    plane.texture.image.data.set(buffer)
          cam2d.notifyNewTexture plane.props.planeID
=======
        offsets = cam2d.getOffsets plane.planeID
        scalingFactor = cam2d.getTextureScalingFactor plane.planeID

        # only the main planes
        if i<=3
          if  cam2d.needsUpdate(plane.planeID)
            # TODO: Why don't those lines work? it would get rid of that huge switch statement 
            #
            #plane.props.getFkt(cam2d.getGlobalPos(), cam2d.getZoomStep(plane.props.planeID)).done (buffer) ->
            #  plane.texture.image.data.set(buffer)
            switch plane.planeID
              when PLANE_XY
                Model.Binary.getXY(cam2d.getGlobalPos(), cam2d.getZoomStep(PLANE_XY)).done (buffer) ->
                  plane.texture.image.data.set(buffer)
              when PLANE_YZ
                Model.Binary.getXY(cam2d.getGlobalPos(), cam2d.getZoomStep(PLANE_XY)).done (buffer) ->
                  plane.texture.image.data.set(buffer)
              when PLANE_XZ
                Model.Binary.getXY(cam2d.getGlobalPos(), cam2d.getZoomStep(PLANE_XY)).done (buffer) ->
                  plane.texture.image.data.set(buffer)
            cam2d.notifyNewTexture plane.planeID
>>>>>>> 97cb6e15
        
        #only for border planes
        else if i>=7 then plane.position = new THREE.Vector3(globalPosVec.x-1, globalPosVec.y-1, globalPosVec.z-1)
        
        # only preview planes
        else
          switch plane.planeID
            when PLANE_XY then plane.texture = gxy.texture.clone()
            when PLANE_YZ then plane.texture = gyz.texture.clone()
            when PLANE_XZ then plane.texture = gxz.texture.clone()
          plane.position = globalPosVec

        # only for preview and border planes
        if i>=4
          sFactor = cam2d.getPlaneScalingFactor plane.planeID
          plane.scale.x = plane.scale.y = plane.scale.z = sFactor
        
        # only for main and preview planes
        if i<=6
          plane.texture.needsUpdate = true
          plane.material.map = plane.texture

        # only main planes
        if i<=3
          plane.material.map.repeat.x = VIEWPORT_WIDTH*scalingFactor / 508;
          plane.material.map.repeat.y = VIEWPORT_WIDTH*scalingFactor / 508;
          plane.material.map.offset.x = offsets[0] / 508;
          plane.material.map.offset.y = offsets[1] / 508;
  
  # Adds a new Three.js geometry to the scene.
  # This provides the public interface to the GeometryFactory.
  addGeometryXY : (geometry) ->
    @scene[PLANE_XY].add geometry

  removeGeometryXY : (geometry) ->
    @scene[PLANE_XY].remove geometry

  addGeometryYZ : (geometry) ->
    @scene[PLANE_YZ].add geometry

  addGeometryXZ : (geometry) ->
    @scene[PLANE_XZ].add geometry

  addGeometryPrev : (geometry) ->
    @scene[VIEW_3D].add geometry

  changePrev : (id) ->
    # In order for the rotation to be correct, it is not sufficient
    # to just use THREEJS' lookAt() function, because it may still
    # look at the plane in a wrong angle. Therefore, the rotation
    # has to be hard coded.
    @tween = new TWEEN.Tween({ texts: @texts, camera: @camera[VIEW_3D], x: @camera[VIEW_3D].position.x, y: @camera[VIEW_3D].position.y, z: @camera[VIEW_3D].position.z, xRot: @camera[VIEW_3D].rotation.x, yRot: @camera[VIEW_3D].rotation.y, zRot: @camera[VIEW_3D].rotation.z, l: @camera[VIEW_3D].left, r: @camera[VIEW_3D].right, t: @camera[VIEW_3D].top, b: @camera[VIEW_3D].bottom})
    b = Game.dataSet.upperBoundary
    switch id
      when VIEW_3D
        scale = Math.sqrt(b[0]*b[0]+b[1]*b[1]+b[2]*b[2])/1.9
        @tween.to({  x: 4000, y: 4000, z: 5000, xRot: @degToRad(-36.25), yRot: @degToRad(30.6), zRot: @degToRad(20.47), l: -scale, r: scale, t: scale+scale*0.25, b: -scale+scale*0.25}, 800)
        .onUpdate(@updateCameraPrev)
        .start()
        #rotation: (-36.25, 30.6, 20.47) -> (-36.25, 30.6, 20.47)
      when PLANE_XY
        scale = (Math.max b[0], b[1])/1.75
        @tween.to({  x: b[0]/2, y: 4000, z: b[1]/2, xRot: @degToRad(-90), yRot: @degToRad(0), zRot: @degToRad(0), l: -scale, r: scale, t: scale+scale*0.12, b: -scale+scale*0.12}, 800)
        .onUpdate(@updateCameraPrev)
        .start()
        #rotation: (-90, 0, 90) -> (-90, 0, 0)
      when PLANE_YZ
        scale = (Math.max b[1], b[2])/1.75
        @tween.to({  x: 4000, y: b[2]/2, z: b[1]/2, xRot: @degToRad(-90), yRot: @degToRad(90), zRot: @degToRad(0), l: -scale, r: scale, t: scale+scale*0.12, b: -scale+scale*0.12}, 800)
        .onUpdate(@updateCameraPrev)
        .start()
        #rotation: (0, 90, 0) -> (-90, 90, 0)
      when PLANE_XZ
        scale = (Math.max b[0], b[2])/1.75
        @tween.to({  x: b[0]/2, y: b[2]/2, z: 4000, xRot: @degToRad(0), yRot: @degToRad(0), zRot: @degToRad(0), l: -scale, r: scale, t: scale+scale*0.12, b: -scale+scale*0.12}, 800)
        .onUpdate(@updateCameraPrev)
        .start()
        #rotation: (0, 0, 0) -> (0, 0, 0)
    cam2d.hasChanged = true

  degToRad : (deg) -> deg/180*Math.PI

  updateCameraPrev : ->
    @camera.position = new THREE.Vector3(@x, @y, @z)
    @camera.rotation = new THREE.Vector3(@xRot, @yRot, @zRot)
    @camera.left = @l
    @camera.right = @r
    @camera.top = @t
    @camera.bottom = @b
    if @texts
      for text in @texts
        text.rotation = new THREE.Vector3(@xRot, @yRot, @zRot)
    @camera.updateProjectionMatrix()
    cam2d.hasChanged = true

  changePrev3D : => View.changePrev(VIEW_3D)
  changePrevXY : => View.changePrev(PLANE_XY)
  changePrevYZ : => View.changePrev(PLANE_YZ)
  changePrevXZ : => View.changePrev(PLANE_XZ)

  #Apply a single draw (not used right now)
  draw : ->
    #FIXME: this is dirty
    cam2d.hasChanged = true

  #Call this after the canvas was resized to fix the viewport
  resize : ->
    #FIXME: Is really the window's width or rather the DIV's?
    container = $("#render")
    WIDTH = (container.width()-49)/2
    HEIGHT = (container.height()-49)/2

    for i in [PLANE_XY, PLANE_YZ, PLANE_XZ, VIEW_3D]
      @renderer[i].setSize( WIDTH, HEIGHT)
      @camera[i].aspect = WIDTH / HEIGHT
      @camera[i].updateProjectionMatrix()
    @draw()

############################################################################
#Interface for Controller
  # TODO: Some of those are probably obsolete

  setGlobalPos : (pos) ->
    cam2d.setGlobalPos(pos)

  getGlobalPos : ->
    cam2d.getGlobalPos()

  setDirection : (direction) ->
    cam2d.setDirection direction

  move : (p) ->
    cam2d.move p

  moveActivePlane : (p) ->
    switch (cam2d.getActivePlane())
      when PLANE_XY
        cam2d.moveActivePlane p
      when PLANE_YZ
        cam2d.move [p[2], p[1], p[0]]
      when PLANE_XZ
        cam2d.move [p[0], p[2], p[1]]
    @updateRoutePosition p

  #FIXME: why can't I call move() from within this function?
  moveX : (x) -> 
    cam2d.moveActivePlane [x, 0, 0]
    View.updateRoutePosition [x, 0, 0]

  moveY : (y) ->
    cam2d.moveActivePlane [0, y, 0]
    View.updateRoutePosition [0, y, 0]
  
  moveZ : (z) ->
    cam2d.moveActivePlane [0, 0, z]
    View.updateRoutePosition [0, 0, z]

  prevViewportSite : =>
    (View.cameraPrev.right - View.cameraPrev.left)         # always quadratic

  zoomPrev : (value) =>
    factor = Math.pow(0.9, value)
    middleX = (View.cameraPrev.left + View.cameraPrev.right)/2
    middleY = (View.cameraPrev.bottom + View.cameraPrev.top)/2
    size = View.prevViewportSite()
    View.camera[VIEW_3D].left = middleX - factor*size/2
    View.camera[VIEW_3D].right = middleX + factor*size/2
    View.camera[VIEW_3D].top = middleY + factor*size/2
    View.camera[VIEW_3D].bottom = middleY - factor*size/2
    View.camera[VIEW_3D].updateProjectionMatrix()
    cam2d.hasChanged = true

  movePrevX : (x) =>
    View.camera[VIEW_3D].left += x*View.prevViewportSite()/384
    View.camera[VIEW_3D].right += x*View.prevViewportSite()/384
    View.camera[VIEW_3D].updateProjectionMatrix()
    cam2d.hasChanged = true

  movePrevY : (y) =>
    View.camera[VIEW_3D].top -= y*View.prevViewportSite()/384
    View.camera[VIEW_3D].bottom -= y*View.prevViewportSite()/384
    View.camera[VIEW_3D].updateProjectionMatrix()
    cam2d.hasChanged = true
  
  scaleTrianglesPlane : (delta) ->
    @x = 1 unless @x
    if (@x+delta > 0.75) and (@x+delta < 1.5)
      @x += Number(delta)
      WIDTH = HEIGHT = @x * 384
      container = $("#render")
      container.width(2 * WIDTH + 48)
      container.height(2 * HEIGHT + 48)

      # scales the 3D-view controls
      prevControl = $("#prevControls")
      prevControl.css({top: @x * 440 + "px", left: @x * 420 + "px"})

      @resize()

  zoomIn : ->
    cam2d.zoomIn(cam2d.getActivePlane())

  #todo: validation in Model
  zoomOut : ->
    cam2d.zoomOut(cam2d.getActivePlane())

  setActivePlane : (activePlane) ->
    cam2d.setActivePlane activePlane
    cam2d.hasChanged = true

  setActivePlaneXY : ->
    cam2d.setActivePlane PLANE_XY
    $("canvas")[0].style.borderColor = "#DD0000 #00DD00"
    $("canvas")[1].style.borderColor = "#C7D1D8"
    $("canvas")[2].style.borderColor = "#C7D1D8"
    cam2d.hasChanged = true

  setActivePlaneYZ : ->
    cam2d.setActivePlane PLANE_YZ
    $("canvas")[0].style.borderColor = "#C7D1D8"
    $("canvas")[1].style.borderColor = "#0000DD 00DD00"
    $("canvas")[2].style.borderColor = "#C7D1D8"
    cam2d.hasChanged = true

  setActivePlaneXZ : ->
    cam2d.setActivePlane PLANE_XZ
    $("canvas")[0].style.borderColor = "#C7D1D8"
    $("canvas")[1].style.borderColor = "#C7D1D8"
    $("canvas")[2].style.borderColor = "#DD0000 0000DD"
    cam2d.hasChanged = true

  setWaypointXY : (position) ->
    curGlobalPos = cam2d.getGlobalPos()
    curZoomStep = cam2d.getZoomStep(PLANE_XY) + 1
    # calculate the global position of the rightclick
    View.setWaypoint [curGlobalPos[0] - 192/curZoomStep + position[0]/curZoomStep, curGlobalPos[1] - 192/curZoomStep + position[1]/curZoomStep, curGlobalPos[2]]

  setWaypointYZ : (position) ->
    curGlobalPos = cam2d.getGlobalPos()
    curZoomStep = cam2d.getZoomStep(PLANE_XZ) + 1
    # calculate the global position of the rightclick
    View.setWaypoint [curGlobalPos[0] - 192/curZoomStep + position[0]/curZoomStep, curGlobalPos[1], curGlobalPos[2] - 192/curZoomStep + position[1]/curZoomStep]

  setWaypointXZ : (position) ->
    curGlobalPos = cam2d.getGlobalPos()
    curZoomStep = cam2d.getZoomStep(PLANE_YZ) + 1
    # calculate the global position of the rightclick
    View.setWaypoint [curGlobalPos[0], curGlobalPos[1] - 192/curZoomStep + position[0]/curZoomStep, curGlobalPos[2] - 192/curZoomStep + position[1]/curZoomStep]

  setWaypoint : (position) ->
    unless @curIndex
      @curIndex = 1 
      @route.geometry.vertices[0] = new THREE.Vector3(400, Game.dataSet.upperBoundary[1] - 500, 340)
      @routeView.geometry.vertices[0] = new THREE.Vector3(400, -340, -500)
      @particleSystem.geometry.vertices[0] = new THREE.Vector3(400, Game.dataSet.upperBoundary[1] - 500, 340)
    # Translating ThreeJS' coordinate system to the preview's one
    if @curIndex < @maxRouteLen
      @route.geometry.vertices[@curIndex] = new THREE.Vector3(position[0], Game.dataSet.upperBoundary[1] - position[2], position[1])
      @routeView.geometry.vertices[@curIndex] = new THREE.Vector3(position[0], -position[1], -position[2])
      @particleSystem.geometry.vertices[@curIndex] = new THREE.Vector3(position[0], Game.dataSet.upperBoundary[1] - position[2], position[1])
      @route.geometry.verticesNeedUpdate = true
      @routeView.geometry.verticesNeedUpdate = true
      @particleSystem.geometry.verticesNeedUpdate = true
      @curIndex += 1
      cam2d.hasChanged = true

  createRoute : (maxRouteLen) ->
    # create route to show in previewBox and pre-allocate buffer
    @maxRouteLen = maxRouteLen
    routeGeometry = new THREE.Geometry()
    routeGeometryView = new THREE.Geometry()
    particles = new THREE.Geometry()
    i = 0
    while i < maxRouteLen
      # workaround to hide the unused vertices
      routeGeometry.vertices.push(new THREE.Vector2(0, 0))
      routeGeometryView.vertices.push(new THREE.Vector2(0, 0))
      particles.vertices.push(new THREE.Vector2(0, 0))
      i += 1

    routeGeometry.dynamic = true
    routeGeometryView.dynamic = true
    route = new THREE.Line(routeGeometry, new THREE.LineBasicMaterial({color: 0xff0000, linewidth: 1}))
    routeView = new THREE.Line(routeGeometryView, new THREE.LineBasicMaterial({color: 0xff0000, linewidth: 1}))
    particleSystem = new THREE.ParticleSystem(particles, new THREE.ParticleBasicMaterial({color: 0xff0000, size: 3, sizeAttenuation: false}))
    @route = route
    @routeView = routeView
    @particleSystem = particleSystem
    @routeView.position = new THREE.Vector3(-400, 340, 501)
    @addGeometryPrev route
    @addGeometryPrev particleSystem
    @addGeometryXY routeView

  updateRoutePosition : (p) ->
    @routeView.position = new THREE.Vector3(@routeView.position.x - p[0], @routeView.position.y + p[1], @routeView.position.z + p[2])
    @routeView.geometry.verticesNeedUpdate = true<|MERGE_RESOLUTION|>--- conflicted
+++ resolved
@@ -124,16 +124,8 @@
   # Let's apply new pixels to the trianglesplane.
   # We do so by apply a new texture to it.
   updateTrianglesplane : ->
-<<<<<<< HEAD
-      # properties for each plane, so we can do it in a loop rather than calling each function six times...
-      propsXY = {getFkt: Model.Binary.get, planeID: PLANE_XY}
-      propsYZ = {getFkt: Model.Binary.get, planeID: PLANE_YZ}
-      propsXZ = {getFkt: Model.Binary.get, planeID: PLANE_XZ}
-
-      # new trianglesplane for xy
-=======
+
       # FIXME: Is this useful?
->>>>>>> 97cb6e15
       return unless @trianglesplanexy
       return unless @trianglesplaneyz
       return unless @trianglesplanexz
@@ -182,25 +174,6 @@
       i = 0       # counts which plane is used
       for plane in [gxy, gyz, gxz, gpxy, gpxz, gpyz, gbxy, gbyz, gbxz]
         i++
-<<<<<<< HEAD
-        if cam2d.needsUpdate(plane.props.planeID) and i<=3
-          # TODO: Why don't those lines work? it would get rid of that huge switch statement 
-          #
-          #plane.props.getFkt(cam2d.getGlobalPos(), cam2d.getZoomStep(plane.props.planeID)).done (buffer) ->
-          #  plane.texture.image.data.set(buffer)
-          switch plane.props.planeID
-            when PLANE_XY
-              Model.Binary.get(cam2d.getGlobalPos(), cam2d.getZoomStep(PLANE_XY), [0, 0, 100, 100], 0).done (buffer) ->
-                if buffer
-                  plane.texture.image.data.set(buffer)
-           # when PLANE_YZ
-           #   Model.Binary.get(cam2d.getGlobalPos(), cam2d.getZoomStep(PLANE_XY), [0, 0, 100, 100], 0).done (buffer) ->
-           #     plane.texture.image.data.set(buffer)
-           # when PLANE_XZ
-           #  Model.Binary.get(cam2d.getGlobalPos(), cam2d.getZoomStep(PLANE_XY), [0, 0, 100, 100], 0).done (buffer) ->
-           #    plane.texture.image.data.set(buffer)
-          cam2d.notifyNewTexture plane.props.planeID
-=======
         offsets = cam2d.getOffsets plane.planeID
         scalingFactor = cam2d.getTextureScalingFactor plane.planeID
 
@@ -222,7 +195,6 @@
                 Model.Binary.getXY(cam2d.getGlobalPos(), cam2d.getZoomStep(PLANE_XY)).done (buffer) ->
                   plane.texture.image.data.set(buffer)
             cam2d.notifyNewTexture plane.planeID
->>>>>>> 97cb6e15
         
         #only for border planes
         else if i>=7 then plane.position = new THREE.Vector3(globalPosVec.x-1, globalPosVec.y-1, globalPosVec.z-1)
