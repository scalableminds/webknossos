# Changelog (Unreleased)

All notable (yet unreleased) user-facing changes to webknossos are documented in this file.
See `CHANGELOG.released.md` for the changes which are part of official releases.

The format is based on [Keep a Changelog](http://keepachangelog.com/en/1.0.0/)
and this project adheres to [Calendar Versioning](http://calver.org/) `0Y.0M.MICRO`.
For upgrade instructions, please check the [migration guide](MIGRATIONS.released.md).

## Unreleased
[Commits](https://github.com/scalableminds/webknossos/compare/22.11.2...HEAD)

### Added
- Added a new Quick-Select tool for volume annotation. This tools allows to draw a rectangle over a segment to annotate it automatically. The tool operates on the intensity data of the visible color layer and automatically fills out the segment starting from the center of the rectangle. Next to the tool, there is a settings button which allows to enable a preview mode and to tweak some other parameters. If the preview is enabled, the parameters can be fine-tuned while the preview updates instantly. [#6542](https://github.com/scalableminds/webknossos/pull/6542)
- The largest segment id for a segmentation layer can be computed automatically from the dataset settings page. [#6415](https://github.com/scalableminds/webknossos/pull/6415)
- Button for switching organizations for Voxelytics workflows. [#6572](https://github.com/scalableminds/webknossos/pull/6572)
- Added ability to shuffle / set colors for a whole tree group. [#6586](https://github.com/scalableminds/webknossos/pull/6586)
- Annotation layers can now be removed. [#6593](https://github.com/scalableminds/webknossos/pull/6593)
- When adding remote Zarr datasets with multiple channels, channels are converted into layers. [#6609](https://github.com/scalableminds/webknossos/pull/6609)
- When adding a remote OME-NGFF dataset with labels, these are added as segmentation layers. [#6638](https://github.com/scalableminds/webknossos/pull/6638)
- The scale bar is now included in screenshots of the viewports made using the `Q` shortcut or the "Screenshot" menu entry. If the scale bar should not be included, disable it using "Settings - Viewport Options - Show Scalebars". [#6644](https://github.com/scalableminds/webknossos/pull/6644)
<<<<<<< HEAD
- Added sign in via OIDC. [#6534](https://github.com/scalableminds/webknossos/pull/6534)
=======
- When creating an annotation from the dataset view, a previously selected mapping of the segmentation layer is now automatically selected in the volume annotation layer fallback segmentation as well. [#6647](https://github.com/scalableminds/webknossos/pull/6647)
>>>>>>> a40db75f

### Changed
- The log viewer in the Voxelytics workflow reporting now uses a virtualized list. [#6579](https://github.com/scalableminds/webknossos/pull/6579)
- Node positions are always handled as integers. They have always been persisted as integers by the server, anyway, but the session in which a node was created handled the position as floating point in earlier versions. [#6589](https://github.com/scalableminds/webknossos/pull/6589)
- Jobs can no longer be started on datastores without workers. [#6595](https://github.com/scalableminds/webknossos/pull/6595)
- When downloading volume annotations with volume data skipped, the nml volume tag is now included anyway (but has no location attribute in this case). [#6566](https://github.com/scalableminds/webknossos/pull/6566)
- Re-phrased some backend (error) messages to improve clarity and provide helping hints. [#6616](https://github.com/scalableminds/webknossos/pull/6616)
- The layer visibility is now encoded in the sharing link. The user opening the link will see the same layers that were visible when copying the link. [#6634](https://github.com/scalableminds/webknossos/pull/6634)
- Voxelytics workflows can now be viewed by anyone with the link who is in the right organization. [#6622](https://github.com/scalableminds/webknossos/pull/6622)
- Improve performance for handling of volume annotation data (saving/undo/redo). [#6652](https://github.com/scalableminds/webknossos/pull/6652)
- When importing an annotation into an existing annotation, webKnossos ensures that bounding boxes are not duplicated in case they exist in the current *and* imported annotation. [#6648](https://github.com/scalableminds/webknossos/pull/6648)
- Reworked the proofreading mode so that agglomerate skeletons are no longer needed (nor automatically loaded). Instead, segments can be selected by left-clicking onto them, indicated by a small white cross. To merge or split agglomerates, then either use the shortcuts `Shift + Leftclick`/`Ctrl + Leftclick` or use the context menu. [#6625](https://github.com/scalableminds/webknossos/pull/6625)
 
### Fixed
- Fixed a bug in the dataset import view, where the layer name text field would lose focus after each key press. [#6615](https://github.com/scalableminds/webknossos/pull/6615)
- Fixed importing NGFF Zarr datasets with non-scale transforms. [#6621](https://github.com/scalableminds/webknossos/pull/6621)
- Fixed a regression in NGFF Zarr import for datasets with no channel axis. [#6636](https://github.com/scalableminds/webknossos/pull/6636)
- Fixed broken creation of tasks using base NMLs. [#6634](https://github.com/scalableminds/webknossos/pull/6634)
- Fixed a regression in NGFF Zarr import for datasets with no channel axis. [#6636](https://github.com/scalableminds/webknossos/pull/6636
- Fixed broken creation of tasks using base NMLs. [#6634](https://github.com/scalableminds/webknossos/pull/6634)
- Fixed that the precomputation of meshes didn't take the active mapping into account. [#6651](https://github.com/scalableminds/webknossos/pull/6651)
- Fixed false-positive warning about an outdated annotation version. [#6656](https://github.com/scalableminds/webknossos/pull/6656)

### Removed

### Breaking Changes<|MERGE_RESOLUTION|>--- conflicted
+++ resolved
@@ -19,11 +19,8 @@
 - When adding remote Zarr datasets with multiple channels, channels are converted into layers. [#6609](https://github.com/scalableminds/webknossos/pull/6609)
 - When adding a remote OME-NGFF dataset with labels, these are added as segmentation layers. [#6638](https://github.com/scalableminds/webknossos/pull/6638)
 - The scale bar is now included in screenshots of the viewports made using the `Q` shortcut or the "Screenshot" menu entry. If the scale bar should not be included, disable it using "Settings - Viewport Options - Show Scalebars". [#6644](https://github.com/scalableminds/webknossos/pull/6644)
-<<<<<<< HEAD
-- Added sign in via OIDC. [#6534](https://github.com/scalableminds/webknossos/pull/6534)
-=======
+- Added sign in via OIDC implicit flow. [#6534](https://github.com/scalableminds/webknossos/pull/6534)
 - When creating an annotation from the dataset view, a previously selected mapping of the segmentation layer is now automatically selected in the volume annotation layer fallback segmentation as well. [#6647](https://github.com/scalableminds/webknossos/pull/6647)
->>>>>>> a40db75f
 
 ### Changed
 - The log viewer in the Voxelytics workflow reporting now uses a virtualized list. [#6579](https://github.com/scalableminds/webknossos/pull/6579)
