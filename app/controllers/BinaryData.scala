package controllers

import java.nio.ByteBuffer
import akka.actor._
import akka.util.duration._
import akka.pattern.{ ask, pipe }
import akka.util.Timeout
import play.api._
import play.api.mvc._
import play.api.mvc.AsyncResult
import play.api.data._
import play.api.libs.json.Json._
import play.api.Play.current
import play.api.libs.iteratee._
import Input.EOF
import play.api.libs.concurrent._
import play.api.libs.json.JsValue
import play.libs.Akka._
import models.security.Role
import models.binary.DataSet
import brainflight.binary._
import brainflight.security.Secured
import brainflight.tools.geometry.{ Point3D, Cuboid }
<<<<<<< HEAD
import models.DataSet
import akka.dispatch.Future
=======
>>>>>>> 4868b3ea
import akka.pattern.AskTimeoutException
import play.api.libs.iteratee.Concurrent.Channel
import scala.collection.mutable.ArrayBuffer
import akka.routing.RoundRobinRouter
import play.api.libs.concurrent.execution.defaultContext
//import scala.concurrent.ExecutionContext.Implicits.global

/**
 * scalableminds - brainflight
 * User: tmbo
 * Date: 11.12.11
 * Time: 13:21
 */

object BinaryData extends Controller with Secured {

<<<<<<< HEAD
  val dataSetActor = Akka.system.actorOf(Props[DataSetActor].withRouter(
    RoundRobinRouter(nrOfInstances = 10)))

=======
  val dataSetActor = Akka.system.actorOf( Props( new DataSetActor ).withRouter(
    RoundRobinRouter( nrOfInstances = 8 ) ) )
    
>>>>>>> 4868b3ea
  override val DefaultAccessRole = Role.User

  implicit val dispatcher = Akka.system.dispatcher
  val conf = Play.configuration
  val scaleFactors = Array(1, 1, 2)

  implicit val timeout = Timeout((conf.getInt("actor.defaultTimeout") getOrElse 5) seconds) // needed for `?` below

  def resolutionFromExponent(exp: Int) =
    math.pow(2, exp).toInt

  def cuboidFromPosition(position: Point3D, cubeSize: Int) = {
    val cubeCorner = position.scale {
      case (x, i) =>
        x - x % (cubeSize / scaleFactors(i))
    }
    Cuboid(cubeCorner, cubeSize / scaleFactors(0), cubeSize / scaleFactors(1), cubeSize / scaleFactors(2))
  }

  def handleMultiDataRequest(multi: MultipleDataRequest, cubeSize: Int, dataSet: DataSet): Future[Promise[Array[Byte]]] = {
    val cubeRequests = multi.requests.map { request =>
      val resolution = resolutionFromExponent(request.resolutionExponent)
      val cuboid = cuboidFromPosition(request.position, cubeSize)
      CubeRequest(dataSet, resolution, cuboid)
    }

    val future = (dataSetActor ? MultiCubeRequest(cubeRequests)) recover {
      case e: AskTimeoutException =>
        new Array[Byte](0)
    }

    future.mapTo[Promise[Array[Byte]]]
  }

  def requestViaAjaxDebug(dataSetId: String, cubeSize: Int, x: Int, y: Int, z: Int, resolution: Int) = Authenticated { implicit request =>
    Async {
      (for {
        dataSet <- DataSet.findOneById(dataSetId)
      } yield {
        val dataRequest = MultipleDataRequest(Array(SingleDataRequest(resolution, Point3D(x, y, z))))
        handleMultiDataRequest(dataRequest, cubeSize, dataSet).asPromise.flatMap(_.map(result =>
          Ok(result)))
      }) getOrElse (Akka.future { BadRequest("Request is invalid.") })
    }
  }

  /**
   * Handles a request for binary data via a HTTP POST. The content of the
   * POST body is specified in the BinaryProtokoll.parseAjax functions.
   */
  def requestViaAjax(dataSetId: String, cubeSize: Int) = Authenticated(parser = parse.raw) { implicit request =>
    Async {
      (for {
        payload <- request.body.asBytes()
        message <- BinaryProtocol.parseAjax(payload)
        dataSet <- DataSet.findOneById(dataSetId)
      } yield {
        message match {
          case dataRequests @ MultipleDataRequest(_) =>
            handleMultiDataRequest(dataRequests, cubeSize, dataSet).asPromise.flatMap(_.map(result =>
              Ok(result)))
          case _ =>
            Akka.future {
              BadRequest("Unknown message.")
            }
        }
      }) getOrElse (Akka.future { BadRequest("Request body is to short: %d bytes".format(request.body.size)) })
    }
  }
  /**
   * Handles a request for binary data via websockets. The content of a websocket
   * message is defined in the BinaryProtokoll.parseWebsocket function.
   * If the message is valid the result is posted onto the websocket.
   *
   * @param
   * 	modelType:	id of the model to use
   */
  def requestViaWebsocket(dataSetId: String, cubeSize: Int) = AuthenticatedWebSocket[Array[Byte]]() { user =>
    request =>
      val dataSetOpt = DataSet.findOneById(dataSetId)
      var channelOpt: Option[Channel[Array[Byte]]] = None

      val output = Concurrent.unicast[Array[Byte]](
        { c => channelOpt = Some(c) },
        { Logger.debug("Data websocket completed") },
        { case (e, i) => Logger.error("An error ocourd on websocket stream: " + e) })

<<<<<<< HEAD
      /*val input = Iteratee.foreach[Array[Byte]](in => {
        // first 4 bytes are always used as a client handle
        val t = System.currentTimeMillis
=======
      val input = Iteratee.foreach[Array[Byte]]( in => {
>>>>>>> 4868b3ea
        for {
          dataSet <- dataSetOpt
          channel <- channelOpt
        } {
<<<<<<< HEAD
          BinaryProtocol.parseWebsocket(in).map {
            case dataRequests @ MultipleDataRequest(_) =>
              handleMultiDataRequest(dataRequests, cubeSize, dataSet).map( _.map{
                result =>
                  println("%d ms".format(System.currentTimeMillis - t))
                  channel.push(dataRequests.handle ++ result)
              })
=======
          BinaryProtocol.parseWebsocket( in ).map {
            case dataRequests : MultipleDataRequest =>
              handleMultiDataRequest(dataRequests, cubeSize, dataSet).map( 
                  result => channel.push( dataRequests.handle ++ result ))
>>>>>>> 4868b3ea
            case _ =>
              Logger.error("Received unhandled message!")
          }
        }
      })*/
      val input = Done[Array[Byte], Unit]((), Input.EOF)
      (input, output)
  }

  def createGrid(dataSetName: String) = Action {
    import brainflight.binary.GridDataStore
    import akka.agent.Agent
    import brainflight.binary.DataBlockInformation
    import brainflight.binary.Data

    implicit val system = Akka.system
    val BinaryCacheAgent = Agent(Map[DataBlockInformation, Data]().empty)

    DataSet.findOneByName(dataSetName).map{dataSet =>
      new GridDataStore(BinaryCacheAgent).create(dataSet, 1)
      Ok
    } getOrElse BadRequest("DataSet not found!")
  }

}<|MERGE_RESOLUTION|>--- conflicted
+++ resolved
@@ -21,11 +21,7 @@
 import brainflight.binary._
 import brainflight.security.Secured
 import brainflight.tools.geometry.{ Point3D, Cuboid }
-<<<<<<< HEAD
-import models.DataSet
 import akka.dispatch.Future
-=======
->>>>>>> 4868b3ea
 import akka.pattern.AskTimeoutException
 import play.api.libs.iteratee.Concurrent.Channel
 import scala.collection.mutable.ArrayBuffer
@@ -42,15 +38,9 @@
 
 object BinaryData extends Controller with Secured {
 
-<<<<<<< HEAD
-  val dataSetActor = Akka.system.actorOf(Props[DataSetActor].withRouter(
-    RoundRobinRouter(nrOfInstances = 10)))
-
-=======
   val dataSetActor = Akka.system.actorOf( Props( new DataSetActor ).withRouter(
-    RoundRobinRouter( nrOfInstances = 8 ) ) )
+    RoundRobinRouter( nrOfInstances = 10 ) ) )
     
->>>>>>> 4868b3ea
   override val DefaultAccessRole = Role.User
 
   implicit val dispatcher = Akka.system.dispatcher
@@ -138,37 +128,20 @@
         { Logger.debug("Data websocket completed") },
         { case (e, i) => Logger.error("An error ocourd on websocket stream: " + e) })
 
-<<<<<<< HEAD
-      /*val input = Iteratee.foreach[Array[Byte]](in => {
-        // first 4 bytes are always used as a client handle
-        val t = System.currentTimeMillis
-=======
       val input = Iteratee.foreach[Array[Byte]]( in => {
->>>>>>> 4868b3ea
         for {
           dataSet <- dataSetOpt
           channel <- channelOpt
         } {
-<<<<<<< HEAD
-          BinaryProtocol.parseWebsocket(in).map {
-            case dataRequests @ MultipleDataRequest(_) =>
-              handleMultiDataRequest(dataRequests, cubeSize, dataSet).map( _.map{
-                result =>
-                  println("%d ms".format(System.currentTimeMillis - t))
-                  channel.push(dataRequests.handle ++ result)
-              })
-=======
           BinaryProtocol.parseWebsocket( in ).map {
             case dataRequests : MultipleDataRequest =>
-              handleMultiDataRequest(dataRequests, cubeSize, dataSet).map( 
-                  result => channel.push( dataRequests.handle ++ result ))
->>>>>>> 4868b3ea
+              handleMultiDataRequest(dataRequests, cubeSize, dataSet).map( _.map(
+                  result => channel.push( dataRequests.handle ++ result )))
             case _ =>
               Logger.error("Received unhandled message!")
           }
         }
-      })*/
-      val input = Done[Array[Byte], Unit]((), Input.EOF)
+      })
       (input, output)
   }
 
