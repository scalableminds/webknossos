--- conflicted
+++ resolved
@@ -102,26 +102,21 @@
   }
 
   def createVirtualDataset(datasetName: String,
-                           organizationId: String,
                            dataStore: DataStore,
                            dataSource: DataSource,
                            folderId: Option[String],
                            user: User): Fox[Dataset] =
     for {
       _ <- assertValidDatasetName(datasetName)
-      isDatasetNameAlreadyTaken <- datasetDAO.doesDatasetDirectoryExistInOrganization(datasetName, organizationId)(
+      isDatasetNameAlreadyTaken <- datasetDAO.doesDatasetDirectoryExistInOrganization(datasetName, user._organization)(
         GlobalAccessContext)
       _ <- Fox.fromBool(!isDatasetNameAlreadyTaken) ?~> "dataset.name.alreadyTaken"
-      organization <- organizationDAO.findOne(organizationId)(GlobalAccessContext) ?~> "organization.notFound"
+      organization <- organizationDAO.findOne(user._organization)(GlobalAccessContext) ?~> "organization.notFound"
       folderId <- ObjectId.fromString(folderId.getOrElse(organization._rootFolder.toString)) ?~> "dataset.upload.folderId.invalid"
       _ <- folderDAO.assertUpdateAccess(folderId)(AuthorizedAccessContext(user)) ?~> "folder.noWriteAccess"
       newDatasetId = ObjectId.generate
       abstractDataSource = dataSource.copy(dataLayers = dataSource.dataLayers.map(AbstractDataLayer.from),
-<<<<<<< HEAD
-                                           id = DataSourceId(datasetName, organizationId))
-=======
                                            id = DataSourceId(datasetName, user._organization))
->>>>>>> 2d6943d2
       dataset <- createDataset(dataStore, newDatasetId, datasetName, abstractDataSource, isVirtual = true)
       datasetId = dataset._id
       _ <- datasetDAO.updateFolder(datasetId, folderId)(GlobalAccessContext)
