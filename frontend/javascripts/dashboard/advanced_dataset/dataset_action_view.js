--- conflicted
+++ resolved
@@ -68,23 +68,10 @@
 };
 
 class DatasetActionView extends React.PureComponent<Props, State> {
-<<<<<<< HEAD
-=======
   state = {
     isReloading: false,
   };
 
-  createTracing = async (
-    dataset: APIMaybeUnimportedDataset,
-    type: TracingType,
-    withFallback: boolean,
-  ) => {
-    const annotation = await createExplorational(dataset, type, withFallback);
-    trackAction(`Create ${type} tracing`);
-    this.props.history.push(`/annotations/${annotation.typ}/${annotation.id}`);
-  };
-
->>>>>>> aaf3a25e
   clearCache = async (dataset: APIMaybeUnimportedDataset) => {
     this.setState({ isReloading: true });
     await clearCache(dataset);
@@ -112,17 +99,12 @@
     const disabledWhenReloadingAction = e => (isReloading ? e.preventDefault() : null);
 
     const volumeTracingMenu = (
-<<<<<<< HEAD
-      <Dropdown overlay={createTracingOverlayMenu(dataset, "volume")} trigger={["click"]}>
-        <a href="#" title="Create Volume Annotation">
-=======
       <Dropdown
-        overlay={createTracingOverlayMenu(dataset, "volume", this.createTracing)}
+        overlay={createTracingOverlayMenu(dataset, "volume")}
         trigger={["click"]}
         disabled={isReloading}
       >
-        <a href="#" title="Create Volume Tracing">
->>>>>>> aaf3a25e
+        <a href="#" title="Create Volume Annotation">
           <img
             src="/assets/images/volume.svg"
             alt="volume icon"
@@ -134,17 +116,12 @@
     );
 
     const hybridTracingMenu = (
-<<<<<<< HEAD
-      <Dropdown overlay={createTracingOverlayMenu(dataset, "hybrid")} trigger={["click"]}>
-        <a href="#" title="Create Hybrid (Skeleton + Volume) Annotation">
-=======
       <Dropdown
-        overlay={createTracingOverlayMenu(dataset, "hybrid", this.createTracing)}
+        overlay={createTracingOverlayMenu(dataset, "hybrid")}
         trigger={["click"]}
         disabled={isReloading}
       >
-        <a href="#" title="Create Hybrid (Skeleton + Volume) Tracing">
->>>>>>> aaf3a25e
+        <a href="#" title="Create Hybrid (Skeleton + Volume) Annotation">
           <Icon type="swap" />
           Start Hybrid Annotation
         </a>
@@ -203,22 +180,17 @@
             </Link>
             {!dataset.isForeign ? (
               <React.Fragment>
-<<<<<<< HEAD
                 <Link
                   to={`/datasets/${dataset.owningOrganization}/${
                     dataset.name
                   }/createExplorative/skeleton/false`}
-=======
-                <a
-                  href="#"
                   style={disabledWhenReloadingStyle}
-                  onClick={e =>
-                    isReloading
-                      ? e.preventDefault()
-                      : this.createTracing(dataset, "skeleton", false)
-                  }
->>>>>>> aaf3a25e
-                  title="Create Skeleton Tracing"
+                  onClick={e => {
+                    if (isReloading) {
+                      e.preventDefault();
+                    }
+                  }}
+                  title="Create Skeleton Annotation"
                 >
                   <img
                     src="/assets/images/skeleton.svg"
@@ -231,15 +203,9 @@
                 {hybridTracingMenu}
               </React.Fragment>
             ) : (
-<<<<<<< HEAD
-              <p>
+              <p style={disabledWhenReloadingStyle}>
                 Start Annotation &nbsp;
                 <Tooltip title="Cannot create annotations for read-only datasets">
-=======
-              <p style={disabledWhenReloadingStyle}>
-                Start Tracing &nbsp;
-                <Tooltip title="Cannot create tracings for read-only datasets">
->>>>>>> aaf3a25e
                   <Icon type="info-circle-o" style={{ color: "gray" }} />
                 </Tooltip>
               </p>
