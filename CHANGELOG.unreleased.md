--- conflicted
+++ resolved
@@ -11,22 +11,7 @@
 [Commits](https://github.com/scalableminds/webknossos/compare/22.09.0...HEAD)
 
 ### Added
-<<<<<<< HEAD
-- The owner of an annotation can allow other users, who may see the annotation, to also edit it. Note that parallel writes are not supported and would lead to conflicts. [#6236](https://github.com/scalableminds/webknossos/pull/6236)
-- WebKnossos now remembers the tool that was active in between disabling and enabling the segmentation layer. [#6362](https://github.com/scalableminds/webknossos/pull/6362)
-- Segmentation layers which were not previously editable now show an (un)lock icon button which shortcuts to the Add Volume Layer modal with the layer being preselected. [#6330](https://github.com/scalableminds/webknossos/pull/6330)
-- The NML file in volume annotation download now includes segment metadata like names and anchor positions. [#6347](https://github.com/scalableminds/webknossos/pull/6347)
-- Added an "extrude segment" feature which is similar to the old "copy from previous slice" feature. The segment interpolation and the new segment extrusion feature are both available via the toolbar (see the dropdown icon which was added to the old interpolation button). [#6370](https://github.com/scalableminds/webknossos/pull/6370)
-- Added support for ad-hoc meshing for volume annotation layers with fallback segmentations. [#6369](https://github.com/scalableminds/webknossos/pull/6369)
-- Added new backend API route for requesting all publications. Those publications can now have also attached annotations. [#6315](https://github.com/scalableminds/webknossos/pull/6315)
-- Added support for 64-bit segmentations (uint64). Note that the actual support only covers IDs up to 2^53 - 1 (matches the JavaScript number type). Also note that JSON mappings are only compatible with segment ids which only use the lower 32 bits. [#6317](https://github.com/scalableminds/webknossos/pull/6317)
-- Added a "duplicate" button for annotations. [#6386](https://github.com/scalableminds/webknossos/pull/6386)
-- Added new filter options for the dataset list api at `api/datasets`: `organizationName: String`, `onlyMyOrganization: Boolean`, `uploaderId: String` [#6377](https://github.com/scalableminds/webknossos/pull/6377)
-- The Add Dataset view now hosts an Add Zarr Dataset tab to explore, configure and import remote Zarr datasets. [#6335](https://github.com/scalableminds/webknossos/pull/6335)
-- Added a UI to manage Zarr links for an annotation so that the annotation can be streamed to 3rd party tools. This change also includes new backend API routes for using the (private) zarr links to annotations as well as creating them. [#6367](https://github.com/scalableminds/webknossos/pull/6367)
 - Zarr-based remote dataset import now also works for public AWS S3 endpoints with no credentials. [#6421](https://github.com/scalableminds/webknossos/pull/6421)
-=======
->>>>>>> cc5b62c9
 
 ### Changed
 
