--- conflicted
+++ resolved
@@ -45,11 +45,8 @@
   updateLookupTable : (brightness, contrast) ->
 
     lookUpTable = new Uint8Array(256)
-<<<<<<< HEAD
     @lastLookUpTable = lookUpTable
-=======
     lookUpTableMag1 = new Uint8Array(256)
->>>>>>> 5057bb6d
 
     for i in [0..255]
       lookUpTable[i] = Math.max(Math.min((i + brightness) * contrast, 255), 0)
