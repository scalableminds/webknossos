--- conflicted
+++ resolved
@@ -49,14 +49,10 @@
 
 case class DataLayerType(name: String, interpolation: Interpolation, defaultElementClass: String = "uint8")
 
-<<<<<<< HEAD
-object DataLayer extends Function6[String, String, Option[List[String]], String, Option[String], List[DataLayerSection], DataLayer]{
-=======
-object DataLayer extends Function5[String, Option[List[String]], String, Option[String], List[DataLayerSection], DataLayer]{
+object DataLayer{
 
   import braingames.binary.Logger._
 
->>>>>>> b87ecd5a
   val COLOR =
     DataLayerType("color", TrilerpInterpolation)
   val SEGMENTATION =
@@ -83,7 +79,7 @@
   }
 }
 
-case class UserDataLayer(name: String, dataSetName: String, dataLayer: DataLayer)
+case class UserDataLayer(name: String, dataSourceName: String, dataLayer: DataLayer)
 
 object UserDataLayer {
   implicit val userDataLayerFormat = Json.format[UserDataLayer]
