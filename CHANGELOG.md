--- conflicted
+++ resolved
@@ -17,11 +17,8 @@
 - Changed NML import in tracings to try parsing files as NMLs and protobuf regardless of the file extension. [#4421](https://github.com/scalableminds/webknossos/pull/4421)
 
 ### Fixed
-<<<<<<< HEAD
 - Fixed that a node was created when using right click while brushing mode is active in hybrid tracings. [#4433](https://github.com/scalableminds/webknossos/pull/4433)
-=======
 - Fixed opening view only dataset links with arbitrary modes being initially displayed in plane mode. [#4421](https://github.com/scalableminds/webknossos/pull/4421)
->>>>>>> aaf3a25e
 
 ### Removed
 -
