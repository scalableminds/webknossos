--- conflicted
+++ resolved
@@ -11,12 +11,7 @@
   updateTaskType,
   getTaskType,
 } from "admin/admin_rest_api";
-<<<<<<< HEAD
 import RecommendedSettingsView from "admin/tasktype/recommended_settings_view";
-import type { APITeam } from "admin/api_flow_types";
-import type { RouterHistory } from "react-router-dom";
-=======
->>>>>>> 894e8b41
 
 const FormItem = Form.Item;
 const { Option } = Select;
