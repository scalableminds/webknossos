# Changelog (Unreleased)

All notable (yet unreleased) user-facing changes to WEBKNOSSOS are documented in this file.
See `CHANGELOG.released.md` for the changes which are part of official releases.

The format is based on [Keep a Changelog](http://keepachangelog.com/en/1.0.0/)
and this project adheres to [Calendar Versioning](http://calver.org/) `0Y.0M.MICRO`.
For upgrade instructions, please check the [migration guide](MIGRATIONS.released.md).

## Unreleased
[Commits](https://github.com/scalableminds/webknossos/compare/23.07.0...HEAD)

### Added
- Added a modal to the voxelytics workflow view that lists all artifacts with their file size and inode count. This helps to identify the largest artifacts to free disk space. [#7152](https://github.com/scalableminds/webknossos/pull/7152)
- In order to facilitate changing the brush size in the brush tool, buttons with preset brush sizes were added. These presets are user configurable by assigning the current brush size to any of the preset buttons. Additionally the preset brush sizes can be set with keyboard shortcuts. [#7101](https://github.com/scalableminds/webknossos/pull/7101)
- Added new graphics and restyled empty dashboards. [#7008](https://github.com/scalableminds/webknossos/pull/7008)
- Added warning when using WEBKNOSSOS in an outdated browser. [#7165](https://github.com/scalableminds/webknossos/pull/7165)
- Added a search feature for segments and segment groups. Listed segments/groups can be searched by id and name. [#7175](https://github.com/scalableminds/webknossos/pull/7175)
- Added support for transformations with thin plate splines. [#7131](https://github.com/scalableminds/webknossos/pull/7131)
- WEBKNOSSOS can now read S3 remote dataset credentials from environment variables `AWS_ACCESS_KEY_ID` and `AWS_SECRET_KEY`. Those will be used, if available, when accessing remote datasets for which no explicit credentials are supplied. [#7170](https://github.com/scalableminds/webknossos/pull/7170)
- Added security.txt according to [RFC 9116](https://www.rfc-editor.org/rfc/rfc9116). The content is configurable and it can be disabled. [#7182](https://github.com/scalableminds/webknossos/pull/7182)
<<<<<<< HEAD
- Added routes for super-users to manage users and organizations. [#7196](https://github.com/scalableminds/webknossos/pull/7196)
=======
- Added tooltips to explain the task actions "Reset" and "Reset and Cancel". [#7201](https://github.com/scalableminds/webknossos/pull/7201)
>>>>>>> d74d0ca2

### Changed
- Redesigned the info tab in the right-hand sidebar to be fit the new branding and design language. [#7110](https://github.com/scalableminds/webknossos/pull/7110)
- Optimized processing of parallel requests (new thread pool configuration, asynchronous FossilDB client), improving performance and reducing idle waiting. [#7139](https://github.com/scalableminds/webknossos/pull/7139)
- Renamed "open" tasks to "pending" and slightly redesigned the available task assignment view for clarity. [#7187](https://github.com/scalableminds/webknossos/pull/7187)

### Fixed
- Fixed rare rendering bug at viewport edge for anisotropic datasets. [#7163](https://github.com/scalableminds/webknossos/pull/7163)
- Fixed the dataset search which was broken when only the root folder existed. [#7177](https://github.com/scalableminds/webknossos/pull/7177)

### Removed
- Removed the "Globalize Floodfill" feature that could extend partial floodfills across an entire dataset. Please use the fill tool multiple times instead or make use of the proofreading tool when correcting large structures. [#7173](https://github.com/scalableminds/webknossos/pull/7173)

### Breaking Changes<|MERGE_RESOLUTION|>--- conflicted
+++ resolved
@@ -19,11 +19,8 @@
 - Added support for transformations with thin plate splines. [#7131](https://github.com/scalableminds/webknossos/pull/7131)
 - WEBKNOSSOS can now read S3 remote dataset credentials from environment variables `AWS_ACCESS_KEY_ID` and `AWS_SECRET_KEY`. Those will be used, if available, when accessing remote datasets for which no explicit credentials are supplied. [#7170](https://github.com/scalableminds/webknossos/pull/7170)
 - Added security.txt according to [RFC 9116](https://www.rfc-editor.org/rfc/rfc9116). The content is configurable and it can be disabled. [#7182](https://github.com/scalableminds/webknossos/pull/7182)
-<<<<<<< HEAD
 - Added routes for super-users to manage users and organizations. [#7196](https://github.com/scalableminds/webknossos/pull/7196)
-=======
 - Added tooltips to explain the task actions "Reset" and "Reset and Cancel". [#7201](https://github.com/scalableminds/webknossos/pull/7201)
->>>>>>> d74d0ca2
 
 ### Changed
 - Redesigned the info tab in the right-hand sidebar to be fit the new branding and design language. [#7110](https://github.com/scalableminds/webknossos/pull/7110)
