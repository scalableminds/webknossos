// @flow

import { type Saga, _all, _call, _cancel, fork, take } from "oxalis/model/sagas/effect-generators";
import { alert } from "libs/window";
import {
  editVolumeLayerAsync,
<<<<<<< HEAD
  ensureNoTraceToolInLowResolutions,
=======
  floodFill,
  disallowVolumeTracingWarning,
>>>>>>> 983a4d2e
  watchVolumeTracingAsync,
} from "oxalis/model/sagas/volumetracing_saga";
import {
  pushAnnotationAsync,
  saveTracingAsync,
  collectUndoStates,
  toggleErrorHighlighting,
} from "oxalis/model/sagas/save_saga";
import {
  warnAboutSegmentationZoom,
  watchAnnotationAsync,
} from "oxalis/model/sagas/annotation_saga";
import { watchDataRelevantChanges } from "oxalis/model/sagas/prefetch_saga";
import { watchSkeletonTracingAsync } from "oxalis/model/sagas/skeletontracing_saga";
import ErrorHandling from "libs/error_handling";
import handleMeshChanges from "oxalis/model/sagas/handle_mesh_changes";
import isosurfaceSaga from "oxalis/model/sagas/isosurface_saga";
import { watchMaximumRenderableLayers } from "oxalis/model/sagas/dataset_saga";
import watchPushSettingsAsync from "oxalis/model/sagas/settings_saga";
import watchTasksAsync from "oxalis/model/sagas/task_saga";
import loadHistogramData from "oxalis/model/sagas/load_histogram_data_saga";

export default function* rootSaga(): Saga<void> {
  while (true) {
    const task = yield* fork(restartableSaga);
    yield* take("RESTART_SAGA");
    yield _cancel(task);
  }
}

function* restartableSaga(): Saga<void> {
  try {
    yield _all([
      _call(warnAboutSegmentationZoom),
      _call(watchPushSettingsAsync),
      _call(watchSkeletonTracingAsync),
      _call(collectUndoStates),
      _call(saveTracingAsync),
      _call(pushAnnotationAsync),
      _call(editVolumeLayerAsync),
<<<<<<< HEAD
      _call(ensureNoTraceToolInLowResolutions),
=======
      _call(floodFill),
      _call(disallowVolumeTracingWarning),
>>>>>>> 983a4d2e
      _call(watchVolumeTracingAsync),
      _call(watchAnnotationAsync),
      _call(loadHistogramData),
      _call(watchDataRelevantChanges),
      _call(isosurfaceSaga),
      _call(watchTasksAsync),
      _call(handleMeshChanges),
      _call(watchMaximumRenderableLayers),
    ]);
  } catch (err) {
    console.error(err);
    ErrorHandling.notify(err, {});
    toggleErrorHighlighting(true);
    alert(`\
Internal error.
Please reload the page to avoid losing data.

${err} ${err.stack}`);
  }
}<|MERGE_RESOLUTION|>--- conflicted
+++ resolved
@@ -4,12 +4,8 @@
 import { alert } from "libs/window";
 import {
   editVolumeLayerAsync,
-<<<<<<< HEAD
   ensureNoTraceToolInLowResolutions,
-=======
   floodFill,
-  disallowVolumeTracingWarning,
->>>>>>> 983a4d2e
   watchVolumeTracingAsync,
 } from "oxalis/model/sagas/volumetracing_saga";
 import {
@@ -50,12 +46,8 @@
       _call(saveTracingAsync),
       _call(pushAnnotationAsync),
       _call(editVolumeLayerAsync),
-<<<<<<< HEAD
       _call(ensureNoTraceToolInLowResolutions),
-=======
       _call(floodFill),
-      _call(disallowVolumeTracingWarning),
->>>>>>> 983a4d2e
       _call(watchVolumeTracingAsync),
       _call(watchAnnotationAsync),
       _call(loadHistogramData),
