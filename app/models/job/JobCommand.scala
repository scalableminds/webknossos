--- conflicted
+++ resolved
@@ -12,14 +12,8 @@
    */
 
   val compute_mesh_file, compute_segment_index_file, convert_to_wkw, export_tiff, find_largest_segment_id,
-<<<<<<< HEAD
-  globalize_floodfills, infer_nuclei, infer_neurons, materialize_volume_annotation, render_animation, train_model,
-  infer_with_model =
-    Value
-=======
   globalize_floodfills, infer_nuclei, infer_neurons, materialize_volume_annotation, render_animation,
-  infer_mitochondria = Value
->>>>>>> bbfc4ef3
+  infer_mitochondria, train_model, infer_with_model = Value
 
   val highPriorityJobs: Set[Value] = Set(convert_to_wkw, export_tiff)
   val lowPriorityJobs: Set[Value] = values.diff(highPriorityJobs)
