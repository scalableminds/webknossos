# Changelog (Unreleased)

All notable (yet unreleased) user-facing changes to WEBKNOSSOS are documented in this file.
See `CHANGELOG.released.md` for the changes which are part of official releases.

The format is based on [Keep a Changelog](http://keepachangelog.com/en/1.0.0/)
and this project adheres to [Calendar Versioning](http://calver.org/) `0Y.0M.MICRO`.
For upgrade instructions, please check the [migration guide](MIGRATIONS.released.md).

## Unreleased
[Commits](https://github.com/scalableminds/webknossos/compare/23.09.0...HEAD)

### Added
<<<<<<< HEAD
- Added the option to change the ordering of color layers via drag and drop. This is useful when using the cover blend mode. [#7188](https://github.com/scalableminds/webknossos/pull/7188)
- Added configuration to require users' emails to be verified, added flow to verify emails via link. [#7161](https://github.com/scalableminds/webknossos/pull/7161)
- Added a route to explore and add remote datasets via API. [#7176](https://github.com/scalableminds/webknossos/pull/7176)
- Added a new button to the layer settings in view only dataset mode to save the current view configuration as the dataset's default. [#7205](https://github.com/scalableminds/webknossos/pull/7205)
- Added option to select multiple segments in the segment list in order to perform batch actions. [#7242](https://github.com/scalableminds/webknossos/pull/7242)
- If a dataset layer is transformed (using an affine matrix or a thin plate spline), it can be dynamically shown without that transform via the layers sidebar. All other layers will be transformed accordingly. [#7246](https://github.com/scalableminds/webknossos/pull/7246)
- OpenID Connect authorization can now use a client secret for added security. [#7263](https://github.com/scalableminds/webknossos/pull/7263)
- A banner underneath the navigation bar informs about current and upcoming maintenances of WEBKNOSSOS. [#7284](https://github.com/scalableminds/webknossos/pull/7284)
=======
- Datasets and annotations can now be more than 3-dimensional, using additional coordinates. [#7136](https://github.com/scalableminds/webknossos/pull/7136)
- Added disabled drag handles to volume and skeleton layers for visual consistency. These layer cannot be dragged or reordered. [#7295](https://github.com/scalableminds/webknossos/pull/7295)
- Dataset thumbnails for grayscale layers can now be colored using the value in the view configuration. [#7255](https://github.com/scalableminds/webknossos/pull/7255)
- OpenID Connect authorization is now compatible with Providers that send the user information in an id_token. [#7294](https://github.com/scalableminds/webknossos/pull/7294)
>>>>>>> ab2ff0ee

### Changed
- Adapted Zarr 3 implementations to recent changes in the specification (index codecs, zstd codec). [#7305](https://github.com/scalableminds/webknossos/pull/7305)

### Fixed
- Fixed that the deletion of a selected segment would crash the segments tab. [#7316](https://github.com/scalableminds/webknossos/pull/7316)

### Removed

### Breaking Changes<|MERGE_RESOLUTION|>--- conflicted
+++ resolved
@@ -11,21 +11,11 @@
 [Commits](https://github.com/scalableminds/webknossos/compare/23.09.0...HEAD)
 
 ### Added
-<<<<<<< HEAD
-- Added the option to change the ordering of color layers via drag and drop. This is useful when using the cover blend mode. [#7188](https://github.com/scalableminds/webknossos/pull/7188)
-- Added configuration to require users' emails to be verified, added flow to verify emails via link. [#7161](https://github.com/scalableminds/webknossos/pull/7161)
-- Added a route to explore and add remote datasets via API. [#7176](https://github.com/scalableminds/webknossos/pull/7176)
-- Added a new button to the layer settings in view only dataset mode to save the current view configuration as the dataset's default. [#7205](https://github.com/scalableminds/webknossos/pull/7205)
-- Added option to select multiple segments in the segment list in order to perform batch actions. [#7242](https://github.com/scalableminds/webknossos/pull/7242)
-- If a dataset layer is transformed (using an affine matrix or a thin plate spline), it can be dynamically shown without that transform via the layers sidebar. All other layers will be transformed accordingly. [#7246](https://github.com/scalableminds/webknossos/pull/7246)
-- OpenID Connect authorization can now use a client secret for added security. [#7263](https://github.com/scalableminds/webknossos/pull/7263)
-- A banner underneath the navigation bar informs about current and upcoming maintenances of WEBKNOSSOS. [#7284](https://github.com/scalableminds/webknossos/pull/7284)
-=======
 - Datasets and annotations can now be more than 3-dimensional, using additional coordinates. [#7136](https://github.com/scalableminds/webknossos/pull/7136)
 - Added disabled drag handles to volume and skeleton layers for visual consistency. These layer cannot be dragged or reordered. [#7295](https://github.com/scalableminds/webknossos/pull/7295)
 - Dataset thumbnails for grayscale layers can now be colored using the value in the view configuration. [#7255](https://github.com/scalableminds/webknossos/pull/7255)
 - OpenID Connect authorization is now compatible with Providers that send the user information in an id_token. [#7294](https://github.com/scalableminds/webknossos/pull/7294)
->>>>>>> ab2ff0ee
+- A banner underneath the navigation bar informs about current and upcoming maintenances of WEBKNOSSOS. [#7284](https://github.com/scalableminds/webknossos/pull/7284)
 
 ### Changed
 - Adapted Zarr 3 implementations to recent changes in the specification (index codecs, zstd codec). [#7305](https://github.com/scalableminds/webknossos/pull/7305)
