// @flow
import _ from "lodash";

import type {
  APIAnnotation,
  APIDatasetId,
  APIDataset,
  APIDataLayer,
  HybridServerTracing,
  ServerVolumeTracing,
} from "admin/api_flow_types";
import { ControlModeEnum, type Vector3 } from "oxalis/constants";
import {
  type DataTextureSizeAndCount,
  computeDataTexturesSetup,
  getSupportedTextureSpecs,
  validateMinimumRequirements,
} from "oxalis/model/bucket_data_handling/data_rendering_logic";
import type { Versions } from "oxalis/view/version_view";
import { convertPointToVecInBoundingBox } from "oxalis/model/reducers/reducer_helpers";
import {
  determineAllowedModes,
  getBitDepth,
  getColorLayers,
  getDatasetCenter,
<<<<<<< HEAD
  getMostExtensiveResolutions,
  getSegmentationLayer,
=======
  getSegmentationLayer,
  isElementClassSupported,
>>>>>>> d0b69295
} from "oxalis/model/accessors/dataset_accessor";
import { getSomeServerTracing } from "oxalis/model/accessors/tracing_accessor";
import {
  getTracingForAnnotations,
  getAnnotationInformation,
  getDataset,
  getSharingToken,
  getUserConfiguration,
  getDatasetConfiguration,
} from "admin/admin_rest_api";
import { initializeAnnotationAction } from "oxalis/model/actions/annotation_actions";
import { initializeVolumeTracingAction } from "oxalis/model/actions/volumetracing_actions";
import { serverTracingAsSkeletonTracingMaybe } from "oxalis/model/accessors/skeletontracing_accessor";
import { serverTracingAsVolumeTracingMaybe } from "oxalis/model/accessors/volumetracing_accessor";
import {
  setActiveNodeAction,
  initializeSkeletonTracingAction,
} from "oxalis/model/actions/skeletontracing_actions";
import {
  setDatasetAction,
  setViewModeAction,
  setControlModeAction,
  initializeSettingsAction,
} from "oxalis/model/actions/settings_actions";
import {
  setPositionAction,
  setZoomStepAction,
  setRotationAction,
} from "oxalis/model/actions/flycam_actions";
import { setTaskAction } from "oxalis/model/actions/task_actions";
import { setupGlobalMappingsObject } from "oxalis/model/bucket_data_handling/mappings";
import ConnectionInfo from "oxalis/model/data_connection_info";
import DataLayer from "oxalis/model/data_layer";
import ErrorHandling from "libs/error_handling";
import Store, { type TraceOrViewCommand, type AnnotationType } from "oxalis/store";
import Toast from "libs/toast";
import UrlManager, { type UrlManagerState } from "oxalis/controller/url_manager";
import * as Utils from "libs/utils";
import messages from "messages";
import window from "libs/window";

export const HANDLED_ERROR = "error_was_handled";

type DataLayerCollection = {
  [key: string]: DataLayer,
};

export async function initialize(
  annotationType: AnnotationType,
  initialCommandType: TraceOrViewCommand,
  initialFetch: boolean,
  versions?: Versions,
): Promise<?{
  dataLayers: DataLayerCollection,
  connectionInfo: ConnectionInfo,
  isMappingSupported: boolean,
  maximumDataTextureCountForLayer: number,
}> {
  Store.dispatch(setControlModeAction(initialCommandType.type));

  let annotation: APIAnnotation;
  let datasetId: APIDatasetId;
  if (initialCommandType.type === ControlModeEnum.TRACE) {
    const { annotationId } = initialCommandType;
    annotation = await getAnnotationInformation(annotationId, annotationType);
    datasetId = { name: annotation.dataSetName, owningOrganization: annotation.organization };

    if (!annotation.restrictions.allowAccess) {
      Toast.error(messages["tracing.no_access"]);
      throw HANDLED_ERROR;
    }

    ErrorHandling.assertExtendContext({
      task: annotation.id,
    });

    Store.dispatch(setTaskAction(annotation.task));
  } else {
    const { name, owningOrganization } = initialCommandType;
    datasetId = { name, owningOrganization };
  }

  const [dataset, initialUserSettings, initialDatasetSettings, tracing] = await fetchParallel(
    annotation,
    datasetId,
    versions,
  );

  initializeDataset(initialFetch, dataset, tracing);
  initializeSettings(initialUserSettings, initialDatasetSettings);

  let initializationInformation = null;
  // There is no need to reinstantiate the DataLayers if the dataset didn't change.
  if (initialFetch) {
    initializationInformation = initializeDataLayerInstances();
    if (tracing != null) Store.dispatch(setZoomStepAction(getSomeServerTracing(tracing).zoomLevel));
  }

  // There is no need to initialize the tracing if there is no tracing (View mode).
  if (annotation != null && tracing != null) {
    initializeTracing(annotation, tracing);
  }

  const defaultState = determineDefaultState(UrlManager.initialState, tracing);
  applyState(defaultState);

  return initializationInformation;
}

async function fetchParallel(
  annotation: ?APIAnnotation,
  datasetId: APIDatasetId,
  versions?: Versions,
): Promise<[APIDataset, *, *, ?HybridServerTracing]> {
  return Promise.all([
    getDataset(datasetId, getSharingToken()),
    getUserConfiguration(),
    getDatasetConfiguration(datasetId),
    // Fetch the actual tracing from the datastore, if there is an skeletonAnnotation
    // (Also see https://github.com/facebook/flow/issues/4936)
    // $FlowFixMe: Type inference with Promise.all seems to be a bit broken in flow
    annotation ? getTracingForAnnotations(annotation, versions) : null,
  ]);
}

function validateSpecsForLayers(
  layers: Array<APIDataLayer>,
): {
  textureInformationPerLayer: Map<APIDataLayer, DataTextureSizeAndCount>,
  isMappingSupported: boolean,
} {
  const specs = getSupportedTextureSpecs();
  validateMinimumRequirements(specs);

  const hasSegmentation = _.find(layers, layer => layer.category === "segmentation") != null;
  const {
    isMappingSupported,
    textureInformationPerLayer,
    isBasicRenderingSupported,
  } = computeDataTexturesSetup(specs, layers, layer => getBitDepth(layer) >> 3, hasSegmentation);

  if (!isBasicRenderingSupported) {
    const message = `Not enough textures available for rendering ${layers.length} layers`;
    Toast.error(message);
    throw new Error(message);
  }

  if (!isMappingSupported) {
    const message = messages["mapping.too_few_textures"];
    console.warn(message);
  }

  maybeWarnAboutUnsupportedLayers(layers);

  return { isMappingSupported, textureInformationPerLayer };
}

function maybeWarnAboutUnsupportedLayers(layers: Array<APIDataLayer>): void {
  for (const layer of layers) {
    if (!isElementClassSupported(layer)) {
      Toast.warning(messages["dataset.unsupported_element_class"](layer.name, layer.elementClass), {
        sticky: true,
      });
    }
  }
}

function initializeTracing(annotation: APIAnnotation, tracing: HybridServerTracing) {
  // This method is not called for the View mode
  const { dataset } = Store.getState();

  const { allowedModes, preferredMode } = determineAllowedModes(dataset, annotation.settings);
  _.extend(annotation.settings, { allowedModes, preferredMode });

  const { controlMode } = Store.getState().temporaryConfiguration;
  if (controlMode === ControlModeEnum.TRACE) {
    Store.dispatch(initializeAnnotationAction(annotation));

    serverTracingAsVolumeTracingMaybe(tracing).map(volumeTracing => {
      ErrorHandling.assert(
        getSegmentationLayer(dataset) != null,
        messages["tracing.volume_missing_segmentation"],
      );
      Store.dispatch(initializeVolumeTracingAction(volumeTracing));
    });

    serverTracingAsSkeletonTracingMaybe(tracing).map(skeletonTracing => {
      // To generate a huge amount of dummy trees, use:
      // import generateDummyTrees from "./model/helpers/generate_dummy_trees";
      // tracing.trees = generateDummyTrees(1, 200000);
      Store.dispatch(initializeSkeletonTracingAction(skeletonTracing));
    });
  }

  // Initialize 'flight', 'oblique' or 'orthogonal'/'volume' mode
  if (allowedModes.length === 0) {
    Toast.error(messages["tracing.no_allowed_mode"]);
  } else {
    const mode = preferredMode || UrlManager.initialState.mode || allowedModes[0];
    Store.dispatch(setViewModeAction(mode));
  }
}

function initializeDataset(
  initialFetch: boolean,
  dataset: APIDataset,
  tracing: ?HybridServerTracing,
): void {
  let error;
  if (!dataset) {
    error = messages["dataset.does_not_exist"];
  } else if (!dataset.dataSource.dataLayers) {
    error = `${messages["dataset.not_imported"]} '${dataset.name}'`;
  }

  if (error) {
    Toast.error(error);
    throw HANDLED_ERROR;
  }

  // Make sure subsequent fetch calls are always for the same dataset
  if (!initialFetch) {
    ErrorHandling.assert(
      _.isEqual(dataset.dataSource.id.name, Store.getState().dataset.name),
      messages["dataset.changed_without_reload"],
    );
  }

  ErrorHandling.assertExtendContext({
    dataSet: dataset.dataSource.id.name,
  });

  serverTracingAsVolumeTracingMaybe(tracing).map(volumeTracing => {
    const newDataLayers = setupLayerForVolumeTracing(dataset.dataSource.dataLayers, volumeTracing);
    // $FlowFixMe We mutate the dataset here to avoid that an outdated version is used somewhere else
    dataset.dataSource.dataLayers = newDataLayers;
  });

  ensureDenseLayerResolutions(dataset);
  ensureMatchingLayerResolutions(dataset);
  Store.dispatch(setDatasetAction(dataset));
}

function ensureDenseLayerResolutions(dataset: APIDataset) {
  for (const layer of dataset.dataSource.dataLayers) {
    layer.resolutions = convertToDenseResolution(layer.resolutions);
  }
}

function ensureMatchingLayerResolutions(dataset: APIDataset): void {
  const mostExtensiveResolutions = getMostExtensiveResolutions(dataset);
  for (const layer of dataset.dataSource.dataLayers) {
    for (const resolution of layer.resolutions) {
      if (mostExtensiveResolutions.find(element => _.isEqual(resolution, element)) == null) {
        Toast.error(messages["dataset.resolution_mismatch"], { sticky: true });
      }
    }
  }
}

function convertToDenseResolution(resolutions: Array<Vector3>) {
  // Each resolution entry can be characterized by it's greatest resolution dimension.
  // E.g., the resolution array [[1, 1, 1], [2, 2, 1], [4, 4, 2]] defines that
  // a log zoomstep of 2 corresponds to the resolution [2, 2, 1] (and not [4, 4, 2]).
  // Therefore, the largest dim for each resolution has to be unique across all resolutions.

  // This function returns an array of resolutions, for which each index will
  // hold a resolution with highest_dim === 2**index.

  if (resolutions.length !== _.uniqBy(resolutions.map(_.max)).length) {
    throw new Error("Max dimension in resolutions is not unique.");
  }
  const paddedResolutionCount = 1 + Math.log2(_.max(resolutions.map(v => _.max(v))));
  const resolutionsLookUp = _.keyBy(resolutions, _.max);

  return _.range(0, paddedResolutionCount).map(exp => {
    const resPower = 2 ** exp;
    // If the resolution does not exist, use a fallback resolution
    return resolutionsLookUp[resPower] || [resPower, resPower, resPower];
  });
}

function initializeSettings(initialUserSettings: Object, initialDatasetSettings: Object): void {
  Store.dispatch(initializeSettingsAction(initialUserSettings, initialDatasetSettings));
}

function initializeDataLayerInstances(): {
  dataLayers: DataLayerCollection,
  connectionInfo: ConnectionInfo,
  isMappingSupported: boolean,
  maximumDataTextureCountForLayer: number,
} {
  const { dataset } = Store.getState();
  const layers = dataset.dataSource.dataLayers;

  const { textureInformationPerLayer, isMappingSupported } = validateSpecsForLayers(layers);
  const maximumDataTextureCountForLayer = _.max(
    Array.from(textureInformationPerLayer.values()).map(info => info.textureCount),
  );

  const connectionInfo = new ConnectionInfo();
  const dataLayers = {};
  for (const layer of layers) {
    const textureInformation = textureInformationPerLayer.get(layer);
    if (!textureInformation) {
      throw new Error("No texture information for layer?");
    }
    dataLayers[layer.name] = new DataLayer(
      layer,
      connectionInfo,
      textureInformation.textureSize,
      textureInformation.textureCount,
    );
  }

  const segmentationLayer = getSegmentationLayer(dataset);
  if (segmentationLayer != null && isMappingSupported) {
    window.mappings = setupGlobalMappingsObject(dataLayers[segmentationLayer.name]);
  }

  if (getColorLayers(dataset).length === 0) {
    Toast.error(messages["dataset.no_data"]);
    throw HANDLED_ERROR;
  }

  return { dataLayers, connectionInfo, isMappingSupported, maximumDataTextureCountForLayer };
}

function setupLayerForVolumeTracing(
  _layers: APIDataLayer[],
  tracing: ServerVolumeTracing,
): Array<APIDataLayer> {
  // This method adds/merges the segmentation layers of the tracing into the dataset layers
  let layers = _.clone(_layers);

  // The tracing always contains the layer information for the user segmentation.
  // Two possible cases:
  // 1) No segmentation exists yet: In that case layers doesn't contain the dataLayer - it needs
  //    to be created and inserted.
  // 2) Segmentation exists: In that case layers already contains dataLayer and the fallbackLayer
  //    property specifies its name, to be able to merge the two layers
  const fallbackLayerIndex = _.findIndex(layers, layer => layer.name === tracing.fallbackLayer);
  const fallbackLayer = layers[fallbackLayerIndex];

  const tracingLayer = {
    name: tracing.id,
    elementClass: tracing.elementClass,
    category: "segmentation",
    largestSegmentId: tracing.largestSegmentId,
    boundingBox: convertPointToVecInBoundingBox(tracing.boundingBox),
    // volume tracing can only be done for the first resolution
    resolutions: [[1, 1, 1]],
    mappings: fallbackLayer != null && fallbackLayer.mappings != null ? fallbackLayer.mappings : [],
  };

  if (fallbackLayer != null) {
    // Replace the orginal tracing layer
    layers[fallbackLayerIndex] = tracingLayer;
  } else {
    // Remove other segmentation layers, since we are adding a new one.
    // This is a temporary workaround. In the long term we want to support
    // multiple segmentation layers.
    layers = layers.filter(layer => layer.category !== "segmentation");
    layers.push(tracingLayer);
  }
  return layers;
}

function determineDefaultState(
  urlState: UrlManagerState,
  tracing: ?HybridServerTracing,
): $Shape<UrlManagerState> {
  // If there is no editPosition (e.g. when viewing a dataset) and
  // no default position, compute the center of the dataset
  const { dataset, datasetConfiguration } = Store.getState();
  const defaultPosition = datasetConfiguration.position;
  let position = getDatasetCenter(dataset);
  if (defaultPosition != null) {
    position = defaultPosition;
  }
  if (tracing != null) {
    position = Utils.point3ToVector3(getSomeServerTracing(tracing).editPosition);
  }
  if (urlState.position != null) {
    ({ position } = urlState);
  }

  let zoomStep = datasetConfiguration.zoom;
  if (urlState.zoomStep != null) {
    ({ zoomStep } = urlState);
  }

  let { rotation } = datasetConfiguration;
  if (tracing) {
    rotation = Utils.point3ToVector3(getSomeServerTracing(tracing).editRotation);
  }
  if (urlState.rotation != null) {
    ({ rotation } = urlState);
  }

  const { activeNode } = urlState;

  return { position, zoomStep, rotation, activeNode };
}

export function applyState(state: $Shape<UrlManagerState>) {
  if (state.activeNode != null) {
    // Set the active node (without animating to its position) before setting the
    // position, since the position should take precedence.
    Store.dispatch(setActiveNodeAction(state.activeNode, true));
  }
  if (state.position != null) {
    Store.dispatch(setPositionAction(state.position));
  }
  if (state.zoomStep != null) {
    Store.dispatch(setZoomStepAction(state.zoomStep));
  }
  if (state.rotation != null) {
    Store.dispatch(setRotationAction(state.rotation));
  }
}<|MERGE_RESOLUTION|>--- conflicted
+++ resolved
@@ -23,13 +23,9 @@
   getBitDepth,
   getColorLayers,
   getDatasetCenter,
-<<<<<<< HEAD
   getMostExtensiveResolutions,
   getSegmentationLayer,
-=======
-  getSegmentationLayer,
   isElementClassSupported,
->>>>>>> d0b69295
 } from "oxalis/model/accessors/dataset_accessor";
 import { getSomeServerTracing } from "oxalis/model/accessors/tracing_accessor";
 import {
