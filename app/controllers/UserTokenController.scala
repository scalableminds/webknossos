package controllers

import javax.inject.Inject

import com.scalableminds.util.accesscontext.{DBAccessContext, GlobalAccessContext}
import com.scalableminds.util.tools.Fox
import com.scalableminds.webknossos.datastore.models.datasource.DataSourceId
import com.scalableminds.webknossos.datastore.services.{AccessMode, AccessResourceType, UserAccessAnswer, UserAccessRequest}
import models.annotation._
import models.binary.{DataSetDAO, DataStoreHandler}
<<<<<<< HEAD
import models.team.OrganizationDAO
import models.user.User
=======
import models.user.{User, UserService}
>>>>>>> 3f35de88
import net.liftweb.common.{Box, Full}
import oxalis.security.{TokenType, URLSharing, WebknossosSilhouette}
import play.api.i18n.MessagesApi
import play.api.libs.json.Json

import scala.concurrent.ExecutionContext.Implicits.global

class UserTokenController @Inject()(dataSetDAO: DataSetDAO,
                                    annotationDAO: AnnotationDAO,
                                    userService: UserService,
                                    annotationStore: AnnotationStore,
                                    annotationInformationProvider: AnnotationInformationProvider,
                                    wkDataStoreActions: WKDataStoreActions,
                                    sil: WebknossosSilhouette,
                                    val messagesApi: MessagesApi)
  extends Controller {

  implicit def userAwareRequestToDBAccess(implicit request: sil.UserAwareRequest[_]) = DBAccessContext(request.identity)
  implicit def securedRequestToDBAccess(implicit request: sil.SecuredRequest[_]) = DBAccessContext(Some(request.identity))

  val bearerTokenService = sil.environment.combinedAuthenticatorService.tokenAuthenticatorService

  def generateTokenForDataStore = sil.UserAwareAction.async { implicit request =>
    val context = userAwareRequestToDBAccess(request)
    val tokenFox: Fox[String] = request.identity match {
      case Some(user) =>
        bearerTokenService.createAndInit(user.loginInfo, TokenType.DataStore, deleteOld = false).toFox
      case None => Fox.successful("")
    }
    for {
      token <- tokenFox
    } yield {
      Ok(Json.obj("token" -> token))
    }
  }

  def validateUserAccess(name: String, token: String) = wkDataStoreActions.DataStoreAction(name).async(validateJson[UserAccessRequest]) { implicit request =>
    val accessRequest = request.body
    if (token == DataStoreHandler.webKnossosToken) {
      Fox.successful(Ok(Json.toJson(UserAccessAnswer(true))))
    } else {
      for {
        userBox <- bearerTokenService.userForToken(token)(GlobalAccessContext).futureBox
        ctxFromUserBox = DBAccessContext(userBox)
        ctx = URLSharing.fallbackTokenAccessContext(Some(token))(ctxFromUserBox)
        answer <- accessRequest.resourceType match {
          case AccessResourceType.datasource =>
            handleDataSourceAccess(accessRequest.resourceId, accessRequest.mode, userBox)(ctx)
          case AccessResourceType.tracing =>
            handleTracingAccess(accessRequest.resourceId.name, accessRequest.mode, userBox)(ctx)
          case _ =>
            Fox.successful(UserAccessAnswer(false, Some("Invalid access token.")))
        }
      } yield {
        Ok(Json.toJson(answer))
      }
    }
  }


  private def handleDataSourceAccess(dataSourceId: DataSourceId, mode: AccessMode.Value, userBox: Box[User])(implicit ctx: DBAccessContext): Fox[UserAccessAnswer] = {
    //Note: reading access is ensured in findOneBySourceName, depending on the implicit DBAccessContext

<<<<<<< HEAD
    def tryRead: Fox[UserAccessAnswer] =
      for {
        dataSourceBox <- DataSetDAO.findOneByNameAndOrganizationName(dataSourceId.name, dataSourceId.team).futureBox
      } yield dataSourceBox match {
=======
    def tryRead: Fox[UserAccessAnswer] = {
      dataSetDAO.findOneByName(dataSourceName).futureBox map {
>>>>>>> 3f35de88
        case Full(_) => UserAccessAnswer(true)
        case _ => UserAccessAnswer(false, Some("No read access on dataset"))
      }

    def tryWrite: Fox[UserAccessAnswer] = {
      for {
<<<<<<< HEAD
        dataset <- DataSetDAO.findOneByNameAndOrganizationName(dataSourceId.name, dataSourceId.team) ?~> "datasource.notFound"
=======
        dataset <- dataSetDAO.findOneByName(dataSourceName) ?~> "datasource.notFound"
>>>>>>> 3f35de88
        user <- userBox.toFox
        isAllowed <- userService.isTeamManagerOrAdminOfOrg(user, dataset._organization)
      } yield {
        UserAccessAnswer(isAllowed)
      }
    }

    def tryAdministrate: Fox[UserAccessAnswer] = {
      userBox match {
        case Full(user) =>
          for {
            isAllowed <- userService.isTeamManagerOrAdminOfOrg(user, user._organization)
          } yield UserAccessAnswer(isAllowed)
        case _ => Fox.successful(UserAccessAnswer(false, Some("invalid access token")))
      }
    }

    mode match {
      case AccessMode.read => tryRead
      case AccessMode.write => tryWrite
      case AccessMode.administrate => tryAdministrate
      case _ => Fox.successful(UserAccessAnswer(false, Some("invalid access token")))
    }
  }

  private def handleTracingAccess(tracingId: String, mode: AccessMode.Value, userBox: Box[User])(implicit ctx: DBAccessContext): Fox[UserAccessAnswer] = {

    def findAnnotationForTracing(tracingId: String): Fox[Annotation] = {
      val annotationFox = annotationDAO.findOneByTracingId(tracingId)
      for {
        annotationBox <- annotationFox.futureBox
      } yield {
        annotationBox match {
          case Full(_) => annotationBox
          case _ => annotationStore.findCachedByTracingId(tracingId)
        }
      }
    }

    def checkRestrictions(restrictions: AnnotationRestrictions) = {
      mode match {
        case AccessMode.read => restrictions.allowAccess(userBox)
        case AccessMode.write => restrictions.allowUpdate(userBox)
        case _ => Fox.successful(false)
      }
    }

    for {
      annotation <- findAnnotationForTracing(tracingId)
      restrictions <- annotationInformationProvider.restrictionsFor(AnnotationIdentifier(annotation.typ, annotation._id))
      allowed <- checkRestrictions(restrictions)
    } yield {
      if (allowed) UserAccessAnswer(true) else UserAccessAnswer(false, Some(s"No ${
        mode.toString
      } access to tracing"))
    }
  }
}<|MERGE_RESOLUTION|>--- conflicted
+++ resolved
@@ -8,12 +8,7 @@
 import com.scalableminds.webknossos.datastore.services.{AccessMode, AccessResourceType, UserAccessAnswer, UserAccessRequest}
 import models.annotation._
 import models.binary.{DataSetDAO, DataStoreHandler}
-<<<<<<< HEAD
-import models.team.OrganizationDAO
-import models.user.User
-=======
 import models.user.{User, UserService}
->>>>>>> 3f35de88
 import net.liftweb.common.{Box, Full}
 import oxalis.security.{TokenType, URLSharing, WebknossosSilhouette}
 import play.api.i18n.MessagesApi
@@ -77,26 +72,17 @@
   private def handleDataSourceAccess(dataSourceId: DataSourceId, mode: AccessMode.Value, userBox: Box[User])(implicit ctx: DBAccessContext): Fox[UserAccessAnswer] = {
     //Note: reading access is ensured in findOneBySourceName, depending on the implicit DBAccessContext
 
-<<<<<<< HEAD
     def tryRead: Fox[UserAccessAnswer] =
       for {
-        dataSourceBox <- DataSetDAO.findOneByNameAndOrganizationName(dataSourceId.name, dataSourceId.team).futureBox
+        dataSourceBox <- dataSetDAO.findOneByNameAndOrganizationName(dataSourceId.name, dataSourceId.team).futureBox
       } yield dataSourceBox match {
-=======
-    def tryRead: Fox[UserAccessAnswer] = {
-      dataSetDAO.findOneByName(dataSourceName).futureBox map {
->>>>>>> 3f35de88
         case Full(_) => UserAccessAnswer(true)
         case _ => UserAccessAnswer(false, Some("No read access on dataset"))
       }
 
     def tryWrite: Fox[UserAccessAnswer] = {
       for {
-<<<<<<< HEAD
-        dataset <- DataSetDAO.findOneByNameAndOrganizationName(dataSourceId.name, dataSourceId.team) ?~> "datasource.notFound"
-=======
-        dataset <- dataSetDAO.findOneByName(dataSourceName) ?~> "datasource.notFound"
->>>>>>> 3f35de88
+        dataset <- dataSetDAO.findOneByNameAndOrganizationName(dataSourceId.name, dataSourceId.team) ?~> "datasource.notFound"
         user <- userBox.toFox
         isAllowed <- userService.isTeamManagerOrAdminOfOrg(user, dataset._organization)
       } yield {
