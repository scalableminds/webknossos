package com.scalableminds.webknossos.datastore.datareaders

import com.scalableminds.util.cache.AlfuCache
import com.scalableminds.util.geometry.Vec3Int
import com.scalableminds.util.tools.Fox
import com.scalableminds.util.tools.Fox.{box2Fox, option2Fox}
import com.scalableminds.webknossos.datastore.datareaders.zarr.BytesConverter
import com.scalableminds.webknossos.datastore.datavault.VaultPath
import com.scalableminds.webknossos.datastore.models.datasource.DataSourceId
import com.typesafe.scalalogging.LazyLogging
import net.liftweb.util.Helpers.tryo
import ucar.ma2.{Array => MultiArray}

import java.nio.ByteOrder
import java.util
import scala.collection.immutable.NumericRange
import scala.concurrent.ExecutionContext

<<<<<<< HEAD
class DatasetArray(relativePath: DatasetPath,
                   vaultPath: VaultPath,
                   dataSourceId: DataSourceId,
                   layerName: String,
                   header: DatasetHeader,
                   axisOrder: AxisOrder,
                   channelIndex: Option[Int],
                   sharedChunkContentsCache: AlfuCache[String, MultiArray])
=======
class DatasetArray(vaultPath: VaultPath, header: DatasetHeader, axisOrder: AxisOrder, channelIndex: Option[Int])
>>>>>>> d2385115
    extends LazyLogging {

  protected lazy val chunkReader: ChunkReader = new ChunkReader(header)

  // Returns byte array in fortran-order with little-endian values
  def readBytesXYZ(shape: Vec3Int, offset: Vec3Int)(implicit ec: ExecutionContext): Fox[Array[Byte]] = {
    val paddingDimensionsCount = header.rank - 3
    val offsetArray = channelIndex match {
      case Some(c) if header.rank >= 4 =>
        Array.fill(paddingDimensionsCount - 1)(0) :+ c :+ offset.x :+ offset.y :+ offset.z
      case _ => Array.fill(paddingDimensionsCount)(0) :+ offset.x :+ offset.y :+ offset.z
    }
    val shapeArray = Array.fill(paddingDimensionsCount)(1) :+ shape.x :+ shape.y :+ shape.z

    readBytes(shapeArray, offsetArray)
  }

  // returns byte array in fortran-order with little-endian values
  private def readBytes(shape: Array[Int], offset: Array[Int])(implicit ec: ExecutionContext): Fox[Array[Byte]] =
    for {
      typedData <- readAsFortranOrder(shape, offset)
      asBytes <- tryo(BytesConverter.toByteArray(typedData, header.resolvedDataType, ByteOrder.LITTLE_ENDIAN))
    } yield asBytes

  // Read from array. Note that shape and offset should be passed in XYZ order, left-padded with 0 and 1 respectively.
  // This function will internally adapt to the array's axis order so that XYZ data in fortran-order is returned.
  private def readAsFortranOrder(shape: Array[Int], offset: Array[Int])(implicit ec: ExecutionContext): Fox[Object] = {
    val totalOffset: Array[Int] = (offset, header.voxelOffset).zipped.map(_ - _)
    val chunkIndices = ChunkUtils.computeChunkIndices(axisOrder.permuteIndicesReverse(header.datasetShape),
                                                      axisOrder.permuteIndicesReverse(header.chunkSize),
                                                      shape,
                                                      totalOffset)
    if (partialCopyingIsNotNeeded(shape, totalOffset, chunkIndices)) {
      for {
        chunkIndex <- chunkIndices.headOption.toFox
        sourceChunk: MultiArray <- getSourceChunkDataWithCache(axisOrder.permuteIndices(chunkIndex))
      } yield sourceChunk.getStorage
    } else {
      val targetBuffer = MultiArrayUtils.createDataBuffer(header.resolvedDataType, shape)
      val targetInCOrder: MultiArray =
        MultiArrayUtils.orderFlippedView(MultiArrayUtils.createArrayWithGivenStorage(targetBuffer, shape.reverse))
      val copiedFuture = Fox.combined(chunkIndices.map { chunkIndex: Array[Int] =>
        for {
          sourceChunk: MultiArray <- getSourceChunkDataWithCache(axisOrder.permuteIndices(chunkIndex))
          offsetInChunk = computeOffsetInChunk(chunkIndex, totalOffset)
          sourceChunkInCOrder: MultiArray = MultiArrayUtils.axisOrderXYZView(sourceChunk,
                                                                             axisOrder,
                                                                             flip = header.order != ArrayOrder.C)
          _ <- tryo(MultiArrayUtils.copyRange(offsetInChunk, sourceChunkInCOrder, targetInCOrder)) ?~> formatCopyRangeError(
            offsetInChunk,
            sourceChunkInCOrder,
            targetInCOrder)
        } yield ()
      })
      for {
        _ <- copiedFuture
      } yield targetBuffer
    }
  }

  private def formatCopyRangeError(offsetInChunk: Array[Int], sourceChunk: MultiArray, target: MultiArray): String =
    s"Copying data from dataset chunk failed. Chunk shape: ${sourceChunk.getShape.mkString(",")}, target shape: ${target.getShape
      .mkString(",")}, offset: ${offsetInChunk.mkString(",")}"

  protected def getShardedChunkPathAndRange(chunkIndex: Array[Int])(
      implicit ec: ExecutionContext): Fox[(VaultPath, NumericRange[Long])] = ???

  private def chunkContentsCacheKey(chunkIndex: Array[Int]): String =
    s"${dataSourceId}__${layerName}__${vaultPath}__chunk_${chunkIndex.mkString(",")}"

  private def getSourceChunkDataWithCache(chunkIndex: Array[Int])(implicit ec: ExecutionContext): Fox[MultiArray] =
    sharedChunkContentsCache.getOrLoad(chunkContentsCacheKey(chunkIndex), _ => readSourceChunkData(chunkIndex))

  private def readSourceChunkData(chunkIndex: Array[Int])(implicit ec: ExecutionContext): Fox[MultiArray] =
    if (header.isSharded) {
      for {
        (shardPath, chunkRange) <- getShardedChunkPathAndRange(chunkIndex) ?~> "chunk.getShardedPathAndRange.failed"
        chunkShape = header.chunkSizeAtIndex(chunkIndex)
        multiArray <- chunkReader.read(shardPath, chunkShape, Some(chunkRange))
      } yield multiArray
    } else {
      val chunkPath = vaultPath / getChunkFilename(chunkIndex)
      val chunkShape = header.chunkSizeAtIndex(chunkIndex)
      chunkReader.read(chunkPath, chunkShape, None)
    }

  protected def getChunkFilename(chunkIndex: Array[Int]): String =
    chunkIndex.mkString(header.dimension_separator.toString)

  private def partialCopyingIsNotNeeded(bufferShape: Array[Int],
                                        globalOffset: Array[Int],
                                        chunkIndices: List[Array[Int]]): Boolean =
    chunkIndices match {
      case chunkIndex :: Nil =>
        val offsetInChunk = computeOffsetInChunk(chunkIndex, globalOffset)
        header.order == ArrayOrder.F &&
        isZeroOffset(offsetInChunk) &&
        isBufferShapeEqualChunkShape(bufferShape) &&
        axisOrder == AxisOrder.asCxyzFromRank(header.rank)
      case _ => false
    }

  private def isBufferShapeEqualChunkShape(bufferShape: Array[Int]): Boolean =
    util.Arrays.equals(bufferShape, header.chunkSize)

  private def isZeroOffset(offset: Array[Int]): Boolean =
    util.Arrays.equals(offset, new Array[Int](offset.length))

  private def computeOffsetInChunk(chunkIndex: Array[Int], globalOffset: Array[Int]): Array[Int] =
    chunkIndex.indices.map { dim =>
      globalOffset(dim) - (chunkIndex(dim) * axisOrder.permuteIndicesReverse(header.chunkSize)(dim))
    }.toArray

  override def toString: String =
    s"${getClass.getCanonicalName} {axisOrder=$axisOrder shape=${header.datasetShape.mkString(",")} chunks=${header.chunkSize.mkString(
      ",")} dtype=${header.dataType} fillValue=${header.fillValueNumber}, ${header.compressorImpl}, byteOrder=${header.byteOrder}, vault=${vaultPath.summary}}"

}

object DatasetArray {
  val chunkSizeLimitBytes: Int = 300 * 1024 * 1024
}<|MERGE_RESOLUTION|>--- conflicted
+++ resolved
@@ -16,18 +16,13 @@
 import scala.collection.immutable.NumericRange
 import scala.concurrent.ExecutionContext
 
-<<<<<<< HEAD
-class DatasetArray(relativePath: DatasetPath,
-                   vaultPath: VaultPath,
+class DatasetArray(vaultPath: VaultPath,
                    dataSourceId: DataSourceId,
                    layerName: String,
                    header: DatasetHeader,
                    axisOrder: AxisOrder,
                    channelIndex: Option[Int],
                    sharedChunkContentsCache: AlfuCache[String, MultiArray])
-=======
-class DatasetArray(vaultPath: VaultPath, header: DatasetHeader, axisOrder: AxisOrder, channelIndex: Option[Int])
->>>>>>> d2385115
     extends LazyLogging {
 
   protected lazy val chunkReader: ChunkReader = new ChunkReader(header)
