--- conflicted
+++ resolved
@@ -1,15 +1,6 @@
-<<<<<<< HEAD
 _              = require("lodash")
-Backbone       = require("backbone")
 NestedObjModel = require("nested_obj_model")
-=======
-### define
-underscore : _
-backbone : Backbone
-nested_obj_model : NestedObjModel
-libs/request : Request
-###
->>>>>>> 869ad2c5
+Request        = require("libs/request")
 
 class DashboardTaskModel extends NestedObjModel
 
@@ -39,26 +30,11 @@
     annotation = @get("annotation")
     url = "/annotations/#{annotation.typ}/#{annotation.id}/finish"
 
-<<<<<<< HEAD
-    deferred = new $.Deferred()
-
-    $.get(url).success( (response) =>
-
-      @get("annotation").state.isFinished = true
-      @trigger("change")
-      deferred.resolve(response)
-
-    ).fail( (xhr) ->
-      deferred.reject(xhr.responseJSON)
-    )
-
-    return deferred.promise()
-
-module.exports = DashboardTaskModel
-=======
-    Request.$(Request.json(url)).then(
+    return Request.$(Request.json(url)).then(
       (response) =>
         @get("annotation").state.isFinished = true
         @trigger("change")
     )
->>>>>>> 869ad2c5
+
+
+module.exports = DashboardTaskModel