# Changelog (Unreleased)

All notable (yet unreleased) user-facing changes to webknossos are documented in this file.
See `CHANGELOG.released.md` for the changes which are part of official releases.

The format is based on [Keep a Changelog](http://keepachangelog.com/en/1.0.0/)
and this project adheres to [Calendar Versioning](http://calver.org/) `0Y.0M.MICRO`.
For upgrade instructions, please check the [migration guide](MIGRATIONS.released.md).

## Unreleased
[Commits](https://github.com/scalableminds/webknossos/compare/22.11.2...HEAD)

### Added
<<<<<<< HEAD
- Added sign in via OIDC. [#6534](https://github.com/scalableminds/webknossos/pull/6534)
=======
- Added a new Quick-Select tool for volume annotation. This tools allows to draw a rectangle over a segment to annotate it automatically. The tool operates on the intensity data of the visible color layer and automatically fills out the segment starting from the center of the rectangle. Next to the tool, there is a settings button which allows to enable a preview mode and to tweak some other parameters. If the preview is enabled, the parameters can be fine-tuned while the preview updates instantly. [#6542](https://github.com/scalableminds/webknossos/pull/6542)
- The largest segment id for a segmentation layer can be computed automatically from the dataset settings page. [#6415](https://github.com/scalableminds/webknossos/pull/6415)
- Button for switching organizations for Voxelytics workflows. [#6572](https://github.com/scalableminds/webknossos/pull/6572)
- Added ability to shuffle / set colors for a whole tree group. [#6586](https://github.com/scalableminds/webknossos/pull/6586)
- Annotation layers can now be removed. [#6593](https://github.com/scalableminds/webknossos/pull/6593)
- When adding remote Zarr datasets with multiple channels, channels are converted into layers. [#6609](https://github.com/scalableminds/webknossos/pull/6609)
- When adding a remote OME-NGFF dataset with labels, these are added as segmentation layers. [#6638](https://github.com/scalableminds/webknossos/pull/6638)
- The scale bar is now included in screenshots of the viewports made using the `Q` shortcut or the "Screenshot" menu entry. If the scale bar should not be included, disable it using "Settings - Viewport Options - Show Scalebars". [#6644](https://github.com/scalableminds/webknossos/pull/6644)
>>>>>>> 9c5480dc

### Changed
- The log viewer in the Voxelytics workflow reporting now uses a virtualized list. [#6579](https://github.com/scalableminds/webknossos/pull/6579)
- Node positions are always handled as integers. They have always been persisted as integers by the server, anyway, but the session in which a node was created handled the position as floating point in earlier versions. [#6589](https://github.com/scalableminds/webknossos/pull/6589)
- Jobs can no longer be started on datastores without workers. [#6595](https://github.com/scalableminds/webknossos/pull/6595)
- When downloading volume annotations with volume data skipped, the nml volume tag is now included anyway (but has no location attribute in this case). [#6566](https://github.com/scalableminds/webknossos/pull/6566)
- Re-phrased some backend (error) messages to improve clarity and provide helping hints. [#6616](https://github.com/scalableminds/webknossos/pull/6616)
- The layer visibility is now encoded in the sharing link. The user opening the link will see the same layers that were visible when copying the link. [#6634](https://github.com/scalableminds/webknossos/pull/6634)
- Voxelytics workflows can now be viewed by anyone with the link who is in the right organization. [#6622](https://github.com/scalableminds/webknossos/pull/6622)
 
### Fixed
- Fixed a bug in the dataset import view, where the layer name text field would lose focus after each key press. [#6615](https://github.com/scalableminds/webknossos/pull/6615)
- Fixed importing NGFF Zarr datasets with non-scale transforms. [#6621](https://github.com/scalableminds/webknossos/pull/6621)
- Fixed a regression in NGFF Zarr import for datasets with no channel axis. [#6636](https://github.com/scalableminds/webknossos/pull/6636)<<<<<<< task-creation-nml
- Fixed broken creation of tasks using base NMLs. [#6634](https://github.com/scalableminds/webknossos/pull/6634)

### Removed

### Breaking Changes<|MERGE_RESOLUTION|>--- conflicted
+++ resolved
@@ -11,9 +11,6 @@
 [Commits](https://github.com/scalableminds/webknossos/compare/22.11.2...HEAD)
 
 ### Added
-<<<<<<< HEAD
-- Added sign in via OIDC. [#6534](https://github.com/scalableminds/webknossos/pull/6534)
-=======
 - Added a new Quick-Select tool for volume annotation. This tools allows to draw a rectangle over a segment to annotate it automatically. The tool operates on the intensity data of the visible color layer and automatically fills out the segment starting from the center of the rectangle. Next to the tool, there is a settings button which allows to enable a preview mode and to tweak some other parameters. If the preview is enabled, the parameters can be fine-tuned while the preview updates instantly. [#6542](https://github.com/scalableminds/webknossos/pull/6542)
 - The largest segment id for a segmentation layer can be computed automatically from the dataset settings page. [#6415](https://github.com/scalableminds/webknossos/pull/6415)
 - Button for switching organizations for Voxelytics workflows. [#6572](https://github.com/scalableminds/webknossos/pull/6572)
@@ -22,7 +19,7 @@
 - When adding remote Zarr datasets with multiple channels, channels are converted into layers. [#6609](https://github.com/scalableminds/webknossos/pull/6609)
 - When adding a remote OME-NGFF dataset with labels, these are added as segmentation layers. [#6638](https://github.com/scalableminds/webknossos/pull/6638)
 - The scale bar is now included in screenshots of the viewports made using the `Q` shortcut or the "Screenshot" menu entry. If the scale bar should not be included, disable it using "Settings - Viewport Options - Show Scalebars". [#6644](https://github.com/scalableminds/webknossos/pull/6644)
->>>>>>> 9c5480dc
+- Added sign in via OIDC. [#6534](https://github.com/scalableminds/webknossos/pull/6534)
 
 ### Changed
 - The log viewer in the Voxelytics workflow reporting now uses a virtualized list. [#6579](https://github.com/scalableminds/webknossos/pull/6579)
