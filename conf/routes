--- conflicted
+++ resolved
@@ -40,16 +40,10 @@
 GET           /datasets/:dataSetName/layers/:dataLayerName/image         controllers.BinaryData.requestImage(dataSetName: String, dataLayerName: String, width: Int, height: Int, x: Int, y: Int, z: Int, resolution: Int)
 
 # Assertions
-<<<<<<< HEAD
 GET           /assert/:assertionId                                       controllers.AssertionController.view(assertionId: String)
 POST          /assert                                                    controllers.AssertionController.log
 GET           /assert                                                    controllers.AssertionController.list
-=======
-GET           /assert/:assertionId                                        controllers.AssertionController.view(assertionId: String)
-POST          /assert                                                     controllers.AssertionController.log
-GET           /assert                                                     controllers.AssertionController.list
-GET           /assert/:from/:number                                      	controllers.AssertionController.listSliced(from: Int, number: Int)
->>>>>>> e11f3783
+GET           /assert/:from/:number                                      controllers.AssertionController.listSliced(from: Int, number: Int)
 
 # SkeletonTracing Stuff
 POST          /annotations/createExplorational                           controllers.AnnotationController.createExplorational
