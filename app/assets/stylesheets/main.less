@import (inline) "../../../public/bower_components/bootstrap/dist/css/bootstrap.css";
@import (inline) "../../../public/bower_components/c3/c3.css";
@import "../../../public/bower_components/font-awesome/less/font-awesome.less";

@import "_variables.less";
@import "admin/_user.less";
@import "admin/_team.less";
@import "admin/_dataset.less";
@import "admin/_pagination.less";
@import "admin/_task.less";
@import "admin/_project.less";
@import "admin/_statistics.less";
@import "_bootstrap_addons.less";
@import "_spotlight.less";
@import "_dashboard.less";
@import "trace_view/_tracing_view.less";
@import "trace_view/_left_menu.less";
@import "trace_view/_right_menu.less";
@import "_help.less";


// ----------------------- MAIN STYLES
body {
  //background: #000000;
  color: @mainColor;
  font-family: "Source Sans Pro", sans-serif;
  font-weight: 400;
  font-size: 16px;
  -webkit-font-smoothing: antialised;
}
body:-webkit-full-screen {
  width: 100%;
  height: 100%;
}
.navbar .navbar-brand {
  background: url(/assets/images/oxalis-white.png) 15px center no-repeat;
  padding-left: 43px;
  font-weight: 400;
  margin-left: 0px;
  padding-top: 10px;
  padding-bottom: 10px;
  height: @navbar-height;

}
.navbar span.navbar-brand:hover {
  color: #999;
}

.navbar #main-menu {
  a [class^="fa-"],
  a [class*=" fa-"] {
    color: #fff;
  }
  .dropdown-menu i {
    color: #000;
  }
}

.label {
  margin-right: .2em;
}

.well form {
  margin-bottom: 0;
}

.container.wide {
  margin-left: 20px;
  margin-right: 20px;
  width: auto;
}


.nowrap * {
  white-space: nowrap;
}

.table-details {

  .details-row > td {
    box-shadow: inset 0 0 10px rgba(180, 180, 180, .2);
  }
  .details-toggle,
  .details-toggle-all {

    cursor: pointer;

    .caret-down {
      display: none;
    }

    &.open {
      .caret-right {
        display: none;
      }
      .caret-down {
        display: inline-block;
      }
    }
  }
}

.table {
  a [class^="fa-"],
  a [class*=" fa-"] {
    color: #000;
  }
}

.light-caret {
  display: inline-block;
  width: 0;
  height: 0;
  vertical-align: middle;
  content: "";
}
.caret-right {
  .light-caret;
  border-left: 4px solid #888;
  border-top: 4px solid transparent;
  border-bottom: 4px solid transparent;
}
.caret-down {
  .light-caret;
  border-top: 4px solid #888;
  border-right: 4px solid transparent;
  border-left: 4px solid transparent;
}

.fa-random {
  width: 14px;
  background-position: -217px -120px;
}

.fa-bull::before {
  display: inline-block;
  width: 16px;
  content: "•";
  text-align: center;
}

.inline-block {
  display: inline-block;
}

.inline {
  display: inline;
}

#alert-container {
  position: fixed;
  right: 20px;
  top: 60px;
  z-index: 1050; //above modal backdrop

  .alert {
    cursor: default;
    position: relative;
  }
  .alert:hover {
    box-shadow: 0 0 10px rgba(100, 100, 100, .2);
  }
}

#stats {
  position: fixed;
  bottom: 0;
  left: 0;
}
.bright {
  background : #fff;
  p {
    color : #000;
  }
  #abstractTreeViewer {
    color : #000;
  }
  .inactive {
    border-color: #fff;
  }
}
.dark {
  background : #000;
  p {
    color : #fff;
  }
  #abstractTreeViewer {
    color : #fff;
  }
  .popover p {
    color : #000;
  }
  .modal p {
    color : #000;
  }
  .inactive {
    border-color: #000;
  }
}

#loader-icon {
  position: absolute;
  top: 50%;
  margin-top: 20px;
  width: 100%;
  text-align: center;
  z-index: 1;
}

#loader-background {
  position: fixed;
  left: 0px;
  top: 0px;
  height: 100%;
  width: 100%;
  background-color: white;
  color: white;
  padding-top: 100px;
  opacity: 0.7;
  filter: alpha(opacity=50);
}

#main-container {
  margin-top: @navbar-height;
}
#main {
  white-space: nowrap;
}

#credits {
  margin-top: 50px;
  border-radius: 0;
  color: #888;

  section {
    margin-top: 4em;
  }

  img {
    margin-bottom: 15px;
  }
}

#help-modal-body {
  max-height: 800px;
}

#oxalis-header {

  margin-bottom: 40px;
  margin-left: 34px;
  margin-top: 20px;

  img {
    height: 200px;
    width: 200px;
  }

  div {
    vertical-align: middle;
    font-weight: 200;
    display: inline-block;
    font-size: 150px;
    line-height: normal;
    color: #000;
    margin-left: 17px;
  }
}

#impressum{
  h5{
  margin-top: 2em;
  }
}

@media screen and (max-width: 960px) {
  .container {
    width: auto;
    margin: 0 10px;
  }
}

.space-top {
  margin-top: 30px;
}

// Fixing datGUI from Bootstrap
.dg {

  font: 11px "Lucida Grande", sans-serif;

  input, select, textarea {
    height: auto;
    font-size: 11px;
    line-height: normal;
    border-radius: 0;
  }
  select {
    width: auto;
    max-width: 100%;
  }
  .cr div div {
    line-height: normal;
  }
}

// Fixing font awesome
.btn [class^="fa-"],
.nav [class^="fa-"],
.btn [class*=" fa-"],
.nav [class*=" fa-"] {
  line-height: normal;
}

#merge {
    width: 280px;
    padding: 10px;
    position: absolute;
    top: 240px;
    left: 0px;
    background-color: #aaf;
    visibility: hidden;
}

#optionswindow select {
  color: black;
}

//submit issue form
textarea[name=description] {
  height: 100px;
}
// make sure text and icons have space between them
i {
  margin-right: 5px;
}

<<<<<<< HEAD
.v-center > .v-center-agent {
  display: table-cell;
  vertical-align: middle;
}

.v-center {
  display: table;
  height: 100%;
=======
.btn-file input[type=file] {
    position: absolute;
    top: 0;
    right: 0;
    min-width: 100%;
    min-height: 100%;
    font-size: 999px;
    text-align: right;
    filter: alpha(opacity=0);
    opacity: 0;
    outline: none;
    background: white;
    cursor: inherit;
    display: block;
}

.dataset-region {
  margin-top: 25px;
>>>>>>> 0a31e907
}<|MERGE_RESOLUTION|>--- conflicted
+++ resolved
@@ -335,7 +335,6 @@
   margin-right: 5px;
 }
 
-<<<<<<< HEAD
 .v-center > .v-center-agent {
   display: table-cell;
   vertical-align: middle;
@@ -344,24 +343,8 @@
 .v-center {
   display: table;
   height: 100%;
-=======
-.btn-file input[type=file] {
-    position: absolute;
-    top: 0;
-    right: 0;
-    min-width: 100%;
-    min-height: 100%;
-    font-size: 999px;
-    text-align: right;
-    filter: alpha(opacity=0);
-    opacity: 0;
-    outline: none;
-    background: white;
-    cursor: inherit;
-    display: block;
 }
 
 .dataset-region {
   margin-top: 25px;
->>>>>>> 0a31e907
 }