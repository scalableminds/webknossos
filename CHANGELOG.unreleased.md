--- conflicted
+++ resolved
@@ -11,24 +11,7 @@
 [Commits](https://github.com/scalableminds/webknossos/compare/24.02.0...HEAD)
 
 ### Added
-<<<<<<< HEAD
-- The data of segments can now be deleted in the segment side panel. [#7435](https://github.com/scalableminds/webknossos/pull/7435)
-- Added support for S3-compliant object storage services (e.g. MinIO) as a storage backend for remote datasets. [#7453](https://github.com/scalableminds/webknossos/pull/7453)
-- Added support for blosc compressed N5 datasets. [#7465](https://github.com/scalableminds/webknossos/pull/7465)
-- Added route for triggering the compute segment index worker job. [#7471](https://github.com/scalableminds/webknossos/pull/7471)
-- Added thumbnails to the dashboard dataset list. [#7479](https://github.com/scalableminds/webknossos/pull/7479)
-- Added the option to configure the name of the output segmentation layer in the neuron inferral job. [#7472](https://github.com/scalableminds/webknossos/pull/7472)
-- Adhoc mesh rendering is now available for ND datasets.[#7394](https://github.com/scalableminds/webknossos/pull/7394)
-- Added the ability to compose a new dataset from existing dataset layers. This can be done with or without transforms (transforms will be derived from landmarks given via BigWarp CSV or WK NMLs). [#7395](https://github.com/scalableminds/webknossos/pull/7395)
-- When setting up WEBKNOSSOS from the git repository for development, the organization directory for storing datasets is now automatically created on startup. [#7517](https://github.com/scalableminds/webknossos/pull/7517)
-- Multiple segments can be dragged and dropped in the segments tab. [#7536](https://github.com/scalableminds/webknossos/pull/7536)
-- Added the option to convert agglomerate skeletons to freely modifiable skeletons in the context menu of the Skeleton tab. [#7537](https://github.com/scalableminds/webknossos/pull/7537)
 - Segment statistics are now available for ND datases. [#7411](https://github.com/scalableminds/webknossos/pull/7411)
-- The annotation list in the dashboard now also shows segment counts of volume annotations (after they have been edited). [#7548](https://github.com/scalableminds/webknossos/pull/7548)
-- The buildinfo route now reports the supported HTTP API versions. [#7581](https://github.com/scalableminds/webknossos/pull/7581)
-- After deleting specific teams, projects and task types, their names can now be re-used when creating new ones. [#7573](https://github.com/scalableminds/webknossos/pull/7573)
-=======
->>>>>>> 8670dfad
 
 ### Changed
 - Datasets stored in WKW format are no longer loaded with memory mapping, reducing memory demands. [#7528](https://github.com/scalableminds/webknossos/pull/7528)
