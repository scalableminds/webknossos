### define
jquery : $
underscore : _
./camera_controller : CameraController
./scene_controller : SceneController
../model/dimensions : Dimensions
libs/event_mixin : EventMixin
libs/input : Input
../view/plane_view : PlaneView
libs/threejs/TrackballControls : TrackballControls
###

PLANE_XY         = Dimensions.PLANE_XY
PLANE_YZ         = Dimensions.PLANE_YZ
PLANE_XZ         = Dimensions.PLANE_XZ
VIEW_3D          = Dimensions.VIEW_3D
TYPE_USUAL       = 0
TYPE_BRANCH      = 1
WIDTH            = 384


class PlaneController

  bindings : []
  model : null
  view : null
  gui : null

  input :
    mouseControllers : []
    keyboard : null
    keyboardNoLoop : null

    unbind : ->
      for mouse in @mouseControllers
        mouse.unbind()
      @mouseControllers = []
      @keyboard?.unbind()
      @keyboardNoLoop?.unbind()


  constructor : (@model, stats, @gui ) ->

    _.extend(@, new EventMixin())

    @flycam = @model.flycam
    @flycam.setPosition(@model.route.data.editPosition)
    @flycam.setZoomSteps(@model.user.zoomXY, @model.user.zoomYZ, @model.user.zoomXZ)
    @flycam.setQuality(@model.user.quality)
    @view  = new PlaneView(@model, @flycam, stats)

    # initialize Camera Controller
    @cameraController = new CameraController(@view.getCameras(), @view.getLights(), @flycam, @model)

    @canvasesAndNav = $("#main")[0]

    @prevControls = $('#prevControls')
    @prevControls.addClass("btn-group")

    buttons = [
        name : "3D View"
        callback : @cameraController.changePrevSV
      ,
        name : "XY Plane"
        callback : @cameraController.changePrevXY
        color : "#f00"
      ,
        name : "YZ Plane"
        callback : @cameraController.changePrevYZ
        color : "#00f"
      ,
        name : "XZ Plane"
        callback : @cameraController.changePrevXZ
        color : "#0f0"
    ]

    for button in buttons

      button.control = @prevControls.append(
        $("<button>", type : "button", class : "btn btn-small")
          .html("#{if button.color then "<span style=\"background: #{button.color}\"></span>" else ""}#{button.name}")
          .on("click", button.callback)
      )    

    @sceneController = new SceneController(@model.binary.cube.upperBoundary, @flycam, @model)

    meshes = @sceneController.getMeshes()
    
    for mesh in meshes
      @view.addGeometry(mesh)

    @flycam.setPosition(@model.route.data.editPosition)

    @model.user.triggerAll()

    # hide contextmenu, while rightclicking a canvas
    $("#render").bind "contextmenu", (event) ->
      event.preventDefault()
      return

    @bind()
    @start()


  initMouse : ->

    for planeId in ["xy", "yz", "xz"]
      @input.mouseControllers.push( new Input.Mouse($("#plane#{planeId}"),
        over : @view["setActivePlane#{planeId.toUpperCase()}"]
        leftDownMove : (delta) => 
          @move [
            delta.x * @model.user.getMouseInversionX() / @view.scaleFactor
            delta.y * @model.user.getMouseInversionY() / @view.scaleFactor
            0
          ]
        scroll : @scroll
        leftClick : @onPlaneClick
        rightClick : @setWaypoint
      ) )

    @input.mouseControllers.push( new Input.Mouse($("#skeletonview"),
      leftDownMove : (delta) => 
<<<<<<< HEAD
        @cameraController.movePrevX(delta.x * @model.user.getMouseInversionX())
        @cameraController.movePrevY(delta.y * @model.user.getMouseInversionY())
      scroll : @cameraController.zoomPrev
=======
        mouseInversionX = if @model.user.inverseX then 1 else -1
        mouseInversionY = if @model.user.inverseY then 1 else -1
        @cameraController.movePrevX(delta.x * mouseInversionX)
        @cameraController.movePrevY(delta.y * mouseInversionY)
      scroll : (value) =>
        @cameraController.zoomPrev(value,
          @input.mouseControllers[VIEW_3D].position,
          @view.curWidth)
>>>>>>> 4aba84df
      leftClick : @onPreviewClick
    ) )

    view = $("#skeletonview")[0]
    pos = @model.scaleInfo.voxelToNm(@flycam.getPosition())
    @controls = new THREE.TrackballControls(
      @view.getCameras()[VIEW_3D],
      view, 
      new THREE.Vector3(pos...), 
      => @flycam.hasChanged = true )
    
    @controls.noZoom = true
    @controls.noPan = true

    @controls.target.set(
      @model.scaleInfo.voxelToNm(@flycam.getPosition())...)

    @flycam.on
      positionChanged : (position) =>
        @controls.setTarget(
          new THREE.Vector3(@model.scaleInfo.voxelToNm(position)...))

    @cameraController.on
      cameraPositionChanged : =>
        @controls.update()


  initKeyboard : ->
    
    # avoid scrolling while pressing space
    $(document).keydown (event) ->
      event.preventDefault() if (event.which == 32 or event.which == 18 or 37 <= event.which <= 40) and !$(":focus").length
      return

    @input.keyboard = new Input.Keyboard(

      #ScaleTrianglesPlane
      "l" : => @view.scaleTrianglesPlane(-@model.user.scaleValue)
      "k" : => @view.scaleTrianglesPlane( @model.user.scaleValue)

      #Move
      "left"  : => @moveX(-@model.user.moveValue)
      "right" : => @moveX( @model.user.moveValue)
      "up"    : => @moveY(-@model.user.moveValue)
      "down"  : => @moveY( @model.user.moveValue)

      #misc keys
      # TODO: what does this? I removed it, I need the key.
      #"n" : => Helper.toggle()
      #"ctr + s"       : => @model.route.pushImpl()
    )
    
    @input.keyboardNoLoop = new Input.KeyboardNoLoop(

      #View     
      "1" : =>
        @sceneController.toggleSkeletonVisibility()
        # Show warning, if this is the first time to use
        # this function for this user
        if @model.user.firstVisToggle
          @view.showFirstVisToggle()
          @model.user.firstVisToggle = false
          @model.user.push()

      #Branches
      "b" : => @pushBranch()
      "j" : => @popBranch() 

      "s" : @centerActiveNode

      #Zoom in/out
      "i" : => @zoomIn()
      "o" : => @zoomOut()

      #Comments
      "n" : => @setActiveNode(@model.route.nextCommentNodeID(false), false)
      "p" : => @setActiveNode(@model.route.nextCommentNodeID(true), false)

      #Move
      "space" : (first) => @moveZ( @model.user.moveValue, first)
      "f" : (first) => @moveZ( @model.user.moveValue, first)
      "d" : (first) => @moveZ( - @model.user.moveValue, first)
      "shift + f" : (first) => @moveZ( @model.user.moveValue * 5, first)
      "shift + d" : (first) => @moveZ( - @model.user.moveValue * 5, first)

      "shift + space" : (first) => @moveZ(-@model.user.moveValue, first)
      "ctrl + space" : (first) => @moveZ(-@model.user.moveValue, first)
    )


  start : ->

    @initKeyboard()
    @initMouse()
    @view.start()


  stop : ->

    @input.unbind()
    @view.stop()


  bind : ->

    @view.bind()

    @view.on
      render : => @render()
      renderCam : (id, event) => @sceneController.updateSceneForCam(id)

    @sceneController.skeleton.on
      newGeometries : (list, event) =>
        for geometry in list
          @view.addGeometry(geometry)
      removeGeometries : (list, event) =>
        for geometry in list
          @view.removeGeometry(geometry)    


  render : ->

    @model.binary.ping(@flycam.getPosition(), {zoomStep: @flycam.getIntegerZoomSteps(), area: [@flycam.getArea(PLANE_XY),
                        @flycam.getArea(PLANE_YZ), @flycam.getArea(PLANE_XZ)], activePlane: @flycam.getActivePlane()})
    @model.route.globalPosition = @flycam.getPosition()
    @cameraController.update()
    @sceneController.update()
    @model.route.rendered()

  move : (v) => @flycam.moveActivePlane(v)

  moveX : (x) => @move([x, 0, 0])
  moveY : (y) => @move([0, y, 0])
  moveZ : (z, first) =>
    if(first)
      activePlane = @flycam.getActivePlane()
      @flycam.move(Dimensions.transDim(
        [0, 0, (if z < 0 then -1 else 1) << @flycam.getIntegerZoomStep(activePlane)],
        activePlane), activePlane)
    else
      @move([0, 0, z])

  zoomIn : =>
    @zoomPos = @getMousePosition()
    @cameraController.zoomIn()
    @finishZoom()

  zoomOut : =>
    @zoomPos = @getMousePosition()
    @cameraController.zoomOut()
    @finishZoom()

  finishZoom : =>
    
    # Move the plane so that the mouse is at the same position as
    # before the zoom
    if @isMouseOver()
      mousePos = @getMousePosition()
      moveVector = [@zoomPos[0] - mousePos[0],
                    @zoomPos[1] - mousePos[1],
                    @zoomPos[2] - mousePos[2]]
      @flycam.move(moveVector, @flycam.getActivePlane())

    @model.user.setValue("zoomXY", @flycam.getZoomStep(PLANE_XY))
    @model.user.setValue("zoomYZ", @flycam.getZoomStep(PLANE_YZ))
    @model.user.setValue("zoomXZ", @flycam.getZoomStep(PLANE_XZ))

  getMousePosition : ->
    activePlane = @flycam.getActivePlane()
    pos = @input.mouseControllers[activePlane].position
    return @calculateGlobalPos([pos.x, pos.y])

  isMouseOver : ->
    activePlane = @flycam.getActivePlane()
    return @input.mouseControllers[activePlane].isMouseOver

  setNodeRadius : (delta) =>
    lastRadius = @model.route.getActiveNodeRadius()
    radius = lastRadius + (lastRadius/20 * delta) #achieve logarithmic change behaviour
    @model.route.setActiveNodeRadius(radius)

  setParticleSize : (delta) =>
    @model.route.setParticleSize(@model.route.getParticleSize() + delta)

  scroll : (delta, type) =>
    switch type
      when null then @moveZ(delta)
      when "shift" then @setParticleSize(delta)
      when "alt"
        if delta > 0
          @zoomIn()
        else
          @zoomOut()


  ########### Click callbacks
  
  setWaypoint : (relativePosition, typeNumber) =>
    activeNodePos = @model.route.getActiveNodePos()
    position = @calculateGlobalPos(relativePosition)
    # set the new trace direction
    if activeNodePos
      @flycam.setDirection([
        position[0] - activeNodePos[0], 
        position[1] - activeNodePos[1], 
        position[2] - activeNodePos[2]
      ])
    @addNode(position)

  calculateGlobalPos : (clickPos) ->
    curGlobalPos  = @flycam.getPosition()
    zoomFactor    = @flycam.getPlaneScalingFactor @flycam.getActivePlane()
    scaleFactor   = @view.scaleFactor
    planeRatio    = @model.scaleInfo.baseVoxelFactors
    position = switch @flycam.getActivePlane()
      when PLANE_XY 
        [ curGlobalPos[0] - (WIDTH * scaleFactor / 2 - clickPos[0]) / scaleFactor * planeRatio[0] * zoomFactor, 
          curGlobalPos[1] - (WIDTH * scaleFactor / 2 - clickPos[1]) / scaleFactor * planeRatio[1] * zoomFactor, 
          curGlobalPos[2] ]
      when PLANE_YZ 
        [ curGlobalPos[0], 
          curGlobalPos[1] - (WIDTH * scaleFactor / 2 - clickPos[1]) / scaleFactor * planeRatio[1] * zoomFactor, 
          curGlobalPos[2] - (WIDTH * scaleFactor / 2 - clickPos[0]) / scaleFactor * planeRatio[2] * zoomFactor ]
      when PLANE_XZ 
        [ curGlobalPos[0] - (WIDTH * scaleFactor / 2 - clickPos[0]) / scaleFactor * planeRatio[0] * zoomFactor, 
          curGlobalPos[1], 
          curGlobalPos[2] - (WIDTH * scaleFactor / 2 - clickPos[1]) / scaleFactor * planeRatio[2] * zoomFactor ]

  onPreviewClick : (position, shiftAltPressed) =>
    @onClick(position, VIEW_3D, shiftAltPressed)

  onPlaneClick : (position, shiftAltPressed) =>
    plane = @flycam.getActivePlane()
    @onClick(position, plane, shiftAltPressed)

  onClick : (position, plane, shiftAltPressed) =>
    scaleFactor = @view.scaleFactor
    camera      = @view.getCameras()[plane]
    # vector with direction from camera position to click position
    vector = new THREE.Vector3((position[0] / (384 * scaleFactor) ) * 2 - 1, - (position[1] / (384 * scaleFactor)) * 2 + 1, 0.5)
    
    # create a ray with the direction of this vector, set ray threshold depending on the zoom of the 3D-view
    projector = new THREE.Projector()
    raycaster = projector.pickingRay(vector, camera)
    raycaster.ray.threshold = @flycam.getRayThreshold(plane)

    raycaster.ray.__scalingFactors = @model.scaleInfo.nmPerVoxel
 
    # identify clicked object
    intersects = raycaster.intersectObjects(@sceneController.skeleton.nodes)
    #if intersects.length > 0 and intersects[0].distance >= 0
    for intersect in intersects
      
      index = intersect.index
      nodeID = intersect.object.geometry.nodeIDs.getAllElements()[index]

      posArray = intersect.object.geometry.__vertexArray
      intersectsCoord = [posArray[3 * index], posArray[3 * index + 1], posArray[3 * index + 2]]
      globalPos = @flycam.getPosition()

      # make sure you can't click nodes, that are clipped away (one can't see)
      ind = Dimensions.getIndices(plane)
      if plane == VIEW_3D or (Math.abs(globalPos[ind[2]] - intersectsCoord[ind[2]]) < @cameraController.getRouteClippingDistance(ind[2])+1)

        # set the active Node to the one that has the ID stored in the vertex
        # center the node if click was in 3d-view
        centered = plane == VIEW_3D
        @setActiveNode(nodeID, centered, shiftAltPressed)
        break

  ########### Model Interaction

  addNode : (position) =>
    if @model.user.newNodeNewTree == true
      @createNewTree()
      @model.route.one("rendered", =>
        @model.route.one("rendered", =>
          @model.route.addNode(position, TYPE_USUAL)))
    else
      @model.route.addNode(position, TYPE_USUAL)

  pushBranch : =>
    @model.route.pushBranch()

  popBranch : =>
    _.defer => @model.route.popBranch().done((id) => 
      @setActiveNode(id, true)
    )

  setActiveNode : (nodeId, centered, mergeTree) =>
    @model.route.setActiveNode(nodeId, mergeTree)
    if centered
      @centerActiveNode()

  centerActiveNode : =>
    position = @model.route.getActiveNodePos()
    if position
      @flycam.setPosition(position)

  deleteActiveNode : =>
    @model.route.deleteActiveNode()

  createNewTree : =>
    @model.route.createNewTree()<|MERGE_RESOLUTION|>--- conflicted
+++ resolved
@@ -120,20 +120,12 @@
 
     @input.mouseControllers.push( new Input.Mouse($("#skeletonview"),
       leftDownMove : (delta) => 
-<<<<<<< HEAD
         @cameraController.movePrevX(delta.x * @model.user.getMouseInversionX())
         @cameraController.movePrevY(delta.y * @model.user.getMouseInversionY())
-      scroll : @cameraController.zoomPrev
-=======
-        mouseInversionX = if @model.user.inverseX then 1 else -1
-        mouseInversionY = if @model.user.inverseY then 1 else -1
-        @cameraController.movePrevX(delta.x * mouseInversionX)
-        @cameraController.movePrevY(delta.y * mouseInversionY)
       scroll : (value) =>
         @cameraController.zoomPrev(value,
           @input.mouseControllers[VIEW_3D].position,
           @view.curWidth)
->>>>>>> 4aba84df
       leftClick : @onPreviewClick
     ) )
 
