{
  "name": "oxalis",
<<<<<<< HEAD
  "version": "0.17.142",
=======
  "version": "0.17.143",
>>>>>>> 5fe1f098
  "repository": {
    "type": "git",
    "url": "git://github.com/scalableminds/oxalis.git"
  },
  "dependencies": {
    "bower": "*",
    "requirejs": "~2.1.11",
    "event-stream": "~3.1.0",
    "run-sequence": "~0.3.5",
    "gulp": "~3.5.2",
    "gulp-coffee": "2.2.0",
    "gulp-clean": "~0.2.4",
    "gulp-util": "~2.2.14",
    "gulp-less": "~1.2.1",
    "gulp-if": "0.0.5",
    "gulp-exec": "~1.0.4",
    "gulp-watch": "~0.5.0",
    "gulp-bump": "~0.1.5",
    "gulp-plumber": "~0.5.6",
    "coffee-script": "^1.8.0",
    "require-sugar": "^0.1.2"
  }
}<|MERGE_RESOLUTION|>--- conflicted
+++ resolved
@@ -1,10 +1,6 @@
 {
   "name": "oxalis",
-<<<<<<< HEAD
-  "version": "0.17.142",
-=======
   "version": "0.17.143",
->>>>>>> 5fe1f098
   "repository": {
     "type": "git",
     "url": "git://github.com/scalableminds/oxalis.git"
