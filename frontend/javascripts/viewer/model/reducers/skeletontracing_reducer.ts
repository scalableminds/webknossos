import update from "immutability-helper";
import ColorGenerator from "libs/color_generator";
import DiffableMap from "libs/diffable_map";
import Toast from "libs/toast";
import * as Utils from "libs/utils";
import _ from "lodash";
import type { MetadataEntryProto } from "types/api_types";
import { userSettings } from "types/schemas/user_settings.schema";
import Constants, { TreeTypeEnum } from "viewer/constants";
import {
  areGeometriesTransformed,
  findTreeByNodeId,
  getSkeletonTracing,
  getTree,
  getTreeAndNode,
} from "viewer/model/accessors/skeletontracing_accessor";
import { AnnotationTool } from "viewer/model/accessors/tool_accessor";
import type { Action } from "viewer/model/actions/actions";
import {
  applyUserStateToGroups,
  applyUserStateToTrees,
  convertServerAdditionalAxesToFrontEnd,
  convertServerBoundingBoxToFrontend,
  convertUserBoundingBoxesFromServerToFrontend,
} from "viewer/model/reducers/reducer_helpers";
import {
  addTreesAndGroups,
  createBranchPoint,
  createComment,
  createNode,
  createTree,
  createTreeMapFromTreeArray,
  deleteBranchPoint,
  deleteComment,
  deleteEdge,
  deleteNode,
  deleteTrees,
  ensureTreeNames,
  getOrCreateTree,
  mergeTrees,
  removeMissingGroupsFromTrees,
  setExpandedTreeGroups,
  setTreeColorIndex,
  shuffleTreeColor,
  toggleAllTreesReducer,
  toggleTreeGroupReducer,
} from "viewer/model/reducers/skeletontracing_reducer_helpers";
import { type TreeGroup, TreeMap } from "viewer/model/types/tree_types";
import type { SkeletonTracing, WebknossosState } from "viewer/store";
import {
  GroupTypeEnum,
  additionallyExpandGroup,
  getNodeKey,
} from "viewer/view/right-border-tabs/trees_tab/tree_hierarchy_view_helpers";
<<<<<<< HEAD
import { getUserStateForTracing } from "../accessors/annotation_accessor";

function SkeletonTracingReducer(state: WebknossosState, action: Action): WebknossosState {
  switch (action.type) {
    case "INITIALIZE_SKELETONTRACING": {
      const userState = getUserStateForTracing(
        action.tracing,
        state.activeUser,
        state.annotation.owner,
      );

      // Perf idea: applyUserStateToTrees could theoretically happen
      // within createTreeMapFromTreeArray. Performance would probably
      // be better, but priority is unclear. Would make the code a bit
      // less separated, though.
      const trees = applyUserStateToTrees(
        createTreeMapFromTreeArray(action.tracing.trees),
        userState,
      );
      let activeNodeId = userState?.activeNodeId;

      const treeGroups = applyUserStateToGroups(action.tracing.treeGroups || [], userState);

      let cachedMaxNodeId = _.max(_.flatMap(trees, (__) => __.nodes.map((node) => node.id)));
      cachedMaxNodeId = cachedMaxNodeId != null ? cachedMaxNodeId : Constants.MIN_NODE_ID - 1;

      let activeTreeId = null;

      // Find active tree based on active node or pick the last tree
      if (activeNodeId != null) {
        // use activeNodeId to find active tree
        const tree = findTreeByNodeId(trees, activeNodeId);
        if (tree) {
          activeTreeId = tree.treeId;
        } else {
          // There is an activeNodeId without a corresponding tree.
          // Warn the user, since this shouldn't happen, but clear the activeNodeId
          // so that wk is usable.
          Toast.warning(
            `Annotation was initialized with active node ID ${activeNodeId}, which is not present in the trees. Falling back to last tree instead.`,
            {
              timeout: 10000,
            },
          );
          activeNodeId = undefined;
        }
      }
=======
import { max, maxBy } from "../helpers/iterator_utils";

function SkeletonTracingReducer(state: WebknossosState, action: Action): WebknossosState {
  if (action.type === "INITIALIZE_SKELETONTRACING") {
    const trees = createTreeMapFromTreeArray(action.tracing.trees);
    let activeNodeId = action.tracing.activeNodeId;
>>>>>>> a535d3b0

    let cachedMaxNodeId = max(trees.values().flatMap((__) => __.nodes.map((node) => node.id)));

<<<<<<< HEAD
      const userBoundingBoxes = convertUserBoundingBoxesFromServerToFrontend(
        action.tracing.userBoundingBoxes,
        userState,
      );
      const skeletonTracing: SkeletonTracing = {
        createdTimestamp: action.tracing.createdTimestamp,
        type: "skeleton",
        activeNodeId,
        cachedMaxNodeId,
        activeTreeId,
        activeGroupId: null,
        trees,
        treeGroups,
        tracingId: action.tracing.id,
        boundingBox: convertServerBoundingBoxToFrontend(action.tracing.boundingBox),
        userBoundingBoxes,
        navigationList: {
          list: [],
          activeIndex: -1,
        },
        showSkeletons: true,
        additionalAxes: convertServerAdditionalAxesToFrontEnd(action.tracing.additionalAxes),
      };
      return update(state, {
        annotation: {
          skeleton: {
            $set: skeletonTracing,
=======
    cachedMaxNodeId = cachedMaxNodeId != null ? cachedMaxNodeId : Constants.MIN_NODE_ID - 1;

    let activeTreeId = null;

    // Find active tree based on active node or pick the last tree
    if (activeNodeId != null) {
      // use activeNodeId to find active tree
      const tree = findTreeByNodeId(trees, activeNodeId);
      if (tree) {
        activeTreeId = tree.treeId;
      } else {
        // There is an activeNodeId without a corresponding tree.
        // Warn the user, since this shouldn't happen, but clear the activeNodeId
        // so that wk is usable.
        Toast.warning(
          `Annotation was initialized with active node ID ${activeNodeId}, which is not present in the trees. Falling back to last tree instead.`,
          {
            timeout: 10000,
>>>>>>> a535d3b0
          },
        );
        activeNodeId = undefined;
      }
    }

    // If no active tree was found yet, use the last tree
    if (activeTreeId == null) {
      const lastTree = maxBy(trees.values(), "treeId");
      if (lastTree) {
        activeTreeId = lastTree.treeId;
        // use last node for active node
        const lastNode = maxBy(lastTree.nodes.values(), "id");
        activeNodeId = lastNode?.id;
      }
    }

    const userBoundingBoxes = convertUserBoundingBoxesFromServerToFrontend(
      action.tracing.userBoundingBoxes,
    );
    const skeletonTracing: SkeletonTracing = {
      createdTimestamp: action.tracing.createdTimestamp,
      type: "skeleton",
      activeNodeId,
      cachedMaxNodeId,
      activeTreeId,
      activeGroupId: null,
      trees,
      treeGroups: action.tracing.treeGroups || [],
      tracingId: action.tracing.id,
      boundingBox: convertServerBoundingBoxToFrontend(action.tracing.boundingBox),
      userBoundingBoxes,
      navigationList: {
        list: [],
        activeIndex: -1,
      },
      showSkeletons: true,
      additionalAxes: convertServerAdditionalAxesToFrontEnd(action.tracing.additionalAxes),
    };

    return update(state, {
      annotation: {
        skeleton: {
          $set: skeletonTracing,
        },
      },
    });
  }

  const skeletonTracing = getSkeletonTracing(state.annotation);
  if (skeletonTracing == null) {
    return state;
  }

  /**
   * ATTENTION: The actions that should be executed regardless of whether allowUpdate is true or false
   * should be added here!
   */
  switch (action.type) {
    case "SET_ACTIVE_NODE": {
      const { nodeId } = action;
      const tree = findTreeByNodeId(skeletonTracing.trees, nodeId);
      if (tree) {
        return update(state, {
          annotation: {
            skeleton: {
              activeNodeId: {
                $set: nodeId,
              },
              activeTreeId: {
                $set: tree.treeId,
              },
              activeGroupId: {
                $set: null,
              },
            },
          },
        });
      } else {
        return state;
      }
    }

    case "SET_NODE_RADIUS": {
      const { radius, nodeId, treeId } = action;
      const clampedRadius = Utils.clamp(
        userSettings.nodeRadius.minimum,
        radius,
        userSettings.nodeRadius.maximum,
      );
      const treeAndNode = getTreeAndNode(skeletonTracing, nodeId, treeId);
      if (treeAndNode == null) {
        return state;
      }

      const [tree, node] = treeAndNode;
      const diffableMap = skeletonTracing.trees.getOrThrow(tree.treeId).nodes;
      const newDiffableMap = diffableMap.set(
        node.id,
        update(node, {
          radius: {
            $set: clampedRadius,
          },
        }),
      );
      const newTrees = skeletonTracing.trees.set(tree.treeId, {
        ...tree,
        nodes: newDiffableMap,
      });

      return update(state, {
        annotation: {
          skeleton: {
            trees: {
              $set: newTrees,
            },
          },
        },
      });
    }

    case "SET_SHOW_SKELETONS": {
      const { showSkeletons } = action;
      return update(state, {
        annotation: {
          skeleton: {
            showSkeletons: {
              $set: showSkeletons,
            },
          },
        },
      });
    }

    case "SET_ACTIVE_TREE": {
      const { trees } = skeletonTracing;
      const tree = getTree(skeletonTracing, action.treeId);
      if (tree == null) {
        return state;
      }

      const newActiveNodeId = maxBy(trees.getOrThrow(tree.treeId).nodes.values(), "id")?.id || null;
      return update(state, {
        annotation: {
          skeleton: {
            activeNodeId: {
              $set: newActiveNodeId,
            },
            activeTreeId: {
              $set: tree.treeId,
            },
            activeGroupId: {
              $set: null,
            },
          },
        },
      });
    }

    case "SET_ACTIVE_TREE_BY_NAME": {
      const { treeName } = action;
      const { trees } = skeletonTracing;

      const treeWithMatchingName = trees.values().find((tree) => tree.name === treeName);

      if (!treeWithMatchingName) {
        return state;
      }

      const newActiveNodeId = max(treeWithMatchingName.nodes.values().map((el) => el.id)) || null;
      return update(state, {
        annotation: {
          skeleton: {
            activeNodeId: {
              $set: newActiveNodeId,
            },
            activeTreeId: {
              $set: treeWithMatchingName.treeId,
            },
            activeGroupId: {
              $set: null,
            },
          },
        },
      });
    }

    case "DESELECT_ACTIVE_TREE": {
      return update(state, {
        annotation: {
          skeleton: {
            activeNodeId: {
              $set: null,
            },
            activeTreeId: {
              $set: null,
            },
          },
        },
      });
    }

    case "SET_TREE_ACTIVE_GROUP": {
      return update(state, {
        annotation: {
          skeleton: {
            activeNodeId: {
              $set: null,
            },
            activeTreeId: {
              $set: null,
            },
            activeGroupId: {
              $set: action.groupId,
            },
          },
        },
      });
    }

    case "DESELECT_ACTIVE_TREE_GROUP": {
      return update(state, {
        annotation: {
          skeleton: {
            activeGroupId: {
              $set: null,
            },
          },
        },
      });
    }

    case "SELECT_NEXT_TREE": {
      const { activeTreeId, trees } = skeletonTracing;
      if (_.values(trees).length === 0) return state;
      const increaseDecrease = action.forward ? 1 : -1;
      const orderAttribute = state.userConfiguration.sortTreesByName ? "name" : "timestamp";

      const treeIds = _.orderBy(trees.values().toArray(), [orderAttribute]).map((t) => t.treeId);

      // default to the first tree
      const activeTreeIdIndex = activeTreeId != null ? treeIds.indexOf(activeTreeId) : 0;
      // treeIds.length is taken into account in this calculation, because -1 % n == -1
      const newActiveTreeIdIndex =
        (activeTreeIdIndex + increaseDecrease + treeIds.length) % treeIds.length;

      const newActiveTreeId = treeIds[newActiveTreeIdIndex];
      const newActiveNodeId = maxBy(trees.getOrThrow(newActiveTreeId).nodes.values(), "id")?.id;

      return update(state, {
        annotation: {
          skeleton: {
            activeTreeId: {
              $set: newActiveTreeId,
            },
            activeNodeId: {
              $set: newActiveNodeId,
            },
            activeGroupId: {
              $set: null,
            },
          },
        },
      });
    }

    case "SET_TREE_COLOR_INDEX": {
      const { colorIndex } = action;
      const tree = getTree(skeletonTracing, action.treeId);
      if (tree == null) {
        return state;
      }

      const result = setTreeColorIndex(skeletonTracing, tree, colorIndex);
      if (result == null) {
        return state;
      }
      const [updatedTree, treeId] = result;
      const newTrees = skeletonTracing.trees.set(treeId, updatedTree);

      return update(state, {
        annotation: {
          skeleton: {
            trees: {
              $set: newTrees,
            },
          },
        },
      });
    }

    case "SET_TREE_COLOR": {
      const { color, treeId } = action;
      const tree = getTree(skeletonTracing, treeId);
      if (tree == null) {
        return state;
      }

      const newTrees = skeletonTracing.trees.set(tree.treeId, { ...tree, color });

      return update(state, {
        annotation: {
          skeleton: {
            trees: {
              $set: newTrees,
            },
          },
        },
      });
    }

    case "SHUFFLE_TREE_COLOR": {
      const tree = getTree(skeletonTracing, action.treeId);
      if (tree == null) {
        return state;
      }

      const result = shuffleTreeColor(skeletonTracing, tree);
      if (result == null) {
        return state;
      }
      const [updatedTree, treeId] = result;
      const newTrees = skeletonTracing.trees.set(treeId, updatedTree);

      return update(state, {
        annotation: {
          skeleton: {
            trees: {
              $set: newTrees,
            },
          },
        },
      });
    }

    case "SET_TREE_TYPE": {
      const { treeType, treeId } = action;
      const tree = getTree(skeletonTracing, treeId);
      if (tree == null) {
        return state;
      }

      const newTrees = skeletonTracing.trees.set(treeId, { ...tree, type: treeType });

      return update(state, {
        annotation: {
          skeleton: {
            trees: {
              $set: newTrees,
            },
          },
        },
      });
    }

    case "SHUFFLE_ALL_TREE_COLORS": {
      const newColors = ColorGenerator.getNRandomColors(skeletonTracing.trees.size());

      const newTrees = skeletonTracing.trees.clone();
      for (const tree of skeletonTracing.trees.values()) {
        // @ts-ignore newColors.shift() can be undefined
        newTrees.mutableSet(tree.treeId, { ...tree, color: newColors.shift() });
      }

      return update(state, {
        annotation: {
          skeleton: {
            trees: {
              $set: newTrees,
            },
          },
        },
      });
    }

    case "SET_SKELETON_TRACING": {
      return update(state, {
        annotation: {
          skeleton: {
            $set: action.tracing,
          },
        },
      });
    }

    case "TOGGLE_TREE": {
      const { treeId } = action;
      const tree = getTree(skeletonTracing, treeId);
      if (tree == null) {
        return state;
      }

      const newTrees = skeletonTracing.trees.set(tree.treeId, {
        ...tree,
        isVisible: !tree.isVisible,
      });

      return update(state, {
        annotation: {
          skeleton: {
            trees: {
              $set: newTrees,
            },
          },
        },
      });
    }

    case "SET_TREE_VISIBILITY": {
      const { treeId, isVisible } = action;
      const tree = getTree(skeletonTracing, treeId);
      if (tree == null) {
        return state;
      }

      const newTrees = skeletonTracing.trees.set(tree.treeId, { ...tree, isVisible });

      return update(state, {
        annotation: {
          skeleton: {
            trees: {
              $set: newTrees,
            },
          },
        },
      });
    }

    case "SET_EXPANDED_TREE_GROUPS_BY_KEYS": {
      const { expandedGroups } = action;

      return setExpandedTreeGroups(state, (group: TreeGroup) =>
        expandedGroups.has(getNodeKey(GroupTypeEnum.GROUP, group.groupId)),
      );
    }

    case "SET_EXPANDED_TREE_GROUPS_BY_IDS": {
      const { expandedGroups } = action;

      return setExpandedTreeGroups(state, (group: TreeGroup) => expandedGroups.has(group.groupId));
    }

    case "EXPAND_PARENT_GROUPS_OF_TREE": {
      const { tree } = action;
      if (tree.groupId == null || skeletonTracing == null) {
        return state;
      }
      const expandedGroups = additionallyExpandGroup(
        skeletonTracing.treeGroups,
        tree.groupId,
        _.identity,
      );
      if (expandedGroups == null) {
        return state;
      }
      return setExpandedTreeGroups(state, (group: TreeGroup) => expandedGroups.has(group.groupId));
    }

    case "TOGGLE_ALL_TREES": {
      return toggleAllTreesReducer(state, skeletonTracing);
    }

    case "TOGGLE_INACTIVE_TREES": {
      const { activeGroupId } = skeletonTracing;

      if (activeGroupId != null) {
        // Toggle all trees
        const toggledTreeState = toggleAllTreesReducer(state, skeletonTracing);

        if (toggledTreeState.annotation.skeleton == null) {
          throw new Error("Satisfy typescript");
        }

        // Ensure the active group is visible
        return toggleTreeGroupReducer(
          toggledTreeState,
          toggledTreeState.annotation.skeleton,
          activeGroupId,
          true,
        );
      }

      const activeTree = getTree(skeletonTracing);
      if (activeTree == null) {
        return state;
      }

      const toggledTreeState = toggleAllTreesReducer(state, skeletonTracing);
      if (toggledTreeState.annotation.skeleton == null) {
        // Skeleton should not have become null in the meantime
        throw new Error("Skeleton must not be null");
      }
      const newTrees = toggledTreeState.annotation.skeleton.trees.set(activeTree.treeId, {
        ...activeTree,
        isVisible: true,
      });

      return update(toggledTreeState, {
        annotation: {
          skeleton: {
            trees: {
              $set: newTrees,
            },
          },
        },
      });
    }

    case "TOGGLE_TREE_GROUP":
      return toggleTreeGroupReducer(state, skeletonTracing, action.groupId);

    case "UPDATE_NAVIGATION_LIST": {
      const { list, activeIndex } = action;
      return update(state, {
        annotation: {
          skeleton: {
            navigationList: {
              list: {
                $set: list,
              },
              activeIndex: {
                $set: activeIndex,
              },
            },
          },
        },
      });
    }

    case "SET_MERGER_MODE_ENABLED": {
      const { active } = action;
      return update(state, {
        temporaryConfiguration: {
          isMergerModeEnabled: {
            $set: active,
          },
        },
      });
    }

    default: // pass
  }

  /**
   * ATTENTION: The following actions are only executed if allowUpdate is true!
   */
  const { restrictions } = state.annotation;
  const { allowUpdate } = restrictions;
  if (!allowUpdate) return state;

  switch (action.type) {
    case "CREATE_NODE": {
      if (areGeometriesTransformed(state)) {
        // Don't create nodes if the skeleton layer is rendered with transforms.
        return state;
      }
      const { position, rotation, viewport, mag, treeId, timestamp, additionalCoordinates } =
        action;
      const tree = getOrCreateTree(state, skeletonTracing, treeId, timestamp, TreeTypeEnum.DEFAULT);
      if (tree == null) {
        return state;
      }

      const nodeResult = createNode(
        state,
        skeletonTracing,
        tree,
        position,
        additionalCoordinates,
        rotation,
        viewport,
        mag,
        timestamp,
      );
      if (nodeResult == null) {
        return state;
      }

      const [node, edges] = nodeResult;
      const diffableNodeMap = tree.nodes;
      const newDiffableMap = diffableNodeMap.set(node.id, node);
      const newTree = update(tree, {
        nodes: {
          $set: newDiffableMap,
        },
        edges: {
          $set: edges,
        },
      });
      const activeNodeId = action.dontActivate ? skeletonTracing.activeNodeId : node.id;
      const activeTreeId = action.dontActivate ? skeletonTracing.activeTreeId : tree.treeId;

      const newTrees = skeletonTracing.trees.set(tree.treeId, newTree);

      return update(state, {
        annotation: {
          skeleton: {
            trees: {
              $set: newTrees,
            },
            activeNodeId: {
              $set: activeNodeId,
            },
            activeGroupId: {
              $set: null,
            },
            cachedMaxNodeId: {
              $set: node.id,
            },
            activeTreeId: {
              $set: activeTreeId,
            },
          },
        },
      });
    }

    case "DELETE_NODE": {
      const { timestamp, nodeId, treeId } = action;
      const treeAndNode = getTreeAndNode(skeletonTracing, nodeId, treeId, TreeTypeEnum.DEFAULT);
      if (treeAndNode == null) {
        return state;
      }

      const [tree, node] = treeAndNode;
      const deleteResult = deleteNode(state, tree, node, timestamp);
      if (deleteResult == null) {
        return state;
      }

      const [trees, newActiveTreeId, newActiveNodeId, newMaxNodeId] = deleteResult;
      return update(state, {
        annotation: {
          skeleton: {
            trees: {
              $set: trees,
            },
            activeNodeId: {
              $set: newActiveNodeId,
            },
            activeTreeId: {
              $set: newActiveTreeId,
            },
            activeGroupId: {
              $set: null,
            },
            cachedMaxNodeId: {
              $set: newMaxNodeId,
            },
          },
        },
      });
    }

    case "DELETE_EDGE": {
      const { timestamp, sourceNodeId, targetNodeId } = action;

      if (sourceNodeId === targetNodeId) {
        return state;
      }
      const isProofreadingActive = state.uiInformation.activeTool === AnnotationTool.PROOFREAD;
      const treeType = isProofreadingActive ? TreeTypeEnum.AGGLOMERATE : TreeTypeEnum.DEFAULT;

      const sourceTree = getTreeAndNode(skeletonTracing, sourceNodeId, null, treeType);
      const targetTree = getTreeAndNode(skeletonTracing, targetNodeId, null, treeType);
      if (sourceTree == null || targetTree == null) {
        return state;
      }

      const [sourceTreeObj, sourceNode] = sourceTree;
      const [targetTreeObj, targetNode] = targetTree;

      const deleteEdgeResult = deleteEdge(
        state,
        sourceTreeObj,
        sourceNode,
        targetTreeObj,
        targetNode,
        timestamp,
      );
      if (deleteEdgeResult == null) {
        return state;
      }

      const [trees, newActiveTreeId] = deleteEdgeResult;
      return update(state, {
        annotation: {
          skeleton: {
            trees: {
              $set: trees,
            },
            activeTreeId: {
              $set: newActiveTreeId,
            },
          },
        },
      });
    }

    case "SET_NODE_POSITION": {
      if (areGeometriesTransformed(state)) {
        // Don't move node if the skeleton layer is rendered with transforms.
        return state;
      }
      const { position, nodeId, treeId } = action;
      const treeAndNode = getTreeAndNode(skeletonTracing, nodeId, treeId, TreeTypeEnum.DEFAULT);
      if (treeAndNode == null) {
        return state;
      }

      const [tree, node] = treeAndNode;
      const nodesMap = skeletonTracing.trees.getOrThrow(tree.treeId).nodes;
      const newNodesMap = nodesMap.set(
        node.id,
        update(node, {
          untransformedPosition: {
            // Don't round here, since this would make the continuous
            // movement of a node weird.
            $set: position,
          },
        }),
      );

      const newTrees = skeletonTracing.trees.set(tree.treeId, {
        ...tree,
        nodes: newNodesMap,
      });

      return update(state, {
        annotation: {
          skeleton: {
            trees: {
              $set: newTrees,
            },
          },
        },
      });
    }

    case "CREATE_BRANCHPOINT": {
      const { timestamp, nodeId, treeId } = action;
      const treeAndNode = getTreeAndNode(skeletonTracing, nodeId, treeId);
      if (treeAndNode == null) {
        return state;
      }

      const [tree, node] = treeAndNode;
      const branchPoint = createBranchPoint(tree, node, timestamp, restrictions);
      if (branchPoint == null) {
        return state;
      }

      const newTrees = skeletonTracing.trees.set(tree.treeId, {
        ...tree,
        branchPoints: [...tree.branchPoints, branchPoint],
      });

      return update(state, {
        annotation: {
          skeleton: {
            trees: {
              $set: newTrees,
            },
          },
        },
      });
    }

    case "DELETE_BRANCHPOINT": {
      const branchPointResult = deleteBranchPoint(skeletonTracing, restrictions);
      if (branchPointResult == null) {
        return state;
      }
      const [branchPoints, treeId, newActiveNodeId] = branchPointResult;
      const tree = skeletonTracing.trees.getOrThrow(treeId);
      const newTrees = skeletonTracing.trees.set(treeId, {
        ...tree,
        branchPoints,
      });

      return update(state, {
        annotation: {
          skeleton: {
            trees: {
              $set: newTrees,
            },
            activeNodeId: {
              $set: newActiveNodeId,
            },
            activeTreeId: {
              $set: treeId,
            },
            activeGroupId: {
              $set: null,
            },
          },
        },
      });
    }

    case "DELETE_BRANCHPOINT_BY_ID": {
      const { nodeId, treeId } = action;
      const tree = getTree(skeletonTracing, treeId);
      if (tree == null) {
        return state;
      }

      const newTrees = skeletonTracing.trees.set(tree.treeId, {
        ...tree,
        branchPoints: tree.branchPoints.filter((bp: any) => bp.nodeId !== nodeId),
      });

      return update(state, {
        annotation: {
          skeleton: {
            trees: {
              $set: newTrees,
            },
          },
        },
      });
    }

    case "CREATE_TREE": {
      const { timestamp } = action;
      const tree = createTree(state, timestamp);
      if (tree == null) {
        return state;
      }

      if (action.treeIdCallback) {
        action.treeIdCallback(tree.treeId);
      }
      const newTrees = skeletonTracing.trees.set(tree.treeId, tree);

      return update(state, {
        annotation: {
          skeleton: {
            trees: {
              $set: newTrees,
            },
            activeNodeId: {
              $set: null,
            },
            activeTreeId: {
              $set: tree.treeId,
            },
            activeGroupId: {
              $set: null,
            },
          },
        },
      });
    }

    case "ADD_TREES_AND_GROUPS": {
      const { trees, treeGroups } = action;
      const treesWithNames = ensureTreeNames(state, trees);
      const treesResult = addTreesAndGroups(skeletonTracing, treesWithNames, treeGroups);
      if (treesResult == null) {
        return state;
      }

      const [updatedTrees, updatedTreeGroups, newMaxNodeId] = treesResult;
      if (action.treeIdsCallback) {
        action.treeIdsCallback(
          updatedTrees
            .values()
            .map((tree) => tree.treeId)
            .toArray(),
        );
      }

      const newTrees = DiffableMap.merge(skeletonTracing.trees, updatedTrees);

      return update(state, {
        annotation: {
          skeleton: {
            treeGroups: {
              $push: updatedTreeGroups,
            },
            trees: {
              $set: newTrees,
            },
            cachedMaxNodeId: {
              $set: newMaxNodeId,
            },
          },
        },
      });
    }

    case "DELETE_TREE":
    case "DELETE_TREES": {
      const { suppressActivatingNextNode } = action;
      let treeIds: number[] = [];

      if (action.type === "DELETE_TREE") {
        const tree = getTree(skeletonTracing, action.treeId);
        if (tree != null) {
          treeIds = [tree.treeId];
        }
      } else {
        treeIds = action.treeIds;
      }

      const deleteResult = deleteTrees(skeletonTracing, treeIds, suppressActivatingNextNode);
      if (deleteResult == null) {
        return state;
      }

      const [trees, newActiveTreeId, newActiveNodeId, newMaxNodeId] = deleteResult;
      return update(state, {
        annotation: {
          skeleton: {
            trees: {
              $set: trees,
            },
            activeTreeId: {
              $set: newActiveTreeId,
            },
            activeNodeId: {
              $set: newActiveNodeId,
            },
            activeGroupId: {
              $set: null,
            },
            cachedMaxNodeId: {
              $set: newMaxNodeId,
            },
          },
        },
      });
    }

    case "RESET_SKELETON_TRACING": {
      const newTree = createTree(state, Date.now(), false);
      if (newTree == null) {
        return state;
      }

      const newTreeMap: TreeMap = new TreeMap([[newTree.treeId, newTree]]);

      return update(state, {
        annotation: {
          skeleton: {
            trees: {
              $set: newTreeMap,
            },
            activeTreeId: {
              $set: newTree.treeId,
            },
            activeNodeId: {
              $set: null,
            },
            activeGroupId: {
              $set: null,
            },
            treeGroups: {
              $set: [],
            },
          },
        },
      });
    }

    case "MERGE_TREES": {
      const { sourceNodeId, targetNodeId } = action;
      const isProofreadingActive = state.uiInformation.activeTool === AnnotationTool.PROOFREAD;
      const treeType = isProofreadingActive ? TreeTypeEnum.AGGLOMERATE : TreeTypeEnum.DEFAULT;
      const oldTrees = skeletonTracing.trees;
      const mergeResult = mergeTrees(oldTrees, sourceNodeId, targetNodeId, treeType);

      if (mergeResult == null) {
        return state;
      }
      const [trees, newActiveTreeId, newActiveNodeId] = mergeResult;

      return update(state, {
        annotation: {
          skeleton: {
            trees: {
              $set: trees,
            },
            activeNodeId: {
              $set: newActiveNodeId,
            },
            activeTreeId: {
              $set: newActiveTreeId,
            },
            activeGroupId: {
              $set: null,
            },
          },
        },
      });
    }

    case "SET_TREE_NAME": {
      const tree = getTree(skeletonTracing, action.treeId);
      if (tree == null) {
        return state;
      }

      const defaultName = `Tree${Utils.zeroPad(tree.treeId, 3)}`;
      const newTrees = skeletonTracing.trees.set(tree.treeId, {
        ...tree,
        name: action.name || defaultName,
      });

      return update(state, {
        annotation: {
          skeleton: {
            trees: {
              $set: newTrees,
            },
          },
        },
      });
    }

    case "SET_TREE_METADATA": {
      const tree = getTree(skeletonTracing, action.treeId);
      if (tree == null) {
        return state;
      }

      const newTrees = skeletonTracing.trees.set(tree.treeId, {
        ...tree,
        metadata: sanitizeMetadata(action.metadata),
      });

      return update(state, {
        annotation: {
          skeleton: {
            trees: {
              $set: newTrees,
            },
          },
        },
      });
    }

    case "SET_EDGES_ARE_VISIBLE": {
      const tree = getTree(skeletonTracing, action.treeId);
      if (tree == null) {
        return state;
      }

      const newTrees = skeletonTracing.trees.set(tree.treeId, {
        ...tree,
        edgesAreVisible: action.edgesAreVisible,
      });

      return update(state, {
        annotation: {
          skeleton: {
            trees: {
              $set: newTrees,
            },
          },
        },
      });
    }

    case "CREATE_COMMENT": {
      const { commentText, nodeId, treeId } = action;
      const treeAndNode = getTreeAndNode(skeletonTracing, nodeId, treeId);
      if (treeAndNode == null) {
        return state;
      }

      const [tree, node] = treeAndNode;
      const comments = createComment(skeletonTracing, tree, node, commentText);
      if (comments == null) {
        return state;
      }

      const newTrees = skeletonTracing.trees.set(tree.treeId, {
        ...tree,
        comments,
      });

      return update(state, {
        annotation: {
          skeleton: {
            trees: {
              $set: newTrees,
            },
          },
        },
      });
    }

    case "DELETE_COMMENT": {
      const treeAndNode = getTreeAndNode(skeletonTracing, action.nodeId, action.treeId);
      if (treeAndNode == null) {
        return state;
      }

      const [tree, node] = treeAndNode;
      const comments = deleteComment(skeletonTracing, tree, node);
      if (comments == null) {
        return state;
      }

      const newTrees = skeletonTracing.trees.set(tree.treeId, {
        ...tree,
        comments,
      });

      return update(state, {
        annotation: {
          skeleton: {
            trees: {
              $set: newTrees,
            },
          },
        },
      });
    }

    case "SET_TREE_GROUPS": {
      const { treeGroups } = action;

      const updatedTrees = removeMissingGroupsFromTrees(skeletonTracing, treeGroups);
      const newTrees = DiffableMap.merge(skeletonTracing.trees, updatedTrees);

      return update(state, {
        annotation: {
          skeleton: {
            treeGroups: {
              $set: action.treeGroups,
            },
            trees: {
              $set: newTrees,
            },
          },
        },
      });
    }

    case "SET_TREE_GROUP": {
      const { treeId, groupId } = action;
      const tree = getTree(skeletonTracing, treeId);
      if (tree == null) {
        return state;
      }

      const newTrees = skeletonTracing.trees.set(tree.treeId, {
        ...tree,
        groupId,
      });

      return update(state, {
        annotation: {
          skeleton: {
            trees: {
              $set: newTrees,
            },
          },
        },
      });
    }

    default:
      return state;
  }
}

export function sanitizeMetadata(metadata: MetadataEntryProto[]) {
  // Workaround for stringList values that are [], even though they
  // should be null. This workaround is necessary because protobuf cannot
  // distinguish between an empty list and an not existent property.
  // Therefore, we clean this up here.
  return metadata.map((prop) => {
    // If stringList value is defined, but it's an empty array, it should
    // be switched to undefined
    const needsCorrection =
      prop.stringListValue != null &&
      prop.stringListValue.length === 0 &&
      (prop.stringValue != null || prop.numberValue != null || prop.boolValue != null);
    if (needsCorrection) {
      return {
        ...prop,
        stringListValue: undefined,
      };
    }
    return prop;
  });
}

export default SkeletonTracingReducer;<|MERGE_RESOLUTION|>--- conflicted
+++ resolved
@@ -52,94 +52,31 @@
   additionallyExpandGroup,
   getNodeKey,
 } from "viewer/view/right-border-tabs/trees_tab/tree_hierarchy_view_helpers";
-<<<<<<< HEAD
 import { getUserStateForTracing } from "../accessors/annotation_accessor";
-
-function SkeletonTracingReducer(state: WebknossosState, action: Action): WebknossosState {
-  switch (action.type) {
-    case "INITIALIZE_SKELETONTRACING": {
-      const userState = getUserStateForTracing(
-        action.tracing,
-        state.activeUser,
-        state.annotation.owner,
-      );
-
-      // Perf idea: applyUserStateToTrees could theoretically happen
-      // within createTreeMapFromTreeArray. Performance would probably
-      // be better, but priority is unclear. Would make the code a bit
-      // less separated, though.
-      const trees = applyUserStateToTrees(
-        createTreeMapFromTreeArray(action.tracing.trees),
-        userState,
-      );
-      let activeNodeId = userState?.activeNodeId;
-
-      const treeGroups = applyUserStateToGroups(action.tracing.treeGroups || [], userState);
-
-      let cachedMaxNodeId = _.max(_.flatMap(trees, (__) => __.nodes.map((node) => node.id)));
-      cachedMaxNodeId = cachedMaxNodeId != null ? cachedMaxNodeId : Constants.MIN_NODE_ID - 1;
-
-      let activeTreeId = null;
-
-      // Find active tree based on active node or pick the last tree
-      if (activeNodeId != null) {
-        // use activeNodeId to find active tree
-        const tree = findTreeByNodeId(trees, activeNodeId);
-        if (tree) {
-          activeTreeId = tree.treeId;
-        } else {
-          // There is an activeNodeId without a corresponding tree.
-          // Warn the user, since this shouldn't happen, but clear the activeNodeId
-          // so that wk is usable.
-          Toast.warning(
-            `Annotation was initialized with active node ID ${activeNodeId}, which is not present in the trees. Falling back to last tree instead.`,
-            {
-              timeout: 10000,
-            },
-          );
-          activeNodeId = undefined;
-        }
-      }
-=======
 import { max, maxBy } from "../helpers/iterator_utils";
 
 function SkeletonTracingReducer(state: WebknossosState, action: Action): WebknossosState {
   if (action.type === "INITIALIZE_SKELETONTRACING") {
-    const trees = createTreeMapFromTreeArray(action.tracing.trees);
-    let activeNodeId = action.tracing.activeNodeId;
->>>>>>> a535d3b0
+    const userState = getUserStateForTracing(
+      action.tracing,
+      state.activeUser,
+      state.annotation.owner,
+    );
+
+    // Perf idea: applyUserStateToTrees could theoretically happen
+    // within createTreeMapFromTreeArray. Performance would probably
+    // be better, but priority is unclear. Would make the code a bit
+    // less separated, though.
+    const trees = applyUserStateToTrees(
+      createTreeMapFromTreeArray(action.tracing.trees),
+      userState,
+    );
+    let activeNodeId = userState?.activeNodeId;
+
+    const treeGroups = applyUserStateToGroups(action.tracing.treeGroups || [], userState);
 
     let cachedMaxNodeId = max(trees.values().flatMap((__) => __.nodes.map((node) => node.id)));
 
-<<<<<<< HEAD
-      const userBoundingBoxes = convertUserBoundingBoxesFromServerToFrontend(
-        action.tracing.userBoundingBoxes,
-        userState,
-      );
-      const skeletonTracing: SkeletonTracing = {
-        createdTimestamp: action.tracing.createdTimestamp,
-        type: "skeleton",
-        activeNodeId,
-        cachedMaxNodeId,
-        activeTreeId,
-        activeGroupId: null,
-        trees,
-        treeGroups,
-        tracingId: action.tracing.id,
-        boundingBox: convertServerBoundingBoxToFrontend(action.tracing.boundingBox),
-        userBoundingBoxes,
-        navigationList: {
-          list: [],
-          activeIndex: -1,
-        },
-        showSkeletons: true,
-        additionalAxes: convertServerAdditionalAxesToFrontEnd(action.tracing.additionalAxes),
-      };
-      return update(state, {
-        annotation: {
-          skeleton: {
-            $set: skeletonTracing,
-=======
     cachedMaxNodeId = cachedMaxNodeId != null ? cachedMaxNodeId : Constants.MIN_NODE_ID - 1;
 
     let activeTreeId = null;
@@ -158,7 +95,6 @@
           `Annotation was initialized with active node ID ${activeNodeId}, which is not present in the trees. Falling back to last tree instead.`,
           {
             timeout: 10000,
->>>>>>> a535d3b0
           },
         );
         activeNodeId = undefined;
@@ -178,6 +114,7 @@
 
     const userBoundingBoxes = convertUserBoundingBoxesFromServerToFrontend(
       action.tracing.userBoundingBoxes,
+      userState,
     );
     const skeletonTracing: SkeletonTracing = {
       createdTimestamp: action.tracing.createdTimestamp,
@@ -187,7 +124,7 @@
       activeTreeId,
       activeGroupId: null,
       trees,
-      treeGroups: action.tracing.treeGroups || [],
+      treeGroups,
       tracingId: action.tracing.id,
       boundingBox: convertServerBoundingBoxToFrontend(action.tracing.boundingBox),
       userBoundingBoxes,
