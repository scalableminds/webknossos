import UserPage from "./pages/user_page";
import Request from "./helpers/ajaxDownload";

describe("User List", () => {
  let page;

  // These async functions are executed synchronous when called via browser, otherwise
  // the whole test would need to be marked async and would be executed asynchronous
<<<<<<< HEAD
  browser.addCommand("getUsersFromServer", async =>
=======
  browser.addCommand("getUsersFromServer", async () =>
>>>>>>> 8cceab1c
    Request.json().from("/api/users?isEditable=true"),
  );

  browser.addCommand("createTeamOnServer", async payload =>
    Request.json().upload("/api/teams", { data: payload }),
  );

  beforeEach(() => {
    page = new UserPage();
    page.get();
  });

  it("should show all users", () => {
    const maxUsersPerPage = 50;
    const userListEntries = page.getUserListEntries();

    const numUserListEntries = Math.min(userListEntries.length, maxUsersPerPage);

    const users = browser.getUsersFromServer();
    expect(users.length).toEqual(numUserListEntries);
  });

  it("should assign a new team", () => {
    // create a new team for assignment
<<<<<<< HEAD
    const newTeam = { team: "test2", role: "user" };
=======
    const newTeam = { team: "test2", role: { name: "user" } };
>>>>>>> 8cceab1c

    const payload = {
      name: newTeam.team,
      parent: "Connectomics department",
      owner: "",
      roles: [{ name: "admin" }, { name: "user" }],
      isEditable: "true",
    };
    browser.createTeamOnServer(payload);
    // It is not possible to create a team from the users page, therefore refresh the page, so everything is up to date
    browser.pause(2000);
    browser.refresh();
    browser.pause(2000);

    // select first user 'SCM Boy' and switch the role of the newly created
    // team to 'user'
    page.selectSingleUser();
    page.selectSecondTeamRole();
    page.clickConfirmButton();

    // confirm that the user updated
    const users = browser.getUsersFromServer();
    expect(users[0].teams).toContain(newTeam);
  });

  it("should unselect a team of a user", () => {
    const newTeam = { team: "test2", role: "user" };
    page.selectSingleUser();
    page.unSelectSecondTeam();
    page.clickConfirmButton();

    // confirm that the user updated
    const users = browser.getUsersFromServer();
    expect(users[0].teams).not.toContain(newTeam);
  });

  it("should assign new experience", () => {
    const newExperience = { domain: "Testing", level: 42 };
    page.setExperience(newExperience);

    // confirm that the user updated
    const users = browser.getUsersFromServer();
<<<<<<< HEAD
    console.log(users);
    expect(users[0].experiences).toContain(newExperience);
=======
    expect(users[0].experiences.Testing).toBe(42);
>>>>>>> 8cceab1c
  });

  it("should increase an experience", () => {
    const newExperience = { domain: "Testing", level: 23 };
    page.increaseExperience(newExperience);

    const users = browser.getUsersFromServer();
<<<<<<< HEAD
    expect(users[0].experiences).toContain({ domain: "Testing", level: 65 });
=======
    expect(users[0].experiences.Testing).toBe(65);
>>>>>>> 8cceab1c
  });

  it("should delete an experience", () => {
    const newExperience = { domain: "Testing", level: 23 };
    page.deleteExperience(newExperience);

    const users = browser.getUsersFromServer();
<<<<<<< HEAD
    expect(users[0].experiences).not.toContain(newExperience);
=======
    expect(users[0].experiences.Testing).toBeUndefined();
>>>>>>> 8cceab1c
  });
});<|MERGE_RESOLUTION|>--- conflicted
+++ resolved
@@ -6,11 +6,7 @@
 
   // These async functions are executed synchronous when called via browser, otherwise
   // the whole test would need to be marked async and would be executed asynchronous
-<<<<<<< HEAD
-  browser.addCommand("getUsersFromServer", async =>
-=======
   browser.addCommand("getUsersFromServer", async () =>
->>>>>>> 8cceab1c
     Request.json().from("/api/users?isEditable=true"),
   );
 
@@ -35,11 +31,7 @@
 
   it("should assign a new team", () => {
     // create a new team for assignment
-<<<<<<< HEAD
-    const newTeam = { team: "test2", role: "user" };
-=======
     const newTeam = { team: "test2", role: { name: "user" } };
->>>>>>> 8cceab1c
 
     const payload = {
       name: newTeam.team,
@@ -82,12 +74,7 @@
 
     // confirm that the user updated
     const users = browser.getUsersFromServer();
-<<<<<<< HEAD
-    console.log(users);
-    expect(users[0].experiences).toContain(newExperience);
-=======
     expect(users[0].experiences.Testing).toBe(42);
->>>>>>> 8cceab1c
   });
 
   it("should increase an experience", () => {
@@ -95,11 +82,7 @@
     page.increaseExperience(newExperience);
 
     const users = browser.getUsersFromServer();
-<<<<<<< HEAD
-    expect(users[0].experiences).toContain({ domain: "Testing", level: 65 });
-=======
     expect(users[0].experiences.Testing).toBe(65);
->>>>>>> 8cceab1c
   });
 
   it("should delete an experience", () => {
@@ -107,10 +90,6 @@
     page.deleteExperience(newExperience);
 
     const users = browser.getUsersFromServer();
-<<<<<<< HEAD
-    expect(users[0].experiences).not.toContain(newExperience);
-=======
     expect(users[0].experiences.Testing).toBeUndefined();
->>>>>>> 8cceab1c
   });
 });