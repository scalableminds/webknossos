/**
 * skeleton.js
 * @flow
 */

import _ from "lodash";
import * as THREE from "three";
import TWEEN from "tween.js";
import Utils from "libs/utils";
import Store from "oxalis/throttled_store";
import { diffTrees } from "oxalis/model/sagas/skeletontracing_saga";
import NodeShader, { NodeTypes, COLOR_TEXTURE_WIDTH } from "oxalis/geometries/materials/node_shader";
import EdgeShader from "oxalis/geometries/materials/edge_shader";
import { OrthoViews } from "oxalis/constants";
<<<<<<< HEAD
import { getSkeletonTracing } from "oxalis/model/accessors/skeletontracing_accessor";
=======
>>>>>>> 8f940961
import { getPlaneScalingFactor } from "oxalis/model/accessors/flycam_accessor";
import type { SkeletonTracingType, TreeType, NodeType } from "oxalis/store";
import type { Vector3, OrthoViewType } from "oxalis/constants";

<<<<<<< HEAD

const MAX_CAPACITY = 1000;

// eslint-disable-next-line no-use-before-define
type BufferHelperType = typeof NodeBufferHelperType | typeof EdgeBufferHelperType;

type Buffer = {
  capacity: number,
  nextIndex: number,
  geometry: THREE.BufferGeometry,
  mesh: THREE.Mesh,
}

type BufferPosition = {
  buffer: Buffer,
  index: number,
}

type BufferCollection = {
  buffers: Array<Buffer>,
  idToBufferPosition: Map<number, BufferPosition>,
  freeList: Array<BufferPosition>,
  helper: BufferHelperType,
  material: THREE.Material,
}

type BufferOperation = (position: BufferPosition) => Array<THREE.BufferAttribute>;

const NodeBufferHelperType = {
  addAttributes(geometry: THREE.BufferGeometry, capacity: number): void {
    geometry.addAttribute("position", new THREE.BufferAttribute(new Float32Array(capacity * 3), 3));
    geometry.addAttribute("radius", new THREE.BufferAttribute(new Float32Array(capacity), 1));
    geometry.addAttribute("type", new THREE.BufferAttribute(new Float32Array(capacity), 1));
    geometry.addAttribute("nodeId", new THREE.BufferAttribute(new Float32Array(capacity), 1));
    geometry.addAttribute("treeId", new THREE.BufferAttribute(new Float32Array(capacity), 1));
  },

  buildMesh(geometry: THREE.BufferGeometry, material: THREE.RawShaderMaterial): THREE.Mesh {
    return new THREE.Points(geometry, material);
  },
};

const EdgeBufferHelperType = {
  addAttributes(geometry: THREE.BufferGeometry, capacity: number): void {
    geometry.addAttribute("position", new THREE.BufferAttribute(new Float32Array(capacity * 6), 3));
    geometry.addAttribute("treeId", new THREE.BufferAttribute(new Float32Array(capacity * 2), 1));
  },

  buildMesh(geometry: THREE.BufferGeometry, material: THREE.LineBasicMaterial): THREE.Mesh {
    return new THREE.LineSegments(geometry, material);
  },
};

/**
 * Creates and manages the WebGL buffers for drawing skeletons (nodes, edges).
 * Skeletons are not recreated on every store change in spite of the functional
 * react paradigm for performance reasons. Instead we identify more fine granular
 * actions like node cration/deletion/update etc.
 * Skeletons are stored in single, large buffers regardless of which tree they belong to.
 * Nodes are never deleted but marked as type "INVALID" and not drawn by the shader.
 * @class
 */
class Skeleton {
  rootNode: THREE.Object3D;
  prevTracing: SkeletonTracingType;
  nodes: BufferCollection;
  edges: BufferCollection;
  treeColorTexture: THREE.DataTexture;

  constructor() {
    this.rootNode = new THREE.Object3D();

    const state = Store.getState();
    getSkeletonTracing(state.tracing).map((tracing) => {
      const trees = tracing.trees;
      const nodeCount = _.sum(_.map(trees, tree => _.size(tree.nodes)));
      const edgeCount = _.sum(_.map(trees, tree => _.size(tree.edges)));

      this.treeColorTexture = new THREE.DataTexture(
        new Float32Array(COLOR_TEXTURE_WIDTH * COLOR_TEXTURE_WIDTH * 3),
        COLOR_TEXTURE_WIDTH,
        COLOR_TEXTURE_WIDTH,
        THREE.RGBFormat,
        THREE.FloatType,
      );

      const nodeMaterial = new NodeShader(this.treeColorTexture).getMaterial();
      const edgeMaterial = new EdgeShader(this.treeColorTexture).getMaterial();

      this.nodes = this.initializeBufferCollection(nodeCount, nodeMaterial, NodeBufferHelperType);
      this.edges = this.initializeBufferCollection(edgeCount, edgeMaterial, EdgeBufferHelperType);

      for (const tree of _.values(trees)) {
        this.createTree(tree);
      }
      for (const nodes of this.nodes.buffers) {
        nodes.geometry.computeBoundingSphere();
      }
      for (const edges of this.edges.buffers) {
        edges.geometry.computeBoundingSphere();
      }

      Store.subscribe(() => this.refresh());
      this.prevTracing = tracing;
    });
  }

  initializeBufferCollection(initialCapacity: number, material: THREE.Material, helper: BufferHelperType): BufferCollection {
    const initialBuffer = this.initializeBuffer(Math.max(initialCapacity, MAX_CAPACITY), material, helper);

    return {
      buffers: [initialBuffer],
      idToBufferPosition: new Map(),
      freeList: [],
      helper,
      material,
    };
  }

  initializeBuffer(capacity: number, material: THREE.Material, helper: BufferHelperType): Buffer {
    const geometry = new THREE.BufferGeometry();
    helper.addAttributes(geometry, capacity);
    const mesh = helper.buildMesh(geometry, material);
    this.rootNode.add(mesh);

    return {
      capacity,
      nextIndex: 0,
      geometry,
      mesh,
    };
  }

  /**
   * Creates or reuses the WebGL buffers depending on how much capacity is left.
   * @param id - Id of a node or edge to look up its corresponding buffer
   * @param collection - collection of all buffers
   * @param updateBoundingSphere - toggle to update ThreeJS's internals
   * @param createFunc - callback(buffer, index) that actually creates a node / edge
   */
  create(id: number, collection: BufferCollection, updateBoundingSphere: boolean, createFunc: BufferOperation) {
    let currentBuffer = collection.buffers[0];
    if (collection.freeList.length === 0 && currentBuffer.nextIndex >= currentBuffer.capacity) {
      currentBuffer = this.initializeBuffer(MAX_CAPACITY, collection.material, collection.helper);
      collection.buffers.unshift(currentBuffer);
    }
    const bufferPosition = collection.freeList.pop() || { buffer: currentBuffer, index: currentBuffer.nextIndex++ };
    collection.idToBufferPosition.set(id, bufferPosition);

    const changedAttributes = createFunc(bufferPosition);
    for (const attribute of changedAttributes) {
      attribute.needsUpdate = true;
    }

    if (updateBoundingSphere) {
      // Needs to be done to make ThreeJS happy
      // Option is disable for the very first buffers created on skeleton initialization for performance
      bufferPosition.buffer.geometry.computeBoundingSphere();
    }
  }

  /**
   * Finds the corresponding WebGL buffer for a node/edge for deletion/invalidation
   * @param id - Id of a node or edge to look up its corresponding buffer
   * @param collection - collection of all buffers
   * @param deleteFunc - callback(buffer, index) that actually deletes/invalidates a node / edge
   */
  delete(id: number, collection: BufferCollection, deleteFunc: BufferOperation) {
    const bufferPosition = collection.idToBufferPosition.get(id);
    if (bufferPosition != null) {
      const changedAttributes = deleteFunc(bufferPosition);
      for (const attribute of changedAttributes) {
        attribute.needsUpdate = true;
      }
      collection.idToBufferPosition.delete(id);
      collection.freeList.push(bufferPosition);
    } else {
      console.warn(`[Skeleton] Unable to find buffer position for id ${id}`);
    }
  }

  /**
   * Finds the corresponding WebGL buffer for a node/edge for updates
   * @param id - Id of a node or edge to look up its corresponding buffer
   * @param collection - collection of all buffers
   * @param deleteFunc - callback(buffer, index) that actually updates a node / edge
   */
  update(id: number, collection: BufferCollection, updateFunc: BufferOperation) {
    const bufferPosition = collection.idToBufferPosition.get(id);
    if (bufferPosition != null) {
      const changedAttributes = updateFunc(bufferPosition);
      for (const attribute of changedAttributes) {
        attribute.needsUpdate = true;
      }
    } else {
      console.warn(`[Skeleton] Unable to find buffer position for id ${id}`);
    }
  }

  /**
   * Called on every store update. Diffs the old and new skeleton to identify
   * the changes and manipulate the WebGL buffers more fine granularly instead
   * of replacing them completely on every change.
   * @param id - Id of a node or edge to look up its corresponding buffer
   * @param collection - collection of all buffers
   * @param deleteFunc - callback(buffer, index) that actually updates a node / edge
   */
  refresh() {
    const state = Store.getState();

    getSkeletonTracing(state.tracing).map((tracing) => {
      const diff = diffTrees(this.prevTracing.trees, tracing.trees);

      for (const update of diff) {
        switch (update.action) {
          case "createNode": {
            this.createNode(update.value.treeId, update.value);
            break;
          }
          case "deleteNode":
            this.deleteNode(update.value.treeId, update.value.id);
            break;
          case "createEdge": {
            const tree = tracing.trees[update.value.treeId];
            const source = tree.nodes[update.value.source];
            const target = tree.nodes[update.value.target];
            this.createEdge(tree.treeId, source, target);
            break;
          }
          case "deleteEdge":
            this.deleteEdge(update.value.treeId, update.value.source, update.value.target);
            break;
          case "updateNode":
            this.updateNodeRadius(update.value.treeId, update.value.id, update.value.radius);
            break;
          case "createTree":
            this.updateTreeColor(update.value.id, update.value.color);
            break;
          case "updateTree": {
            // diff branchpoints
            const treeId = update.value.id;
            const tree = tracing.trees[treeId];
            const prevTree = this.prevTracing.trees[treeId];
            const oldBranchPoints = prevTree.branchPoints.map(branchPoint => branchPoint.id);
            const newBranchPoints = tree.branchPoints.map(branchPoint => branchPoint.id);
            const { onlyA: deletedBranchPoints, onlyB: createdBranchPoints } = Utils.diffArrays(oldBranchPoints, newBranchPoints);

            for (const nodeId of deletedBranchPoints) {
              this.updateNodeType(treeId, nodeId, NodeTypes.NORMAL);
            }

            for (const nodeId of createdBranchPoints) {
              this.updateNodeType(treeId, nodeId, NodeTypes.BRANCH_POINT);
            }

            if (tree.color !== prevTree.color) {
              this.updateTreeColor(treeId, update.value.color);
            }
            break;
          }
          case "deleteTree":
          case "moveTreeComponent":
          case "mergeTree":
            // Unused for now
            break;
          default:
            throw new Error("[Skeleton] Unhandled skeletontracing diff action");
        }
      }

      if (tracing.activeNodeId !== this.prevTracing.activeNodeId) {
        this.startNodeHighlightAnimation();
      }

      // Uniforms
      const { particleSize, scale, overrideNodeRadius } = state.userConfiguration;
      let activeNodeId = tracing.activeNodeId;
      activeNodeId = activeNodeId == null ? -1 : activeNodeId;
      let activeTreeId = tracing.activeTreeId;
      activeTreeId = activeTreeId == null ? -1 : activeTreeId;

      const nodeUniforms = this.nodes.material.uniforms;
      nodeUniforms.planeZoomFactor.value = getPlaneScalingFactor(state.flycam);
      nodeUniforms.overrideParticleSize.value = particleSize;
      nodeUniforms.overrideNodeRadius.value = overrideNodeRadius;
      nodeUniforms.viewportScale.value = scale;
      nodeUniforms.activeTreeId.value = activeTreeId;
      nodeUniforms.activeNodeId.value = activeNodeId;
      nodeUniforms.shouldHideInactiveTrees.value = state.temporaryConfiguration.shouldHideInactiveTrees;
      nodeUniforms.shouldHideAllSkeletons.value = state.temporaryConfiguration.shouldHideAllSkeletons;

      const edgeUniforms = this.edges.material.uniforms;
      edgeUniforms.activeTreeId.value = activeTreeId;
      edgeUniforms.shouldHideInactiveTrees.value = state.temporaryConfiguration.shouldHideInactiveTrees;
      edgeUniforms.shouldHideAllSkeletons.value = state.temporaryConfiguration.shouldHideAllSkeletons;
      this.edges.material.linewidth = state.userConfiguration.particleSize / 4;

      this.prevTracing = tracing;
    });
  }

  getAllNodes(): Array<THREE.Mesh> {
    return this.nodes.buffers.map(buffer => buffer.mesh);
  }

  getRootNode(): THREE.Object3D {
    return this.rootNode;
  }

  // ######### API ###############

  /**
   * Combined node/edge id and a treeId to a single unique id using recursive cantor pairings.
   * @param numbers - Array of node/edge id and treeId
   */
  combineIds(...numbers: Array<number>) {
    return numbers.reduce((acc, value) => 0.5 * (acc + value) * (acc + value + 1) + value);
  }

=======

const MAX_CAPACITY = 1000;

// eslint-disable-next-line no-use-before-define
type BufferHelperType = typeof NodeBufferHelperType | typeof EdgeBufferHelperType;

type Buffer = {
  capacity: number,
  nextIndex: number,
  geometry: THREE.BufferGeometry,
  mesh: THREE.Mesh,
}

type BufferPosition = {
  buffer: Buffer,
  index: number,
}

type BufferCollection = {
  buffers: Array<Buffer>,
  idToBufferPosition: Map<number, BufferPosition>,
  freeList: Array<BufferPosition>,
  helper: BufferHelperType,
  material: THREE.Material,
}

type BufferOperation = (position: BufferPosition) => Array<THREE.BufferAttribute>;

const NodeBufferHelperType = {
  addAttributes(geometry: THREE.BufferGeometry, capacity: number): void {
    geometry.addAttribute("position", new THREE.BufferAttribute(new Float32Array(capacity * 3), 3));
    geometry.addAttribute("radius", new THREE.BufferAttribute(new Float32Array(capacity), 1));
    geometry.addAttribute("type", new THREE.BufferAttribute(new Float32Array(capacity), 1));
    geometry.addAttribute("nodeId", new THREE.BufferAttribute(new Float32Array(capacity), 1));
    geometry.addAttribute("treeId", new THREE.BufferAttribute(new Float32Array(capacity), 1));
  },

  buildMesh(geometry: THREE.BufferGeometry, material: THREE.RawShaderMaterial): THREE.Mesh {
    return new THREE.Points(geometry, material);
  },
};

const EdgeBufferHelperType = {
  addAttributes(geometry: THREE.BufferGeometry, capacity: number): void {
    geometry.addAttribute("position", new THREE.BufferAttribute(new Float32Array(capacity * 6), 3));
    geometry.addAttribute("treeId", new THREE.BufferAttribute(new Float32Array(capacity * 2), 1));
  },

  buildMesh(geometry: THREE.BufferGeometry, material: THREE.LineBasicMaterial): THREE.Mesh {
    return new THREE.LineSegments(geometry, material);
  },
};

/**
 * Creates and manages the WebGL buffers for drawing skeletons (nodes, edges).
 * Skeletons are not recreated on every store change in spite of the functional
 * react paradigm for performance reasons. Instead we identify more fine granular
 * actions like node cration/deletion/update etc.
 * Skeletons are stored in single, large buffers regardless of which tree they belong to.
 * Nodes are never deleted but marked as type "INVALID" and not drawn by the shader.
 * @class
 */
class Skeleton {
  rootNode: THREE.Object3D;
  prevTracing: SkeletonTracingType;
  nodes: BufferCollection;
  edges: BufferCollection;
  treeColorTexture: THREE.DataTexture;

  constructor() {
    this.rootNode = new THREE.Object3D();

    const state = Store.getState();
    const trees = state.skeletonTracing.trees;
    const nodeCount = _.sum(_.map(trees, tree => _.size(tree.nodes)));
    const edgeCount = _.sum(_.map(trees, tree => _.size(tree.edges)));

    this.treeColorTexture = new THREE.DataTexture(
      new Float32Array(COLOR_TEXTURE_WIDTH * COLOR_TEXTURE_WIDTH * 3),
      COLOR_TEXTURE_WIDTH,
      COLOR_TEXTURE_WIDTH,
      THREE.RGBFormat,
      THREE.FloatType,
    );

    const nodeMaterial = new NodeShader(this.treeColorTexture).getMaterial();
    const edgeMaterial = new EdgeShader(this.treeColorTexture).getMaterial();

    this.nodes = this.initializeBufferCollection(nodeCount, nodeMaterial, NodeBufferHelperType);
    this.edges = this.initializeBufferCollection(edgeCount, edgeMaterial, EdgeBufferHelperType);

    for (const tree of _.values(trees)) {
      this.createTree(tree);
    }
    for (const nodes of this.nodes.buffers) {
      nodes.geometry.computeBoundingSphere();
    }
    for (const edges of this.edges.buffers) {
      edges.geometry.computeBoundingSphere();
    }

    Store.subscribe(() => this.refresh());
    this.prevTracing = Store.getState().skeletonTracing;
  }

  initializeBufferCollection(initialCapacity: number, material: THREE.Material, helper: BufferHelperType): BufferCollection {
    const initialBuffer = this.initializeBuffer(Math.max(initialCapacity, MAX_CAPACITY), material, helper);

    return {
      buffers: [initialBuffer],
      idToBufferPosition: new Map(),
      freeList: [],
      helper,
      material,
    };
  }

  initializeBuffer(capacity: number, material: THREE.Material, helper: BufferHelperType): Buffer {
    const geometry = new THREE.BufferGeometry();
    helper.addAttributes(geometry, capacity);
    const mesh = helper.buildMesh(geometry, material);
    this.rootNode.add(mesh);

    return {
      capacity,
      nextIndex: 0,
      geometry,
      mesh,
    };
  }

  /**
   * Creates or reuses the WebGL buffers depending on how much capacity is left.
   * @param id - Id of a node or edge to look up its corresponding buffer
   * @param collection - collection of all buffers
   * @param updateBoundingSphere - toggle to update ThreeJS's internals
   * @param createFunc - callback(buffer, index) that actually creates a node / edge
   */
  create(id: number, collection: BufferCollection, updateBoundingSphere: boolean, createFunc: BufferOperation) {
    let currentBuffer = collection.buffers[0];
    if (collection.freeList.length === 0 && currentBuffer.nextIndex >= currentBuffer.capacity) {
      currentBuffer = this.initializeBuffer(MAX_CAPACITY, collection.material, collection.helper);
      collection.buffers.unshift(currentBuffer);
    }
    const bufferPosition = collection.freeList.pop() || { buffer: currentBuffer, index: currentBuffer.nextIndex++ };
    collection.idToBufferPosition.set(id, bufferPosition);

    const changedAttributes = createFunc(bufferPosition);
    for (const attribute of changedAttributes) {
      attribute.needsUpdate = true;
    }

    if (updateBoundingSphere) {
      // Needs to be done to make ThreeJS happy
      // Option is disable for the very first buffers created on skeleton initialization for performance
      bufferPosition.buffer.geometry.computeBoundingSphere();
    }
  }

  /**
   * Finds the corresponding WebGL buffer for a node/edge for deletion/invalidation
   * @param id - Id of a node or edge to look up its corresponding buffer
   * @param collection - collection of all buffers
   * @param deleteFunc - callback(buffer, index) that actually deletes/invalidates a node / edge
   */
  delete(id: number, collection: BufferCollection, deleteFunc: BufferOperation) {
    const bufferPosition = collection.idToBufferPosition.get(id);
    if (bufferPosition != null) {
      const changedAttributes = deleteFunc(bufferPosition);
      for (const attribute of changedAttributes) {
        attribute.needsUpdate = true;
      }
      collection.idToBufferPosition.delete(id);
      collection.freeList.push(bufferPosition);
    } else {
      console.warn(`[Skeleton] Unable to find buffer position for id ${id}`);
    }
  }

  /**
   * Finds the corresponding WebGL buffer for a node/edge for updates
   * @param id - Id of a node or edge to look up its corresponding buffer
   * @param collection - collection of all buffers
   * @param deleteFunc - callback(buffer, index) that actually updates a node / edge
   */
  update(id: number, collection: BufferCollection, updateFunc: BufferOperation) {
    const bufferPosition = collection.idToBufferPosition.get(id);
    if (bufferPosition != null) {
      const changedAttributes = updateFunc(bufferPosition);
      for (const attribute of changedAttributes) {
        attribute.needsUpdate = true;
      }
    } else {
      console.warn(`[Skeleton] Unable to find buffer position for id ${id}`);
    }
  }

  /**
   * Called on every store update. Diffs the old and new skeleton to identify
   * the changes and manipulate the WebGL buffers more fine granularly instead
   * of replacing them completely on every change.
   * @param id - Id of a node or edge to look up its corresponding buffer
   * @param collection - collection of all buffers
   * @param deleteFunc - callback(buffer, index) that actually updates a node / edge
   */
  refresh() {
    const state = Store.getState();
    const tracing = state.skeletonTracing;
    const diff = diffTrees(this.prevTracing.trees, tracing.trees);

    for (const update of diff) {
      switch (update.action) {
        case "createNode": {
          this.createNode(update.value.treeId, update.value);
          break;
        }
        case "deleteNode":
          this.deleteNode(update.value.treeId, update.value.id);
          break;
        case "createEdge": {
          const tree = tracing.trees[update.value.treeId];
          const source = tree.nodes[update.value.source];
          const target = tree.nodes[update.value.target];
          this.createEdge(tree.treeId, source, target);
          break;
        }
        case "deleteEdge":
          this.deleteEdge(update.value.treeId, update.value.source, update.value.target);
          break;
        case "updateNode":
          this.updateNodeRadius(update.value.treeId, update.value.id, update.value.radius);
          break;
        case "createTree":
          this.updateTreeColor(update.value.id, update.value.color);
          break;
        case "updateTree": {
          // diff branchpoints
          const treeId = update.value.id;
          const tree = tracing.trees[treeId];
          const prevTree = this.prevTracing.trees[treeId];
          const oldBranchPoints = prevTree.branchPoints.map(branchPoint => branchPoint.id);
          const newBranchPoints = tree.branchPoints.map(branchPoint => branchPoint.id);
          const { onlyA: deletedBranchPoints, onlyB: createdBranchPoints } = Utils.diffArrays(oldBranchPoints, newBranchPoints);

          for (const nodeId of deletedBranchPoints) {
            this.updateNodeType(treeId, nodeId, NodeTypes.NORMAL);
          }

          for (const nodeId of createdBranchPoints) {
            this.updateNodeType(treeId, nodeId, NodeTypes.BRANCH_POINT);
          }

          if (tree.color !== prevTree.color) {
            this.updateTreeColor(treeId, update.value.color);
          }
          break;
        }
        case "deleteTree":
        case "moveTreeComponent":
        case "mergeTree":
          // Unused for now
          break;
        default:
          throw new Error("[Skeleton] Unhandled skeletontracing diff action");
      }
    }

    if (tracing.activeNodeId !== this.prevTracing.activeNodeId) {
      this.startNodeHighlightAnimation();
    }

    // Uniforms
    const { particleSize, scale, overrideNodeRadius } = state.userConfiguration;
    let activeNodeId = state.skeletonTracing.activeNodeId;
    activeNodeId = activeNodeId == null ? -1 : activeNodeId;
    let activeTreeId = state.skeletonTracing.activeTreeId;
    activeTreeId = activeTreeId == null ? -1 : activeTreeId;

    const nodeUniforms = this.nodes.material.uniforms;
    nodeUniforms.planeZoomFactor.value = getPlaneScalingFactor(state.flycam);
    nodeUniforms.overrideParticleSize.value = particleSize;
    nodeUniforms.overrideNodeRadius.value = overrideNodeRadius;
    nodeUniforms.viewportScale.value = scale;
    nodeUniforms.activeTreeId.value = activeTreeId;
    nodeUniforms.activeNodeId.value = activeNodeId;
    nodeUniforms.shouldHideInactiveTrees.value = state.temporaryConfiguration.shouldHideInactiveTrees;
    nodeUniforms.shouldHideAllSkeletons.value = state.temporaryConfiguration.shouldHideAllSkeletons;

    const edgeUniforms = this.edges.material.uniforms;
    edgeUniforms.activeTreeId.value = activeTreeId;
    edgeUniforms.shouldHideInactiveTrees.value = state.temporaryConfiguration.shouldHideInactiveTrees;
    edgeUniforms.shouldHideAllSkeletons.value = state.temporaryConfiguration.shouldHideAllSkeletons;
    this.edges.material.linewidth = state.userConfiguration.particleSize / 4;

    this.prevTracing = tracing;
  }

  getAllNodes(): Array<THREE.Mesh> {
    return this.nodes.buffers.map(buffer => buffer.mesh);
  }

  getRootNode(): THREE.Object3D {
    return this.rootNode;
  }

  // ######### API ###############

  /**
   * Combined node/edge id and a treeId to a single unique id using recursive cantor pairings.
   * @param numbers - Array of node/edge id and treeId
   */
  combineIds(...numbers: Array<number>) {
    return numbers.reduce((acc, value) => 0.5 * (acc + value) * (acc + value + 1) + value);
  }

>>>>>>> 8f940961
  /**
   * Utility function to create a complete tree.
   * Usually called only once initially.
   */
  createTree(tree: TreeType) {
    for (const node of _.values(tree.nodes)) {
      this.createNode(tree.treeId, node, false);
    }
    for (const edge of tree.edges) {
      const source = tree.nodes[edge.source];
      const target = tree.nodes[edge.target];
      this.createEdge(tree.treeId, source, target, false);
    }

    this.updateTreeColor(tree.treeId, tree.color);
  }

  /**
   * Creates a new node in a WebGL buffer.
   */
  createNode(treeId: number, node: NodeType, updateBoundingSphere: boolean = true) {
    const id = this.combineIds(node.id, treeId);
    this.create(id, this.nodes, updateBoundingSphere, ({ buffer, index }) => {
      const attributes = buffer.geometry.attributes;
      attributes.position.set(node.position, index * 3);
      attributes.radius.array[index] = node.radius;
      attributes.type.array[index] = NodeTypes.NORMAL;
      attributes.nodeId.array[index] = node.id;
      attributes.treeId.array[index] = treeId;
      return _.values(attributes);
    });
  }

  /**
   * Delete/invalidates a node in a WebGL buffer.
   */
  deleteNode(treeId: number, nodeId: number) {
    const id = this.combineIds(nodeId, treeId);
    this.delete(id, this.nodes, ({ buffer, index }) => {
      const attribute = buffer.geometry.attributes.type;
      attribute.array[index] = NodeTypes.INVALID;
      return [attribute];
    });
  }

  /**
   * Updates a node's radius in a WebGL buffer.
   */
  updateNodeRadius(treeId: number, nodeId: number, radius: number) {
    const id = this.combineIds(nodeId, treeId);
    this.update(id, this.nodes, ({ buffer, index }) => {
      const attribute = buffer.geometry.attributes.radius;
      attribute.array[index] = radius;
      return [attribute];
    });
  }

  /**
   * Updates a node's type in a WebGL buffer.
   * @param type - Either of INVALID, NORMAL, BRANCH_POINT
   */
  updateNodeType(treeId: number, nodeId: number, type: number) {
    const id = this.combineIds(nodeId, treeId);
    this.update(id, this.nodes, ({ buffer, index }) => {
      const attribute = buffer.geometry.attributes.type;
      attribute.array[index] = type;
      return [attribute];
    });
  }

  /**
   * Creates a new edge in a WebGL buffer.
   */
  createEdge(treeId: number, source: NodeType, target: NodeType, updateBoundingSphere: boolean = true) {
    const id = this.combineIds(treeId, source.id, target.id);
    this.create(id, this.edges, updateBoundingSphere, ({ buffer, index }) => {
      const positionAttribute = buffer.geometry.attributes.position;
      const treeIdAttribute = buffer.geometry.attributes.treeId;

      positionAttribute.set(source.position, index * 6);
      positionAttribute.set(target.position, index * 6 + 3);
      treeIdAttribute.set([treeId, treeId], index * 2);
      return [positionAttribute, treeIdAttribute];
    });
  }

  /**
   * Deletes/invalidates an edge in a WebGL buffer by changing the source and
   * target node to [0, 0, 0]. Hence it is not drawn by the GPU.
   */
  deleteEdge(treeId: number, sourceId: number, targetId: number) {
    const id = this.combineIds(treeId, sourceId, targetId);
    this.delete(id, this.edges, ({ buffer, index }) => {
      const attribute = buffer.geometry.attributes.position;
      attribute.set([0, 0, 0, 0, 0, 0], index * 6);
      return [attribute];
    });
  }

  /**
   * Updates a node/edges's color based on the tree color. Colors are stored in
   * a texture shared between the node and edge shader.
   */
  updateTreeColor(treeId: number, color: Vector3) {
    this.treeColorTexture.image.data.set(color, treeId * 3);
    this.treeColorTexture.needsUpdate = true;
  }

  /**
   * Updates shader uniforms depending on which of the four tracing viewports is rendered.
   */
  updateForCam(camera: OrthoViewType) {
    const is3DView = camera === OrthoViews.TDView;

    this.nodes.material.uniforms.is3DView.value = is3DView;
    this.edges.material.uniforms.is3DView.value = is3DView;
  }

  /**
   * Calculates a resizing factor for the active node's radius every time the
   * active node id changes. In essence this animates the node's radius to grow/shrink a little.
   */
  async startNodeHighlightAnimation() {
    const normal = 1.0;
    const highlighted = 2.0;

    await this.animateNodeScale(normal, highlighted);
    await this.animateNodeScale(highlighted, normal);
  }

  /**
   * Calculates a resizing factor for the active node's radius every time the
   * active node id changes. In essence this animates the node's radius to grow/shrink a little.
   */
  animateNodeScale(from: number, to: number) {
    return new Promise((resolve, reject) => {
      const setScaleFactor = (scale) => {
        this.nodes.material.uniforms.activeNodeScaleFactor.value = scale;
      };

      const tweenAnimation = new TWEEN.Tween({ scaleFactor: from });
      tweenAnimation
      .to({ scaleFactor: to }, 100)
      .onUpdate(function onUpdate() {
        setScaleFactor(this.scaleFactor);
      })
      .onComplete(resolve)
      .onStop(reject)
      .start();
    });
  }
}

export default Skeleton;<|MERGE_RESOLUTION|>--- conflicted
+++ resolved
@@ -12,15 +12,11 @@
 import NodeShader, { NodeTypes, COLOR_TEXTURE_WIDTH } from "oxalis/geometries/materials/node_shader";
 import EdgeShader from "oxalis/geometries/materials/edge_shader";
 import { OrthoViews } from "oxalis/constants";
-<<<<<<< HEAD
+import { getPlaneScalingFactor } from "oxalis/model/accessors/flycam_accessor";
 import { getSkeletonTracing } from "oxalis/model/accessors/skeletontracing_accessor";
-=======
->>>>>>> 8f940961
-import { getPlaneScalingFactor } from "oxalis/model/accessors/flycam_accessor";
 import type { SkeletonTracingType, TreeType, NodeType } from "oxalis/store";
 import type { Vector3, OrthoViewType } from "oxalis/constants";
 
-<<<<<<< HEAD
 
 const MAX_CAPACITY = 1000;
 
@@ -94,8 +90,8 @@
     this.rootNode = new THREE.Object3D();
 
     const state = Store.getState();
-    getSkeletonTracing(state.tracing).map((tracing) => {
-      const trees = tracing.trees;
+    getSkeletonTracing(state.tracing).map((skeletonTracing) => {
+      const trees = skeletonTracing.trees;
       const nodeCount = _.sum(_.map(trees, tree => _.size(tree.nodes)));
       const edgeCount = _.sum(_.map(trees, tree => _.size(tree.edges)));
 
@@ -124,7 +120,7 @@
       }
 
       Store.subscribe(() => this.refresh());
-      this.prevTracing = tracing;
+      this.prevTracing = skeletonTracing;
     });
   }
 
@@ -230,9 +226,8 @@
    */
   refresh() {
     const state = Store.getState();
-
-    getSkeletonTracing(state.tracing).map((tracing) => {
-      const diff = diffTrees(this.prevTracing.trees, tracing.trees);
+    getSkeletonTracing(state.tracing).map((skeletonTracing) => {
+      const diff = diffTrees(this.prevTracing.trees, skeletonTracing.trees);
 
       for (const update of diff) {
         switch (update.action) {
@@ -244,7 +239,7 @@
             this.deleteNode(update.value.treeId, update.value.id);
             break;
           case "createEdge": {
-            const tree = tracing.trees[update.value.treeId];
+            const tree = skeletonTracing.trees[update.value.treeId];
             const source = tree.nodes[update.value.source];
             const target = tree.nodes[update.value.target];
             this.createEdge(tree.treeId, source, target);
@@ -262,7 +257,7 @@
           case "updateTree": {
             // diff branchpoints
             const treeId = update.value.id;
-            const tree = tracing.trees[treeId];
+            const tree = skeletonTracing.trees[treeId];
             const prevTree = this.prevTracing.trees[treeId];
             const oldBranchPoints = prevTree.branchPoints.map(branchPoint => branchPoint.id);
             const newBranchPoints = tree.branchPoints.map(branchPoint => branchPoint.id);
@@ -291,15 +286,15 @@
         }
       }
 
-      if (tracing.activeNodeId !== this.prevTracing.activeNodeId) {
+      if (skeletonTracing.activeNodeId !== this.prevTracing.activeNodeId) {
         this.startNodeHighlightAnimation();
       }
 
       // Uniforms
       const { particleSize, scale, overrideNodeRadius } = state.userConfiguration;
-      let activeNodeId = tracing.activeNodeId;
+      let activeNodeId = skeletonTracing.activeNodeId;
       activeNodeId = activeNodeId == null ? -1 : activeNodeId;
-      let activeTreeId = tracing.activeTreeId;
+      let activeTreeId = skeletonTracing.activeTreeId;
       activeTreeId = activeTreeId == null ? -1 : activeTreeId;
 
       const nodeUniforms = this.nodes.material.uniforms;
@@ -318,7 +313,7 @@
       edgeUniforms.shouldHideAllSkeletons.value = state.temporaryConfiguration.shouldHideAllSkeletons;
       this.edges.material.linewidth = state.userConfiguration.particleSize / 4;
 
-      this.prevTracing = tracing;
+      this.prevTracing = skeletonTracing;
     });
   }
 
@@ -340,323 +335,6 @@
     return numbers.reduce((acc, value) => 0.5 * (acc + value) * (acc + value + 1) + value);
   }
 
-=======
-
-const MAX_CAPACITY = 1000;
-
-// eslint-disable-next-line no-use-before-define
-type BufferHelperType = typeof NodeBufferHelperType | typeof EdgeBufferHelperType;
-
-type Buffer = {
-  capacity: number,
-  nextIndex: number,
-  geometry: THREE.BufferGeometry,
-  mesh: THREE.Mesh,
-}
-
-type BufferPosition = {
-  buffer: Buffer,
-  index: number,
-}
-
-type BufferCollection = {
-  buffers: Array<Buffer>,
-  idToBufferPosition: Map<number, BufferPosition>,
-  freeList: Array<BufferPosition>,
-  helper: BufferHelperType,
-  material: THREE.Material,
-}
-
-type BufferOperation = (position: BufferPosition) => Array<THREE.BufferAttribute>;
-
-const NodeBufferHelperType = {
-  addAttributes(geometry: THREE.BufferGeometry, capacity: number): void {
-    geometry.addAttribute("position", new THREE.BufferAttribute(new Float32Array(capacity * 3), 3));
-    geometry.addAttribute("radius", new THREE.BufferAttribute(new Float32Array(capacity), 1));
-    geometry.addAttribute("type", new THREE.BufferAttribute(new Float32Array(capacity), 1));
-    geometry.addAttribute("nodeId", new THREE.BufferAttribute(new Float32Array(capacity), 1));
-    geometry.addAttribute("treeId", new THREE.BufferAttribute(new Float32Array(capacity), 1));
-  },
-
-  buildMesh(geometry: THREE.BufferGeometry, material: THREE.RawShaderMaterial): THREE.Mesh {
-    return new THREE.Points(geometry, material);
-  },
-};
-
-const EdgeBufferHelperType = {
-  addAttributes(geometry: THREE.BufferGeometry, capacity: number): void {
-    geometry.addAttribute("position", new THREE.BufferAttribute(new Float32Array(capacity * 6), 3));
-    geometry.addAttribute("treeId", new THREE.BufferAttribute(new Float32Array(capacity * 2), 1));
-  },
-
-  buildMesh(geometry: THREE.BufferGeometry, material: THREE.LineBasicMaterial): THREE.Mesh {
-    return new THREE.LineSegments(geometry, material);
-  },
-};
-
-/**
- * Creates and manages the WebGL buffers for drawing skeletons (nodes, edges).
- * Skeletons are not recreated on every store change in spite of the functional
- * react paradigm for performance reasons. Instead we identify more fine granular
- * actions like node cration/deletion/update etc.
- * Skeletons are stored in single, large buffers regardless of which tree they belong to.
- * Nodes are never deleted but marked as type "INVALID" and not drawn by the shader.
- * @class
- */
-class Skeleton {
-  rootNode: THREE.Object3D;
-  prevTracing: SkeletonTracingType;
-  nodes: BufferCollection;
-  edges: BufferCollection;
-  treeColorTexture: THREE.DataTexture;
-
-  constructor() {
-    this.rootNode = new THREE.Object3D();
-
-    const state = Store.getState();
-    const trees = state.skeletonTracing.trees;
-    const nodeCount = _.sum(_.map(trees, tree => _.size(tree.nodes)));
-    const edgeCount = _.sum(_.map(trees, tree => _.size(tree.edges)));
-
-    this.treeColorTexture = new THREE.DataTexture(
-      new Float32Array(COLOR_TEXTURE_WIDTH * COLOR_TEXTURE_WIDTH * 3),
-      COLOR_TEXTURE_WIDTH,
-      COLOR_TEXTURE_WIDTH,
-      THREE.RGBFormat,
-      THREE.FloatType,
-    );
-
-    const nodeMaterial = new NodeShader(this.treeColorTexture).getMaterial();
-    const edgeMaterial = new EdgeShader(this.treeColorTexture).getMaterial();
-
-    this.nodes = this.initializeBufferCollection(nodeCount, nodeMaterial, NodeBufferHelperType);
-    this.edges = this.initializeBufferCollection(edgeCount, edgeMaterial, EdgeBufferHelperType);
-
-    for (const tree of _.values(trees)) {
-      this.createTree(tree);
-    }
-    for (const nodes of this.nodes.buffers) {
-      nodes.geometry.computeBoundingSphere();
-    }
-    for (const edges of this.edges.buffers) {
-      edges.geometry.computeBoundingSphere();
-    }
-
-    Store.subscribe(() => this.refresh());
-    this.prevTracing = Store.getState().skeletonTracing;
-  }
-
-  initializeBufferCollection(initialCapacity: number, material: THREE.Material, helper: BufferHelperType): BufferCollection {
-    const initialBuffer = this.initializeBuffer(Math.max(initialCapacity, MAX_CAPACITY), material, helper);
-
-    return {
-      buffers: [initialBuffer],
-      idToBufferPosition: new Map(),
-      freeList: [],
-      helper,
-      material,
-    };
-  }
-
-  initializeBuffer(capacity: number, material: THREE.Material, helper: BufferHelperType): Buffer {
-    const geometry = new THREE.BufferGeometry();
-    helper.addAttributes(geometry, capacity);
-    const mesh = helper.buildMesh(geometry, material);
-    this.rootNode.add(mesh);
-
-    return {
-      capacity,
-      nextIndex: 0,
-      geometry,
-      mesh,
-    };
-  }
-
-  /**
-   * Creates or reuses the WebGL buffers depending on how much capacity is left.
-   * @param id - Id of a node or edge to look up its corresponding buffer
-   * @param collection - collection of all buffers
-   * @param updateBoundingSphere - toggle to update ThreeJS's internals
-   * @param createFunc - callback(buffer, index) that actually creates a node / edge
-   */
-  create(id: number, collection: BufferCollection, updateBoundingSphere: boolean, createFunc: BufferOperation) {
-    let currentBuffer = collection.buffers[0];
-    if (collection.freeList.length === 0 && currentBuffer.nextIndex >= currentBuffer.capacity) {
-      currentBuffer = this.initializeBuffer(MAX_CAPACITY, collection.material, collection.helper);
-      collection.buffers.unshift(currentBuffer);
-    }
-    const bufferPosition = collection.freeList.pop() || { buffer: currentBuffer, index: currentBuffer.nextIndex++ };
-    collection.idToBufferPosition.set(id, bufferPosition);
-
-    const changedAttributes = createFunc(bufferPosition);
-    for (const attribute of changedAttributes) {
-      attribute.needsUpdate = true;
-    }
-
-    if (updateBoundingSphere) {
-      // Needs to be done to make ThreeJS happy
-      // Option is disable for the very first buffers created on skeleton initialization for performance
-      bufferPosition.buffer.geometry.computeBoundingSphere();
-    }
-  }
-
-  /**
-   * Finds the corresponding WebGL buffer for a node/edge for deletion/invalidation
-   * @param id - Id of a node or edge to look up its corresponding buffer
-   * @param collection - collection of all buffers
-   * @param deleteFunc - callback(buffer, index) that actually deletes/invalidates a node / edge
-   */
-  delete(id: number, collection: BufferCollection, deleteFunc: BufferOperation) {
-    const bufferPosition = collection.idToBufferPosition.get(id);
-    if (bufferPosition != null) {
-      const changedAttributes = deleteFunc(bufferPosition);
-      for (const attribute of changedAttributes) {
-        attribute.needsUpdate = true;
-      }
-      collection.idToBufferPosition.delete(id);
-      collection.freeList.push(bufferPosition);
-    } else {
-      console.warn(`[Skeleton] Unable to find buffer position for id ${id}`);
-    }
-  }
-
-  /**
-   * Finds the corresponding WebGL buffer for a node/edge for updates
-   * @param id - Id of a node or edge to look up its corresponding buffer
-   * @param collection - collection of all buffers
-   * @param deleteFunc - callback(buffer, index) that actually updates a node / edge
-   */
-  update(id: number, collection: BufferCollection, updateFunc: BufferOperation) {
-    const bufferPosition = collection.idToBufferPosition.get(id);
-    if (bufferPosition != null) {
-      const changedAttributes = updateFunc(bufferPosition);
-      for (const attribute of changedAttributes) {
-        attribute.needsUpdate = true;
-      }
-    } else {
-      console.warn(`[Skeleton] Unable to find buffer position for id ${id}`);
-    }
-  }
-
-  /**
-   * Called on every store update. Diffs the old and new skeleton to identify
-   * the changes and manipulate the WebGL buffers more fine granularly instead
-   * of replacing them completely on every change.
-   * @param id - Id of a node or edge to look up its corresponding buffer
-   * @param collection - collection of all buffers
-   * @param deleteFunc - callback(buffer, index) that actually updates a node / edge
-   */
-  refresh() {
-    const state = Store.getState();
-    const tracing = state.skeletonTracing;
-    const diff = diffTrees(this.prevTracing.trees, tracing.trees);
-
-    for (const update of diff) {
-      switch (update.action) {
-        case "createNode": {
-          this.createNode(update.value.treeId, update.value);
-          break;
-        }
-        case "deleteNode":
-          this.deleteNode(update.value.treeId, update.value.id);
-          break;
-        case "createEdge": {
-          const tree = tracing.trees[update.value.treeId];
-          const source = tree.nodes[update.value.source];
-          const target = tree.nodes[update.value.target];
-          this.createEdge(tree.treeId, source, target);
-          break;
-        }
-        case "deleteEdge":
-          this.deleteEdge(update.value.treeId, update.value.source, update.value.target);
-          break;
-        case "updateNode":
-          this.updateNodeRadius(update.value.treeId, update.value.id, update.value.radius);
-          break;
-        case "createTree":
-          this.updateTreeColor(update.value.id, update.value.color);
-          break;
-        case "updateTree": {
-          // diff branchpoints
-          const treeId = update.value.id;
-          const tree = tracing.trees[treeId];
-          const prevTree = this.prevTracing.trees[treeId];
-          const oldBranchPoints = prevTree.branchPoints.map(branchPoint => branchPoint.id);
-          const newBranchPoints = tree.branchPoints.map(branchPoint => branchPoint.id);
-          const { onlyA: deletedBranchPoints, onlyB: createdBranchPoints } = Utils.diffArrays(oldBranchPoints, newBranchPoints);
-
-          for (const nodeId of deletedBranchPoints) {
-            this.updateNodeType(treeId, nodeId, NodeTypes.NORMAL);
-          }
-
-          for (const nodeId of createdBranchPoints) {
-            this.updateNodeType(treeId, nodeId, NodeTypes.BRANCH_POINT);
-          }
-
-          if (tree.color !== prevTree.color) {
-            this.updateTreeColor(treeId, update.value.color);
-          }
-          break;
-        }
-        case "deleteTree":
-        case "moveTreeComponent":
-        case "mergeTree":
-          // Unused for now
-          break;
-        default:
-          throw new Error("[Skeleton] Unhandled skeletontracing diff action");
-      }
-    }
-
-    if (tracing.activeNodeId !== this.prevTracing.activeNodeId) {
-      this.startNodeHighlightAnimation();
-    }
-
-    // Uniforms
-    const { particleSize, scale, overrideNodeRadius } = state.userConfiguration;
-    let activeNodeId = state.skeletonTracing.activeNodeId;
-    activeNodeId = activeNodeId == null ? -1 : activeNodeId;
-    let activeTreeId = state.skeletonTracing.activeTreeId;
-    activeTreeId = activeTreeId == null ? -1 : activeTreeId;
-
-    const nodeUniforms = this.nodes.material.uniforms;
-    nodeUniforms.planeZoomFactor.value = getPlaneScalingFactor(state.flycam);
-    nodeUniforms.overrideParticleSize.value = particleSize;
-    nodeUniforms.overrideNodeRadius.value = overrideNodeRadius;
-    nodeUniforms.viewportScale.value = scale;
-    nodeUniforms.activeTreeId.value = activeTreeId;
-    nodeUniforms.activeNodeId.value = activeNodeId;
-    nodeUniforms.shouldHideInactiveTrees.value = state.temporaryConfiguration.shouldHideInactiveTrees;
-    nodeUniforms.shouldHideAllSkeletons.value = state.temporaryConfiguration.shouldHideAllSkeletons;
-
-    const edgeUniforms = this.edges.material.uniforms;
-    edgeUniforms.activeTreeId.value = activeTreeId;
-    edgeUniforms.shouldHideInactiveTrees.value = state.temporaryConfiguration.shouldHideInactiveTrees;
-    edgeUniforms.shouldHideAllSkeletons.value = state.temporaryConfiguration.shouldHideAllSkeletons;
-    this.edges.material.linewidth = state.userConfiguration.particleSize / 4;
-
-    this.prevTracing = tracing;
-  }
-
-  getAllNodes(): Array<THREE.Mesh> {
-    return this.nodes.buffers.map(buffer => buffer.mesh);
-  }
-
-  getRootNode(): THREE.Object3D {
-    return this.rootNode;
-  }
-
-  // ######### API ###############
-
-  /**
-   * Combined node/edge id and a treeId to a single unique id using recursive cantor pairings.
-   * @param numbers - Array of node/edge id and treeId
-   */
-  combineIds(...numbers: Array<number>) {
-    return numbers.reduce((acc, value) => 0.5 * (acc + value) * (acc + value + 1) + value);
-  }
-
->>>>>>> 8f940961
   /**
    * Utility function to create a complete tree.
    * Usually called only once initially.
