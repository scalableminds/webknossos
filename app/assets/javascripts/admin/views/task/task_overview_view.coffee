_                = require("lodash")
marionette       = require("backbone.marionette")
<<<<<<< HEAD
PanZoomSVG       = require("libs/pan_zoom_svg")
DispatchedWorker = require("libs/dispatched_worker")
=======
d3               = require("d3")
cola             = require("cola")
>>>>>>> 86cfe9e6
moment           = require("moment")
routes           = require("routes")
DateRangePicker  = require("daterangepicker")
RangeSlider      = require("rangeslider")
Utils            = require("libs/utils")
TeamCollection   = require("admin/models/team/team_collection")
SelectionView    = require("admin/views/selection_view")

<<<<<<< HEAD

=======
>>>>>>> 86cfe9e6
class TaskOverviewView extends Backbone.Marionette.LayoutView

  id : "task-overview"
  className : "container wide"
  template : _.template("""
      <h3>TaskType - User Overview</h3>
      <div>
        <p>All ovals symbolize task types and/or projects. Users are drawn as rectangles. Blue lines symbolize the next task type the user gets, after he has finished his current task. If the user currently has a task, then there is a black arrow drawn to the task type and/or the project of the task. </p>
      </div>
      <div class="overview-options">
        <label class="checkbox">
          <input type="checkbox" id="taskTypesCheckbox">Task types
        </label>
        <label class="checkbox">
          <input type="checkbox" id="projectsCheckbox">Projects
        </label>
        <label for="team">Team</label>
        <div class="team"></div>
        <label for="dateRangeInput">Date range</label>
        <input type="text" class="form-control" id="dateRangeInput"/>
        <label for="rangeSliderInput">Hour range</label>
        <div id="rangeSliderInput"></div>
        <div id="colorLegend"></div>
        <div id="rangeSliderLabels">
          <span id="rangeSliderLabel1"/>
          <span id="rangeSliderLabel2"/>
          <span id="rangeSliderLabel3"/>
        </div>
      </div>

      <div class="graph well">
        <p><i class="fa fa-refresh rotating"></i>Loading ...</p>
      </div>
  """)

  regions :
    "teamRegion" : ".team"

  events :
    "change @ui.taskTypesCheckbox" : "selectionChanged"
    "change @ui.projectsCheckbox" : "selectionChanged"

  ui :
    "graph" : ".graph"
    "taskTypesCheckbox" : "#taskTypesCheckbox"
    "projectsCheckbox" : "#projectsCheckbox"
    "team" : ".team"
    "dateRangeInput" : "#dateRangeInput"
    "rangeSliderInput" : "#rangeSliderInput"
    "rangeSliderLabel1" : "#rangeSliderLabel1"
    "rangeSliderLabel2" : "#rangeSliderLabel2"
    "rangeSliderLabel3" : "#rangeSliderLabel3"

  DEFAULT_TEAM : "Tracing crew"

  DEFAULT_TIME_PERIOD_UNIT : "month"
  DEFAULT_TIME_PERIOD_TIME : 3
  MS_PER_HOUR : 3600000

  # These values will be configured by the user, using the RangeSlider
  chosenMinHours : 0
  chosenMaxHours : 24 * 356 * 100

  # Graph constants
  FORCE_LAYOUT_TIMEOUT : 10000
  RECT_HEIGHT : 30
  TEXT_PADDING : 10
  OPTIONS_MARGIN : 30
  FUTURE_TASK_EDGE_COLOR : "#3091E6"


  initialize : ->

    defaultStartDate = moment().startOf("day").subtract(@DEFAULT_TIME_PERIOD_TIME, @DEFAULT_TIME_PERIOD_UNIT).valueOf()
    defaultEndDate = moment().endOf("day").valueOf()
    @fetchData(defaultStartDate, defaultEndDate)

    @listenTo(@model, "change", @renderRangeSlider)


  fetchData : (start, end) ->

    @fetchPromise = @model.fetch(
      data:
        start: start
        end: end
    )
    @updateMinMaxHours()


  getMinMaxHours : ->

    # This function calculates the min/max working hours of the users of the selected team
    if _.isEmpty(@minMaxHours)
      selectedUsers = _.filter(@model.get("userInfos"), (userInfo) => @team in _.pluck(userInfo.user.teams, "team"))
      workingTimes = _.pluck(selectedUsers, "workingTime")

      if _.isEmpty(workingTimes) then workingTimes = [0]
      minTime = Math.min(workingTimes...)
      maxTime = Math.max(workingTimes...)

      # Convert ms to h
      @minMaxHours =
        min: Math.floor(minTime / @MS_PER_HOUR)
        max: Math.ceil(maxTime / @MS_PER_HOUR)
      if @minMaxHours.min == @minMaxHours.max
        @minMaxHours.max += 1

    return @minMaxHours


  updateMinMaxHours : ->

    @fetchPromise.done( =>
      @minMaxHours = {}
      @getMinMaxHours()
    )


  updateSelectedTeam : ->

    @team = @ui.team.find("select")[0].value
    @updateMinMaxHours()
    @renderRangeSlider()


  onRender : ->

    @ui.taskTypesCheckbox.prop("checked", true)
    @initializeDateRangePicker()
    @renderTeamDropdown()
    @renderRangeSlider()
    _.defer(@buildGraph.bind(@))
    @paintGraphDebounced()


  initializeDateRangePicker : ->

    @ui.dateRangeInput.daterangepicker(
      locale:
        format: "L"
      startDate: moment().subtract(@DEFAULT_TIME_PERIOD_TIME, @DEFAULT_TIME_PERIOD_UNIT).format("L")
      endDate: moment().format("L")
      opens: "left"
    (start, end, label) =>
      @fetchData(start.valueOf(), end.valueOf())
      @paintGraphDebounced()
    )
    return


  renderTeamDropdown : ->

    TeamSelectionView = SelectionView.extend(
      teamChanged: =>
        @updateSelectedTeam()
        @paintGraphDebounced()
    )

    # sort the collection so the default team is the first one
    # don't bind the comparator function though as backbones sorting is
    # checking for the number of arguments which could lead to strange behaviour when bound
    defaultTeam = @DEFAULT_TEAM
    teamCollection = new TeamCollection(null,
      comparator: (teams) ->
        if teams.get("name") == defaultTeam then 0 else 1
    )

    teamSelectionView = new TeamSelectionView(
      collection: teamCollection
      childViewOptions:
        modelValue: -> return "#{@model.get("name")}"
      name: "team"
      events:
        change: "teamChanged"
    )

    @teamRegion.show(teamSelectionView)
    @listenTo(teamSelectionView, "render", => @updateSelectedTeam())


  renderRangeSlider : ->

    sliderEl = @ui.rangeSliderInput[0]

    @fetchPromise.done( =>
      minMaxHours = @getMinMaxHours()

      # Destroy existing instance to reconfigure
      if sliderEl.noUiSlider
        sliderEl.noUiSlider.destroy()

      RangeSlider.create(sliderEl,
        start: [
          Math.max(minMaxHours.min, @chosenMinHours)
          Math.min(minMaxHours.max, @chosenMaxHours)
        ]
        connect: true
        step: 1
        margin: 1
        range: minMaxHours
      )

      sliderEl.noUiSlider.on("update", (values, handle) =>
        @chosenMinHours = Math.round(+values[0])
        @chosenMaxHours = Math.round(+values[1])
        @ui.rangeSliderLabel1.html("#{@chosenMinHours}h")
        @ui.rangeSliderLabel2.html("#{Utils.roundTo((+values[0] + +values[1]) / 2, 1)}h")
        @ui.rangeSliderLabel3.html("#{@chosenMaxHours}h")
        @paintGraphDebounced()
      )
    )


  paintGraphDebounced : ->

    paintFkt = @paintGraph.bind(@)
    @paintGraphDebounced = _.debounce(paintFkt, 500)
    @paintGraphDebounced()


  paintGraph : ->

    @renderSVG()


  selectionChanged : ->

    @paintGraph()


  doDrawTaskTypes : ->

    $(@ui.taskTypesCheckbox).prop("checked")


  doDrawProjects : ->

    $(@ui.projectsCheckbox).prop("checked")


  doDrawUser : (user) ->

    isWithinWorkingHours = @chosenMinHours <= user.workingHours <= @chosenMaxHours
    isInTeam = @team in _.pluck(user.teams, "team")

    return isWithinWorkingHours and isInTeam


  renderSVG : ->

    @fetchPromise.then( =>

      { userInfos, taskTypes, projects } = @model.attributes
      # move workingTime to user object and convert to hours
      userInfos.map( (userInfo) => userInfo.user.workingHours = Utils.roundTo(userInfo.workingTime / @MS_PER_HOUR, 2) )
      # extract users and add full names
      @users = _.pluck(userInfos, "user")
      @users.map( (user) -> user.name = user.firstName + " " + user.lastName )

      nodes = @buildNodes(taskTypes, projects)
      edges = @buildEdges(userInfos, nodes)

      @updateGraph(nodes, edges)
    )


  buildGraph : ->

    width  = $(".graph").width() - @OPTIONS_MARGIN - $(".overview-options").width()
    height = $(window).height() - 50 - $(".graph").offset().top

    @svg = d3.select(".graph")
      .html("")
      .append("svg")
      .attr("width", width)
      .attr("height", height)

    @container = @svg.append("svg:g")

    @svgEdges = @container.append("svg:g").selectAll("path")
    @svgNodes = @container.append("svg:g").selectAll("g")

    @setupPanAndZoom()

    return


  updateGraph : (nodes, edges) ->

    # initialize nodes with random position as this yields faster results
    nodes.forEach( (n) =>
      n.x = Math.random() * @svg.attr("width")
      n.y = Math.random() * @svg.attr("height")
    )

    RECT_HEIGHT = @RECT_HEIGHT
    TEXT_PADDING = @TEXT_PADDING

    # stop existing force layout and cancel its timeout
    @force.stop() if @force
    clearTimeout(@forceTimeout) if @forceTimeout

    # clear old selection data and svg elements
    @svgEdges.remove()
    @svgEdges = @svgEdges.data([])
    @svgNodes.remove()
    @svgNodes = @svgNodes.data([])

    # append the svg path elements
    @svgEdges = @svgEdges.data(edges)
      .enter().append("svg:path")
      .attr("class", "link")
      .attr("stroke", (d) -> d.color )
      .attr("stroke-dasharray", (d) => if d.color is @FUTURE_TASK_EDGE_COLOR then "10,10")

    # append the container for the svg node elements
    @svgNodes = @svgNodes.data(nodes, (d) -> d.id)
    svgNodesContainer = @svgNodes.enter().append("svg:g")
      .attr("id", (d) -> d.id )

    # add the label to the svg node container
    svgNodesContainer.append("svg:text")
      .attr("class", "id")
      .text( (d) -> d.text )
      .each( (d) ->
        d.width = @getBBox().width + TEXT_PADDING
        d.height = RECT_HEIGHT
      )
      .attr("x", (d) -> d.width / 2 )
      .attr("y", RECT_HEIGHT / 2)

    # add the rectangle to the svg node container
    svgNodesContainer.insert("svg:rect", ":first-child")
      .attr("class", "node")
      .attr("width", (d) -> d.width )
      .attr("height", RECT_HEIGHT)
      .attr("rx", (d) -> if d.type is "user" then 3 else 10 )
      .attr("ry", (d) -> if d.type is "user" then 3 else 10 )
      .style("fill", (d) -> if d.color then d.color else "white")
      .style("stroke", (d) -> if d.color then d3.rgb(d.color).darker().toString() else "black")

    @zoomOnce = _.once(=> @zoomToFitScreen())

    # the force layout needs to be newly created every time
    # using the old one leads to incorrect layouts as colajs seems to mistakenly use old state
    @force = cola.d3adaptor()
      .size([@svg.attr("width"), @svg.attr("height")])
      .nodes(nodes)
      .links(edges)
      .symmetricDiffLinkLengths(200)
      .avoidOverlaps(true)
      .convergenceThreshold(0.10)
      .on("tick", @tick.bind(@))

    # unconstrained, user-constrained, overlap-constrained iterations
    @force.start(15, 0, 10)

    # stop force layout calculation after FORCE_LAYOUT_TIMEOUT ms
    @forceTimeout = setTimeout(@force.stop.bind(@force), @FORCE_LAYOUT_TIMEOUT)

    @setupPopovers()


  tick : ->

    # update the position of the edges
    # distribute the start and end point on the x-axis depending on their direction
    @svgEdges.attr("d", (d) ->
      deltaX = d.target.x - d.source.x
      deltaY = d.target.y - d.source.y
      dist = Math.sqrt(deltaX * deltaX + deltaY * deltaY)
      normX = deltaX / dist
      sourcePadding = Math.min(25, d.source.width / 2)
      targetPadding = Math.min(25, d.target.width / 2)
      sourceX = d.source.x + (sourcePadding * normX)
      sourceY = d.source.y
      targetX = d.target.x - (targetPadding * normX)
      targetY = d.target.y
      return "M#{sourceX},#{sourceY}L#{targetX},#{targetY}"
    )

    # update the position of the nodes
    @svgNodes.attr("transform", (d) ->
      return "translate(#{d.x - d.width / 2},#{d.y - d.height / 2})"
    )

    # this will only be called after the first tick
    @zoomOnce()


  buildNodes : (taskTypes, projects) ->

    nodes = []

    nodes = nodes.concat(_.compact(@users.map( (user) =>
      if @doDrawUser(user)
        id: user.id
        text: user.firstName + " " + user.lastName
        color: @color((user.workingHours - @chosenMinHours) / (@chosenMaxHours - @chosenMinHours))
        type: "user"
    )))

    if @doDrawTaskTypes()
      nodes = nodes.concat(taskTypes.map( (taskType) ->
        id: taskType._id.$oid
        text: taskType.summary
        type: "taskType"
      ))

    if @doDrawProjects()
      nodes = nodes.concat(projects.map( (project) ->
        id: project._id.$oid
        text: project.name
        type: "project"
      ))

    return nodes


  buildEdges : (userInfos, nodes) ->

    edges = []

    # only draw edges for users that are displayed in the graph
    selectedUserInfos = _.filter(userInfos, (userInfo) => @doDrawUser(userInfo.user))

    if @doDrawTaskTypes()

      # task type edges
      edges = edges.concat(_.flatten(selectedUserInfos.map( (userInfo) =>
        { user, taskTypes } = userInfo
        taskTypes.map( (taskType) => @edge(user.id, taskType._id.$oid, nodes)) if @doDrawUser(user)
      )))

      # future task type edges
      edges = edges.concat(_.flatten(selectedUserInfos.map( (userInfo) =>
        { user, futureTaskType } = userInfo
        if(futureTaskType)
          @edge(user.id, futureTaskType._id.$oid, nodes, @FUTURE_TASK_EDGE_COLOR) if @doDrawUser(user)
      )))

    # project edges
    if @doDrawProjects()
      edges = edges.concat(_.flatten(selectedUserInfos.map( (userInfo) =>
        { user, projects } = userInfo
        projects.map( (project) => @edge(user.id, project._id.$oid, nodes)) if @doDrawUser(user)
      )))

    return _.compact(edges)


  setupPanAndZoom : ->

    @zoom = d3.behavior.zoom()
      .scaleExtent([0.1, 10])
      .on("zoom", =>
        @container.attr("transform", "translate(#{d3.event.translate})scale(#{d3.event.scale})")
      )

    @svg.call(@zoom)


  setupPopovers : ->

    @users.forEach( (user) =>
      $("#" + user.id).popover(
        title: user.firstName + " " + user.lastName,
        html: true,
        trigger: "hover",
        content: @createUserTooltip(user),
        container: "body"
      )
    )


  createUserTooltip : (user) ->

    ["Working time: #{user.workingHours}h",
     "Experiences:",
      _.map(user.experiences, (domain, value) -> domain + " : " + value ).join("<br />")
    ].join("<br />")


  zoomToFitScreen : ->

    transitionDuration = 400

    bounds = @container.node().getBBox()
    fullWidth = @svg.node().clientWidth
    fullHeight = @svg.node().clientHeight
    width = bounds.width
    height = bounds.height
    midX = bounds.x + width / 2
    midY = bounds.y + height / 2
    return if width == 0 || height == 0 # nothing to fit
    scale = 0.90 / Math.max(width / fullWidth, height / fullHeight)
    translate = [fullWidth / 2 - scale * midX, fullHeight / 2 - scale * midY]

    @container
      .transition()
      .duration(transitionDuration || 0)
      .call(@zoom.translate(translate).scale(scale).event)



  # utility functions

  color : do ->
    # Red -> Yellow -> Green
    d3.scale.linear()
    .domain([0, 0.1, 0.2, 0.3, 0.4, 0.5, 0.6, 0.7, 0.8, 0.9, 1])
    .range(["#a50026","#d73027","#f46d43","#fdae61","#fee08b","#ffffbf","#d9ef8b","#a6d96a","#66bd63","#1a9850","#006837"])

  edge : (idA, idB, nodes, color="black") ->
    source : _.find(nodes, "id" : idA)
    target : _.find(nodes, "id" : idB)
    color : color

module.exports = TaskOverviewView<|MERGE_RESOLUTION|>--- conflicted
+++ resolved
@@ -1,12 +1,7 @@
 _                = require("lodash")
 marionette       = require("backbone.marionette")
-<<<<<<< HEAD
-PanZoomSVG       = require("libs/pan_zoom_svg")
-DispatchedWorker = require("libs/dispatched_worker")
-=======
 d3               = require("d3")
 cola             = require("cola")
->>>>>>> 86cfe9e6
 moment           = require("moment")
 routes           = require("routes")
 DateRangePicker  = require("daterangepicker")
@@ -15,10 +10,7 @@
 TeamCollection   = require("admin/models/team/team_collection")
 SelectionView    = require("admin/views/selection_view")
 
-<<<<<<< HEAD
-
-=======
->>>>>>> 86cfe9e6
+
 class TaskOverviewView extends Backbone.Marionette.LayoutView
 
   id : "task-overview"
