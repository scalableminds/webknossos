--- conflicted
+++ resolved
@@ -18,26 +18,8 @@
 - 
 
 ### Fixed
-<<<<<<< HEAD
-- Fixed a bug where some values in the project list were displayed incorrectly after pausing/unpausing the project. [#5339](https://github.com/scalableminds/webknossos/pull/5339)
-- Fixed that editing a task type would always re-add the default values to the recommended configuration (if enabled). [#5341](https://github.com/scalableminds/webknossos/pull/5341)
-- Fixed a bug where tasks created from existing volume annotations that did not have a specified bounding box were broken. [#5362](https://github.com/scalableminds/webknossos/pull/5361)
-- Fixed broken search functionality in select components. [#5394](https://github.com/scalableminds/webknossos/pull/5394)
-- Fixed a bug which could cause corrupted trees when CTRL+Rightclick was used in an empty tree. [#5385](https://github.com/scalableminds/webknossos/pull/5385)
-- Fixed a bug in Safari which could cause an error message (which is safe to ignore). [#5373](https://github.com/scalableminds/webknossos/pull/5373)
-- Fixed artifacts in screenshots near the dataset border. [#5324](https://github.com/scalableminds/webknossos/pull/5324)
-- Fixed a bug where the page would scroll up unexpectedly when showing various confirm modals. [#5371](https://github.com/scalableminds/webknossos/pull/5371)
-- Fixed a bug where user changes (email, activation) would show as successful even if they actually failed. [#5392](https://github.com/scalableminds/webknossos/pull/5392)
-- Fixed a bug where dataset uploads were sent to the wrong datastore, and failed [#5404](https://github.com/scalableminds/webknossos/pull/5404)
-- Fixed a bug where users could see long-running jobs listing of other users [#5435](https://github.com/scalableminds/webknossos/pull/5435)
-- Fixed a rendering bug which occurred when the initial layout had a hidden 3D viewport. [#5429](https://github.com/scalableminds/webknossos/pull/5429)
-- Fixed an incorrect initial camera rotation in the 3D viewport and an incorrect initial zoom value. [#5453](https://github.com/scalableminds/webknossos/pull/5453)
-- Fixed a bug where the task search showed duplicates if a user had multiple instances of a task (as made possible by the transfer functionality). [#5456](https://github.com/scalableminds/webknossos/pull/5456)
-- Fixed a bug where showing active users of a project, and transferring their tasks was broken. [#5456](https://github.com/scalableminds/webknossos/pull/5456)
 - Fixed that the row selection in the user table wasn't properly preserved when filtering the table and (un)selecting rows. [#5486](https://github.com/scalableminds/webknossos/pull/5486)
-=======
 - Fixed a bug where histograms generation failed for tiny datasets. [#5458](https://github.com/scalableminds/webknossos/pull/5458)
->>>>>>> 77f59edd
 
 ### Removed
 - Removed the button to load or refresh the isosurface of the centered cell from the 3D view. Instead, this action can be triggered from the "Meshes" tab. [#5440](https://github.com/scalableminds/webknossos/pull/5440)
