{
  "name": "webknossos",
  "version": "0.17.146",
  "license": "AGPL-3.0",
  "engines": {
    "node": ">=7"
  },
  "repository": {
    "type": "git",
    "url": "git://github.com/scalableminds/webknossos.git"
  },
  "devDependencies": {
    "ava": "^0.25.0",
    "babel-cli": "^6.24.1",
    "babel-core": "^6.24.1",
    "babel-eslint": "^8.0.3",
    "babel-loader": "^7.1.4",
    "babel-plugin-dynamic-import-webpack": "^1.0.1",
    "babel-plugin-file-loader": "^1.0.0",
    "babel-plugin-import": "^1.1.0",
    "babel-plugin-istanbul": "^4.1.6",
    "babel-plugin-transform-class-properties": "^6.24.1",
    "babel-plugin-transform-flow-strip-types": "^6.22.0",
    "babel-polyfill": "^6.23.0",
    "babel-preset-env": "^1.5.1",
    "babel-preset-react": "^6.24.1",
    "babel-preset-react-optimize": "^1.0.1",
    "babel-register": "^6.9.0",
    "coveralls": "^3.0.2",
    "css-loader": "^0.28.1",
    "documentation": "^5.1.1",
    "enzyme": "^3.2.0",
    "enzyme-adapter-react-16": "^1.1.0",
    "eslint": "^4.13.1",
    "eslint-config-airbnb": "^16.1.0",
    "eslint-config-prettier": "^2.9.0",
    "eslint-import-resolver-webpack": "^0.8.0",
    "eslint-plugin-flowtype": "^2.40.1",
    "eslint-plugin-import": "^2.2.0",
    "eslint-plugin-jsx-a11y": "^6.0.2",
    "eslint-plugin-react": "^7.5.1",
    "file-loader": "^1.1.5",
    "flow-bin": "^0.71.0",
    "flow-coverage-report": "^0.5.0",
    "himalaya": "^0.2.12",
    "isomorphic-fetch": "^2.2.0",
    "jsdom": "^11.5.1",
    "json-loader": "^0.5.7",
    "less": "^3.0.1",
    "less-loader": "^4.1.0",
    "lint-staged": "^7.1.2",
    "mock-require": "^1.2.1",
    "node-fetch": "^2.1.2",
<<<<<<< HEAD
    "pg": "^7.4.1",
    "prettier": "^1.11.1",
=======
    "nyc": "^12.0.2",
    "pixelmatch": "^4.0.2",
    "pngjs": "^3.3.3",
    "prettier": "1.13.7",
    "proto-loader6": "^0.4.0",
    "puppeteer": "^1.5.0",
>>>>>>> 9616cf4f
    "react-test-renderer": "^16.2.0",
    "redux-mock-store": "^1.2.2",
    "shelljs": "^0.8.2",
    "sinon": "^1.17.3",
    "style-loader": "^0.20.2",
    "uglifyjs-webpack-plugin": "^1.2.2",
    "url-join": "^4.0.0",
    "url-loader": "^1.0.1",
    "webpack": "^4.7.0",
    "webpack-cli": "^2.1.3"
  },
  "optionalDependencies": {
    "gl": "scalableminds/headless-gl#4.0.5"
  },
  "scripts": {
    "start": "./sbt run -jvm-debug 5005",
    "build": "node_modules/.bin/webpack --env.production",
    "build-watch": "node_modules/.bin/webpack -w",
    "test": "tools/test.sh prepare -q && tools/test.sh test --timeout=30s",
    "test-verbose": "tools/test.sh prepare -q && xvfb-run -s '-ac -screen 0 1280x1024x24' tools/test.sh test --timeout=60s --verbose",
    "test-only": "tools/test.sh test --timeout=30s",
    "test-watch": "tools/test.sh test --watch",
    "test-debug": "tools/test.sh test --debug",
    "test-prepare": "tools/test.sh prepare",
    "test-prepare-watch": "tools/test.sh prepare -w",
    "test-e2e": "tools/postgres/prepareTestDB.sh && tools/test.sh test-e2e --timeout=60s --verbose",
    "test-screenshot": "ava app/assets/javascripts/test/puppeteer/*.screenshot.js --timeout=5m",
    "test-help": "echo For development it is recommended to run yarn test-prepare-watch in one terminal and yarn test-watch in another. This is the fastest way to perform incremental testing. If you are only interested in running test once, use yarn test.",
    "remove-snapshots": "rm -r app/assets/javascripts/test/snapshots/public",
    "create-snapshots": "rm -r app/assets/javascripts/test/snapshots/public && docker-compose up e2e-tests",
    "flow": "node_modules/.bin/flow",
    "flow-check": "node_modules/.bin/flow check",
    "lint": "node_modules/.bin/eslint --cache --quiet app/assets/javascripts/",
    "pretty": "node_modules/.bin/prettier --write --config .prettierrc \"app/assets/javascripts/**/*.js\"",
    "am-i-pretty": "node_modules/.bin/prettier --list-different --config .prettierrc \"app/assets/javascripts/**/*.js\"",
    "lint-fix": "node_modules/.bin/eslint --cache --fix --quiet app/assets/javascripts/",
    "flow-coverage": "node_modules/flow-coverage-report/bin/flow-coverage-report.js -i \"./app/assets/javascripts/**/*.js\" -i \"./app/assets/javascripts/**/*.jsx\" -x \"./app/assets/javascripts/test/**/*.js\" -t html -t text",
    "docs": "node_modules/.bin/documentation build app/assets/javascripts/oxalis/api/api_loader.js --github --project-name \"webKnossos Frontend API\" --format html --output public/docs/frontend-api",
    "refresh-schema": "./tools/postgres/refresh_schema.sh",
    "enable-autologin": "sed -i -e 's/enableDevAutoLogin = false/enableDevAutoLogin = true/g' ./conf/application.conf",
    "disable-autologin": "sed -i -e 's/enableDevAutoLogin = true/enableDevAutoLogin = false/g' ./conf/application.conf",
    "coverage": "nyc report --reporter=text-lcov | coveralls"
  },
  "lint-staged": {
    "*.js": [
      "eslint --fix"
    ]
  },
  "dependencies": {
    "@scalableminds/prop-types": "^15.6.1",
    "@scalableminds/saxophone": "^0.5.0",
    "Enumjs": "scalableminds/Enumjs",
    "airbrake-js": "^1.4.0",
    "antd": "3.5.4",
    "backbone-events-standalone": "^0.2.7",
    "base64-js": "^1.2.1",
    "classnames": "^2.2.5",
    "clipboard-js": "^0.2.0",
    "data.maybe": "^1.2.2",
    "deep-for-each": "^2.0.3",
    "deep-freeze": "0.0.1",
    "dice-coefficient": "^1.0.2",
    "es6-promise": "^3.0.2",
    "file-saver": "^1.3.3",
    "font-awesome": "^4.5.0",
    "glsl-parser": "git+https://github.com/anvaka/glslx.git#glsl-parser",
    "hammerjs": "^2.0.8",
    "history": "^4.7.2",
    "immutability-helper": "^2.6.6",
    "js-priority-queue": "^0.1.5",
    "jsonschema": "^1.2.4",
    "lodash": "^4.13.1",
    "mini-css-extract-plugin": "^0.4.0",
    "mjs": "^1.0.0",
    "moment": "^2.21.0",
    "pako": "^0.2.8",
    "pretty-bytes": "^5.1.0",
    "protobufjs": "^6.8.6",
    "react": "^16.3.0",
    "react-debounce-render": "^4.0.1",
    "react-dom": "^16.3.0",
    "react-dropzone": "^4.2.13",
    "react-google-charts": "^1.5.5",
    "react-redux": "^5.0.6",
    "react-remarkable": "^1.1.3",
    "react-router-dom": "^4.2.2",
    "react-sortable-tree": "^2.1.1",
    "react-virtualized": "^9.18.5",
    "redux": "^3.6.0",
    "redux-saga": "^0.14.3",
    "scroll-into-view-if-needed": "2.2.8",
    "stats.js": "^1.0.0",
    "three": "^0.87.0",
    "tween.js": "^16.3.1",
    "whatwg-fetch": "^1.1.0"
  },
  "ava": {
    "source": [
      "./public/test-bundle/**/*.{js,jsx}"
    ],
    "snapshotDir": "app/assets/javascripts/test/snapshots",
    "concurrency": 8,
    "babel": {}
  },
  "nyc": {
    "sourceMap": false,
    "instrument": false,
    "exclude": [
      "public/test-bundle/test/**/*.*",
      "app/assets/javascripts/test/**/*.*"
    ]
  }
}<|MERGE_RESOLUTION|>--- conflicted
+++ resolved
@@ -51,17 +51,13 @@
     "lint-staged": "^7.1.2",
     "mock-require": "^1.2.1",
     "node-fetch": "^2.1.2",
-<<<<<<< HEAD
+    "nyc": "^12.0.2",
     "pg": "^7.4.1",
-    "prettier": "^1.11.1",
-=======
-    "nyc": "^12.0.2",
     "pixelmatch": "^4.0.2",
     "pngjs": "^3.3.3",
     "prettier": "1.13.7",
     "proto-loader6": "^0.4.0",
     "puppeteer": "^1.5.0",
->>>>>>> 9616cf4f
     "react-test-renderer": "^16.2.0",
     "redux-mock-store": "^1.2.2",
     "shelljs": "^0.8.2",
