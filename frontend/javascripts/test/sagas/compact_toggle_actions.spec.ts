--- conflicted
+++ resolved
@@ -1,18 +1,14 @@
 import _ from "lodash";
 import { describe, it, expect } from "vitest";
-<<<<<<< HEAD
 import type {
   Flycam,
-  OxalisState,
+  WebknossosState,
   Segment,
   SegmentGroup,
   Tree,
   TreeGroup,
   TreeMap,
 } from "oxalis/store";
-=======
-import type { Flycam, WebknossosState, Tree, TreeGroup, TreeMap } from "oxalis/store";
->>>>>>> 9ba816a5
 import { diffSkeletonTracing } from "oxalis/model/sagas/skeletontracing_saga";
 import { enforceSkeletonTracing } from "oxalis/model/accessors/skeletontracing_accessor";
 import {
@@ -88,11 +84,7 @@
 ];
 const flycamMock = {} as any as Flycam;
 const tracingId = "someTracingId";
-<<<<<<< HEAD
-const createStateWithTrees = (trees: Tree[], genericGroups: TreeGroup[]): OxalisState => ({
-=======
-const createState = (trees: Tree[], _treeGroups: TreeGroup[]): WebknossosState => ({
->>>>>>> 9ba816a5
+const createStateWithTrees = (trees: Tree[], genericGroups: TreeGroup[]): WebknossosState => ({
   ...defaultState,
   annotation: {
     ...defaultState.annotation,
@@ -122,7 +114,7 @@
 const createStateWithSegments = (
   segments: Segment[],
   segmentGroups: SegmentGroup[],
-): OxalisState => ({
+): WebknossosState => ({
   ...defaultState,
   annotation: {
     ...defaultState.annotation,
@@ -160,7 +152,6 @@
   genericGroups,
 );
 
-<<<<<<< HEAD
 const allVisibleSegments = createStateWithSegments(
   [
     createSegment(1, null, true),
@@ -173,10 +164,7 @@
   genericGroups,
 );
 
-function testSkeletonDiffing(prevState: OxalisState, nextState: OxalisState) {
-=======
-function testDiffing(prevState: WebknossosState, nextState: WebknossosState) {
->>>>>>> 9ba816a5
+function testSkeletonDiffing(prevState: WebknossosState, nextState: WebknossosState) {
   // Let's remove updateTree actions as well, as these will occur here
   // because we don't do shallow updates within the tests (instead, we are
   // are creating completely new trees, so that we don't have to go through the
@@ -195,7 +183,7 @@
   );
 }
 
-function testVolumeDiffing(prevState: OxalisState, nextState: OxalisState) {
+function testVolumeDiffing(prevState: WebknossosState, nextState: WebknossosState) {
   // Let's remove updateTree actions as well, as these will occur here
   // because we don't do shallow updates within the tests (instead, we are
   // are creating completely new trees, so that we don't have to go through the
@@ -222,13 +210,8 @@
   return updateTreeVisibility(tree, tracingId);
 }
 
-<<<<<<< HEAD
-function getSkeletonActions(initialState: OxalisState, newState: OxalisState) {
+function getSkeletonActions(initialState: WebknossosState, newState: WebknossosState) {
   const updateActions = testSkeletonDiffing(initialState, newState);
-=======
-function getActions(initialState: WebknossosState, newState: WebknossosState) {
-  const updateActions = testDiffing(initialState, newState);
->>>>>>> 9ba816a5
 
   if (newState.annotation.skeleton == null) {
     // Satisfy typescript
@@ -239,7 +222,7 @@
   return [compactedActions, updateActions];
 }
 
-function getVolumeActions(initialState: OxalisState, newState: OxalisState) {
+function getVolumeActions(initialState: WebknossosState, newState: WebknossosState) {
   const updateActions = testVolumeDiffing(initialState, newState);
 
   const compactedActions = compactToggleActions(updateActions, newState.annotation.volumes[0]);
