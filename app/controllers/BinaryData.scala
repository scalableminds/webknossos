--- conflicted
+++ resolved
@@ -6,15 +6,12 @@
 import play.api.libs.iteratee._
 import play.api.libs.concurrent._
 import models.binary._
-<<<<<<< HEAD
 import models.user.User
 import models.annotation.AnnotationDAO
 import models.tracing.volume.VolumeTracing
 import oxalis.security.{UserAwareRequest, AuthenticatedRequest, Secured}
 import scala.concurrent.Future
-=======
 import oxalis.security._
->>>>>>> 15de96ec
 import braingames.geometry.Point3D
 import scala.concurrent.Future
 import play.api.i18n.Messages
@@ -23,18 +20,12 @@
 import braingames.binary.models._
 import braingames.binary._
 import oxalis.binary.BinaryDataService
-<<<<<<< HEAD
 import net.liftweb.common._
 import braingames.util.ExtendedTypes.ExtendedFutureBox
 import braingames.util.ExtendedTypes.ExtendedArraySeq
 import braingames.binary.{ParsedDataReadRequest, ParsedDataWriteRequest, ParsedRequestCollection, DataRequestSettings}
 import oxalis.security.AuthenticatedRequest
 import scala.Some
-=======
-import braingames.binary.ParsedRequest
-import braingames.binary.models.DataLayerId
-import braingames.binary.DataRequestSettings
->>>>>>> 15de96ec
 import braingames.image.ImageCreatorParameters
 import braingames.reactivemongo.DBAccessContext
 import braingames.util.Fox
@@ -48,11 +39,7 @@
 
   def createDataRequestCollection(dataSet: DataSet, dataLayer: DataLayer, cubeSize: Int, parsedRequest: ParsedRequestCollection[ParsedDataReadRequest]) = {
     val dataRequests = parsedRequest.requests.map(r =>
-<<<<<<< HEAD
-      BinaryDataService.createDataReadRequest(dataSet, dataLayer, None, cubeSize, r))
-=======
-      BinaryDataService.createDataRequest(dataSet.dataSource, dataLayerId, cubeSize, r))
->>>>>>> 15de96ec
+      BinaryDataService.createDataReadRequest(dataSet.dataSource, dataLayer, None, cubeSize, r))
     DataRequestCollection(dataRequests)
   }
 
@@ -65,14 +52,9 @@
                    userOpt: Option[User]
                  )(implicit ctx: DBAccessContext): Fox[Array[Byte]] = {
     for {
-<<<<<<< HEAD
-      dataSet <- DataSetDAO.findOneByName(dataSetName) ?~> Messages("dataSet.notFound")
-      dataLayer <- getDataLayer(dataSet, dataLayerTyp, annotationId, userOpt) ?~> Messages("dataLayer.notFound")
+      dataSet <- DataSetDAO.findOneBySourceName(dataSetName) ?~> Messages("dataSet.notFound")
+      dataLayer <- getDataLayer(dataSet.dataSource, dataLayerTyp, annotationId, userOpt) ?~> Messages("dataLayer.notFound")
       dataRequestCollection = createDataRequestCollection(dataSet, dataLayer, cubeSize, parsedRequest)
-=======
-      dataSet <- DataSetDAO.findOneBySourceName(dataSetName) ?~> Messages("dataSet.notFound")
-      dataRequestCollection = createDataRequestCollection(dataSet, dataLayerName, cubeSize, parsedRequest)
->>>>>>> 15de96ec
       data <- BinaryDataService.handleDataRequest(dataRequestCollection) ?~> "Data request couldn't get handled"
     } yield {
       data
@@ -92,20 +74,13 @@
                    userOpt: Option[User] = None
                  )(implicit ctx: DBAccessContext): Fox[Array[Byte]] = {
     for {
-<<<<<<< HEAD
-      dataSet <- DataSetDAO.findOneByName(dataSetName) ?~> Messages("dataSet.notFound")
-      dataLayer <- getDataLayer(dataSet, dataLayerTyp, annotationId, userOpt) ?~> Messages("dataLayer.notFound")
+      dataSet <- DataSetDAO.findOneBySourceName(dataSetName) ?~> Messages("dataSet.notFound")
+      dataLayer <- getDataLayer(dataSet.dataSource, dataLayerTyp, annotationId, userOpt) ?~> Messages("dataLayer.notFound")
 
       dataRequestCollection = BinaryDataService.createDataReadRequest(
-        dataSet,
+        dataSet.dataSource,
         dataLayer,
         None,
-=======
-      dataSet <- DataSetDAO.findOneBySourceName(dataSetName) ?~> Messages("dataSet.notFound")
-      dataRequestCollection = BinaryDataService.createDataRequest(
-        dataSet.dataSource,
-        DataLayerId(dataLayerName),
->>>>>>> 15de96ec
         width,
         height,
         depth,
@@ -118,7 +93,6 @@
     }
   }
 
-<<<<<<< HEAD
   def createDataWriteRequestCollection(dataSet: DataSet, dataLayer: DataLayer, cubeSize: Int, parsedRequest: ParsedRequestCollection[ParsedDataWriteRequest]) = {
     val dataRequests = parsedRequest.requests.map(r =>
       BinaryDataService.createDataWriteRequest(dataSet, dataLayer, None, cubeSize, r))
@@ -139,9 +113,6 @@
   }
 
   def requestViaAjaxDebug(dataSetName: String, dataLayerTyp: String, cubeSize: Int, x: Int, y: Int, z: Int, resolution: Int, annotationId: Option[String]) = Authenticated().async {
-=======
-  def requestViaAjaxDebug(dataSetName: String, dataLayerName: String, cubeSize: Int, x: Int, y: Int, z: Int, resolution: Int) = Authenticated.async {
->>>>>>> 15de96ec
     implicit request =>
       val dataRequests = ParsedRequestCollection(Array(ParsedDataReadRequest(resolution, Point3D(x, y, z), false)))
       for {
@@ -193,13 +164,8 @@
   def respondWithSpriteSheet(dataSetName: String, dataLayerTyp: String, width: Int, height: Int, depth: Int, imagesPerRow: Int, x: Int, y: Int, z: Int, resolution: Int)(implicit request: UserAwareRequest[_]): Future[SimpleResult] = {
     val settings = DataRequestSettings(useHalfByte = false, skipInterpolation = false)
     for {
-<<<<<<< HEAD
-      dataSet <- DataSetDAO.findOneByName(dataSetName) ?~> Messages("dataSet.notFound")
-      dataLayer <- dataSet.dataLayer(dataLayerTyp) ?~> Messages("dataLayer.notFound")
-=======
       dataSet <- DataSetDAO.findOneBySourceName(dataSetName) ?~> Messages("dataSet.notFound")
-      dataLayer <- dataSet.dataSource.dataLayer(dataLayerName) ?~> Messages("dataLayer.notFound")
->>>>>>> 15de96ec
+      dataLayer <- dataSet.dataSource.dataLayer(dataLayerTyp) ?~> Messages("dataLayer.notFound")
       params = ImageCreatorParameters(dataLayer.bytesPerElement, width, height, imagesPerRow)
       data <- requestData(dataSetName, dataLayerTyp, Point3D(x, y, z), width, height, depth, resolution, settings) ?~> Messages("binary.data.notFound")
       spriteSheet <- ImageCreator.spriteSheetFor(data, params) ?~> Messages("image.create.failed")
