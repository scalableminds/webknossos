--- conflicted
+++ resolved
@@ -4,12 +4,8 @@
 
   paths :
     "jquery" : "libs/jquery-1.8.3.min"
-<<<<<<< HEAD
     "multiselect" : "libs/bootstrap-multiselect"
-    "underscore" : "libs/lodash-1.0.0-rc.2.min"
-=======
     "underscore" : "libs/lodash-1.3.1"
->>>>>>> 0cd35627
     "bootstrap" : "libs/bootstrap.min"
     "worker" : "libs/worker_plugin"
     "three": "libs/threejs/three"
