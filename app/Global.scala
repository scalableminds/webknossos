--- conflicted
+++ resolved
@@ -83,14 +83,9 @@
           "Boy",
           true,
           SCrypt.hashPassword("secret"),
-<<<<<<< HEAD
+          SCrypt.md5("secret"),
           List(TeamMembership(mpi.name, Role.Admin)))
         )
-=======
-          SCrypt.md5("secret"),
-          List(TeamMembership(mpi.name, Role.Admin)),
-          UserSettings.defaultSettings))
->>>>>>> 834b721c
     }
   }
 
