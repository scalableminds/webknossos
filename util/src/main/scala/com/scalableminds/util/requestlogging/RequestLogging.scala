--- conflicted
+++ resolved
@@ -54,11 +54,7 @@
     for {
       result: Result <- block
       executionTime = System.nanoTime() - start
-<<<<<<< HEAD
-      _ = if (executionTime > 1.2e10) logTimeFormatted(executionTime, request, result)
-=======
       _ = if (executionTime > 1e10) logTimeFormatted(executionTime, request, result)
->>>>>>> 72de5ef2
     } yield result
   }
 
