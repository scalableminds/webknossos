# Changelog (Unreleased)

All notable (yet unreleased) user-facing changes to webknossos are documented in this file.
See `CHANGELOG.released.md` for the changes which are part of official releases.

The format is based on [Keep a Changelog](http://keepachangelog.com/en/1.0.0/)
and this project adheres to [Calendar Versioning](http://calver.org/) `0Y.0M.MICRO`.
For upgrade instructions, please check the [migration guide](MIGRATIONS.released.md).

## Unreleased
[Commits](https://github.com/scalableminds/webknossos/compare/release-YY.MM...HEAD)

### Added
- The visible meshes are now included in the link copied from the "Share" modal or the "Share" button next to the dataset position. They are automatically loaded for users that open the shared link. [#5993](https://github.com/scalableminds/webknossos/pull/5993)

### Changed
<<<<<<< HEAD
- Upgraded webpack build tool to v5 and all other webpack related dependencies to their latest version. Enabled persistent caching which speeds up server restarts during development as well as production builds. [#5969](https://github.com/scalableminds/webknossos/pull/5969)
- Improved stability when quickly volume-annotating large structures. [#6000](https://github.com/scalableminds/webknossos/pull/6000)
- The front-end API `labelVoxels` returns a promise now which fulfills as soon as the label operation was carried out. [#5955](https://github.com/scalableminds/webknossos/pull/5955)
- Changed that webKnossos no longer tries to reach a save state where all updates are sent to the backend to be in sync with the frontend when the save is triggered by a timeout. [#5999](https://github.com/scalableminds/webknossos/pull/5999)
- When changing which layers are visible in an annotation, this setting is persisted in the annotation, so when you share it, viewers will see the same visibility configuration. [#5967](https://github.com/scalableminds/webknossos/pull/5967)
- Downloading public annotations is now also allowed without being authenticated. [#6001](https://github.com/scalableminds/webknossos/pull/6001)
- Downloaded volume annotation layers no longer produce zero-byte zipfiles but rather a valid header-only zip file with no contents. [#6022](https://github.com/scalableminds/webknossos/pull/6022)
- Changed a number of API routes from GET to POST to avoid unwanted side effects. [#6023](https://github.com/scalableminds/webknossos/pull/6023)
- Removed unused datastore route `checkInbox` (use `checkInboxBlocking` instead). [#6023](https://github.com/scalableminds/webknossos/pull/6023)
- Migrated to Google Analytics 4. [#6031](https://github.com/scalableminds/webknossos/pull/6031)
- Improved stability and speed of volume annotations when annotating large areas. [#6055](https://github.com/scalableminds/webknossos/pull/6055)
=======
>>>>>>> 3a72771f

### Fixed
- Fixed a bug where deactivated users would still be listed as allowed to access the datasets of their team. [#6070](https://github.com/scalableminds/webknossos/pull/6070)

### Removed

### Breaking Changes<|MERGE_RESOLUTION|>--- conflicted
+++ resolved
@@ -14,20 +14,7 @@
 - The visible meshes are now included in the link copied from the "Share" modal or the "Share" button next to the dataset position. They are automatically loaded for users that open the shared link. [#5993](https://github.com/scalableminds/webknossos/pull/5993)
 
 ### Changed
-<<<<<<< HEAD
-- Upgraded webpack build tool to v5 and all other webpack related dependencies to their latest version. Enabled persistent caching which speeds up server restarts during development as well as production builds. [#5969](https://github.com/scalableminds/webknossos/pull/5969)
-- Improved stability when quickly volume-annotating large structures. [#6000](https://github.com/scalableminds/webknossos/pull/6000)
-- The front-end API `labelVoxels` returns a promise now which fulfills as soon as the label operation was carried out. [#5955](https://github.com/scalableminds/webknossos/pull/5955)
-- Changed that webKnossos no longer tries to reach a save state where all updates are sent to the backend to be in sync with the frontend when the save is triggered by a timeout. [#5999](https://github.com/scalableminds/webknossos/pull/5999)
-- When changing which layers are visible in an annotation, this setting is persisted in the annotation, so when you share it, viewers will see the same visibility configuration. [#5967](https://github.com/scalableminds/webknossos/pull/5967)
-- Downloading public annotations is now also allowed without being authenticated. [#6001](https://github.com/scalableminds/webknossos/pull/6001)
-- Downloaded volume annotation layers no longer produce zero-byte zipfiles but rather a valid header-only zip file with no contents. [#6022](https://github.com/scalableminds/webknossos/pull/6022)
-- Changed a number of API routes from GET to POST to avoid unwanted side effects. [#6023](https://github.com/scalableminds/webknossos/pull/6023)
-- Removed unused datastore route `checkInbox` (use `checkInboxBlocking` instead). [#6023](https://github.com/scalableminds/webknossos/pull/6023)
-- Migrated to Google Analytics 4. [#6031](https://github.com/scalableminds/webknossos/pull/6031)
 - Improved stability and speed of volume annotations when annotating large areas. [#6055](https://github.com/scalableminds/webknossos/pull/6055)
-=======
->>>>>>> 3a72771f
 
 ### Fixed
 - Fixed a bug where deactivated users would still be listed as allowed to access the datasets of their team. [#6070](https://github.com/scalableminds/webknossos/pull/6070)
