### define
backbone : Backbone
./binary/interpolation_collector : InterpolationCollector
./binary/cube : Cube
./binary/pullqueue : PullQueue
./binary/pushqueue : PushQueue
./binary/plane2d : Plane2D
./binary/ping_strategy : PingStrategy
./binary/ping_strategy_3d : PingStrategy3d
./binary/bounding_box : BoundingBox
../constants : constants
###

class Binary

  # Constants
  PING_THROTTLE_TIME : 50
  DIRECTION_VECTOR_SMOOTHER : .125
  TEXTURE_SIZE_P : 0

  cube : null
  pullQueue : null
  planes : []

  direction : [0, 0, 0]

  constructor : (@model, @tracing, @layer, maxZoomStep, updatePipeline, @connectionInfo) ->

    _.extend(this, Backbone.Events)

    @TEXTURE_SIZE_P = constants.TEXTURE_SIZE_P
    { @category, @name } = @layer

    @targetBitDepth = if @category == "color" then @layer.bitDepth else 8

    {topLeft, width, height, depth} = @layer.maxCoordinates
    @lowerBoundary  = topLeft
    @upperBoundary  = [ topLeft[0] + width, topLeft[1] + height, topLeft[2] + depth ]

    @cube = new Cube(@upperBoundary, maxZoomStep + 1, @layer.bitDepth)
    @boundingBox = new BoundingBox(@model.boundingBox, @cube)

    datasetName = @model.get("dataset").get("name")
<<<<<<< HEAD
    @pullQueue = new PullQueue(datasetName, @cube, @layer, tracingId, @boundingBox, connectionInfo)
    @pushQueue = new PushQueue(datasetName, @cube, @layer, tracingId, updatePipeline)
=======
    @pullQueue = new PullQueue(datasetName, @cube, @layer, @tracing.id, @boundingBox, connectionInfo)
    @pushQueue = new PushQueue(datasetName, @cube, @layer, @tracing.id, updatePipeline)
>>>>>>> fcc6bba4
    @cube.setPushQueue( @pushQueue )

    @pingStrategies = [
      new PingStrategy.Skeleton(@cube, @TEXTURE_SIZE_P),
      new PingStrategy.Volume(@cube, @TEXTURE_SIZE_P)
    ]
    @pingStrategies3d = [
      new PingStrategy3d.DslSlow()
    ]

    @planes = []
    for planeId in constants.ALL_PLANES
      @planes.push( new Plane2D(planeId, @cube, @pullQueue, @TEXTURE_SIZE_P, @layer.bitDepth, @targetBitDepth, 32) )

    @pullQueue.set4Bit(@model.get("dataset").get("fourBit"))
    @listenTo(@model.get("dataset"), "change:fourBit" , (model, is4Bit) -> @pullQueue.set4Bit(is4Bit) )

    @ping = _.throttle(@pingImpl, @PING_THROTTLE_TIME)


  pingStop : ->

    @pullQueue.clear()


  pingImpl : (position, {zoomStep, area, activePlane}) ->

    if @lastPosition?

      @direction = [
        (1 - @DIRECTION_VECTOR_SMOOTHER) * @direction[0] + @DIRECTION_VECTOR_SMOOTHER * (position[0] - @lastPosition[0])
        (1 - @DIRECTION_VECTOR_SMOOTHER) * @direction[1] + @DIRECTION_VECTOR_SMOOTHER * (position[1] - @lastPosition[1])
        (1 - @DIRECTION_VECTOR_SMOOTHER) * @direction[2] + @DIRECTION_VECTOR_SMOOTHER * (position[2] - @lastPosition[2])
      ]

    unless _.isEqual(position, @lastPosition) and zoomStep == @lastZoomStep and _.isEqual(area, @lastArea)

      @lastPosition = position.slice()
      @lastZoomStep = zoomStep
      @lastArea     = area.slice()

      for strategy in @pingStrategies
        if strategy.forContentType(@tracing.contentType) and strategy.inVelocityRange(@connectionInfo.bandwidth) and strategy.inRoundTripTimeRange(@connectionInfo.roundTripTime)
          @pullQueue.queue = strategy.ping(position, @direction, zoomStep, area, activePlane) if zoomStep? and area? and activePlane?
          break

      @queueStatus
      @pullQueue.pull()


  arbitraryPing : _.once (matrix) ->

    @arbitraryPing = _.throttle(@arbitraryPingImpl, @PING_THROTTLE_TIME)
    @arbitraryPing(matrix)


  arbitraryPingImpl : (matrix) ->

    for strategy in @pingStrategies3d
      if strategy.forContentType(@tracing.contentType) and strategy.inVelocityRange(1) and strategy.inRoundTripTimeRange(@pullQueue.roundTripTime)

        pullQueue = strategy.ping(matrix)

        for entry in pullQueue
          @pullQueue.insert(entry...)

        break

    @pullQueue.pull()


  getByVerticesSync : (vertices) ->
    # A synchronized implementation of `get`. Cuz its faster.

    { buffer, accessedBuckets } = InterpolationCollector.bulkCollect(
      vertices
      @cube.getArbitraryCube()
    )

    @cube.accessBuckets(accessedBuckets)

    buffer<|MERGE_RESOLUTION|>--- conflicted
+++ resolved
@@ -41,13 +41,8 @@
     @boundingBox = new BoundingBox(@model.boundingBox, @cube)
 
     datasetName = @model.get("dataset").get("name")
-<<<<<<< HEAD
-    @pullQueue = new PullQueue(datasetName, @cube, @layer, tracingId, @boundingBox, connectionInfo)
-    @pushQueue = new PushQueue(datasetName, @cube, @layer, tracingId, updatePipeline)
-=======
     @pullQueue = new PullQueue(datasetName, @cube, @layer, @tracing.id, @boundingBox, connectionInfo)
     @pushQueue = new PushQueue(datasetName, @cube, @layer, @tracing.id, updatePipeline)
->>>>>>> fcc6bba4
     @cube.setPushQueue( @pushQueue )
 
     @pingStrategies = [
