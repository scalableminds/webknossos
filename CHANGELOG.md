# Changelog

All notable user-facing changes to webknossos are documented in this file.

The format is based on [Keep a Changelog](http://keepachangelog.com/en/1.0.0/)
and this project adheres to [Calendar Versioning](http://calver.org/) `0Y.0M.MICRO`.
For upgrade instructions, please check the [migration guide](MIGRATIONS.md).

## Unreleased
[Commits](https://github.com/scalableminds/webknossos/compare/19.12.0...HEAD)

### Added
<<<<<<< HEAD
- Added a scale to the y-axis of histograms to indicate the logarithmic representation. Additionally, small histogram values are smoothed out. [#4349](https://github.com/scalableminds/webknossos/pull/4349)
=======
- Added a new way of sharing annotations. You can share your annotations with selected teams. These annotations appear in the Shared Annotations Tab in the dashboard.

>>>>>>> 18f48ba2
### Changed
-

### Fixed
- Fixed an issue where webKnossos would complain in certain scenarios when resolutions of datasets were not complete. [#4344](https://github.com/scalableminds/webknossos/pull/4344)

### Removed
-


## [19.12.0](https://github.com/scalableminds/webknossos/releases/tag/19.12.0) - 2019-11-25
[Commits](https://github.com/scalableminds/webknossos/compare/19.11.0...19.12.0)

### Highlights
- Added possibility to disable saving in an explorative annotation. This feature can save a lot of resources when dealing with very large NMLs which don't need to be persisted. [#4321](https://github.com/scalableminds/webknossos/pull/4321)
- Added support for importing tracings in a binary protobuf format via drag and drop. [#4320](https://github.com/scalableminds/webknossos/pull/4320)
- Fixed broken sorting in the dataset table of the dashboard. [#4318](https://github.com/scalableminds/webknossos/pull/4318)

### Added
- Added support for importing tracings in a binary protobuf format via drag and drop. [#4320](https://github.com/scalableminds/webknossos/pull/4320)
- Added an API to set a tree active by name. [#4317](https://github.com/scalableminds/webknossos/pull/4317)
- Added possibility to disable saving in an explorative annotation. This feature can save a lot of resources when dealing with very large NMLs which don't need to be persisted. [#4321](https://github.com/scalableminds/webknossos/pull/4321)

### Changed
- Some user actions, like deleting a group with all subtrees, resulted in lots of entries in the undo stack (one for each deleted tree). Those actions are now handled as a single atomic change and can be undone with a single undo invocation. [#4312](https://github.com/scalableminds/webknossos/pull/4312)
- The "Find Data" feature will jump to the center of the layer's bounding box, if no data could be found. The "Find Data" feature can be found next to each layer's name in the dataset settings tab. [#4346](https://github.com/scalableminds/webknossos/pull/4346)

### Fixed
- Fixed broken sorting in the dataset table of the dashboard. [#4318](https://github.com/scalableminds/webknossos/pull/4318)
- Fixed annotation access to match the text in the modal. [#4314](https://github.com/scalableminds/webknossos/pull/4314)
- Fixed that the brush tool could be selected in an read-only tracing. [#4345](https://github.com/scalableminds/webknossos/pull/4345)
- Fixed the name of downloaded annotation zips. [#4330](https://github.com/scalableminds/webknossos/pull/4330)


## [19.11.0](https://github.com/scalableminds/webknossos/releases/tag/19.11.0) - 2019-10-28
[Commits](https://github.com/scalableminds/webknossos/compare/19.10.0...19.11.0)

### Added
- Added an API to manage DataStores and TracingStores as admin. [#4286](https://github.com/scalableminds/webknossos/pull/4286)

### Fixed
- Cleaned up error reporting wording in case of dataset access failures (e.g. due to not being logged in). [#4301](https://github.com/scalableminds/webknossos/pull/4301)
- Fixed handling of uint64 data layers in sql evolution. [#4303](https://github.com/scalableminds/webknossos/pull/4303)


## [19.10.0](https://github.com/scalableminds/webknossos/releases/tag/19.10.0) - 2019-09-30
[Commits](https://github.com/scalableminds/webknossos/compare/19.09.0...19.10.0)

### Highlights
- Clicking on an experience domain of a user, while multiple users are selected will edit the domain of all selected users (instead of only the domain of the clicked row). [#4280](https://github.com/scalableminds/webknossos/pull/4280)
- Creating a new skeleton tree group will always activate that group. [#4282](https://github.com/scalableminds/webknossos/pull/4282)
- Resetting a task to the initials state is now also allowed for volume tasks. [#4276](https://github.com/scalableminds/webknossos/pull/4276)

### Added
- Reset to base is now also allowed for volume tasks. [#4276](https://github.com/scalableminds/webknossos/pull/4276)

### Changed

- Renamed "Expected Time" to "Time Limit" in the project table. [#4278](https://github.com/scalableminds/webknossos/pull/4278)
- Clicking on an experience domain of a user, while multiple users are selected will edit the domain of all selected users (instead of only the domain of the clicked row). [#4280](https://github.com/scalableminds/webknossos/pull/4280)
- Creating a new skeleton tree group will always activate that group. [#4282](https://github.com/scalableminds/webknossos/pull/4282)

### Fixed
- When creating tasks from zip, the individual nml names are used again, rather than the zip name. [#4277](https://github.com/scalableminds/webknossos/pull/4277)

### Removed
- Removed the Search shortcut (Ctrl+Shift+F) for comments in the tracing view, since that shortcut collides with the tree search. [#4291](https://github.com/scalableminds/webknossos/pull/4291)

## [19.09.0](https://github.com/scalableminds/webknossos/releases/tag/19.09.0) - 2019-08-28
[Commits](https://github.com/scalableminds/webknossos/compare/19.08.0...19.09.0)

### Highlights
- Users can see their own time statistics now. [#4220](https://github.com/scalableminds/webknossos/pull/4220)
- Added limited support for `uint64` segmentation layer by using the lower 4 bytes. [#4233](https://github.com/scalableminds/webknossos/pull/4233)
- Added a scale bar to the 3D viewport. [#4258](https://github.com/scalableminds/webknossos/pull/4258)
- Added currently spent hours on a project to the project progress view. [#4236](https://github.com/scalableminds/webknossos/pull/4236)


### Added
- Added the possibility to have an existing annotation as a base for a new task, thus making it also possible to have a base tracing for volume tasks. [#4198](https://github.com/scalableminds/webknossos/pull/4198)
- Indicating active nml downloads with a loading icon. [#4228](https://github.com/scalableminds/webknossos/pull/4228)
- Added possibility for users to see their own time statistics. [#4220](https://github.com/scalableminds/webknossos/pull/4220)
- Added merger mode as a setting for task types. Enabling this setting will automatically activate merger mode in tasks. [#4269](https://github.com/scalableminds/webknossos/pull/4269)
- The segmentation layer can now be turned invisible and also supports the find data feature. [#4232](https://github.com/scalableminds/webknossos/pull/4232)
- Enabled the advanced search for the comment tab. [#4238](https://github.com/scalableminds/webknossos/pull/4238)
- Added limited support for `uint64` segmentation layer by using the lower 4 bytes. [#4233](https://github.com/scalableminds/webknossos/pull/4233)
- Added an API route to add and delete dataStores. [#4242](https://github.com/scalableminds/webknossos/pull/4242)
- Added a scale bar to the 3D viewport. [#4258](https://github.com/scalableminds/webknossos/pull/4258)
- Added the possibility to import an nml file as a string and to reset the active skeleton tracing to the API. [#4252](https://github.com/scalableminds/webknossos/pull/4252)
- Added currently spent hours on a project to the project progress view. [#4236](https://github.com/scalableminds/webknossos/pull/4236)

### Changed
- Each of the  columns of the dataset table and explorative annotations table in the dashboard now have an individual fixed width, so the tables become scrollable on smaller screens. [#4207](https://github.com/scalableminds/webknossos/pull/4207)
- When uploading a zipped annotation (such as volume / hybrid / collection), the zip name is used for the resulting explorative annotation, rather than the name of the contained NML file. [#4222](https://github.com/scalableminds/webknossos/pull/4222)
- Color and segmentation layer are not longer treated separately in the dataset settings in tracing/view mode.  [#4232](https://github.com/scalableminds/webknossos/pull/4232)

### Fixed
- Data for disabled or invisible layers will no longer be downloaded, saving bandwidth and speeding up webKnossos in general. [#4202](https://github.com/scalableminds/webknossos/pull/4202)
- Fixed tooltip not disappearing in the statistics view in certain circumstances. [#4219](https://github.com/scalableminds/webknossos/pull/4219)
- Fixed the error messages when trying to access a dataset with insufficient permissions. [#4244](https://github.com/scalableminds/webknossos/pull/4244)
- Fixed the upload of volume tracings by recognizing the correct format of the fallback layer. [#4248](https://github.com/scalableminds/webknossos/pull/4248)
- Fixed an imprecision when exporting an NML via the front-end. [#4262](https://github.com/scalableminds/webknossos/pull/4262)
- Fixed viewing and tracing of datasets which only contain a segmentation layer. [#4265](https://github.com/scalableminds/webknossos/pull/4265)


## [19.08.0](https://github.com/scalableminds/webknossos/releases/tag/19.08.0) - 2019-07-29
[Commits](https://github.com/scalableminds/webknossos/compare/19.07.0...19.08.0)

### Highlights
- Added the possibility to remove isosurfaces from the 3D viewport by CTRL+Clicking it. [#4185](https://github.com/scalableminds/webknossos/pull/4185)
- Added support for int16 and uint16 color layers. [#4152](https://github.com/scalableminds/webknossos/pull/4152)
- Team managers and admins can now get tasks that they had previously cancelled. [#4088](https://github.com/scalableminds/webknossos/pull/4088)
- Increased performance for time logging. [#4196](https://github.com/scalableminds/webknossos/pull/4196)

### Added
- Volume tasks with only one finished instance can now be viewed as CompoundTask. [#4167](https://github.com/scalableminds/webknossos/pull/4167)
- Added the possibility to remove isosurfaces from the 3D viewport by CTRL+Clicking it. [#4185](https://github.com/scalableminds/webknossos/pull/4185)
- Added support for `int16` and `uint16` color layers. [#4152](https://github.com/scalableminds/webknossos/pull/4152)
- Added histogram support for `int16` and `uint16` color layers. Additionally refined support for `float` color layers. [#4195](https://github.com/scalableminds/webknossos/pull/4195)

### Changed
- Volume project download zips are reorganized to contain a zipfile for each annotation (that in turn contains a data.zip and an nml file). [#4167](https://github.com/scalableminds/webknossos/pull/4167)
- Team managers and admins can now get tasks that they had previously cancelled. [#4088](https://github.com/scalableminds/webknossos/pull/4088)
- Recording is now automatically turned off when switching from flight/oblique to orthogonal mode to prevent accidental node creation when switching back later. [#4211](https://github.com/scalableminds/webknossos/pull/4211)

### Fixed
- Fixed a bug where volume tracings could not be converted to hybrid. [#4159](https://github.com/scalableminds/webknossos/pull/4159)
- Fixed a bug where for uint24 color layers, scrambled data was shown for missing magnifications. [#4188](https://github.com/scalableminds/webknossos/pull/4188)
- Fixed a bug where collapsing/expanding all tree groups would trigger when toggling a single tree [#4178](https://github.com/scalableminds/webknossos/pull/4178)
- Fixed performance for time logging. [#4196](https://github.com/scalableminds/webknossos/pull/4196)
- Personal tracing layouts are saved per user now. [#4217](https://github.com/scalableminds/webknossos/pull/4217)
- Fixed an error message when quickly resizing the browser window. [#4205](https://github.com/scalableminds/webknossos/pull/4205)

### Removed
-


## [19.07.0](https://github.com/scalableminds/webknossos/releases/tag/19.07.0) - 2019-07-01
[Commits](https://github.com/scalableminds/webknossos/compare/19.06.0...19.07.0)

### Highlights
- Added a histogram and min- / max-sliders to the dataset settings for each layer. This replaces the brightness and contrast settings. [#4105](https://github.com/scalableminds/webknossos/pull/4105)
- Added the possibility to enforce a certain magnification range for tasks (can be configured in the corresponding task type). [#4101](https://github.com/scalableminds/webknossos/pull/4101)
- Added the possibility for admins to add experience domains while creating new tasks. [#4119](https://github.com/scalableminds/webknossos/pull/4119)

### Added
- Added the possibility to enforce a certain magnification range for tasks (can be configured in the corresponding task type). [#4101](https://github.com/scalableminds/webknossos/pull/4101)
- Added the possibility for admins to add experience domains while creating new tasks. [#4119](https://github.com/scalableminds/webknossos/pull/4119)
- Added a histogram to the dataset settings for each layer. It simplifies adjusting the brightness and contrast of a layer and replaces the brightness and contrast slider. [#4105](https://github.com/scalableminds/webknossos/pull/4105)
- The dataset and the explorative annotations table in the dashboard are now horizontally scrollable if the window is not wide enough. Additionally, clicking on the name of a dataset in the dataset table opens the dataset in view mode. [#4136](https://github.com/scalableminds/webknossos/pull/4136)
- Added an two additional buttons to the dropdown menu of the tree hierarchy view. On Click, one collapses the other expands all subgroups. [#4143](https://github.com/scalableminds/webknossos/pull/4143)
### Changed
- The tooltip of the timeline chart in the Time Tracking view now displays the duration in minutes:seconds. [#4121](https://github.com/scalableminds/webknossos/pull/4121)
- Reactivated and renamed the "Quality" setting to "Hardware Utilization". Using a higher value will render data in higher quality, but puts more stress on the user's hardware and bandwidth. [#4142](https://github.com/scalableminds/webknossos/pull/4142)


### Fixed
- Fixed that team managers couldn't view time tracking details of other users anymore. [#4125](https://github.com/scalableminds/webknossos/pull/4125)
- Fixed the positioning of the tooltip of the timeline chart in the Time Tracking view. [#4121](https://github.com/scalableminds/webknossos/pull/4121)
- Fixed a rendering problem which caused a red viewport on some Windows machines. [#4133](https://github.com/scalableminds/webknossos/pull/4133)

### Removed
- The brightness and contrast slider in the dataset got removed in favour of the new histogram feature. [#4105](https://github.com/scalableminds/webknossos/pull/4105)


## [19.06.0](https://github.com/scalableminds/webknossos/releases/tag/19.06.0) - 2019-05-27
[Commits](https://github.com/scalableminds/webknossos/compare/19.05.0...19.06.0)

### Highlights
- The time tracking view now displays dates instead of hours when having more than one day selected. [#4028](https://github.com/scalableminds/webknossos/pull/4028)
- BossDB datasets can now be added to webKnossos using the webknossos-connect service. [#4036](https://github.com/scalableminds/webknossos/pull/4036)
- When holding CTRL while toggling the visibility of a layer, that layer will be made exclusively visible. [#4061](https://github.com/scalableminds/webknossos/pull/4061)

### Added
- Non-admin users now can see their own tracing time statistics. [#4028](https://github.com/scalableminds/webknossos/pull/4028)
- The extent of a dataset is now displayed next to the scale in the dataset list in the dashboard. [#4058](https://github.com/scalableminds/webknossos/pull/4058)
- BossDB datasets can now be added to webKnossos using the webknossos-connect service. [#4036](https://github.com/scalableminds/webknossos/pull/4036)
- Added an auto-brush feature for selected datasets. [#4053](https://github.com/scalableminds/webknossos/pull/4053)
- When holding CTRL while toggling the visibility of a layer, that layer will be made exclusively visible. This change makes it easier to quickly compare different data layers against each other. [#4061](https://github.com/scalableminds/webknossos/pull/4061)

### Changed
- Heavily improved mapping creation/activation performance. [#4103](https://github.com/scalableminds/webknossos/pull/4103)
- The NML parser now rounds floating point values in node coordinates. [#4045](https://github.com/scalableminds/webknossos/pull/4045)
- The time tracking view now displays dates instead of hours when having more then one day selected. The display id's in the timeline diagram are not the task ids. The tooltip of the timeline diagram also got a rework. [#4028](https://github.com/scalableminds/webknossos/pull/4028)
- Improved the editing of datasets. Changes suggested by webKnossos will be easier to recognize as suggestions. [4104](https://github.com/scalableminds/webknossos/pull/4104)
- The time tracking view now displays dates instead of hours when having more than one day selected. The display id's in the timeline diagram are not the task ids. The tooltip of the timeline diagram also got a rework. [#4028](https://github.com/scalableminds/webknossos/pull/4028)

### Fixed
- Fixed an issue where the 3D view was not rendered correctly after maximizing another pane. [#4098](https://github.com/scalableminds/webknossos/pull/4098)
- The admin task list now only shows tasks belonging to a project one can administrate. [#4087](https://github.com/scalableminds/webknossos/pull/4087)
- When making a hybrid tracing from a volume tracing, the user bounding box is no longer lost. [#4062](https://github.com/scalableminds/webknossos/pull/4062)

### Removed
- It is no longer possible to scroll through planes while dragging one. [#4085](https://github.com/scalableminds/webknossos/pull/4085)


## [19.05.0](https://github.com/scalableminds/webknossos/releases/tag/19.05.0) - 2019-04-29
[Commits](https://github.com/scalableminds/webknossos/compare/19.04.0...19.05.0)

### Changed
- Improved performance for large tracings. [#3995](https://github.com/scalableminds/webknossos/pull/3995)
- Improved how the rendering quality can be adapted in the settings. The setting can now be used to tune the quality to your hardware specification. [#4015](https://github.com/scalableminds/webknossos/pull/4015)
- Empty trees in skeleton tracings are now allowed. [#4010](https://github.com/scalableminds/webknossos/pull/4010)
- Creating a hybrid tracing now asks whether to use the existing segmentation layer or use a new one. [#4033](https://github.com/scalableminds/webknossos/pull/4033)

### Fixed
- Fixed a missing redirect after registering for an existing organization (with autoVerify=true) via the onboarding flow. [#3984](https://github.com/scalableminds/webknossos/pull/3984)
- Fixed rendering artifacts which could occur under certain conditions. [#4015](https://github.com/scalableminds/webknossos/pull/4015)
- Fixed that the zoom step was reset after switching to a new task. [#4049](https://github.com/scalableminds/webknossos/pull/4049)


## [19.04.0](https://github.com/scalableminds/webknossos/releases/tag/19.04.0) - 2019-04-01
[Commits](https://github.com/scalableminds/webknossos/compare/19.03.0...19.04.0)

### Highlights
This release multiple new interactions are expanding webKnossos:
- Added merger mode for skeleton and hybrid tracings. It allows to merge segments from e.g. generated oversegmentations. [#3619](https://github.com/scalableminds/webknossos/pull/3619)
- Added a shortcut (Q) and button to screenshot the tracing views. [#3834](https://github.com/scalableminds/webknossos/pull/3834)
- Rendered isosurfaces in the 3D viewport can now be interacted with. Shift+Click on an isosurface will jump exactly to where you clicked. Also, hovering over an isosurface will highlight that cell in all viewports. [#3858](https://github.com/scalableminds/webknossos/pull/3858)
- Neuroglancer precomputed datasets can now be added to webKnossos using the webknossos-connect service. [#3843](https://github.com/scalableminds/webknossos/pull/3843)

Also the data viewing and tracing workflow is smoothed further:
- Different loading strategies are now supported ("best quality first" and "progressive quality"). Additionally, the rendering can use different magnifications as a fallback. [#3801](https://github.com/scalableminds/webknossos/pull/3801)
- Performance improvements :racing_car: [#3880](https://github.com/scalableminds/webknossos/pull/3880) & [#3902](https://github.com/scalableminds/webknossos/pull/3902)

### Added
- Rendered isosurfaces in the 3D viewport can now be interacted with. Shift+Click on an isosurface will jump exactly to where you clicked. Also, hovering over an isosurface will highlight that cell in all viewports. [#3858](https://github.com/scalableminds/webknossos/pull/3858)
- webKnossos now comes with a list of sample datasets that can be automatically downloaded and imported from the menu. [#3725](https://github.com/scalableminds/webknossos/pull/3725)
- Added a shortcut (Q) and button in the actions dropdown to screenshot the tracing views. The screenshots will contain everything that is visible in the tracing views, so feel free to disable the crosshairs in the settings or toggle the tree visibility using the (1) and (2) shortcuts before triggering the screenshot. [#3834](https://github.com/scalableminds/webknossos/pull/3834)
- Neuroglancer precomputed datasets can now be added to webKnossos using the webknossos-connect (wk-connect) service. To setup a wk-connect datastore follow the instructions in the [Readme](https://github.com/scalableminds/webknossos-connect). Afterwards, datasets can be added through "Add Dataset" - "Add Dataset via wk-connect". [#3843](https://github.com/scalableminds/webknossos/pull/3843)
- Added support for mappings for 8-bit and 16-bit segmentation layers. [#3953](https://github.com/scalableminds/webknossos/pull/3953)
- The dataset settings within the tracing view allow to select between different loading strategies now ("best quality first" and "progressive quality"). Additionally, the rendering can use different magnifications as a fallback (instead of only one magnification). [#3801](https://github.com/scalableminds/webknossos/pull/3801)
- The mapping selection dropdown is now sorted alphabetically. [#3864](https://github.com/scalableminds/webknossos/pull/3864)
- Added the possibility to filter datasets in the dashboard according to their availability. By default, datasets which are missing on disk (e.g., when the datastore was deleted) are not shown anymore. This behavior can be configured via the settings icon next to the search box in the dashboard. [#3883](https://github.com/scalableminds/webknossos/pull/3883)
- Added merger mode for skeleton and hybrid tracings. It allows to merge segments from e.g. generated segmentations. [#3619](https://github.com/scalableminds/webknossos/pull/3619)
- The HTML template now includes SEO tags for demo instances and hides internal instances from search engines.
- Segmentation ID mappings can now be used in volume and hybrid tracings. [#3949](https://github.com/scalableminds/webknossos/pull/3949)
- A maximize-button was added to the viewports in the annotation view. Maximization can also be toggled with the `.` shortcut. [#3876](https://github.com/scalableminds/webknossos/pull/3876)
- [webknossos-connect](https://github.com/scalableminds/webknossos-connect) now starts with webKnossos on local and development instances by default. [#3913](https://github.com/scalableminds/webknossos/pull/3913)
- The visibilities of trees in a skeleton tracing is now persisted across page loads. [#3942](https://github.com/scalableminds/webknossos/pull/3942)
- Added a button for each color layer to enable/disable the layer. [#3943](https://github.com/scalableminds/webknossos/pull/3943)
- Paginated routes now send a `X-Total-Count` HTTP header which shows how many entries were found in total. [#3899](https://github.com/scalableminds/webknossos/pull/3899)

### Changed
- Improved the flight mode performance for tracings with very large trees (>80.000 nodes). [#3880](https://github.com/scalableminds/webknossos/pull/3880)
- Tweaked the highlighting of the active node. The inner node looks exactly as a non-active node and is not round, anymore. An active node is circled by a "halo". In arbitrary mode, the halo is hidden and the active node is round. [#3868](https://github.com/scalableminds/webknossos/pull/3868)
- Improved the performance of moving through a dataset which should make the overall interaction smoother. [#3902](https://github.com/scalableminds/webknossos/pull/3902)
- Brush size is independent of zoom value, now. This change simplifies volume annotations, as brush sizes can be adapted to certain structures (e.g., vesicles) and don't need to be changed when zooming. [#3868](https://github.com/scalableminds/webknossos/pull/3889)
- Reworked the search in the trees tab. [#3878](https://github.com/scalableminds/webknossos/pull/3878)

### Fixed
- Fixed a bug where failed large save requests lead to inconsistent tracings on the server. [#3829](https://github.com/scalableminds/webknossos/pull/3829)
- Fixed the setting which enables to hide the planes within the 3D viewport. [#3857](https://github.com/scalableminds/webknossos/pull/3857)
- Fixed a bug which allowed the brush size to become negative when using shortcuts. [#3861](https://github.com/scalableminds/webknossos/pull/3861)
- Fixed interpolation along z-axis. [#3888](https://github.com/scalableminds/webknossos/pull/3888)
- Fixed that the halo of the active node could cover other nodes. [#3919](https://github.com/scalableminds/webknossos/pull/3919)
- Fixed that the 3D viewport was partially occluded due to clipping distance issues. [#3919](https://github.com/scalableminds/webknossos/pull/3919)
- Fixed that scrolling with the mouse wheel over a data viewport also scrolled the page. This bug appeared with the new Chrome version 73. [#3939](https://github.com/scalableminds/webknossos/pull/3939)

### Removed
- Removed FPS meter in Annotation View. [#3916](https://github.com/scalableminds/webknossos/pull/3916)


## [19.03.0](https://github.com/scalableminds/webknossos/releases/tag/19.03.0) - 2019-03-04
[Commits](https://github.com/scalableminds/webknossos/compare/19.02.0...19.03.0)

### Highlights
- The tracing view got two major improvements:
   - Data rendering is now fully using the available space and doesn't have to be quadratic anymore. Increasing the size of a viewport will result in more data being rendered (as opposed to the same data will be upscaled). [#3634](https://github.com/scalableminds/webknossos/pull/3634)
   - The active node is highlighted with a "halo ring". Additionally, the node is also rendered as a circle. In flight and oblique modes the halo is hidden. [#3731](https://github.com/scalableminds/webknossos/pull/3731)
- Added the possibility to create volume annotation tasks. When creating a task type, select whether to create `volume` or `skeleton` tasks. Compound viewing and file upload for volume tasks is not yet supported. [#3712](https://github.com/scalableminds/webknossos/pull/3712)
- Mappings for segmentations will be read automatically from the file system. It's not necessary to define the mappings within the `datasource-properties.json` anymore. [#3720](https://github.com/scalableminds/webknossos/pull/3720)

### Added
- Added the possibility to create volume annotation tasks. When creating a task type, select whether to create `volume` or `skeleton` tasks. Note that compound viewing for volume tasks is not supported yet. Same for creating volume tasks from uploaded nml/data files. [#3712](https://github.com/scalableminds/webknossos/pull/3712)
- Added an UI to select a mapping for a segmentation layer. The UI is placed in the segmentation tab within the tracing view. [#3720](https://github.com/scalableminds/webknossos/pull/3720)
- Added a button to jump to actual data if the bounding box of a dataset contains a lot of black data. [#3682](https://github.com/scalableminds/webknossos/pull/3682)

### Changed
- Data rendering is not tied to square viewports, anymore. As a result the screen space is used more efficiently to show data. Also, increasing the size of a viewport will result in more data being rendered (as opposed to the same data will be upscaled). [#3634](https://github.com/scalableminds/webknossos/pull/3634)
- Mappings for segmentations will be read automatically from the file system. It's not necessary to define the mappings within the `datasource-properties.json`, anymore. [#3720](https://github.com/scalableminds/webknossos/pull/3720)
- The active node is highlighted with a "halo ring". Additionally, the node is also rendered as a circle. In flight and oblique modes the halo is hidden. [#3731](https://github.com/scalableminds/webknossos/pull/3731)
- In the dashboard list of active tasks, the project name is now featured more prominently, as it switched places with the task type summary. [#3792](https://github.com/scalableminds/webknossos/pull/3792)
- Isosurfaces are now loaded from the middle outwards. [#3818](https://github.com/scalableminds/webknossos/pull/3818)
- The brush size will now be remembered across page reloads. [#3827](https://github.com/scalableminds/webknossos/pull/3827)
- Do not show publication view if no publications are specified. [#3778](https://github.com/scalableminds/webknossos/pull/3778)

### Fixed
- Fixed an error that occured when changing the URL hash. [#3746](https://github.com/scalableminds/webknossos/pull/3746)
- Fixed a bug in the timeline chart rendering. The start and end time of the timeline chart now match the selected time range. [#3772](https://github.com/scalableminds/webknossos/pull/3772)
- The modals for a new task description and recommended task settings are no longer shown in read-only tracings. [#3724](https://github.com/scalableminds/webknossos/pull/3724)
- Fixed a rendering bug when opening a task that only allowed flight/oblique mode tracing. [#3783](https://github.com/scalableminds/webknossos/pull/3783)
- Fixed a bug where some NMLs caused the webKnossos tab to freeze during NML upload. [#3758](https://github.com/scalableminds/webknossos/pull/3758)
- Fixed a bug where some skeleton save requests were wrongly rejected if they were sent more than once. [#3767](https://github.com/scalableminds/webknossos/pull/3767)
- Fixed a bug which caused a wrong aspect ratio in the 3D viewport when changing the layout. [#3817](https://github.com/scalableminds/webknossos/pull/3817)


## [19.02.0](https://github.com/scalableminds/webknossos/releases/tag/19.02.0) - 2019-02-04
[Commits](https://github.com/scalableminds/webknossos/compare/19.01.0...19.02.0)

### Highlights

- The Dataset Gallery was redesigned to be a Publication Gallery instead. It will feature scientific publications together with their published datasets and information such as the species, brain region or acquisition method of such datasets. [#3653](https://github.com/scalableminds/webknossos/pull/3653)
  Please see the [migration guide](MIGRATIONS.md#19020---2019-02-04) on how to add publications.
- Also, this release includes new features that enrich the view of your data:
   - Isosurface computation can now be triggered for whole segments (shift + click on a segment in view mode). [#3655](https://github.com/scalableminds/webknossos/pull/3655)
   - Added the possibility to fade the alpha value of data layers. Also, a dataset can now contain both RGB and grayscale layers. [#3670](https://github.com/scalableminds/webknossos/pull/3670)
- The volume annotation brush tool will now automatically fill any enclosed areas if the brushed outline is closed in one stroke. [#3698](https://github.com/scalableminds/webknossos/pull/3698)
  <img src="https://user-images.githubusercontent.com/1702075/51846983-02d34480-231b-11e9-86f2-2d8c4b0c9bd0.gif" width="200" />


### Added

- Added the possibility to fade the alpha value of data layers. Also, a dataset can now contain both RGB and grayscale layers. [#3670](https://github.com/scalableminds/webknossos/pull/3670)
- Added the possibility to disable that the current layout is saved automatically when changing it. Instead, the layout can be saved explicitly. [#3620](https://github.com/scalableminds/webknossos/pull/3620)
- Added the possibility to use flight and oblique mode when viewing a dataset. [#3644](https://github.com/scalableminds/webknossos/pull/3644)
- Added pagination to the REST API route `GET /projects/:name/tasks` (new optional parameters `limit` and `pageNumber`). [#3659](https://github.com/scalableminds/webknossos/pull/3659)
- Added the possibility to open the version restore view for read-only tracings. Older versions can be previewed and be downloaded as NML. [#3660](https://github.com/scalableminds/webknossos/pull/3660)

### Changed

- Team managers are now also allowed to create and own scripts. [#3676](https://github.com/scalableminds/webknossos/pull/3676)
- The Dataset Gallery was redesigned to be a Publication Gallery instead. It will feature scientific publications together with their published datasets and information such as the species, brain region or acquisition method of such datasets. [#3653](https://github.com/scalableminds/webknossos/pull/3653)
- Annotations for non-public datasets can now be shared using the "Share" functionality without making the dataset public. [#3664](https://github.com/scalableminds/webknossos/pull/3664)
- The volume annotation brush tool will now automatically fill any enclosed areas if the brushed outline is closed in one stroke. [#3698](https://github.com/scalableminds/webknossos/pull/3698)
  <img src="https://user-images.githubusercontent.com/1702075/51846983-02d34480-231b-11e9-86f2-2d8c4b0c9bd0.gif" width="200" />
- Statistics are now separated by organization, rather than showing the webKnossos instance’s totals. [#3663](https://github.com/scalableminds/webknossos/pull/3663)
- NML files can be imported into arbitrary datasets. Users will be asked to confirm the import process if the dataset of the NML differs from the currently active dataset. [#3716](https://github.com/scalableminds/webknossos/pull/3716)

### Fixed

- Fixed a rendering bug which caused data to be clipped in certain scenarios for datasets with anisotropic resolutions. [#3609](https://github.com/scalableminds/webknossos/pull/3609)
- Fixed a bug where saving tracings failed after they were open for >24h. [#3633](https://github.com/scalableminds/webknossos/pull/3633)
- Fixed a bug that resulted in slow data loading when moving quickly through a dataset. [#3656](https://github.com/scalableminds/webknossos/pull/3656)
- Fixed a bug which caused the wrong magnification to be rendered when zooming out very far. [#3641](https://github.com/scalableminds/webknossos/pull/3641)
- Fixed a bug which broke the functionality to toggle the visibility of a tree in a skeleton tracing. [#3719](https://github.com/scalableminds/webknossos/pull/3719)

## [19.01.0](https://github.com/scalableminds/webknossos/releases/tag/19.01.0) - 2019-01-14
[Commits](https://github.com/scalableminds/webknossos/compare/18.12.0...19.01.0)

### Highlights

- You can now create tracings on datasets of other organizations, provided you have access rights to the dataset (i.e. it is public). [#3533](https://github.com/scalableminds/webknossos/pull/3533)
- Added the experimental feature to dynamically render isosurfaces for segmentation layers (can be enabled in the dataset settings when viewing a dataset). [#3495](https://github.com/scalableminds/webknossos/pull/3495)
- Added the possibility to specify a recommended user configuration in a task type. The recommended configuration will be shown to users when they trace a task with a different task type and the configuration can be accepted or declined. [#3466](https://github.com/scalableminds/webknossos/pull/3466)
- Added the possibility to select multiple trees in skeleton tracings in the tree tab by using ctrl + left mouse. Deleting and moving trees will affect all selected trees. [#3457](https://github.com/scalableminds/webknossos/pull/3457)

### Added

- Added the possibility to select multiple trees in skeleton tracings in the tree tab by using ctrl + left mouse. Deleting and moving trees will affect all selected trees. [#3457](https://github.com/scalableminds/webknossos/pull/3457)
- Added the possibility to specify a recommended user configuration in a task type. The recommended configuration will be shown to users when they trace a task with a different task type and the configuration can be accepted or declined. [#3466](https://github.com/scalableminds/webknossos/pull/3466)
- You can now create tracings on datasets of other organizations, provided you have access rights to the dataset (i.e. it is public). [#3533](https://github.com/scalableminds/webknossos/pull/3533)
- Datasets imported through a datastore that is marked as 'scratch' will now show a construction-like header and error message to encourage moving the datasets to a permanent storage location. [#3500](https://github.com/scalableminds/webknossos/pull/3500)
- Added the experimental feature to dynamically render isosurfaces for segmentation layers (can be enabled in the dataset settings when viewing a dataset). [#3495](https://github.com/scalableminds/webknossos/pull/3495)
- Adds healthchecks to all Dockerfiles for automatic service healing [#3606](https://github.com/scalableminds/webknossos/pull/3606)
- Added possibility to load more tasks or explorative annotations in the dashboard. [#3505](https://github.com/scalableminds/webknossos/pull/3505)
- Adds a second colorful thumbnail for the datasets which have a segmentation layer and this segmentation thumbnail will be shown on hover over the other thumbnail. [#3507](https://github.com/scalableminds/webknossos/pull/3507)

### Fixed

- Fixed a performance issue for large tracings with many branch points. [#3519](https://github.com/scalableminds/webknossos/pull/3519)
- Fixed bug which caused buckets to disappear randomly. [#3531](https://github.com/scalableminds/webknossos/pull/3531)
- Fixed a bug which broke the redirect after dataset upload via GUI. [#3571](https://github.com/scalableminds/webknossos/pull/3571)

## [18.12.0](https://github.com/scalableminds/webknossos/releases/tag/18.12.0) - 2018-11-26
[Commits](https://github.com/scalableminds/webknossos/compare/18.11.0...18.12.0)

### Highlights

- Added the possibility to add STL mesh files to tracings. [#3367](https://github.com/scalableminds/webknossos/pull/3367)
- Improved support for datasets with a large skew in scale. [#3398](https://github.com/scalableminds/webknossos/pull/3398)
- Improved performance for flight mode. [#3392](https://github.com/scalableminds/webknossos/pull/3392)
- Fixed the guessed bounding box for datasets that do not start at (0,0,0). [#3437](https://github.com/scalableminds/webknossos/pull/3437)

### Added

- Added the possibility to add STL mesh files to tracings. [#3367](https://github.com/scalableminds/webknossos/pull/3367)

### Changed

- Improved support for datasets with a large skew in scale (e.g., [600, 600, 35]). [#3398](https://github.com/scalableminds/webknossos/pull/3398)
- Improved performance for flight mode. [#3392](https://github.com/scalableminds/webknossos/pull/3392)

### Fixed

- Fixed a bug where the initial onboarding setup failed if automatic initial data was disabled. [#3421](https://github.com/scalableminds/webknossos/pull/3421)
- Fixed a permission issue in the try setup.
- Fixed a bug where the guessed bounding box for datasets that do not start at (0,0,0) was too large. [#3437](https://github.com/scalableminds/webknossos/pull/3437)
- Fixed a bug where dataset list refresh failed when datasets for non-existing organizations were reported. [#3438](https://github.com/scalableminds/webknossos/pull/3438)
- Editing team access rights for datasets now works even if the datastore has no disk write access. [#3411](https://github.com/scalableminds/webknossos/pull/3411)
- Fixed a bug where the form values when editing TaskTypes were missing. [#3451](https://github.com/scalableminds/webknossos/pull/3451)
- Fixed a bug which caused RGB data to not render correctly. [#3455](https://github.com/scalableminds/webknossos/pull/3455)

### Removed

- Removed support to watch additional dataset directories, no longer automatically creating symbolic links to the main directory. [#3416](https://github.com/scalableminds/webknossos/pull/3416)

## [18.11.0](https://github.com/scalableminds/webknossos/releases/tag/18.11.0) - 2018-10-29

[Commits](https://github.com/scalableminds/webknossos/compare/18.10.0...18.11.0)

### Highlights

- Skeleton and volume tracings will be more unified, resulting in hybrid tracings that can contain both structures:
  - Hybrid tracings are now enabled by default. They allow to combine the functionality of skeleton and volume annotations in one tracing. [#3399](https://github.com/scalableminds/webknossos/pull/3399)
  - Old volume tracing versions now also can be restored. Access it through the dropdown next to the Save button. [#3349](https://github.com/scalableminds/webknossos/pull/3349)
- The tracing view was improved:
  - The info tab in tracing views now displays the extent of the current dataset. [#3371](https://github.com/scalableminds/webknossos/pull/3371).
  - A User can now have multiple layouts for tracing views. [#3299](https://github.com/scalableminds/webknossos/pull/3299)
  - More layouting improvements: [#3256](https://github.com/scalableminds/webknossos/pull/3256) [#3256](https://github.com/scalableminds/webknossos/pull/3256) [#3272](https://github.com/scalableminds/webknossos/pull/3272)

### Added

- Added support for duplicate dataset names for different organizations. [#3137](https://github.com/scalableminds/webknossos/pull/3137)
- Extended the version restore view and added a view to restore older versions of a volume tracing. Access it through the dropdown next to the Save button. [#3349](https://github.com/scalableminds/webknossos/pull/3349)
- Added support to watch additional dataset directories, automatically creating symbolic links to the main directory. [#3330](https://github.com/scalableminds/webknossos/pull/3330)
- Added a button to the users list view that revokes admin rights from all selected users. [#3378](https://github.com/scalableminds/webknossos/pull/3378)
- Hybrid tracings are now enabled by default. They allow to combine the functionality of skeleton and volume annotations in one tracing. [#3399](https://github.com/scalableminds/webknossos/pull/3399)
- A User can now have multiple layouts for tracing views. [#3299](https://github.com/scalableminds/webknossos/pull/3299)
- Added support for datasets with sparse resolutions (e.g., [[1, 1, 1], [16, 16, 16]]). [#3406](https://github.com/scalableminds/webknossos/pull/3406)
- The info tab in tracing views now displays the extent of the current dataset. [#3371](https://github.com/scalableminds/webknossos/pull/3371).

### Changed

- The UI for editing experience domains of users was improved. [#3254](https://github.com/scalableminds/webknossos/pull/3254)
- The tracing layout was changed to be more compact. [#3256](https://github.com/scalableminds/webknossos/pull/3256)
- It is no longer possible to draw outside of a viewport with the brush tool in volume tracing. [#3283](https://github.com/scalableminds/webknossos/pull/3283)
- There is now a separate tracingstore module, the datastore is no longer responsible for saving tracings. [#3281](https://github.com/scalableminds/webknossos/pull/3281)
- The version history view shows versions grouped by day and time now. [#3365](https://github.com/scalableminds/webknossos/pull/3365)
- Users can now access the annotations of other users (of the same organization) given the link, even if they are non-public. [#3348](https://github.com/scalableminds/webknossos/pull/3348)

### Fixed

- Fixed a layouting issue which occurred on a fresh page load when the layout was scaled to be bigger than the available space. [#3256](https://github.com/scalableminds/webknossos/pull/3256)
- Fixed overlap in comment tab for long tree names or comments. [#3272](https://github.com/scalableminds/webknossos/pull/3272)
- Fixed that CTRL + Shift + F opens two search popovers in the tracing view. Instead, the shortcut will only open the tree search now. [#3407](https://github.com/scalableminds/webknossos/pull/3407)
- Fixed a bug which caused data to not be displayed correctly if adjacent data does not exist.[#3270](https://github.com/scalableminds/webknossos/pull/3270)
- Fixed a bug which caused data to not be displayed correctly if adjacent data does not exist. [#3270](https://github.com/scalableminds/webknossos/pull/3270)
- Fixed a bug which caused initial rendering to sometimes miss some buckets. [#3262](https://github.com/scalableminds/webknossos/pull/3262)
- Fixed a bug which caused the save-button to never show success for volume tracings. [#3267](https://github.com/scalableminds/webknossos/pull/3267)
- Fixed a rendering bug which caused data to turn black sometimes when moving around. [#3409](https://github.com/scalableminds/webknossos/pull/3409)

## [18.10.0](https://github.com/scalableminds/webknossos/releases/tag/18.10.0) - 2018-09-22

[Commits](https://github.com/scalableminds/webknossos/compare/18.09.0...18.10.0)

### Highlights

- WebKnossos is documented now! Check it out: https://docs.webknossos.org [#3011](https://github.com/scalableminds/webknossos/pull/3011)
- There are multiple improvements of the tracing view:
  - Added customizable layouting to the tracing view. [#3070](https://github.com/scalableminds/webknossos/pull/3070)
  - Improved general performance of the tracing view by leveraging web workers. [#3162](https://github.com/scalableminds/webknossos/pull/3162)
  - Added a view to restore any older version of a skeleton tracing. Access it through the dropdown next to the Save button. [#3194](https://github.com/scalableminds/webknossos/pull/3194)
  - And more usability improvements: [#3126](https://github.com/scalableminds/webknossos/pull/3126), [#3066](https://github.com/scalableminds/webknossos/pull/3066)
- Project administration got some UI improvements: [#3077](https://github.com/scalableminds/webknossos/pull/3077), [#3224](https://github.com/scalableminds/webknossos/pull/3224), [#3233](https://github.com/scalableminds/webknossos/pull/3233)
- Improved security by enabling http security headers. [#3084](https://github.com/scalableminds/webknossos/pull/3084)

### Added

- Added URLs to the tabs in the dashboard. [#3183](https://github.com/scalableminds/webknossos/pull/3183)
- Improved security by enabling http security headers. [#3084](https://github.com/scalableminds/webknossos/pull/3084)
- Added the possibility to write markdown in the annotation description. [#3081](https://github.com/scalableminds/webknossos/pull/3081)
- Added a view to restore any older version of a skeleton tracing. Access it through the dropdown next to the Save button. [#3194](https://github.com/scalableminds/webknossos/pull/3194)
  ![version-restore-highlight](https://user-images.githubusercontent.com/1702075/45428378-6842d380-b6a1-11e8-88c2-e4ffcd762cd5.png)
- Added customizable layouting to the tracing view. [#3070](https://github.com/scalableminds/webknossos/pull/3070)
- Added the brush size to the settings on the left in volume tracing. The size can now also be adjusted by using only the keyboard. [#3126](https://github.com/scalableminds/webknossos/pull/3126)
- Added a user documentation for webKnossos [#3011](https://github.com/scalableminds/webknossos/pull/3011)
- Tree groups can now be activated. This allows to rename a tree group analogous to renaming a tree. Also, toggling the visibility of a tree group can now be done by using the shortcuts "1" and "2". [#3066](https://github.com/scalableminds/webknossos/pull/3066)
- Added the possibility to upload multiple NML files during task creation, even if they are not in a zip archive
- Added the possibility to supply a dedicated "sorting date" for datasets to change the sorting order in the gallery view, by default the creation date is used [#3124](https://github.com/scalableminds/webknossos/pull/3124)
- Added bar-chart visualization to project progress report. [#3224](https://github.com/scalableminds/webknossos/pull/3224)
- Added a button to collapse all comments. [#3215](https://github.com/scalableminds/webknossos/pull/3215)
- The datasets in the dashboard are now sorted according to their user-specific usage. As a result, relevant datasets should appear at the top of the list. [#3206](https://github.com/scalableminds/webknossos/pull/3206)
- 3D Meshes can now be imported into the tracing view by uploading corresponding STL files. [#3242](https://github.com/scalableminds/webknossos/pull/3242)

### Changed

- The modal used to change the experience of users by admins got a rework. [#3077](https://github.com/scalableminds/webknossos/pull/3077)
- During task creation, specifying an experience domain is now possible by choosing from existing domains. [#3233](https://github.com/scalableminds/webknossos/pull/3233)
- Unified the search functionality within webKnossos to implement an AND logic everyhwere. [#3228](https://github.com/scalableminds/webknossos/pull/3228)
- Renamed "Soma Clicking" to "Single-Node-Tree Mode". [#3141](https://github.com/scalableminds/webknossos/pull/3141/files)
- The fallback segmentation layer attribute of volume tracings is now persisted to NML/ZIP files. Upon re-upload, only volume tracings with this attribute will show a fallback layer. Use `tools/volumeAddFallbackLayer.py` to add this attribute to existing volume tracings. [#3088](https://github.com/scalableminds/webknossos/pull/3088)
- When splitting a tree, the split part that contains the initial node will now keep the original tree name and id. [#3145](https://github.com/scalableminds/webknossos/pull/3145)
- Improve error messages for parsing faulty NMLs. [#3227](https://github.com/scalableminds/webknossos/pull/3227)
- Finished tasks will be displayed with less details and sorted by their finishing date in the dashboard. [#3202](https://github.com/scalableminds/webknossos/pull/3202)
- Improved layouting for narrow screens. [#3226](https://github.com/scalableminds/webknossos/pull/3226)
- The welcome header will now also show on the default page if there are no existing organisations. [#3133](https://github.com/scalableminds/webknossos/pull/3133)
- Simplified the sharing of tracings. Users can simply copy the active URL from the browser's URL bar to share a tracing (assuming the tracing is public). [#3176](https://github.com/scalableminds/webknossos/pull/3176)
- Improved general performance of the tracing view by leveraging web workers. [#3162](https://github.com/scalableminds/webknossos/pull/3162)
- Improved overall drag-and-drop behavior by preventing the browser from opening the dragged file when the actual drag target was missed. [#3222](https://github.com/scalableminds/webknossos/pull/3222)
- The checkboxes in the user list view will clear now after the experience domains of users have been changed. [#3178](https://github.com/scalableminds/webknossos/pull/3178)
- Resetting a user's task requires a confirmation now. [#3181](https://github.com/scalableminds/webknossos/pull/3181)

### Fixed

- Fixed a bug where large volume downloads contained invalid data.zip archives. [#3086](https://github.com/scalableminds/webknossos/pull/3086)
- Fixed the sorting of the dashboard task list and explorative annotation list. [#3153](https://github.com/scalableminds/webknossos/pull/3153)
- Fixed a missing notification when a task annotation was reset. [#3207](https://github.com/scalableminds/webknossos/pull/3207)
- Fixed a bug where non-privileged users were wrongly allowed to pause/unpause projects. [#3097](https://github.com/scalableminds/webknossos/pull/3097)
- Fixed a bug in copy-segmentation-slice feature. [#3245](https://github.com/scalableminds/webknossos/pull/3245)
- Fixed a regression bug which caused the initial data loading to fail sometimes. [#3149](https://github.com/scalableminds/webknossos/pull/3149)
- Fixed a bug which caused a blank screen sometimes when the user is not logged in. [#3167](https://github.com/scalableminds/webknossos/pull/3167)
- Fixed a bug where NML downloads of Task Annotations failed. [#3166](https://github.com/scalableminds/webknossos/pull/3166)
- Fixed a bug where viewing Compound Annotations (such as all tasks for a project in one view) failed. [#3174](https://github.com/scalableminds/webknossos/pull/3174)

### Removed

- Removed the automatic redirect to the onboarding page from the default page if there are no existing organisations. [#3133](https://github.com/scalableminds/webknossos/pull/3133)

## [18.09.0](https://github.com/scalableminds/webknossos/releases/tag/18.09.0) - 2018-08-20

[Commits](https://github.com/scalableminds/webknossos/compare/18.08.0...18.09.0)

### Highlights

- The dashboard gallery loads faster [#3036](https://github.com/scalableminds/webknossos/pull/3036) and tracings in the dashboard can show their descriptions [#3035](https://github.com/scalableminds/webknossos/pull/3035).
- Managing new users got easier through "new inactive users" notifications [#2994](https://github.com/scalableminds/webknossos/pull/2994), and also team managers can activate them now [#3050](https://github.com/scalableminds/webknossos/pull/3050).
- Improved the UI for sharing datasets and tracings [#3029](https://github.com/scalableminds/webknossos/pull/3029).
- The tracing view got a progress-indicator [#2935](https://github.com/scalableminds/webknossos/pull/2935) and scale-bars [#3049](https://github.com/scalableminds/webknossos/pull/3049).
- When merging datasets within a tracing via the merge-modal, the user can choose whether the merge should be executed directly in the currently opened tracing. Alternatively, a new annotation can be created which is accessible via the dashboard, as before [#2935](https://github.com/scalableminds/webknossos/pull/2935).

### Added

- Added two new properties to mapping json files. The `colors: [<hsvHueValue1>, <hsvHueValue2>, ...]` property can be used to specify up to 256 custom colors for the first 256 equivalence classes of the mapping. The `hideUnmappedIds: <true|false>` property indicates whether segments that were not mapped should be rendered transparently or not. [#2965](https://github.com/scalableminds/webknossos/pull/2965)
- Added a button for refreshing the dataset in the backend cache. [#2975](https://github.com/scalableminds/webknossos/pull/2975)
- Added the possibility to see the description of a tracing within the dashboard. [#3035](https://github.com/scalableminds/webknossos/pull/3035)
- Comments of tracing trees can now be cycled through by keeping n and p pressed. [#3041](https://github.com/scalableminds/webknossos/pull/3041)
- All dates in webknossos will be shown in the browser's timezone. On hover, a tooltip will show the date in UTC. [#2916](https://github.com/scalableminds/webknossos/pull/2916) ![image](https://user-images.githubusercontent.com/2486553/42888385-74c82bc0-8aa8-11e8-9c3e-7cfc90ce93bc.png)
- When merging datasets within a tracing via the merge-modal, the user can choose whether the merge should be executed directly in the currently opened tracing. Alternatively, a new annotation can be created which is accessible via the dashboard (as it has been before).
- Added shortcuts for moving along the current tracing direction in orthogonal mode. Pressing 'e' (and 'r' for the reverse direction) will move along the "current direction", which is defined by the vector between the last two created nodes.
- Added a banner to the user list to notify admins of new inactive users that need to be activated. [#2994](https://github.com/scalableminds/webknossos/pull/2994)
- When a lot of changes need to be persisted to the server (e.g., after importing a large NML), the save button will show a percentage-based progress indicator.
- Changing tabs in a tracing view will not disable the keyboard shortcuts anymore. [#3042](https://github.com/scalableminds/webknossos/pull/3042)
- Added the possibility for admins to see and transfer all active tasks of a project to a single user in the project tab[#2863](https://github.com/scalableminds/webknossos/pull/2863)
- Added the possibility to import multiple NML files into the active tracing. This can be done by dragging and dropping the files directly into the tracing view. [#2908](https://github.com/scalableminds/webknossos/pull/2908)
- Added placeholders and functionality hints to (nearly) empty lists and tables in the admin views. [#2969](https://github.com/scalableminds/webknossos/pull/2969)
- Added the possibility to copy volume tracings to own account
- During the import of multiple NML files, the user can select an option to automatically create a group per file so that the imported trees are organized in a hierarchy. [#2908](https://github.com/scalableminds/webknossos/pull/2908)
- Added the option to display scale bars in the viewports for orthogonal mode. [#3049](https://github.com/scalableminds/webknossos/pull/3049)
- Added functions to the front-end API to activate a tree and to change the color of a tree. [#2997](https://github.com/scalableminds/webknossos/pull/2997)
- When a new team or project is created, invalid names will be directly marked in red. [#3034](https://github.com/scalableminds/webknossos/pull/3034)
- Added an error message to the NML upload if the needed permissions are missing for the upload. [#3051](https://github.com/scalableminds/webknossos/pull/3051)
- Comments can now contain references to nodes (`#<nodeid>`) or positions (`#(<x,y,z>)`). Clicking on such a reference activates the respective node or position and centers it. [#2950](https://github.com/scalableminds/webknossos/pull/2950)
- Added a default text to the task view to indicate, that no users are assigned to a task. [#3030](https://github.com/scalableminds/webknossos/issues/3030)

### Changed

- Added a checkbox to disable the warning when deleting a tree. An accidentally deleted tree can easily be restored using the Undo functionality. [#2995](https://github.com/scalableminds/webknossos/pull/2995)
- Improved the UI for sharing datasets and tracings. [#3029](https://github.com/scalableminds/webknossos/pull/3029)
- Team managers are now allowed to activate users (previously admin-only) [#3050](https://github.com/scalableminds/webknossos/pull/3050)
- Improved the loading time of datasets in the dashboard. [#3036](https://github.com/scalableminds/webknossos/pull/3036)

### Fixed

- Fixed a bug where unloaded data was sometimes shown as black instead of gray. [#2963](https://github.com/scalableminds/webknossos/pull/2963)
- Fixed that URLs linking to a certain position in a dataset or tracing always led to the position of the active node. [#2960](https://github.com/scalableminds/webknossos/pull/2960)
- Fixed that setting a bounding box in view mode did not work. [#3015](https://github.com/scalableminds/webknossos/pull/3015)
- Fixed a bug where viewing Compound Annotations (such as viewing all instances of a task at once) failed with a permission issue. [#3023](https://github.com/scalableminds/webknossos/pull/3023)
- Fixed that the segmentation layer is loaded from the server even when the segmentation opacity is set to 0. [#3067](https://github.com/scalableminds/webknossos/pull/3067)
- Fixed a bug where the team name was not displayed in the task types view of admins. [#3053](https://github.com/scalableminds/webknossos/pull/3053)

## [18.08.0](https://github.com/scalableminds/webknossos/releases/tag/18.08.0) - 2018-07-23

[Commits](https://github.com/scalableminds/webknossos/compare/18.07.0...18.08.0)

### Highlights

- Performance improvements for the tracing views. #2709 #2724 #2821
- Added onboarding flow for initial setup of WebKnossos. #2859
- The dataset gallery got a redesign with mobile support. #2761
- Improved the import dialog for datasets. Important fields can now be edited via form inputs instead of having to change the JSON. The JSON is still changeable when enabling an "Advanced" mode. #2881
- Added possibility to share a special link to invite users to join your organization. Following that link, the sign-up form will automatically register the user for the correct organization. #2898

### Added

- Added release version to navbar [#2888](https://github.com/scalableminds/webknossos/pull/2888)
- Users can view datasets in a table from the dashboard. That view also allows to create explorational tracings (which had to be done via the gallery view for non-admins before). [#2866](https://github.com/scalableminds/webknossos/pull/2866)
- Added the task bounding box of a skeleton tracing to NML files. [#2827](https://github.com/scalableminds/webknossos/pull/2827) \
   Example: `<taskBoundingBox topLeftX="0" topLeftY="0" topLeftZ="0" width="512" height="512" depth="512" />`
- Added the possibility to kick a user out of the organization team. [#2801](https://github.com/scalableminds/webknossos/pull/2801)
- Added a mandatory waiting interval of 10 seconds when getting a task with a new task type. The modal containing the task description cannot be closed earlier. These ten seconds should be used to fully understand the new task type. [#2793](https://github.com/scalableminds/webknossos/pull/2793)
- Added possibility to share a special link to invite users to join your organization. Following that link, the sign-up form will automatically register the user for the correct organization. [#2898](https://github.com/scalableminds/webknossos/pull/2898)
- Added more debugging related information in case of unexpected errors. The additional information can be used when reporting the error. [#2766](https://github.com/scalableminds/webknossos/pull/2766)
- Added permission for team managers to create explorational tracings on datasets without allowed teams. [#2758](https://github.com/scalableminds/webknossos/pull/2758)
- Added higher-resolution images for dataset gallery thumbnails. [#2745](https://github.com/scalableminds/webknossos/pull/2745)
- Added permission for admins to get tasks from all projects in their organization. [#2728](https://github.com/scalableminds/webknossos/pull/2728)
- Added the shortcut to copy the currently hovered cell id (CTRL + I) to non-volume-tracings, too. [#2726](https://github.com/scalableminds/webknossos/pull/2726)
- Added permission for team managers to refresh datasets. [#2688](https://github.com/scalableminds/webknossos/pull/2688)
- Added backend-unit-test setup and a first test for NML validation. [#2829](https://github.com/scalableminds/webknossos/pull/2829)
- Added progress indicators to the save button for cases where the saving takes some time (e.g., when importing a large NML). [#2947](https://github.com/scalableminds/webknossos/pull/2947)
- Added the possibility to not sort comments by name. When clicking the sort button multiple times, sorting is switched to sort by IDs. [#2915](https://github.com/scalableminds/webknossos/pull/2915)
- Added displayName for organizations. [#2869](https://github.com/scalableminds/webknossos/pull/2869)
- Added onboarding flow for initial setup of WebKnossos. [#2859](https://github.com/scalableminds/webknossos/pull/2859)
- Added the possibility to show the task in a random order. [#2860](https://github.com/scalableminds/webknossos/pull/2860)

### Changed

- Improved the search functionality in the datasets view. The datasets will be sorted so that the best match is shown first. If a different sorting is desired, the sorting-arrows in the columns can still be used to change the sorting criteria. [#2834](https://github.com/scalableminds/webknossos/pull/2834)
- Improved performance in orthogonal mode. [#2821](https://github.com/scalableminds/webknossos/pull/2821)
- When deleting the last node of a tree, that tree will not be removed automatically anymore. Instead, the tree will just be empty. To remove that active tree, the "delete" shortcut can be used again. [#2806](https://github.com/scalableminds/webknossos/pull/2806)
- Renamed "Cancel" to "Reset and Cancel" for tasks. [#2910](https://github.com/scalableminds/webknossos/pull/2910)
- Changed the type of the initial node of new tasks to be a branchpoint (if not created via NML). [#2799](https://github.com/scalableminds/webknossos/pull/2799)
- The dataset gallery got a redesign with mobile support. [#2761](https://github.com/scalableminds/webknossos/pull/2761)
- Improved the performance of saving large changes to a tracing (e.g., when importing a large NML). [#2947](https://github.com/scalableminds/webknossos/pull/2947)
- Improved loading speed of buckets. [#2724](https://github.com/scalableminds/webknossos/pull/2724)
- Changed the task search, when filtered by user, to show all instead of just active tasks (except for canceled tasks). [#2774](https://github.com/scalableminds/webknossos/pull/2774)
- Improved the import dialog for datasets. Important fields can now be edited via form inputs instead of having to change the JSON. The JSON is still changeable when enabling an "Advanced" mode. [#2881](https://github.com/scalableminds/webknossos/pull/2881)
- Hid old paused projects in the project progress report even if they have open instances. [#2768](https://github.com/scalableminds/webknossos/pull/2768)
- Excluded canceled tasks and base tracings from the list at `api/projects/:name/usersWithOpenTasks`. [#2765](https://github.com/scalableminds/webknossos/pull/2765)
- Streamlined the order in which initial buckets are loaded when viewing a dataset. [#2749](https://github.com/scalableminds/webknossos/pull/2749)
- Reduced the number of scenarios in which segmentation-related warnings are shown (e.g, not for skeleton tracings when there are multiple resolutions for segmentations anyway). [#2715](https://github.com/scalableminds/webknossos/pull/2715)
- Email addresses for notifications about new users and about task overtime are no longer specified instance-wide but once per organization. [#2939](https://github.com/scalableminds/webknossos/pull/2939)
- Improved tracing view page load performance by decreasing WebGL shader compilation time. [#2709](https://github.com/scalableminds/webknossos/pull/2709)
- Improved error reporting for project progress page. [#2955](https://github.com/scalableminds/webknossos/pull/2955)
- Redesigned the user task list to make it easier to read the whole task description. [#2861](https://github.com/scalableminds/webknossos/pull/2861)

### Fixed

- Fixed a bug which caused segmentation data to be requested as four-bit when four-bit-mode was enabled. [#2828](https://github.com/scalableminds/webknossos/pull/2828)
- Fixed a bug where possible comments or branchpoints sometimes were not properly deleted when deleting a node. [2897](https://github.com/scalableminds/webknossos/pull/2897)
- Fixed a bug which caused projects to be unpaused when the project priority was changed. [#2795](https://github.com/scalableminds/webknossos/pull/2795)
- Fixed an unnecessary warning when deleting a tree in a task, that warned about deleting the initial node although the initial node was not contained in the deleted tree. [#2812](https://github.com/scalableminds/webknossos/pull/2812)
- Fixed a bug where the comment tab was scrolled into view horizontally if a node with a comment was activated. [#2805](https://github.com/scalableminds/webknossos/pull/2805)
- Fixed a bug in for Firefox users where a long tree list created an unnecessary scroll region. [#2787](https://github.com/scalableminds/webknossos/pull/2787)
- Fixed clicking on a task type within the task list page, so that the task type page will actually only show the linked task type. [#2769](https://github.com/scalableminds/webknossos/pull/2769)
- Fixed clicking on a project within the task list page, so that the project page will actually only show the linked project. [#2759](https://github.com/scalableminds/webknossos/pull/2759)
- Fixed a bug in the front-end API's `setMapping` call which caused ignored calls if the provided object was mutated. [#2921](https://github.com/scalableminds/webknossos/pull/2921)
- Fixed a bug where cell IDs in the segmentation tab were not shown for all zoomsteps. [#2726](https://github.com/scalableminds/webknossos/pull/2726)
- Fixed the naming of the initial tree in tasks. [#2689](https://github.com/scalableminds/webknossos/pull/2689)
- Fixed a regression affecting node selection, shortcuts and 3d viewport navigation. [#2673](https://github.com/scalableminds/webknossos/pull/2673)
- Fixed the dataset zip upload for datasets, which only have one data layer and no config file. [#2840](https://github.com/scalableminds/webknossos/pull/2840)
- Fixed a bug where task deletion broke the task listing for users who had active annotations for the task [#2884](https://github.com/scalableminds/webknossos/pull/2884)
- Fixed that decimal scales (e.g., 11.24, 11.24, 30) couldn't be defined for datasets in "simple" mode. [#2912](https://github.com/scalableminds/webknossos/pull/2912)

## [18.07.0](https://github.com/scalableminds/webknossos/releases/tag/18.07.0) - 2018-07-05

First release<|MERGE_RESOLUTION|>--- conflicted
+++ resolved
@@ -10,12 +10,9 @@
 [Commits](https://github.com/scalableminds/webknossos/compare/19.12.0...HEAD)
 
 ### Added
-<<<<<<< HEAD
 - Added a scale to the y-axis of histograms to indicate the logarithmic representation. Additionally, small histogram values are smoothed out. [#4349](https://github.com/scalableminds/webknossos/pull/4349)
-=======
-- Added a new way of sharing annotations. You can share your annotations with selected teams. These annotations appear in the Shared Annotations Tab in the dashboard.
-
->>>>>>> 18f48ba2
+- Added a new way of sharing annotations. You can share your annotations with selected teams. These annotations appear in the Shared Annotations Tab in the dashboard. [#4304](https://github.com/scalableminds/webknossos/pull/4304)
+
 ### Changed
 -
 
