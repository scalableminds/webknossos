# Changelog (Unreleased)

All notable (yet unreleased) user-facing changes to webknossos are documented in this file.
See `CHANGELOG.released.md` for the changes which are part of official releases.

The format is based on [Keep a Changelog](http://keepachangelog.com/en/1.0.0/)
and this project adheres to [Calendar Versioning](http://calver.org/) `0Y.0M.MICRO`.
For upgrade instructions, please check the [migration guide](MIGRATIONS.released.md).

## Unreleased
[Commits](https://github.com/scalableminds/webknossos/compare/22.09.0...HEAD)

### Added
- Zarr-based remote dataset import now also works for public AWS S3 endpoints with no credentials. [#6421](https://github.com/scalableminds/webknossos/pull/6421)
- Added a context menu option to extract the shortest path between two nodes as a new tree. Select the source node and open the context menu by right-clicking on another node in the same tree. [#6423](https://github.com/scalableminds/webknossos/pull/6423)
<<<<<<< HEAD
- Add setting for gamma correction for color and grayscale layers in the left sidebar. [#6439](https://github.com/scalableminds/webknossos/pull/6439)
=======
- Added a context menu option to separate an agglomerate skeleton using Min-Cut. Activate the Proofreading tool, select the source node and open the context menu by right-clicking on the target node which you would like to separate through Min-Cut. [#6361](https://github.com/scalableminds/webknossos/pull/6361)
- Added a "clear" button to reset skeletons/meshes after successful mergers/split. [#6459](https://github.com/scalableminds/webknossos/pull/6459)
- The proofreading tool now supports merging and splitting (via min-cut) agglomerates by rightclicking a segment (and not a node). Note that there still has to be an active node so that both partners of the operation are defined. [#6464](https://github.com/scalableminds/webknossos/pull/6464)
>>>>>>> 18f7d414

### Changed
- Sharing links are shortened by default. Within the sharing modal, this shortening behavior can be disabled. [#6461](https://github.com/scalableminds/webknossos/pull/6461)
- Removed optional "resolution" parameter from /datasets/:organizationName/:dataSetName/layers/:dataLayerName/data route. Use mag instead. [#6479](https://github.com/scalableminds/webknossos/pull/6479)

### Fixed
- Fixed sharing button for users who are currently visiting a dataset or annotation which was shared with them. [#6438](https://github.com/scalableminds/webknossos/pull/6438)
- Fixed the duplicate function for annotations with an editable mapping (a.k.a. supervoxel proofreading) layer. [#6446](https://github.com/scalableminds/webknossos/pull/6446)
- Fixed isosurface loading for volume annotations with mappings. [#6458](https://github.com/scalableminds/webknossos/pull/6458)
- Fixed importing of remote datastore (e.g., zarr) when datastore is set up separately. [#6462](https://github.com/scalableminds/webknossos/pull/6462)
- Fixed a crash which could happen when using the "Automatically clip histogram" feature in certain scenarios. [#6433](https://github.com/scalableminds/webknossos/pull/6433)
- Fixed loading agglomeate skeletons for agglomerate ids larger than 2^31. [#6472](https://github.com/scalableminds/webknossos/pull/6472)

### Removed

### Breaking Changes<|MERGE_RESOLUTION|>--- conflicted
+++ resolved
@@ -13,13 +13,10 @@
 ### Added
 - Zarr-based remote dataset import now also works for public AWS S3 endpoints with no credentials. [#6421](https://github.com/scalableminds/webknossos/pull/6421)
 - Added a context menu option to extract the shortest path between two nodes as a new tree. Select the source node and open the context menu by right-clicking on another node in the same tree. [#6423](https://github.com/scalableminds/webknossos/pull/6423)
-<<<<<<< HEAD
 - Add setting for gamma correction for color and grayscale layers in the left sidebar. [#6439](https://github.com/scalableminds/webknossos/pull/6439)
-=======
 - Added a context menu option to separate an agglomerate skeleton using Min-Cut. Activate the Proofreading tool, select the source node and open the context menu by right-clicking on the target node which you would like to separate through Min-Cut. [#6361](https://github.com/scalableminds/webknossos/pull/6361)
 - Added a "clear" button to reset skeletons/meshes after successful mergers/split. [#6459](https://github.com/scalableminds/webknossos/pull/6459)
 - The proofreading tool now supports merging and splitting (via min-cut) agglomerates by rightclicking a segment (and not a node). Note that there still has to be an active node so that both partners of the operation are defined. [#6464](https://github.com/scalableminds/webknossos/pull/6464)
->>>>>>> 18f7d414
 
 ### Changed
 - Sharing links are shortened by default. Within the sharing modal, this shortening behavior can be disabled. [#6461](https://github.com/scalableminds/webknossos/pull/6461)
