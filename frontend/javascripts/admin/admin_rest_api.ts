import ResumableJS from "resumablejs";
import _ from "lodash";
import dayjs from "dayjs";
import type {
  APIActiveUser,
  APIAnnotation,
  APIAnnotationInfo,
  APIAnnotationType,
  APIAnnotationVisibility,
  APIAnnotationWithTask,
  APIBuildInfo,
  APIConnectomeFile,
  APIDataSource,
  APIDataSourceWithMessages,
  APIDataStore,
  APIDataset,
  APIDatasetId,
  APIFeatureToggles,
  APIHistogramData,
  APIMapping,
  APIMaybeUnimportedDataset,
  APIMeshFile,
  APIAvailableTasksReport,
  APIOrganization,
  APIOrganizationCompact,
  APIProject,
  APIProjectCreator,
  APIProjectProgressReport,
  APIProjectUpdater,
  APIProjectWithStatus,
  APIPublication,
  APIResolutionRestrictions,
  APIScript,
  APIScriptCreator,
  APIScriptUpdater,
  APITask,
  APITaskType,
  APITeam,
  APITimeInterval,
  APITimeTracking,
  APITracingStore,
  APIUpdateActionBatch,
  APIUser,
  APIUserLoggedTime,
  APIUserTheme,
  AnnotationLayerDescriptor,
  AnnotationViewConfiguration,
  EditableLayerProperties,
  ExperienceDomainList,
  ServerTracing,
  TracingType,
  ServerEditableMapping,
  APICompoundType,
  ZarrPrivateLink,
  VoxelyticsWorkflowReport,
  VoxelyticsChunkStatistics,
  ShortLink,
  VoxelyticsWorkflowListing,
  APIPricingPlanStatus,
  VoxelyticsLogLine,
  APIUserCompact,
  APIDatasetCompact,
  MaintenanceInfo,
  AdditionalCoordinate,
  LayerLink,
} from "types/api_flow_types";
import { APIAnnotationTypeEnum } from "types/api_flow_types";
import type { LOG_LEVELS, Vector2, Vector3 } from "oxalis/constants";
import Constants, { ControlModeEnum } from "oxalis/constants";
import type {
  DatasetConfiguration,
  PartialDatasetConfiguration,
  Tracing,
  TraceOrViewCommand,
  MappingType,
  VolumeTracing,
  UserConfiguration,
} from "oxalis/store";
import type { NewTask, TaskCreationResponseContainer } from "admin/task/task_create_bulk_view";
import type { QueryObject } from "admin/task/task_search_form";
import { V3 } from "libs/mjs";
import type { Versions } from "oxalis/view/version_view";
import { enforceValidatedDatasetViewConfiguration } from "types/schemas/dataset_view_configuration_defaults";
import { parseProtoTracing } from "oxalis/model/helpers/proto_helpers";
import type { RequestOptions } from "libs/request";
import Request from "libs/request";
import type { Message } from "libs/toast";
import Toast from "libs/toast";
import * as Utils from "libs/utils";
import messages from "messages";
import window, { location } from "libs/window";
import { SaveQueueType } from "oxalis/model/actions/save_actions";
import { DatasourceConfiguration } from "types/schemas/datasource.types";
import { doWithToken } from "./api/token";
import BoundingBox from "oxalis/model/bucket_data_handling/bounding_box";
import { ArbitraryObject } from "types/globals";
<<<<<<< HEAD
import { assertResponseLimit } from "./api/api_utils";
=======
import { AnnotationTypeFilterEnum } from "./statistic/project_and_annotation_type_dropdown";

const MAX_SERVER_ITEMS_PER_RESPONSE = 1000;
>>>>>>> bbfc4ef3

export * from "./api/token";
export * from "./api/jobs";
export * as meshV3 from "./api/mesh_v3";
export * as meshV0 from "./api/mesh_v0";

type NewTeam = {
  readonly name: string;
};

export function sendAnalyticsEvent(
  eventType: string,
  eventProperties: Record<string, any> = {},
): void {
  // Note that the Promise from sendJSONReceiveJSON is not awaited or returned here,
  // since failing analytics events should not have an impact on the application logic.
  Request.sendJSONReceiveJSON(`/api/analytics/${eventType}`, {
    method: "POST",
    data: eventProperties,
    showErrorToast: false,
  });
}
export function sendFailedRequestAnalyticsEvent(
  requestType: string,
  error: Record<string, any>,
  requestProperties: ArbitraryObject,
): void {
  const eventProperties = {
    request_type: requestType,
    request_properties: requestProperties,
    status: error.status || 0,
    messages: error.messages || [],
  };
  sendAnalyticsEvent("request_failed", eventProperties);
}

// ### Users
export async function loginUser(formValues: {
  email: string;
  password: string;
}): Promise<[APIUser, APIOrganization]> {
  await Request.sendJSONReceiveJSON("/api/auth/login", {
    data: formValues,
  });
  const activeUser = await getActiveUser();
  const organization = await getOrganization(activeUser.organization);

  return [activeUser, organization];
}

export async function getUsers(): Promise<Array<APIUser>> {
  const users = await Request.receiveJSON("/api/users");
  assertResponseLimit(users);
  return users;
}

export async function getTeamManagerOrAdminUsers(): Promise<Array<APIUser>> {
  const users = await Request.receiveJSON("/api/users?isTeamManagerOrAdmin=true");
  assertResponseLimit(users);
  return users;
}

export async function getAdminUsers(): Promise<Array<APIUser>> {
  const users = await Request.receiveJSON("/api/users?isAdmin=true");
  assertResponseLimit(users);
  return users;
}

export async function getEditableUsers(): Promise<Array<APIUser>> {
  const users = await Request.receiveJSON("/api/users?isEditable=true");
  assertResponseLimit(users);
  return users;
}

export function getUser(userId: string): Promise<APIUser> {
  return Request.receiveJSON(`/api/users/${userId}`);
}

export function updateUser(newUser: Partial<APIUser>): Promise<APIUser> {
  return Request.sendJSONReceiveJSON(`/api/users/${newUser.id}`, {
    method: "PATCH",
    data: newUser,
  });
}

export function updateNovelUserExperienceInfos(
  user: APIUser,
  novelUserExperienceShape: Record<string, any>,
): [APIUser, Promise<APIUser>] {
  const novelUserExperienceInfos = {
    ...user.novelUserExperienceInfos,
    ...novelUserExperienceShape,
  };
  const newUserSync = { ...user, novelUserExperienceInfos };
  const newUserAsync = Request.sendJSONReceiveJSON(
    `/api/users/${user.id}/novelUserExperienceInfos`,
    {
      method: "PUT",
      data: novelUserExperienceInfos,
    },
  );
  return [newUserSync, newUserAsync];
}

export function updateLastTaskTypeIdOfUser(
  userId: string,
  lastTaskTypeId: string,
): Promise<APIUser> {
  return Request.sendJSONReceiveJSON(`/api/users/${userId}/taskTypeId`, {
    method: "PUT",
    data: {
      lastTaskTypeId,
    },
  });
}

export function updateSelectedThemeOfUser(
  userId: string,
  selectedTheme: APIUserTheme,
): Promise<APIUser> {
  return Request.sendJSONReceiveJSON(`/api/users/${userId}/selectedTheme`, {
    method: "PUT",
    data: JSON.stringify(selectedTheme),
  });
}

export async function getAuthToken(): Promise<string> {
  const { token } = await Request.receiveJSON("/api/auth/token");
  return token;
}

export async function revokeAuthToken(): Promise<void> {
  await Request.receiveJSON("/api/auth/token", {
    method: "DELETE",
  });
}

// Used only by the webknossos-libs python client, but tested here in the snapshot tests.
export async function getLoggedTimes(userID: string): Promise<Array<APITimeInterval>> {
  const url = `/api/users/${userID}/loggedTime`;
  const response: APIUserLoggedTime = await Request.receiveJSON(url);
  return response.loggedTime;
}

// ### Scripts
export async function getScripts(): Promise<Array<APIScript>> {
  const scripts = await Request.receiveJSON("/api/scripts");
  assertResponseLimit(scripts);
  return scripts;
}

export function getScript(scriptId: string): Promise<APIScript> {
  return Request.receiveJSON(`/api/scripts/${scriptId}`);
}

export function deleteScript(scriptId: string): Promise<void> {
  return Request.receiveJSON(`/api/scripts/${scriptId}`, {
    method: "DELETE",
  });
}

export function createScript(script: APIScriptCreator): Promise<APIScript> {
  return Request.sendJSONReceiveJSON("/api/scripts", {
    data: script,
  });
}

export function updateScript(scriptId: string, script: APIScriptUpdater): Promise<APIScript> {
  return Request.sendJSONReceiveJSON(`/api/scripts/${scriptId}`, {
    method: "PUT",
    data: script,
  });
}
// ### TaskTypes
export async function getTaskTypes(): Promise<Array<APITaskType>> {
  const taskTypes = await Request.receiveJSON("/api/taskTypes");
  assertResponseLimit(taskTypes);
  return taskTypes;
}
export function deleteTaskType(taskTypeId: string): Promise<void> {
  return Request.receiveJSON(`/api/taskTypes/${taskTypeId}`, {
    method: "DELETE",
  });
}
export function getTaskType(taskTypeId: string): Promise<APITaskType> {
  return Request.receiveJSON(`/api/taskTypes/${taskTypeId}`);
}
export function createTaskType(
  taskType: Omit<APITaskType, "id" | "teamName">,
): Promise<APITaskType> {
  return Request.sendJSONReceiveJSON("/api/taskTypes", {
    data: taskType,
  });
}

export function updateTaskType(taskTypeId: string, taskType: APITaskType): Promise<void> {
  return Request.sendJSONReceiveJSON(`/api/taskTypes/${taskTypeId}`, {
    method: "PUT",
    data: taskType,
  });
}

// ### Teams
export async function getTeams(): Promise<Array<APITeam>> {
  const teams = await Request.receiveJSON("/api/teams", {
    doNotInvestigate: true,
  });
  assertResponseLimit(teams);
  return teams;
}

export async function getEditableTeams(): Promise<Array<APITeam>> {
  const teams = await Request.receiveJSON("/api/teams?isEditable=true", {
    doNotInvestigate: true,
  });
  assertResponseLimit(teams);
  return teams;
}

export function createTeam(newTeam: NewTeam): Promise<APITeam> {
  return Request.sendJSONReceiveJSON("/api/teams", {
    data: newTeam,
  });
}

export function deleteTeam(teamId: string): Promise<void> {
  return Request.receiveJSON(`/api/teams/${teamId}`, {
    method: "DELETE",
  });
}

// ### Projects
function transformProject<T extends APIProject | APIProjectWithStatus>(response: T): T {
  return Object.assign({}, response, {
    expectedTime: Utils.millisecondsToMinutes(response.expectedTime),
  });
}

export async function getProjects(): Promise<Array<APIProject>> {
  const responses = await Request.receiveJSON("/api/projects");
  assertResponseLimit(responses);
  return responses.map(transformProject);
}
export async function getProjectsWithStatus(): Promise<Array<APIProjectWithStatus>> {
  const responses = await Request.receiveJSON("/api/projects/withStatus");
  assertResponseLimit(responses);
  return responses.map(transformProject);
}
export async function getProjectsForTaskType(
  taskTypeId: string,
): Promise<Array<APIProjectWithStatus>> {
  const responses = await Request.receiveJSON(`/api/taskTypes/${taskTypeId}/projects`);
  assertResponseLimit(responses);
  return responses.map(transformProject);
}
export async function getProject(projectId: string): Promise<APIProject> {
  const project = await Request.receiveJSON(`/api/projects/${projectId}`);
  return transformProject(project);
}
export async function increaseProjectTaskInstances(
  projectId: string,
  delta: number = 1,
): Promise<APIProjectWithStatus> {
  const project = await Request.receiveJSON(
    `/api/projects/${projectId}/incrementEachTasksInstances?delta=${delta}`,
    {
      method: "PATCH",
    },
  );
  return transformProject(project);
}

export function deleteProject(projectId: string): Promise<void> {
  return Request.receiveJSON(`/api/projects/${projectId}`, {
    method: "DELETE",
  });
}
export function createProject(project: APIProjectCreator): Promise<APIProject> {
  const transformedProject = Object.assign({}, project, {
    expectedTime: Utils.minutesToMilliseconds(project.expectedTime),
  });
  return Request.sendJSONReceiveJSON("/api/projects", {
    data: transformedProject,
  });
}
export function updateProject(projectId: string, project: APIProjectUpdater): Promise<APIProject> {
  const transformedProject = Object.assign({}, project, {
    expectedTime: Utils.minutesToMilliseconds(project.expectedTime),
  });
  return Request.sendJSONReceiveJSON(`/api/projects/${projectId}`, {
    method: "PUT",
    data: transformedProject,
  });
}
export async function pauseProject(projectId: string): Promise<APIProject> {
  const project = await Request.receiveJSON(`/api/projects/${projectId}/pause`, {
    method: "PATCH",
  });
  return transformProject(project);
}
export async function resumeProject(projectId: string): Promise<APIProject> {
  const project = await Request.receiveJSON(`/api/projects/${projectId}/resume`, {
    method: "PATCH",
  });
  return transformProject(project);
}
// ### Tasks
export function peekNextTasks(): Promise<APITask | null | undefined> {
  return Request.receiveJSON("/api/user/tasks/peek");
}
export async function requestTask(): Promise<APIAnnotationWithTask> {
  const taskWithMessages = await Request.receiveJSON("/api/user/tasks/request", {
    method: "POST",
  });
  // Extract the potential messages property before returning the task to avoid
  // failing e2e tests in annotations.e2e.ts
  const { messages: _messages, ...task } = taskWithMessages;
  return task;
}
export function getAnnotationsForTask(taskId: string): Promise<Array<APIAnnotation>> {
  return Request.receiveJSON(`/api/tasks/${taskId}/annotations`);
}
export function deleteTask(taskId: string): Promise<void> {
  return Request.receiveJSON(`/api/tasks/${taskId}`, {
    method: "DELETE",
  });
}

function transformTask(task: APITask): APITask {
  const tracingTime = task.tracingTime == null ? 0 : task.tracingTime;
  // convert bounding box
  let boundingBoxVec6;

  if (task.boundingBox != null) {
    const { topLeft, width, height, depth } = task.boundingBox;
    boundingBoxVec6 = Utils.numberArrayToVector6(topLeft.concat([width, height, depth]));
  }

  return { ...task, tracingTime, boundingBoxVec6 };
}

export async function getTasks(queryObject: QueryObject): Promise<APITask[]> {
  const responses = await Request.sendJSONReceiveJSON("/api/tasks/list", {
    data: queryObject,
  });
  const tasks = responses.map((response: APITask) => transformTask(response));
  assertResponseLimit(tasks);
  return tasks;
}

export function createTasks(tasks: NewTask[]): Promise<TaskCreationResponseContainer> {
  return Request.sendJSONReceiveJSON("/api/tasks", {
    data: tasks,
  });
}

export function createTaskFromNML(task: NewTask): Promise<TaskCreationResponseContainer> {
  return Request.sendMultipartFormReceiveJSON("/api/tasks/createFromFiles", {
    data: {
      nmlFiles: task.nmlFiles,
      formJSON: JSON.stringify(task),
    },
  });
}

export async function getTask(taskId: string, options: RequestOptions = {}): Promise<APITask> {
  const task = await Request.receiveJSON(`/api/tasks/${taskId}`, options);
  return transformTask(task);
}

export async function updateTask(taskId: string, task: NewTask): Promise<APITask> {
  const updatedTask = await Request.sendJSONReceiveJSON(`/api/tasks/${taskId}`, {
    method: "PUT",
    data: task,
  });
  return transformTask(updatedTask);
}

export function finishTask(annotationId: string): Promise<APIAnnotation> {
  return finishAnnotation(annotationId, APIAnnotationTypeEnum.Task);
}

export function transferTask(annotationId: string, userId: string): Promise<APIAnnotation> {
  return Request.sendJSONReceiveJSON(`/api/annotations/Task/${annotationId}/transfer`, {
    method: "PATCH",
    data: {
      userId,
    },
  });
}

export async function transferActiveTasksOfProject(
  projectId: string,
  userId: string,
): Promise<APIAnnotation> {
  return Request.sendJSONReceiveJSON(`/api/projects/${projectId}/transferActiveTasks`, {
    data: {
      userId,
    },
    method: "POST",
  });
}

export async function getUsersWithActiveTasks(projectId: string): Promise<Array<APIActiveUser>> {
  return Request.receiveJSON(`/api/projects/${projectId}/usersWithActiveTasks`);
}

export async function assignTaskToUser(taskId: string, userId: string): Promise<APITask> {
  return Request.receiveJSON(`/api/tasks/${taskId}/assign?userId=${userId}`, {
    method: "POST",
  });
}

// ### Private Links

export function createPrivateLink(
  annotationId: string,
  initialExpirationPeriodInDays: number = 30,
): Promise<ZarrPrivateLink> {
  return Request.sendJSONReceiveJSON("/api/zarrPrivateLinks", {
    data: {
      annotation: annotationId,
      expirationDateTime: dayjs().endOf("day").add(initialExpirationPeriodInDays, "days").valueOf(),
    },
  });
}

export function getPrivateLinksByAnnotation(annotationId: string): Promise<Array<ZarrPrivateLink>> {
  return Request.receiveJSON(`/api/zarrPrivateLinks/byAnnotation/${annotationId}`);
}

export function updatePrivateLink(link: ZarrPrivateLink): Promise<ZarrPrivateLink> {
  return Request.sendJSONReceiveJSON(`/api/zarrPrivateLinks/${link.id}`, {
    data: link,
    method: "PUT",
  });
}

export function deletePrivateLink(linkId: string): Promise<{
  messages: Array<Message>;
}> {
  return Request.receiveJSON(`/api/zarrPrivateLinks/${linkId}`, {
    method: "DELETE",
  });
}

// ### Annotations
export function getCompactAnnotationsForUser(
  userId: string,
  isFinished: boolean,
  pageNumber: number = 0,
): Promise<Array<APIAnnotationInfo>> {
  return Request.receiveJSON(
    `/api/users/${userId}/annotations?isFinished=${isFinished.toString()}&pageNumber=${pageNumber}`,
  );
}

export function getReadableAnnotations(
  isFinished: boolean,
  pageNumber: number = 0,
): Promise<Array<APIAnnotationInfo>> {
  return Request.receiveJSON(
    `/api/annotations/readable?isFinished=${isFinished.toString()}&pageNumber=${pageNumber}`,
  );
}

export function getTeamsForSharedAnnotation(
  typ: string,
  id: string,
  options?: RequestOptions,
): Promise<Array<APITeam>> {
  return Request.receiveJSON(`/api/annotations/${typ}/${id}/sharedTeams`, options);
}

export function updateTeamsForSharedAnnotation(
  typ: string,
  id: string,
  teamIds: Array<string>,
): Promise<Array<APITeam>> {
  return Request.sendJSONReceiveJSON(`/api/annotations/${typ}/${id}/sharedTeams`, {
    data: teamIds,
    method: "PATCH",
  });
}

export function reOpenAnnotation(
  annotationId: string,
  annotationType: APIAnnotationType,
): Promise<APIAnnotation> {
  return Request.receiveJSON(`/api/annotations/${annotationType}/${annotationId}/reopen`, {
    method: "PATCH",
  });
}

export type EditableAnnotation = {
  name: string;
  description: string;
  visibility: APIAnnotationVisibility;
  tags: Array<string>;
  viewConfiguration?: AnnotationViewConfiguration;
};

export function editAnnotation(
  annotationId: string,
  annotationType: APIAnnotationType,
  data: Partial<EditableAnnotation>,
): Promise<void> {
  return Request.sendJSONReceiveJSON(`/api/annotations/${annotationType}/${annotationId}/edit`, {
    data,
    method: "PATCH",
  });
}

export function setOthersMayEditForAnnotation(
  annotationId: string,
  annotationType: APIAnnotationType,
  othersMayEdit: boolean,
): Promise<void> {
  return Request.receiveJSON(
    `/api/annotations/${annotationType}/${annotationId}/othersMayEdit?othersMayEdit=${othersMayEdit}`,
    {
      method: "PATCH",
    },
  );
}

export function updateAnnotationLayer(
  annotationId: string,
  annotationType: APIAnnotationType,
  tracingId: string,
  layerProperties: EditableLayerProperties,
): Promise<{
  name: string | null | undefined;
}> {
  return Request.sendJSONReceiveJSON(
    `/api/annotations/${annotationType}/${annotationId}/editLayer/${tracingId}`,
    {
      method: "PATCH",
      data: layerProperties,
    },
  );
}

type AnnotationLayerCreateDescriptor = {
  typ: "Skeleton" | "Volume";
  name: string | null | undefined;
  autoFallbackLayer?: boolean;
  fallbackLayerName?: string | null | undefined;
  mappingName?: string | null | undefined;
  resolutionRestrictions?: APIResolutionRestrictions | null | undefined;
};

export function addAnnotationLayer(
  annotationId: string,
  annotationType: APIAnnotationType,
  newAnnotationLayer: AnnotationLayerCreateDescriptor,
): Promise<APIAnnotation> {
  return Request.sendJSONReceiveJSON(
    `/api/annotations/${annotationType}/${annotationId}/addAnnotationLayer`,
    {
      method: "PATCH",
      data: newAnnotationLayer,
    },
  );
}

export function deleteAnnotationLayer(
  annotationId: string,
  annotationType: APIAnnotationType,
  layerName: string,
): Promise<void> {
  return Request.receiveJSON(
    `/api/annotations/${annotationType}/${annotationId}/deleteAnnotationLayer?layerName=${layerName}`,
    {
      method: "PATCH",
    },
  );
}

export function finishAnnotation(
  annotationId: string,
  annotationType: APIAnnotationType,
): Promise<APIAnnotation> {
  return Request.receiveJSON(
    `/api/annotations/${annotationType}/${annotationId}/finish?timestamp=${Date.now()}`,
    {
      method: "PATCH",
    },
  );
}

export function resetAnnotation(
  annotationId: string,
  annotationType: APIAnnotationType,
): Promise<APIAnnotation> {
  return Request.receiveJSON(`/api/annotations/${annotationType}/${annotationId}/reset`, {
    method: "PUT",
  });
}

export function deleteAnnotation(
  annotationId: string,
  annotationType: APIAnnotationType,
): Promise<{
  messages: Array<Message>;
}> {
  return Request.receiveJSON(`/api/annotations/${annotationType}/${annotationId}`, {
    method: "DELETE",
  });
}

export function finishAllAnnotations(selectedAnnotationIds: Array<string>): Promise<{
  messages: Array<Message>;
}> {
  return Request.sendJSONReceiveJSON(
    `/api/annotations/Explorational/finish?timestamp=${Date.now()}`,
    {
      method: "PATCH",
      data: {
        annotations: selectedAnnotationIds,
      },
    },
  );
}

export function duplicateAnnotation(
  annotationId: string,
  annotationType: APIAnnotationType,
): Promise<APIAnnotation> {
  const url = `/api/annotations/${annotationType}/${annotationId}/duplicate`;
  return Request.receiveJSON(url, {
    method: "POST",
  });
}

export async function getAnnotationInformation(
  annotationId: string,
  options: RequestOptions = {},
): Promise<APIAnnotation> {
  const infoUrl = `/api/annotations/${annotationId}/info?timestamp=${Date.now()}`;
  const annotationWithMessages = await Request.receiveJSON(infoUrl, options);

  // Extract the potential messages property before returning the task to avoid
  // failing e2e tests in annotations.e2e.ts
  const { messages: _messages, ...annotation } = annotationWithMessages;
  return annotation;
}

export async function getAnnotationCompoundInformation(
  annotationId: string,
  annotationType: APICompoundType,
  options: RequestOptions = {},
): Promise<APIAnnotation> {
  const infoUrl = `/api/annotations/${annotationType}/${annotationId}/info?timestamp=${Date.now()}`;
  const annotationWithMessages = await Request.receiveJSON(infoUrl, options);

  // Extract the potential messages property before returning the task to avoid
  // failing e2e tests in annotations.e2e.ts
  const { messages: _messages, ...annotation } = annotationWithMessages;
  return annotation;
}

export function getEmptySandboxAnnotationInformation(
  datasetId: APIDatasetId,
  tracingType: TracingType,
  sharingToken?: string | null | undefined,
  options: RequestOptions = {},
): Promise<APIAnnotation> {
  const sharingTokenSuffix = sharingToken != null ? `?sharingToken=${sharingToken}` : "";
  const infoUrl = `/api/datasets/${datasetId.owningOrganization}/${datasetId.name}/sandbox/${tracingType}${sharingTokenSuffix}`;
  return Request.receiveJSON(infoUrl, options);
}

export function createExplorational(
  datasetId: APIDatasetId,
  typ: TracingType,
  autoFallbackLayer: boolean,
  fallbackLayerName?: string | null | undefined,
  mappingName?: string | null | undefined,
  resolutionRestrictions?: APIResolutionRestrictions | null | undefined,
  options: RequestOptions = {},
): Promise<APIAnnotation> {
  const url = `/api/datasets/${datasetId.owningOrganization}/${datasetId.name}/createExplorational`;
  let layers: Array<AnnotationLayerCreateDescriptor> = [];

  if (typ === "skeleton") {
    layers = [
      {
        typ: "Skeleton",
        name: "Skeleton",
      },
    ];
  } else if (typ === "volume") {
    layers = [
      {
        typ: "Volume",
        name: fallbackLayerName,
        fallbackLayerName,
        autoFallbackLayer,
        mappingName,
        resolutionRestrictions,
      },
    ];
  } else {
    layers = [
      {
        typ: "Skeleton",
        name: "Skeleton",
      },
      {
        typ: "Volume",
        name: fallbackLayerName,
        fallbackLayerName,
        autoFallbackLayer,
        mappingName,
        resolutionRestrictions,
      },
    ];
  }

  return Request.sendJSONReceiveJSON(url, { ...options, data: layers });
}

export async function getTracingsForAnnotation(
  annotation: APIAnnotation,
  versions: Versions = {},
): Promise<Array<ServerTracing>> {
  const skeletonLayers = annotation.annotationLayers.filter((layer) => layer.typ === "Skeleton");
  const fullAnnotationLayers = await Promise.all(
    annotation.annotationLayers.map((layer) =>
      getTracingForAnnotationType(annotation, layer, versions),
    ),
  );

  if (skeletonLayers.length > 1) {
    throw new Error(
      "Having more than one skeleton layer is currently not supported by WEBKNOSSOS.",
    );
  }

  return fullAnnotationLayers;
}

export async function acquireAnnotationMutex(
  annotationId: string,
): Promise<{ canEdit: boolean; blockedByUser: APIUserCompact | undefined | null }> {
  const { canEdit, blockedByUser } = await Request.receiveJSON(
    `/api/annotations/${annotationId}/acquireMutex`,
    {
      method: "POST",
    },
  );
  return { canEdit, blockedByUser };
}

function extractVersion(
  versions: Versions,
  tracingId: string,
  typ: "Volume" | "Skeleton",
): number | null | undefined {
  if (typ === "Skeleton") {
    return versions.skeleton;
  } else if (versions.volumes != null) {
    return versions.volumes[tracingId];
  }

  return null;
}

export async function getTracingForAnnotationType(
  annotation: APIAnnotation,
  annotationLayerDescriptor: AnnotationLayerDescriptor,
  versions: Versions = {},
): Promise<ServerTracing> {
  const { tracingId, typ } = annotationLayerDescriptor;
  const version = extractVersion(versions, tracingId, typ);
  const tracingType = typ.toLowerCase();
  const possibleVersionString = version != null ? `&version=${version}` : "";
  const tracingArrayBuffer = await doWithToken((token) =>
    Request.receiveArraybuffer(
      `${annotation.tracingStore.url}/tracings/${tracingType}/${tracingId}?token=${token}${possibleVersionString}`,
      {
        headers: {
          Accept: "application/x-protobuf",
        },
      },
    ),
  );
  const tracing = parseProtoTracing(tracingArrayBuffer, tracingType);

  if (!process.env.IS_TESTING) {
    // Log to console as the decoded tracing is hard to inspect in the devtools otherwise.
    console.log("Parsed protobuf tracing:", tracing);
  }
  // The tracing id is not contained in the server tracing, but in the annotation content.
  tracing.id = tracingId;
  // Additionally, we assign the typ property (skeleton vs volume).
  // Flow complains since we don't doublecheck that we assign the correct type depending
  // on the tracing's structure.
  tracing.typ = typ;

  // @ts-ignore Remove datasetName and organizationName as these should not be used in the front-end, anymore.
  delete tracing.datasetName;
  // @ts-ignore
  delete tracing.organizationName;

  return tracing;
}

export function getUpdateActionLog(
  tracingStoreUrl: string,
  tracingId: string,
  versionedObjectType: SaveQueueType,
  oldestVersion?: number,
  newestVersion?: number,
): Promise<Array<APIUpdateActionBatch>> {
  return doWithToken((token) => {
    const params = new URLSearchParams();
    params.append("token", token);
    if (oldestVersion != null) {
      params.append("oldestVersion", oldestVersion.toString());
    }
    if (newestVersion != null) {
      params.append("newestVersion", newestVersion.toString());
    }
    return Request.receiveJSON(
      `${tracingStoreUrl}/tracings/${versionedObjectType}/${tracingId}/updateActionLog?${params}`,
    );
  });
}

export function getNewestVersionForTracing(
  tracingStoreUrl: string,
  tracingId: string,
  tracingType: "skeleton" | "volume",
): Promise<number> {
  return doWithToken((token) =>
    Request.receiveJSON(
      `${tracingStoreUrl}/tracings/${tracingType}/${tracingId}/newestVersion?token=${token}`,
    ).then((obj) => obj.version),
  );
}

export function hasSegmentIndexInDataStore(
  dataStoreUrl: string,
  dataSetName: string,
  dataLayerName: string,
  organizationName: string,
) {
  return doWithToken((token) =>
    Request.receiveJSON(
      `${dataStoreUrl}/data/datasets/${organizationName}/${dataSetName}/layers/${dataLayerName}/hasSegmentIndex?token=${token}`,
    ),
  );
}

export function getSegmentVolumes(
  requestUrl: string,
  mag: Vector3,
  segmentIds: Array<number>,
  additionalCoordinates: AdditionalCoordinate[] | undefined | null,
  mappingName: string | null | undefined,
): Promise<number[]> {
  return doWithToken((token) =>
    Request.sendJSONReceiveJSON(`${requestUrl}/segmentStatistics/volume?token=${token}`, {
      data: { additionalCoordinates, mag, segmentIds, mappingName },
      method: "POST",
    }),
  );
}

export function getSegmentBoundingBoxes(
  requestUrl: string,
  mag: Vector3,
  segmentIds: Array<number>,
  additionalCoordinates: AdditionalCoordinate[] | undefined | null,
  mappingName: string | null | undefined,
): Promise<Array<{ topLeft: Vector3; width: number; height: number; depth: number }>> {
  return doWithToken((token) =>
    Request.sendJSONReceiveJSON(`${requestUrl}/segmentStatistics/boundingBox?token=${token}`, {
      data: { additionalCoordinates, mag, segmentIds, mappingName },
      method: "POST",
    }),
  );
}

export async function importVolumeTracing(
  tracing: Tracing,
  volumeTracing: VolumeTracing,
  dataFile: File,
): Promise<number> {
  return doWithToken((token) =>
    Request.sendMultipartFormReceiveJSON(
      `${tracing.tracingStore.url}/tracings/volume/${volumeTracing.tracingId}/importVolumeData?token=${token}`,
      {
        data: {
          dataFile,
          currentVersion: volumeTracing.version,
        },
      },
    ),
  );
}

export function convertToHybridTracing(
  annotationId: string,
  fallbackLayerName: string | null | undefined,
): Promise<void> {
  return Request.receiveJSON(`/api/annotations/Explorational/${annotationId}/makeHybrid`, {
    method: "PATCH",
    // @ts-expect-error ts-migrate(2345) FIXME: Argument of type '{ method: "PATCH"; fallbackLayer... Remove this comment to see the full error message
    fallbackLayerName,
  });
}

export async function downloadWithFilename(downloadUrl: string) {
  const link = document.createElement("a");
  link.href = downloadUrl;
  link.rel = "noopener";
  document.body.appendChild(link);
  link.click();
  document.body.removeChild(link);
}

export async function downloadAnnotation(
  annotationId: string,
  annotationType: APIAnnotationType,
  showVolumeFallbackDownloadWarning: boolean = false,
  versions: Versions = {},
  downloadFileFormat: "zarr3" | "wkw" | "nml" = "wkw",
  includeVolumeData: boolean = true,
) {
  const searchParams = new URLSearchParams();
  Object.entries(versions).forEach(([key, val]) => {
    if (val != null) {
      searchParams.append(`${key}Version`, val.toString());
    }
  });

  if (includeVolumeData && showVolumeFallbackDownloadWarning) {
    Toast.info(messages["annotation.no_fallback_data_included"], {
      timeout: 12000,
    });
  }
  if (!includeVolumeData) {
    searchParams.append("skipVolumeData", "true");
  } else {
    if (downloadFileFormat === "nml") {
      throw new Error(
        "Cannot download annotation with nml-only format while includeVolumeData is true",
      );
    }
    searchParams.append("volumeDataZipFormat", downloadFileFormat);
  }

  const downloadUrl = `/api/annotations/${annotationType}/${annotationId}/download?${searchParams}`;
  await downloadWithFilename(downloadUrl);
}

// When the annotation is open, please use the corresponding method
// in api_latest.js. It will take care of saving the annotation and
// reloading it.
export async function downsampleSegmentation(
  annotationId: string,
  annotationType: APIAnnotationType,
  tracingId: string,
): Promise<void> {
  await Request.receiveJSON(
    `/api/annotations/${annotationType}/${annotationId}/downsample?tracingId=${tracingId}`,
    {
      method: "PATCH",
    },
  );
}
// ### Datasets
export async function getDatasets(
  isUnreported: boolean | null | undefined = null,
  folderId: string | null = null,
  searchQuery: string | null = null,
  includeSubfolders: boolean | null = null,
  limit: number | null = null,
): Promise<Array<APIDatasetCompact>> {
  const params = new URLSearchParams();
  if (isUnreported != null) {
    params.append("isUnreported", String(isUnreported));
  }
  if (folderId != null && folderId !== "") {
    params.append("folderId", folderId);
  }
  if (searchQuery != null) {
    params.append("searchQuery", searchQuery.trim());
  }
  if (limit != null) {
    params.append("limit", String(limit));
  }
  if (includeSubfolders != null) {
    params.append("includeSubfolders", includeSubfolders ? "true" : "false");
  }

  params.append("compact", "true");

  const datasets = await Request.receiveJSON(`/api/datasets?${params}`);
  assertResponseLimit(datasets);
  return datasets;
}

<<<<<<< HEAD
=======
export async function getJobs(): Promise<APIJob[]> {
  const jobs = await Request.receiveJSON("/api/jobs");
  assertResponseLimit(jobs);
  return (
    jobs
      .map(
        (job: any): APIJob => ({
          id: job.id,
          type: job.command,
          datasetName: job.commandArgs.dataset_name,
          organizationName: job.commandArgs.organization_name,
          layerName: job.commandArgs.layer_name || job.commandArgs.volume_layer_name,
          annotationLayerName: job.commandArgs.annotation_layer_name,
          boundingBox: job.commandArgs.bbox,
          exportFileName: job.commandArgs.export_file_name,
          tracingId: job.commandArgs.volume_tracing_id,
          annotationId: job.commandArgs.annotation_id,
          annotationType: job.commandArgs.annotation_type,
          mergeSegments: job.commandArgs.merge_segments,
          state: adaptJobState(job.state, job.manualState),
          manualState: job.manualState,
          result: job.returnValue,
          resultLink: job.resultLink,
          createdAt: job.created,
        }),
      )
      // Newest jobs should be first
      .sort((a: APIJob, b: APIJob) => a.createdAt > b.createdAt)
  );
}

export async function getJob(jobId: string): Promise<APIJob> {
  const job = await Request.receiveJSON(`/api/jobs/${jobId}`);
  return {
    id: job.id,
    type: job.command,
    datasetName: job.commandArgs.dataset_name,
    organizationName: job.commandArgs.organization_name,
    layerName: job.commandArgs.layer_name || job.commandArgs.volume_layer_name,
    annotationLayerName: job.commandArgs.annotation_layer_name,
    boundingBox: job.commandArgs.bbox,
    exportFileName: job.commandArgs.export_file_name,
    tracingId: job.commandArgs.volume_tracing_id,
    annotationId: job.commandArgs.annotation_id,
    annotationType: job.commandArgs.annotation_type,
    mergeSegments: job.commandArgs.merge_segments,
    state: adaptJobState(job.state, job.manualState),
    manualState: job.manualState,
    result: job.returnValue,
    resultLink: job.resultLink,
    createdAt: job.created,
  };
}

function adaptJobState(
  celeryState: APIJobCeleryState,
  manualState: APIJobManualState,
): APIJobState {
  if (manualState) {
    return manualState;
  }

  return celeryState || "UNKNOWN";
}

export async function cancelJob(jobId: string): Promise<APIJob> {
  return Request.receiveJSON(`/api/jobs/${jobId}/cancel`, {
    method: "PATCH",
  });
}

export async function startConvertToWkwJob(
  datasetName: string,
  organizationName: string,
  scale: Vector3,
): Promise<APIJob> {
  return Request.receiveJSON(
    `/api/jobs/run/convertToWkw/${organizationName}/${datasetName}?scale=${scale.toString()}`,
    {
      method: "POST",
    },
  );
}

export async function startFindLargestSegmentIdJob(
  datasetName: string,
  organizationName: string,
  layerName: string,
): Promise<APIJob> {
  return Request.receiveJSON(
    `/api/jobs/run/findLargestSegmentId/${organizationName}/${datasetName}?layerName=${layerName}`,
    {
      method: "POST",
    },
  );
}

export async function startExportTiffJob(
  datasetName: string,
  organizationName: string,
  bbox: Vector6,
  layerName: string | null | undefined,
  mag: string | null | undefined,
  annotationId: string | null | undefined,
  annotationLayerName: string | null | undefined,
  asOmeTiff: boolean,
): Promise<APIJob> {
  const params = new URLSearchParams({ bbox: bbox.join(","), asOmeTiff: asOmeTiff.toString() });
  if (layerName != null) {
    params.append("layerName", layerName);
  }
  if (mag != null) {
    params.append("mag", mag);
  }
  if (annotationId != null) {
    params.append("annotationId", annotationId);
  }
  if (annotationLayerName != null) {
    params.append("annotationLayerName", annotationLayerName);
  }
  return Request.receiveJSON(
    `/api/jobs/run/exportTiff/${organizationName}/${datasetName}?${params}`,
    {
      method: "POST",
    },
  );
}

export function startComputeMeshFileJob(
  organizationName: string,
  datasetName: string,
  layerName: string,
  mag: Vector3,
  agglomerateView?: string,
): Promise<APIJob> {
  const params = new URLSearchParams();
  params.append("layerName", layerName);
  params.append("mag", mag.join("-"));

  if (agglomerateView) {
    params.append("agglomerateView", agglomerateView);
  }

  return Request.receiveJSON(
    `/api/jobs/run/computeMeshFile/${organizationName}/${datasetName}?${params}`,
    {
      method: "POST",
    },
  );
}

export function startComputeSegmentIndexFileJob(
  organizationName: string,
  datasetName: string,
  layerName: string,
): Promise<APIJob> {
  const params = new URLSearchParams();
  params.append("layerName", layerName);

  return Request.receiveJSON(
    `/api/jobs/run/computeSegmentIndexFile/${organizationName}/${datasetName}?${params}`,
    {
      method: "POST",
    },
  );
}

export function startNucleiInferralJob(
  organizationName: string,
  datasetName: string,
  layerName: string,
  newDatasetName: string,
): Promise<APIJob> {
  return Request.receiveJSON(
    `/api/jobs/run/inferNuclei/${organizationName}/${datasetName}?layerName=${layerName}&newDatasetName=${newDatasetName}`,
    {
      method: "POST",
    },
  );
}

export function startNeuronInferralJob(
  organizationName: string,
  datasetName: string,
  layerName: string,
  bbox: Vector6,
  outputSegmentationLayerName: string,
  newDatasetName: string,
): Promise<APIJob> {
  const urlParams = new URLSearchParams({
    layerName,
    bbox: bbox.join(","),
    outputSegmentationLayerName,
    newDatasetName,
  });
  return Request.receiveJSON(
    `/api/jobs/run/inferNeurons/${organizationName}/${datasetName}?${urlParams.toString()}`,
    {
      method: "POST",
    },
  );
}

export function startMitochondriaInferralJob(
  organizationName: string,
  datasetName: string,
  layerName: string,
  bbox: Vector6,
  outputSegmentationLayerName: string,
  newDatasetName: string,
): Promise<APIJob> {
  const urlParams = new URLSearchParams({
    layerName,
    bbox: bbox.join(","),
    outputSegmentationLayerName,
    newDatasetName,
  });
  return Request.receiveJSON(
    `/api/jobs/run/inferMitochondria/${organizationName}/${datasetName}?${urlParams.toString()}`,
    {
      method: "POST",
    },
  );
}

export function startRenderAnimationJob(
  organizationName: string,
  datasetName: string,
  animationOptions: RenderAnimationOptions,
): Promise<APIJob> {
  return Request.sendJSONReceiveJSON(
    `/api/jobs/run/renderAnimation/${organizationName}/${datasetName}`,
    {
      data: animationOptions,
    },
  );
}

function startSegmentationAnnotationDependentJob(
  jobURLPath: string,
  organizationName: string,
  datasetName: string,
  fallbackLayerName: string,
  volumeLayerName: string | null | undefined,
  newDatasetName: string,
  annotationId: string,
  annotationType: APIAnnotationType,
  outputSegmentationLayerName?: string,
  mergeSegments?: boolean,
): Promise<APIJob> {
  const requestURL = new URL(
    `/api/jobs/run/${jobURLPath}/${organizationName}/${datasetName}`,
    // @ts-expect-error ts-migrate(2345) FIXME: Argument of type 'Location' is not assignable to parameter of type 'string | URL | undefined'.
    location,
  );
  if (volumeLayerName != null) {
    requestURL.searchParams.append("volumeLayerName", volumeLayerName);
  }
  requestURL.searchParams.append("fallbackLayerName", fallbackLayerName);
  requestURL.searchParams.append("annotationId", annotationId);
  requestURL.searchParams.append("annotationType", annotationType);
  requestURL.searchParams.append("newDatasetName", newDatasetName);
  if (outputSegmentationLayerName != null) {
    requestURL.searchParams.append("outputSegmentationLayerName", outputSegmentationLayerName);
  }
  if (mergeSegments != null) {
    requestURL.searchParams.append("mergeSegments", mergeSegments.toString());
  }
  return Request.receiveJSON(requestURL.href, {
    method: "POST",
  });
}

export function startMaterializingVolumeAnnotationJob(
  organizationName: string,
  datasetName: string,
  fallbackLayerName: string,
  volumeLayerName: string | null | undefined,
  newDatasetName: string,
  outputSegmentationLayerName: string,
  annotationId: string,
  annotationType: APIAnnotationType,
  mergeSegments: boolean,
): Promise<APIJob> {
  return startSegmentationAnnotationDependentJob(
    "materializeVolumeAnnotation",
    organizationName,
    datasetName,
    fallbackLayerName,
    volumeLayerName,
    newDatasetName,
    annotationId,
    annotationType,
    outputSegmentationLayerName,
    mergeSegments,
  );
}

>>>>>>> bbfc4ef3
export function getDatasetDatasource(
  dataset: APIMaybeUnimportedDataset,
): Promise<APIDataSourceWithMessages> {
  return doWithToken((token) =>
    Request.receiveJSON(
      `${dataset.dataStore.url}/data/datasets/${dataset.owningOrganization}/${dataset.name}?token=${token}`,
    ),
  );
}

export function readDatasetDatasource(dataset: APIDataset): Promise<APIDataSource> {
  return doWithToken((token) =>
    Request.receiveJSON(
      `${dataset.dataStore.url}/data/datasets/${dataset.owningOrganization}/${dataset.name}/readInboxDataSource?token=${token}`,
    ),
  );
}

export async function updateDatasetDatasource(
  datasetName: string,
  dataStoreUrl: string,
  datasource: APIDataSource,
): Promise<void> {
  await doWithToken((token) =>
    Request.sendJSONReceiveJSON(
      `${dataStoreUrl}/data/datasets/${datasource.id.team}/${datasetName}?token=${token}`,
      {
        data: datasource,
      },
    ),
  );
}

export async function getActiveDatasetsOfMyOrganization(): Promise<Array<APIDataset>> {
  const datasets = await Request.receiveJSON("/api/datasets?isActive=true&onlyMyOrganization=true");
  assertResponseLimit(datasets);
  return datasets;
}

export function getDataset(
  datasetId: APIDatasetId,
  sharingToken?: string | null | undefined,
  options: RequestOptions = {},
): Promise<APIDataset> {
  const sharingTokenSuffix = sharingToken != null ? `?sharingToken=${sharingToken}` : "";
  return Request.receiveJSON(
    `/api/datasets/${datasetId.owningOrganization}/${datasetId.name}${sharingTokenSuffix}`,
    options,
  );
}

export type DatasetUpdater = {
  description?: string | null;
  displayName?: string | null;
  sortingKey?: number;
  isPublic?: boolean;
  tags?: string[];
  folderId?: string;
};

export function updateDatasetPartial(
  datasetId: APIDatasetId,
  updater: DatasetUpdater,
): Promise<APIDataset> {
  return Request.sendJSONReceiveJSON(
    `/api/datasets/${datasetId.owningOrganization}/${datasetId.name}/updatePartial`,
    {
      method: "PATCH",
      data: updater,
    },
  );
}

export async function getDatasetViewConfiguration(
  dataset: APIDataset,
  displayedVolumeTracings: Array<string>,
  sharingToken?: string | null | undefined,
): Promise<DatasetConfiguration> {
  const sharingTokenSuffix = sharingToken != null ? `?sharingToken=${sharingToken}` : "";
  const settings = await Request.sendJSONReceiveJSON(
    `/api/datasetConfigurations/${dataset.owningOrganization}/${dataset.name}${sharingTokenSuffix}`,
    {
      data: displayedVolumeTracings,
      method: "POST",
    },
  );
  enforceValidatedDatasetViewConfiguration(settings, dataset);
  return settings;
}

export function updateDatasetConfiguration(
  datasetId: APIDatasetId,
  datasetConfig: PartialDatasetConfiguration,
  options: RequestOptions = {},
): Promise<Record<string, any>> {
  return Request.sendJSONReceiveJSON(
    `/api/datasetConfigurations/${datasetId.owningOrganization}/${datasetId.name}`,
    { ...options, method: "PUT", data: datasetConfig },
  );
}

export function getDatasetDefaultConfiguration(
  datasetId: APIDatasetId,
): Promise<DatasetConfiguration> {
  return Request.receiveJSON(
    `/api/datasetConfigurations/default/${datasetId.owningOrganization}/${datasetId.name}`,
  );
}

export function updateDatasetDefaultConfiguration(
  datasetId: APIDatasetId,
  datasetConfiguration: DatasetConfiguration,
): Promise<ArbitraryObject> {
  return Request.sendJSONReceiveJSON(
    `/api/datasetConfigurations/default/${datasetId.owningOrganization}/${datasetId.name}`,
    {
      method: "PUT",
      data: datasetConfiguration,
    },
  );
}

export function getDatasetAccessList(datasetId: APIDatasetId): Promise<Array<APIUser>> {
  return Request.receiveJSON(
    `/api/datasets/${datasetId.owningOrganization}/${datasetId.name}/accessList`,
  );
}

type DatasetCompositionArgs = {
  newDatasetName: string;
  targetFolderId: string;
  organizationName: string;
  scale: Vector3;
  layers: LayerLink[];
};

export function createDatasetComposition(datastoreUrl: string, payload: DatasetCompositionArgs) {
  return doWithToken((token) =>
    Request.sendJSONReceiveJSON(`${datastoreUrl}/data/datasets/compose?token=${token}`, {
      data: payload,
    }),
  );
}

export function createResumableUpload(datastoreUrl: string, uploadId: string): Promise<any> {
  // @ts-expect-error ts-migrate(7006) FIXME: Parameter 'file' implicitly has an 'any' type.
  const generateUniqueIdentifier = (file) => {
    if (file.path == null) {
      // file.path should be set by react-dropzone (which uses file-selector::toFileWithPath).
      // In case this "enrichment" of the file should change at some point (e.g., due to library changes),
      // throw an error.
      throw new Error("file.path is undefined.");
    }

    return `${uploadId}/${file.path || file.name}`;
  };

  return doWithToken(
    (token) =>
      // @ts-expect-error ts-migrate(2739) FIXME: Type 'Resumable' is missing the following properti... Remove this comment to see the full error message
      new ResumableJS({
        testChunks: false,
        target: `${datastoreUrl}/data/datasets?token=${token}`,
        chunkSize: 10 * 1024 * 1024,
        // set chunk size to 10MB
        permanentErrors: [400, 403, 404, 409, 415, 500, 501],
        simultaneousUploads: 3,
        chunkRetryInterval: 2000,
        maxChunkRetries: undefined,
        // @ts-expect-error ts-migrate(2322) FIXME: Type '(file: any) => string' is not assignable to ... Remove this comment to see the full error message
        generateUniqueIdentifier,
      }),
  );
}
type ReserveUploadInformation = {
  uploadId: string;
  organization: string;
  name: string;
  totalFileCount: number;
  initialTeams: Array<string>;
  folderId: string | null;
};

export function reserveDatasetUpload(
  datastoreHost: string,
  reserveUploadInformation: ReserveUploadInformation,
): Promise<void> {
  return doWithToken((token) =>
    Request.sendJSONReceiveJSON(`/data/datasets/reserveUpload?token=${token}`, {
      data: reserveUploadInformation,
      host: datastoreHost,
    }),
  );
}

export function finishDatasetUpload(
  datastoreHost: string,
  uploadInformation: ArbitraryObject,
): Promise<void> {
  return doWithToken((token) =>
    Request.sendJSONReceiveJSON(`/data/datasets/finishUpload?token=${token}`, {
      data: uploadInformation,
      host: datastoreHost,
    }),
  );
}

export function cancelDatasetUpload(
  datastoreHost: string,
  cancelUploadInformation: {
    uploadId: string;
  },
): Promise<void> {
  return doWithToken((token) =>
    Request.sendJSONReceiveJSON(`/data/datasets/cancelUpload?token=${token}`, {
      data: cancelUploadInformation,
      host: datastoreHost,
    }),
  );
}

type ExplorationResult = {
  dataSource: DatasourceConfiguration | undefined;
  report: string;
};

export async function exploreRemoteDataset(
  remoteUris: string[],
  credentials?: { username: string; pass: string } | null,
  preferredVoxelSize?: Vector3,
): Promise<ExplorationResult> {
  const { dataSource, report } = await Request.sendJSONReceiveJSON("/api/datasets/exploreRemote", {
    data: remoteUris.map((uri) => {
      const extendedUri = {
        remoteUri: uri.trim(),
        preferredVoxelSize,
      };

      if (credentials) {
        return {
          ...extendedUri,
          credentialIdentifier: credentials.username,
          credentialSecret: credentials.pass,
        };
      }

      return extendedUri;
    }),
  });
  if (report.indexOf("403 Forbidden") !== -1 || report.indexOf("401 Unauthorized") !== -1) {
    Toast.error("The data could not be accessed. Please verify the credentials!");
  }
  return { dataSource, report };
}

export async function storeRemoteDataset(
  datastoreUrl: string,
  datasetName: string,
  organizationName: string,
  datasource: string,
  folderId: string | null,
): Promise<void> {
  return doWithToken((token) => {
    const params = new URLSearchParams();
    params.append("token", token);
    if (folderId) {
      params.append("folderId", folderId);
    }

    return Request.sendJSONReceiveJSON(
      `${datastoreUrl}/data/datasets/${organizationName}/${datasetName}?${params}`,
      {
        method: "PUT",
        data: datasource,
      },
    );
  });
}

// Returns void if the name is valid. Otherwise, a string is returned which denotes the reason.
export async function isDatasetNameValid(
  datasetId: APIDatasetId,
): Promise<string | null | undefined> {
  if (datasetId.name === "") {
    return "The dataset name must not be empty.";
  }

  const response = await Request.receiveJSON(
    `/api/datasets/${datasetId.owningOrganization}/${datasetId.name}/isValidNewName`,
  );
  if (response.isValid) {
    return null;
  } else {
    return response.errors[0];
  }
}

export function updateDatasetTeams(
  datasetId: APIDatasetId,
  newTeams: Array<string>,
): Promise<APIDataset> {
  return Request.sendJSONReceiveJSON(
    `/api/datasets/${datasetId.owningOrganization}/${datasetId.name}/teams`,
    {
      method: "PATCH",
      data: newTeams,
    },
  );
}

export async function triggerDatasetCheck(datastoreHost: string): Promise<void> {
  await doWithToken((token) =>
    Request.triggerRequest(`/data/triggers/checkInboxBlocking?token=${token}`, {
      host: datastoreHost,
      method: "POST",
    }),
  );
}

export async function triggerDatasetClearCache(
  datastoreHost: string,
  datasetId: APIDatasetId,
  layerName?: string,
): Promise<void> {
  await doWithToken((token) =>
    Request.triggerRequest(
      `/data/triggers/reload/${datasetId.owningOrganization}/${datasetId.name}?token=${token}${
        layerName ? `&layerName=${layerName}` : ""
      }`,
      {
        host: datastoreHost,
        method: "POST",
      },
    ),
  );
}

export async function deleteDatasetOnDisk(
  datastoreHost: string,
  datasetId: APIDatasetId,
): Promise<void> {
  await doWithToken((token) =>
    Request.triggerRequest(
      `/data/datasets/${datasetId.owningOrganization}/${datasetId.name}/deleteOnDisk?token=${token}`,
      {
        host: datastoreHost,
        method: "DELETE",
      },
    ),
  );
}

export async function triggerDatasetClearThumbnailCache(datasetId: APIDatasetId): Promise<void> {
  await Request.triggerRequest(
    `/api/datasets/${datasetId.owningOrganization}/${datasetId.name}/clearThumbnailCache`,
    {
      method: "PUT",
    },
  );
}

export async function clearCache(dataset: APIMaybeUnimportedDataset, layerName?: string) {
  return Promise.all([
    triggerDatasetClearCache(dataset.dataStore.url, dataset, layerName),
    triggerDatasetClearThumbnailCache(dataset),
  ]);
}

export async function getDatasetSharingToken(
  datasetId: APIDatasetId,
  options?: RequestOptions,
): Promise<string> {
  const { sharingToken } = await Request.receiveJSON(
    `/api/datasets/${datasetId.owningOrganization}/${datasetId.name}/sharingToken`,
    options,
  );
  return sharingToken;
}

export async function revokeDatasetSharingToken(datasetId: APIDatasetId): Promise<void> {
  await Request.triggerRequest(
    `/api/datasets/${datasetId.owningOrganization}/${datasetId.name}/sharingToken`,
    {
      method: "DELETE",
    },
  );
}

export async function getOrganizationForDataset(datasetName: string): Promise<string> {
  const { organizationName } = await Request.receiveJSON(
    `/api/datasets/disambiguate/${datasetName}/toNew`,
  );
  return organizationName;
}

export async function findDataPositionForLayer(
  datastoreUrl: string,
  datasetId: APIDatasetId,
  layerName: string,
): Promise<{
  position: Vector3 | null | undefined;
  resolution: Vector3 | null | undefined;
}> {
  const { position, resolution } = await doWithToken((token) =>
    Request.receiveJSON(
      `${datastoreUrl}/data/datasets/${datasetId.owningOrganization}/${datasetId.name}/layers/${layerName}/findData?token=${token}`,
    ),
  );
  return {
    position,
    resolution,
  };
}

export async function findDataPositionForVolumeTracing(
  tracingstoreUrl: string,
  tracingId: string,
): Promise<{
  position: Vector3 | null | undefined;
  resolution: Vector3 | null | undefined;
}> {
  const { position, resolution } = await doWithToken((token) =>
    Request.receiveJSON(`${tracingstoreUrl}/tracings/volume/${tracingId}/findData?token=${token}`),
  );
  return {
    position,
    resolution,
  };
}

export async function getHistogramForLayer(
  datastoreUrl: string,
  datasetId: APIDatasetId,
  layerName: string,
): Promise<APIHistogramData> {
  return doWithToken((token) =>
    Request.receiveJSON(
      `${datastoreUrl}/data/datasets/${datasetId.owningOrganization}/${datasetId.name}/layers/${layerName}/histogram?token=${token}`,
      { showErrorToast: false },
    ),
  );
}

export async function getMappingsForDatasetLayer(
  datastoreUrl: string,
  datasetId: APIDatasetId,
  layerName: string,
): Promise<Array<string>> {
  return doWithToken((token) =>
    Request.receiveJSON(
      `${datastoreUrl}/data/datasets/${datasetId.owningOrganization}/${datasetId.name}/layers/${layerName}/mappings?token=${token}`,
    ),
  );
}

export function fetchMapping(
  datastoreUrl: string,
  datasetId: APIDatasetId,
  layerName: string,
  mappingName: string,
): Promise<APIMapping> {
  return doWithToken((token) =>
    Request.receiveJSON(
      `${datastoreUrl}/data/datasets/${datasetId.owningOrganization}/${datasetId.name}/layers/${layerName}/mappings/${mappingName}?token=${token}`,
    ),
  );
}

export function makeMappingEditable(
  tracingStoreUrl: string,
  tracingId: string,
): Promise<ServerEditableMapping> {
  return doWithToken((token) =>
    Request.receiveJSON(
      `${tracingStoreUrl}/tracings/volume/${tracingId}/makeMappingEditable?token=${token}`,
      {
        method: "POST",
      },
    ),
  );
}

export function getEditableMappingInfo(
  tracingStoreUrl: string,
  tracingId: string,
): Promise<ServerEditableMapping> {
  return doWithToken((token) =>
    Request.receiveJSON(`${tracingStoreUrl}/tracings/mapping/${tracingId}/info?token=${token}`),
  );
}

export async function getAgglomeratesForDatasetLayer(
  datastoreUrl: string,
  datasetId: APIDatasetId,
  layerName: string,
): Promise<Array<string>> {
  return doWithToken((token) =>
    Request.receiveJSON(
      `${datastoreUrl}/data/datasets/${datasetId.owningOrganization}/${datasetId.name}/layers/${layerName}/agglomerates?token=${token}`,
    ),
  );
}

// #### Publications
export async function getPublications(): Promise<Array<APIPublication>> {
  const publications = await Request.receiveJSON("/api/publications");
  assertResponseLimit(publications);
  return publications;
}

export async function getPublication(id: string): Promise<APIPublication> {
  const publication = await Request.receiveJSON(`/api/publications/${id}`);
  return publication;
}

// #### Datastores
export async function getDatastores(): Promise<APIDataStore[]> {
  const datastores = await Request.receiveJSON("/api/datastores");
  assertResponseLimit(datastores);
  return datastores;
}

export const getDataStoresCached = _.memoize(getDatastores);

export function getTracingstore(): Promise<APITracingStore> {
  return Request.receiveJSON("/api/tracingstore");
}

export const getTracingStoreCached = _.memoize(getTracingstore);

// ### Active User
export function getActiveUser(options?: RequestOptions): Promise<APIUser> {
  return Request.receiveJSON("/api/user", options);
}

export function getUserConfiguration(): Promise<UserConfiguration> {
  return Request.receiveJSON("/api/user/userConfiguration");
}

export function updateUserConfiguration(
  userConfiguration: Record<string, any>,
): Promise<Record<string, any>> {
  return Request.sendJSONReceiveJSON("/api/user/userConfiguration", {
    method: "PUT",
    data: userConfiguration,
  });
}

export async function getTimeTrackingForUser(
  userId: string,
  startDate: dayjs.Dayjs,
  endDate: dayjs.Dayjs,
  annotationTypes: "Explorational" | "Task" | "Task,Explorational",
  projectIds?: string[] | null,
): Promise<Array<APITimeTracking>> {
  const params = new URLSearchParams({
    startDate: startDate.valueOf().toString(),
    endDate: endDate.valueOf().toString(),
  });
  if (annotationTypes != null) params.append("annotationTypes", annotationTypes);
  if (projectIds != null && projectIds.length > 0)
    params.append("projectIds", projectIds.join(","));
  const timeTrackingData = await Request.receiveJSON(`/api/time/user/${userId}?${params}`);
  const { timelogs } = timeTrackingData;
  assertResponseLimit(timelogs);
  return timelogs;
}

export async function getTimeEntries(
  startMs: number,
  endMs: number,
  teamIds: string[],
  selectedTypes: AnnotationTypeFilterEnum,
  projectIds: string[],
) {
  const params = new URLSearchParams({
    start: startMs.toString(),
    end: endMs.toString(),
    annotationTypes: selectedTypes,
  });
  // Omit empty parameters in request
  if (projectIds.length > 0) params.append("projectIds", projectIds.join(","));
  if (teamIds.length > 0) params.append("teamIds", teamIds.join(","));
  return await Request.receiveJSON(`api/time/overview?${params}`);
}

export async function getProjectProgressReport(
  teamId: string,
  showErrorToast: boolean = true,
): Promise<Array<APIProjectProgressReport>> {
  const progressData = await Request.receiveJSON(`/api/teams/${teamId}/projectProgressReport`, {
    showErrorToast,
  });
  assertResponseLimit(progressData);
  return progressData;
}

export async function getAvailableTasksReport(
  teamId: string,
): Promise<Array<APIAvailableTasksReport>> {
  const availableTasksData = await Request.receiveJSON(`/api/teams/${teamId}/availableTasksReport`);
  assertResponseLimit(availableTasksData);
  return availableTasksData;
}

// ### Organizations
export async function getDefaultOrganization(): Promise<APIOrganization | null> {
  // Only returns an organization if the WEBKNOSSOS instance only has one organization
  return Request.receiveJSON("/api/organizations/default");
}

export function joinOrganization(inviteToken: string): Promise<void> {
  return Request.triggerRequest(`/api/auth/joinOrganization/${inviteToken}`, {
    method: "POST",
  });
}

export async function switchToOrganization(organizationName: string): Promise<void> {
  await Request.triggerRequest(`/api/auth/switchOrganization/${organizationName}`, {
    method: "POST",
  });
  location.reload();
}

export async function getUsersOrganizations(): Promise<Array<APIOrganizationCompact>> {
  const organizations: APIOrganizationCompact[] = await Request.receiveJSON(
    "/api/organizations?compact=true",
  );
  const scmOrganization = organizations.find((org) => org.name === "scalable_minds");
  if (scmOrganization == null) {
    return organizations;
  }
  // Move scalableminds organization to the front so it appears in the organization switcher
  // at the top.
  return [scmOrganization, ...organizations.filter((org) => org.id !== scmOrganization.id)];
}

export function getOrganizationByInvite(inviteToken: string): Promise<APIOrganization> {
  return Request.receiveJSON(`/api/organizations/byInvite/${inviteToken}`, {
    showErrorToast: false,
  });
}

export function sendInvitesForOrganization(
  recipients: Array<string>,
  autoActivate: boolean,
): Promise<void> {
  return Request.sendJSONReceiveJSON("/api/auth/sendInvites", {
    method: "POST",
    data: {
      recipients,
      autoActivate,
    },
  });
}

export async function getOrganization(organizationName: string): Promise<APIOrganization> {
  const organization = await Request.receiveJSON(`/api/organizations/${organizationName}`);
  return {
    ...organization,
    paidUntil: organization.paidUntil ?? Constants.MAXIMUM_DATE_TIMESTAMP,
    includedStorageBytes: organization.includedStorageBytes ?? Number.POSITIVE_INFINITY,
    includedUsers: organization.includedUsers ?? Number.POSITIVE_INFINITY,
  };
}

export async function checkAnyOrganizationExists(): Promise<boolean> {
  return !(await Request.receiveJSON("/api/organizationsIsEmpty"));
}

export async function deleteOrganization(organizationName: string): Promise<void> {
  return Request.triggerRequest(`/api/organizations/${organizationName}`, {
    method: "DELETE",
  });
}

export async function updateOrganization(
  organizationName: string,
  displayName: string,
  newUserMailingList: string,
): Promise<APIOrganization> {
  return Request.sendJSONReceiveJSON(`/api/organizations/${organizationName}`, {
    method: "PATCH",
    data: {
      displayName,
      newUserMailingList,
    },
  });
}

export async function isDatasetAccessibleBySwitching(
  commandType: TraceOrViewCommand,
): Promise<APIOrganization | null | undefined> {
  if (commandType.type === ControlModeEnum.TRACE) {
    return Request.receiveJSON(
      `/api/auth/accessibleBySwitching?annotationId=${commandType.annotationId}`,
      {
        showErrorToast: false,
      },
    );
  } else {
    return Request.receiveJSON(
      `/api/auth/accessibleBySwitching?organizationName=${commandType.owningOrganization}&datasetName=${commandType.name}`,
      {
        showErrorToast: false,
      },
    );
  }
}

export async function isWorkflowAccessibleBySwitching(
  workflowHash: string,
): Promise<APIOrganization | null> {
  return Request.receiveJSON(`/api/auth/accessibleBySwitching?workflowHash=${workflowHash}`);
}

export async function sendUpgradePricingPlanEmail(requestedPlan: string): Promise<void> {
  return Request.receiveJSON(`/api/pricing/requestUpgrade?requestedPlan=${requestedPlan}`, {
    method: "POST",
  });
}

export async function sendExtendPricingPlanEmail(): Promise<void> {
  return Request.receiveJSON("/api/pricing/requestExtension", {
    method: "POST",
  });
}

export async function sendUpgradePricingPlanUserEmail(requestedUsers: number): Promise<void> {
  return Request.receiveJSON(`/api/pricing/requestUsers?requestedUsers=${requestedUsers}`, {
    method: "POST",
  });
}

export async function sendUpgradePricingPlanStorageEmail(requestedStorage: number): Promise<void> {
  return Request.receiveJSON(`/api/pricing/requestStorage?requestedStorage=${requestedStorage}`, {
    method: "POST",
  });
}

export async function getPricingPlanStatus(): Promise<APIPricingPlanStatus> {
  return Request.receiveJSON("/api/pricing/status");
}

export const cachedGetPricingPlanStatus = _.memoize(getPricingPlanStatus);

// ### BuildInfo webknossos
export function getBuildInfo(): Promise<APIBuildInfo> {
  return Request.receiveJSON("/api/buildinfo", {
    doNotInvestigate: true,
  });
}

// ### BuildInfo datastore
export function getDataStoreBuildInfo(dataStoreUrl: string): Promise<APIBuildInfo> {
  return Request.receiveJSON(`${dataStoreUrl}/api/buildinfo`, {
    doNotInvestigate: true,
  });
}

// ### Feature Selection
export function getFeatureToggles(): Promise<APIFeatureToggles> {
  return Request.receiveJSON("/api/features");
}

export function getOperatorData(): Promise<string> {
  return Request.receiveJSON("/api/operatorData");
}

// ## Experience Domains
export function getExistingExperienceDomains(): Promise<ExperienceDomainList> {
  return Request.receiveJSON("/api/tasks/experienceDomains");
}

export async function isInMaintenance(): Promise<boolean> {
  const allMaintenances: Array<MaintenanceInfo> = await Request.receiveJSON(
    "/api/maintenances/listCurrentAndUpcoming",
  );
  const currentEpoch = Date.now();
  const currentMaintenance = allMaintenances.find(
    (maintenance) => maintenance.startTime < currentEpoch,
  );
  return currentMaintenance != null;
}

export async function listCurrentAndUpcomingMaintenances(): Promise<Array<MaintenanceInfo>> {
  return Request.receiveJSON("/api/maintenances/listCurrentAndUpcoming");
}

export function setMaintenance(bool: boolean): Promise<void> {
  return Request.triggerRequest("/api/maintenance", {
    method: bool ? "POST" : "DELETE",
  });
}
// @ts-ignore
window.setMaintenance = setMaintenance;

// Meshes

// These parameters are bundled into an object to avoid that the computeAdHocMesh function
// receives too many parameters, since this doesn't play well with the saga typings.
type MeshRequest = {
  // The position is in voxels in mag 1
  position: Vector3;
  additionalCoordinates: AdditionalCoordinate[] | undefined;
  mag: Vector3;
  segmentId: number; // Segment to build mesh for
  // The cubeSize is in voxels in mag <mag>
  cubeSize: Vector3;
  scale: Vector3;
  mappingName: string | null | undefined;
  mappingType: MappingType | null | undefined;
  findNeighbors: boolean;
};

export function computeAdHocMesh(
  requestUrl: string,
  meshRequest: MeshRequest,
): Promise<{
  buffer: ArrayBuffer;
  neighbors: Array<number>;
}> {
  const {
    position,
    additionalCoordinates,
    cubeSize,
    mappingName,

    ...rest
  } = meshRequest;

  return doWithToken(async (token) => {
    const params = new URLSearchParams();
    params.append("token", token);

    const { buffer, headers } = await Request.sendJSONReceiveArraybufferWithHeaders(
      `${requestUrl}/adHocMesh?${params}`,
      {
        data: {
          // The back-end needs a small padding at the border of the
          // bounding box to calculate the mesh. This padding
          // is added here to the position and bbox size.
          position: V3.toArray(V3.sub(position, [1, 1, 1])),
          additionalCoordinates,
          cubeSize: V3.toArray(V3.add(cubeSize, [1, 1, 1])),
          // Name and type of mapping to apply before building mesh (optional)
          mapping: mappingName,
          ...rest,
        },
      },
    );
    const neighbors = Utils.parseMaybe(headers.neighbors) || [];
    return {
      buffer,
      neighbors,
    };
  });
}

export function getBucketPositionsForAdHocMesh(
  tracingStoreUrl: string,
  tracingId: string,
  segmentId: number,
  cubeSize: Vector3,
  mag: Vector3,
  additionalCoordinates: AdditionalCoordinate[] | null | undefined,
): Promise<Vector3[]> {
  return doWithToken(async (token) => {
    const params = new URLSearchParams();
    params.append("token", token);
    const positions = await Request.sendJSONReceiveJSON(
      `${tracingStoreUrl}/tracings/volume/${tracingId}/segmentIndex/${segmentId}?${params}`,
      {
        data: {
          cubeSize,
          mag,
          additionalCoordinates,
        },
        method: "POST",
      },
    );
    return positions;
  });
}

export function getAgglomerateSkeleton(
  dataStoreUrl: string,
  datasetId: APIDatasetId,
  layerName: string,
  mappingId: string,
  agglomerateId: number,
): Promise<ArrayBuffer> {
  return doWithToken((token) =>
    Request.receiveArraybuffer(
      `${dataStoreUrl}/data/datasets/${datasetId.owningOrganization}/${datasetId.name}/layers/${layerName}/agglomerates/${mappingId}/skeleton/${agglomerateId}?token=${token}`, // The webworker code cannot do proper error handling and always expects an array buffer from the server.
      // The webworker code cannot do proper error handling and always expects an array buffer from the server.
      // However, the server might send an error json instead of an array buffer. Therefore, don't use the webworker code.
      {
        useWebworkerForArrayBuffer: false,
        showErrorToast: false,
      },
    ),
  );
}

export function getEditableAgglomerateSkeleton(
  tracingStoreUrl: string,
  tracingId: string,
  agglomerateId: number,
): Promise<ArrayBuffer> {
  return doWithToken((token) =>
    Request.receiveArraybuffer(
      `${tracingStoreUrl}/tracings/volume/${tracingId}/agglomerateSkeleton/${agglomerateId}?token=${token}`,
      // The webworker code cannot do proper error handling and always expects an array buffer from the server.
      // However, the server might send an error json instead of an array buffer. Therefore, don't use the webworker code.
      {
        useWebworkerForArrayBuffer: false,
        showErrorToast: false,
      },
    ),
  );
}

export async function getMeshfilesForDatasetLayer(
  dataStoreUrl: string,
  datasetId: APIDatasetId,
  layerName: string,
): Promise<Array<APIMeshFile>> {
  const meshFiles: Array<APIMeshFile> = await doWithToken((token) =>
    Request.receiveJSON(
      `${dataStoreUrl}/data/datasets/${datasetId.owningOrganization}/${datasetId.name}/layers/${layerName}/meshes?token=${token}`,
    ),
  );

  for (const file of meshFiles) {
    if (file.mappingName === "") {
      file.mappingName = undefined;
    }
  }

  return meshFiles;
}

// ### Connectomes
export function getConnectomeFilesForDatasetLayer(
  dataStoreUrl: string,
  datasetId: APIDatasetId,
  layerName: string,
): Promise<Array<APIConnectomeFile>> {
  return doWithToken((token) =>
    Request.receiveJSON(
      `${dataStoreUrl}/data/datasets/${datasetId.owningOrganization}/${datasetId.name}/layers/${layerName}/connectomes?token=${token}`,
    ),
  );
}

export function getSynapsesOfAgglomerates(
  dataStoreUrl: string,
  datasetId: APIDatasetId,
  layerName: string,
  connectomeFile: string,
  agglomerateIds: Array<number>,
): Promise<
  Array<{
    in: Array<number>;
    out: Array<number>;
  }>
> {
  return doWithToken((token) =>
    Request.sendJSONReceiveJSON(
      `${dataStoreUrl}/data/datasets/${datasetId.owningOrganization}/${datasetId.name}/layers/${layerName}/connectomes/synapses?token=${token}`,
      {
        data: {
          connectomeFile,
          agglomerateIds,
        },
      },
    ),
  );
}

function getSynapseSourcesOrDestinations(
  dataStoreUrl: string,
  datasetId: APIDatasetId,
  layerName: string,
  connectomeFile: string,
  synapseIds: Array<number>,
  srcOrDst: "src" | "dst",
): Promise<Array<number>> {
  return doWithToken((token) =>
    Request.sendJSONReceiveJSON(
      `${dataStoreUrl}/data/datasets/${datasetId.owningOrganization}/${datasetId.name}/layers/${layerName}/connectomes/synapses/${srcOrDst}?token=${token}`,
      {
        data: {
          connectomeFile,
          synapseIds,
        },
      },
    ),
  );
}

export function getSynapseSources(...args: any): Promise<Array<number>> {
  // @ts-expect-error ts-migrate(2556) FIXME: Expected 6 arguments, but got 1 or more.
  return getSynapseSourcesOrDestinations(...args, "src");
}

export function getSynapseDestinations(...args: any): Promise<Array<number>> {
  // @ts-expect-error ts-migrate(2556) FIXME: Expected 6 arguments, but got 1 or more.
  return getSynapseSourcesOrDestinations(...args, "dst");
}

export function getSynapsePositions(
  dataStoreUrl: string,
  datasetId: APIDatasetId,
  layerName: string,
  connectomeFile: string,
  synapseIds: Array<number>,
): Promise<Array<Vector3>> {
  return doWithToken((token) =>
    Request.sendJSONReceiveJSON(
      `${dataStoreUrl}/data/datasets/${datasetId.owningOrganization}/${datasetId.name}/layers/${layerName}/connectomes/synapses/positions?token=${token}`,
      {
        data: {
          connectomeFile,
          synapseIds,
        },
      },
    ),
  );
}

export function getSynapseTypes(
  dataStoreUrl: string,
  datasetId: APIDatasetId,
  layerName: string,
  connectomeFile: string,
  synapseIds: Array<number>,
): Promise<{
  synapseTypes: Array<number>;
  typeToString: Array<string>;
}> {
  return doWithToken((token) =>
    Request.sendJSONReceiveJSON(
      `${dataStoreUrl}/data/datasets/${datasetId.owningOrganization}/${datasetId.name}/layers/${layerName}/connectomes/synapses/types?token=${token}`,
      {
        data: {
          connectomeFile,
          synapseIds,
        },
      },
    ),
  );
}

type MinCutTargetEdge = {
  position1: Vector3;
  position2: Vector3;
  segmentId1: number;
  segmentId2: number;
};
export async function getEdgesForAgglomerateMinCut(
  tracingStoreUrl: string,
  tracingId: string,
  segmentsInfo: {
    segmentPosition1: Vector3;
    segmentPosition2: Vector3;
    mag: Vector3;
    agglomerateId: number;
    editableMappingId: string;
  },
): Promise<Array<MinCutTargetEdge>> {
  return doWithToken((token) =>
    Request.sendJSONReceiveJSON(
      `${tracingStoreUrl}/tracings/volume/${tracingId}/agglomerateGraphMinCut?token=${token}`,
      {
        data: segmentsInfo,
      },
    ),
  );
}

export type NeighborInfo = {
  segmentId: number;
  neighbors: Array<{ segmentId: number; position: Vector3 }>;
};

export async function getNeighborsForAgglomerateNode(
  tracingStoreUrl: string,
  tracingId: string,
  segmentInfo: {
    segmentPosition: Vector3;
    mag: Vector3;
    agglomerateId: number;
    editableMappingId: string;
  },
): Promise<NeighborInfo> {
  return doWithToken((token) =>
    Request.sendJSONReceiveJSON(
      `${tracingStoreUrl}/tracings/volume/${tracingId}/agglomerateGraphNeighbors?token=${token}`,
      {
        data: segmentInfo,
      },
    ),
  );
}

// ### Smart Select

export async function getSamEmbedding(
  dataset: APIDataset,
  layerName: string,
  mag: Vector3,
  embeddingBoxMag1: BoundingBox,
  additionalCoordinates: AdditionalCoordinate[],
  intensityRange?: Vector2 | null,
): Promise<Float32Array> {
  const params = new URLSearchParams();
  if (intensityRange != null) {
    params.append("intensityMin", `${intensityRange[0]}`);
    params.append("intensityMax", `${intensityRange[1]}`);
  }

  const buffer = await Request.sendJSONReceiveArraybuffer(
    `/api/datasets/${dataset.owningOrganization}/${dataset.name}/layers/${layerName}/segmentAnythingEmbedding?${params}`,
    {
      data: { mag, boundingBox: embeddingBoxMag1.asServerBoundingBox(), additionalCoordinates },
      showErrorToast: false,
    },
  );
  return new Float32Array(buffer);
}

// ### Short links
export const createShortLink = _.memoize(
  (longLink: string): Promise<ShortLink> =>
    Request.sendJSONReceiveJSON("/api/shortLinks", {
      method: "POST",
      // stringify is necessary because the back-end expects a JSON string
      // (i.e., a string which contains quotes at the beginning and end).
      // The Request module does not add additional string quotes
      // if the data parameter is already a string.
      data: JSON.stringify(longLink),
    }),
);

export function getShortLink(key: string): Promise<ShortLink> {
  return Request.receiveJSON(`/api/shortLinks/byKey/${key}`);
}

// ### Voxelytics
export function getVoxelyticsWorkflows(): Promise<Array<VoxelyticsWorkflowListing>> {
  return Request.receiveJSON("/api/voxelytics/workflows");
}

export function getVoxelyticsWorkflow(
  workflowHash: string,
  runId: string | null,
): Promise<VoxelyticsWorkflowReport> {
  const params = new URLSearchParams();
  if (runId != null) {
    params.append("runId", runId);
  }
  return Request.receiveJSON(`/api/voxelytics/workflows/${workflowHash}?${params}`);
}

export function getVoxelyticsLogs(
  runId: string,
  taskName: string | null,
  minLevel: LOG_LEVELS,
  startTime: Date,
  endTime: Date,
  limit: number | null = null,
): Promise<Array<VoxelyticsLogLine>> {
  // Data is fetched with the limit from the end backward, i.e. the latest data is fetched first.
  // The data is still ordered chronologically, i.e. ascending timestamps.
  const params = new URLSearchParams({
    runId,
    minLevel,
    startTimestamp: startTime.getTime().toString(),
    endTimestamp: endTime.getTime().toString(),
  });
  if (taskName != null) {
    params.append("taskName", taskName);
  }
  if (limit != null) {
    params.append("limit", limit.toString());
  }
  return Request.receiveJSON(`/api/voxelytics/logs?${params}`);
}

export function getVoxelyticsChunkStatistics(
  workflowHash: string,
  runId: string | null,
  taskName: string,
): Promise<Array<VoxelyticsChunkStatistics>> {
  const params = new URLSearchParams({
    taskName,
  });
  if (runId != null) {
    params.append("runId", runId);
  }
  return Request.receiveJSON(`/api/voxelytics/workflows/${workflowHash}/chunkStatistics?${params}`);
}
export function getVoxelyticsArtifactChecksums(
  workflowHash: string,
  runId: string | null,
  taskName: string,
  artifactName?: string,
): Promise<Array<Record<string, string | number>>> {
  const params = new URLSearchParams({
    taskName,
  });
  if (runId != null) {
    params.append("runId", runId);
  }
  if (artifactName != null) {
    params.append("artifactName", artifactName);
  }
  return Request.receiveJSON(
    `/api/voxelytics/workflows/${workflowHash}/artifactChecksums?${params}`,
  );
}

// ### Help / Feedback userEmail
export function sendHelpEmail(message: string) {
  return Request.receiveJSON(
    `/api/helpEmail?${new URLSearchParams({
      message,
      currentUrl: window.location.href,
    })}`,
    {
      method: "POST",
    },
  );
}

export function requestSingleSignOnLogin() {
  return Request.receiveJSON("/api/auth/oidc/login");
}

export function verifyEmail(key: string) {
  return Request.receiveJSON(`/api/verifyEmail/${key}`, {
    method: "POST",
    showErrorToast: false,
  });
}

export function requestVerificationMail() {
  return Request.receiveJSON("/api/verifyEmail", {
    method: "POST",
  });
}<|MERGE_RESOLUTION|>--- conflicted
+++ resolved
@@ -94,13 +94,7 @@
 import { doWithToken } from "./api/token";
 import BoundingBox from "oxalis/model/bucket_data_handling/bounding_box";
 import { ArbitraryObject } from "types/globals";
-<<<<<<< HEAD
 import { assertResponseLimit } from "./api/api_utils";
-=======
-import { AnnotationTypeFilterEnum } from "./statistic/project_and_annotation_type_dropdown";
-
-const MAX_SERVER_ITEMS_PER_RESPONSE = 1000;
->>>>>>> bbfc4ef3
 
 export * from "./api/token";
 export * from "./api/jobs";
@@ -1107,307 +1101,6 @@
   return datasets;
 }
 
-<<<<<<< HEAD
-=======
-export async function getJobs(): Promise<APIJob[]> {
-  const jobs = await Request.receiveJSON("/api/jobs");
-  assertResponseLimit(jobs);
-  return (
-    jobs
-      .map(
-        (job: any): APIJob => ({
-          id: job.id,
-          type: job.command,
-          datasetName: job.commandArgs.dataset_name,
-          organizationName: job.commandArgs.organization_name,
-          layerName: job.commandArgs.layer_name || job.commandArgs.volume_layer_name,
-          annotationLayerName: job.commandArgs.annotation_layer_name,
-          boundingBox: job.commandArgs.bbox,
-          exportFileName: job.commandArgs.export_file_name,
-          tracingId: job.commandArgs.volume_tracing_id,
-          annotationId: job.commandArgs.annotation_id,
-          annotationType: job.commandArgs.annotation_type,
-          mergeSegments: job.commandArgs.merge_segments,
-          state: adaptJobState(job.state, job.manualState),
-          manualState: job.manualState,
-          result: job.returnValue,
-          resultLink: job.resultLink,
-          createdAt: job.created,
-        }),
-      )
-      // Newest jobs should be first
-      .sort((a: APIJob, b: APIJob) => a.createdAt > b.createdAt)
-  );
-}
-
-export async function getJob(jobId: string): Promise<APIJob> {
-  const job = await Request.receiveJSON(`/api/jobs/${jobId}`);
-  return {
-    id: job.id,
-    type: job.command,
-    datasetName: job.commandArgs.dataset_name,
-    organizationName: job.commandArgs.organization_name,
-    layerName: job.commandArgs.layer_name || job.commandArgs.volume_layer_name,
-    annotationLayerName: job.commandArgs.annotation_layer_name,
-    boundingBox: job.commandArgs.bbox,
-    exportFileName: job.commandArgs.export_file_name,
-    tracingId: job.commandArgs.volume_tracing_id,
-    annotationId: job.commandArgs.annotation_id,
-    annotationType: job.commandArgs.annotation_type,
-    mergeSegments: job.commandArgs.merge_segments,
-    state: adaptJobState(job.state, job.manualState),
-    manualState: job.manualState,
-    result: job.returnValue,
-    resultLink: job.resultLink,
-    createdAt: job.created,
-  };
-}
-
-function adaptJobState(
-  celeryState: APIJobCeleryState,
-  manualState: APIJobManualState,
-): APIJobState {
-  if (manualState) {
-    return manualState;
-  }
-
-  return celeryState || "UNKNOWN";
-}
-
-export async function cancelJob(jobId: string): Promise<APIJob> {
-  return Request.receiveJSON(`/api/jobs/${jobId}/cancel`, {
-    method: "PATCH",
-  });
-}
-
-export async function startConvertToWkwJob(
-  datasetName: string,
-  organizationName: string,
-  scale: Vector3,
-): Promise<APIJob> {
-  return Request.receiveJSON(
-    `/api/jobs/run/convertToWkw/${organizationName}/${datasetName}?scale=${scale.toString()}`,
-    {
-      method: "POST",
-    },
-  );
-}
-
-export async function startFindLargestSegmentIdJob(
-  datasetName: string,
-  organizationName: string,
-  layerName: string,
-): Promise<APIJob> {
-  return Request.receiveJSON(
-    `/api/jobs/run/findLargestSegmentId/${organizationName}/${datasetName}?layerName=${layerName}`,
-    {
-      method: "POST",
-    },
-  );
-}
-
-export async function startExportTiffJob(
-  datasetName: string,
-  organizationName: string,
-  bbox: Vector6,
-  layerName: string | null | undefined,
-  mag: string | null | undefined,
-  annotationId: string | null | undefined,
-  annotationLayerName: string | null | undefined,
-  asOmeTiff: boolean,
-): Promise<APIJob> {
-  const params = new URLSearchParams({ bbox: bbox.join(","), asOmeTiff: asOmeTiff.toString() });
-  if (layerName != null) {
-    params.append("layerName", layerName);
-  }
-  if (mag != null) {
-    params.append("mag", mag);
-  }
-  if (annotationId != null) {
-    params.append("annotationId", annotationId);
-  }
-  if (annotationLayerName != null) {
-    params.append("annotationLayerName", annotationLayerName);
-  }
-  return Request.receiveJSON(
-    `/api/jobs/run/exportTiff/${organizationName}/${datasetName}?${params}`,
-    {
-      method: "POST",
-    },
-  );
-}
-
-export function startComputeMeshFileJob(
-  organizationName: string,
-  datasetName: string,
-  layerName: string,
-  mag: Vector3,
-  agglomerateView?: string,
-): Promise<APIJob> {
-  const params = new URLSearchParams();
-  params.append("layerName", layerName);
-  params.append("mag", mag.join("-"));
-
-  if (agglomerateView) {
-    params.append("agglomerateView", agglomerateView);
-  }
-
-  return Request.receiveJSON(
-    `/api/jobs/run/computeMeshFile/${organizationName}/${datasetName}?${params}`,
-    {
-      method: "POST",
-    },
-  );
-}
-
-export function startComputeSegmentIndexFileJob(
-  organizationName: string,
-  datasetName: string,
-  layerName: string,
-): Promise<APIJob> {
-  const params = new URLSearchParams();
-  params.append("layerName", layerName);
-
-  return Request.receiveJSON(
-    `/api/jobs/run/computeSegmentIndexFile/${organizationName}/${datasetName}?${params}`,
-    {
-      method: "POST",
-    },
-  );
-}
-
-export function startNucleiInferralJob(
-  organizationName: string,
-  datasetName: string,
-  layerName: string,
-  newDatasetName: string,
-): Promise<APIJob> {
-  return Request.receiveJSON(
-    `/api/jobs/run/inferNuclei/${organizationName}/${datasetName}?layerName=${layerName}&newDatasetName=${newDatasetName}`,
-    {
-      method: "POST",
-    },
-  );
-}
-
-export function startNeuronInferralJob(
-  organizationName: string,
-  datasetName: string,
-  layerName: string,
-  bbox: Vector6,
-  outputSegmentationLayerName: string,
-  newDatasetName: string,
-): Promise<APIJob> {
-  const urlParams = new URLSearchParams({
-    layerName,
-    bbox: bbox.join(","),
-    outputSegmentationLayerName,
-    newDatasetName,
-  });
-  return Request.receiveJSON(
-    `/api/jobs/run/inferNeurons/${organizationName}/${datasetName}?${urlParams.toString()}`,
-    {
-      method: "POST",
-    },
-  );
-}
-
-export function startMitochondriaInferralJob(
-  organizationName: string,
-  datasetName: string,
-  layerName: string,
-  bbox: Vector6,
-  outputSegmentationLayerName: string,
-  newDatasetName: string,
-): Promise<APIJob> {
-  const urlParams = new URLSearchParams({
-    layerName,
-    bbox: bbox.join(","),
-    outputSegmentationLayerName,
-    newDatasetName,
-  });
-  return Request.receiveJSON(
-    `/api/jobs/run/inferMitochondria/${organizationName}/${datasetName}?${urlParams.toString()}`,
-    {
-      method: "POST",
-    },
-  );
-}
-
-export function startRenderAnimationJob(
-  organizationName: string,
-  datasetName: string,
-  animationOptions: RenderAnimationOptions,
-): Promise<APIJob> {
-  return Request.sendJSONReceiveJSON(
-    `/api/jobs/run/renderAnimation/${organizationName}/${datasetName}`,
-    {
-      data: animationOptions,
-    },
-  );
-}
-
-function startSegmentationAnnotationDependentJob(
-  jobURLPath: string,
-  organizationName: string,
-  datasetName: string,
-  fallbackLayerName: string,
-  volumeLayerName: string | null | undefined,
-  newDatasetName: string,
-  annotationId: string,
-  annotationType: APIAnnotationType,
-  outputSegmentationLayerName?: string,
-  mergeSegments?: boolean,
-): Promise<APIJob> {
-  const requestURL = new URL(
-    `/api/jobs/run/${jobURLPath}/${organizationName}/${datasetName}`,
-    // @ts-expect-error ts-migrate(2345) FIXME: Argument of type 'Location' is not assignable to parameter of type 'string | URL | undefined'.
-    location,
-  );
-  if (volumeLayerName != null) {
-    requestURL.searchParams.append("volumeLayerName", volumeLayerName);
-  }
-  requestURL.searchParams.append("fallbackLayerName", fallbackLayerName);
-  requestURL.searchParams.append("annotationId", annotationId);
-  requestURL.searchParams.append("annotationType", annotationType);
-  requestURL.searchParams.append("newDatasetName", newDatasetName);
-  if (outputSegmentationLayerName != null) {
-    requestURL.searchParams.append("outputSegmentationLayerName", outputSegmentationLayerName);
-  }
-  if (mergeSegments != null) {
-    requestURL.searchParams.append("mergeSegments", mergeSegments.toString());
-  }
-  return Request.receiveJSON(requestURL.href, {
-    method: "POST",
-  });
-}
-
-export function startMaterializingVolumeAnnotationJob(
-  organizationName: string,
-  datasetName: string,
-  fallbackLayerName: string,
-  volumeLayerName: string | null | undefined,
-  newDatasetName: string,
-  outputSegmentationLayerName: string,
-  annotationId: string,
-  annotationType: APIAnnotationType,
-  mergeSegments: boolean,
-): Promise<APIJob> {
-  return startSegmentationAnnotationDependentJob(
-    "materializeVolumeAnnotation",
-    organizationName,
-    datasetName,
-    fallbackLayerName,
-    volumeLayerName,
-    newDatasetName,
-    annotationId,
-    annotationType,
-    outputSegmentationLayerName,
-    mergeSegments,
-  );
-}
-
->>>>>>> bbfc4ef3
 export function getDatasetDatasource(
   dataset: APIMaybeUnimportedDataset,
 ): Promise<APIDataSourceWithMessages> {
