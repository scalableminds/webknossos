--- conflicted
+++ resolved
@@ -117,11 +117,7 @@
   edgeShader: EdgeShader | undefined;
 
   constructor(
-<<<<<<< HEAD
-    skeletonTracingSelectorFn: (state: WebknossosState) => Maybe<SkeletonTracing>,
-=======
-    skeletonTracingSelectorFn: (state: OxalisState) => SkeletonTracing | null,
->>>>>>> 03c83968
+    skeletonTracingSelectorFn: (state: WebknossosState) => SkeletonTracing | null,
     supportsPicking: boolean,
   ) {
     this.supportsPicking = supportsPicking;
