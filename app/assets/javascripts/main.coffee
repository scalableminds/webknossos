--- conflicted
+++ resolved
@@ -5,12 +5,8 @@
   paths :
     "jquery" : "libs/jquery-1.8.3.min"
     "multiselect" : "libs/bootstrap-multiselect"
-<<<<<<< HEAD
     "slider" : "libs/bootstrap-slider"
-    "underscore" : "libs/lodash-1.0.0-rc.2.min"
-=======
     "underscore" : "libs/lodash-1.3.1"
->>>>>>> 5615fd7d
     "bootstrap" : "libs/bootstrap.min"
     "worker" : "libs/worker_plugin"
     "three": "libs/threejs/three"
