# Changelog (Unreleased)

All notable (yet unreleased) user-facing changes to WEBKNOSSOS are documented in this file.
See `CHANGELOG.released.md` for the changes which are part of official releases.

The format is based on [Keep a Changelog](http://keepachangelog.com/en/1.0.0/)
and this project adheres to [Calendar Versioning](http://calver.org/) `0Y.0M.MICRO`.
For upgrade instructions, please check the [migration guide](MIGRATIONS.released.md).

## Unreleased
[Commits](https://github.com/scalableminds/webknossos/compare/24.02.3...HEAD)

### Added
- Added support for storing analytics events in the Postgres. [#7594](https://github.com/scalableminds/webknossos/pull/7594) [#7609](https://github.com/scalableminds/webknossos/pull/7609)
- Segment statistics are now available for ND datasets. [#7411](https://github.com/scalableminds/webknossos/pull/7411)
- Added support for uploading N5 and Neuroglancer Precomputed datasets. [#7578](https://github.com/scalableminds/webknossos/pull/7578)
- Webknossos can now open ND Zarr datasets with arbitrary axis orders (not limited to `**xyz` anymore). [#7592](https://github.com/scalableminds/webknossos/pull/7592)
- Added a new "Split from all neighboring segments" feature for the proofreading mode. [#7611](https://github.com/scalableminds/webknossos/pull/7611)
- If storage scan is enabled, the measured used storage is now displayed in the dashboard’s dataset detail view. [#7677](https://github.com/scalableminds/webknossos/pull/7677)
- Prepared support to download full stl meshes via the HTTP api. [#7587](https://github.com/scalableminds/webknossos/pull/7587)
<<<<<<< HEAD
- You can now place segment index files with your on-disk segmentation layers, which makes segment stats available when viewing these segmentations, and also when working on volume annotations based on these segmentation layers. [#7437](https://github.com/scalableminds/webknossos/pull/7437)
=======
- Added an action to delete erronous, unimported datasets directly from the dashboard. [#7448](https://github.com/scalableminds/webknossos/pull/7448)
- Added support for `window`, `active`, `inverted` keys from the `omero` info in the NGFF metadata. [7685](https://github.com/scalableminds/webknossos/pull/7685)
- Added getSegment function to JavaScript API. Also, createSegmentGroup returns the id of the new group now. [#7694](https://github.com/scalableminds/webknossos/pull/7694)
>>>>>>> a49bcb87

### Changed
- Datasets stored in WKW format are no longer loaded with memory mapping, reducing memory demands. [#7528](https://github.com/scalableminds/webknossos/pull/7528)
- Content Security Policy (CSP) settings are now relaxed by default. To keep stricter CSP rules, add them to your specific `application.conf`. [#7589](https://github.com/scalableminds/webknossos/pull/7589)
- The state of whether a mapping is active and what exact mapping is now locked to the annotation upon the first volume annotation action to ensure future consistent results. Moreover, while a JSON mapping is active, no volume annotation can be done. [#7549](https://github.com/scalableminds/webknossos/pull/7549)
- WEBKNOSSOS now uses Java 21. [#7599](https://github.com/scalableminds/webknossos/pull/7599)
- Email verification is disabled by default. To enable it, set `webKnossos.user.emailVerification.activated` to `true` in your `application.conf`. [#7620](https://github.com/scalableminds/webknossos/pull/7620) [#7621](https://github.com/scalableminds/webknossos/pull/7621)
- Added more documentation for N5 and Neuroglancer precomputed web upload. [#7622](https://github.com/scalableminds/webknossos/pull/7622)
- Added the config key `webKnossos.user.timeTrackingOnlyWithSignificantChanges`, which when set to `true` will only track time if the user has made significant changes to the annotation. [#7627](https://github.com/scalableminds/webknossos/pull/7627)
- Only display UI elements to launch background jobs if the (worker) backend actually supports them. [#7591](https://github.com/scalableminds/webknossos/pull/7591)
- If the current dataset folder in the dashboard cannot be found (e.g., because somebody else deleted it), the page navigates to the root folder automatically. [#7669](https://github.com/scalableminds/webknossos/pull/7669)
- Voxelytics logs are now stored by organization name, rather than id, in Loki. This is inpreparation of the unificaction of these two concepts. [#7687](https://github.com/scalableminds/webknossos/pull/7687)

### Fixed
- Fixed rare SIGBUS crashes of the datastore module that were caused by memory mapping on unstable file systems. [#7528](https://github.com/scalableminds/webknossos/pull/7528)
- Fixed loading local datasets for organizations that have spaces in their names. [#7593](https://github.com/scalableminds/webknossos/pull/7593)
- Fixed a bug where proofreading annotations would stay black until the next server restart due to expired but cached tokens. [#7598](https://github.com/scalableminds/webknossos/pull/7598)
- Fixed a bug where ad-hoc meshing didn't make use of a segment index, even when it existed. [#7600](https://github.com/scalableminds/webknossos/pull/7600)
- Fixed a bug where importing remote datasets with existing datasource-properties.jsons would not properly register the remote credentials. [#7601](https://github.com/scalableminds/webknossos/pull/7601)
- Fixed a bug in ND volume annotation downloads where the additionalAxes metadata had wrong indices. [#7592](https://github.com/scalableminds/webknossos/pull/7592)
- Fixed a bug in proofreading aka editable mapping annotations where splitting would sometimes give the new id to the selected segment rather than to the split-off one. [#7608](https://github.com/scalableminds/webknossos/pull/7608)
- Fixed small styling errors as a follow-up to the antd v5 upgrade. [#7612](https://github.com/scalableminds/webknossos/pull/7612)
- Fixed that the iOS keyboard automatically showed up when moving through a dataset. [#7660](https://github.com/scalableminds/webknossos/pull/7660)
- Fixed deprecation warnings caused by Antd \<Collapse\> components. [#7610](https://github.com/scalableminds/webknossos/pull/7610)
- Fixed small styling error with a welcome notification for new users on webknossos.org. [#7623](https://github.com/scalableminds/webknossos/pull/7623)
- Fixed that filtering by tags could produce false positives. [#7640](https://github.com/scalableminds/webknossos/pull/7640)
- Fixed a slight offset when creating a node with the mouse. [#7639](https://github.com/scalableminds/webknossos/pull/7639)
- Fixed small styling error with NML drag and drop uploading. [#7641](https://github.com/scalableminds/webknossos/pull/7641)
- Fixed a bug where the annotation list would show teams the annotation is shared with multiple times. [#7659](https://github.com/scalableminds/webknossos/pull/7659)
- Fixed incorrect menu position that could occur sometimes when clicking the ... button next to a segment. [#7680](https://github.com/scalableminds/webknossos/pull/7680)
- Fixed an error in the Loki integration to support Loki 2.9+. [#7684](https://github.com/scalableminds/webknossos/pull/7684)

### Removed

### Breaking Changes
- Updated antd UI library from version 4.24.15 to 5.13.2. Drop support for nodeJs version <18. [#7522](https://github.com/scalableminds/webknossos/pull/7522)<|MERGE_RESOLUTION|>--- conflicted
+++ resolved
@@ -18,13 +18,10 @@
 - Added a new "Split from all neighboring segments" feature for the proofreading mode. [#7611](https://github.com/scalableminds/webknossos/pull/7611)
 - If storage scan is enabled, the measured used storage is now displayed in the dashboard’s dataset detail view. [#7677](https://github.com/scalableminds/webknossos/pull/7677)
 - Prepared support to download full stl meshes via the HTTP api. [#7587](https://github.com/scalableminds/webknossos/pull/7587)
-<<<<<<< HEAD
 - You can now place segment index files with your on-disk segmentation layers, which makes segment stats available when viewing these segmentations, and also when working on volume annotations based on these segmentation layers. [#7437](https://github.com/scalableminds/webknossos/pull/7437)
-=======
 - Added an action to delete erronous, unimported datasets directly from the dashboard. [#7448](https://github.com/scalableminds/webknossos/pull/7448)
 - Added support for `window`, `active`, `inverted` keys from the `omero` info in the NGFF metadata. [7685](https://github.com/scalableminds/webknossos/pull/7685)
 - Added getSegment function to JavaScript API. Also, createSegmentGroup returns the id of the new group now. [#7694](https://github.com/scalableminds/webknossos/pull/7694)
->>>>>>> a49bcb87
 
 ### Changed
 - Datasets stored in WKW format are no longer loaded with memory mapping, reducing memory demands. [#7528](https://github.com/scalableminds/webknossos/pull/7528)
