--- conflicted
+++ resolved
@@ -4,21 +4,8 @@
 */
 
 import _ from "lodash";
-<<<<<<< HEAD
-import Utils from "libs/utils";
-import type { Vector3 } from "oxalis/constants";
-
-export type MetaInfo = {
-  timestamp: number;
-  viewport: number;
-  resolution: number;
-  bitDepth: number;
-  interpolation: boolean;
-}
-=======
 import type { Vector3 } from "oxalis/constants";
 import { V3 } from "libs/mjs";
->>>>>>> c56888a0
 
 /**
 * A node in a skeleton tracing.
@@ -28,26 +15,14 @@
 
   setChildRelation: Function;
   id: number;
-<<<<<<< HEAD
-  pos: Vector3;
-  radius: number;
-  treeId: number;
-  metaInfo: MetaInfo;
-  rotation: Vector3;
-=======
   radius: number;
   treeId: number;
   rotation: Vector3;
   position: Vector3;
->>>>>>> c56888a0
   neighbors: Array<TracePoint>;
   parent: TracePoint;
   seen: boolean;
   children: any;
-<<<<<<< HEAD
-
-  constructor(id: number, pos: Vector3, radius:number, treeId: number, metaInfo: MetaInfo, rotation:Vector3) {
-=======
   timestamp: number;
   viewport: number;
   resolution: number;
@@ -55,7 +30,6 @@
   interpolation: boolean
 
   constructor(id: number, position: Vector3, radius:number, treeId: number, rotation:Vector3, timestamp: number, viewport: ?number, resolution: ?number, bitDepth: ?number, interpolation: ?boolean) {
->>>>>>> c56888a0
     this.setChildRelation = this.setChildRelation.bind(this);
     this.id = id;
     this.position = position;
