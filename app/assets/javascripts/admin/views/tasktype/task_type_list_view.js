--- conflicted
+++ resolved
@@ -10,14 +10,8 @@
   }
 
   static initClass() {
-<<<<<<< HEAD
-
-    this.prototype.className  = "container wide task-types-administration";
-    this.prototype.childView  = TaskTypeListItemView;
-=======
     this.prototype.className = "container wide task-types-administration";
     this.prototype.childView = TaskTypeListItemView;
->>>>>>> 165298b3
     this.prototype.childViewContainer = "tbody";
   }
 
