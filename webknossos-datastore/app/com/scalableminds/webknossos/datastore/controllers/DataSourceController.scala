package com.scalableminds.webknossos.datastore.controllers

import com.google.inject.Inject
import com.scalableminds.util.geometry.Vec3Int
import com.scalableminds.util.time.Instant
import com.scalableminds.util.tools.Fox
import com.scalableminds.webknossos.datastore.ListOfLong.ListOfLong
import com.scalableminds.webknossos.datastore.explore.{
  ExploreRemoteDatasetRequest,
  ExploreRemoteDatasetResponse,
  ExploreRemoteLayerService
}
import com.scalableminds.webknossos.datastore.helpers.{
  GetMultipleSegmentIndexParameters,
  GetSegmentIndexParameters,
  SegmentIndexData,
  SegmentStatisticsParameters
}
import com.scalableminds.webknossos.datastore.models.datasource.inbox.InboxDataSource
import com.scalableminds.webknossos.datastore.models.datasource.{DataLayer, DataSource, DataSourceId, GenericDataSource}
import com.scalableminds.webknossos.datastore.services._
import com.scalableminds.webknossos.datastore.services.mesh.{MeshFileService, MeshMappingHelper}
import com.scalableminds.webknossos.datastore.services.segmentindex.SegmentIndexFileService
import com.scalableminds.webknossos.datastore.services.uploading._
import com.scalableminds.webknossos.datastore.storage.DataVaultService
import net.liftweb.common.Box.tryo
import net.liftweb.common.{Box, Empty, Failure, Full}
import play.api.data.Form
import play.api.data.Forms.{longNumber, nonEmptyText, number, tuple}
import play.api.i18n.Messages
import play.api.libs.Files
import play.api.libs.json.Json
import play.api.mvc.{Action, AnyContent, MultipartFormData, PlayBodyParsers}

import java.io.File
import java.net.URI
import scala.collection.mutable.ListBuffer
import scala.concurrent.duration._
import scala.concurrent.ExecutionContext

class DataSourceController @Inject()(
    dataSourceRepository: DataSourceRepository,
    dataSourceService: DataSourceService,
    datasetCache: DatasetCache,
    accessTokenService: DataStoreAccessTokenService,
    val binaryDataServiceHolder: BinaryDataServiceHolder,
    connectomeFileService: ConnectomeFileService,
    segmentIndexFileService: SegmentIndexFileService,
    agglomerateService: AgglomerateService,
    storageUsageService: DSUsedStorageService,
    datasetErrorLoggingService: DSDatasetErrorLoggingService,
    exploreRemoteLayerService: ExploreRemoteLayerService,
    uploadService: UploadService,
    composeService: ComposeService,
    meshFileService: MeshFileService,
    val dsRemoteWebknossosClient: DSRemoteWebknossosClient,
    val dsRemoteTracingstoreClient: DSRemoteTracingstoreClient,
)(implicit bodyParsers: PlayBodyParsers, ec: ExecutionContext)
    extends Controller
    with MeshMappingHelper {

  override def allowRemoteOrigin: Boolean = true

  def readInboxDataSource(organizationId: String, datasetDirectoryName: String): Action[AnyContent] =
    Action.async { implicit request =>
      {
        accessTokenService.validateAccessFromTokenContextForSyncBlock(
          UserAccessRequest.readDataSources(DataSourceId(datasetDirectoryName, organizationId))) {
          // Read directly from file, not from repository to ensure recent changes are seen
          val dataSource: InboxDataSource =
            dataSourceService.dataSourceFromDir(
              dataSourceService.dataBaseDir.resolve(organizationId).resolve(datasetDirectoryName),
              organizationId)
          Ok(Json.toJson(dataSource))
        }
      }
    }

  def triggerInboxCheckBlocking(): Action[AnyContent] = Action.async { implicit request =>
    accessTokenService.validateAccessFromTokenContext(UserAccessRequest.administrateDataSources) {
      for {
        _ <- dataSourceService.checkInbox(verbose = true)
      } yield Ok
    }
  }

  def reserveUpload(): Action[ReserveUploadInformation] =
    Action.async(validateJson[ReserveUploadInformation]) { implicit request =>
      accessTokenService.validateAccessFromTokenContext(
        UserAccessRequest.administrateDataSources(request.body.organization)) {
        for {
          isKnownUpload <- uploadService.isKnownUpload(request.body.uploadId)
          _ <- if (!isKnownUpload) {
            (dsRemoteWebknossosClient.reserveDataSourceUpload(request.body) ?~> "dataset.upload.validation.failed")
              .flatMap(reserveUploadAdditionalInfo =>
                uploadService.reserveUpload(request.body, reserveUploadAdditionalInfo))
          } else Fox.successful(())
        } yield Ok
      }
    }

  def getUnfinishedUploads(organizationName: String): Action[AnyContent] =
    Action.async { implicit request =>
      accessTokenService.validateAccessFromTokenContext(UserAccessRequest.administrateDataSources(organizationName)) {
        for {
          unfinishedUploads <- dsRemoteWebknossosClient.getUnfinishedUploadsForUser(organizationName)
          unfinishedUploadsWithUploadIds <- Fox.fromFuture(
            uploadService.addUploadIdsToUnfinishedUploads(unfinishedUploads))
          unfinishedUploadsWithUploadIdsWithoutDataSourceId = unfinishedUploadsWithUploadIds.map(_.withoutDataSourceId)
        } yield Ok(Json.toJson(unfinishedUploadsWithUploadIdsWithoutDataSourceId))
      }
    }

  // To be called by people with disk access but not DatasetManager role. This way, they can upload a dataset manually on disk,
  // and it can be put in a webknossos folder where they have access
  def reserveManualUpload(): Action[ReserveManualUploadInformation] =
    Action.async(validateJson[ReserveManualUploadInformation]) { implicit request =>
      accessTokenService.validateAccessFromTokenContext(
        UserAccessRequest.administrateDataSources(request.body.organization)) {
        for {
          reservedDatasetInfo <- dsRemoteWebknossosClient.reserveDataSourceUpload(
            ReserveUploadInformation(
              "aManualUpload",
              request.body.datasetName,
              request.body.organization,
              0,
              Some(List.empty),
              None,
              None,
              request.body.initialTeamIds,
              request.body.folderId,
              Some(request.body.requireUniqueName)
            )
          ) ?~> "dataset.upload.validation.failed"
        } yield
          Ok(
            Json.obj("newDatasetId" -> reservedDatasetInfo.newDatasetId,
                     "directoryName" -> reservedDatasetInfo.directoryName))
      }
    }

  /* Upload a byte chunk for a new dataset
  Expects:
    - As file attachment: A raw byte chunk of the dataset
    - As form parameter:
    - name (string): dataset name
    - owningOrganization (string): owning organization name
    - resumableChunkNumber (int): chunk index
    - resumableChunkSize (int): chunk size in bytes
    - resumableTotalChunks (string): total chunk count of the upload
    - totalFileCount (string): total file count of the upload
    - resumableIdentifier (string): identifier of the resumable upload and file ("{uploadId}/{filepath}")
    - As GET parameter:
    - token (string): datastore token identifying the uploading user
   */
  def uploadChunk(): Action[MultipartFormData[Files.TemporaryFile]] =
    Action.async(parse.multipartFormData) { implicit request =>
      val uploadForm = Form(
        tuple(
          "resumableChunkNumber" -> number,
          "resumableChunkSize" -> number,
          "resumableCurrentChunkSize" -> number,
          "resumableTotalChunks" -> longNumber,
          "resumableIdentifier" -> nonEmptyText
        )).fill((-1, -1, -1, -1, ""))

      uploadForm
        .bindFromRequest(request.body.dataParts)
        .fold(
          hasErrors = formWithErrors => Fox.successful(JsonBadRequest(formWithErrors.errors.head.message)),
          success = {
            case (chunkNumber, chunkSize, currentChunkSize, totalChunkCount, uploadFileId) =>
              for {
                dataSourceId <- uploadService.getDataSourceIdByUploadId(
                  uploadService.extractDatasetUploadId(uploadFileId)) ?~> "dataset.upload.validation.failed"
                result <- accessTokenService.validateAccessFromTokenContext(
                  UserAccessRequest.writeDataSource(dataSourceId)) {
                  for {
                    isKnownUpload <- uploadService.isKnownUploadByFileId(uploadFileId)
                    _ <- Fox.fromBool(isKnownUpload) ?~> "dataset.upload.validation.failed"
                    chunkFile <- request.body.file("file").toFox ?~> "zip.file.notFound"
                    _ <- uploadService.handleUploadChunk(uploadFileId,
                                                         chunkSize,
                                                         currentChunkSize,
                                                         totalChunkCount,
                                                         chunkNumber,
                                                         new File(chunkFile.ref.path.toString))
                  } yield Ok
                }
              } yield result
          }
        )
    }

  def testChunk(resumableChunkNumber: Int, resumableIdentifier: String): Action[AnyContent] =
    Action.async { implicit request =>
      for {
        dataSourceId <- uploadService.getDataSourceIdByUploadId(
          uploadService.extractDatasetUploadId(resumableIdentifier)) ?~> "dataset.upload.validation.failed"
        result <- accessTokenService.validateAccessFromTokenContext(UserAccessRequest.writeDataSource(dataSourceId)) {
          for {
            isKnownUpload <- uploadService.isKnownUploadByFileId(resumableIdentifier)
            _ <- Fox.fromBool(isKnownUpload) ?~> "dataset.upload.validation.failed"
            isPresent <- uploadService.isChunkPresent(resumableIdentifier, resumableChunkNumber)
          } yield if (isPresent) Ok else NoContent
        }
      } yield result
    }

  def finishUpload(): Action[UploadInformation] = Action.async(validateJson[UploadInformation]) { implicit request =>
    log() {
      for {
        dataSourceId <- uploadService
          .getDataSourceIdByUploadId(request.body.uploadId) ?~> "dataset.upload.validation.failed"
        response <- accessTokenService.validateAccessFromTokenContext(UserAccessRequest.writeDataSource(dataSourceId)) {
          for {
            (dataSourceId, datasetSizeBytes) <- uploadService
              .finishUpload(request.body) ?~> "dataset.upload.finishFailed"
            uploadedDatasetIdJson <- dsRemoteWebknossosClient.reportUpload(
              dataSourceId,
              datasetSizeBytes,
              request.body.needsConversion.getOrElse(false),
              viaAddRoute = false
            ) ?~> "reportUpload.failed"
          } yield Ok(Json.obj("newDatasetId" -> uploadedDatasetIdJson))
        }
      } yield response
    }
  }

  def cancelUpload(): Action[CancelUploadInformation] =
    Action.async(validateJson[CancelUploadInformation]) { implicit request =>
      val dataSourceIdFox = uploadService.isKnownUpload(request.body.uploadId).flatMap {
        case false => Fox.failure("dataset.upload.validation.failed")
        case true  => uploadService.getDataSourceIdByUploadId(request.body.uploadId)
      }
      dataSourceIdFox.flatMap { dataSourceId =>
        accessTokenService.validateAccessFromTokenContext(UserAccessRequest.deleteDataSource(dataSourceId)) {
          for {
            _ <- dsRemoteWebknossosClient.deleteDataSource(dataSourceId) ?~> "dataset.delete.webknossos.failed"
            _ <- uploadService.cancelUpload(request.body) ?~> "Could not cancel the upload."
          } yield Ok
        }
      }
    }

  def listMappings(
      organizationId: String,
      datasetDirectoryName: String,
      dataLayerName: String
  ): Action[AnyContent] = Action.async { implicit request =>
    accessTokenService.validateAccessFromTokenContextForSyncBlock(
      UserAccessRequest.readDataSources(DataSourceId(datasetDirectoryName, organizationId))) {
      addNoCacheHeaderFallback(
        Ok(Json.toJson(dataSourceService.exploreMappings(organizationId, datasetDirectoryName, dataLayerName))))
    }
  }

  def listAgglomerates(
      organizationId: String,
      datasetDirectoryName: String,
      dataLayerName: String
  ): Action[AnyContent] = Action.async { implicit request =>
    accessTokenService.validateAccessFromTokenContext(
      UserAccessRequest.readDataSources(DataSourceId(datasetDirectoryName, organizationId))) {
      for {
        (dataSource, dataLayer) <- dataSourceRepository.getDataSourceAndDataLayer(organizationId,
                                                                                  datasetDirectoryName,
                                                                                  dataLayerName)
        agglomerateList = agglomerateService.listAgglomeratesFiles(dataSource.id, dataLayer)
      } yield Ok(Json.toJson(agglomerateList))
    }
  }

  def generateAgglomerateSkeleton(
      organizationId: String,
      datasetDirectoryName: String,
      dataLayerName: String,
      mappingName: String,
      agglomerateId: Long
  ): Action[AnyContent] = Action.async { implicit request =>
    accessTokenService.validateAccessFromTokenContext(
      UserAccessRequest.readDataSources(DataSourceId(datasetDirectoryName, organizationId))) {
      for {
        (dataSource, dataLayer) <- dataSourceRepository.getDataSourceAndDataLayer(organizationId,
                                                                                  datasetDirectoryName,
                                                                                  dataLayerName)
        agglomerateFileKey <- agglomerateService.lookUpAgglomerateFileKey(dataSource.id, dataLayer, mappingName)
        skeleton <- agglomerateService
          .generateSkeleton(agglomerateFileKey, agglomerateId) ?~> "agglomerateSkeleton.failed"
      } yield Ok(skeleton.toByteArray).as(protobufMimeType)
    }
  }

  def agglomerateGraph(
      organizationId: String,
      datasetDirectoryName: String,
      dataLayerName: String,
      mappingName: String,
      agglomerateId: Long
  ): Action[AnyContent] = Action.async { implicit request =>
    accessTokenService.validateAccessFromTokenContext(
      UserAccessRequest.readDataSources(DataSourceId(datasetDirectoryName, organizationId))) {
      for {
        (dataSource, dataLayer) <- dataSourceRepository.getDataSourceAndDataLayer(organizationId,
                                                                                  datasetDirectoryName,
                                                                                  dataLayerName)
        agglomerateFileKey <- agglomerateService.lookUpAgglomerateFileKey(dataSource.id, dataLayer, mappingName)
        agglomerateGraph <- agglomerateService
          .generateAgglomerateGraph(agglomerateFileKey, agglomerateId) ?~> "agglomerateGraph.failed"
      } yield Ok(agglomerateGraph.toByteArray).as(protobufMimeType)
    }
  }

  def positionForSegmentViaAgglomerateFile(
      organizationId: String,
      datasetDirectoryName: String,
      dataLayerName: String,
      mappingName: String,
      segmentId: Long
  ): Action[AnyContent] = Action.async { implicit request =>
    accessTokenService.validateAccessFromTokenContext(
      UserAccessRequest.readDataSources(DataSourceId(datasetDirectoryName, organizationId))) {
      for {
        (dataSource, dataLayer) <- dataSourceRepository.getDataSourceAndDataLayer(organizationId,
                                                                                  datasetDirectoryName,
                                                                                  dataLayerName)
        agglomerateFileKey <- agglomerateService.lookUpAgglomerateFileKey(dataSource.id, dataLayer, mappingName)
        position <- agglomerateService
          .positionForSegmentId(agglomerateFileKey, segmentId) ?~> "getSegmentPositionFromAgglomerateFile.failed"
      } yield Ok(Json.toJson(position))
    }
  }

  def largestAgglomerateId(
      organizationId: String,
      datasetDirectoryName: String,
      dataLayerName: String,
      mappingName: String
  ): Action[AnyContent] = Action.async { implicit request =>
    accessTokenService.validateAccessFromTokenContext(
      UserAccessRequest.readDataSources(DataSourceId(datasetDirectoryName, organizationId))) {
      for {
        (dataSource, dataLayer) <- dataSourceRepository.getDataSourceAndDataLayer(organizationId,
                                                                                  datasetDirectoryName,
                                                                                  dataLayerName)
        agglomerateFileKey <- agglomerateService.lookUpAgglomerateFileKey(dataSource.id, dataLayer, mappingName)
        largestAgglomerateId: Long <- agglomerateService.largestAgglomerateId(agglomerateFileKey)
      } yield Ok(Json.toJson(largestAgglomerateId))
    }
  }

  def agglomerateIdsForSegmentIds(
      organizationId: String,
      datasetDirectoryName: String,
      dataLayerName: String,
      mappingName: String
  ): Action[ListOfLong] = Action.async(validateProto[ListOfLong]) { implicit request =>
    accessTokenService.validateAccessFromTokenContext(
      UserAccessRequest.readDataSources(DataSourceId(datasetDirectoryName, organizationId))) {
      for {
        (dataSource, dataLayer) <- dataSourceRepository.getDataSourceAndDataLayer(organizationId,
                                                                                  datasetDirectoryName,
                                                                                  dataLayerName)
        agglomerateFileKey <- agglomerateService.lookUpAgglomerateFileKey(dataSource.id, dataLayer, mappingName)
        agglomerateIds: Seq[Long] <- agglomerateService.agglomerateIdsForSegmentIds(
          agglomerateFileKey,
          request.body.items
        )
      } yield Ok(ListOfLong(agglomerateIds).toByteArray)
    }
  }

  def update(organizationId: String, datasetDirectoryName: String): Action[DataSource] =
    Action.async(validateJson[DataSource]) { implicit request =>
      accessTokenService.validateAccessFromTokenContext(
        UserAccessRequest.writeDataSource(DataSourceId(datasetDirectoryName, organizationId))) {
        for {
          dataSource <- dataSourceRepository.get(DataSourceId(datasetDirectoryName, organizationId)).toFox ?~> Messages(
            "dataSource.notFound") ~> NOT_FOUND
          _ <- dataSourceService.updateDataSource(request.body.copy(id = dataSource.id), expectExisting = true)
        } yield Ok
      }
    }

  // Stores a remote dataset in the database.
  def add(organizationId: String, datasetName: String, folderId: Option[String]): Action[DataSource] =
    Action.async(validateJson[DataSource]) { implicit request =>
      accessTokenService.validateAccessFromTokenContext(UserAccessRequest.administrateDataSources) {
        for {
          reservedAdditionalInfo <- dsRemoteWebknossosClient.reserveDataSourceUpload(
            ReserveUploadInformation(
              uploadId = "", // Set by core backend
              name = datasetName,
              organization = organizationId,
              totalFileCount = 1,
              filePaths = None,
              totalFileSizeInBytes = None,
              layersToLink = None,
              initialTeams = List.empty,
              folderId = folderId,
              requireUniqueName = Some(false),
            )
          ) ?~> "dataset.upload.validation.failed"
          datasourceId = DataSourceId(reservedAdditionalInfo.directoryName, organizationId)
          _ <- dataSourceService.updateDataSource(request.body.copy(id = datasourceId), expectExisting = false)
          uploadedDatasetId <- dsRemoteWebknossosClient.reportUpload(datasourceId,
                                                                     0L,
                                                                     needsConversion = false,
                                                                     viaAddRoute = true) ?~> "reportUpload.failed"
        } yield Ok(Json.obj("newDatasetId" -> uploadedDatasetId))
      }
    }

  def createOrganizationDirectory(organizationId: String): Action[AnyContent] = Action.async { implicit request =>
    accessTokenService.validateAccessFromTokenContextForSyncBlock(
      UserAccessRequest.administrateDataSources(organizationId)) {
      val newOrganizationDirectory = new File(f"${dataSourceService.dataBaseDir}/$organizationId")
      newOrganizationDirectory.mkdirs()
      if (newOrganizationDirectory.isDirectory)
        Ok
      else
        BadRequest
    }
  }

  def measureUsedStorage(organizationId: String, datasetDirectoryName: Option[String] = None): Action[AnyContent] =
    Action.async { implicit request =>
      log() {
        accessTokenService.validateAccessFromTokenContext(UserAccessRequest.administrateDataSources(organizationId)) {
          for {
            before <- Instant.nowFox
            usedStorageInBytes: List[DirectoryStorageReport] <- storageUsageService.measureStorage(organizationId,
                                                                                                   datasetDirectoryName)
            _ = if (Instant.since(before) > (10 seconds)) {
              val datasetLabel = datasetDirectoryName.map(n => s" dataset $n of").getOrElse("")
              Instant.logSince(before, s"Measuring storage for$datasetLabel orga $organizationId", logger)
            }
          } yield Ok(Json.toJson(usedStorageInBytes))
        }
      }
    }

  private def clearCachesOfDataSource(organizationId: String,
                                      datasetDirectoryName: String,
                                      layerName: Option[String]): InboxDataSource = {
    val (closedAgglomerateFileHandleCount, clearedBucketProviderCount, removedChunksCount) =
      binaryDataServiceHolder.binaryDataService.clearCache(organizationId, datasetDirectoryName, layerName)
    val closedMeshFileHandleCount =
      meshFileService.clearCache(DataSourceId(organizationId, datasetDirectoryName), layerName)
    val reloadedDataSource: InboxDataSource = dataSourceService.dataSourceFromDir(
      dataSourceService.dataBaseDir.resolve(organizationId).resolve(datasetDirectoryName),
      organizationId)
    datasetErrorLoggingService.clearForDataset(organizationId, datasetDirectoryName)
    val clearedVaultCacheEntriesOpt = dataSourceService.invalidateVaultCache(reloadedDataSource, layerName)
    clearedVaultCacheEntriesOpt.foreach { clearedVaultCacheEntries =>
      logger.info(
        s"Cleared caches for ${layerName.map(l => s"layer '$l' of ").getOrElse("")}dataset $organizationId/$datasetDirectoryName: closed $closedAgglomerateFileHandleCount agglomerate file handles and $closedMeshFileHandleCount mesh file handles, removed $clearedBucketProviderCount bucketProviders, $clearedVaultCacheEntries vault cache entries and $removedChunksCount image chunk cache entries.")
    }
    reloadedDataSource
  }

  def reload(organizationId: String,
             datasetDirectoryName: String,
             layerName: Option[String] = None): Action[AnyContent] =
    Action.async { implicit request =>
      accessTokenService.validateAccessFromTokenContext(UserAccessRequest.administrateDataSources(organizationId)) {
        val reloadedDataSource = clearCachesOfDataSource(organizationId, datasetDirectoryName, layerName)
        for {
          _ <- dataSourceRepository.updateDataSource(reloadedDataSource)
        } yield Ok(Json.toJson(reloadedDataSource))
      }
    }

  def deleteOnDisk(organizationId: String, datasetDirectoryName: String): Action[AnyContent] =
    Action.async { implicit request =>
      val dataSourceId = DataSourceId(datasetDirectoryName, organizationId)
      accessTokenService.validateAccessFromTokenContext(UserAccessRequest.deleteDataSource(dataSourceId)) {
        tryo(clearCachesOfDataSource(organizationId, datasetDirectoryName, None))
        for {
          _ <- dataSourceService.deleteOnDisk(
            organizationId,
            datasetDirectoryName,
            reason = Some("the user wants to delete the dataset")) ?~> "dataset.delete.failed"
          _ <- dataSourceRepository.removeDataSource(dataSourceId) // also frees the name in the wk-side database
        } yield Ok
      }
    }

  def compose(): Action[ComposeRequest] =
    Action.async(validateJson[ComposeRequest]) { implicit request =>
      accessTokenService.validateAccessFromTokenContext(
        UserAccessRequest.administrateDataSources(request.body.organizationId)) {
        for {
          _ <- Fox.serialCombined(request.body.layers.map(_.dataSourceId).toList)(id =>
            accessTokenService.assertUserAccess(UserAccessRequest.readDataSources(id)))
          (dataSource, newDatasetId) <- composeService.composeDataset(request.body)
          _ <- dataSourceRepository.updateDataSource(dataSource)
        } yield Ok(Json.obj("newDatasetId" -> newDatasetId))
      }
    }

  def listConnectomeFiles(organizationId: String,
                          datasetDirectoryName: String,
                          dataLayerName: String): Action[AnyContent] =
    Action.async { implicit request =>
      accessTokenService.validateAccessFromTokenContext(
        UserAccessRequest.readDataSources(DataSourceId(datasetDirectoryName, organizationId))) {
        val connectomeFileNames =
          connectomeFileService.exploreConnectomeFiles(organizationId, datasetDirectoryName, dataLayerName)
        for {
          mappingNames <- Fox.serialCombined(connectomeFileNames.toList) { connectomeFileName =>
            val path =
              connectomeFileService.connectomeFilePath(organizationId,
                                                       datasetDirectoryName,
                                                       dataLayerName,
                                                       connectomeFileName)
            connectomeFileService.mappingNameForConnectomeFile(path)
          }
          connectomesWithMappings = connectomeFileNames
            .zip(mappingNames)
            .map(tuple => ConnectomeFileNameWithMappingName(tuple._1, tuple._2))
        } yield Ok(Json.toJson(connectomesWithMappings))
      }
    }

  def getSynapsesForAgglomerates(organizationId: String,
                                 datasetDirectoryName: String,
                                 dataLayerName: String): Action[ByAgglomerateIdsRequest] =
    Action.async(validateJson[ByAgglomerateIdsRequest]) { implicit request =>
      accessTokenService.validateAccessFromTokenContext(
        UserAccessRequest.readDataSources(DataSourceId(datasetDirectoryName, organizationId))) {
        for {
          meshFilePath <- Fox.successful(
            connectomeFileService
              .connectomeFilePath(organizationId, datasetDirectoryName, dataLayerName, request.body.connectomeFile))
          synapses <- connectomeFileService.synapsesForAgglomerates(meshFilePath, request.body.agglomerateIds)
        } yield Ok(Json.toJson(synapses))
      }
    }

  def getSynapticPartnerForSynapses(organizationId: String,
                                    datasetDirectoryName: String,
                                    dataLayerName: String,
                                    direction: String): Action[BySynapseIdsRequest] =
    Action.async(validateJson[BySynapseIdsRequest]) { implicit request =>
      accessTokenService.validateAccessFromTokenContext(
        UserAccessRequest.readDataSources(DataSourceId(datasetDirectoryName, organizationId))) {
        for {
          meshFilePath <- Fox.successful(
            connectomeFileService
              .connectomeFilePath(organizationId, datasetDirectoryName, dataLayerName, request.body.connectomeFile))
          agglomerateIds <- connectomeFileService.synapticPartnerForSynapses(meshFilePath,
                                                                             request.body.synapseIds,
                                                                             direction)
        } yield Ok(Json.toJson(agglomerateIds))
      }
    }

  def getSynapsePositions(organizationId: String,
                          datasetDirectoryName: String,
                          dataLayerName: String): Action[BySynapseIdsRequest] =
    Action.async(validateJson[BySynapseIdsRequest]) { implicit request =>
      accessTokenService.validateAccessFromTokenContext(
        UserAccessRequest.readDataSources(DataSourceId(datasetDirectoryName, organizationId))) {
        for {
          meshFilePath <- Fox.successful(
            connectomeFileService
              .connectomeFilePath(organizationId, datasetDirectoryName, dataLayerName, request.body.connectomeFile))
          synapsePositions <- connectomeFileService.positionsForSynapses(meshFilePath, request.body.synapseIds)
        } yield Ok(Json.toJson(synapsePositions))
      }
    }

  def getSynapseTypes(organizationId: String,
                      datasetDirectoryName: String,
                      dataLayerName: String): Action[BySynapseIdsRequest] =
    Action.async(validateJson[BySynapseIdsRequest]) { implicit request =>
      accessTokenService.validateAccessFromTokenContext(
        UserAccessRequest.readDataSources(DataSourceId(datasetDirectoryName, organizationId))) {
        for {
          meshFilePath <- Fox.successful(
            connectomeFileService
              .connectomeFilePath(organizationId, datasetDirectoryName, dataLayerName, request.body.connectomeFile))
          synapseTypes <- connectomeFileService.typesForSynapses(meshFilePath, request.body.synapseIds)
        } yield Ok(Json.toJson(synapseTypes))
      }
    }

  def checkSegmentIndexFile(organizationId: String,
                            datasetDirectoryName: String,
                            dataLayerName: String): Action[AnyContent] =
    Action.async { implicit request =>
      accessTokenService.validateAccessFromTokenContext(
        UserAccessRequest.readDataSources(DataSourceId(datasetDirectoryName, organizationId))) {
        for {
          (dataSource, dataLayer) <- dataSourceRepository.getDataSourceAndDataLayer(organizationId,
                                                                                    datasetDirectoryName,
                                                                                    dataLayerName)
          segmentIndexFileKeyBox <- segmentIndexFileService.lookUpSegmentIndexFileKey(dataSource.id, dataLayer).shiftBox
        } yield Ok(Json.toJson(segmentIndexFileKeyBox.isDefined))
      }
    }

  /**
    * Query the segment index file for a single segment
    *
    * @return List of bucketPositions as positions (not indices) of 32³ buckets in mag
    */
  def getSegmentIndex(organizationId: String,
                      datasetDirectoryName: String,
                      dataLayerName: String,
                      segmentId: String): Action[GetSegmentIndexParameters] =
    Action.async(validateJson[GetSegmentIndexParameters]) { implicit request =>
      accessTokenService.validateAccessFromTokenContext(
        UserAccessRequest.readDataSources(DataSourceId(datasetDirectoryName, organizationId))) {
        for {
          (dataSource, dataLayer) <- dataSourceRepository.getDataSourceAndDataLayer(organizationId,
                                                                                    datasetDirectoryName,
                                                                                    dataLayerName)
          segmentIndexFileKey <- segmentIndexFileService.lookUpSegmentIndexFileKey(dataSource.id, dataLayer)
          segmentIds <- segmentIdsForAgglomerateIdIfNeeded(
            dataSource.id,
            dataLayer,
            request.body.mappingName,
            request.body.editableMappingTracingId,
            segmentId.toLong,
            mappingNameForMeshFile = None,
            omitMissing = false
          )
          topLeftsNested: Seq[Array[Vec3Int]] <- Fox.serialCombined(segmentIds)(sId =>
            segmentIndexFileService.readSegmentIndex(segmentIndexFileKey, sId))
          topLefts: Array[Vec3Int] = topLeftsNested.toArray.flatten
          bucketPositions = segmentIndexFileService.topLeftsToDistinctTargetMagBucketPositions(topLefts,
                                                                                               request.body.mag)
          bucketPositionsForCubeSize = bucketPositions
            .map(_.scale(DataLayer.bucketLength)) // bucket positions raw are indices of 32³ buckets
            .map(_ / request.body.cubeSize)
            .distinct // divide by requested cube size to map them to larger buckets, select unique
            .map(_ * request.body.cubeSize) // return positions, not indices
        } yield Ok(Json.toJson(bucketPositionsForCubeSize))
      }
    }

  /**
    * Query the segment index file for multiple segments
<<<<<<< HEAD
    * @return List of bucketPositions as indices of 32³ buckets (in target mag)
=======
    *
    * @return List of bucketPositions as indices of 32³ buckets
>>>>>>> 9217eb5b
    */
  def querySegmentIndex(organizationId: String,
                        datasetDirectoryName: String,
                        dataLayerName: String): Action[GetMultipleSegmentIndexParameters] =
    Action.async(validateJson[GetMultipleSegmentIndexParameters]) { implicit request =>
      accessTokenService.validateAccessFromTokenContext(
        UserAccessRequest.readDataSources(DataSourceId(datasetDirectoryName, organizationId))) {
        for {
          (dataSource, dataLayer) <- dataSourceRepository.getDataSourceAndDataLayer(organizationId,
                                                                                    datasetDirectoryName,
                                                                                    dataLayerName)
          segmentIndexFileKey <- segmentIndexFileService.lookUpSegmentIndexFileKey(dataSource.id, dataLayer)
          segmentIdsAndBucketPositions <- Fox.serialCombined(request.body.segmentIds) { segmentOrAgglomerateId =>
            for {
              segmentIds <- segmentIdsForAgglomerateIdIfNeeded(
                dataSource.id,
                dataLayer,
                request.body.mappingName,
                request.body.editableMappingTracingId,
                segmentOrAgglomerateId,
                mappingNameForMeshFile = None,
                omitMissing = true // assume agglomerate ids not present in the mapping belong to user-brushed segments
              )
              topLeftsNested: Seq[Array[Vec3Int]] <- Fox.serialCombined(segmentIds)(sId =>
                segmentIndexFileService.readSegmentIndex(segmentIndexFileKey, sId))
              topLefts: Array[Vec3Int] = topLeftsNested.toArray.flatten
              bucketPositions = segmentIndexFileService.topLeftsToDistinctTargetMagBucketPositions(topLefts,
                                                                                                   request.body.mag)
            } yield SegmentIndexData(segmentOrAgglomerateId, bucketPositions.toSeq)
          }
        } yield Ok(Json.toJson(segmentIdsAndBucketPositions))
      }
    }

  def getSegmentVolume(organizationId: String,
                       datasetDirectoryName: String,
                       dataLayerName: String): Action[SegmentStatisticsParameters] =
    Action.async(validateJson[SegmentStatisticsParameters]) { implicit request =>
      accessTokenService.validateAccessFromTokenContext(
        UserAccessRequest.readDataSources(DataSourceId(datasetDirectoryName, organizationId))) {
        for {
          (dataSource, dataLayer) <- dataSourceRepository.getDataSourceAndDataLayer(organizationId,
                                                                                    datasetDirectoryName,
                                                                                    dataLayerName)
          segmentIndexFileKey <- segmentIndexFileService.lookUpSegmentIndexFileKey(dataSource.id, dataLayer)
          agglomerateFileKeyOpt <- Fox.runOptional(request.body.mappingName)(
            agglomerateService.lookUpAgglomerateFileKey(dataSource.id, dataLayer, _))
          volumes <- Fox.serialCombined(request.body.segmentIds) { segmentId =>
            segmentIndexFileService.getSegmentVolume(
              dataSource.id,
              dataLayer,
              segmentIndexFileKey,
              agglomerateFileKeyOpt,
              segmentId,
              request.body.mag
            )
          }
        } yield Ok(Json.toJson(volumes))
      }
    }

  def getSegmentBoundingBox(organizationId: String,
                            datasetDirectoryName: String,
                            dataLayerName: String): Action[SegmentStatisticsParameters] =
    Action.async(validateJson[SegmentStatisticsParameters]) { implicit request =>
      accessTokenService.validateAccessFromTokenContext(
        UserAccessRequest.readDataSources(DataSourceId(datasetDirectoryName, organizationId))) {
        for {
          (dataSource, dataLayer) <- dataSourceRepository.getDataSourceAndDataLayer(organizationId,
                                                                                    datasetDirectoryName,
                                                                                    dataLayerName)
          segmentIndexFileKey <- segmentIndexFileService.lookUpSegmentIndexFileKey(dataSource.id, dataLayer)
          agglomerateFileKeyOpt <- Fox.runOptional(request.body.mappingName)(
            agglomerateService.lookUpAgglomerateFileKey(dataSource.id, dataLayer, _))
          boxes <- Fox.serialCombined(request.body.segmentIds) { segmentId =>
            segmentIndexFileService.getSegmentBoundingBox(dataSource.id,
                                                          dataLayer,
                                                          segmentIndexFileKey,
                                                          agglomerateFileKeyOpt,
                                                          segmentId,
                                                          request.body.mag)
          }
        } yield Ok(Json.toJson(boxes))
      }
    }

  // Called directly by wk side
  def exploreRemoteDataset(): Action[ExploreRemoteDatasetRequest] =
    Action.async(validateJson[ExploreRemoteDatasetRequest]) { implicit request =>
      accessTokenService.validateAccessFromTokenContext(
        UserAccessRequest.administrateDataSources(request.body.organizationId)) {
        val reportMutable = ListBuffer[String]()
        val hasLocalFilesystemRequest = request.body.layerParameters.exists(param =>
          new URI(param.remoteUri).getScheme == DataVaultService.schemeFile)
        for {
          dataSourceBox: Box[GenericDataSource[DataLayer]] <- exploreRemoteLayerService
            .exploreRemoteDatasource(request.body.layerParameters, reportMutable)
            .futureBox
          // Remove report of recursive exploration in case of exploring the local file system to avoid information exposure.
          _ <- Fox.runIf(hasLocalFilesystemRequest)(Fox.successful(reportMutable.clear()))
          dataSourceOpt = dataSourceBox match {
            case Full(dataSource) if dataSource.dataLayers.nonEmpty =>
              reportMutable += s"Resulted in dataSource with ${dataSource.dataLayers.length} layers."
              Some(dataSource)
            case Full(_) =>
              reportMutable += "Error when exploring as layer set: Resulted in zero layers."
              None
            case f: Failure =>
              reportMutable += s"Error when exploring as layer set: ${formatFailureChain(f, includeStackTraces = true, messagesProviderOpt = Some(request.messages))}"
              None
            case Empty =>
              reportMutable += "Error when exploring as layer set: Empty"
              None
          }
        } yield Ok(Json.toJson(ExploreRemoteDatasetResponse(dataSourceOpt, reportMutable.mkString("\n"))))
      }
    }

  def invalidateCache(datasetId: String): Action[AnyContent] = Action.async { implicit request =>
    accessTokenService.validateAccessFromTokenContext(UserAccessRequest.writeDataset(datasetId)) {
      datasetCache.invalidateCache(datasetId)
      Future.successful(Ok)
    }
  }

}<|MERGE_RESOLUTION|>--- conflicted
+++ resolved
@@ -36,7 +36,7 @@
 import java.net.URI
 import scala.collection.mutable.ListBuffer
 import scala.concurrent.duration._
-import scala.concurrent.ExecutionContext
+import scala.concurrent.{ExecutionContext, Future}
 
 class DataSourceController @Inject()(
     dataSourceRepository: DataSourceRepository,
@@ -644,12 +644,8 @@
 
   /**
     * Query the segment index file for multiple segments
-<<<<<<< HEAD
+    *
     * @return List of bucketPositions as indices of 32³ buckets (in target mag)
-=======
-    *
-    * @return List of bucketPositions as indices of 32³ buckets
->>>>>>> 9217eb5b
     */
   def querySegmentIndex(organizationId: String,
                         datasetDirectoryName: String,
