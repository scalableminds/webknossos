--- conflicted
+++ resolved
@@ -30,15 +30,11 @@
         <div id="zoomFactor">
         </div>
 
-<<<<<<< HEAD
         <div id="volume-actions" class="volume-controls">
           <button class="btn" id="btn-merge">Merge cells</button>
         </div>
 
         <div id="view-mode" class="skeleton-controls">
-=======
-        <div id="view-mode">
->>>>>>> cf2700f3
           <p>View mode:</p>
           <div class="btn-group">
             <button type="button" class="btn btn-default btn-primary" id="view-mode-3planes">3 Planes</button>
