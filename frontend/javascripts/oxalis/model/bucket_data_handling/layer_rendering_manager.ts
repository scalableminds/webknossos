import * as THREE from "three";
import _ from "lodash";
import memoizeOne from "memoize-one";
import { DataBucket } from "oxalis/model/bucket_data_handling/bucket";
import { M4x4, Matrix4x4 } from "libs/mjs";
import { createWorker } from "oxalis/workers/comlink_wrapper";
import { map3 } from "libs/utils";
import {
  getByteCount,
  getElementClass,
  isLayerVisible,
  getLayerByName,
  getResolutionInfo,
  invertAndTranspose,
  getTransformsForLayer,
} from "oxalis/model/accessors/dataset_accessor";
import AsyncBucketPickerWorker from "oxalis/workers/async_bucket_picker.worker";
import type DataCube from "oxalis/model/bucket_data_handling/data_cube";
import LatestTaskExecutor, { SKIPPED_TASK_REASON } from "libs/latest_task_executor";
import type PullQueue from "oxalis/model/bucket_data_handling/pullqueue";
import Store, { PlaneRects, SegmentMap } from "oxalis/store";
import TextureBucketManager from "oxalis/model/bucket_data_handling/texture_bucket_manager";
import UpdatableTexture from "libs/UpdatableTexture";
import type { ViewMode, Vector3, Vector4, BucketAddress } from "oxalis/constants";
import shaderEditor from "oxalis/model/helpers/shader_editor";
import DiffableMap from "libs/diffable_map";
import { CuckooTable } from "./cuckoo_table";
import { listenToStoreProperty } from "../helpers/listener_helpers";
import { cachedDiffSegmentLists } from "../sagas/volumetracing_saga";
import { getSegmentsForLayer } from "../accessors/volumetracing_accessor";
import { getViewportRects } from "../accessors/view_mode_accessor";
import { CuckooTableVec5 } from "./cuckoo_table_vec5";
<<<<<<< HEAD
import { AdditionalCoordinate } from "./wkstore_adapter";
=======
import app from "app";
>>>>>>> b408ae58

const CUSTOM_COLORS_TEXTURE_WIDTH = 512;
// 256**2 (entries) * 0.25 (load capacity) / 8 (layers) == 2048 buckets/layer
const LOOKUP_CUCKOO_TEXTURE_WIDTH = 256;

const asyncBucketPickRaw = createWorker(AsyncBucketPickerWorker);
const asyncBucketPick: typeof asyncBucketPickRaw = memoizeOne(
  asyncBucketPickRaw,
  (oldArgs, newArgs) => _.isEqual(oldArgs, newArgs),
);
const dummyBuffer = new ArrayBuffer(0);
export type EnqueueFunction = (arg0: Vector4, arg1: number) => void;

// Lazily-initialized singleton.
const getSharedLookUpCuckooTable = memoizeOne(
  () => new CuckooTableVec5(LOOKUP_CUCKOO_TEXTURE_WIDTH),
);

function consumeBucketsFromArrayBuffer(
  buffer: ArrayBuffer,
  cube: DataCube,
  capacity: number,
  additionalCoords: AdditionalCoordinate[] | null,
): Array<{
  priority: number;
  bucket: DataBucket;
}> {
  const bucketsWithPriorities = [];
  const uint32Array = new Uint32Array(buffer);
  let currentElementIndex = 0;
  const intsPerItem = 5; // [x, y, z, zoomStep, priority]

  // Consume priority queue until we maxed out the capacity
  while (bucketsWithPriorities.length < capacity) {
    const currentBufferIndex = currentElementIndex * intsPerItem;

    if (currentBufferIndex >= uint32Array.length) {
      break;
    }

    const bucketAddress: BucketAddress = [
      uint32Array[currentBufferIndex],
      uint32Array[currentBufferIndex + 1],
      uint32Array[currentBufferIndex + 2],
      uint32Array[currentBufferIndex + 3],
      additionalCoords ?? [],
    ];
    const priority = uint32Array[currentBufferIndex + 4];
    const bucket = cube.getOrCreateBucket(bucketAddress);

    if (bucket.type !== "null") {
      // This tells the bucket collection, that the buckets are necessary for rendering
      bucket.markAsNeeded();
      bucketsWithPriorities.push({
        bucket,
        priority,
      });
    }

    currentElementIndex++;
  }

  return bucketsWithPriorities;
}

export function getGlobalLayerIndexForLayerName(
  layerName: string,
  optSanitizer?: (arg: string) => string,
): number {
  const sanitizer = optSanitizer || _.identity;
  const dataset = Store.getState().dataset;
  const layerIndex = dataset.dataSource.dataLayers.findIndex(
    (layer) => sanitizer(layer.name) === layerName,
  );

  return layerIndex;
}

export default class LayerRenderingManager {
  lastSphericalCapRadius: number | undefined;
  lastZoomedMatrix: Matrix4x4 | undefined;
  lastViewMode: ViewMode | undefined;
  lastIsVisible: boolean | undefined;
  lastRects: PlaneRects | undefined;
  textureBucketManager!: TextureBucketManager;
  textureWidth: number;
  cube: DataCube;
  pullQueue: PullQueue;
  dataTextureCount: number;
  name: string;
  needsRefresh: boolean = false;
  currentBucketPickerTick: number = 0;
  latestTaskExecutor: LatestTaskExecutor<ArrayBuffer> = new LatestTaskExecutor();
  additionalCoords: AdditionalCoordinate[] | null = null;

  cuckooTable: CuckooTable | undefined;
  storePropertyUnsubscribers: Array<() => void> = [];

  constructor(
    name: string,
    pullQueue: PullQueue,
    cube: DataCube,
    textureWidth: number,
    dataTextureCount: number,
  ) {
    this.name = name;
    this.pullQueue = pullQueue;
    this.cube = cube;
    this.textureWidth = textureWidth;
    this.dataTextureCount = dataTextureCount;
  }

  refresh() {
    this.needsRefresh = true;
    app.vent.emit("rerender");
  }

  setupDataTextures(): void {
    const { dataset } = Store.getState();
    const bytes = getByteCount(dataset, this.name);
    const elementClass = getElementClass(dataset, this.name);
    this.textureBucketManager = new TextureBucketManager(
      this.textureWidth,
      this.dataTextureCount,
      bytes,
      elementClass,
    );

    const layerIndex = getGlobalLayerIndexForLayerName(this.name);

    this.textureBucketManager.setupDataTextures(bytes, getSharedLookUpCuckooTable(), layerIndex);
    shaderEditor.addBucketManagers(this.textureBucketManager);

    if (this.cube.isSegmentation) {
      this.listenToCustomSegmentColors();
    }
  }

  getDataTextures(): Array<THREE.DataTexture | UpdatableTexture> {
    if (!this.textureBucketManager) {
      // Initialize lazily since SceneController.renderer is not available earlier
      this.setupDataTextures();
    }

    return this.textureBucketManager.getTextures();
  }

  getSharedLookUpCuckooTable() {
    return getSharedLookUpCuckooTable();
  }

  updateDataTextures(position: Vector3, logZoomStep: number): void {
    const state = Store.getState();
    const { dataset, datasetConfiguration } = state;
    const layer = getLayerByName(dataset, this.name);
    const resolutionInfo = getResolutionInfo(layer.resolutions);
    const maximumResolutionIndex = resolutionInfo.getHighestResolutionIndex();

    if (logZoomStep > maximumResolutionIndex) {
      // Don't render anything if the zoomStep is too high
      this.textureBucketManager.setActiveBuckets([]);
      return;
    }

    const resolutions = getResolutionInfo(layer.resolutions).getDenseResolutions();
    const layerMatrix = invertAndTranspose(getTransformsForLayer(dataset, layer).affineMatrix);

    const matrix = M4x4.scale1(
      state.flycam.zoomStep,
      M4x4.mul(layerMatrix, state.flycam.currentMatrix),
    );

    const { viewMode } = state.temporaryConfiguration;
    const { sphericalCapRadius } = state.userConfiguration;
    const isVisible = isLayerVisible(dataset, this.name, datasetConfiguration, viewMode);
    const rects = getViewportRects(state);
    const additionalCoords = state.flycam.additionalCoords;

    if (
      !_.isEqual(this.lastZoomedMatrix, matrix) ||
      viewMode !== this.lastViewMode ||
      sphericalCapRadius !== this.lastSphericalCapRadius ||
      isVisible !== this.lastIsVisible ||
      rects !== this.lastRects ||
      !_.isEqual(additionalCoords, this.additionalCoords) ||
      this.needsRefresh
    ) {
      this.lastZoomedMatrix = matrix;
      this.lastViewMode = viewMode;
      this.lastSphericalCapRadius = sphericalCapRadius;
      this.lastIsVisible = isVisible;
      this.lastRects = rects;
      this.needsRefresh = false;
      this.currentBucketPickerTick++;
      this.additionalCoords = additionalCoords;
      this.pullQueue.clear();
      let pickingPromise: Promise<ArrayBuffer> = Promise.resolve(dummyBuffer);

      if (isVisible) {
        pickingPromise = this.latestTaskExecutor.schedule(() =>
          asyncBucketPick(
            viewMode,
            resolutions,
            position,
            sphericalCapRadius,
            matrix,
            logZoomStep,
            datasetConfiguration.loadingStrategy,
            rects,
          ),
        );
      }

      pickingPromise.then(
        (buffer) => {
          this.cube.markBucketsAsUnneeded();
          const bucketsWithPriorities = consumeBucketsFromArrayBuffer(
            buffer,
            this.cube,
            this.textureBucketManager.maximumCapacity,
            this.additionalCoords,
          );
          const buckets = bucketsWithPriorities.map(({ bucket }) => bucket);
          this.textureBucketManager.setActiveBuckets(buckets);
          // In general, pull buckets which are not available but should be sent to the GPU
          const missingBuckets = bucketsWithPriorities
            .filter(({ bucket }) => !bucket.hasData())
            .filter(({ bucket }) => resolutionInfo.hasIndex(bucket.zoomedAddress[3]))
            .map(({ bucket, priority }) => ({
              bucket: bucket.zoomedAddress,
              priority,
            }));

          this.pullQueue.addAll(missingBuckets);
          this.pullQueue.pull();
        },
        (reason) => {
          if (reason.message !== SKIPPED_TASK_REASON) {
            throw reason;
          }
        },
      );
    }
  }

  destroy() {
    this.storePropertyUnsubscribers.forEach((fn) => fn());
  }

  /* Methods related to custom segment colors: */

  getCustomColorCuckooTable() {
    if (this.cuckooTable != null) {
      return this.cuckooTable;
    }
    if (!this.cube.isSegmentation) {
      throw new Error(
        "getCustomColorCuckooTable should not be called for non-segmentation layers.",
      );
    }
    this.cuckooTable = new CuckooTable(CUSTOM_COLORS_TEXTURE_WIDTH);
    return this.cuckooTable;
  }

  listenToCustomSegmentColors() {
    let prevSegments: SegmentMap = new DiffableMap();
    this.storePropertyUnsubscribers.push(
      listenToStoreProperty(
        (storeState) => getSegmentsForLayer(storeState, this.name),
        (newSegments) => {
          const cuckoo = this.getCustomColorCuckooTable();
          for (const updateAction of cachedDiffSegmentLists(prevSegments, newSegments)) {
            if (
              updateAction.name === "updateSegment" ||
              updateAction.name === "createSegment" ||
              updateAction.name === "deleteSegment"
            ) {
              const { id } = updateAction.value;
              const color = "color" in updateAction.value ? updateAction.value.color : null;
              if (color != null) {
                cuckoo.set(
                  id,
                  map3((el) => el * 255, color),
                );
              } else {
                cuckoo.unset(id);
              }
            }
          }

          prevSegments = newSegments;
        },
      ),
    );
  }
}<|MERGE_RESOLUTION|>--- conflicted
+++ resolved
@@ -30,11 +30,8 @@
 import { getSegmentsForLayer } from "../accessors/volumetracing_accessor";
 import { getViewportRects } from "../accessors/view_mode_accessor";
 import { CuckooTableVec5 } from "./cuckoo_table_vec5";
-<<<<<<< HEAD
 import { AdditionalCoordinate } from "./wkstore_adapter";
-=======
 import app from "app";
->>>>>>> b408ae58
 
 const CUSTOM_COLORS_TEXTURE_WIDTH = 512;
 // 256**2 (entries) * 0.25 (load capacity) / 8 (layers) == 2048 buckets/layer
