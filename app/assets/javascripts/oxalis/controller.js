/**
 * controller.js
 * @flow weak
 */

import $ from "jquery";
import _ from "lodash";
import app from "app";
import Utils from "libs/utils";
import Backbone from "backbone";
import Stats from "stats.js";
import { InputKeyboardNoLoop } from "libs/input";
import Toast from "libs/toast";
import Model from "oxalis/model";
import Store from "oxalis/store";
import PlaneController from "oxalis/controller/viewmodes/plane_controller";
import SkeletonTracingController from "oxalis/controller/annotations/skeletontracing_controller";
import VolumeTracingController from "oxalis/controller/annotations/volumetracing_controller";
import SkeletonTracingArbitraryController from "oxalis/controller/combinations/skeletontracing_arbitrary_controller";
import SkeletonTracingPlaneController from "oxalis/controller/combinations/skeletontracing_plane_controller";
import VolumeTracingPlaneController from "oxalis/controller/combinations/volumetracing_plane_controller";
import ArbitraryController from "oxalis/controller/viewmodes/arbitrary_controller";
import MinimalSkeletonTracingArbitraryController from "oxalis/controller/combinations/minimal_skeletontracing_arbitrary_controller";
import SceneController from "oxalis/controller/scene_controller";
import UrlManager from "oxalis/controller/url_manager";
import View from "oxalis/view";
import SkeletonTracingView from "oxalis/view/skeletontracing_view";
import VolumeTracingView from "oxalis/view/volumetracing_view";
import constants from "oxalis/constants";
<<<<<<< HEAD
import Request from "libs/request";
=======
import { wkReadyAction } from "oxalis/model/actions/actions";
import { saveNowAction } from "oxalis/model/actions/save_actions";
import messages from "messages";
>>>>>>> 3382ce85

import type { ToastType } from "libs/toast";

class Controller {

  model: Model;
  urlManager: UrlManager;
  sceneController: SceneController;
  view: View;
  annotationController: SkeletonTracingController | VolumeTracingController;
  planeController: PlaneController;
  arbitraryController: ArbitraryController;
  zoomStepWarningToast: ToastType;
  keyboardNoLoop: InputKeyboardNoLoop;

  // Copied from backbone events (TODO: handle this better)
  listenTo: Function;

  // Main controller, responsible for setting modes and everything
  // that has to be controlled in any mode.
  //
  // We have a matrix of modes like this:
  //
  //   Annotation Mode \ View mode    Plane       Arbitrary
  //              Skeleton Tracing      X             X
  //                Volume Tracing      X             /
  //
  // In order to maximize code reuse, there is - besides the main
  // controller - a controller for each row, each column and each
  // cross in this matrix.

  constructor(options) {
    this.model = options.model;

    _.extend(this, Backbone.Events);

    this.urlManager = new UrlManager(this.model);
    this.model.set("state", this.urlManager.initialState);

    this.model.fetch()
        .then(() => this.modelFetchDone());
        // .catch((error) => {
        //   // Don't throw errors for errors already handled by the model.
        //   if (error !== this.model.HANDLED_ERROR) {
        //     throw error;
        //   }
        // },
        // );
  }


  modelFetchDone() {
    if (!this.model.tracing.restrictions.allowAccess) {
      Toast.Error("You are not allowed to access this tracing");
      return;
    }

    app.router.on("beforeunload", () => {
      if (this.model.get("controlMode") === constants.CONTROL_MODE_TRACE) {
        if (this.model.volumeTracing != null) {
          const { stateLogger } = this.model.annotationModel;
          if (!stateLogger.stateSaved() && stateLogger.allowUpdate) {
            stateLogger.pushNow();
            return messages["save.leave_page_unfinished"];
          }
        } else {
          const state = Store.getState();
          const stateSaved = !state.save.isBusy && state.save.queue.length === 0;
          if (!stateSaved && state.skeletonTracing.restrictions.allowUpdate) {
            Store.dispatch(saveNowAction());
            return messages["save.leave_page_unfinished"];
          }
        }
      }
      return null;
    });

    this.urlManager.startUrlUpdater();

    this.sceneController = new SceneController(this.model);

    // TODO: Replace with skeletonTracing from Store (which is non-null currently)
    if (this.model.get("controlMode") === constants.CONTROL_MODE_TRACE) {
      if (this.model.volumeTracing != null) {
        // VOLUME MODE
        this.view = new VolumeTracingView(this.model);
        this.annotationController = new VolumeTracingController(
          this.model, this.view, this.sceneController);
        this.planeController = new VolumeTracingPlaneController(
          this.model, this.view, this.sceneController, this.annotationController);
      } else {
        // SKELETONRACING MODE
        this.view = new SkeletonTracingView(this.model);
        this.annotationController = new SkeletonTracingController(
          this.model, this.view, this.sceneController);
        this.planeController = new SkeletonTracingPlaneController(
          this.model, this.view, this.sceneController, this.annotationController);

        const ArbitraryControllerClass = this.model.tracing.content.settings.advancedOptionsAllowed ? SkeletonTracingArbitraryController : MinimalSkeletonTracingArbitraryController;
        this.arbitraryController = new ArbitraryControllerClass(
          this.model, this.view, this.sceneController, this.annotationController);
      }
    } else {
      // VIEW MODE
      this.view = new View(this.model);
      this.planeController = new PlaneController(
        this.model, this.view, this.sceneController);
    }

    // FPS stats
    const stats = new Stats();
    $("body").append(stats.domElement);
    if (this.arbitraryController) { this.listenTo(this.arbitraryController.arbitraryView, "render", () => stats.update()); }
    this.listenTo(this.planeController.planeView, "render", () => stats.update());

    this.initKeyboard();
    this.initTimeLimit();
    this.initTaskScript();

    for (const binaryName of Object.keys(this.model.binary)) {
      this.listenTo(this.model.binary[binaryName].cube, "bucketLoaded", () => app.vent.trigger("rerender"));
    }


    this.listenTo(this.model, "change:mode", this.loadMode);
    this.loadMode(this.model.get("mode"));


    // Zoom step warning
    this.zoomStepWarningToast = null;
    let lastZoomStep = Store.getState().flycam.zoomStep;
    Store.subscribe(() => {
      const { zoomStep } = Store.getState().flycam;
      if (lastZoomStep !== zoomStep) {
        this.onZoomStepChange();
        lastZoomStep = zoomStep;
      }
    });
    this.onZoomStepChange();

    app.vent.trigger("webknossos:ready");
    Store.dispatch(wkReadyAction());
  }

  initTaskScript() {
    // Loads a Gist from GitHub with a user script if there is a
    // script assigned to the task
    if (this.model.tracing.task && this.model.tracing.task.script) {
      const script = this.model.tracing.task.script;
      const gistId = _.last(script.gist.split("/"));

      Request.receiveJSON(`https://api.github.com/gists/${gistId}`).then((gist) => {
        const firstFile = gist.files[Object.keys(gist.files)[0]];

        if (firstFile || firstFile.content) {
          try {
            // eslint-disable-next-line no-eval
            eval(firstFile.content);
          } catch (error) {
            console.error(error);
            Toast.error(`Error executing the task script "${script.name}". See console for more information.`);
          }
        } else {
          Toast.error(`Unable to retrieve script ${script.name}`);
        }
      });
    }
  }

  initKeyboard() {
    // avoid scrolling while pressing space
    $(document).keydown((event) => {
      if ((event.which === 32 || event.which === 18 || event.which >= 37 && event.which <= 40) && !$(":focus").length) { event.preventDefault(); }
    });

    const keyboardControls = {};

    if (this.model.get("controlMode") === constants.CONTROL_MODE_TRACE) {
      _.extend(keyboardControls, {
        // Set Mode, outcomment for release
        "shift + 1": () => this.model.setMode(constants.MODE_PLANE_TRACING),
        "shift + 2": () => this.model.setMode(constants.MODE_ARBITRARY),
        "shift + 3": () => this.model.setMode(constants.MODE_ARBITRARY_PLANE),

        t: () => this.view.toggleTheme(),

        m: () => {
          // rotate allowed modes
          const index = (this.model.allowedModes.indexOf(this.model.get("mode")) + 1) % this.model.allowedModes.length;
          this.model.setMode(this.model.allowedModes[index]);
        },

        "super + s": (event) => {
          event.preventDefault();
          event.stopPropagation();
          this.model.save();
        },

        "ctrl + s": (event) => {
          event.preventDefault();
          event.stopPropagation();
          this.model.save();
        },

      });
    }

    this.keyboardNoLoop = new InputKeyboardNoLoop(keyboardControls);
  }


  loadMode(newMode, force = false) {
    if ((newMode === constants.MODE_ARBITRARY || newMode === constants.MODE_ARBITRARY_PLANE) && (this.model.allowedModes.includes(newMode) || force)) {
      Utils.__guard__(this.planeController, x => x.stop());
      this.arbitraryController.start(newMode);
    } else if ((newMode === constants.MODE_PLANE_TRACING || newMode === constants.MODE_VOLUME) && (this.model.allowedModes.includes(newMode) || force)) {
      Utils.__guard__(this.arbitraryController, x1 => x1.stop());
      this.planeController.start(newMode);
    }
  }


  initTimeLimit() {
    // only enable hard time limit for anonymous users so far
    let model;
    if (!this.model.tracing.task || !this.model.tracing.user.isAnonymous) {
      return;
    }

    // TODO move that somehwere else
    const finishTracing = () => {
      // save the progress
      model = this.model;

      const tracingType = model.volumeTracing;
      tracingType.stateLogger.pushNow().then(() => {
        const url = `/annotations/${model.tracingType}/${model.tracingId}/finishAndRedirect`;
        app.router.loadURL(url);
      });
    };

    // parse hard time limit and convert from min to ms
    const { expectedTime } = this.model.tracing.task.type;
    let timeLimit = (expectedTime.maxHard * 60 * 1000) || 0;

    // setTimeout uses signed 32-bit integers, an overflow would cause immediate timeout execution
    if (timeLimit >= Math.pow(2, 32) / 2) {
      Toast.error("Time limit was reduced as it cannot be bigger than 35791 minutes.");
      timeLimit = (Math.pow(2, 32) / 2) - 1;
    }
    console.log(`TimeLimit is ${timeLimit / 60 / 1000} min`);

    if (timeLimit) {
      setTimeout(() => {
        window.alert("Time limit is reached, thanks for tracing!");
        finishTracing();
      }
      , timeLimit);
    }
  }

  onZoomStepChange() {
    const shouldWarn = !this.model.canDisplaySegmentationData();
    if (shouldWarn && (this.zoomStepWarningToast == null)) {
      const toastType = (this.model.volumeTracing != null) ? "danger" : "info";
      this.zoomStepWarningToast = Toast.message(toastType,
        "Segmentation data and volume tracing is only fully supported at a smaller zoom level.", true);
    } else if (!shouldWarn && (this.zoomStepWarningToast != null)) {
      this.zoomStepWarningToast.remove();
      this.zoomStepWarningToast = null;
    }
  }
}


export default Controller;<|MERGE_RESOLUTION|>--- conflicted
+++ resolved
@@ -27,13 +27,11 @@
 import SkeletonTracingView from "oxalis/view/skeletontracing_view";
 import VolumeTracingView from "oxalis/view/volumetracing_view";
 import constants from "oxalis/constants";
-<<<<<<< HEAD
 import Request from "libs/request";
-=======
 import { wkReadyAction } from "oxalis/model/actions/actions";
 import { saveNowAction } from "oxalis/model/actions/save_actions";
 import messages from "messages";
->>>>>>> 3382ce85
+
 
 import type { ToastType } from "libs/toast";
 
