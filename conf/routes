# Routes
# This file defines all application routes (Higher priority routes first)
# ~~~~

# The general pages
GET           /                                                          controllers.Application.index
GET           /dashboard                                                 controllers.UserController.dashboard
GET           /getDashboardInfo                                          controllers.UserController.getDashboardInfo
GET           /impressum                                                 controllers.Application.impressum

# Tasks

# Jira integration
GET           /issues                                                    controllers.GithubIssues.index
POST          /issues                                                    controllers.GithubIssues.submit

# Authentication
GET           /login                                                     controllers.Authentication.login
POST          /login                                                     controllers.Authentication.authenticate
GET           /logout                                                    controllers.Authentication.logout
GET           /register                                                  controllers.Authentication.register
POST          /register                                                  controllers.Authentication.handleRegistration

# User settings
GET           /users                                                     controllers.UserController.empty
POST          /user/configuration                                        controllers.SettingsController.update
GET           /user/configuration                                        controllers.SettingsController.read
GET           /user/configuration/default                                controllers.SettingsController.default
GET           /user/tasks/request                                        controllers.TaskController.request

GET           /api/users                                                 controllers.UserController.list
GET           /api/user                                                  controllers.UserController.current
DELETE        /api/users/:id                                             controllers.UserController.delete(id: String)
PUT           /api/users/:id                                             controllers.UserController.update(id: String)
GET           /api/users/:id/annotations/download                        controllers.admin.NMLIO.userDownload(id: String)
# GET         /api/users/:id/loginAs                                     controllers.UserController.loginAsUser(id: String)
GET           /users/:id/details                                         controllers.UserController.show(id: String)

# Team
GET           /teams                                                     controllers.TeamController.empty
GET           /api/teams                                                 controllers.TeamController.list
POST          /api/teams                                                 controllers.TeamController.create
DELETE        /api/teams/:id                                             controllers.TeamController.delete(id: String)

# Binary Data

# Spotlight
GET           /spotlight                                                  controllers.DataSetController.spotlight

# DataSets
GET           /datasets                                                  controllers.DataSetController.empty
GET           /datasets/:dataSetName/view                                controllers.DataSetController.view(dataSetName: String)
GET           /api/datasets                                              controllers.DataSetController.list
GET           /api/datasets/:dataSetName                                 controllers.DataSetController.read(dataSetName: String)
POST          /api/datasets/:dataSetName/teams                           controllers.DataSetController.updateTeams(dataSetName: String)
POST          /api/datasets/:dataSetName/import                          controllers.DataSetController.importDataSet(dataSetName: String)
GET           /api/datasets/:dataSetName/import                          controllers.DataSetController.importProgress(dataSetName: String)

# GET         /datasets/:dataSetName/layers/:dataLayerName/ws_data        controllers.BinaryData.requestViaWebsocket(dataSetName: String, dataLayerName: String, cubeSize: Int)
POST          /datasets/:dataSetName/layers/:dataLayerName/data          controllers.BinaryData.requestViaAjax(dataSetName: String, dataLayerName: String, cubeSize: Int, annotationId: Option[String])
GET           /datasets/:dataSetName/layers/:dataLayerName/data          controllers.BinaryData.requestViaAjaxDebug(dataSetName: String, dataLayerName: String, cubeSize: Int, x: Int, y: Int, z: Int, resolution: Int, annotationId: Option[String])
GET           /datasets/:dataSetName/layers/:dataLayerName/sprite        controllers.BinaryData.requestSpriteSheet(dataSetName: String, dataLayerName: String, cubeSize: Int ?=128, imagesPerRow: Int ?= 8, x: Int, y: Int, z: Int, resolution: Int)
GET           /datasets/:dataSetName/layers/:dataLayerName/image         controllers.BinaryData.requestImage(dataSetName: String, dataLayerName: String, width: Int, height: Int, x: Int, y: Int, z: Int, resolution: Int)

PUT           /datasets/:dataSetName/layers/:dataLayerName/data          controllers.BinaryData.writeViaAjax(dataSetName: String, dataLayerName: String, cubeSize: Int, annotationId: String)

# SkeletonTracing Stuff
POST          /annotations/createExplorational                           controllers.AnnotationController.createExplorational
PUT           /annotations/:typ/:id                                      controllers.AnnotationController.updateWithJson(typ: String, id: String, version: Int)
POST          /annotations/:typ/:id/name                                 controllers.AnnotationController.nameExplorativeAnnotation(typ: String, id: String)
GET           /annotations/:typ/:id/finishAndRedirect                    controllers.AnnotationController.finishWithRedirect(typ: String, id: String)
GET           /annotations/:typ/:id/finish                               controllers.AnnotationController.finish(typ: String, id: String)
GET           /annotations/:typ/:id/reopen                               controllers.AnnotationController.reopen(typ: String, id: String)
GET           /annotations/:typ/:id/reset                                controllers.AnnotationController.reset(typ: String, id: String)

GET           /annotations/:typ/:id                                      controllers.AnnotationController.trace(typ: String, id: String)
GET           /annotations/:typ/:id/data                                 controllers.AnnotationController.traceJSON(typ: String, id: String)
GET           /annotations/:typ/:id/info                                 controllers.AnnotationController.info(typ: String, id: String)
GET           /annotations/:typ/:id/download                             controllers.AnnotationController.download(typ: String, id: String)
DELETE        /annotations/:typ/:id                                      controllers.AnnotationController.cancel(typ: String, id: String)

#Admin pages
GET           /admin/nml/upload                                          controllers.admin.NMLIO.uploadForm
POST          /admin/nml/upload                                          controllers.admin.NMLIO.upload

# Admin Tasks
# TODO: those routes need to be renamed!
# --->
GET           /admin/tasks/algorithm                                     controllers.admin.TaskAlgorithm.index
POST          /admin/tasks/algorithm                                     controllers.admin.TaskAlgorithm.submitAlgorithm
GET           /admin/tasks/algorithm/:id?use=true                        controllers.admin.TaskAlgorithm.useAlgorithm(id: String)
# <---

GET           /api/tasks                                                 controllers.TaskController.list
DELETE        /api/tasks/:id                                             controllers.admin.TaskAdministration.delete(id: String)

GET           /tasks                                                     controllers.TaskController.empty
GET           /admin/tasks/create                                        controllers.admin.TaskAdministration.create
POST          /admin/tasks/createBulk                                    controllers.admin.TaskAdministration.createBulk
POST          /admin/tasks/createFromNML                                 controllers.admin.TaskAdministration.createFromNML
POST          /admin/tasks/createFromForm                                controllers.admin.TaskAdministration.createFromForm
GET           /admin/tasks/overview                                      controllers.admin.TaskAdministration.overview
<<<<<<< HEAD
GET           /admin/tasks/overviewNew                                   controllers.admin.TaskAdministration.overviewNew
GET           /admin/tasks/:id/download                                  controllers.admin.NMLIO.taskDownload(id: String)
=======
>>>>>>> 3241d258
GET           /admin/tasks/:id/edit                                      controllers.admin.TaskAdministration.edit(id: String)
POST          /admin/tasks/:id                                           controllers.admin.TaskAdministration.editTaskForm(id: String)
GET           /api/tasks/:id/download                                    controllers.admin.NMLIO.taskDownload(id: String)
GET           /api/tasks/:id/annotations                                 controllers.AnnotationController.annotationsForTask(id: String)

GET           /admin/taskTypes                                           controllers.admin.TaskTypeAdministration.list
POST          /admin/taskTypes                                           controllers.admin.TaskTypeAdministration.create
GET           /admin/taskTypes/:id/delete                                controllers.admin.TaskTypeAdministration.delete(id: String)
GET           /admin/taskTypes/:id/edit                                  controllers.admin.TaskTypeAdministration.edit(id: String)
GET           /admin/taskTypes/:id/tasks                                 controllers.admin.TaskAdministration.tasksForType(id: String)
POST          /admin/taskTypes/:id                                       controllers.admin.TaskTypeAdministration.editTaskTypeForm(id: String)

# Projects
GET           /projects                                                  controllers.ProjectController.empty
GET           /api/projects                                              controllers.ProjectController.list
POST          /api/projects                                              controllers.ProjectController.create
DELETE        /api/projects/:name                                        controllers.ProjectController.delete(name: String)
GET           /api/projects/:name/download                               controllers.admin.NMLIO.projectDownload(name: String)
GET           /api/projects/:name/tasks                                  controllers.ProjectController.tasksForProject(name: String)

# Javascript routing
GET           /assets/javascripts/routes.js                              controllers.Application.javascriptRoutes

# Map static resources from the /public folder to the /public path
GET           /assets/*file                                              controllers.Assets.at(path="/public", file)<|MERGE_RESOLUTION|>--- conflicted
+++ resolved
@@ -100,11 +100,7 @@
 POST          /admin/tasks/createFromNML                                 controllers.admin.TaskAdministration.createFromNML
 POST          /admin/tasks/createFromForm                                controllers.admin.TaskAdministration.createFromForm
 GET           /admin/tasks/overview                                      controllers.admin.TaskAdministration.overview
-<<<<<<< HEAD
 GET           /admin/tasks/overviewNew                                   controllers.admin.TaskAdministration.overviewNew
-GET           /admin/tasks/:id/download                                  controllers.admin.NMLIO.taskDownload(id: String)
-=======
->>>>>>> 3241d258
 GET           /admin/tasks/:id/edit                                      controllers.admin.TaskAdministration.edit(id: String)
 POST          /admin/tasks/:id                                           controllers.admin.TaskAdministration.editTaskForm(id: String)
 GET           /api/tasks/:id/download                                    controllers.admin.NMLIO.taskDownload(id: String)
