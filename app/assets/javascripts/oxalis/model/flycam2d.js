--- conflicted
+++ resolved
@@ -14,11 +14,12 @@
 import type { Vector3, Vector4 } from "../constants";
 
 const Flycam2dConstants = {
+  // maximum difference between requested coordinate and actual texture position
   MAX_TEXTURE_OFFSET: 31,
   MAX_ZOOM_THRESHOLD: 2,
+  PIXEL_RAY_THRESHOLD: 10,
 };
 
-<<<<<<< HEAD
 class Flycam2d {
 
   viewportWidth: number;
@@ -34,20 +35,11 @@
   rayThreshold: Vector4;
   spaceDirection: Vector3;
   quality: number;
+  voxelPerPixel3DView: number;
 
   // Copied from backbone events (TODO: handle this better)
   trigger: Function;
   listenTo: Function;
-=======
-
-// maximum difference between requested coordinate and actual texture position
-const MAX_TEXTURE_OFFSET = 31;
-const MAX_ZOOM_THRESHOLD = 2;
-const PIXEL_RAY_THRESHOLD = 10;
-
-
-class Flycam2d {
->>>>>>> d97e5dbc
 
   constructor(viewportWidth, zoomStepCount, model) {
     this.viewportWidth = viewportWidth;
@@ -93,13 +85,8 @@
     // Invariant: 2^zoomStep / 2^integerZoomStep <= 2^maxZoomDiff
 
     const zoomThreshold = Math.min(
-<<<<<<< HEAD
       Flycam2dConstants.MAX_ZOOM_THRESHOLD,
       (constants.TEXTURE_WIDTH - Flycam2dConstants.MAX_TEXTURE_OFFSET) / this.viewportWidth,
-=======
-      MAX_ZOOM_THRESHOLD,
-      (constants.TEXTURE_WIDTH - MAX_TEXTURE_OFFSET) / this.viewportWidth,
->>>>>>> d97e5dbc
     );
     return Math.log(zoomThreshold) / Math.LN2;
   }
@@ -357,20 +344,16 @@
 
 
   update3DViewSize(cameraRight, cameraLeft) {
-    this.voxelPerPixel3DView = (cameraRight - cameraLeft) / constants.VIEWPORT_WIDTH / app.scaleInfo.baseVoxel;
+    this.voxelPerPixel3DView = (cameraRight - cameraLeft) / constants.VIEWPORT_WIDTH / scaleInfo.baseVoxel;
   }
 
 
   getRayThreshold(planeID) {
     // Voxel threshold used for ray tracing
     if (planeID < 3) {
-<<<<<<< HEAD
-      return this.rayThreshold[planeID] * Math.pow(2, this.zoomStep) * scaleInfo.baseVoxel;
-=======
-      return PIXEL_RAY_THRESHOLD * Math.pow(2, this.zoomStep);
->>>>>>> d97e5dbc
+      return Flycam2dConstants.PIXEL_RAY_THRESHOLD * Math.pow(2, this.zoomStep);
     } else {
-      return PIXEL_RAY_THRESHOLD * this.voxelPerPixel3DView;
+      return Flycam2dConstants.PIXEL_RAY_THRESHOLD * this.voxelPerPixel3DView;
     }
   }
 
