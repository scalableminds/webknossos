--- conflicted
+++ resolved
@@ -17,11 +17,8 @@
 - The dataset settings within the tracing view allow to select between different loading strategies now ("best quality first" and "progressive quality"). Additionally, the rendering can use different magnifications as a fallback (instead of only one magnification). [#3801](https://github.com/scalableminds/webknossos/pull/3801)
 - The mapping selection dropdown is now sorted alphabetically. [#3864](https://github.com/scalableminds/webknossos/pull/3864)
 - The HTML template now includes SEO tags for demo instances and hides internal instances from search engines.
-<<<<<<< HEAD
+- A maximize-button was added to the viewports in the annotation view. [#3876](https://github.com/scalableminds/webknossos/pull/3876)
 - Paginated routes now send a `X-Total-Count` HTTP header which shows how many entries were found in total. [#3899](https://github.com/scalableminds/webknossos/pull/3899)
-=======
-- A maximize-button was added to the viewports in the annotation view. [#3876](https://github.com/scalableminds/webknossos/pull/3876)
->>>>>>> c8c37e86
 
 ### Changed
 - Improved the flight mode performance for tracings with very large trees (>80.000 nodes). [#3880](https://github.com/scalableminds/webknossos/pull/3880)
