// @flow

import _ from "lodash";
import React from "react";
import { Modal, Button, Input, Icon } from "antd";
import Request from "libs/request";
import update from "immutability-helper";
import type { APIUserType } from "admin/api_flow_types";

class ExperienceModalView extends React.PureComponent {
  props: {
    onChange: Function,
    onCancel: Function,
    visible: boolean,
    selectedUserIds: Array<string>,
    users: Array<APIUserType>,
  };

  state = {
    domain: null,
    level: null,
  };

  increaseExperience = (): void => {
    this.setExperience(null, true);
  };

  setExperience = (event: ?SyntheticInputEvent, shouldAddValue: boolean = false): void => {
    const { domain, level } = this.state;
    if (domain && level !== null) {
      const newUserPromises = this.props.users.map(user => {
        if (this.props.selectedUserIds.includes(user.id)) {
          let newExperienceLevel = parseInt(level);

          if (shouldAddValue && user.experiences[domain]) {
            newExperienceLevel = user.experiences[domain] + parseInt(level);
          }

          const newUser = update(user, {
            experiences: { [domain]: { $set: newExperienceLevel } },
          });

          const url = `/api/users/${user.id}`;
          Request.sendJSONReceiveJSON(url, {
            data: newUser,
          });

          return this.sendUserToServer(newUser, user);
        }
        return Promise.resolve(user);
      });

      this.closeModal(newUserPromises);
    }
  };

  deleteExperience = () => {
    if (this.state.domain) {
<<<<<<< HEAD
      const { domain } = this.state.domain;
=======
      const { domain } = this.state;
>>>>>>> bcc64dc9
      const newUserPromises = this.props.users.map(user => {
        if (this.props.selectedUserIds.includes(user.id)) {
          const newExperiences = _.omit(user.experiences, domain);
          const newUser = update(user, {
            experiences: { $set: newExperiences },
          });

          return this.sendUserToServer(newUser, user);
        }
        return Promise.resolve(user);
      });

      this.closeModal(newUserPromises);
    }
  };

  /**
  * Save a user object to the server using an API call.
  * @param newUser - A modified user object intended to be saved.
  * @param oldUser - The original user object of `newUser`. Returned in case API call fails
  *
  */
  sendUserToServer(newUser: APIUserType, oldUser: APIUserType): Promise<APIUserType> {
    const url = `/api/users/${newUser.id}`;
    return Request.sendJSONReceiveJSON(url, {
      data: newUser,
    }).then(() => Promise.resolve(newUser), () => Promise.reject(oldUser));
  }

  closeModal(usersPromises: Array<Promise<APIUserType>>): void {
    Promise.all(usersPromises).then(
      newUsers => {
        this.setState({
          domain: null,
          level: null,
        });
        this.props.onChange(newUsers);
      },
      () => {
        // do nothing and keep modal open
      },
    );
  }

  render() {
    if (!this.props.visible) {
      return null;
    }

    const { domain, level } = this.state;
    const isDomainValid = _.isString(domain) && domain !== "";
    const isLevelValid = !isNaN(parseInt(level));

    return (
      <Modal
        title="Change Experiences"
        visible={this.props.visible}
        onCancel={this.props.onCancel}
        footer={
          <div>
            <Button
              type="primary"
              onClick={this.increaseExperience}
              disabled={!(isDomainValid && isLevelValid)}
            >
              Increase Experience
            </Button>
            <Button
              type="primary"
              onClick={this.setExperience}
              disabled={!(isDomainValid && isLevelValid)}
            >
              Set Experience
            </Button>
            <Button type="primary" onClick={this.deleteExperience} disabled={!isDomainValid}>
              Delete Experience
            </Button>
            <Button onClick={() => this.props.onCancel()}>Cancel</Button>
          </div>
        }
      >
        <Input
          value={this.state.domain}
          onChange={event => this.setState({ domain: event.target.value })}
          prefix={<Icon type="tags" style={{ fontSize: 13 }} />}
          style={{ marginBottom: 10 }}
          placeholder="Domain"
        />
        <Input
          value={this.state.level}
          onChange={event => this.setState({ level: event.target.value })}
          prefix={<Icon type="filter" style={{ fontSize: 13 }} />}
          placeholder="Level"
        />
      </Modal>
    );
  }
}

export default ExperienceModalView;<|MERGE_RESOLUTION|>--- conflicted
+++ resolved
@@ -56,11 +56,7 @@
 
   deleteExperience = () => {
     if (this.state.domain) {
-<<<<<<< HEAD
-      const { domain } = this.state.domain;
-=======
       const { domain } = this.state;
->>>>>>> bcc64dc9
       const newUserPromises = this.props.users.map(user => {
         if (this.props.selectedUserIds.includes(user.id)) {
           const newExperiences = _.omit(user.experiences, domain);
