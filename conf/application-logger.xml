--- conflicted
+++ resolved
@@ -16,14 +16,9 @@
       <pattern>%date - [%level] - %message%n%xException{5}</pattern>
     </encoder>
   </appender>
-<<<<<<< HEAD
-  
-  <logger name="play" level="INFO" />
-=======
 
   <logger name="reactivemongo" level="WARN" />
   <logger name="play" level="WARN" />
->>>>>>> e528bc99
   <logger name="application" level="INFO" />
 
   <root level="WARN">
