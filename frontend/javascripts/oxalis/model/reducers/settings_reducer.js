--- conflicted
+++ resolved
@@ -98,11 +98,8 @@
               contrast: 1,
               color: [255, 255, 255],
               alpha: 100,
-<<<<<<< HEAD
               bounds: [0, 255],
-=======
               isDisabled: false,
->>>>>>> 01050488
             },
             initialLayerSettings[layer.name],
           );
