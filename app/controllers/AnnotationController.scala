package controllers

import oxalis.security.{AuthenticatedRequest, Secured}
import models.security.{RoleDAO, Role}
import models.user.{UsedAnnotationDAO, User, UsedAnnotation}
import play.api.i18n.Messages
import play.api.libs.json._
import play.api.Logger
import models.annotation._
import play.api.libs.concurrent.Execution.Implicits._
import net.liftweb.common.{Failure, Full, Box}
import controllers.admin.NMLIO
import views.html
import play.api.templates.Html
import oxalis.annotation.AnnotationIdentifier
import akka.pattern.ask
import akka.util.Timeout
import scala.concurrent.duration._
import play.api.libs.iteratee.Enumerator
import models.binary.DataSetDAO
import play.api.libs.iteratee.Input.EOF
import scala.concurrent.Future
import models.user.time.{TimeTrackingService, TimeTracking}
import braingames.reactivemongo.DBAccessContext
import oxalis.annotation.AnnotationIdentifier
import net.liftweb.common.Full
import scala.Some
import play.api.i18n.Messages.Message
import braingames.util.Fox
import oxalis.annotation.AnnotationIdentifier
import play.api.libs.json.JsArray
import net.liftweb.common.Full
import scala.Some
import models.annotation.Annotation
import braingames.mvc.JsonResult
import play.api.mvc.Action

/**
 * Company: scalableminds
 * User: tmbo
 * Date: 01.06.13
 * Time: 02:09
 */
object AnnotationController extends Controller with Secured with TracingInformationProvider {
  override val DefaultAccessRole = RoleDAO.User

  implicit val timeout = Timeout(5 seconds)

  def info(typ: String, id: String) = UserAwareAction.async {
    implicit request =>
<<<<<<< HEAD
      Async {
        val annotationId = AnnotationIdentifier(typ, id)
        respondWithTracingInformation(annotationId).map {
          js =>
            request.userOpt.map {
              user =>
                UsedAnnotationDAO.use(user, annotationId)
            }
            Ok(js)
        }
=======
      val annotationId = AnnotationIdentifier(typ, id)
      respondWithTracingInformation(annotationId).map {
        js =>
          request.userOpt.map {
            user =>
              UsedAnnotation.use(user, annotationId)
          }
          Ok(js)
>>>>>>> c3cc7fe8
      }
  }

  def trace(typ: String, id: String) = Authenticated().async {
    implicit request =>
      withAnnotation(typ, id) {
        annotation =>
          if (annotation.restrictions.allowAccess(request.user)) {
            // TODO: RF -allow all modes
            Full(Ok(htmlForAnnotation(annotation)))
          } else
            Failure(Messages("notAllowed")) ~> 403
      }
  }

  def download(typ: String, id: String) = Authenticated().async {
    implicit request =>
      withAnnotation(AnnotationIdentifier(typ, id)) {
        annotation =>
          (for {
            annotationName <- nameAnnotation(annotation) ?~> Messages("annotation.name.impossible")
            if annotation.restrictions.allowDownload(request.user)
            content <- annotation.content ?~> Messages("annotation.content.empty")
            stream <- content.toDownloadStream
          } yield {
            Ok.stream(Enumerator.fromStream(stream).andThen(Enumerator.eof[Array[Byte]])).withHeaders(
              CONTENT_TYPE ->
                "application/octet-stream",
              CONTENT_DISPOSITION ->
                s"filename=${annotationName + content.downloadFileExtension}")
          }) ?~> Messages("annotation.download.notAllowed")
      }
  }

  def createExplorational = Authenticated().async(parser = parse.urlFormEncoded) {
    implicit request =>
      for {
        dataSetName <- postParameter("dataSetName") ?~> Messages("dataSet.notSupplied")
        dataSet <- DataSetDAO.findOneByName(dataSetName) ?~> Messages("dataSet.notFound")
        contentType <- postParameter("contentType") ?~> Messages("annotation.contentType.notSupplied")
        annotation <- AnnotationDAO.createExplorationalFor(request.user, dataSet, contentType) ?~> Messages("annotation.create.failed")
      } yield {
        Redirect(routes.AnnotationController.trace(annotation.typ, annotation.id))
      }
  }


  def updateWithJson(typ: String, id: String, version: Int) = Authenticated(parse.json(maxLength = 2097152)) {
    implicit request =>
      def handleUpdates(oldAnnotation: AnnotationLike, js: JsValue): Fox[JsObject] = {
        js match {
          case JsArray(jsUpdates) =>
            for {
              annotation <- AnnotationDAO.updateFromJson(jsUpdates, oldAnnotation) ?~> Messages("format.json.invalid")
            } yield {
              TimeTrackingService.logUserAction(request.user, annotation)
              Json.obj("version" -> version)
            }
          case _ =>
            Failure(Messages("format.json.invalid"))
        }
      }

      def isUpdateAllowed(annotation: AnnotationLike) = {
        if (annotation.restrictions.allowUpdate(request.user))
          Full(version == annotation.version + 1)
        else
          Failure("notAllowed") ~> 403
      }

      def executeIfAllowed(oldAnnotation: AnnotationLike, isAllowed: Boolean, oldJs: JsObject) = {
        if (isAllowed)
          for {
            result <- handleUpdates(oldAnnotation, request.body)
          } yield {
            JsonOk(result, "tracing.saved")
          }
        else
          new Fox(Future.successful(Full(JsonBadRequest(oldJs, "tracing.dirtyState"))))
      }

      Async {
        for {
          oldAnnotation <- findAnnotation(typ, id)
          oldJs <- oldAnnotation.annotationInfo(Some(request.user))
          isAllowed <- isUpdateAllowed(oldAnnotation).toFox
          result <- executeIfAllowed(oldAnnotation, isAllowed, oldJs)
        } yield {
          result
        }
      }
  }

  def finish(typ: String, id: String) = Authenticated {
    implicit request =>
    // TODO: RF - user Store
<<<<<<< HEAD
      Async {
        for {
          oldAnnotation <- AnnotationDAO.findOneById(id) ?~> Messages("annotation.notFound")
          (annotation, message) <- AnnotationService.finishAnnotation(request.user, oldAnnotation)
        } yield {
          if (annotation.typ != AnnotationType.Task)
            JsonOk(message)
          else
            (for {
              task <- annotation.task ?~ Messages("tracing.task.notFound")
            } yield {
              JsonOk(
                html.user.dashboard.taskAnnotationTableItem(task, annotation),
                Json.obj("hasAnOpenTask" -> AnnotationService.hasAnOpenTask(request.user)),
                message)
            }).asResult
        }
=======
      for {
        oldAnnotation <- AnnotationDAO.findOneById(id) ?~ Messages("annotation.notFound")
        (annotation, message) <- finishAnnotation(request.user, oldAnnotation)
      } yield {
        if (annotation.typ != AnnotationType.Task)
          JsonOk(message)
        else
          (for {
            task <- annotation.task ?~ Messages("tracing.task.notFound")
          } yield {
            JsonOk(
              html.user.dashboard.taskAnnotationTableItem(task, annotation),
              Json.obj("hasAnOpenTask" -> AnnotationDAO.hasAnOpenAnnotation(request.user, AnnotationType.Task)),
              message)
          }).asResult
>>>>>>> c3cc7fe8
      }
  }

  def finishWithRedirect(typ: String, id: String) = Authenticated {
    implicit request =>
    // TODO: RF - user store
      AnnotationDAO.findOneById(id) match {
        case Some(annotation) => Async {
          AnnotationService.finishAnnotation(request.user, annotation).futureBox.map {
            case Full((_, message)) =>
              Redirect(routes.UserController.dashboard).flashing("success" -> message)
            case Failure(message, _, _) =>
              Redirect(routes.UserController.dashboard).flashing("error" -> message)
            case _ =>
              Redirect(routes.UserController.dashboard).flashing("error" -> Messages("error.unknown"))
          }
        }
        case _ =>
          BadRequest(Messages("annotation.notFound"))
      }
  }

  def nameExplorativeAnnotation(typ: String, id: String) = Authenticated(parser = parse.urlFormEncoded) {
    implicit request =>
    // TODO: RF - user store
      for {
        annotation <- AnnotationDAO.findOneById(id) ?~ Messages("annotation.notFound")
        name <- postParameter("name") ?~ Messages("tracing.invalidName")
      } yield {
        val updated = annotation.update(_.copy(_name = Some(name)))
        JsonOk(
          html.user.dashboard.exploratoryAnnotationTableItem(updated),
          Messages("tracing.setName"))
      }
  }

  def additionalHtml(annotation: AnnotationLike)(implicit request: AuthenticatedRequest[_]) = {
    if (annotation.typ == AnnotationType.Review) {
      AnnotationDAO.findTrainingForReviewAnnotation(annotation).map {
        annotation =>
          html.admin.training.trainingsReviewItem(annotation, admin.TrainingsTracingAdministration.reviewForm)
      }
    } else {
      annotation.review.headOption.flatMap(_.comment).map(comment =>
        html.tracing.trainingsComment(comment))
    }
  }

  def htmlForAnnotation(annotation: AnnotationLike)(implicit request: AuthenticatedRequest[_]) = {
    html.tracing.trace(annotation)(additionalHtml(annotation).getOrElse(Html.empty))
  }
}<|MERGE_RESOLUTION|>--- conflicted
+++ resolved
@@ -48,27 +48,14 @@
 
   def info(typ: String, id: String) = UserAwareAction.async {
     implicit request =>
-<<<<<<< HEAD
-      Async {
-        val annotationId = AnnotationIdentifier(typ, id)
-        respondWithTracingInformation(annotationId).map {
-          js =>
-            request.userOpt.map {
-              user =>
-                UsedAnnotationDAO.use(user, annotationId)
-            }
-            Ok(js)
-        }
-=======
       val annotationId = AnnotationIdentifier(typ, id)
       respondWithTracingInformation(annotationId).map {
         js =>
           request.userOpt.map {
             user =>
-              UsedAnnotation.use(user, annotationId)
+              UsedAnnotationDAO.use(user, annotationId)
           }
           Ok(js)
->>>>>>> c3cc7fe8
       }
   }
 
@@ -90,7 +77,8 @@
         annotation =>
           (for {
             annotationName <- nameAnnotation(annotation) ?~> Messages("annotation.name.impossible")
-            if annotation.restrictions.allowDownload(request.user)
+            isAllowed <- annotation.restrictions.allowDownload(request.user)
+            if isAllowed
             content <- annotation.content ?~> Messages("annotation.content.empty")
             stream <- content.toDownloadStream
           } yield {
@@ -103,7 +91,7 @@
       }
   }
 
-  def createExplorational = Authenticated().async(parser = parse.urlFormEncoded) {
+  def createExplorational = Authenticated().async(parse.urlFormEncoded) {
     implicit request =>
       for {
         dataSetName <- postParameter("dataSetName") ?~> Messages("dataSet.notSupplied")
@@ -116,7 +104,7 @@
   }
 
 
-  def updateWithJson(typ: String, id: String, version: Int) = Authenticated(parse.json(maxLength = 2097152)) {
+  def updateWithJson(typ: String, id: String, version: Int) = Authenticated().async(parse.json(maxLength = 2097152)) {
     implicit request =>
       def handleUpdates(oldAnnotation: AnnotationLike, js: JsValue): Fox[JsObject] = {
         js match {
@@ -150,64 +138,47 @@
           new Fox(Future.successful(Full(JsonBadRequest(oldJs, "tracing.dirtyState"))))
       }
 
-      Async {
-        for {
-          oldAnnotation <- findAnnotation(typ, id)
-          oldJs <- oldAnnotation.annotationInfo(Some(request.user))
-          isAllowed <- isUpdateAllowed(oldAnnotation).toFox
-          result <- executeIfAllowed(oldAnnotation, isAllowed, oldJs)
-        } yield {
-          result
-        }
-      }
-  }
-
-  def finish(typ: String, id: String) = Authenticated {
+      for {
+        oldAnnotation <- findAnnotation(typ, id)
+        oldJs <- oldAnnotation.annotationInfo(Some(request.user))
+        isAllowed <- isUpdateAllowed(oldAnnotation).toFox
+        result <- executeIfAllowed(oldAnnotation, isAllowed, oldJs)
+      } yield {
+        result
+      }
+  }
+
+  def finish(typ: String, id: String) = Authenticated().async{
     implicit request =>
     // TODO: RF - user Store
-<<<<<<< HEAD
-      Async {
-        for {
-          oldAnnotation <- AnnotationDAO.findOneById(id) ?~> Messages("annotation.notFound")
-          (annotation, message) <- AnnotationService.finishAnnotation(request.user, oldAnnotation)
-        } yield {
-          if (annotation.typ != AnnotationType.Task)
-            JsonOk(message)
-          else
-            (for {
-              task <- annotation.task ?~ Messages("tracing.task.notFound")
-            } yield {
-              JsonOk(
-                html.user.dashboard.taskAnnotationTableItem(task, annotation),
-                Json.obj("hasAnOpenTask" -> AnnotationService.hasAnOpenTask(request.user)),
-                message)
-            }).asResult
-        }
-=======
-      for {
-        oldAnnotation <- AnnotationDAO.findOneById(id) ?~ Messages("annotation.notFound")
-        (annotation, message) <- finishAnnotation(request.user, oldAnnotation)
-      } yield {
+      def generateJsonResult(annotation: Annotation, message: String) = {
         if (annotation.typ != AnnotationType.Task)
-          JsonOk(message)
+          Fox.successful((JsonOk(message)))
         else
-          (for {
-            task <- annotation.task ?~ Messages("tracing.task.notFound")
+          for {
+            task <- annotation.task ?~> Messages("tracing.task.notFound")
           } yield {
             JsonOk(
               html.user.dashboard.taskAnnotationTableItem(task, annotation),
-              Json.obj("hasAnOpenTask" -> AnnotationDAO.hasAnOpenAnnotation(request.user, AnnotationType.Task)),
+              Json.obj("hasAnOpenTask" -> AnnotationService.hasAnOpenTask(request.user)),
               message)
-          }).asResult
->>>>>>> c3cc7fe8
-      }
-  }
-
-  def finishWithRedirect(typ: String, id: String) = Authenticated {
+          }
+      }
+
+      for {
+        oldAnnotation <- AnnotationDAO.findOneById(id) ?~> Messages("annotation.notFound")
+        (annotation, message) <- AnnotationService.finishAnnotation(request.user, oldAnnotation)
+        result <- generateJsonResult(annotation, message)
+      } yield {
+        result
+      }
+  }
+
+  def finishWithRedirect(typ: String, id: String) = Authenticated().async{
     implicit request =>
     // TODO: RF - user store
       AnnotationDAO.findOneById(id) match {
-        case Some(annotation) => Async {
+        case Some(annotation) =>
           AnnotationService.finishAnnotation(request.user, annotation).futureBox.map {
             case Full((_, message)) =>
               Redirect(routes.UserController.dashboard).flashing("success" -> message)
@@ -216,13 +187,12 @@
             case _ =>
               Redirect(routes.UserController.dashboard).flashing("error" -> Messages("error.unknown"))
           }
-        }
         case _ =>
-          BadRequest(Messages("annotation.notFound"))
-      }
-  }
-
-  def nameExplorativeAnnotation(typ: String, id: String) = Authenticated(parser = parse.urlFormEncoded) {
+          Future.successful(BadRequest(Messages("annotation.notFound")))
+      }
+  }
+
+  def nameExplorativeAnnotation(typ: String, id: String) = Authenticated()(parse.urlFormEncoded) {
     implicit request =>
     // TODO: RF - user store
       for {
