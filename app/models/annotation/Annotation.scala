--- conflicted
+++ resolved
@@ -34,11 +34,8 @@
                        _name: Option[String] = None,
                        created : Long = System.currentTimeMillis,
                        _id: BSONObjectID = BSONObjectID.generate,
-<<<<<<< HEAD
-                       isActive: Boolean = true
-=======
+                       isActive: Boolean = true,
                        readOnly: Option[Boolean] = None
->>>>>>> 8ac832f0
                      )
 
   extends AnnotationLike with FoxImplicits {
