--- conflicted
+++ resolved
@@ -23,12 +23,9 @@
 - Fixed the alignment of the button that allows restricting floodfill operations to a bounding box. [#8388](https://github.com/scalableminds/webknossos/pull/8388) 
 - Fixed rare bug where saving got stuck. [#8409](https://github.com/scalableminds/webknossos/pull/8409)
 - Fixed a bug where reverting annotations could get stuck if some of its layers had been deleted in the meantime. [#8405](https://github.com/scalableminds/webknossos/pull/8405)
-<<<<<<< HEAD
 - When removing a segment from the segment list, a corresponding precomputed mesh was not removed automatically. [#8428](https://github.com/scalableminds/webknossos/pull/8428)
-=======
 - Fixed a bug where newly added remote datasets would always appear in root folder, regardless of actual selected folder. [#8425](https://github.com/scalableminds/webknossos/pull/8425)
 - Fixed a bug where the python libs functionality `wk.RemoteDataset.explore_and_add_remote` would error. [#8425](https://github.com/scalableminds/webknossos/pull/8425)
->>>>>>> 877e457d
 
 ### Removed
 
