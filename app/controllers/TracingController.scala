package controllers

import play.api.Logger
import play.api.libs.json.Json._
import play.api.libs.json._
import nml.BranchPoint
import play.api.mvc._
import org.bson.types.ObjectId
import brainflight.tools.Math._
import brainflight.security.Secured
import brainflight.tools.geometry.Vector3I
import brainflight.tools.geometry.Vector3I._
import models.user.User
import models.security._
import models.tracing.Tracing
import play.api.libs.iteratee.Concurrent
import play.api.libs.iteratee.Iteratee
import play.api.libs.iteratee.Concurrent.Channel
import play.api.libs.iteratee.Input
import play.api.libs.iteratee.Done
import play.api.libs.iteratee.Enumerator
import play.api.libs.Comet
import models.binary.DataSet
import nml.Node
import nml.Edge
import brainflight.tools.geometry.Point3D
import models.tracing.UsedTracings
import models.user.TimeTracking
import brainflight.view.helpers._
import models.task.Task
import views._
import play.api.i18n.Messages
import models.tracing.UsedTracings
import net.liftweb.common._
import braingames.mvc.Controller

object TracingController extends Controller with Secured {
  override val DefaultAccessRole = Role.User

  def createDataSetInformation(dataSetName: String) =
    DataSet.findOneByName(dataSetName) match {
      case Some(dataSet) =>
        Json.obj(
          "dataSet" -> Json.obj(
            "id" -> dataSet.id,
<<<<<<< HEAD
=======
            "name" -> dataSet.name,
>>>>>>> 0034df51
            "dataLayers" -> Json.toJson(dataSet.dataLayers.map {
              case (id, layer) =>
                id -> Json.obj(
                  "resolutions" -> layer.supportedResolutions)
            }),
            "upperBoundary" -> dataSet.maxCoordinates))
      case _ =>
        Json.obj("error" -> Messages("dataSet.notFound"))
    }

  def createTracingInformation(tracing: Tracing) = {
    Json.obj(
      "tracing" -> tracing)
  }

  def createTracingsList(user: User) = {
    Tracing.findFor(user).map { tracing =>
      Json.obj(
        "name" -> (tracing.dataSetName + "  " + formatDate(tracing.date)),
        "id" -> tracing.id,
        "isNew" -> false)
    }
  }

  def createNewTracingList() = {
    DataSet.findAll.map(d => Json.obj(
      "name" -> ("New on " + d.name),
      "id" -> d.id,
      "isNew" -> true))
  }

  def createExplorational = Authenticated(parser = parse.urlFormEncoded) { implicit request =>
    for {
      dataSetId <- postParameter("dataSetId") ?~ Messages("dataSet.notSupplied")
      dataSet <- DataSet.findOneById(dataSetId) ?~ Messages("dataSet.notFound")
    } yield {
      val tracing = Tracing.createTracingFor(request.user, dataSet)
      UsedTracings.use(request.user, tracing)
      Redirect(routes.Game.index)
    }
  }

  def list = Authenticated { implicit request =>
    Ok(Json.toJson(createNewTracingList ++ createTracingsList(request.user)))
  }

  def info(tracingId: String) = Authenticated { implicit request =>
    (for {
      tracing <- Tracing.findOneById(tracingId) ?~ Messages("tracing.notFound")
      if (tracing._user == request.user._id)
    } yield {
      Ok(createTracingInformation(tracing) ++
        createDataSetInformation(tracing.dataSetName))
    }) ?~ Messages("notAllowed") ~> 403
  }

<<<<<<< HEAD
  def update(tracingId: String) = Authenticated(parse.json(maxLength = 2097152)) { implicit request =>
    (for {
      tracing <- Tracing.findOneById(tracingId) ?~ Messages("tracing.notFound")
      if (tracing._user == request.user._id)
      updatedTracing <- (request.body).asOpt[Tracing] ?~ Messages("tracing.invalid")
    } yield {
      if (updatedTracing.version == tracing.version + 1) {
        Tracing.save(updatedTracing.copy(timestamp = System.currentTimeMillis))
        TimeTracking.logUserAction(request.user, updatedTracing)
        JsonOk(Json.obj("version" -> tracing.version), "tracing.saved")
      } else
        JsonBadRequest(createTracingInformation(tracing), "tracing.dirtyState")
    }) ?~ Messages("notAllowed") ~> 403
=======
  def update(tracingId: String, version: Int) = Authenticated(parse.json(maxLength = 2097152)) { implicit request =>
    Tracing
      .findOneById(tracingId)
      .filter(_._user == request.user._id).map { oldTracing =>
        if (version == oldTracing.version + 1) {
          request.body match {
            case JsArray(jsUpdates) =>
              Tracing.updateFromJson(jsUpdates, oldTracing) match {
                case Some(tracing) =>
                  TimeTracking.logUserAction(request.user, tracing)
                  AjaxOk.success(Json.obj("version" -> version), "tracing.saved")
                case _ =>
                  AjaxBadRequest.error("Invalid update Json")
              }
            case _ =>
              Logger.error("Invalid update json.")
              AjaxBadRequest.error("Invalid update Json")
          }
        } else
          AjaxBadRequest.error(createTracingInformation(oldTracing), "tracing.dirtyState")
      }
      .getOrElse(AjaxBadRequest.error("Update for tracing with id '%s' failed.".format(tracingId)))
>>>>>>> 0034df51
  }

  private def finishTracing(user: User, tracingId: String): Box[(Tracing, String)] = {
    (for {
      tracing <- Tracing.findOneById(tracingId) ?~ Messages("tracing.notFound")
      if (tracing._user == user._id && tracing.state.isInProgress)
    } yield {
      UsedTracings.removeAll(tracing)
      tracing match {
        case tracing if tracing.taskId.isEmpty =>
          tracing.update(_.finish) -> Messages("tracing.finished")
        case tracing if tracing.isTrainingsTracing =>
          tracing.update(_.passToReview) -> Messages("task.passedToReview")
        case _ =>
          tracing.update(_.finish) -> Messages("task.finished")
      }
    }) ?~ Messages("tracing.notPossible")
  }

  def finish(tracingId: String, experimental: Boolean) = Authenticated { implicit request =>
    finishTracing(request.user, tracingId).map {
      case (tracing, message) =>
        if (experimental)
          JsonOk(message)
        else
          (for {
            taskId <- tracing.taskId ?~ Messages("tracing.task.notFound")
            task <- Task.findOneById(taskId) ?~ Messages("task.notFound")
          } yield {
            JsonOk(html.user.dashboard.taskTracingTableItem(task, tracing), message)
          }) asResult
    }
  }

  def finishWithRedirect(tracingId: String) = Authenticated { implicit request =>
    finishTracing(request.user, tracingId).map {
      case (_, message) =>
        Redirect(routes.UserController.dashboard).flashing("success" -> message)
    }
  }

}<|MERGE_RESOLUTION|>--- conflicted
+++ resolved
@@ -43,10 +43,7 @@
         Json.obj(
           "dataSet" -> Json.obj(
             "id" -> dataSet.id,
-<<<<<<< HEAD
-=======
             "name" -> dataSet.name,
->>>>>>> 0034df51
             "dataLayers" -> Json.toJson(dataSet.dataLayers.map {
               case (id, layer) =>
                 id -> Json.obj(
@@ -103,44 +100,28 @@
     }) ?~ Messages("notAllowed") ~> 403
   }
 
-<<<<<<< HEAD
-  def update(tracingId: String) = Authenticated(parse.json(maxLength = 2097152)) { implicit request =>
+  def update(tracingId: String, version: Int) = Authenticated(parse.json(maxLength = 2097152)) { implicit request =>
     (for {
-      tracing <- Tracing.findOneById(tracingId) ?~ Messages("tracing.notFound")
-      if (tracing._user == request.user._id)
-      updatedTracing <- (request.body).asOpt[Tracing] ?~ Messages("tracing.invalid")
+      oldTracing <- Tracing.findOneById(tracingId) ?~ Messages("tracing.notFound")
+      if (oldTracing._user == request.user._id)
     } yield {
-      if (updatedTracing.version == tracing.version + 1) {
-        Tracing.save(updatedTracing.copy(timestamp = System.currentTimeMillis))
-        TimeTracking.logUserAction(request.user, updatedTracing)
-        JsonOk(Json.obj("version" -> tracing.version), "tracing.saved")
-      } else
-        JsonBadRequest(createTracingInformation(tracing), "tracing.dirtyState")
-    }) ?~ Messages("notAllowed") ~> 403
-=======
-  def update(tracingId: String, version: Int) = Authenticated(parse.json(maxLength = 2097152)) { implicit request =>
-    Tracing
-      .findOneById(tracingId)
-      .filter(_._user == request.user._id).map { oldTracing =>
         if (version == oldTracing.version + 1) {
           request.body match {
             case JsArray(jsUpdates) =>
               Tracing.updateFromJson(jsUpdates, oldTracing) match {
                 case Some(tracing) =>
                   TimeTracking.logUserAction(request.user, tracing)
-                  AjaxOk.success(Json.obj("version" -> version), "tracing.saved")
+                  JsonOk(Json.obj("version" -> version), "tracing.saved")
                 case _ =>
-                  AjaxBadRequest.error("Invalid update Json")
+                  JsonBadRequest("Invalid update Json")
               }
             case _ =>
               Logger.error("Invalid update json.")
-              AjaxBadRequest.error("Invalid update Json")
+              JsonBadRequest("Invalid update Json")
           }
         } else
-          AjaxBadRequest.error(createTracingInformation(oldTracing), "tracing.dirtyState")
-      }
-      .getOrElse(AjaxBadRequest.error("Update for tracing with id '%s' failed.".format(tracingId)))
->>>>>>> 0034df51
+          JsonBadRequest(createTracingInformation(oldTracing), "tracing.dirtyState")
+      }) ?~ Messages("notAllowed") ~> 403
   }
 
   private def finishTracing(user: User, tracingId: String): Box[(Tracing, String)] = {
