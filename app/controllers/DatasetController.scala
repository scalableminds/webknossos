--- conflicted
+++ resolved
@@ -223,13 +223,7 @@
       groupedByOrga = datasets.groupBy(_._organization).toList
       js <- Fox.serialCombined(groupedByOrga) { byOrgaTuple: (String, List[Dataset]) =>
         for {
-<<<<<<< HEAD
-          _ <- Fox.successful(())
-          _ = logger.info(s"byOrgaTuple orga: ${byOrgaTuple._1}, datasets: ${byOrgaTuple._2}")
-          organization <- organizationDAO.findOne(byOrgaTuple._1)(GlobalAccessContext) ?~> s"Could not find organization ${byOrgaTuple._1}"
-=======
-          organization <- organizationDAO.findOne(byOrgaTuple._1)
->>>>>>> 3d25f3d5
+          organization <- organizationDAO.findOne(byOrgaTuple._1)(GlobalAccessContext)
           groupedByDataStore = byOrgaTuple._2.groupBy(_._dataStore).toList
           result <- Fox.serialCombined(groupedByDataStore) { byDataStoreTuple: (String, List[Dataset]) =>
             for {
