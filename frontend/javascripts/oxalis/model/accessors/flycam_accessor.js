// @flow
import * as THREE from "three";
import _ from "lodash";
import memoizeOne from "memoize-one";

import type { Flycam, LoadingStrategy, OxalisState } from "oxalis/store";
import { M4x4, type Matrix4x4 } from "libs/mjs";
import { ZOOM_STEP_INTERVAL } from "oxalis/model/reducers/flycam_reducer";
import { clamp, map3 } from "libs/utils";
import { getInputCatcherRect, getViewportRects } from "oxalis/model/accessors/view_mode_accessor";
import { getMaxZoomStep, getResolutions } from "oxalis/model/accessors/dataset_accessor";
import Dimensions from "oxalis/model/dimensions";
import constants, {
  type OrthoView,
  type OrthoViewMap,
  type OrthoViewRects,
  OrthoViews,
  type Vector3,
  type ViewMode,
} from "oxalis/constants";
import determineBucketsForFlight from "oxalis/model/bucket_data_handling/bucket_picker_strategies/flight_bucket_picker";
import determineBucketsForOblique from "oxalis/model/bucket_data_handling/bucket_picker_strategies/oblique_bucket_picker";
import determineBucketsForOrthogonal from "oxalis/model/bucket_data_handling/bucket_picker_strategies/orthogonal_bucket_picker";
import * as scaleInfo from "oxalis/model/scaleinfo";

function calculateTotalBucketCountForZoomLevel(
  viewMode: ViewMode,
  loadingStrategy: LoadingStrategy,
  datasetScale: Vector3,
  resolutions: Array<Vector3>,
  logZoomStep: number,
  zoomFactor: number,
  viewportRects: OrthoViewRects,
  abortLimit: number,
) {
  let counter = 0;
  const enqueueFunction = () => {
    counter++;
  };
  // Define dummy values
  const position = [0, 0, 0];
  const anchorPoint = [0, 0, 0, 0];
  const subBucketLocality = [1, 1, 1];
  const sphericalCapRadius = constants.DEFAULT_SPHERICAL_CAP_RADIUS;

  const areas = getAreas(viewportRects, position, zoomFactor, datasetScale);
  const fallbackZoomStep = logZoomStep + 1;
  const isFallbackAvailable = fallbackZoomStep < resolutions.length;
  const dummyMatrix = [1, 0, 0, 0, 0, 1, 0, 0, 0, 0, 1, 0, 0, 0, 0, 1];
  const matrix = M4x4.scale1(zoomFactor, dummyMatrix);

  if (viewMode === constants.MODE_ARBITRARY_PLANE) {
    determineBucketsForOblique(
      resolutions,
      position,
      enqueueFunction,
      matrix,
      logZoomStep,
      fallbackZoomStep,
      isFallbackAvailable,
      abortLimit,
    );
  } else if (viewMode === constants.MODE_ARBITRARY) {
    determineBucketsForFlight(
      resolutions,
      position,
      sphericalCapRadius,
      enqueueFunction,
      matrix,
      logZoomStep,
      fallbackZoomStep,
      isFallbackAvailable,
      abortLimit,
    );
  } else {
    determineBucketsForOrthogonal(
      resolutions,
      enqueueFunction,
      loadingStrategy,
      logZoomStep,
      anchorPoint,
      areas,
      subBucketLocality,
      abortLimit,
    );
  }

  return counter;
}

// This function returns the maximum zoom value in which a given magnification (resolutionIndex)
// can be rendered without exceeding the necessary bucket capacity.
// Similar to other functions in this module, the function name is prefixed with _ which means
// that there is a memoized function as a counterpart (which is not prefixed with _).
// Example:
// The function might return 1.3 for resolutionIndex 0, which means that until a zoom value of 1.3
// the first magnification can still be rendered.
// For resolutionIndex 1, the function might return 1.5 etc.
// These values are used to determine the appropriate magnification for a given zoom value (e.g., a zoom value of 1.4
// would require the second magnification).
// This function is only exported for testing purposes
export function _getMaximumZoomForAllResolutions(
  viewMode: ViewMode,
  loadingStrategy: LoadingStrategy,
  datasetScale: Vector3,
  resolutions: Array<Vector3>,
  viewportRects: OrthoViewRects,
): Array<number> {
  const maximumCapacity = constants.MINIMUM_REQUIRED_BUCKET_CAPACITY;
  // maximumIterationCount is used as an upper limit to avoid an endless loop, in case
  // the following while loop causes havoc for some reason (e.g., because
  // the calculated bucket size isn't strictly increasing anymore). It means,
  // that even with the best GPU specs and biggest dataset (i.e., many magnifications),
  // wk will at most zoom out until a zoom value of ZOOM_STEP_INTERVAL**maximumIterationCount.
  // With the current values, this would indicate a maximum zoom value of ~ 35 000, meaning
  // that ~ 15 different magnifications (~ log2 of 35000) are supported properly.
  const maximumIterationCount = 120;
  let currentIterationCount = 0;
  // Since the viewports can be quite large, it can happen that even a zoom value of 1 is not feasible.
  // That's why we start the search with a smaller value than 1. We use the ZOOM_STEP_INTERVAL factor
  // to ensure that the calculated thresholds correspond to the normal zoom behavior.
  let maxZoomValue = 1 / ZOOM_STEP_INTERVAL ** 20;
  let currentResolutionIndex = 0;
  const maxZoomValueThresholds = [];

  while (
    currentIterationCount < maximumIterationCount &&
    currentResolutionIndex < resolutions.length
  ) {
    const nextZoomValue = maxZoomValue * ZOOM_STEP_INTERVAL;
    const nextCapacity = calculateTotalBucketCountForZoomLevel(
      viewMode,
      loadingStrategy,
      datasetScale,
      resolutions,
      currentResolutionIndex,
      nextZoomValue,
      viewportRects,
      // The bucket picker will stop after reaching the maximum capacity.
      // Increment the limit by one, so that rendering is still possible
      // when exactly meeting the limit.
      maximumCapacity + 1,
    );
    if (nextCapacity > maximumCapacity) {
      maxZoomValueThresholds.push(maxZoomValue);
      currentResolutionIndex++;
    }

    maxZoomValue = nextZoomValue;
    currentIterationCount++;
  }

  return maxZoomValueThresholds;
}
const getMaximumZoomForAllResolutions = memoizeOne(_getMaximumZoomForAllResolutions);

function getMaximumZoomForAllResolutionsFromStore(state: OxalisState): Array<number> {
  const { viewMode } = state.temporaryConfiguration;
  return getMaximumZoomForAllResolutions(
    viewMode,
    state.dataset.dataSource.scale,
    getResolutions(state.dataset),
    getViewportRects(state),
  );
}

export function getUp(flycam: Flycam): Vector3 {
  const matrix = flycam.currentMatrix;
  return [matrix[4], matrix[5], matrix[6]];
}

export function getLeft(flycam: Flycam): Vector3 {
  const matrix = flycam.currentMatrix;
  return [matrix[0], matrix[1], matrix[2]];
}

export function getPosition(flycam: Flycam): Vector3 {
  const matrix = flycam.currentMatrix;
  return [matrix[12], matrix[13], matrix[14]];
}

export function getFlooredPosition(flycam: Flycam): Vector3 {
  return map3(x => Math.floor(x), getPosition(flycam));
}

export function getRotation(flycam: Flycam): Vector3 {
  const object = new THREE.Object3D();
  const matrix = new THREE.Matrix4().fromArray(flycam.currentMatrix).transpose();
  object.applyMatrix(matrix);

  // Fix JS modulo bug
  // http://javascript.about.com/od/problemsolving/a/modulobug.htm
  const mod = (x, n) => ((x % n) + n) % n;

  const rotation: Vector3 = [object.rotation.x, object.rotation.y, object.rotation.z - Math.PI];
  return [
    mod((180 / Math.PI) * rotation[0], 360),
    mod((180 / Math.PI) * rotation[1], 360),
    mod((180 / Math.PI) * rotation[2], 360),
  ];
}

export function getZoomedMatrix(flycam: Flycam): Matrix4x4 {
  return M4x4.scale1(flycam.zoomStep, flycam.currentMatrix);
}

export function getRequestLogZoomStep(state: OxalisState): number {
<<<<<<< HEAD
  const maximumZoomSteps = getMaximumZoomForAllResolutionsFromStore(state);
=======
  const { viewMode } = state.temporaryConfiguration;
  const maximumZoomSteps = getMaximumZoomForAllResolutions(
    viewMode,
    state.datasetConfiguration.loadingStrategy,
    state.dataset.dataSource.scale,
    getResolutions(state.dataset),
    getViewportRects(state),
  );
>>>>>>> 414be5c9
  const maxLogZoomStep = Math.log2(getMaxZoomStep(state.dataset));

  // Linearly search for the resolution index, for which the zoomFactor
  // is acceptable.
  const zoomStep = _.findIndex(
    maximumZoomSteps,
    maximumZoomStep => state.flycam.zoomStep <= maximumZoomStep,
  );
  if (zoomStep === -1) {
    return maxLogZoomStep;
  }

  const qualityAdaptedZoomStep = zoomStep + state.datasetConfiguration.quality;
  const min = Math.min(state.datasetConfiguration.quality, maxLogZoomStep);
  return clamp(min, qualityAdaptedZoomStep, maxLogZoomStep);
}

export function getMaxZoomValue(state: OxalisState): number {
  const maximumZoomSteps = getMaximumZoomForAllResolutionsFromStore(state);
  return _.last(maximumZoomSteps);
}

<<<<<<< HEAD
export function getMaxZoomValueForResolution(
  state: OxalisState,
  targetResolution: Vector3,
): number {
  const maximumZoomSteps = getMaximumZoomForAllResolutionsFromStore(state);
  const resolutions = getResolutions(state.dataset);

  const targetResolutionIndex = _.findIndex(resolutions, resolution =>
    _.isEqual(resolution, targetResolution),
=======
  const maximumZoomSteps = getMaximumZoomForAllResolutions(
    viewMode,
    state.datasetConfiguration.loadingStrategy,
    state.dataset.dataSource.scale,
    getResolutions(state.dataset),
    getViewportRects(state),
>>>>>>> 414be5c9
  );

  return maximumZoomSteps[targetResolutionIndex];
}

export function getZoomValue(flycam: Flycam): number {
  return flycam.zoomStep;
}

export function getPlaneScalingFactor(
  state: OxalisState,
  flycam: Flycam,
  planeID: OrthoView,
): [number, number] {
  const [width, height] = getPlaneExtentInVoxelFromStore(state, flycam.zoomStep, planeID);
  return [width / constants.VIEWPORT_WIDTH, height / constants.VIEWPORT_WIDTH];
}

export function getPlaneExtentInVoxelFromStore(
  state: OxalisState,
  zoomStep: number,
  planeID: OrthoView,
): [number, number] {
  const { width, height } = getInputCatcherRect(state, planeID);
  return [width * zoomStep, height * zoomStep];
}

export function getPlaneExtentInVoxel(
  rects: OrthoViewRects,
  zoomStep: number,
  planeID: OrthoView,
): [number, number] {
  const { width, height } = rects[planeID];
  return [width * zoomStep, height * zoomStep];
}

export function getRotationOrtho(planeId: OrthoView): Vector3 {
  switch (planeId) {
    case OrthoViews.PLANE_YZ:
      return [0, 270, 0];
    case OrthoViews.PLANE_XZ:
      return [90, 0, 0];
    default:
    case OrthoViews.PLANE_XY:
      return [0, 0, 0];
  }
}

export type Area = { left: number, top: number, right: number, bottom: number };

function getArea(
  rects: OrthoViewRects,
  position: Vector3,
  zoomStep: number,
  datasetScale: Vector3,
  planeId: OrthoView,
): Area {
  const [u, v] = Dimensions.getIndices(planeId);

  const [viewportWidthHalf, viewportHeightHalf] = getPlaneExtentInVoxel(
    rects,
    zoomStep,
    planeId,
  ).map(el => el / 2);
  const baseVoxelFactors = scaleInfo.getBaseVoxelFactors(datasetScale);

  const uHalf = viewportWidthHalf * baseVoxelFactors[u];
  const vHalf = viewportHeightHalf * baseVoxelFactors[v];

  const left = Math.floor((position[u] - uHalf) / constants.BUCKET_WIDTH);
  const top = Math.floor((position[v] - vHalf) / constants.BUCKET_WIDTH);
  const right = Math.floor((position[u] + uHalf) / constants.BUCKET_WIDTH);
  const bottom = Math.floor((position[v] + vHalf) / constants.BUCKET_WIDTH);

  return {
    left,
    top,
    right,
    bottom,
  };
}

function getAreas(
  rects: OrthoViewRects,
  position: Vector3,
  zoomStep: number,
  datasetScale: Vector3,
): OrthoViewMap<Area> {
  return {
    [OrthoViews.PLANE_XY]: getArea(rects, position, zoomStep, datasetScale, OrthoViews.PLANE_XY),
    [OrthoViews.PLANE_XZ]: getArea(rects, position, zoomStep, datasetScale, OrthoViews.PLANE_XZ),
    [OrthoViews.PLANE_YZ]: getArea(rects, position, zoomStep, datasetScale, OrthoViews.PLANE_YZ),
  };
}

export function getAreasFromState(state: OxalisState): OrthoViewMap<Area> {
  const position = getPosition(state.flycam);
  const rects = getViewportRects(state);
  const { zoomStep } = state.flycam;
  const datasetScale = state.dataset.dataSource.scale;
  return getAreas(rects, position, zoomStep, datasetScale);
}<|MERGE_RESOLUTION|>--- conflicted
+++ resolved
@@ -158,6 +158,7 @@
   const { viewMode } = state.temporaryConfiguration;
   return getMaximumZoomForAllResolutions(
     viewMode,
+    state.datasetConfiguration.loadingStrategy,
     state.dataset.dataSource.scale,
     getResolutions(state.dataset),
     getViewportRects(state),
@@ -205,18 +206,7 @@
 }
 
 export function getRequestLogZoomStep(state: OxalisState): number {
-<<<<<<< HEAD
   const maximumZoomSteps = getMaximumZoomForAllResolutionsFromStore(state);
-=======
-  const { viewMode } = state.temporaryConfiguration;
-  const maximumZoomSteps = getMaximumZoomForAllResolutions(
-    viewMode,
-    state.datasetConfiguration.loadingStrategy,
-    state.dataset.dataSource.scale,
-    getResolutions(state.dataset),
-    getViewportRects(state),
-  );
->>>>>>> 414be5c9
   const maxLogZoomStep = Math.log2(getMaxZoomStep(state.dataset));
 
   // Linearly search for the resolution index, for which the zoomFactor
@@ -239,7 +229,6 @@
   return _.last(maximumZoomSteps);
 }
 
-<<<<<<< HEAD
 export function getMaxZoomValueForResolution(
   state: OxalisState,
   targetResolution: Vector3,
@@ -249,14 +238,6 @@
 
   const targetResolutionIndex = _.findIndex(resolutions, resolution =>
     _.isEqual(resolution, targetResolution),
-=======
-  const maximumZoomSteps = getMaximumZoomForAllResolutions(
-    viewMode,
-    state.datasetConfiguration.loadingStrategy,
-    state.dataset.dataSource.scale,
-    getResolutions(state.dataset),
-    getViewportRects(state),
->>>>>>> 414be5c9
   );
 
   return maximumZoomSteps[targetResolutionIndex];
