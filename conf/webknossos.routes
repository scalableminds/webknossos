# Routes
# This file defines all application routes (Higher priority routes first)
# ~~~~

GET           /api/buildinfo                                                        controllers.Application.buildInfo
GET           /api/features                                                         controllers.Application.features
POST          /api/analytics/:namespace                                             controllers.Application.analytics(namespace)
GET           /api/triggers/initialData                                             controllers.InitialDataController.triggerInsert

# Authentication
GET           /api/auth/autoLogin                                                   controllers.Authentication.autoLogin
POST          /api/auth/register                                                    controllers.Authentication.handleRegistration
POST          /api/auth/login                                                       controllers.Authentication.authenticate
GET           /api/auth/token                                                       controllers.Authentication.getToken
DELETE        /api/auth/token                                                       controllers.Authentication.deleteToken
GET           /api/auth/switch                                                      controllers.Authentication.switchTo(to: String)
POST          /api/auth/startResetPassword                                          controllers.Authentication.handleStartResetPassword
POST          /api/auth/changePassword                                              controllers.Authentication.changePassword
POST          /api/auth/resetPassword                                               controllers.Authentication.handleResetPassword
GET           /api/auth/logout                                                      controllers.Authentication.logout
GET           /api/auth/sso                                                         controllers.Authentication.singleSignOn(sso: String, sig: String)
POST          /api/auth/createOrganizationWithAdmin                                 controllers.Authentication.createOrganizationWithAdmin

# Configurations
GET           /api/user/userConfiguration                                           controllers.ConfigurationController.read
POST          /api/user/userConfiguration                                           controllers.ConfigurationController.update
GET           /api/dataSetConfigurations/:organizationName/:dataSetName             controllers.ConfigurationController.readDataSet(organizationName: String, dataSetName: String)
POST          /api/dataSetConfigurations/:organizationName/:dataSetName             controllers.ConfigurationController.updateDataSet(organizationName: String, dataSetName: String)
GET           /api/dataSetConfigurations/default/:organizationName/:dataSetName     controllers.ConfigurationController.readDataSetDefault(organizationName: String, dataSetName: String)
POST          /api/dataSetConfigurations/default/:organizationName/:dataSetName     controllers.ConfigurationController.updateDataSetDefault(organizationName: String, dataSetName: String)

# Users
GET           /api/user/tasks/request                                               controllers.TaskController.request
GET           /api/user/tasks/peek                                                  controllers.TaskController.peekNext

GET           /api/users                                                            controllers.UserController.list
GET           /api/user                                                             controllers.UserController.current
GET           /api/user/tasks                                                       controllers.UserController.tasks(isFinished: Option[Boolean], limit: Option[Int])
GET           /api/user/annotations                                                 controllers.UserController.annotations(isFinished: Option[Boolean], limit: Option[Int])
GET           /api/user/loggedTime                                                  controllers.UserController.loggedTime
GET           /api/users/:id                                                        controllers.UserController.user(id: String)
PUT           /api/users/:id                                                        controllers.UserController.update(id: String)
GET           /api/users/:id/tasks                                                  controllers.UserController.userTasks(id: String, isFinished: Option[Boolean], limit: Option[Int])
GET           /api/users/:id/loggedTime                                             controllers.UserController.userLoggedTime(id: String)
POST          /api/users/loggedTime                                                 controllers.UserController.usersLoggedTime
GET           /api/users/:id/annotations                                            controllers.UserController.userAnnotations(id: String, isFinished: Option[Boolean], limit: Option[Int])

# Team
GET           /api/teams                                                            controllers.TeamController.list
GET           /api/allTeams                                                         controllers.TeamController.listAllTeams
POST          /api/teams                                                            controllers.TeamController.create
DELETE        /api/teams/:id                                                        controllers.TeamController.delete(id: String)
GET           /api/teams/:id/openTasksOverview                                      controllers.ReportController.openTasksOverview(id: String)
GET           /api/teams/:id/progressOverview                                       controllers.ReportController.projectProgressOverview(id: String)

# DataSets
POST          /api/datasets/:organizationName/:dataSetName/createExplorational      controllers.AnnotationController.createExplorational(organizationName: String, dataSetName: String)
GET           /api/datasets                                                         controllers.DataSetController.list
POST          /api/datasets                                                         controllers.DataSetController.create(typ: String)
POST          /api/datasets/addForeign                                              controllers.DataSetController.addForeignDataStoreAndDataSet
GET           /api/datasets/disambiguate/:dataSetName/toNew                         controllers.DataSetController.getOrganizationForDataSet(dataSetName: String)
GET           /api/datasets/:organizationName/:dataSetName/health                   controllers.DataSetController.health(organizationName: String, dataSetName: String, sharingToken: Option[String])
POST          /api/datasets/:organizationName/:dataSetName                          controllers.DataSetController.update(organizationName: String, dataSetName: String)
GET           /api/datasets/:organizationName/:dataSetName/accessList               controllers.DataSetController.accessList(organizationName: String, dataSetName: String)
GET           /api/datasets/:organizationName/:dataSetName/sharingToken             controllers.DataSetController.getSharingToken(organizationName: String, dataSetName: String)
DELETE        /api/datasets/:organizationName/:dataSetName/sharingToken             controllers.DataSetController.deleteSharingToken(organizationName: String, dataSetName: String)
POST          /api/datasets/:organizationName/:dataSetName/teams                    controllers.DataSetController.updateTeams(organizationName: String, dataSetName: String)
GET           /api/datasets/:organizationName/:dataSetName/layers/:layer/thumbnail  controllers.DataSetController.thumbnail(organizationName: String, dataSetName: String, layer: String, w: Option[Int], h: Option[Int])
GET           /api/datasets/:organizationName/:dataSetName/isValidNewName           controllers.DataSetController.isValidNewName(organizationName: String, dataSetName: String)
GET           /api/datasets/:organizationName/:dataSetName                          controllers.DataSetController.read(organizationName: String, dataSetName: String, sharingToken: Option[String])

# Datastores
GET           /api/datastores                                                       controllers.DataStoreController.list
POST          /api/datastores/:name/datasource                                      controllers.WKDataStoreController.updateOne(name: String)
POST          /api/datastores/:name/datasources                                     controllers.WKDataStoreController.updateAll(name: String)
POST          /api/datastores/:name/status                                          controllers.WKDataStoreController.statusUpdate(name: String)
POST          /api/datastores/:name/handleTracingUpdateReport                       controllers.WKDataStoreController.handleTracingUpdateReport(name: String)
POST          /api/datastores/:name/verifyUpload                                    controllers.WKDataStoreController.validateDataSetUpload(name: String)
POST          /api/datastores/:name/validateUserAccess                              controllers.UserTokenController.validateUserAccess(name: String, token: String)

# User access tokens for datastore authentification
GET           /api/userToken/generate                                               controllers.UserTokenController.generateTokenForDataStore

# Annotations
POST          /api/annotations/upload                                               controllers.AnnotationIOController.upload
GET           /api/annotations/:typ/:id/duplicate                                   controllers.AnnotationController.duplicate(typ: String, id: String)
POST          /api/annotations/:typ/:id/edit                                        controllers.AnnotationController.editAnnotation(typ: String, id: String)

GET           /api/annotations/:typ/:id/finish                                      controllers.AnnotationController.finish(typ: String, id: String)
POST          /api/annotations/:typ/finish                                          controllers.AnnotationController.finishAll(typ: String)
GET           /api/annotations/:typ/:id/reopen                                      controllers.AnnotationController.reopen(typ: String, id: String)
GET           /api/annotations/:typ/:id/reset                                       controllers.AnnotationController.reset(typ: String, id: String)
GET           /api/annotations/:typ/:id/revert                                      controllers.AnnotationController.revert(typ: String, id: String, version: Int)
POST          /api/annotations/:typ/:id/transfer                                    controllers.AnnotationController.transfer(typ: String, id: String)



<<<<<<< HEAD
GET           /api/annotations/:typ/:id/info                                        controllers.AnnotationController.info(typ: String, id: String)
GET           /api/annotations/:typ/:id/readOnly/info                               controllers.AnnotationController.infoReadOnly(typ: String, id: String)
DELETE        /api/annotations/:typ/:id                                             controllers.AnnotationController.cancel(typ: String, id: String)
GET           /api/annotations/:typ/:id/merge/:mergedTyp/:mergedId                  controllers.AnnotationController.merge(typ: String, id: String, mergedTyp: String, mergedId: String)
GET           /api/annotations/:typ/:id/download                                    controllers.AnnotationIOController.download(typ: String, id: String)
=======
GET           /api/annotations/:typ/:id/info                                    controllers.AnnotationController.info(typ: String, id: String)
DELETE        /api/annotations/:typ/:id                                         controllers.AnnotationController.cancel(typ: String, id: String)
GET           /api/annotations/:typ/:id/merge/:mergedTyp/:mergedId              controllers.AnnotationController.merge(typ: String, id: String, mergedTyp: String, mergedId: String)
GET           /api/annotations/:typ/:id/download                                controllers.AnnotationIOController.download(typ: String, id: String)
>>>>>>> e2f43bae

GET           /api/annotations/:typ/:id/loggedTime                                  controllers.AnnotationController.loggedTime(typ: String, id: String)

# Tasks
POST          /api/tasks                                                            controllers.TaskController.create
POST          /api/tasks/createFromFiles                                            controllers.TaskController.createFromFiles
POST          /api/tasks/list                                                       controllers.TaskController.listTasks
GET           /api/tasks/experienceDomains                                          controllers.TaskController.listExperienceDomains
GET           /api/tasks/:id                                                        controllers.TaskController.read(id: String)
DELETE        /api/tasks/:id                                                        controllers.TaskController.delete(id: String)
PUT           /api/tasks/:id                                                        controllers.TaskController.update(id: String)
GET           /api/tasks/:id/annotations                                            controllers.AnnotationController.annotationsForTask(id: String)

# TaskTypes
GET           /api/taskTypes                                                        controllers.TaskTypeController.list
POST          /api/taskTypes                                                        controllers.TaskTypeController.create
DELETE        /api/taskTypes/:id                                                    controllers.TaskTypeController.delete(id: String)
GET           /api/taskTypes/:id/tasks                                              controllers.TaskController.listTasksForType(id: String)
GET           /api/taskTypes/:id                                                    controllers.TaskTypeController.get(id: String)
PUT           /api/taskTypes/:id                                                    controllers.TaskTypeController.update(id: String)

# Scripts
GET           /api/scripts                                                          controllers.ScriptController.list
POST          /api/scripts                                                          controllers.ScriptController.create
GET           /api/scripts/:id                                                      controllers.ScriptController.get(id: String)
PUT           /api/scripts/:id                                                      controllers.ScriptController.update(id: String)
DELETE        /api/scripts/:id                                                      controllers.ScriptController.delete(id: String)

# Projects
GET           /api/projects                                                         controllers.ProjectController.list
GET           /api/projects/assignments                                             controllers.ProjectController.listWithStatus
POST          /api/projects                                                         controllers.ProjectController.create
GET           /api/projects/:name                                                   controllers.ProjectController.read(name: String)
DELETE        /api/projects/:name                                                   controllers.ProjectController.delete(name: String)
PUT           /api/projects/:name                                                   controllers.ProjectController.update(name: String)
GET           /api/projects/:name/tasks                                             controllers.ProjectController.tasksForProject(name: String)
GET           /api/projects/:name/incrementEachTasksInstances                       controllers.ProjectController.incrementEachTasksInstances(name: String, delta: Option[Long])
GET           /api/projects/:name/pause                                             controllers.ProjectController.pause(name: String)
GET           /api/projects/:name/resume                                            controllers.ProjectController.resume(name: String)
GET           /api/projects/:name/usersWithActiveTasks                              controllers.ProjectController.usersWithActiveTasks(name:String)
POST          /api/projects/:name/transferActiveTasks                               controllers.ProjectController.transferActiveTasks(name:String)

# Statistics
GET           /api/statistics/webknossos                                            controllers.StatisticsController.webKnossos(interval: String, start: Option[Long], end: Option[Long])
GET           /api/statistics/users                                                 controllers.StatisticsController.users(interval: String, start: Option[Long], end: Option[Long], limit: Int)

# Map static resources from the /public folder to the /public path
GET           /assets/*file                                                         controllers.Assets.at(path="/public", file)

#Organizations
GET           /api/organizations                                                    controllers.OrganizationController.listAllOrganizations
GET           /api/operatorData                                                     controllers.OrganizationController.getOperatorData

#Timelogging
GET           /api/time/allusers/:year/:month                                       controllers.TimeController.getWorkingHoursOfAllUsers(year: Int, month: Int, startDay: Option[Int], endDay: Option[Int])
GET           /api/time/userlist/:year/:month                                       controllers.TimeController.getWorkingHoursOfUsers(email: String, year: Int, month: Int, startDay: Option[Int], endDay: Option[Int])
GET           /api/time/user/:userId                                                controllers.TimeController.getWorkingHoursOfUser(userId: String, startDate: Long, endDate: Long)<|MERGE_RESOLUTION|>--- conflicted
+++ resolved
@@ -93,20 +93,10 @@
 GET           /api/annotations/:typ/:id/revert                                      controllers.AnnotationController.revert(typ: String, id: String, version: Int)
 POST          /api/annotations/:typ/:id/transfer                                    controllers.AnnotationController.transfer(typ: String, id: String)
 
-
-
-<<<<<<< HEAD
 GET           /api/annotations/:typ/:id/info                                        controllers.AnnotationController.info(typ: String, id: String)
-GET           /api/annotations/:typ/:id/readOnly/info                               controllers.AnnotationController.infoReadOnly(typ: String, id: String)
 DELETE        /api/annotations/:typ/:id                                             controllers.AnnotationController.cancel(typ: String, id: String)
 GET           /api/annotations/:typ/:id/merge/:mergedTyp/:mergedId                  controllers.AnnotationController.merge(typ: String, id: String, mergedTyp: String, mergedId: String)
 GET           /api/annotations/:typ/:id/download                                    controllers.AnnotationIOController.download(typ: String, id: String)
-=======
-GET           /api/annotations/:typ/:id/info                                    controllers.AnnotationController.info(typ: String, id: String)
-DELETE        /api/annotations/:typ/:id                                         controllers.AnnotationController.cancel(typ: String, id: String)
-GET           /api/annotations/:typ/:id/merge/:mergedTyp/:mergedId              controllers.AnnotationController.merge(typ: String, id: String, mergedTyp: String, mergedId: String)
-GET           /api/annotations/:typ/:id/download                                controllers.AnnotationIOController.download(typ: String, id: String)
->>>>>>> e2f43bae
 
 GET           /api/annotations/:typ/:id/loggedTime                                  controllers.AnnotationController.loggedTime(typ: String, id: String)
 
