--- conflicted
+++ resolved
@@ -11,14 +11,9 @@
     unless @webGlSupported()
       Toast.error("Couldn't initialise WebGL, please make sure you are using Google Chrome and WebGL is enabled.<br>"+
         "<a href='http://get.webgl.org/'>http://get.webgl.org/</a>")
-<<<<<<< HEAD
 
     @renderer = new THREE.WebGLRenderer( clearColor: 0x000000, clearAlpha: 1.0, antialias: false )
     @scene = new THREE.Scene()
-
-    { THEME_BRIGHT } = @
-=======
->>>>>>> cef5d496
    
     @setTheme(constants.THEME_BRIGHT)
     @createKeyboardCommandOverlay()
@@ -93,7 +88,7 @@
       <tr><td>P,N</td><td>Previous/Next comment</td><td>Del</td><td>Delete node/Split trees</td></tr>
       <tr><td>C</td><td>Create new tree</td><td>Shift + Alt + Leftclick</td><td>Merge two trees</td></tr>
       <tr><td>T</td><td>Toggle theme</td><td>M</td><td>Toggle mode</td></tr>
-      <tr><td>1</td><td>Toggle skeleton visibility</td><td></td><td></td></tr>'
+      <tr><td>1</td><td>Toggle skeleton visibility</td><td>Shift + Mousewheel</td><td>Change node size</td></tr>'
     skeletonKeys =
       '<tr><th colspan="4">3D-view</th></tr>
       <tr><td>Mousewheel</td><td>Zoom in and out</td><td>Rightclick drag</td><td>Rotate Skeleton View</td></tr>'
@@ -102,7 +97,7 @@
       <tr><td>Leftclick or Arrow keys</td><td>Move</td><td>Leftclick</td><td>Select node</td></tr>
       <tr><td>Mousewheel or D and F</td><td>Move along 3rd axis</td><td>Rightclick</td><td>Set tracepoint</td></tr>
       <tr><td>I,O or Alt + Mousewheel</td><td>Zoom in/out</td><td>B,J</td><td>Set/Jump to branchpoint</td></tr>
-      <tr><td>Shift + Mousewheel</td><td>Change node size</td><td>S</td><td>Center active node</td></tr>'
+      <tr><td>S</td><td>Center active node</td><td></td><td></td></tr>'
     arbitraryKeys =
       '<tr><th colspan="4">Flightmode</th></tr>
       <tr><td>Mouse or Arrow keys</td><td>Rotation</td><td>R</td><td>Reset rotation</td></tr>
