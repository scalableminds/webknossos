### define
libs/event_mixin : EventMixin
###

class Cube

  # Constants
  BUCKET_SIZE_P : 5
  BUCKET_LENGTH : 0
  ZOOM_STEP_COUNT : 0
  LOOKUP_DEPTH_UP : 0
  LOOKUP_DEPTH_DOWN : 1
  MAXIMUM_BUCKET_COUNT : 5000
  ARBITRARY_MAX_ZOOMSTEP : 2

  LOADING_PLACEHOLDER : {}

  arbitraryCube : null
  dataCubes : null
  volumeCubes : null
  upperBoundary : null

  buckets : null
  bucketIterator : 0
  bucketCount : 0


  # The cube stores the buckets in a seperate array for each zoomStep. For each
  # zoomStep the cube-array contains the boundaries and an array holding the buckets.
  # The bucket-arrays are initialized large enough to hold the whole cube. Thus no
  # expanding is necessary. bucketCount keeps track of how many buckets are currently
  # in the cube.
  #
  # Each bucket consists of an access-value, the zoomStep and the actual data.
  # The access-values are used for garbage collection. When a bucket is accessed, its
  # access-flag is set to true.
  # When buckets have to be collected, an iterator will loop through the the buckets at the beginning of the queue will be removed
  # from the queue and the access-value will be decreased. If the access-value of a
  # bucket becomes 0, itsis no longer in the access-queue and is least resently used.
  # It is then removed from the cube.


  constructor : (@upperBoundary, @ZOOM_STEP_COUNT, @BIT_DEPTH) ->

    _.extend(@, new EventMixin())

    @LOOKUP_DEPTH_UP = @ZOOM_STEP_COUNT - 1
    @BUCKET_LENGTH = (1 << @BUCKET_SIZE_P * 3) * (@BIT_DEPTH >> 3)

    @cubes = []
    @buckets = new Array(@MAXIMUM_BUCKET_COUNT)

    # Initializing the cube-arrays with boundaries
    cubeBoundary = [
      @upperBoundary[0] >> @BUCKET_SIZE_P
      @upperBoundary[1] >> @BUCKET_SIZE_P
      @upperBoundary[2] >> @BUCKET_SIZE_P
    ]

    @arbitraryCube = new Array(cubeBoundary[0] * cubeBoundary[1] * cubeBoundary[2])
    @arbitraryCube.boundary = cubeBoundary.slice()

    for i in [0...@ZOOM_STEP_COUNT]

      @cubes[i] = {}
      @cubes[i].data = new Array(cubeBoundary[0] * cubeBoundary[1] * cubeBoundary[2])
      @cubes[i].volume = new Array(cubeBoundary[0] * cubeBoundary[1] * cubeBoundary[2])
      @cubes[i].boundary = cubeBoundary.slice()

      cubeBoundary = [
        (cubeBoundary[0] + 1) >> 1
        (cubeBoundary[1] + 1) >> 1
        (cubeBoundary[2] + 1) >> 1
      ]


  getArbitraryCube : ->

    @arbitraryCube


  getBucketIndexByZoomedAddress : ([bucket_x, bucket_y, bucket_z, zoomStep]) ->
    
    $.assertNotIs(@cubes[zoomStep], "undefined", "Cube for given zoomStep does not exist"
      cubeCount: @cubes.length
      zoomStep: zoomStep
      zoomStepCount: @ZOOM_STEP_COUNT
    )

    boundary = @cubes[zoomStep].boundary

    if bucket_x >= 0 and bucket_x < boundary[0] and
    bucket_y >= 0 and bucket_y < boundary[1] and
    bucket_z >= 0 and bucket_z < boundary[2] and
    zoomStep >= 0 and zoomStep < @ZOOM_STEP_COUNT

      bucket_x * boundary[2] * boundary[1] +
      bucket_y * boundary[2] +
      bucket_z

    else

      undefined


  getVoxelIndexByVoxelOffset : ([x, y, z]) ->

    x +
    y * (1 << @BUCKET_SIZE_P) + 
    z * (1 << @BUCKET_SIZE_P * 2)


  getDataBucketByZoomedAddress : (address) ->

    if address[3] >= @ZOOM_STEP_COUNT
      return null

    cube = @cubes[address[3]].data
    bucketIndex = @getBucketIndexByZoomedAddress(address)

    if bucketIndex? and (bucket = cube[bucketIndex]) != @LOADING_PLACEHOLDER
      bucket
    else
      null


  getVolumeBucketByZoomedAddress : (address) ->

    if address[3] >= @ZOOM_STEP_COUNT
      return null

    cube = @cubes[address[3]].volume
    bucketIndex = @getBucketIndexByZoomedAddress(address)

    cube[bucketIndex]


  getOrCreateVolumeBucketByZoomedAddress : (address) ->

    cube = @cubes[address[3]].volume
    bucketIndex = @getBucketIndexByZoomedAddress(address)

    if (bucket = cube[bucketIndex])?
      bucket
    else
      cube[bucketIndex] = new Uint8Array(@BUCKET_LENGTH)


  isBucketRequestedByZoomedAddress : (address) ->

    if address[3] >= @ZOOM_STEP_COUNT
      return true

    cube = @cubes[address[3]].data
    bucketIndex = @getBucketIndexByZoomedAddress(address)

    # if the bucket does not lie inside the dataset, return true
    not bucketIndex? or cube[bucketIndex]?


  isBucketLoadedByZoomedAddress : (address) ->

    @getDataBucketByZoomedAddress(address)?


  requestBucketByZoomedAddress : (address) ->

    # return if no request is needed
    return if @isBucketRequestedByZoomedAddress(address)

    cube = @cubes[address[3]].data
    bucketIndex = @getBucketIndexByZoomedAddress(address)
    cube[bucketIndex] = @LOADING_PLACEHOLDER


  setBucketByZoomedAddress : (address, bucketData) ->

    if bucketData?

      cube = @cubes[address[3]].data
      bucketIndex = @getBucketIndexByZoomedAddress(address)

      @addBucketToGarbageCollection(address)

      @bucketCount++
      bucketData.accessed = true
      bucketData.zoomStep = address[3]

      cube[bucketIndex] = bucketData

      #@setArbitraryBucketByZoomedAddress(address, bucketData) if address[3] <= @ARBITRARY_MAX_ZOOMSTEP
      @trigger("bucketLoaded", address)


  setArbitraryBucketByZoomedAddress : ([bucket_x, bucket_y, bucket_z, zoomStep], bucketData) ->

    cube = @arbitraryCube

    width = 1 << zoomStep

    for dx in [0...width] by 1
      for dy in [0...width] by 1
        for dz in [0...width] by 1

          subBucket = [
            (bucket_x << zoomStep) + dx
            (bucket_y << zoomStep) + dy
            (bucket_z << zoomStep) + dz
            0
          ]

          bucketIndex = @getBucketIndexByZoomedAddress(subBucket)
          bucket = cube[bucketIndex]

          cube[bucketIndex] = bucketData if not bucket? or bucket.zoomStep > zoomStep


  accessBuckets : (addressList) ->

    for address in addressList

      bucket = @getDataBucketByZoomedAddress(address)
      bucket.accessed = true if bucket?


  addBucketToGarbageCollection : (address) ->

    unless @bucketCount < @MAXIMUM_BUCKET_COUNT

      while((bucket = @buckets[@bucketIterator]).accessed)

        bucket.accessed = false
        @bucketIterator = ++@bucketIterator % MAXIMUM_BUCKET_COUNT

      @collectBucket(bucket)
      @bucketCount--

    @buckets[@bucketIterator] = address
    @bucketIterator = ++@bucketIterator % @MAXIMUM_BUCKET_COUNT


  collectBucket : (address) ->

    cube = @cubes[address[3]].data
    bucketIndex = @getBucketIndexByZoomedAddress(address)
    bucket = @getDataBucketByZoomedAddress(address)

    cube[bucketIndex] = null
    #@collectArbitraryBucket(address, bucket) if address[3] <= @ARBITRARY_MAX_ZOOMSTEP


  collectArbitraryBucket : ([bucket_x, bucket_y, bucket_z, zoomStep], oldBucket) ->

    cube = @arbitraryCube

    substitute = null
    substituteAddress = [
      bucket_x >> 1
      bucket_y >> 1
      bucket_z >> 1
      zoomStep + 1
    ]

    while substituteAddress[3] <= @ARBITRARY_MAX_ZOOMSTEP and not (substitute = @getDataBucketByZoomedAddress(substituteAddress))?

          substituteAddress[0] >>= 1
          substituteAddress[1] >>= 1
          substituteAddress[2] >>= 1
          substituteAddress[3]++

    width = 1 << zoomStep

    for dx in [0...width] by 1
      for dy in [0...width] by 1
        for dz in [0...width] by 1

          subBucket = [
            (bucket_x << zoomStep) + dx
            (bucket_y << zoomStep) + dy
            (bucket_z << zoomStep) + dz
             0
          ]

          bucketIndex = @getBucketIndexByZoomedAddress(subBucket)
              
          cube[bucketIndex] = substitute if cube[bucketIndex] == oldBucket

  labelTestShape : ->
    # draw a sqhere, centered at (100, 100, 100) with radius 50

    for x in [80..120]
      for y in [80..120]
        for z in [80..120]

          if Math.sqrt((x-100) * (x-100) + (y-100) * (y-100) + (z-100) * (z-100)) <= 20
            @labelVoxel([x, y, z], 5)

    @trigger("volumeLabled")


  labelVoxels : (iterator, label) ->

    while iterator.hasNext
      voxel = iterator.getNext()
      @labelVoxel(voxel, label)

    @trigger("volumeLabled")

  labelVoxel : (voxel, label) ->

    voxelInCube = true
    for i in [0..2]
      voxelInCube &= voxel[i] in [0...@upperBoundary[i]]
<<<<<<< HEAD

    if voxelInCube
      
      for zoomStep in [0...@ZOOM_STEP_COUNT]

=======

    if voxelInCube
      
      for zoomStep in [0...@ZOOM_STEP_COUNT]

>>>>>>> 1376ce2a
        { bucket, voxelIndex } = @getBucketAndVoxelIndex( voxel, zoomStep )

        break if bucket[voxelIndex] == label
        bucket[voxelIndex] = label

        voxel = [
          voxel[0] >> 1
          voxel[1] >> 1
          voxel[2] >> 1
        ]

  getLabel : ( voxel ) ->

    { bucket, voxelIndex } = @getBucketAndVoxelIndex( voxel, 0 )
    return bucket[voxelIndex]

  getBucketAndVoxelIndex : ([x, y, z], zoomStep) ->

    address = [
      x >> @BUCKET_SIZE_P
      y >> @BUCKET_SIZE_P
      z >> @BUCKET_SIZE_P
      zoomStep
    ]

    voxelOffset = [
      x & 0b11111
      y & 0b11111
      z & 0b11111
    ]

    return {
      bucket : @getOrCreateVolumeBucketByZoomedAddress(address)
      voxelIndex : @getVoxelIndexByVoxelOffset(voxelOffset) }
    

  # return the bucket a given voxel lies in
  positionToZoomedAddress : ([x, y, z], zoomStep) ->

    [
      x >> @BUCKET_SIZE_P + zoomStep,
      y >> @BUCKET_SIZE_P + zoomStep,
      z >> @BUCKET_SIZE_P + zoomStep,
      zoomStep
    ]<|MERGE_RESOLUTION|>--- conflicted
+++ resolved
@@ -311,19 +311,11 @@
     voxelInCube = true
     for i in [0..2]
       voxelInCube &= voxel[i] in [0...@upperBoundary[i]]
-<<<<<<< HEAD
 
     if voxelInCube
       
       for zoomStep in [0...@ZOOM_STEP_COUNT]
 
-=======
-
-    if voxelInCube
-      
-      for zoomStep in [0...@ZOOM_STEP_COUNT]
-
->>>>>>> 1376ce2a
         { bucket, voxelIndex } = @getBucketAndVoxelIndex( voxel, zoomStep )
 
         break if bucket[voxelIndex] == label
