--- conflicted
+++ resolved
@@ -112,15 +112,6 @@
       rootGroup.add(this.group);
       this.resizeImpl();
 
-<<<<<<< HEAD
-      renderer.compileAsync(scene, this.camera).then(() => {
-        // Counter-intuitively this is not the moment where the webgl program is fully compiled.
-        // There is another stall once render or getProgramInfoLog is called, since not all work is done yet.
-        // Only once that is done, the compilation process is fully finished, see `renderFunction`.
-        this.animate();
-        Store.dispatch(uiReadyAction());
-      });
-=======
       renderer
         .compileAsync(scene, this.camera)
         .then(() => {
@@ -136,7 +127,6 @@
           console.error(error);
           ErrorHandling.notify(error);
         });
->>>>>>> 7aef7bb7
 
       // Dont forget to handle window resizing!
       window.addEventListener("resize", this.resizeThrottled);
