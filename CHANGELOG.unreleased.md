# Changelog (Unreleased)

All notable (yet unreleased) user-facing changes to WEBKNOSSOS are documented in this file.
See `CHANGELOG.released.md` for the changes which are part of official releases.

The format is based on [Keep a Changelog](http://keepachangelog.com/en/1.0.0/)
and this project adheres to [Calendar Versioning](http://calver.org/) `0Y.0M.MICRO`.
For upgrade instructions, please check the [migration guide](MIGRATIONS.released.md).

## Unreleased
[Commits](https://github.com/scalableminds/webknossos/compare/23.05.2...HEAD)

### Added
- Added segment groups so that segments can be organized in a hierarchy (similar to skeletons). [#6966](https://github.com/scalableminds/webknossos/pull/6966)
- Added a new "cover" blend mode which renders the visible layers on top of each other. The new blend mode can be selected in the Data Rendering settings in the settings tab of the left side bar. [#6936](https://github.com/scalableminds/webknossos/pull/6936)
- In addition to drag and drop, the selected tree(s) in the Skeleton tab can also be moved into another group by right-clicking the target group and selecting "Move selected tree(s) here". [#7005](https://github.com/scalableminds/webknossos/pull/7005)
- Added a machine-learning based quick select mode. Activate it via the "AI" button in the toolbar after selecting the quick-select tool. [#7051](https://github.com/scalableminds/webknossos/pull/7051)
- Added support for remote datasets encoded with [brotli](https://datatracker.ietf.org/doc/html/rfc7932). [#7041](https://github.com/scalableminds/webknossos/pull/7041)
- Teams can be edited more straight-forwardly in a popup in the team edit page. [#7043](https://github.com/scalableminds/webknossos/pull/7043)
- Added support to download layers of a dataset as (OME) TIFF files in the download modal when viewing a dataset. [#7068](https://github.com/scalableminds/webknossos/pull/7068)
- Annotations with Editable Mappings (a.k.a Supervoxel Proofreading) can now be merged. [#7026](https://github.com/scalableminds/webknossos/pull/7026)
- The file size and inodes of artifacts are now aggregated and shown in the Voxelytics workflow list. [#7071](https://github.com/scalableminds/webknossos/pull/7071)
<<<<<<< HEAD
- Added new graphics and restyled empty dashboards. [#7008](https://github.com/scalableminds/webknossos/pull/7008)
=======
- It is possible to disable the automatic loading of meshes during proofreading. [##7076](https://github.com/scalableminds/webknossos/pull/7076)
- When viewing a public dataset by another organization, the organization is shown next to the dataset list, and when viewing the dataself or an annotation. [#7087](https://github.com/scalableminds/webknossos/pull/7087)
>>>>>>> cf2d2727

### Changed
- Loading of precomputed meshes got significantly faster (especially when using a mesh file for an oversegmentation with an applied agglomerate mapping). [#7001](https://github.com/scalableminds/webknossos/pull/7001)
- Improved speed of proofreading by only reloading affected areas after a split or merge. [#7050](https://github.com/scalableminds/webknossos/pull/7050)
- The minimum length of layer names in datasets was set from 3 to 1, enabling single-character names for layers. [#7064](https://github.com/scalableminds/webknossos/pull/7064)
- All dataset managers are now allowed to see all voxelytics workflow reports created in their organization. Previously, only admins could see all workflow reports, with other users seeing only their own. [#7080](https://github.com/scalableminds/webknossos/pull/7080)
- Improved performance for large meshes, especially when loaded from a precomputed oversegmentation mesh file. [#7077](https://github.com/scalableminds/webknossos/pull/7077)
- Slight increased the spacing and width of some VX reports elements. [#7094](https://github.com/scalableminds/webknossos/pull/7094)

### Fixed
- Fixed that changing a segment color could lead to a crash. [#7000](https://github.com/scalableminds/webknossos/pull/7000)
- The fill_value property of zarr dataset is now used when it is not a number. [#7017](https://github.com/scalableminds/webknossos/pull/7017)
- Fixed a bug that made downloads of public annotations fail occasionally. [#7025](https://github.com/scalableminds/webknossos/pull/7025)
- Fixed layouting of used storage space on the organization page. [#7034](https://github.com/scalableminds/webknossos/pull/7034)
- Fixed a bug where updating skeleton annotation tree group visibility would break the annotation. [#7037](https://github.com/scalableminds/webknossos/pull/7037)
- Fixed importing Neuroglancer Precomputed datasets that have a voxel offset in their header. [#7019](https://github.com/scalableminds/webknossos/pull/7019), [#7062](https://github.com/scalableminds/webknossos/pull/7062)
- Fixed reading Neuroglancer Precomputed datasets with non-integer resolutions. [#7041](https://github.com/scalableminds/webknossos/pull/7041)
- Fixed a bug where invalid email addresses were not readable in dark mode on the login/signup pages. [#7052](https://github.com/scalableminds/webknossos/pull/7052)
- Fixed a bug where users could sometimes not access their own time tracking information. [#7055](https://github.com/scalableminds/webknossos/pull/7055)
- Fixed a bug in the wallTime calculation of the Voxelytics reports. [#7059](https://github.com/scalableminds/webknossos/pull/7059) 
- Fixed a bug where thumbnails and raw data requests with non-bucket-aligned positions would show data at slightly wrong positions. [#7058](https://github.com/scalableminds/webknossos/pull/7058)
- Avoid crashes when exporting big STL files. [#7074](https://github.com/scalableminds/webknossos/pull/7074)
- Fixed rare rendering bug for datasets with multiple layers and differing magnifications. [#7066](https://github.com/scalableminds/webknossos/pull/7066)
- Fixed a bug where duplicating annotations with Editable Mappings could lead to a server-side endless loop. [#7026](https://github.com/scalableminds/webknossos/pull/7026)
- Fixed the datasource-properties.json route for zarr-streaminge export of datasets that are not wkw/zarr.  [#7065](https://github.com/scalableminds/webknossos/pull/7065)
- Fixed an issue where you could no longer invite users to your organization even though you had space left. [#7078](https://github.com/scalableminds/webknossos/pull/7078)
- Fixed displayed units of used storage in the organization's overview page. [#7057](https://github.com/scalableminds/webknossos/pull/7057)
- Fixed a rendering bug that could occur when a dataset layer has missing mags (e.g., the first mag is 8-8-8). [#7082](https://github.com/scalableminds/webknossos/pull/7082)
- Fixed a bug where some volume annotations could not be duplicated or used as tasks. [#7085](https://github.com/scalableminds/webknossos/pull/7085)
- Fixed a superfluous rectangular geometry rendered at 0,0,0. [#7088](https://github.com/scalableminds/webknossos/pull/7088)

### Removed

### Breaking Changes<|MERGE_RESOLUTION|>--- conflicted
+++ resolved
@@ -20,12 +20,9 @@
 - Added support to download layers of a dataset as (OME) TIFF files in the download modal when viewing a dataset. [#7068](https://github.com/scalableminds/webknossos/pull/7068)
 - Annotations with Editable Mappings (a.k.a Supervoxel Proofreading) can now be merged. [#7026](https://github.com/scalableminds/webknossos/pull/7026)
 - The file size and inodes of artifacts are now aggregated and shown in the Voxelytics workflow list. [#7071](https://github.com/scalableminds/webknossos/pull/7071)
-<<<<<<< HEAD
-- Added new graphics and restyled empty dashboards. [#7008](https://github.com/scalableminds/webknossos/pull/7008)
-=======
 - It is possible to disable the automatic loading of meshes during proofreading. [##7076](https://github.com/scalableminds/webknossos/pull/7076)
 - When viewing a public dataset by another organization, the organization is shown next to the dataset list, and when viewing the dataself or an annotation. [#7087](https://github.com/scalableminds/webknossos/pull/7087)
->>>>>>> cf2d2727
+- Added new graphics and restyled empty dashboards. [#7008](https://github.com/scalableminds/webknossos/pull/7008)
 
 ### Changed
 - Loading of precomputed meshes got significantly faster (especially when using a mesh file for an oversegmentation with an applied agglomerate mapping). [#7001](https://github.com/scalableminds/webknossos/pull/7001)
