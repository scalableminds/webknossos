# Routes
# This file defines all application routes (Higher priority routes first)
# ~~~~

# Read data
POST        /datasets/:dataSetName/layers/:dataLayerName/data                                  com.scalableminds.datastore.controllers.BinaryDataController.requestViaAjax(dataSetName: String, dataLayerName: String, cubeSize: Int)
POST        /datasets/:dataSetName/import                                                      com.scalableminds.datastore.controllers.DataSourceController.startImport(dataSetName: String)
GET         /datasets/:dataSetName/import                                                      com.scalableminds.datastore.controllers.DataSourceController.importProgress(dataSetName: String)
GET         /datasets/:dataSetName/layers/:dataLayerName/data                                  com.scalableminds.datastore.controllers.BinaryDataController.requestViaAjaxDebug(dataSetName: String, dataLayerName: String, cubeSize: Int, x: Int, y: Int, z: Int, resolution: Int)
GET         /datasets/:dataSetName/layers/:dataLayerName/sprite                                com.scalableminds.datastore.controllers.BinaryDataController.requestSpriteSheet(dataSetName: String, dataLayerName: String, cubeSize: Int ?=128, imagesPerRow: Int ?= 8, x: Int, y: Int, z: Int, resolution: Int)
GET         /datasets/:dataSetName/layers/:dataLayerName/image.jpg                             com.scalableminds.datastore.controllers.BinaryDataController.requestImage(dataSetName: String, dataLayerName: String, width: Int, height: Int, x: Int, y: Int, z: Int, resolution: Int)
GET         /datasets/:dataSetName/layers/:dataLayerName/thumbnail.json                        com.scalableminds.datastore.controllers.BinaryDataController.requestImageThumbnailJson(dataSetName: String, dataLayerName: String, width: Int, height: Int)
GET         /datasets/:dataSetName/layers/:dataLayerName/thumbnail.jpg                         com.scalableminds.datastore.controllers.BinaryDataController.requestImageThumbnailJpeg(dataSetName: String, dataLayerName: String, width: Int, height: Int)
POST        /datasets/:dataSetName/layers                                                      com.scalableminds.datastore.controllers.DataLayerController.create(dataSetName: String)

# Knossos compatibale routes
GET         /datasets/:dataSetName/layers/:dataLayerName/mag:resolution/x:x/y:y/z:z/bucket.raw        com.scalableminds.datastore.controllers.BinaryDataController.requestViaKnossos(dataSetName: String, dataLayerName: String, resolution: Int, x: Int, y: Int, z: Int, cubeSize: Int)

# Write data
PUT         /datasets/:dataSetName/layers/:dataLayerName/data                                  com.scalableminds.datastore.controllers.BinaryDataController.writeViaAjax(dataSetName: String, dataLayerName: String, cubeSize: Int)

# Segmentation Mapping
<<<<<<< HEAD
GET         /datasets/:dataSetName/layers/:dataLayerName/mapping          com.scalableminds.datastore.controllers.BinaryDataController.requestSegmentationMapping(dataSetName: String, dataLayerName: String)

# Volume download
GET         /datasets/:dataSetName/layers/:dataLayerName/download         com.scalableminds.datastore.controllers.BinaryDataController.downloadDataLayer(dataSetName: String, dataLayerName: String)
=======
GET         /datasets/:dataSetName/layers/:dataLayerName/mapping                               com.scalableminds.datastore.controllers.BinaryDataController.requestSegmentationMapping(dataSetName: String, dataLayerName: String)
>>>>>>> cacbee48
<|MERGE_RESOLUTION|>--- conflicted
+++ resolved
@@ -20,11 +20,7 @@
 PUT         /datasets/:dataSetName/layers/:dataLayerName/data                                  com.scalableminds.datastore.controllers.BinaryDataController.writeViaAjax(dataSetName: String, dataLayerName: String, cubeSize: Int)
 
 # Segmentation Mapping
-<<<<<<< HEAD
-GET         /datasets/:dataSetName/layers/:dataLayerName/mapping          com.scalableminds.datastore.controllers.BinaryDataController.requestSegmentationMapping(dataSetName: String, dataLayerName: String)
+GET         /datasets/:dataSetName/layers/:dataLayerName/mapping                               com.scalableminds.datastore.controllers.BinaryDataController.requestSegmentationMapping(dataSetName: String, dataLayerName: String)
 
 # Volume download
-GET         /datasets/:dataSetName/layers/:dataLayerName/download         com.scalableminds.datastore.controllers.BinaryDataController.downloadDataLayer(dataSetName: String, dataLayerName: String)
-=======
-GET         /datasets/:dataSetName/layers/:dataLayerName/mapping                               com.scalableminds.datastore.controllers.BinaryDataController.requestSegmentationMapping(dataSetName: String, dataLayerName: String)
->>>>>>> cacbee48
+GET         /datasets/:dataSetName/layers/:dataLayerName/download                              com.scalableminds.datastore.controllers.BinaryDataController.downloadDataLayer(dataSetName: String, dataLayerName: String)