export default class UserPage {
  userListElements = ".ant-table-row";
  changeExperienceButton = "#main-container > div > div > button:nth-child(4)";
  changeTeamButton = "#main-container > div > div > button:nth-child(3)";
  modal = ".ant-modal-content";
  confirmButton = ".ant-btn-primary";

  inputExperienceDomain = "div.ant-modal-body > span:nth-child(1) > input";
  inputExperienceLevel = "div.ant-modal-body > span:nth-child(2) > input";
  setExperienceButton = "div.ant-modal-footer > div > button:nth-child(2)";
  increaseExperienceButton = "div.ant-modal-footer > div > button:nth-child(1)";
  deleteExperienceButton = "div.ant-modal-footer > div > button:nth-child(3)";

  selectFirstUserCheckbox = "table > tbody > tr:nth-child(1) > td.ant-table-selection-column > span > label > span > input";
<<<<<<< HEAD
  selectSecondTeamCheckbox = "div.ant-modal-body > div:nth-child(3) > div:nth-child(1) > label > span.ant-checkbox.ant-checkbox-checked > input";
  selectSecondTeamUserRole = "div.ant-modal-body > div:nth-child(3) > div:nth-child(2) > div > label.ant-radio-button-wrapper:nth-child(2) > span:nth-child(2)";
=======
  selectSecondTeamUserRole = "div.ant-modal-body div.ant-row:nth-child(3) > div:nth-child(2) > div:nth-child(1) > label:nth-child(2) > span:nth-child(2)";
  selectSecondTeamCheckbox = "div.ant-modal-body > div:nth-child(3) > div:nth-child(1) > label > span.ant-checkbox.ant-checkbox-checked > input";
>>>>>>> bcc64dc9

  get() {
    browser.url("/users");
  }

  getUserListEntries() {
    browser.waitForExist(this.userListElements);
    return browser.elements(this.userListElements).value;
  }

  selectSingleUser() {
    browser.waitForExist(this.selectFirstUserCheckbox);
    browser.click(this.selectFirstUserCheckbox);
  }

  clickConfirmButton() {
    browser.waitForExist(this.confirmButton);
    browser.pause(1000); // allow modal to fully fade in
    browser.click(this.confirmButton);
    browser.pause(500); // wait for DOM updates
  }

  selectSecondTeamRole() {
    browser.waitForExist(this.changeTeamButton);
    browser.pause(3000);
    browser.click(this.changeTeamButton);
    browser.waitForVisible(this.modal);
    browser.waitForExist(this.selectSecondTeamUserRole);
<<<<<<< HEAD
    browser.click(this.selectSecondTeamUserRole);
    browser.pause(3000);
=======
    browser.pause(3000);
    browser.click(this.selectSecondTeamUserRole);
    browser.pause(6000);
>>>>>>> bcc64dc9
  }

  unSelectSecondTeam() {
    browser.waitForExist(this.changeTeamButton);
    browser.pause(3000);
    browser.click(this.changeTeamButton);
    browser.waitForVisible(this.modal);
    browser.waitForExist(this.selectSecondTeamCheckbox);
    browser.pause(3000);
    browser.click(this.selectSecondTeamCheckbox);
  }

  openExperienceModal() {
    this.selectSingleUser();
    browser.waitForExist(this.changeExperienceButton);
    browser.click(this.changeExperienceButton);
    browser.pause(1000);
    browser.waitForExist(this.modal);
    browser.waitForExist(this.inputExperienceDomain);
  }

  setExperience(experience) {
    this.openExperienceModal();
    browser.setValue(this.inputExperienceDomain, experience.domain);
    browser.setValue(this.inputExperienceLevel, experience.level);
    browser.click(this.setExperienceButton);
  }

  increaseExperience(experience) {
    this.openExperienceModal();
    browser.setValue(this.inputExperienceDomain, experience.domain);
    browser.setValue(this.inputExperienceLevel, experience.level);
    browser.click(this.increaseExperienceButton);
  }

  deleteExperience(experience) {
    this.openExperienceModal();
    browser.setValue(this.inputExperienceDomain, experience.domain);
    browser.click(this.deleteExperienceButton);
  }
}<|MERGE_RESOLUTION|>--- conflicted
+++ resolved
@@ -12,13 +12,8 @@
   deleteExperienceButton = "div.ant-modal-footer > div > button:nth-child(3)";
 
   selectFirstUserCheckbox = "table > tbody > tr:nth-child(1) > td.ant-table-selection-column > span > label > span > input";
-<<<<<<< HEAD
-  selectSecondTeamCheckbox = "div.ant-modal-body > div:nth-child(3) > div:nth-child(1) > label > span.ant-checkbox.ant-checkbox-checked > input";
-  selectSecondTeamUserRole = "div.ant-modal-body > div:nth-child(3) > div:nth-child(2) > div > label.ant-radio-button-wrapper:nth-child(2) > span:nth-child(2)";
-=======
   selectSecondTeamUserRole = "div.ant-modal-body div.ant-row:nth-child(3) > div:nth-child(2) > div:nth-child(1) > label:nth-child(2) > span:nth-child(2)";
   selectSecondTeamCheckbox = "div.ant-modal-body > div:nth-child(3) > div:nth-child(1) > label > span.ant-checkbox.ant-checkbox-checked > input";
->>>>>>> bcc64dc9
 
   get() {
     browser.url("/users");
@@ -47,14 +42,9 @@
     browser.click(this.changeTeamButton);
     browser.waitForVisible(this.modal);
     browser.waitForExist(this.selectSecondTeamUserRole);
-<<<<<<< HEAD
-    browser.click(this.selectSecondTeamUserRole);
-    browser.pause(3000);
-=======
     browser.pause(3000);
     browser.click(this.selectSecondTeamUserRole);
     browser.pause(6000);
->>>>>>> bcc64dc9
   }
 
   unSelectSecondTeam() {
