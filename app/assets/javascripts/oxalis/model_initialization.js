--- conflicted
+++ resolved
@@ -341,12 +341,6 @@
   // If there is no editPosition (e.g. when viewing a dataset) and
   // no default position, compute the center of the dataset
   const { dataset, datasetConfiguration } = Store.getState();
-  if (urlState.activeNode != null) {
-    // Set the active node (without animating to its position) before setting the
-    // position, since the position should take precedence.
-    Store.dispatch(setActiveNodeAction(urlState.activeNode, true));
-  }
-
   const defaultPosition = datasetConfiguration.position;
   let position = getDatasetCenter(dataset);
   if (defaultPosition != null) {
@@ -371,7 +365,6 @@
   if (urlState.rotation != null) {
     ({ rotation } = urlState);
   }
-<<<<<<< HEAD
 
   const { activeNode } = urlState;
 
@@ -379,6 +372,11 @@
 }
 
 export function applyState(state: $Shape<UrlManagerState>) {
+  if (state.activeNode != null) {
+    // Set the active node (without animating to its position) before setting the
+    // position, since the position should take precedence.
+    Store.dispatch(setActiveNodeAction(state.activeNode, true));
+  }
   if (state.position != null) {
     Store.dispatch(setPositionAction(state.position));
   }
@@ -388,9 +386,4 @@
   if (state.rotation != null) {
     Store.dispatch(setRotationAction(state.rotation));
   }
-  if (state.activeNode != null) {
-    Store.dispatch(setActiveNodeAction(state.activeNode));
-  }
-=======
->>>>>>> 132ea510
 }