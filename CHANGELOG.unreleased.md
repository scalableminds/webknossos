--- conflicted
+++ resolved
@@ -31,12 +31,9 @@
 - Fixed that the minimum size of bounding boxes for AI neuron and mitochondria inferral was not checked before starting the job. [#8561](https://github.com/scalableminds/webknossos/pull/8561)
 - Fixed that layer bounding boxes were sometimes colored green even though this should only happen for tasks. [#8535](https://github.com/scalableminds/webknossos/pull/8535)
 - Fixed that annotations could not be opened anymore (caused by #8535). [#8599](https://github.com/scalableminds/webknossos/pull/8599)
-<<<<<<< HEAD
 - Voxels outside of the layer bounding box cannot be brushed, anymore. [#8602](https://github.com/scalableminds/webknossos/pull/8602)
-=======
 - The guest tag is now also shown for guest admin users. [#8612](https://github.com/scalableminds/webknossos/pull/8612)
 - Fixed a rare bug where segment bounding box would not be displayed correctly, with the request potentially even crashing the server. [#8590](https://github.com/scalableminds/webknossos/pull/8590)
->>>>>>> 39c80b0e
 
 ### Removed
 
