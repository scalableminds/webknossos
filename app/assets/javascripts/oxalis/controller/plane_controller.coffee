--- conflicted
+++ resolved
@@ -89,21 +89,9 @@
     for mesh in meshes
       @view.addGeometry(mesh)
 
-<<<<<<< HEAD
-    @cameraController.setRouteClippingDistance @model.user.routeClippingDistance
-    @sceneController.setRouteClippingDistance @model.user.routeClippingDistance
-    @sceneController.setDisplayCrosshair @model.user.displayCrosshair
-    @sceneController.setInterpolation @model.user.interpolation
-    @sceneController.setDisplaySV PLANE_XY, @model.user.displayPreviewXY
-    @sceneController.setDisplaySV PLANE_YZ, @model.user.displayPreviewYZ
-    @sceneController.setDisplaySV PLANE_XZ, @model.user.displayPreviewXZ
-    @sceneController.skeleton.setDisplaySpheres @model.user.nodesAsSpheres
-=======
     @flycam.setPosition(@model.route.data.editPosition)
 
-    @cameraController.changePrevSV()
     @model.user.triggerAll()
->>>>>>> ca9de3db
 
     @initMouse()
     @bind()
