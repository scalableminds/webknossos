module.exports = function(env = {}) {
  /* eslint no-var:0, import/no-extraneous-dependencies:0, global-require:0, func-names:0 */
  var webpack = require("webpack");
  var fs = require("fs");
  var path = require("path");
  const TerserPlugin = require("terser-webpack-plugin");
  const MiniCssExtractPlugin = require("mini-css-extract-plugin");

  // const HardSourceWebpackPlugin = require("hard-source-webpack-plugin");
  const CopyWebpackPlugin = require("copy-webpack-plugin");

  var srcPath = path.resolve(__dirname, "frontend/javascripts/");
<<<<<<< HEAD
  var nodePath = "node_modules";
  var protoPath = path.join(__dirname, "webknossos-tracingstore/proto/");
=======
  var nodePath = path.join(__dirname, "node_modules/");
  var protoPath = path.join(__dirname, "webknossos-datastore/proto/");
>>>>>>> e11171cd

  fs.writeFileSync(path.join(__dirname, "target", "webpack.pid"), process.pid, "utf8");

  const plugins = [
    new webpack.DefinePlugin({
      "process.env.NODE_ENV": env.production ? '"production"' : '"development"',
    }),
    new webpack.IgnorePlugin(/^\.\/locale$/, /moment$/),
    new MiniCssExtractPlugin({
      filename: "[name].css",
      chunkFilename: "[name].css",
    }),
    // new HardSourceWebpackPlugin(),
    // GoldenLayout requires these libraries to be available in
    // the global scope
    new webpack.ProvidePlugin({
      React: "react",
      ReactDOM: "react-dom",
      $: "jquery",
      jQuery: "jquery",
    }),
    new CopyWebpackPlugin([{ from: "./public/tf-models/**", to: "tf-models", flatten: true }], {
      dot: true,
    }),
  ];

  if (env.production) {
    plugins.push(
      new TerserPlugin({
        cache: true,
        parallel: true,
        sourceMap: true,
        terserOptions: {
          // compress is bugged, see https://github.com/mishoo/UglifyJS2/issues/2842
          // even inline: 1 causes bugs, see https://github.com/scalableminds/webknossos/pull/2713
          compress: false,
        },
      }),
    );
  }

  return {
    entry: {
      main: "main.js",
    },
    mode: env.production ? "production" : "development",
    output: {
      path: `${__dirname}/public/bundle`,
      filename: "[name].js",
      sourceMapFilename: "[file].map",
      publicPath: "/assets/bundle/",
    },
    module: {
      rules: [
        {
          test: /\.worker\.js$/,
          use: {
            loader: "worker-loader",
            options: {
              name: "[name].[hash].worker.js",
            },
          },
        },
        {
          test: /\.js$/,
          exclude: /(node_modules|bower_components)/,
          use: "babel-loader",
        },
        {
          test: /\.less$/,
          use: [
            MiniCssExtractPlugin.loader,
            "css-loader",
            {
              loader: "less-loader",
              options: {
                javascriptEnabled: true,
              },
            },
          ],
        },
        {
          test: /\.css$/,
          use: [
            MiniCssExtractPlugin.loader,
            "css-loader",
            {
              loader: "less-loader",
              options: {
                javascriptEnabled: true,
              },
            },
          ],
        },
        {
          test: /\.woff(2)?(\?v=[0-9]\.[0-9]\.[0-9])?$/,
          use: {
            loader: "url-loader",
            options: {
              limit: 10000,
              mimetype: "application/font-woff",
            },
          },
        },
        {
          test: /\.(ttf|eot|svg)(\?v=[0-9]\.[0-9]\.[0-9])?$/,
          use: "file-loader",
        },
        { test: /\.png$/, use: { loader: "url-loader", options: { limit: 100000 } } },
        { test: /\.jpg$/, use: "file-loader" },
        { test: /\.proto$/, loaders: ["json-loader", "proto-loader6"] },
      ],
    },
    externals: {
      // fs, tls and net are needed so that airbrake-js can be compiled by webpack
      fs: "{}",
      tls: "{}",
      net: "{}",
    },
    resolve: {
      modules: [srcPath, nodePath, protoPath],
      alias: {
        react: path.resolve("./node_modules/react"),
      },
    },
    optimization: {
      minimize: false,
      splitChunks: {
        chunks: "initial",
      },
    },
    // See https://webpack.js.org/configuration/devtool/
    devtool: env.production ? "source-map" : "eval-source-map",
    plugins,
    devServer: {
      contentBase: `${__dirname}/public`,
      publicPath: "/assets/bundle/",
      port: env.PORT ? env.PORT : 9002,
      hot: false,
      inline: false,
    },
  };
};<|MERGE_RESOLUTION|>--- conflicted
+++ resolved
@@ -10,13 +10,8 @@
   const CopyWebpackPlugin = require("copy-webpack-plugin");
 
   var srcPath = path.resolve(__dirname, "frontend/javascripts/");
-<<<<<<< HEAD
   var nodePath = "node_modules";
-  var protoPath = path.join(__dirname, "webknossos-tracingstore/proto/");
-=======
-  var nodePath = path.join(__dirname, "node_modules/");
   var protoPath = path.join(__dirname, "webknossos-datastore/proto/");
->>>>>>> e11171cd
 
   fs.writeFileSync(path.join(__dirname, "target", "webpack.pid"), process.pid, "utf8");
 
