--- conflicted
+++ resolved
@@ -30,34 +30,18 @@
   },
 };
 
-<<<<<<< HEAD
-test("Save should add update actions to the queue", (t) => {
-  const items = [
-    createEdge(0, 1, 2),
-    createEdge(0, 2, 3),
-  ];
-  const saveQueue = createSaveQueueFromUpdateActions([items], TIMESTAMP);
-=======
 test("Save should add update actions to the queue", t => {
   const items = [createEdge(0, 1, 2), createEdge(0, 2, 3)];
->>>>>>> ae9b7844
+  const saveQueue = createSaveQueueFromUpdateActions([items], TIMESTAMP);
   const pushAction = SaveActions.pushSaveQueueAction(items);
   const newState = SaveReducer(initialState, pushAction);
 
   t.deepEqual(newState.save.queue, saveQueue);
 });
 
-<<<<<<< HEAD
-test("Save should add more update actions to the queue", (t) => {
-  const items = [
-    createEdge(0, 1, 2),
-    createEdge(1, 2, 3),
-  ];
-  const saveQueue = createSaveQueueFromUpdateActions([items, items], TIMESTAMP);
-=======
 test("Save should add more update actions to the queue", t => {
   const items = [createEdge(0, 1, 2), createEdge(1, 2, 3)];
->>>>>>> ae9b7844
+  const saveQueue = createSaveQueueFromUpdateActions([items, items], TIMESTAMP);
   const pushAction = SaveActions.pushSaveQueueAction(items);
   const testState = SaveReducer(initialState, pushAction);
   const newState = SaveReducer(testState, pushAction);
@@ -87,17 +71,9 @@
   t.deepEqual(newState.save.queue, saveQueue);
 });
 
-<<<<<<< HEAD
-test("Save should remove zero update actions from the queue", (t) => {
-  const items = [
-    createEdge(0, 1, 2),
-    createEdge(1, 2, 3),
-  ];
-  const saveQueue = createSaveQueueFromUpdateActions([items], TIMESTAMP);
-=======
 test("Save should remove zero update actions from the queue", t => {
   const items = [createEdge(0, 1, 2), createEdge(1, 2, 3)];
->>>>>>> ae9b7844
+  const saveQueue = createSaveQueueFromUpdateActions([items], TIMESTAMP);
   const pushAction = SaveActions.pushSaveQueueAction(items);
   const popAction = SaveActions.shiftSaveQueueAction(0);
   let newState = SaveReducer(initialState, pushAction);
