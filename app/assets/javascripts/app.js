--- conflicted
+++ resolved
@@ -3,12 +3,7 @@
  * @flow
  */
 import Marionette from "backbone.marionette";
-<<<<<<< HEAD
-import typeof OxalisController from "oxalis/controller";
-=======
-import type Router from "router";
 import OxalisController from "oxalis/controller";
->>>>>>> 3f3782f6
 import window from "libs/window";
 
 class OxalisApplication extends Marionette.Application {
