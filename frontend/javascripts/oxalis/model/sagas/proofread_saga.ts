--- conflicted
+++ resolved
@@ -457,32 +457,8 @@
 
   for (const edge of edgesToRemove) {
     if (sourceTree) {
-<<<<<<< HEAD
-      let firstNodeId;
-      let secondNodeId;
-      for (const node of sourceTree.nodes.values()) {
-        if (_.isEqual(node.untransformedPosition, edge.position1)) {
-          firstNodeId = node.id;
-        } else if (_.isEqual(node.untransformedPosition, edge.position2)) {
-          secondNodeId = node.id;
-        }
-        if (firstNodeId && secondNodeId) {
-          break;
-        }
-      }
-
-      if (!firstNodeId || !secondNodeId) {
-        Toast.warning(
-          `Unable to find all nodes for positions ${!firstNodeId ? edge.position1 : null}${
-            !secondNodeId ? [", ", edge.position2] : null
-          } in ${sourceTree.name}.`,
-        );
-        yield* put(setBusyBlockingInfoAction(false));
-        currentlyPerformingMinCut = false;
-=======
       const result = getDeleteEdgeActionForEdgePositions(sourceTree, edge);
       if (result == null) {
->>>>>>> 2e3e1439
         return true;
       }
       const { firstNodeId, secondNodeId } = result;
@@ -926,9 +902,9 @@
   let firstNodeId;
   let secondNodeId;
   for (const node of sourceTree.nodes.values()) {
-    if (_.isEqual(node.position, edge.position1)) {
+    if (_.isEqual(node.untransformedPosition, edge.position1)) {
       firstNodeId = node.id;
-    } else if (_.isEqual(node.position, edge.position2)) {
+    } else if (_.isEqual(node.untransformedPosition, edge.position2)) {
       secondNodeId = node.id;
     }
     if (firstNodeId && secondNodeId) {
