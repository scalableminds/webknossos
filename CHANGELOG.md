--- conflicted
+++ resolved
@@ -39,12 +39,9 @@
 ### Changed
 - Heavily improved mapping creation/activation performance. [#4103](https://github.com/scalableminds/webknossos/pull/4103)
 - The NML parser now rounds floating point values in node coordinates. [#4045](https://github.com/scalableminds/webknossos/pull/4045)
-<<<<<<< HEAD
 - The time tracking view now displays dates instead of hours when having more then one day selected. The display id's in the timeline diagram are not the task ids. The tooltip of the timeline diagram also got a rework. [#4028](https://github.com/scalableminds/webknossos/pull/4028)
 - Improved the editing of datasets. Changes suggested by webKnossos will be easier to recognize as suggestions. [4104](https://github.com/scalableminds/webknossos/pull/4104)
-=======
 - The time tracking view now displays dates instead of hours when having more than one day selected. The display id's in the timeline diagram are not the task ids. The tooltip of the timeline diagram also got a rework. [#4028](https://github.com/scalableminds/webknossos/pull/4028)
->>>>>>> 0b6b8b0e
 
 ### Fixed
 - Fixed an issue where the 3D view was not rendered correctly after maximizing another pane. [#4098](https://github.com/scalableminds/webknossos/pull/4098)
