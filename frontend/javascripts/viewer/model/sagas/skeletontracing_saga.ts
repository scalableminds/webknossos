import { getAgglomerateSkeleton, getEditableAgglomerateSkeleton } from "admin/rest_api";
import { Modal } from "antd";
import DiffableMap, { diffDiffableMaps } from "libs/diffable_map";
import ErrorHandling from "libs/error_handling";
import createProgressCallback from "libs/progress_callback";
import type { Message } from "libs/toast";
import Toast from "libs/toast";
import _ from "lodash";
import memoizeOne from "memoize-one";
import messages from "messages";
import {
  actionChannel,
  all,
  call,
  fork,
  put,
  race,
  take,
  takeEvery,
  throttle,
} from "typed-redux-saga";
import type { ServerSkeletonTracing } from "types/api_types";
import { TreeTypeEnum } from "viewer/constants";
import { getLayerByName } from "viewer/model/accessors/dataset_accessor";
import {
  enforceSkeletonTracing,
  findTreeByName,
  getActiveNode,
  getBranchPoints,
  getNodePosition,
  getTreeNameForAgglomerateSkeleton,
  getTreesWithType,
} from "viewer/model/accessors/skeletontracing_accessor";
import type { Action } from "viewer/model/actions/actions";
import {
  addConnectomeTreesAction,
  deleteConnectomeTreesAction,
} from "viewer/model/actions/connectome_actions";
import {
  setAdditionalCoordinatesAction,
  setPositionAction,
  setRotationAction,
} from "viewer/model/actions/flycam_actions";
import type { LoadAgglomerateSkeletonAction } from "viewer/model/actions/skeletontracing_actions";
import {
  addTreesAndGroupsAction,
  deleteBranchPointAction,
  setTreeNameAction,
} from "viewer/model/actions/skeletontracing_actions";
import EdgeCollection, { diffEdgeCollections } from "viewer/model/edge_collection";
import { parseProtoTracing } from "viewer/model/helpers/proto_helpers";
import {
  createMutableTreeMapFromTreeArray,
  generateTreeName,
} from "viewer/model/reducers/skeletontracing_reducer_helpers";
import type { Saga } from "viewer/model/sagas/effect-generators";
import { select } from "viewer/model/sagas/effect-generators";
import type { UpdateActionWithoutIsolationRequirement } from "viewer/model/sagas/update_actions";
import {
  createEdge,
  createNode,
  createTree,
  deleteEdge,
  deleteNode,
  deleteTree,
  updateActiveNode,
  updateNode,
  updateTree,
  updateTreeEdgesVisibility,
  updateTreeGroups,
  updateTreeGroupsExpandedState,
  updateTreeVisibility,
  updateUserBoundingBoxVisibilityInSkeletonTracing,
  updateUserBoundingBoxesInSkeletonTracing,
} from "viewer/model/sagas/update_actions";
import { api } from "viewer/singletons";
<<<<<<< HEAD
import type { Node, NodeMap, SkeletonTracing, Tree, TreeMap, WebknossosState } from "viewer/store";
import Store from "viewer/store";
import { diffGroups, diffUserBoundingBoxes } from "../helpers/diff_helpers";
=======
import type { Flycam, SkeletonTracing, WebknossosState } from "viewer/store";
import Store from "viewer/store";
import type { Node, NodeMap, Tree, TreeMap } from "../types/tree_types";
>>>>>>> a535d3b0
import { ensureWkReady } from "./ready_sagas";
import { takeWithBatchActionSupport } from "./saga_helpers";

function* centerActiveNode(action: Action): Saga<void> {
  if ("suppressCentering" in action && action.suppressCentering) {
    return;
  }
  if (["DELETE_NODE", "DELETE_BRANCHPOINT"].includes(action.type)) {
    const centerNewNode = yield* select(
      (state: WebknossosState) => state.userConfiguration.centerNewNode,
    );

    if (!centerNewNode) {
      // The active node should not be centered upon node manipulation.
      return;
    }
  }

  const activeNode = getActiveNode(
    yield* select((state: WebknossosState) => enforceSkeletonTracing(state.annotation)),
  );

  if (activeNode != null) {
    const activeNodePosition = yield* select((state: WebknossosState) =>
      getNodePosition(activeNode, state),
    );
    if ("suppressAnimation" in action && action.suppressAnimation) {
      Store.dispatch(setPositionAction(activeNodePosition));
      Store.dispatch(setRotationAction(activeNode.rotation));
    } else {
      api.tracing.centerPositionAnimated(activeNodePosition, false, activeNode.rotation);
    }
    if (activeNode.additionalCoordinates) {
      Store.dispatch(setAdditionalCoordinatesAction(activeNode.additionalCoordinates));
    }
  }
}

function* watchBranchPointDeletion(): Saga<void> {
  let lastActionCreatedNode = true;

  while (true) {
    const { deleteBranchpointAction } = yield* race({
      deleteBranchpointAction: take("REQUEST_DELETE_BRANCHPOINT"),
      createNodeAction: take("CREATE_NODE"),
    });

    if (deleteBranchpointAction) {
      const hasBranchPoints = yield* select(
        (state: WebknossosState) => (getBranchPoints(state.annotation)?.toArray() ?? []).length > 0,
      );

      if (hasBranchPoints) {
        if (lastActionCreatedNode === true) {
          yield* put(deleteBranchPointAction());
        } else {
          Modal.confirm({
            title: "Jump again?",
            content: messages["tracing.branchpoint_jump_twice"],
            okText: "Jump again!",
            onOk: () => {
              Store.dispatch(deleteBranchPointAction());
            },
          });
        }

        lastActionCreatedNode = false;
      } else {
        Toast.warning(messages["tracing.no_more_branchpoints"]);
      }
    } else {
      lastActionCreatedNode = true;
    }
  }
}

function* watchFailedNodeCreations(): Saga<void> {
  while (true) {
    yield* take("CREATE_NODE");
    const activeTreeId = yield* select(
      (state) => enforceSkeletonTracing(state.annotation).activeTreeId,
    );

    if (activeTreeId == null) {
      Toast.warning(messages["tracing.cant_create_node"]);
    }
  }
}

function* watchTracingConsistency(): Saga<void> {
  const state = yield* select((_state) => _state);
  const invalidTreeDetails: Array<Record<string, any>> = [];

  for (const tree of enforceSkeletonTracing(state.annotation).trees.values()) {
    const edgeCount = tree.edges.size();
    const nodeCount = tree.nodes.size();

    // For a tree, edge_count = node_count - 1 should hold true. For graphs, the edge count
    // would be even higher.
    if (edgeCount < nodeCount - 1) {
      invalidTreeDetails.push({
        treeId: tree.treeId,
        name: tree.name,
        timestamp: tree.timestamp,
        isVisible: tree.isVisible,
        edgeCount,
        nodeCount,
      });
    }
  }

  if (invalidTreeDetails.length > 0) {
    const error = new Error("Corrupted tracing. See the action log for details.");
    Toast.error(messages["tracing.invalid_state"]);
    ErrorHandling.notify(error, {
      invalidTreeDetails,
    });
  }
}

export function* watchTreeNames(): Saga<void> {
  const state = yield* select((_state) => _state);

  // rename trees with an empty/default tree name
  for (const tree of enforceSkeletonTracing(state.annotation).trees.values()) {
    if (tree.name === "") {
      const newName = generateTreeName(state, tree.timestamp, tree.treeId);
      yield* put(setTreeNameAction(newName, tree.treeId));
    }
  }
}

export function* watchAgglomerateLoading(): Saga<void> {
  // Buffer actions since they might be dispatched before WK_READY
  const channel = yield* actionChannel("LOAD_AGGLOMERATE_SKELETON");
  yield* takeWithBatchActionSupport("INITIALIZE_SKELETONTRACING");
  yield* call(ensureWkReady);
  yield* takeEvery(channel, loadAgglomerateSkeletonWithId);
}
export function* watchConnectomeAgglomerateLoading(): Saga<void> {
  // Buffer actions since they might be dispatched before WK_READY
  const channel = yield* actionChannel("LOAD_CONNECTOME_AGGLOMERATE_SKELETON");
  // The order of these two actions is not guaranteed, but they both need to be dispatched
  yield* all([take("INITIALIZE_CONNECTOME_TRACING"), take("WK_READY")]);
  yield* takeEvery(channel, loadConnectomeAgglomerateSkeletonWithId);
  yield* takeEvery(
    "REMOVE_CONNECTOME_AGGLOMERATE_SKELETON",
    removeConnectomeAgglomerateSkeletonWithId,
  );
}

function* getAgglomerateSkeletonTracing(
  layerName: string,
  mappingName: string,
  agglomerateId: number,
): Saga<ServerSkeletonTracing> {
  const dataset = yield* select((state) => state.dataset);
  const annotation = yield* select((state) => state.annotation);
  const layerInfo = getLayerByName(dataset, layerName);

  const editableMapping = annotation.mappings.find((mapping) => mapping.tracingId === mappingName);

  try {
    let nmlProtoBuffer;
    if (editableMapping == null) {
      // If there is a fallbackLayer, request the agglomerate for that instead of the tracing segmentation layer
      const effectiveLayerName =
        // @ts-expect-error ts-migrate(2339) FIXME: Property 'fallbackLayer' does not exist on type 'A... Remove this comment to see the full error message
        layerInfo.fallbackLayer != null ? layerInfo.fallbackLayer : layerName;
      nmlProtoBuffer = yield* call(
        getAgglomerateSkeleton,
        dataset.dataStore.url,
        dataset,
        effectiveLayerName,
        mappingName,
        agglomerateId,
      );
    } else {
      nmlProtoBuffer = yield* call(
        getEditableAgglomerateSkeleton,
        annotation.tracingStore.url,
        editableMapping.tracingId,
        agglomerateId,
      );
    }
    const parsedTracing = parseProtoTracing(nmlProtoBuffer, "skeleton");

    if (!("trees" in parsedTracing)) {
      // This check is only for typescript to realize that we have a skeleton tracing
      // on our hands.
      throw new Error("Skeleton tracing doesn't contain trees");
    }

    if (parsedTracing.trees.length !== 1) {
      throw new Error(
        `Agglomerate skeleton response does not contain exactly one tree, but ${parsedTracing.trees.length} instead.`,
      );
    }

    // Make sure the tree is named as expected
    parsedTracing.trees[0].name = getTreeNameForAgglomerateSkeleton(agglomerateId, mappingName);

    return parsedTracing;
  } catch (e) {
    // @ts-ignore
    if (e.messages != null) {
      // Enhance the error message for agglomerates that are too large
      // @ts-ignore
      const agglomerateTooLargeMessages = e.messages
        .filter(
          (message: Message) =>
            message.chain?.includes("too many") || message.error?.includes("too many"),
        )
        // Demote error message to chain message so that it is shown in conjunction with the newly
        // introduced error (as the chain). Otherwise there would be two toasts.
        .map((message: Message) => (message.error != null ? { chain: message.error } : message));

      if (agglomerateTooLargeMessages.length > 0) {
        throw {
          // @ts-ignore
          ...e,
          messages: [
            {
              error: "Agglomerate is too large to be loaded",
            },
            ...agglomerateTooLargeMessages,
          ],
        };
      }
    }

    throw e;
  }
}

function handleAgglomerateLoadingError(
  e:
    | {
        messages: Array<Message>;
      }
    | Error,
) {
  if (!(e instanceof Error)) {
    Toast.messages(e.messages);
  } else {
    Toast.error(e.message);
  }

  console.error(e);
  ErrorHandling.notify(e);
}

export function* loadAgglomerateSkeletonWithId(
  action: LoadAgglomerateSkeletonAction,
): Saga<[string, number] | null> {
  const allowUpdate = yield* select((state) => state.annotation.restrictions.allowUpdate);
  if (!allowUpdate) return null;
  const { layerName, mappingName, agglomerateId } = action;

  if (agglomerateId === 0) {
    Toast.error(messages["tracing.agglomerate_skeleton.no_cell"]);
    return null;
  }

  const treeName = getTreeNameForAgglomerateSkeleton(agglomerateId, mappingName);
  const trees = yield* select((state) =>
    getTreesWithType(enforceSkeletonTracing(state.annotation), TreeTypeEnum.AGGLOMERATE),
  );
  const maybeTree = findTreeByName(trees, treeName);

  if (maybeTree != null) {
    console.warn(
      `Skeleton for agglomerate ${agglomerateId} with mapping ${mappingName} is already loaded. Its tree name is "${treeName}".`,
    );
    return [treeName, maybeTree.treeId];
  }

  const progressCallback = createProgressCallback({
    pauseDelay: 100,
    successMessageDelay: 2000,
  });
  const { hideFn } = yield* call(
    progressCallback,
    false,
    `Loading skeleton for agglomerate ${agglomerateId} with mapping ${mappingName}`,
  );

  let usedTreeIds: number[] | null = null;
  try {
    const parsedTracing = yield* call(
      getAgglomerateSkeletonTracing,
      layerName,
      mappingName,
      agglomerateId,
    );
    yield* put(
      addTreesAndGroupsAction(
        createMutableTreeMapFromTreeArray(parsedTracing.trees),
        parsedTracing.treeGroups,
        (newTreeIds) => {
          usedTreeIds = newTreeIds;
        },
      ),
    );
    // @ts-ignore TS infers usedTreeIds to be never, but it should be number[] if its not null
    if (usedTreeIds == null || usedTreeIds.length !== 1) {
      throw new Error(
        "Assumption violated while adding agglomerate skeleton. Exactly one tree should have been added.",
      );
    }
  } catch (e) {
    // Hide the progress notification and handle the error
    hideFn();
    // @ts-ignore
    handleAgglomerateLoadingError(e);
    return null;
  }

  yield* call(progressCallback, true, "Skeleton generation done.");
  return [treeName, usedTreeIds[0]];
}

function* loadConnectomeAgglomerateSkeletonWithId(
  action: LoadAgglomerateSkeletonAction,
): Saga<void> {
  const { layerName, mappingName, agglomerateId } = action;

  if (agglomerateId === 0) {
    Toast.error(messages["tracing.agglomerate_skeleton.no_cell"]);
    return;
  }

  try {
    const parsedTracing = yield* call(
      getAgglomerateSkeletonTracing,
      layerName,
      mappingName,
      agglomerateId,
    );
    yield* put(
      addConnectomeTreesAction(createMutableTreeMapFromTreeArray(parsedTracing.trees), layerName),
    );
  } catch (e) {
    // @ts-ignore
    handleAgglomerateLoadingError(e);
  }
}

function* removeConnectomeAgglomerateSkeletonWithId(
  action: LoadAgglomerateSkeletonAction,
): Saga<void> {
  const { layerName, mappingName, agglomerateId } = action;
  const treeName = getTreeNameForAgglomerateSkeleton(agglomerateId, mappingName);
  const skeleton = yield* select(
    (state) => state.localSegmentationData[layerName].connectomeData.skeleton,
  );
  if (skeleton == null) return;
  const { trees } = skeleton;
  const tree = findTreeByName(trees, treeName);
  if (tree) {
    yield* put(deleteConnectomeTreesAction([tree.treeId], layerName));
  }
}

export function* watchSkeletonTracingAsync(): Saga<void> {
  yield* takeWithBatchActionSupport("INITIALIZE_SKELETONTRACING");
  yield* takeEvery("WK_READY", watchTreeNames);
  yield* takeEvery(
    [
      "SET_ACTIVE_TREE",
      "SET_ACTIVE_TREE_BY_NAME",
      "SET_ACTIVE_NODE",
      "DELETE_NODE",
      "DELETE_BRANCHPOINT",
      "SELECT_NEXT_TREE",
      "DELETE_TREE",
      "DELETE_TREES",
      "BATCH_UPDATE_GROUPS_AND_TREES",
      "CENTER_ACTIVE_NODE",
    ],
    centerActiveNode,
  );
  yield* throttle(5000, "PUSH_SAVE_QUEUE_TRANSACTION", watchTracingConsistency);
  yield* fork(watchFailedNodeCreations);
  yield* fork(watchBranchPointDeletion);
}

function* diffNodes(
  tracingId: string,
  prevNodes: NodeMap,
  nodes: NodeMap,
  treeId: number,
): Generator<UpdateActionWithoutIsolationRequirement, void, void> {
  if (prevNodes === nodes) return;
  const {
    onlyA: deletedNodeIds,
    onlyB: addedNodeIds,
    changed: changedNodeIds,
  } = diffDiffableMaps(prevNodes, nodes);

  for (const nodeId of deletedNodeIds) {
    yield deleteNode(treeId, nodeId, tracingId);
  }

  for (const nodeId of addedNodeIds) {
    const node = nodes.getOrThrow(nodeId);
    yield createNode(treeId, node, tracingId);
  }

  for (const nodeId of changedNodeIds) {
    const node = nodes.getOrThrow(nodeId);
    const prevNode = prevNodes.getOrThrow(nodeId);

    if (updateNodePredicate(prevNode, node)) {
      yield updateNode(treeId, node, tracingId);
    }
  }
}

function updateNodePredicate(prevNode: Node, node: Node): boolean {
  return !_.isEqual(prevNode, node);
}

function* diffEdges(
  tracingId: string,
  prevEdges: EdgeCollection,
  edges: EdgeCollection,
  treeId: number,
): Generator<UpdateActionWithoutIsolationRequirement, void, void> {
  if (prevEdges === edges) return;
  const { onlyA: deletedEdges, onlyB: addedEdges } = diffEdgeCollections(prevEdges, edges);

  for (const edge of deletedEdges) {
    yield deleteEdge(treeId, edge.source, edge.target, tracingId);
  }

  for (const edge of addedEdges) {
    yield createEdge(treeId, edge.source, edge.target, tracingId);
  }
}

function updateTreePredicate(prevTree: Tree, tree: Tree): boolean {
  return (
    // branchPoints and comments are arrays and therefore checked for
    // equality. This avoids unnecessary updates in certain cases (e.g.,
    // when two trees are merged, the comments are concatenated, even
    // if one of them is empty; thus, resulting in new instances).
    !_.isEqual(prevTree.branchPoints, tree.branchPoints) ||
    !_.isEqual(prevTree.comments, tree.comments) ||
    prevTree.color !== tree.color ||
    prevTree.name !== tree.name ||
    prevTree.timestamp !== tree.timestamp ||
    prevTree.groupId !== tree.groupId ||
    prevTree.type !== tree.type ||
    prevTree.metadata !== tree.metadata
  );
}

export function* diffTrees(
  tracingId: string,
  prevTrees: TreeMap,
  trees: TreeMap,
): Generator<UpdateActionWithoutIsolationRequirement, void, void> {
  if (prevTrees === trees) return;
  const {
    changed: bothTreeIds,
    onlyA: deletedTreeIds,
    onlyB: addedTreeIds,
  } = diffDiffableMaps(prevTrees, trees);

  for (const treeId of deletedTreeIds) {
    const prevTree = prevTrees.getOrThrow(treeId);
    yield* diffNodes(tracingId, prevTree.nodes, new DiffableMap(), treeId);
    yield* diffEdges(tracingId, prevTree.edges, new EdgeCollection(), treeId);
    yield deleteTree(treeId, tracingId);
  }

  for (const treeId of addedTreeIds) {
    const tree = trees.getOrThrow(treeId);
    yield createTree(tree, tracingId);
    yield* diffNodes(tracingId, new DiffableMap(), tree.nodes, treeId);
    yield* diffEdges(tracingId, new EdgeCollection(), tree.edges, treeId);
  }

  for (const treeId of bothTreeIds) {
    const tree = trees.getOrThrow(treeId);
    const prevTree: Tree = prevTrees.getOrThrow(treeId);

    if (tree !== prevTree) {
      yield* diffNodes(tracingId, prevTree.nodes, tree.nodes, treeId);
      yield* diffEdges(tracingId, prevTree.edges, tree.edges, treeId);

      if (updateTreePredicate(prevTree, tree)) {
        yield updateTree(tree, tracingId);
      }

      if (prevTree.isVisible !== tree.isVisible) {
        yield updateTreeVisibility(tree, tracingId);
      }
      if (prevTree.edgesAreVisible !== tree.edgesAreVisible) {
        yield updateTreeEdgesVisibility(tree, tracingId);
      }
    }
  }
}

export const cachedDiffTrees = memoizeOne((tracingId: string, prevTrees: TreeMap, trees: TreeMap) =>
  Array.from(diffTrees(tracingId, prevTrees, trees)),
);

export function* diffSkeletonTracing(
  prevSkeletonTracing: SkeletonTracing,
  skeletonTracing: SkeletonTracing,
): Generator<UpdateActionWithoutIsolationRequirement, void, void> {
  if (prevSkeletonTracing !== skeletonTracing) {
    for (const action of cachedDiffTrees(
      skeletonTracing.tracingId,
      prevSkeletonTracing.trees,
      skeletonTracing.trees,
    )) {
      yield action;
    }

    const groupDiff = diffGroups(prevSkeletonTracing.treeGroups, skeletonTracing.treeGroups);

    if (groupDiff.didContentChange) {
      // The groups (without isExpanded) actually changed. Save them to the server.
      yield updateTreeGroups(skeletonTracing.treeGroups, skeletonTracing.tracingId);
    }

    if (groupDiff.newlyExpandedIds.length > 0) {
      yield updateTreeGroupsExpandedState(
        groupDiff.newlyExpandedIds,
        true,
        skeletonTracing.tracingId,
      );
    }
    if (groupDiff.newlyNotExpandedIds.length > 0) {
      yield updateTreeGroupsExpandedState(
        groupDiff.newlyNotExpandedIds,
        false,
        skeletonTracing.tracingId,
      );
    }

    if (prevSkeletonTracing.activeNodeId !== skeletonTracing.activeNodeId) {
      yield updateActiveNode(skeletonTracing);
    }

    const boxDiff = diffUserBoundingBoxes(
      prevSkeletonTracing.userBoundingBoxes,
      skeletonTracing.userBoundingBoxes,
    );

    if (boxDiff.didContentChange) {
      yield updateUserBoundingBoxesInSkeletonTracing(
        skeletonTracing.userBoundingBoxes,
        skeletonTracing.tracingId,
      );
    }

    for (const id of boxDiff.newlyVisibleIds) {
      yield updateUserBoundingBoxVisibilityInSkeletonTracing(id, true, skeletonTracing.tracingId);
    }

    for (const id of boxDiff.newlyInvisibleIds) {
      yield updateUserBoundingBoxVisibilityInSkeletonTracing(id, false, skeletonTracing.tracingId);
    }
  }
}
export default [
  watchSkeletonTracingAsync,
  watchAgglomerateLoading,
  watchConnectomeAgglomerateLoading,
];<|MERGE_RESOLUTION|>--- conflicted
+++ resolved
@@ -74,15 +74,10 @@
   updateUserBoundingBoxesInSkeletonTracing,
 } from "viewer/model/sagas/update_actions";
 import { api } from "viewer/singletons";
-<<<<<<< HEAD
-import type { Node, NodeMap, SkeletonTracing, Tree, TreeMap, WebknossosState } from "viewer/store";
+import type { SkeletonTracing, WebknossosState } from "viewer/store";
 import Store from "viewer/store";
 import { diffGroups, diffUserBoundingBoxes } from "../helpers/diff_helpers";
-=======
-import type { Flycam, SkeletonTracing, WebknossosState } from "viewer/store";
-import Store from "viewer/store";
 import type { Node, NodeMap, Tree, TreeMap } from "../types/tree_types";
->>>>>>> a535d3b0
 import { ensureWkReady } from "./ready_sagas";
 import { takeWithBatchActionSupport } from "./saga_helpers";
 
