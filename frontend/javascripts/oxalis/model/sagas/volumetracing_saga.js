--- conflicted
+++ resolved
@@ -169,9 +169,6 @@
         currentLayer.addContour(addToLayerAction.position);
       }
       if (activeTool === VolumeToolEnum.BRUSH) {
-<<<<<<< HEAD
-=======
-        const currentViewportBounding = yield* call(getBoundingsFromPosition, activeViewport);
         const rectangleIterator = currentLayer.getRectangleVoxelIterator(
           lastPosition,
           addToLayerAction.position,
@@ -180,7 +177,6 @@
         if (rectangleIterator) {
           yield* call(labelWithIterator, rectangleIterator, contourTracingMode);
         }
->>>>>>> bb73244d
         yield* call(
           labelWithVoxelBuffer2D,
           currentLayer.getCircleVoxelBuffer2D(addToLayerAction.position),
@@ -190,12 +186,8 @@
       }
       lastPosition = addToLayerAction.position;
     }
-<<<<<<< HEAD
 
     yield* call(finishLayer, currentLayer, activeTool, contourTracingMode, labeledZoomStep);
-=======
-    yield* call(finishLayer, currentLayer, activeTool, contourTracingMode);
->>>>>>> bb73244d
     yield* put(finishAnnotationStrokeAction());
   }
 }
