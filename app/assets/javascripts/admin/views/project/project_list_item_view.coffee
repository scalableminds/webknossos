<<<<<<< HEAD
_                     = require("lodash")
Marionette            = require("backbone.marionette")
Toast                 = require("libs/toast")
ProjectTaskView       = require("./project_task_view")
ProjectTaskCollection = require("admin/models/project/project_task_collection")

class ProjectListItemView extends Marionette.CompositeView

  template : _.template("""
    <tr id="<%- name %>">
      <td class="details-toggle" href="/admin/projects/<%- name %>/tasks">
        <i class="caret-right"></i>
        <i class="caret-down"></i>
      </td>
      <td><%- name %></td>
      <td><%- team %></td>
      <% if(owner.email) { %>
        <td><%- owner.firstName %> <%- owner.lastName %> (<%- owner.email %>)</td>
      <% } else { %>
        <td>-</td>
      <% } %>
      <td><%= numberOfOpenAssignments %></td>
      <td class="nowrap">
        <a href="/annotations/CompoundProject/<%- name %>" title="View all finished tracings">
          <i class="fa fa-random"></i>view
        </a><br/>
        <a href="/api/projects/<%- name %>/download" title="Download all finished tracings">
          <i class="fa fa-download"></i>download
        </a><br/>
        <a href="#" class="delete">
          <i class="fa fa-trash-o"></i>delete
        </a>
      </td>
    </tr>
    <tr class="details-row hide" >
      <td colspan="12">
        <table class="table table-condensed table-nohead table-hover">
          <tbody>
          </tbody>
        </table>
      </td>
    </tr>
=======
### define
underscore : _
backbone.marionette : Marionette
libs/toast : Toast
###

class ProjectListItemView extends Backbone.Marionette.ItemView

  tagName : "tr"

  template : _.template("""
    <td><%= name %></td>
    <td><%= team %></td>
    <% if(owner.email) { %>
      <td><%= owner.firstName %> <%= owner.lastName %> (<%= owner.email %>)</td>
    <% } else { %>
      <td>-</td>
    <% } %>
    <td><%= numberOfOpenAssignments %></td>
    <td class="nowrap">
      <a href="/annotations/CompoundProject/<%= name %>" title="View all finished tracings">
        <i class="fa fa-random"></i>view
      </a><br/>
      <a href="/tasks/<%= id %>" title="View Tasks">
        <i class="fa fa-tasks"></i>tasks
      </a><br/>
      <a href="/api/projects/<%= name %>/download" title="Download all finished tracings">
        <i class="fa fa-download"></i>download
      </a><br/>
      <a href="#" class="delete">
        <i class="fa fa-trash-o"></i>delete
      </a>
    </td>
>>>>>>> 75fe7def
  """)

  events :
    "click .delete" : "deleteProject"


  deleteProject : ->

    if window.confirm("Do you really want to delete this project?")
      xhr = @model.destroy(
        wait : true
<<<<<<< HEAD
      )


  toggleDetails : ->

    if @ui.detailsRow.hasClass("hide")

      @collection
        .fetch()
        .then( =>
          @render()
          @ui.detailsRow.removeClass("hide")
          @ui.detailsToggle.addClass("open")
        )
    else
      @ui.detailsRow.addClass("hide")
      @ui.detailsToggle.removeClass("open")

module.exports = ProjectListItemView
=======
      )
>>>>>>> 75fe7def
<|MERGE_RESOLUTION|>--- conflicted
+++ resolved
@@ -1,54 +1,9 @@
-<<<<<<< HEAD
 _                     = require("lodash")
 Marionette            = require("backbone.marionette")
 Toast                 = require("libs/toast")
-ProjectTaskView       = require("./project_task_view")
 ProjectTaskCollection = require("admin/models/project/project_task_collection")
 
 class ProjectListItemView extends Marionette.CompositeView
-
-  template : _.template("""
-    <tr id="<%- name %>">
-      <td class="details-toggle" href="/admin/projects/<%- name %>/tasks">
-        <i class="caret-right"></i>
-        <i class="caret-down"></i>
-      </td>
-      <td><%- name %></td>
-      <td><%- team %></td>
-      <% if(owner.email) { %>
-        <td><%- owner.firstName %> <%- owner.lastName %> (<%- owner.email %>)</td>
-      <% } else { %>
-        <td>-</td>
-      <% } %>
-      <td><%= numberOfOpenAssignments %></td>
-      <td class="nowrap">
-        <a href="/annotations/CompoundProject/<%- name %>" title="View all finished tracings">
-          <i class="fa fa-random"></i>view
-        </a><br/>
-        <a href="/api/projects/<%- name %>/download" title="Download all finished tracings">
-          <i class="fa fa-download"></i>download
-        </a><br/>
-        <a href="#" class="delete">
-          <i class="fa fa-trash-o"></i>delete
-        </a>
-      </td>
-    </tr>
-    <tr class="details-row hide" >
-      <td colspan="12">
-        <table class="table table-condensed table-nohead table-hover">
-          <tbody>
-          </tbody>
-        </table>
-      </td>
-    </tr>
-=======
-### define
-underscore : _
-backbone.marionette : Marionette
-libs/toast : Toast
-###
-
-class ProjectListItemView extends Backbone.Marionette.ItemView
 
   tagName : "tr"
 
@@ -75,7 +30,6 @@
         <i class="fa fa-trash-o"></i>delete
       </a>
     </td>
->>>>>>> 75fe7def
   """)
 
   events :
@@ -87,26 +41,6 @@
     if window.confirm("Do you really want to delete this project?")
       xhr = @model.destroy(
         wait : true
-<<<<<<< HEAD
       )
 
-
-  toggleDetails : ->
-
-    if @ui.detailsRow.hasClass("hide")
-
-      @collection
-        .fetch()
-        .then( =>
-          @render()
-          @ui.detailsRow.removeClass("hide")
-          @ui.detailsToggle.addClass("open")
-        )
-    else
-      @ui.detailsRow.addClass("hide")
-      @ui.detailsToggle.removeClass("open")
-
-module.exports = ProjectListItemView
-=======
-      )
->>>>>>> 75fe7def
+module.exports = ProjectListItemView