--- conflicted
+++ resolved
@@ -111,12 +111,8 @@
       Not every functionality displayed in the options has been implemented yet, but most of them.
       Please report any issues.</p>"
 
-<<<<<<< HEAD
-    #$('#help-overlay').popover({html: true, placement: 'bottom', title: 'keyboard commands', content: keycommands, template: '<div class="popover overlay"><div class="arrow"></div><div class="popover-inner"><h3 class="popover-title"></h3><div class="popover-content"><p></p></div></div></div>'})
-=======
     popoverTemplate = '<div class="popover overlay"><div class="arrow"></div><div class="popover-inner"><h3 class="popover-title"></h3><div class="popover-content"><p></p></div></div></div>'
     $('#help-overlay').popover({html: true, placement: 'bottom', title: 'keyboard commands', content: keycommands, template: popoverTemplate})
->>>>>>> c9ad73e0
 
     @first = true
     @newTextures = [true, true, true, true]
