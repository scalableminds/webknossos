package controllers

import com.scalableminds.util.accesscontext.{AuthorizedAccessContext, GlobalAccessContext}
import com.scalableminds.util.objectid.ObjectId
import com.scalableminds.util.time.Instant
import com.scalableminds.util.tools.Fox
import com.scalableminds.webknossos.datastore.controllers.JobExportProperties
import com.scalableminds.webknossos.datastore.helpers.{LayerMagLinkInfo, MagLinkInfo}
import com.scalableminds.webknossos.datastore.models.UnfinishedUpload
import com.scalableminds.webknossos.datastore.models.datasource.{AbstractDataLayer, DataSource, DataSourceId}
import com.scalableminds.webknossos.datastore.models.datasource.inbox.{InboxDataSourceLike => InboxDataSource}
import com.scalableminds.webknossos.datastore.services.{DataSourcePathInfo, DataSourceRegistrationInfo, DataStoreStatus}
import com.scalableminds.webknossos.datastore.services.uploading.{
  LinkedLayerIdentifier,
  ReserveAdditionalInformation,
  ReserveUploadInformation
}
import com.typesafe.scalalogging.LazyLogging
import mail.{MailchimpClient, MailchimpTag}
import models.analytics.{AnalyticsService, UploadDatasetEvent}
import models.annotation.AnnotationDAO
import models.dataset._
import models.dataset.credential.CredentialDAO
import models.folder.FolderDAO
import models.job.JobDAO
import models.organization.OrganizationDAO
import models.storage.UsedStorageService
import models.team.TeamDAO
import models.user.{MultiUserDAO, User, UserDAO, UserService}
import com.scalableminds.util.tools.Full
import play.api.i18n.{Messages, MessagesProvider}
import play.api.libs.json.Json
import play.api.mvc.{Action, AnyContent, PlayBodyParsers}
import security.{WebknossosBearerTokenAuthenticatorService, WkSilhouetteEnvironment}
import telemetry.SlackNotificationService
import utils.WkConf

import scala.concurrent.duration.DurationInt
import javax.inject.Inject
import scala.concurrent.ExecutionContext

class WKRemoteDataStoreController @Inject()(
    datasetService: DatasetService,
    dataStoreService: DataStoreService,
    dataStoreDAO: DataStoreDAO,
    analyticsService: AnalyticsService,
    userService: UserService,
    organizationDAO: OrganizationDAO,
    usedStorageService: UsedStorageService,
    datasetDAO: DatasetDAO,
    datasetLayerDAO: DatasetLayerDAO,
    userDAO: UserDAO,
    folderDAO: FolderDAO,
    teamDAO: TeamDAO,
    jobDAO: JobDAO,
    multiUserDAO: MultiUserDAO,
    credentialDAO: CredentialDAO,
    annotationDAO: AnnotationDAO,
    mailchimpClient: MailchimpClient,
    slackNotificationService: SlackNotificationService,
    conf: WkConf,
    wkSilhouetteEnvironment: WkSilhouetteEnvironment)(implicit ec: ExecutionContext, bodyParsers: PlayBodyParsers)
    extends Controller
    with LazyLogging {

  val bearerTokenService: WebknossosBearerTokenAuthenticatorService =
    wkSilhouetteEnvironment.combinedAuthenticatorService.tokenAuthenticatorService

  def reserveDatasetUpload(name: String, key: String, token: String): Action[ReserveUploadInformation] =
    Action.async(validateJson[ReserveUploadInformation]) { implicit request =>
      dataStoreService.validateAccess(name, key) { dataStore =>
        val uploadInfo = request.body
        for {
          user <- bearerTokenService.userForToken(token)
          organization <- organizationDAO.findOne(uploadInfo.organization)(GlobalAccessContext) ?~> Messages(
            "organization.notFound",
            uploadInfo.organization) ~> NOT_FOUND
          usedStorageBytes <- organizationDAO.getUsedStorage(organization._id)
          _ <- Fox.runOptional(organization.includedStorageBytes)(includedStorage =>
            Fox.fromBool(usedStorageBytes + uploadInfo.totalFileSizeInBytes.getOrElse(0L) <= includedStorage)) ?~> "dataset.upload.storageExceeded" ~> FORBIDDEN
          _ <- Fox.fromBool(organization._id == user._organization) ?~> "notAllowed" ~> FORBIDDEN
          _ <- datasetService.assertValidDatasetName(uploadInfo.name)
          _ <- Fox.fromBool(dataStore.onlyAllowedOrganization.forall(_ == organization._id)) ?~> "dataset.upload.Datastore.restricted"
          folderId <- ObjectId.fromString(uploadInfo.folderId.getOrElse(organization._rootFolder.toString)) ?~> "dataset.upload.folderId.invalid"
          _ <- folderDAO.assertUpdateAccess(folderId)(AuthorizedAccessContext(user)) ?~> "folder.noWriteAccess"
          layersToLinkWithDatasetId <- Fox.serialCombined(uploadInfo.layersToLink.getOrElse(List.empty))(l =>
            validateLayerToLink(l, user)) ?~> "dataset.upload.invalidLinkedLayers"
          dataset <- datasetService.createPreliminaryDataset(
            uploadInfo.name,
            uploadInfo.organization,
            dataStore,
            uploadInfo.requireUniqueName.getOrElse(false)) ?~> "dataset.upload.creation.failed"
          _ <- datasetDAO.updateFolder(dataset._id, folderId)(GlobalAccessContext)
          _ <- datasetService.addInitialTeams(dataset, uploadInfo.initialTeams, user)(AuthorizedAccessContext(user))
          _ <- datasetService.addUploader(dataset, user._id)(AuthorizedAccessContext(user))
          additionalInfo = ReserveAdditionalInformation(dataset._id,
                                                        dataset.directoryName,
                                                        if (layersToLinkWithDatasetId.isEmpty) None
                                                        else Some(layersToLinkWithDatasetId))
        } yield Ok(Json.toJson(additionalInfo))
      }
    }

  def getUnfinishedUploadsForUser(name: String,
                                  key: String,
                                  token: String,
                                  organizationId: String): Action[AnyContent] =
    Action.async { implicit request =>
      dataStoreService.validateAccess(name, key) { _ =>
        for {
          user <- bearerTokenService.userForToken(token)
          organization <- organizationDAO.findOne(organizationId)(GlobalAccessContext) ?~> Messages(
            "organization.notFound",
            user._organization) ~> NOT_FOUND
          _ <- Fox.fromBool(organization._id == user._organization) ?~> "notAllowed" ~> FORBIDDEN
          datasets <- datasetService.getAllUnfinishedDatasetUploadsOfUser(user._id, user._organization)(
            GlobalAccessContext) ?~> "dataset.upload.couldNotLoadUnfinishedUploads"
          teamIdsPerDataset <- Fox.combined(datasets.map(dataset => teamDAO.findAllowedTeamIdsForDataset(dataset.id)))
          unfinishedUploads = datasets.zip(teamIdsPerDataset).map {
            case (d, teamIds) =>
              new UnfinishedUpload("<filled-in by datastore>",
                                   d.dataSourceId,
                                   d.name,
                                   d.folderId.toString,
                                   d.created,
                                   None, // Filled by datastore.
                                   teamIds.map(_.toString))
          }
        } yield Ok(Json.toJson(unfinishedUploads))
      }
    }

  private def validateLayerToLink(layerIdentifier: LinkedLayerIdentifier, requestingUser: User)(
      implicit ec: ExecutionContext,
      m: MessagesProvider): Fox[LinkedLayerIdentifier] =
    for {
      organization <- organizationDAO.findOne(layerIdentifier.getOrganizationId)(GlobalAccessContext) ?~> Messages(
        "organization.notFound",
        layerIdentifier.getOrganizationId) ~> NOT_FOUND
      dataset <- datasetDAO.findOneByNameAndOrganization(layerIdentifier.dataSetName, organization._id)(
        AuthorizedAccessContext(requestingUser)) ?~> Messages("dataset.notFound", layerIdentifier.dataSetName)
      isTeamManagerOrAdmin <- userService.isTeamManagerOrAdminOfOrg(requestingUser, dataset._organization)
      _ <- Fox.fromBool(isTeamManagerOrAdmin || requestingUser.isDatasetManager || dataset.isPublic) ?~> "dataset.upload.linkRestricted"
    } yield layerIdentifier.copy(datasetDirectoryName = Some(dataset.directoryName))

  def reportDatasetUpload(name: String,
                          key: String,
                          token: String,
                          datasetDirectoryName: String,
                          datasetSizeBytes: Long,
                          needsConversion: Boolean,
                          viaAddRoute: Boolean): Action[AnyContent] =
    Action.async { implicit request =>
      dataStoreService.validateAccess(name, key) { dataStore =>
        for {
          user <- bearerTokenService.userForToken(token)
          dataset <- datasetDAO.findOneByDirectoryNameAndOrganization(datasetDirectoryName, user._organization)(
            GlobalAccessContext) ?~> Messages("dataset.notFound", datasetDirectoryName) ~> NOT_FOUND
          _ <- Fox.runIf(!needsConversion && !viaAddRoute)(usedStorageService.refreshStorageReportForDataset(dataset))
          _ <- Fox.runIf(!needsConversion)(logUploadToSlack(user, dataset._id, viaAddRoute))
          _ = analyticsService.track(UploadDatasetEvent(user, dataset, dataStore, datasetSizeBytes))
          _ = if (!needsConversion) mailchimpClient.tagUser(user, MailchimpTag.HasUploadedOwnDataset)
        } yield Ok(Json.obj("id" -> dataset._id))
      }
    }

  private def logUploadToSlack(user: User, datasetId: ObjectId, viaAddRoute: Boolean): Fox[Unit] =
    for {
      organization <- organizationDAO.findOne(user._organization)(GlobalAccessContext)
      multiUser <- multiUserDAO.findOne(user._multiUser)(GlobalAccessContext)
      resultLink = s"${conf.Http.uri}/datasets/$datasetId"
      addLabel = if (viaAddRoute) "(via explore+add)" else "(upload without conversion)"
      superUserLabel = if (multiUser.isSuperUser) " (for superuser)" else ""
      _ = slackNotificationService.info(s"Dataset added $addLabel$superUserLabel",
                                        s"For organization: ${organization.name}. <$resultLink|Result>")
    } yield ()

  def statusUpdate(name: String, key: String): Action[DataStoreStatus] = Action.async(validateJson[DataStoreStatus]) {
    implicit request =>
      dataStoreService.validateAccess(name, key) { _ =>
        val okLabel = if (request.body.ok) "ok" else "not ok"
        logger.debug(s"Status update from data store '$name'. Status $okLabel")
        for {
          _ <- dataStoreDAO.updateUrlByName(name, request.body.url)
          _ <- dataStoreDAO.updateReportUsedStorageEnabledByName(name,
                                                                 request.body.reportUsedStorageEnabled.getOrElse(false))
        } yield Ok
      }
  }

  def updateAll(name: String, key: String, organizationId: Option[String]): Action[List[InboxDataSource]] =
    Action.async(validateJson[List[InboxDataSource]]) { implicit request =>
      dataStoreService.validateAccess(name, key) { dataStore =>
        val dataSources = request.body
        for {
          before <- Instant.nowFox
          selectedOrgaLabel = organizationId.map(id => s"for organization $id").getOrElse("for all organizations")
          _ = logger.info(
            s"Received dataset list from datastore ${dataStore.name} $selectedOrgaLabel: " +
              s"${dataSources.count(_.isUsable)} active, ${dataSources.count(!_.isUsable)} inactive")
          existingIds <- datasetService.updateDataSources(dataStore, dataSources)(GlobalAccessContext)
          _ <- datasetService.deactivateUnreportedDataSources(existingIds, dataStore, organizationId)
          _ = if (Instant.since(before) > (30 seconds))
            Instant.logSince(before,
                             s"Updating datasources from datastore ${dataStore.name} $selectedOrgaLabel",
                             logger)
        } yield Ok
      }
    }

  def updateOne(name: String, key: String): Action[InboxDataSource] =
    Action.async(validateJson[InboxDataSource]) { implicit request =>
      dataStoreService.validateAccess(name, key) { dataStore =>
        for {
          _ <- datasetService.updateDataSources(dataStore, List(request.body))(GlobalAccessContext)
        } yield Ok
      }
    }

  def updatePaths(name: String, key: String): Action[List[DataSourcePathInfo]] =
    Action.async(validateJson[List[DataSourcePathInfo]]) { implicit request =>
      dataStoreService.validateAccess(name, key) { _ =>
        for {
          _ <- datasetService.updateRealPaths(request.body)(GlobalAccessContext)
        } yield Ok
      }
    }

  def deleteDataset(name: String, key: String): Action[DataSourceId] = Action.async(validateJson[DataSourceId]) {
    implicit request =>
      dataStoreService.validateAccess(name, key) { _ =>
        for {
          existingDatasetBox <- datasetDAO.findOneByDataSourceId(request.body)(GlobalAccessContext).shiftBox
          _ <- existingDatasetBox match {
            case Full(dataset) =>
              for {
                annotationCount <- annotationDAO.countAllByDataset(dataset._id)(GlobalAccessContext)
                _ = datasetDAO
                  .deleteDataset(dataset._id, onlyMarkAsDeleted = annotationCount > 0)
                  .flatMap(_ => usedStorageService.refreshStorageReportForDataset(dataset))
              } yield ()
            case _ => Fox.successful(())
          }
        } yield Ok
      }
  }

  def deleteVirtualDataset(name: String, key: String): Action[ObjectId] =
    Action.async(validateJson[ObjectId]) { implicit request =>
      dataStoreService.validateAccess(name, key) { _ =>
        for {
          dataset <- datasetDAO.findOne(request.body)(GlobalAccessContext) ~> NOT_FOUND
          _ <- Fox.fromBool(dataset.isVirtual) ?~> "dataset.delete.notVirtual" ~> FORBIDDEN
          _ <- datasetDAO.deleteDataset(dataset._id, onlyMarkAsDeleted = true)
        } yield Ok
      }
    }

  def findDatasetId(name: String,
                    key: String,
                    datasetDirectoryName: String,
                    organizationId: String): Action[AnyContent] =
    Action.async { implicit request =>
      dataStoreService.validateAccess(name, key) { _ =>
        for {
          organization <- organizationDAO.findOne(organizationId)(GlobalAccessContext) ?~> Messages(
            "organization.notFound",
            organizationId) ~> NOT_FOUND
          dataset <- datasetDAO.findOneByNameAndOrganization(datasetDirectoryName, organization._id)(
            GlobalAccessContext)
        } yield Ok(Json.toJson(dataset._id))
      }
    }

  def getPaths(name: String, key: String, datasetId: ObjectId): Action[AnyContent] =
    Action.async { implicit request =>
      dataStoreService.validateAccess(name, key) { _ =>
        for {
          dataset <- datasetDAO.findOne(datasetId)(GlobalAccessContext) ~> NOT_FOUND
          layers <- datasetLayerDAO.findAllForDataset(dataset._id)
          magsAndLinkedMags <- Fox.serialCombined(layers)(l => datasetService.getPathsForDataLayer(dataset._id, l.name))
          magLinkInfos = magsAndLinkedMags.map(_.map { case (mag, linkedMags) => MagLinkInfo(mag, linkedMags) })
          layersAndMagLinkInfos = layers.zip(magLinkInfos).map {
            case (layer, magLinkInfo) => LayerMagLinkInfo(layer.name, magLinkInfo)
          }
        } yield Ok(Json.toJson(layersAndMagLinkInfos))
      }
    }

  def getDataSource(name: String, key: String, datasetId: ObjectId): Action[AnyContent] =
    Action.async { implicit request =>
      dataStoreService.validateAccess(name, key) { _ =>
        for {
          dataset <- datasetDAO.findOne(datasetId)(GlobalAccessContext)
          dataSource <- datasetService.fullDataSourceFor(dataset)
        } yield Ok(Json.toJson(dataSource))
      }

    }

  // Register a datasource from the datastore as a dataset in the database.
  // This is called when adding remote virtual datasets (that should only exist in the database)
  // by the data store after exploration.
  def registerDataSource(name: String,
                         key: String,
                         organizationId: String,
                         directoryName: String,
                         token: String): Action[DataSourceRegistrationInfo] =
    Action.async(validateJson[DataSourceRegistrationInfo]) { implicit request =>
      dataStoreService.validateAccess(name, key) { dataStore =>
        for {
          user <- bearerTokenService.userForToken(token)
          organization <- organizationDAO.findOne(organizationId)(GlobalAccessContext) ?~> Messages(
            "organization.notFound",
            organizationId) ~> NOT_FOUND
          _ <- Fox.fromBool(organization._id == user._organization) ?~> "notAllowed" ~> FORBIDDEN
          dataset <- datasetService.createVirtualDataset(
            directoryName,
            organizationId,
            dataStore,
            request.body.dataSource,
            request.body.folderId,
            user
          )
        } yield Ok(dataset._id.toString)
      }
    }

<<<<<<< HEAD
=======
  def updateDataSource(name: String, key: String, datasetId: ObjectId, allowNewPaths: Boolean): Action[DataSource] =
    Action.async(validateJson[DataSource]) { implicit request =>
      dataStoreService.validateAccess(name, key) { _ =>
        for {
          dataset <- datasetDAO.findOne(datasetId)(GlobalAccessContext) ~> NOT_FOUND
          abstractDataSource = request.body.copy(dataLayers = request.body.dataLayers.map(AbstractDataLayer.from))
          oldDataSource <- datasetService.fullDataSourceFor(dataset)
          oldPaths = oldDataSource.toUsable.map(_.allExplicitPaths).getOrElse(List.empty)
          newPaths = request.body.allExplicitPaths
          _ <- Fox.fromBool(allowNewPaths || newPaths.forall(oldPaths.contains)) ?~> "New mag paths must be a subset of old mag paths" ~> BAD_REQUEST
          _ <- datasetDAO.updateDataSourceByDatasetId(datasetId,
                                                      name,
                                                      abstractDataSource.hashCode(),
                                                      abstractDataSource,
                                                      isUsable = true)(GlobalAccessContext)
        } yield Ok
      }
    }

>>>>>>> d8e3194f
  def jobExportProperties(name: String, key: String, jobId: ObjectId): Action[AnyContent] = Action.async {
    implicit request =>
      dataStoreService.validateAccess(name, key) { _ =>
        for {
          job <- jobDAO.findOne(jobId)(GlobalAccessContext)
          jobOwner <- userDAO.findOne(job._owner)(GlobalAccessContext)
          organization <- organizationDAO.findOne(jobOwner._organization)(GlobalAccessContext)
          latestRunId <- job.latestRunId.toFox ?~> "job.notRun"
          exportFileName <- job.exportFileName.toFox ?~> "job.noExportFileName"
          jobExportProperties = JobExportProperties(jobId.toString, latestRunId, organization._id, exportFileName)
        } yield Ok(Json.toJson(jobExportProperties))
      }
  }

  def findCredential(name: String, key: String, credentialId: ObjectId): Action[AnyContent] = Action.async {
    implicit request =>
      dataStoreService.validateAccess(name, key) { _ =>
        for {
          credential <- credentialDAO.findOne(credentialId)
        } yield Ok(Json.toJson(credential))
      }
  }

}<|MERGE_RESOLUTION|>--- conflicted
+++ resolved
@@ -326,8 +326,6 @@
       }
     }
 
-<<<<<<< HEAD
-=======
   def updateDataSource(name: String, key: String, datasetId: ObjectId, allowNewPaths: Boolean): Action[DataSource] =
     Action.async(validateJson[DataSource]) { implicit request =>
       dataStoreService.validateAccess(name, key) { _ =>
@@ -347,7 +345,6 @@
       }
     }
 
->>>>>>> d8e3194f
   def jobExportProperties(name: String, key: String, jobId: ObjectId): Action[AnyContent] = Action.async {
     implicit request =>
       dataStoreService.validateAccess(name, key) { _ =>
