import { useMutation, useQuery, useQueryClient } from "@tanstack/react-query";
import {
  type DatasetUpdater,
  getDataset,
  getDatasets,
  updateDatasetPartial,
} from "admin/admin_rest_api";
import {
  createFolder,
  deleteFolder,
  getFolder,
  getFolderTree,
  moveFolder,
  updateFolder,
} from "admin/api/folders";
import { handleGenericError } from "libs/error_handling";
import Toast from "libs/toast";
import * as Utils from "libs/utils";
import _ from "lodash";
import { useEffect, useRef } from "react";
import {
  type APIDataset,
  type APIDatasetCompact,
  type FlatFolderTreeItem,
  type Folder,
  type FolderItem,
  type FolderUpdater,
  convertDatasetToCompact,
} from "types/api_flow_types";

export const SEARCH_RESULTS_LIMIT = 100;
export const MINIMUM_SEARCH_QUERY_LENGTH = 3;
const FOLDER_TREE_REFETCH_INTERVAL = 30000;

export function useFolderQuery(folderId: string | null) {
  const queryKey = ["folders", folderId];
  return useQuery(
    queryKey,
    () => {
      if (folderId == null) {
        throw new Error("No folder id provided");
      }
      return getFolder(folderId);
    },
    {
      refetchOnWindowFocus: false,
      enabled: folderId != null,
      // Avoid default retry delay with exponential back-off
      // to shorten the delay after which webKnossos will switch
      // to the root folder.
      // This is relevant for the case where the current folder
      // does not exist, anymore (e.g., was deleted by somebody
      // else).
      retryDelay: 500,
    },
  );
}

export function useDatasetQuery(datasetId: string) {
  const queryKey = ["datasetById", datasetId];
  return useQuery(
    queryKey,
    () => {
      return getDataset(datasetId);
    },
    {
      refetchOnWindowFocus: false,
    },
  );
}

export function useDatasetSearchQuery(
  query: string | null,
  folderId: string | null,
  searchRecursively: boolean,
) {
  const queryKey = ["dataset", "search", query, "in", folderId, "recursive?", searchRecursively];
  return useQuery(
    queryKey,
    async () => {
      if (query == null || query.length < MINIMUM_SEARCH_QUERY_LENGTH) {
        return [];
      }
      return await getDatasets(null, folderId, query, searchRecursively, SEARCH_RESULTS_LIMIT);
    },
    {
      refetchOnWindowFocus: false,
      enabled: query != null,
    },
  );
}

async function fetchTreeHierarchy() {
  const flatTreeItems = await getFolderTree();
  return getFolderHierarchy(flatTreeItems);
}

export function useFolderHierarchyQuery() {
  return useQuery(["folders"], fetchTreeHierarchy, {
    refetchOnWindowFocus: false,
    refetchInterval: FOLDER_TREE_REFETCH_INTERVAL,
  });
}

const LIST_REQUEST_DURATION_THRESHOLD = 500;
const DATASET_POLLING_INTERVAL = 60 * 1000;
export function useDatasetsInFolderQuery(folderId: string | null) {
  /*
   * This query is a bit more complex. The default behavior of react-query
   * would be to show the cached data, fetch new data and then update the
   * data in-place.
   * However, this can easily lead to situations where the user clicks on something
   * and while doing so the list updates and the click ends up somewhere else.
   * Since this can be very annoying, we fetch the new datasets in the background
   * and do something of the following:
   * - update the list immediately if it's been empty before OR if the request
   *   was relatively fast (i.e., it's unrealistic that the user already clicked
   *   somewhere).
   * - ask the user if they want to update the list IF something changes
   * - do nothing (since the cache is up to date)
   *
   * We do this by disabling the main query by default and setting the data
   * manually. The main query will read its result from the prefetched
   * data (if available).
   *
   * **Note** that invalidateQueries() calls won't have a direct, visible effect
   * due to the above mechanism IF the query data is already rendered.
   * Therefore, queryClient.setQueryData() or datasetsInFolderQuery.refetch()
   * should be used instead in these scenarios.
   */

  const queryClient = useQueryClient();
  const queryKey = ["datasetsByFolder", folderId];
  const fetchedDatasetsRef = useRef<APIDatasetCompact[] | null>(null);

  const queryData = useQuery(
    queryKey,
    () => {
      if (folderId == null) {
        // There should always be a folderId, but since hooks cannot
        // be used within conditionals, we allow folderId to be null.
        return Promise.resolve([]);
      }

      if (fetchedDatasetsRef.current != null) {
        const datasets = fetchedDatasetsRef.current;
        // Clear the pre-fetched datasets so that future refetches don't
        // reuse this value (e.g., when the user clicks on refresh).
        fetchedDatasetsRef.current = null;
        return datasets;
      }

      return getDatasets(null, folderId);
    },
    {
      refetchOnWindowFocus: false,
      enabled: false,
    },
  );

  // biome-ignore lint/correctness/useExhaustiveDependencies: Needs investigation whether further dependencies are necessary.
  useEffect(() => {
    let timeoutId: ReturnType<typeof setTimeout> | null = null;
    if (queryData.data == null || queryData.data.length === 0) {
      // No data exists in the cache. Allow the query to fetch.
      queryData.refetch();
      return undefined;
    }

    let effectWasCancelled = false;
    const startTime = performance.now();
    getDatasets(null, folderId)
      .then((newDatasets) => {
        if (effectWasCancelled) {
          return;
        }
        const requestDuration = performance.now() - startTime;

        const acceptNewDatasets = () => {
          if (effectWasCancelled) {
            return;
          }
          fetchedDatasetsRef.current = newDatasets;
          Toast.close(`new-datasets-are-available-${folderId || null}`);
          queryData.refetch();
        };

        // If the request was relatively fast, accept it without asking.
        // Otherwise, ask the user whether they want to accept the new results
        // since it would otherwise mean that the table content can change
        // suddenly which is quite annoying.
        if (requestDuration < LIST_REQUEST_DURATION_THRESHOLD) {
          acceptNewDatasets();
          return;
        }

        const oldDatasets = queryClient.getQueryData<APIDatasetCompact[]>(queryKey);
        const diff = diffDatasets(oldDatasets, newDatasets);
        if (diff.changed === 0 && diff.onlyInOld === 0 && diff.onlyInNew === 0) {
          // Nothing changed
          return;
        }

        Toast.info(
          <>
            {generateDiffMessage(diff)}{" "}
            <a href="#" onClick={acceptNewDatasets}>
              Show updated list.
            </a>
          </>,
          {
            key: `new-datasets-are-available-${folderId || null}`,
            timeout: DATASET_POLLING_INTERVAL / 2,
          },
        );
      })
      .then(() => {
        // The initial refresh of the dataset list is done and the
        // potential update toast will also be gone once the following
        // poll action is triggered (due to the timeout of the toast).
        //
        // Let's poll for dataset updates here to keep the dataset
        // objects up to date. This is especially helpful to avoid that
        // long running sessions show outdated data which can then be
        // mutated by the user while discarding other updates.
        // Problematic scenario example:
        // - user A opens folder F
        // - user B opens folder F
        // - user B adds a tag to a dataset D in F
        // - user A also adds a tag to D. however, this update won't reflect
        //   the tag added by B.
        // The problem can be mitigated by polling, since the scenario would
        // only occur, if the conflict happens in the same time window (defined
        // by the polling interval).

        function scheduleNextPoll() {
          timeoutId = setTimeout(async () => {
            if (timeoutId == null) {
              return;
            }
            const newDatasets = await getDatasets(null, folderId);
            const oldDatasets = (queryClient.getQueryData(queryKey) || []) as APIDatasetCompact[];
            queryClient.setQueryData(
              queryKey,
              getUnobtrusivelyUpdatedDatasets(newDatasets, oldDatasets),
            );

            if (!effectWasCancelled) {
              scheduleNextPoll();
            }
          }, DATASET_POLLING_INTERVAL);
        }

        scheduleNextPoll();
      });

    return () => {
      fetchedDatasetsRef.current = null;
      effectWasCancelled = true;
      if (timeoutId != null) {
        clearTimeout(timeoutId);
        timeoutId = null;
      }
      Toast.close(`new-datasets-are-available-${folderId || null}`);
    };
  }, [folderId]);

  return queryData;
}

export function useCreateFolderMutation() {
  const queryClient = useQueryClient();
  const mutationKey = ["folders"];

  return useMutation(([parentId, name]: [string, string]) => createFolder(parentId, name), {
    mutationKey,
    onSuccess: (newFolder: Folder, [parentId]) => {
      queryClient.setQueryData(
        mutationKey,
        transformHierarchy((oldItems: FlatFolderTreeItem[] | undefined) =>
          (oldItems || []).concat([{ ...newFolder, parent: parentId, metadata: [] }]),
        ),
      );
    },
    onError: (err: any) => {
      handleGenericError(err, "Could not create folder. Check the console for details");
    },
  });
}

export function useDeleteFolderMutation() {
  const queryClient = useQueryClient();
  const mutationKey = ["folders"];

  return useMutation((id: string) => deleteFolder(id), {
    mutationKey,
    onSuccess: (deletedId) => {
      queryClient.setQueryData(
        mutationKey,
        transformHierarchy((oldItems: FlatFolderTreeItem[] | undefined) =>
          (oldItems || []).filter((folder: FlatFolderTreeItem) => folder.id !== deletedId),
        ),
      );
    },
    onError: (err: any) => {
      handleGenericError(err, "Could not delete folder. Check the console for details");
    },
  });
}

export function useUpdateFolderMutation() {
  const queryClient = useQueryClient();
  const mutationKey = ["folders"];

  return useMutation((folder: FolderUpdater) => updateFolder(folder), {
    mutationKey,
    onSuccess: (updatedFolder) => {
      queryClient.setQueryData(
        mutationKey,
        transformHierarchy((oldItems: FlatFolderTreeItem[] | undefined) =>
          (oldItems || []).map((oldFolder: FlatFolderTreeItem) =>
            oldFolder.id === updatedFolder.id
              ? {
                  ...updatedFolder,
                  parent: oldFolder.parent,
                }
              : oldFolder,
          ),
        ),
      );
      queryClient.setQueryData(["folders", updatedFolder.id], updatedFolder);
    },
    onError: (err: any) => {
      handleGenericError(err, "Could not update folder. Check the console for details");
    },
  });
}

export function useMoveFolderMutation() {
  const queryClient = useQueryClient();
  const mutationKey = ["folders"];

  const updater = (folderId: string, newParentId: string) =>
    transformHierarchy((oldItems: FlatFolderTreeItem[] | undefined) =>
      (oldItems || []).map((oldFolder: FlatFolderTreeItem) =>
        oldFolder.id === folderId
          ? {
              ...oldFolder,
              parent: newParentId,
            }
          : oldFolder,
      ),
    );

  return useMutation(
    ([folderId, newParentId]: [string, string]) => moveFolder(folderId, newParentId),
    {
      mutationKey,
      onMutate: ([folderId, newParentId]) => {
        // Optimistically update the folder with the new parent.
        const previousFolders = queryClient.getQueryData(mutationKey);
        queryClient.setQueryData(mutationKey, updater(folderId, newParentId));
        return {
          previousFolders,
        };
      },
      onSuccess: (updatedFolder, [folderId, newParentId]) => {
        // Use the returned updatedFolder to update the query data
        queryClient.setQueryData(mutationKey, updater(updatedFolder.id, newParentId));
        queryClient.setQueryData(["folders", folderId], () => updatedFolder);
      },
      onError: (err: any, _params, context) => {
        // Restore the old folder tree. Note that without the optimistic update
        // and the data reversion here, the sidebar would still show the (incorrectly)
        // moved folder, because the <SortableTree /> component does its own kind of
        // optimistic mutation by updating its state immediately when dragging a folder.
        handleGenericError(err, "Could not update folder. Check the console for details");

        if (context) {
          queryClient.setQueryData(mutationKey, context.previousFolders);
        }
      },
    },
  );
}

export function useUpdateDatasetMutation(folderId: string | null) {
  /*
   * This mutation can either trigger a simple refresh of the dataset
   * (only pass the APIDatasetId) or it can update the actual dataset
   * when the tuple [APIDatasetCompact, string] is passed.
   */
  const queryClient = useQueryClient();
  const mutationKey = ["datasetsByFolder", folderId];

  return useMutation(
    (params: [string, DatasetUpdater] | string) => {
      // If a APIDatasetId is provided, simply refetch the dataset
      // without any mutation so that it gets reloaded effectively.
      if (Array.isArray(params)) {
        const [id, updater] = params;
        return updateDatasetPartial(id, updater);
      }
      const datasetId = params;
      return getDataset(datasetId);
    },
    {
      mutationKey,
      onSuccess: (updatedDataset: APIDataset) => {
        queryClient.setQueryData(mutationKey, (oldItems: APIDatasetCompact[] | undefined) =>
          (oldItems || [])
            .map((oldDataset: APIDatasetCompact) => {
              return oldDataset.id === updatedDataset.id
                ? // Don't update lastUsedByUser, since this can lead to annoying reorderings in the table.
                  convertDatasetToCompact({
                    ...updatedDataset,
                    lastUsedByUser: oldDataset.lastUsedByUser,
                  })
                : oldDataset;
            })
            .filter((dataset: APIDatasetCompact) => dataset.folderId === folderId),
        );
        // Also update the cached dataset under the key "datasetById".
        queryClient.setQueryData(["datasetById", updatedDataset.id], updatedDataset);
        const targetFolderId = updatedDataset.folderId;
        if (targetFolderId !== folderId) {
          // The dataset was moved to another folder. Add the dataset to that target folder
          queryClient.setQueryData(
            ["datasetsByFolder", targetFolderId],
            (oldItems: APIDatasetCompact[] | undefined) => {
              if (oldItems == null) {
                // Don't update the query data, if it doesn't exist, yet.
                // Otherwise, this would lead to weird intermediate states
                // (i.e., moving a dataset to folder X and switching to X
                // will only show the moved dataset and a spinner; when loading
                // has finished, the page will be complete).
                return undefined;
              }
              return (
                oldItems
                  // The dataset shouldn't be in oldItems, but if it should be
                  // for some reason (e.g., a bug), we filter it away to avoid
                  // duplicates.
                  .filter((el) => el.id !== updatedDataset.id)
                  .concat([convertDatasetToCompact(updatedDataset)])
              );
            },
          );
        }
        // Invalidate all search results so that outdated data won't be shown.
        // We could also update the dataset instances in the cache, but this can
        // get complex quite fast. Mainly because the mutation of a dataset can affect
        // whether it will be found by a search (e.g., when a dataset is moved to another
        // folder).
        // Simply invalidating the search should be a clean solution for now.
        queryClient.invalidateQueries({
          queryKey: ["dataset", "search"],
        });
      },
      onError: (err: any) => {
        handleGenericError(err, "Could not update dataset.");
      },
    },
  );
}

function diffDatasets(
  oldDatasets: APIDatasetCompact[] | undefined,
  newDatasets: APIDatasetCompact[],
): {
  changed: number;
  onlyInOld: number;
  onlyInNew: number;
} {
  if (oldDatasets == null) {
    return {
      changed: 0,
      onlyInOld: 0,
      onlyInNew: newDatasets.length,
    };
  }

  const {
    onlyA: onlyInOld,
    onlyB: onlyInNew,
    both,
  } = Utils.diffArrays(
    oldDatasets.map((ds) => ds.id),
    newDatasets.map((ds) => ds.id),
  );

  const oldDatasetsDict = _.keyBy(oldDatasets, (ds) => ds.id);
  const newDatasetsDict = _.keyBy(newDatasets, (ds) => ds.id);

  const changedDatasets = both
    .map((id) => newDatasetsDict[id])
    .filter((newDataset) => {
      const oldDataset = oldDatasetsDict[newDataset.id];
<<<<<<< HEAD
      return !_.isEqualWith(oldDataset, newDataset, (oldValue, newValue, key) => {
        const didUpgradeToRenamableDS =
          key === undefined && // only check for didUpgradeToRenamableDS with both high level objects are compared and not their properties.
          !("directoryName" in oldValue) &&
          "directoryName" in newValue; // TODO: Can be remove after a few weeks / months.
        if (key === "lastUsedByUser" || didUpgradeToRenamableDS) {
          // Ignore the lastUsedByUser timestamp when diffing datasets and migrating datasets to new renamable version.
=======
      return !_.isEqualWith(oldDataset, newDataset, (_oldValue, _newValue, key) => {
        if (key === "lastUsedByUser") {
          // Ignore the lastUsedByUser timestamp when diffing datasets.
>>>>>>> 5444647e
          return true;
        }
        // Fallback to lodash's isEqual check.
        return undefined;
      });
    });

  return {
    changed: changedDatasets.length,
    onlyInOld: onlyInOld.length,
    onlyInNew: onlyInNew.length,
  };
}

export function generateDiffMessage(diff: {
  changed: number;
  onlyInOld: number;
  onlyInNew: number;
}) {
  const joinStrings = (a: string, b: string) => {
    if (a && b) {
      return `${a} ${b}`;
    }
    return `${a}${b}`;
  };
  const newOrChangedCount = diff.onlyInNew + diff.changed;
  const newStr = diff.onlyInNew > 0 ? `${diff.onlyInNew} new ` : "";
  const changedStr = diff.changed > 0 ? `${diff.changed} changed ` : "";
  const maybeAnd = changedStr && newStr ? "and " : "";
  const maybeAlso = newOrChangedCount ? "Also, " : "";
  const removedStr =
    diff.onlyInOld > 0
      ? `${maybeAlso}${diff.onlyInOld} ${Utils.pluralize(
          "dataset",
          diff.onlyInOld,
        )} no longer ${Utils.conjugate("exist", diff.onlyInOld)} in this folder.`
      : "";
  const maybeNewAndChangedSentence = newOrChangedCount
    ? `There ${Utils.conjugate(
        "are",
        newOrChangedCount,
        "is",
      )} ${newStr}${maybeAnd}${changedStr}${Utils.pluralize("dataset", newOrChangedCount)}.`
    : "";
  return joinStrings(maybeNewAndChangedSentence, removedStr);
}

function getUnobtrusivelyUpdatedDatasets(
  newDatasets: APIDatasetCompact[],
  oldDatasets: APIDatasetCompact[],
): APIDatasetCompact[] {
  /*
   * Only update existing datasets from oldDatasets with the ones from new datasets, so that the rendered
   * dataset list doesn't change in size (which would cause annoying scroll jumps). Also, don't change the
   * lastUsedByUser property, as this would change the ordering when the default sorting is used.
   */

  const idFn = (dataset: APIDatasetCompact) => dataset.id;

  const newDatasetsById = _.keyBy(newDatasets, idFn);
  return oldDatasets.map((oldDataset) => {
    const newPendant = newDatasetsById[idFn(oldDataset)];
    if (!newPendant) {
      return oldDataset;
    }
    return {
      ...newPendant,
      lastUsedByUser: oldDataset.lastUsedByUser,
    };
  });
}

type FolderHierarchy = {
  tree: FolderItem[];
  itemById: Record<string, FolderItem>;
  flatItems: FlatFolderTreeItem[];
};

export function getFolderHierarchy(folderTree: FlatFolderTreeItem[]): FolderHierarchy {
  const roots: FolderItem[] = [];
  const itemById: Record<string, FolderItem> = {};
  for (const folderTreeItem of folderTree) {
    const treeItem = {
      key: folderTreeItem.id,
      title: folderTreeItem.name,
      isEditable: folderTreeItem.isEditable,
      parent: folderTreeItem.parent,
      metadata: folderTreeItem.metadata,
      children: [],
    };
    if (folderTreeItem.parent == null) {
      roots.push(treeItem);
    }
    itemById[folderTreeItem.id] = treeItem;
  }

  for (const folderTreeItem of folderTree) {
    if (folderTreeItem.parent != null) {
      itemById[folderTreeItem.parent].children.push(itemById[folderTreeItem.id]);
    }
  }

  for (const folderTreeItem of folderTree) {
    if (folderTreeItem.parent != null) {
      itemById[folderTreeItem.parent].children.sort((a, b) => a.title.localeCompare(b.title));
    }
  }

  return { tree: roots, itemById, flatItems: folderTree };
}

function transformHierarchy(
  mapNewToOld: (old: FlatFolderTreeItem[] | undefined) => FlatFolderTreeItem[],
) {
  /*
   * The backend responds with FlatFolderTreeItem[] to represent the folder directory.
   * The frontend maps this to a nested folder hierarchy (see getFolderHierarchy).
   * Optimistic updates are easier to compute on the FlatFolderTreeItem[] structure, though.
   * This function here can be used to create a function which maps from FolderHierarchy
   * to FolderHierarchy by passing a function which maps from FlatFolderTreeItem[] to FlatFolderTreeItem[].
   */
  return (oldHierarchy: FolderHierarchy | undefined) => {
    const oldItems = oldHierarchy?.flatItems;
    const newItems = mapNewToOld(oldItems);
    return getFolderHierarchy(newItems);
  };
}<|MERGE_RESOLUTION|>--- conflicted
+++ resolved
@@ -496,19 +496,9 @@
     .map((id) => newDatasetsDict[id])
     .filter((newDataset) => {
       const oldDataset = oldDatasetsDict[newDataset.id];
-<<<<<<< HEAD
-      return !_.isEqualWith(oldDataset, newDataset, (oldValue, newValue, key) => {
-        const didUpgradeToRenamableDS =
-          key === undefined && // only check for didUpgradeToRenamableDS with both high level objects are compared and not their properties.
-          !("directoryName" in oldValue) &&
-          "directoryName" in newValue; // TODO: Can be remove after a few weeks / months.
-        if (key === "lastUsedByUser" || didUpgradeToRenamableDS) {
-          // Ignore the lastUsedByUser timestamp when diffing datasets and migrating datasets to new renamable version.
-=======
       return !_.isEqualWith(oldDataset, newDataset, (_oldValue, _newValue, key) => {
         if (key === "lastUsedByUser") {
           // Ignore the lastUsedByUser timestamp when diffing datasets.
->>>>>>> 5444647e
           return true;
         }
         // Fallback to lodash's isEqual check.
