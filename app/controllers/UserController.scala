--- conflicted
+++ resolved
@@ -42,15 +42,9 @@
 
   def user(userId: String) = SecuredAction.async { implicit request =>
     for {
-<<<<<<< HEAD
-      userIdValidated <- ObjectId.parse(userId)
-      user <- userDAO.findOne(userIdValidated) ?~> Messages("user.notFound")
-      _ <- Fox.assertTrue(user.isEditableBy(request.identity)) ?~> Messages("notAllowed")
-=======
-      userIdValidated <- ObjectId.parse(userId) ?~> "user.id.invalid"
-      user <- UserDAO.findOne(userIdValidated) ?~> "user.notFound"
-      _ <- Fox.assertTrue(user.isEditableBy(request.identity)) ?~> "notAllowed"
->>>>>>> cedb4d90
+      userIdValidated <- ObjectId.parse(userId) ?~> "user.id.invalid"
+      user <- userDAO.findOne(userIdValidated) ?~> "user.notFound"
+      _ <- Fox.assertTrue(user.isEditableBy(request.identity)) ?~> "notAllowed"
       js <- user.publicWrites(request.identity)
     } yield Ok(js)
   }
@@ -75,17 +69,10 @@
 
   def userLoggedTime(userId: String) = SecuredAction.async { implicit request =>
     for {
-<<<<<<< HEAD
-      userIdValidated <- ObjectId.parse(userId)
-      user <- userDAO.findOne(userIdValidated) ?~> Messages("user.notFound")
-      _ <- Fox.assertTrue(user.isEditableBy(request.identity)) ?~> Messages("notAllowed")
+      userIdValidated <- ObjectId.parse(userId) ?~> "user.id.invalid"
+      user <- userDAO.findOne(userIdValidated) ?~> "user.notFound"
+      _ <- Fox.assertTrue(user.isEditableBy(request.identity)) ?~> "notAllowed"
       loggedTimeAsMap <- timeSpanService.loggedTimeOfUser(user, TimeSpan.groupByMonth)
-=======
-      userIdValidated <- ObjectId.parse(userId) ?~> "user.id.invalid"
-      user <- UserDAO.findOne(userIdValidated) ?~> "user.notFound"
-      _ <- Fox.assertTrue(user.isEditableBy(request.identity)) ?~> "notAllowed"
-      loggedTimeAsMap <- TimeSpanService.loggedTimeOfUser(user, TimeSpan.groupByMonth)
->>>>>>> cedb4d90
     } yield {
       JsonOk(Json.obj("loggedTime" ->
         loggedTimeAsMap.map { case (paymentInterval, duration) =>
@@ -102,17 +89,10 @@
   def usersLoggedTime = SecuredAction.async(validateJson[TimeSpanRequest]) { implicit request =>
     Fox.combined(request.body.users.map { userId =>
       for {
-<<<<<<< HEAD
-        userIdValidated <- ObjectId.parse(userId)
-        user <- userDAO.findOne(userIdValidated) ?~> Messages("user.notFound")
-        _ <- Fox.assertTrue(user.isEditableBy(request.identity)) ?~> Messages("notAllowed")
+        userIdValidated <- ObjectId.parse(userId) ?~> "user.id.invalid"
+        user <- userDAO.findOne(userIdValidated) ?~> "user.notFound"
+        _ <- Fox.assertTrue(user.isEditableBy(request.identity)) ?~> "notAllowed"
         result <- timeSpanService.loggedTimeOfUser(user, groupByAnnotationAndDay, Some(request.body.start), Some(request.body.end))
-=======
-        userIdValidated <- ObjectId.parse(userId) ?~> "user.id.invalid"
-        user <- UserDAO.findOne(userIdValidated) ?~> "user.notFound"
-        _ <- Fox.assertTrue(user.isEditableBy(request.identity)) ?~> "notAllowed"
-        result <- TimeSpanService.loggedTimeOfUser(user, groupByAnnotationAndDay, Some(request.body.start), Some(request.body.end))
->>>>>>> cedb4d90
       } yield {
         Json.obj(
           "user" -> Json.obj(
@@ -136,17 +116,10 @@
 
   def userAnnotations(userId: String, isFinished: Option[Boolean], limit: Option[Int]) = SecuredAction.async { implicit request =>
     for {
-<<<<<<< HEAD
-      userIdValidated <- ObjectId.parse(userId)
-      user <- userDAO.findOne(userIdValidated) ?~> Messages("user.notFound")
-      _ <- Fox.assertTrue(user.isEditableBy(request.identity)) ?~> Messages("notAllowed")
+      userIdValidated <- ObjectId.parse(userId) ?~> "user.id.invalid"
+      user <- userDAO.findOne(userIdValidated) ?~> "user.notFound"
+      _ <- Fox.assertTrue(user.isEditableBy(request.identity)) ?~> "notAllowed"
       annotations <- annotationDAO.findAllFor(userIdValidated, isFinished, AnnotationType.Explorational, limit.getOrElse(defaultAnnotationLimit))
-=======
-      userIdValidated <- ObjectId.parse(userId) ?~> "user.id.invalid"
-      user <- UserDAO.findOne(userIdValidated) ?~> "user.notFound"
-      _ <- Fox.assertTrue(user.isEditableBy(request.identity)) ?~> "notAllowed"
-      annotations <- AnnotationDAO.findAllFor(userIdValidated, isFinished, AnnotationType.Explorational, limit.getOrElse(defaultAnnotationLimit))
->>>>>>> cedb4d90
       jsonList <- Fox.serialCombined(annotations)(_.compactWrites)
     } yield {
       Ok(Json.toJson(jsonList))
@@ -155,17 +128,10 @@
 
   def userTasks(userId: String, isFinished: Option[Boolean], limit: Option[Int]) = SecuredAction.async { implicit request =>
     for {
-<<<<<<< HEAD
-      userIdValidated <- ObjectId.parse(userId)
-      user <- userDAO.findOne(userIdValidated) ?~> Messages("user.notFound")
-      _ <- Fox.assertTrue(user.isEditableBy(request.identity)) ?~> Messages("notAllowed")
+      userIdValidated <- ObjectId.parse(userId) ?~> "user.id.invalid"
+      user <- userDAO.findOne(userIdValidated) ?~> "user.notFound"
+      _ <- Fox.assertTrue(user.isEditableBy(request.identity)) ?~> "notAllowed"
       annotations <- annotationDAO.findAllFor(userIdValidated, isFinished, AnnotationType.Task, limit.getOrElse(defaultAnnotationLimit))
-=======
-      userIdValidated <- ObjectId.parse(userId) ?~> "user.id.invalid"
-      user <- UserDAO.findOne(userIdValidated) ?~> "user.notFound"
-      _ <- Fox.assertTrue(user.isEditableBy(request.identity)) ?~> "notAllowed"
-      annotations <- AnnotationDAO.findAllFor(userIdValidated, isFinished, AnnotationType.Task, limit.getOrElse(defaultAnnotationLimit))
->>>>>>> cedb4d90
       jsonList <- Fox.serialCombined(annotations)(_.publicWrites(Some(request.identity)))
     } yield {
       Ok(Json.toJson(jsonList))
@@ -231,19 +197,11 @@
     withJsonBodyUsing(userUpdateReader) {
       case (firstName, lastName, email, isActive, isAdmin, assignedMemberships, experiences) =>
         for {
-<<<<<<< HEAD
-          userIdValidated <- ObjectId.parse(userId)
-          user <- userDAO.findOne(userIdValidated) ?~> Messages("user.notFound")
-          _ <- Fox.assertTrue(user.isEditableBy(request.identity)) ?~> Messages("notAllowed")
-          _ <- bool2Fox(checkAdminOnlyUpdates(user, isActive, isAdmin, email)(issuingUser)) ?~> Messages("notAllowed")
-          teams <- Fox.combined(assignedMemberships.map(t => teamDAO.findOne(t.teamId)(GlobalAccessContext) ?~> Messages("team.notFound")))
-=======
           userIdValidated <- ObjectId.parse(userId) ?~> "user.id.invalid"
-          user <- UserDAO.findOne(userIdValidated) ?~> "user.notFound"
+          user <- userDAO.findOne(userIdValidated) ?~> "user.notFound"
           _ <- Fox.assertTrue(user.isEditableBy(request.identity)) ?~> "notAllowed"
           _ <- bool2Fox(checkAdminOnlyUpdates(user, isActive, isAdmin, email)(issuingUser)) ?~> "notAllowed"
-          teams <- Fox.combined(assignedMemberships.map(t => TeamDAO.findOne(t.teamId)(GlobalAccessContext) ?~> Messages("team.notFound")))
->>>>>>> cedb4d90
+          teams <- Fox.combined(assignedMemberships.map(t => teamDAO.findOne(t.teamId)(GlobalAccessContext) ?~> Messages("team.notFound")))
           oldTeamMemberships <- user.teamMemberships
           teamsWithoutUpdate <- Fox.filterNot(oldTeamMemberships)(t => issuingUser.isTeamManagerOrAdminOf(t.teamId))
           assignedMembershipWTeams = assignedMemberships.zip(teams)
