// @flow
import { Link, type RouterHistory, withRouter } from "react-router-dom";
import { Spin, Layout, Button, Row, Col, Card, Input } from "antd";
import { connect } from "react-redux";
import * as React from "react";

import type { APIMaybeUnimportedDataset, APIUser } from "admin/api_flow_types";
import type { OxalisState } from "oxalis/store";
import { getOrganizations, getDatasets } from "admin/admin_rest_api";
import { handleGenericError } from "libs/error_handling";
import { trackAction } from "oxalis/model/helpers/analytics";
import PublicationView from "dashboard/publication_view";
import CreditsFooter from "components/credits_footer";
import features from "features";

const { Content } = Layout;
const { Search } = Input;

export const SimpleHeader = () => (
  <div id="oxalis-header">
    <img
      src="/assets/images/oxalis.svg"
      alt="webKnossos Logo"
      style={{ verticalAlign: "middle" }}
    />
    webKnossos
  </div>
);

const WelcomeHeader = ({ history }) => (
  <div
    style={{
      backgroundImage: "url(/assets/images/cover.jpg)",
    }}
  >
    <div
      style={{
        backgroundColor: "rgba(88, 88, 88, 0.4)",
        backgroundImage: "linear-gradient(to bottom, #449efd7a 0%, #041a4abf 85%, #00050fc2 100%)",
      }}
    >
      <div
        style={{
          maxWidth: 1300,
          margin: "auto",
          padding: "80px 0px",
        }}
      >
        <Row type="flex" align="middle" style={{ color: "white" }}>
          <Col xs={{ span: 0 }} md={{ span: 4 }}>
            <img
              src="/assets/images/oxalis.svg"
              alt="webKnossos Logo"
              style={{ filter: "invert(1)", width: "100%" }}
            />
          </Col>
          <Col xs={{ span: 24 }} md={{ span: 20 }}>
            <p
              style={{
                fontSize: 58,
                textShadow: "rgba(0, 0, 0, 0.38) 0px 1px 6px",
                fontWeight: 300,
                marginLeft: 56,
              }}
            >
              Welcome to webKnossos
            </p>
            <div
              style={{
                padding: "20px 60px",
                textShadow: "rgba(0, 0, 0, 0.38) 0px 1px 6px",
                color: "rgb(243, 243, 248)",
              }}
            >
              <p
                style={{
                  fontSize: 20,
                  lineHeight: 1.5,
                  marginTop: 0,
                }}
              >
                webKnossos is an open-source tool for annotating and exploring large 3D datasets
              </p>
              <ul
                style={{
                  fontSize: 19,
                  paddingLeft: "1.2em",
                }}
              >
                <li>Fly through your data for fast skeletonization and proof-reading</li>
                <li>Create 3D training data for automated segmentations efficiently</li>
                <li>Scale data reconstruction projects with crowdsourcing workflows</li>
                <li>Share datasets and annotations with collaborating scientists</li>
              </ul>
            </div>

            <div style={{ marginTop: 20, paddingLeft: 60 }}>
              <Button
                type="primary"
                size="large"
                style={{ marginRight: 50 }}
                onClick={() => {
                  history.push("/onboarding");
                  trackAction("[Spotlight] CreateFreeAccount");
                }}
              >
                Create a Free Account
              </Button>
              <Link to="/features" className="spotlight-hero-button">
                Learn More About the Features
              </Link>
              <Link to="/pricing" className="spotlight-hero-button">
                Get Your Own webKnossos
              </Link>
            </div>
          </Col>
        </Row>
      </div>
    </div>
  </div>
);

const MissingDatasetCard = () => (
  <div
    style={{
      display: "flex",
      justifyContent: "center",
      marginTop: 80,
    }}
  >
    <Col className="gallery-dataset-col">
      <a
        href="https://goo.gl/forms/QICmEcQyid6gb8Kw1"
        title="Click to add your missing dataset"
        target="_blank"
        rel="noopener noreferrer"
        className="not-highlighted-link"
      >
        <Card bodyStyle={{ padding: 0 }} className="spotlight-item-card" bordered={false}>
          <div style={{ display: "flex", height: "100%" }}>
            <div className="publication-description">
              <h3>Your dataset is missing here?</h3>
              <div className="publication-description-body nice-scrollbar">
                If you want to add your own dataset to this publication library just click here. It
                opens a form which will contact us so we can add your dataset.
              </div>
            </div>
            <div className="dataset-thumbnail">
              <div
                style={{
                  position: "relative",
                  height: "100%",
                  display: "flex",
                  alignItems: "flex-end",
                }}
              >
                <div
                  className="dataset-click-hint absolute"
                  style={{
                    opacity: 1,
                    backgroundColor: "rgba(0, 0, 0, 0.4)",
                    fontSize: 220,
                  }}
                >
                  ?
                </div>
                <div className="dataset-thumbnail-image absolute" id="add-missing-dataset-image" />
              </div>
            </div>
          </div>
        </Card>
      </a>
    </Col>
  </div>
);

type StateProps = {|
  activeUser: ?APIUser,
|};
type Props = StateProps;
type PropsWithRouter = {| ...Props, history: RouterHistory |};

type State = {
  datasets: Array<APIMaybeUnimportedDataset>,
  hasOrganizations: boolean,
  isLoading: boolean,
  searchQuery: string,
};

class SpotlightView extends React.PureComponent<PropsWithRouter, State> {
  state = {
    datasets: [],
    hasOrganizations: true,
    isLoading: true,
    searchQuery: "",
  };

  componentDidMount() {
    this.fetchData();
  }

  async fetchData(): Promise<void> {
    try {
      this.setState({ isLoading: true });
      const [datasets, organizations] = await Promise.all([getDatasets(), getOrganizations()]);
      this.setState({ datasets, hasOrganizations: organizations.length > 0 });
    } catch (error) {
      handleGenericError(error);
    } finally {
      this.setState({ isLoading: false });
    }
  }

  handleSearch = (event: SyntheticInputEvent<>) => {
    this.setState({ searchQuery: event.target.value });
  };

  render() {
    const useOnboardingFlow =
      this.props.activeUser == null &&
      (features().allowOrganizationCreation || !this.state.hasOrganizations);

    const search = (
      <Search
        style={{ width: 200, float: "right" }}
        placeholder="Search Publication"
        onPressEnter={this.handleSearch}
        onChange={this.handleSearch}
        value={this.state.searchQuery}
      />
    );

    return (
      <Layout>
        {useOnboardingFlow ? <WelcomeHeader history={this.props.history} /> : <SimpleHeader />}
<<<<<<< HEAD
        <Content style={{ padding: 50, maxWidth: 1500, margin: "auto" }}>
=======
        <Content className="centered-content">
>>>>>>> 685355ae
          <div className="pull-right">{this.state.datasets.length > 0 && search}</div>
          <h3>Featured Publications</h3>
          <div className="clearfix" style={{ margin: "20px 0px" }} />
          <Spin size="large" spinning={this.state.isLoading}>
            <div style={{ minHeight: "100px" }}>
              {this.state.datasets.length === 0 && !this.state.isLoading ? (
                <React.Fragment>
                  <p style={{ textAlign: "center" }}>There are no publications yet.</p>
                  <p style={{ textAlign: "center" }}>
                    <Link to={useOnboardingFlow ? "/onboarding" : "/dashboard"}>
                      Start importing your data
                    </Link>{" "}
                    or check out <a href="https://webknossos.org/">webknossos.org</a> for some
                    published datasets.
                  </p>
                </React.Fragment>
              ) : (
                <PublicationView
                  datasets={this.state.datasets}
                  searchQuery={this.state.searchQuery}
                />
              )}
            </div>
          </Spin>
          {features().addMissingDatasetButtonEnabled ? <MissingDatasetCard /> : null}
          <div id="spotlight-footnote">
            Visit <a href="https://publication.webknossos.org/">publication.webknossos.org</a> for
            the original webKnossos publication website.
          </div>
        </Content>
        <CreditsFooter />
      </Layout>
    );
  }
}

const mapStateToProps = (state: OxalisState): StateProps => ({
  activeUser: state.activeUser,
});

export default connect<Props, {||}, _, _, _, _>(mapStateToProps)(withRouter(SpotlightView));<|MERGE_RESOLUTION|>--- conflicted
+++ resolved
@@ -233,11 +233,7 @@
     return (
       <Layout>
         {useOnboardingFlow ? <WelcomeHeader history={this.props.history} /> : <SimpleHeader />}
-<<<<<<< HEAD
-        <Content style={{ padding: 50, maxWidth: 1500, margin: "auto" }}>
-=======
         <Content className="centered-content">
->>>>>>> 685355ae
           <div className="pull-right">{this.state.datasets.length > 0 && search}</div>
           <h3>Featured Publications</h3>
           <div className="clearfix" style={{ margin: "20px 0px" }} />
