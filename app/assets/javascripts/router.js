--- conflicted
+++ resolved
@@ -154,7 +154,6 @@
     });
   }
 
-<<<<<<< HEAD
 
   datasetEdit(name) {
     const view = new ReactBackboneWrapper(DatasetImportView, {
@@ -163,12 +162,6 @@
     });
     this.changeView(view);
   }
-=======
-  datasetEdit(datasetID) {
-    import(/* webpackChunkName: "admin" */ "admin/admin").then(admin => {
-      const DatasetEditView = admin.DatasetEditView;
-      const DatasetModel = admin.DatasetModel;
->>>>>>> ec812ab0
 
 
   datasetImport(name) {
