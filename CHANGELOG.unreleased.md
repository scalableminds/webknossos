--- conflicted
+++ resolved
@@ -14,13 +14,8 @@
 - Segmentation layers which were not previously editable now show an (un)lock icon button which shortcuts to the Add Volume Layer modal with the layer being preselected. [#6330](https://github.com/scalableminds/webknossos/pull/6330)
 
 ### Changed
-<<<<<<< HEAD
-- Merged the "Shared Annotations" tab into the "Annotations" tab in the user's dashboard. If annotations are shared with you, you can see them in your dashboard. The table can be filtered by owner if you prefer to see only your own annotations. [#6230](https://github.com/scalableminds/webknossos/pull/6230)
 - The sharing modal now automatically saves changes of the sharing options. [#6314](https://github.com/scalableminds/webknossos/pull/6314)
-- Changed the name of the volume annotation layer in tasks to be "Volume" instead of "Volume Layer". [#6321](https://github.com/scalableminds/webknossos/pull/6321)
-=======
 - The Layers tab now displays an Add Skeleton Annotation Layer button with which volume-only annotations can be converted to hybrid annotations. [#6330](https://github.com/scalableminds/webknossos/pull/6330)
->>>>>>> bb4dbab9
 
 ### Fixed
 - Fixed a regression where the mapping activation confirmation dialog was never shown. [#6346](https://github.com/scalableminds/webknossos/pull/6346)
