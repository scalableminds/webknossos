--- conflicted
+++ resolved
@@ -5,23 +5,16 @@
 
 import { OrthoViews } from "oxalis/constants";
 import type { OrthoViewType, Vector3 } from "oxalis/constants";
-<<<<<<< HEAD
-=======
 
 export type DimensionIndicesType = 0 | 1 | 2;
 export type DimensionMapType = [DimensionIndicesType, DimensionIndicesType, DimensionIndicesType];
->>>>>>> 1731fa36
 
 // This is a class with static methods dealing with dimensions and
 // conversions between them.
 
 const Dimensions = {
 
-<<<<<<< HEAD
-  getIndices(planeID: OrthoViewType): Vector3 {
-=======
   getIndices(planeID: OrthoViewType): DimensionMapType {
->>>>>>> 1731fa36
     // Returns a ordered 3-tuple [x, y, z] which represents the dimensions from the viewpoint
     switch (planeID) {
       case OrthoViews.PLANE_XY: return [0, 1, 2];  // of each plane. For example, moving along the
@@ -38,11 +31,7 @@
   },
 
 
-<<<<<<< HEAD
-  planeForThirdDimension(dim: 0 | 1 | 2): OrthoViewType {
-=======
   planeForThirdDimension(dim: DimensionIndicesType): OrthoViewType {
->>>>>>> 1731fa36
     // Return the plane in which dim is always the same
     switch (dim) {
       case 2: return OrthoViews.PLANE_XY;
@@ -52,11 +41,8 @@
     }
   },
 
-<<<<<<< HEAD
-  thirdDimensionForPlane(planeID: OrthoViewType): number {
-=======
+
   thirdDimensionForPlane(planeID: OrthoViewType): DimensionIndicesType {
->>>>>>> 1731fa36
     // Opposite of planeForThirdDimension
     switch (planeID) {
       case OrthoViews.PLANE_XY: return 2;
