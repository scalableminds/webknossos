--- conflicted
+++ resolved
@@ -40,15 +40,9 @@
 
 object BinaryData extends Controller with Secured {
 
-<<<<<<< HEAD
   val dataSetActor = Akka.system.actorOf( Props( new DataSetActor ).withRouter(
     RoundRobinRouter( nrOfInstances = 10 ) ) )
-    
-=======
-  val dataSetActor = Akka.system.actorOf(Props(new DataSetActor).withRouter(
-    RoundRobinRouter(nrOfInstances = 8)))
 
->>>>>>> ffdec0e1
   override val DefaultAccessRole = Role.User
 
   implicit val dispatcher = Akka.system.dispatcher
@@ -57,13 +51,8 @@
 
   implicit val timeout = Timeout((conf.getInt("actor.defaultTimeout") getOrElse 5) seconds) // needed for `?` below
 
-<<<<<<< HEAD
-  def resolutionFromExponent(exp: Int) =
-    math.pow(2, exp).toInt
-=======
   def resolutionFromExponent(resolutionExponent: Int) =
     math.pow(2, resolutionExponent).toInt
->>>>>>> ffdec0e1
 
   def cuboidFromPosition(position: Point3D, cubeSize: Int) = {
     val cubeCorner = position.scale {
@@ -73,19 +62,11 @@
     Cuboid(cubeCorner, cubeSize / scaleFactors(0), cubeSize / scaleFactors(1), cubeSize / scaleFactors(2))
   }
 
-<<<<<<< HEAD
-  def handleMultiDataRequest(multi: MultipleDataRequest, cubeSize: Int, dataSet: DataSet): Future[Promise[Array[Byte]]] = {
-    val cubeRequests = multi.requests.map { request =>
-      val resolution = resolutionFromExponent(request.resolutionExponent)
-      val cuboid = cuboidFromPosition(request.position, cubeSize)
-      CubeRequest(dataSet, resolution, cuboid)
-=======
-  def handleMultiDataRequest( multi: MultipleDataRequest, cubeSize: Int, dataSet: DataSet, halfByte: Boolean) = {
+  def handleMultiDataRequest( multi: MultipleDataRequest, cubeSize: Int, dataSet: DataSet, halfByte: Boolean): Future[Promise[Array[Byte]]] = {
     val cubeRequests = multi.requests.map{ request =>
       val resolution = resolutionFromExponent( request.resolutionExponent )
       val cuboid = cuboidFromPosition( request.position, cubeSize )
       CubeRequest( dataSet, resolution, cuboid, halfByte )
->>>>>>> ffdec0e1
     }
 
     val future = (dataSetActor ? MultiCubeRequest(cubeRequests)) recover {
@@ -102,14 +83,12 @@
         dataSet <- DataSet.findOneById(dataSetId)
       } yield {
         val dataRequest = MultipleDataRequest(Array(SingleDataRequest(resolution, Point3D(x, y, z))))
-        handleMultiDataRequest(dataRequest, cubeSize, dataSet).asPromise.flatMap(_.map(result =>
+        handleMultiDataRequest(dataRequest, cubeSize, dataSet, false).asPromise.flatMap(_.map(result =>
           Ok(result)))
       }) getOrElse (Akka.future { BadRequest("Request is invalid.") })
     }
   }
 
-<<<<<<< HEAD
-=======
   def arbitraryViaAjax(levelId: String, taskId: String) = Authenticated(parser = parse.raw) { implicit request =>
     Async {
       Level.findOneById(levelId).map{ level =>
@@ -135,17 +114,11 @@
       }
     }
   }
-
->>>>>>> ffdec0e1
   /**
    * Handles a request for binary data via a HTTP POST. The content of the
    * POST body is specified in the BinaryProtokoll.parseAjax functions.
    */
-<<<<<<< HEAD
-  def requestViaAjax(dataSetId: String, cubeSize: Int) = Authenticated(parser = parse.raw) { implicit request =>
-=======
   def requestViaAjax( dataSetId: String, cubeSize: Int, halfByte: Boolean ) = Authenticated( parser = parse.raw ) { implicit request =>
->>>>>>> ffdec0e1
     Async {
       (for {
         payload <- request.body.asBytes()
@@ -154,13 +127,8 @@
       } yield {
         message match {
           case dataRequests @ MultipleDataRequest(_) =>
-<<<<<<< HEAD
-            handleMultiDataRequest(dataRequests, cubeSize, dataSet).asPromise.flatMap(_.map(result =>
-              Ok(result)))
-=======
-            handleMultiDataRequest(dataRequests, cubeSize, dataSet, halfByte).asPromise.map( result =>
-              Ok( result ) )
->>>>>>> ffdec0e1
+            handleMultiDataRequest(dataRequests, cubeSize, dataSet, halfByte).asPromise.flatMap(_.map( result =>
+              Ok( result ) ) )
           case _ =>
             Akka.future {
               BadRequest("Unknown message.")
@@ -177,11 +145,7 @@
    * @param
    * 	modelType:	id of the model to use
    */
-<<<<<<< HEAD
-  def requestViaWebsocket(dataSetId: String, cubeSize: Int) = AuthenticatedWebSocket[Array[Byte]]() { user =>
-=======
   def requestViaWebsocket( dataSetId: String, cubeSize: Int, halfByte: Boolean ) = AuthenticatedWebSocket[Array[Byte]]() { user =>
->>>>>>> ffdec0e1
     request =>
       val dataSetOpt = DataSet.findOneById(dataSetId)
       var channelOpt: Option[Channel[Array[Byte]]] = None
@@ -198,20 +162,14 @@
         } {
           BinaryProtocol.parseWebsocket( in ).map {
             case dataRequests : MultipleDataRequest =>
-<<<<<<< HEAD
-              handleMultiDataRequest(dataRequests, cubeSize, dataSet).map( _.map(
+              handleMultiDataRequest(dataRequests, cubeSize, dataSet, halfByte).map( _.map(
                   result => channel.push( dataRequests.handle ++ result )))
-=======
-              handleMultiDataRequest(dataRequests, cubeSize, dataSet, halfByte).map( 
-                  result => channel.push( dataRequests.handle ++ result ))
->>>>>>> ffdec0e1
             case _ =>
               Logger.error("Received unhandled message!")
           }
         }
       })
       (input, output)
-<<<<<<< HEAD
   }
 
   def createGrid(dataSetName: String) = Action {
@@ -227,8 +185,6 @@
       new GridDataStore(BinaryCacheAgent).create(dataSet, 1)
       Ok
     } getOrElse BadRequest("DataSet not found!")
-=======
->>>>>>> ffdec0e1
   }
 
 }