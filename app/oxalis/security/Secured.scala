package oxalis.security

import models.user.{UserService, User}
import play.api.mvc._
import play.api.mvc.BodyParsers
import play.api.mvc.Results._
import play.api.i18n.Messages
import play.api.mvc.Request
import play.api.Play
import play.api.mvc.WebSocket
import play.api.mvc.WebSocket._
import play.api.Play.current
import play.api.libs.iteratee.Input
import controllers.routes
import play.api.libs.iteratee.Done
import models.security.Role
import models.security.Permission
import play.api.libs.iteratee.Enumerator
import play.api.libs.iteratee.Iteratee
import play.api.libs.iteratee.Concurrent
import play.api.libs.concurrent.Akka
import akka.actor.Props
import oxalis.user.{ActivityMonitor, UserActivity}
import oxalis.view.AuthedSessionData
import scala.concurrent.Future
import braingames.util.{FoxImplicits, Fox}
import net.liftweb.common.{Full, Empty}
import play.api.libs.concurrent.Execution.Implicits._

class AuthenticatedRequest[A](
                               val user: User, override val request: Request[A]) extends UserAwareRequest(Some(user), request)

class UserAwareRequest[A](
                           val userOpt: Option[User], val request: Request[A]) extends WrappedRequest(request)


object Secured {
  /**
   * Key used to store authentication information in the client cookie
   */
  val SessionInformationKey = "userId"

  val ActivityMonitor = Akka.system.actorOf(Props[ActivityMonitor], name = "activityMonitor")

  /**
   * Creates a map which can be added to a cookie to set a session
   */
  def createSession(user: User): Tuple2[String, String] =
    (SessionInformationKey -> user.id)
}

/**
 * Provide security features
 */
trait Secured extends FoxImplicits {
  /**
   * Defines the access role which is used if no role is passed to an
   * authenticated action
   */
  def DefaultAccessRole: Option[Role]

  val userService = models.user.UserService

  /**
   * Defines the default permission used for authenticated actions if not
   * specified otherwise
   */
  def DefaultAccessPermission: Option[Permission] = None

  /**
   * Tries to extract the user from a request
   */
  def maybeUser(implicit request: RequestHeader): Fox[User] =
    userFromSession orElse autoLoginUser

  private def autoLoginUser = {
    // development setting: if the key is set, one gets logged in automatically
    if (Play.configuration.getBoolean("application.enableAutoLogin").get)
      UserService.defaultUser
    else
      Future.successful(None)
  }

  private def userFromSession(implicit request: RequestHeader): Fox[User] =
    request.session.get(Secured.SessionInformationKey) match {
      case Some(id) =>
        userService.findOneById(id, useCache = true)
      case _ =>
        Empty
    }

  /**
   * Awesome construct to create an authenticated action. It uses the helper
   * function defined below this one to ensure that a user is logged in. If
   * a user fails this check he is redirected to the result of 'onUnauthorized'
   *
   * Example usage:
   * def initialize = Authenticated( role=Admin ) { user =>
   * implicit request =>
   * Ok("User is logged in!")
   * }
   *
   */

<<<<<<< HEAD
  def Authenticated[A](
    parser: BodyParser[A] = BodyParsers.parse.anyContent,
    role: Option[Role] = DefaultAccessRole,
    permission: Option[Permission] = DefaultAccessPermission)(f: AuthenticatedRequest[A] => Result) = {
    Action(parser) {
      request =>
        Async {
          maybeUser(request).map {
            user =>
              Secured.ActivityMonitor ! UserActivity(user, System.currentTimeMillis)
              if (user.verified) {
                hasAccess(user, role, permission) match {
                  case true =>
                    f(new AuthenticatedRequest(user, request))
                  case false =>
                    Forbidden(views.html.error.defaultError(Messages("user.noPermission"), true)(AuthedSessionData(user, request.flash)))
                }
              } else {
                Forbidden(views.html.error.defaultError(Messages("user.notVerified"), false)(AuthedSessionData(user, request.flash)))
              }
          } getOrElse onUnauthorized(request)
        }
    }
  }

  def UserAwareAction[A](
    parser: BodyParser[A] = BodyParsers.parse.anyContent)(f: UserAwareRequest[A] => Result) = {
    Action(parser) {
      request =>
        Async {
          maybeUser(request).filter(_.verified).map {
            user =>
              Secured.ActivityMonitor ! UserActivity(user, System.currentTimeMillis)
              f(new AuthenticatedRequest(user, request))
          }.getOrElse {
            f(new UserAwareRequest(None, request))
          }
        }
=======
  def Authenticated(role: Option[Role] = DefaultAccessRole, permission: Option[Permission] = DefaultAccessPermission) =
    new ActionBuilder[AuthenticatedRequest] {
      def invokeBlock[A](request: Request[A], block: (AuthenticatedRequest[A]) => Future[SimpleResult]) = {
        maybeUser(request).map {
          user =>
            Secured.ActivityMonitor ! UserActivity(user, System.currentTimeMillis)
            if (user.verified) {
              if (hasAccess(user, role, permission))
                block(new AuthenticatedRequest(user, request))
              else
                Future.successful(Forbidden(views.html.error.defaultError(Messages("user.noPermission"), true)(AuthedSessionData(user, request.flash))))
            } else {
              Future.successful(Forbidden(views.html.error.defaultError(Messages("user.notVerified"), false)(AuthedSessionData(user, request.flash))))
            }
        }.getOrElse(Future.successful(onUnauthorized(request)))
      }
    }

  object UserAwareAction extends ActionBuilder[UserAwareRequest] {
    def invokeBlock[A](request: Request[A], block: (UserAwareRequest[A]) => Future[SimpleResult]) = {
      maybeUser(request).filter(_.verified).map {
        user =>
          Secured.ActivityMonitor ! UserActivity(user, System.currentTimeMillis)
          block(new AuthenticatedRequest(user, request))
      }.getOrElse {
        block(new UserAwareRequest(None, request))
      }
    }
  }

  def AuthenticatedWebSocket(role: Option[Role] = DefaultAccessRole, permission: Option[Permission] = DefaultAccessPermission) =
    new ActionBuilder[AuthenticatedRequest] {
      def invokeBlock[A](request: Request[A], block: (AuthenticatedRequest[A]) => Future[SimpleResult]) = {
        maybeUser(request).map {
          user =>
            Secured.ActivityMonitor ! UserActivity(user, System.currentTimeMillis)
            if (user.verified) {
              if (hasAccess(user, role, permission))
                block(new AuthenticatedRequest(user, request))
              else
                Future.successful(Forbidden(views.html.error.defaultError(Messages("user.noPermission"), true)(AuthedSessionData(user, request.flash))))
            } else {
              Future.successful(Forbidden(views.html.error.defaultError(Messages("user.notVerified"), false)(AuthedSessionData(user, request.flash))))
            }
        }.getOrElse(Future.successful(onUnauthorized(request)))
      }
>>>>>>> c3cc7fe8
    }


<<<<<<< HEAD
  def AuthenticatedWebSocket[A](
    role: Option[Role] = DefaultAccessRole,
    permission: Option[Permission] = DefaultAccessPermission)(f: => User => RequestHeader => Future[(Iteratee[A, _], Enumerator[A])])(implicit formatter: FrameFormatter[A]) =
    WebSocket.async[A] {
      request =>
        (for {
          user <- maybeUser(request)
          if (hasAccess(user, role, permission))
          webSocket <- f(user)(request)
        } yield {
          webSocket
        }).getOrElse {
          val iteratee = Done[A, Unit]((), Input.EOF)
          // Send an error and close the socket
          val (enumerator, channel) = Concurrent.broadcast[A]
          channel.eofAndEnd

          (iteratee -> enumerator)
        }
    }
=======
//  def AuthenticatedWebSocket[A](
//                                 role: Option[Role] = DefaultAccessRole,
//                                 permission: Option[Permission] = DefaultAccessPermission)(f: => User => RequestHeader => Future[(Iteratee[A, _], Enumerator[A])])(implicit formatter: FrameFormatter[A]) =
//    WebSocket.async[A] {
//      request =>
//        (for {
//          user <- maybeUser(request)
//          if (hasAccess(user, role, permission))
//        } yield {
//          f(user)(request)
//        }).getOrElse {
//          val iteratee = Done[A, Unit]((), Input.EOF)
//          // Send an error and close the socket
//          val (enumerator, channel) = Concurrent.broadcast[A]
//          channel.eofAndEnd
//
//          Future.successful((iteratee -> enumerator))
//        }
//    }
>>>>>>> c3cc7fe8

  def hasAccess(user: User, role: Option[Role], permission: Option[Permission]): Boolean =
    if (role.isEmpty || user.hasRole(role.get))
      permission.map(user.hasPermission) getOrElse true
    else
      false

  /**
   * Redirect to login if the user in not authorized.
   */
  private def onUnauthorized(request: RequestHeader) =
    Results.Redirect(routes.Authentication.login)

  // --

  /**
   * Action for authenticated users.

  def IsAuthenticated(f: => String => Request[AnyContent] => Result) =
    Security.Authenticated(userId, onUnauthorized) {
      user =>
        Action(request => f(user)(request))
    }
   */

}<|MERGE_RESOLUTION|>--- conflicted
+++ resolved
@@ -28,10 +28,12 @@
 import play.api.libs.concurrent.Execution.Implicits._
 
 class AuthenticatedRequest[A](
-                               val user: User, override val request: Request[A]) extends UserAwareRequest(Some(user), request)
+                               val user: User, override val request: Request[A]
+                             ) extends UserAwareRequest(Some(user), request)
 
 class UserAwareRequest[A](
-                           val userOpt: Option[User], val request: Request[A]) extends WrappedRequest(request)
+                           val userOpt: Option[User], val request: Request[A]
+                         ) extends WrappedRequest(request)
 
 
 object Secured {
@@ -102,138 +104,56 @@
    *
    */
 
-<<<<<<< HEAD
-  def Authenticated[A](
-    parser: BodyParser[A] = BodyParsers.parse.anyContent,
-    role: Option[Role] = DefaultAccessRole,
-    permission: Option[Permission] = DefaultAccessPermission)(f: AuthenticatedRequest[A] => Result) = {
-    Action(parser) {
-      request =>
-        Async {
-          maybeUser(request).map {
-            user =>
-              Secured.ActivityMonitor ! UserActivity(user, System.currentTimeMillis)
-              if (user.verified) {
-                hasAccess(user, role, permission) match {
-                  case true =>
-                    f(new AuthenticatedRequest(user, request))
-                  case false =>
-                    Forbidden(views.html.error.defaultError(Messages("user.noPermission"), true)(AuthedSessionData(user, request.flash)))
-                }
-              } else {
-                Forbidden(views.html.error.defaultError(Messages("user.notVerified"), false)(AuthedSessionData(user, request.flash)))
-              }
-          } getOrElse onUnauthorized(request)
-        }
-    }
-  }
-
-  def UserAwareAction[A](
-    parser: BodyParser[A] = BodyParsers.parse.anyContent)(f: UserAwareRequest[A] => Result) = {
-    Action(parser) {
-      request =>
-        Async {
-          maybeUser(request).filter(_.verified).map {
-            user =>
-              Secured.ActivityMonitor ! UserActivity(user, System.currentTimeMillis)
-              f(new AuthenticatedRequest(user, request))
-          }.getOrElse {
-            f(new UserAwareRequest(None, request))
-          }
-        }
-=======
   def Authenticated(role: Option[Role] = DefaultAccessRole, permission: Option[Permission] = DefaultAccessPermission) =
     new ActionBuilder[AuthenticatedRequest] {
       def invokeBlock[A](request: Request[A], block: (AuthenticatedRequest[A]) => Future[SimpleResult]) = {
-        maybeUser(request).map {
-          user =>
-            Secured.ActivityMonitor ! UserActivity(user, System.currentTimeMillis)
-            if (user.verified) {
-              if (hasAccess(user, role, permission))
-                block(new AuthenticatedRequest(user, request))
-              else
-                Future.successful(Forbidden(views.html.error.defaultError(Messages("user.noPermission"), true)(AuthedSessionData(user, request.flash))))
-            } else {
-              Future.successful(Forbidden(views.html.error.defaultError(Messages("user.notVerified"), false)(AuthedSessionData(user, request.flash))))
-            }
-        }.getOrElse(Future.successful(onUnauthorized(request)))
+        maybeUser(request).flatMap { user =>
+          Secured.ActivityMonitor ! UserActivity(user, System.currentTimeMillis)
+          if (user.verified) {
+            if (hasAccess(user, role, permission))
+              block(new AuthenticatedRequest(user, request))
+            else
+              Future.successful(Forbidden(views.html.error.defaultError(Messages("user.noPermission"), true)(AuthedSessionData(user, request.flash))))
+          } else {
+            Future.successful(Forbidden(views.html.error.defaultError(Messages("user.notVerified"), false)(AuthedSessionData(user, request.flash))))
+          }
+        }.getOrElse(onUnauthorized(request))
       }
     }
 
   object UserAwareAction extends ActionBuilder[UserAwareRequest] {
     def invokeBlock[A](request: Request[A], block: (UserAwareRequest[A]) => Future[SimpleResult]) = {
-      maybeUser(request).filter(_.verified).map {
-        user =>
+      maybeUser(request).filter(_.verified).futureBox.flatMap {
+        case Full(user) =>
           Secured.ActivityMonitor ! UserActivity(user, System.currentTimeMillis)
           block(new AuthenticatedRequest(user, request))
-      }.getOrElse {
-        block(new UserAwareRequest(None, request))
+        case _ =>
+          block(new UserAwareRequest(None, request))
       }
     }
   }
 
-  def AuthenticatedWebSocket(role: Option[Role] = DefaultAccessRole, permission: Option[Permission] = DefaultAccessPermission) =
-    new ActionBuilder[AuthenticatedRequest] {
-      def invokeBlock[A](request: Request[A], block: (AuthenticatedRequest[A]) => Future[SimpleResult]) = {
-        maybeUser(request).map {
-          user =>
-            Secured.ActivityMonitor ! UserActivity(user, System.currentTimeMillis)
-            if (user.verified) {
-              if (hasAccess(user, role, permission))
-                block(new AuthenticatedRequest(user, request))
-              else
-                Future.successful(Forbidden(views.html.error.defaultError(Messages("user.noPermission"), true)(AuthedSessionData(user, request.flash))))
-            } else {
-              Future.successful(Forbidden(views.html.error.defaultError(Messages("user.notVerified"), false)(AuthedSessionData(user, request.flash))))
-            }
-        }.getOrElse(Future.successful(onUnauthorized(request)))
-      }
->>>>>>> c3cc7fe8
-    }
 
-
-<<<<<<< HEAD
-  def AuthenticatedWebSocket[A](
-    role: Option[Role] = DefaultAccessRole,
-    permission: Option[Permission] = DefaultAccessPermission)(f: => User => RequestHeader => Future[(Iteratee[A, _], Enumerator[A])])(implicit formatter: FrameFormatter[A]) =
-    WebSocket.async[A] {
-      request =>
-        (for {
-          user <- maybeUser(request)
-          if (hasAccess(user, role, permission))
-          webSocket <- f(user)(request)
-        } yield {
-          webSocket
-        }).getOrElse {
-          val iteratee = Done[A, Unit]((), Input.EOF)
-          // Send an error and close the socket
-          val (enumerator, channel) = Concurrent.broadcast[A]
-          channel.eofAndEnd
-
-          (iteratee -> enumerator)
-        }
-    }
-=======
-//  def AuthenticatedWebSocket[A](
-//                                 role: Option[Role] = DefaultAccessRole,
-//                                 permission: Option[Permission] = DefaultAccessPermission)(f: => User => RequestHeader => Future[(Iteratee[A, _], Enumerator[A])])(implicit formatter: FrameFormatter[A]) =
-//    WebSocket.async[A] {
-//      request =>
-//        (for {
-//          user <- maybeUser(request)
-//          if (hasAccess(user, role, permission))
-//        } yield {
-//          f(user)(request)
-//        }).getOrElse {
-//          val iteratee = Done[A, Unit]((), Input.EOF)
-//          // Send an error and close the socket
-//          val (enumerator, channel) = Concurrent.broadcast[A]
-//          channel.eofAndEnd
-//
-//          Future.successful((iteratee -> enumerator))
-//        }
-//    }
->>>>>>> c3cc7fe8
+  //  def AuthenticatedWebSocket[A](
+  //                                 role: Option[Role] = DefaultAccessRole,
+  //                                 permission: Option[Permission] = DefaultAccessPermission)(f: => User => RequestHeader => Future[(Iteratee[A, _], Enumerator[A])])(implicit formatter: FrameFormatter[A]) =
+  //    WebSocket.async[A] {
+  //      request =>
+  //        (for {
+  //          user <- maybeUser(request)
+  //          if (hasAccess(user, role, permission))
+  //          webSocket <- f(user)(request)
+  //        } yield {
+  //          webSocket
+  //        }).getOrElse {
+  //          val iteratee = Done[A, Unit]((), Input.EOF)
+  //          // Send an error and close the socket
+  //          val (enumerator, channel) = Concurrent.broadcast[A]
+  //          channel.eofAndEnd
+  //
+  //          (iteratee -> enumerator)
+  //        }
+  //    }
 
   def hasAccess(user: User, role: Option[Role], permission: Option[Permission]): Boolean =
     if (role.isEmpty || user.hasRole(role.get))
