/**
 * list_tree_view.js
 * @flow weak
 */

import _ from "lodash";
import React from "react";
import { connect } from "react-redux";
import { Button, Dropdown, Input, Menu } from "antd";
import Window from "libs/window";
import TreesTabItemView from "oxalis/view/right-menu/trees_tab_item_view";
import InputComponent from "oxalis/view/components/input_component";
import ButtonComponent from "oxalis/view/components/button_component";
import { updateUserSettingAction } from "oxalis/model/actions/settings_actions";
import { getActiveTree } from "oxalis/model/accessors/skeletontracing_accessor";
import {
  setTreeNameAction,
  createTreeAction,
  deleteTreeAction,
  shuffleTreeColorAction,
  selectNextTreeAction,
  toggleAllTreesAction,
  toggleInactiveTreesAction,
} from "oxalis/model/actions/skeletontracing_actions";
import type { Dispatch } from "redux";
import Store from "oxalis/store";
import type { OxalisState } from "oxalis/store";

const ButtonGroup = Button.Group;
const InputGroup = Input.Group;

class TreesTabView extends React.Component {
  handleChangeTreeName = evt => {
    this.props.onChangeTreeName(evt.target.value);
  };

  deleteTree = () => {
    if (Window.confirm("Do you really want to delete the whole tree?")) {
      this.props.onDeleteTree();
    }
  };

  shuffleTreeColor = () => {
    getActiveTree(this.props.skeletonTracing).map(activeTree =>
      this.props.onShuffleTreeColor(activeTree.treeId),
    );
  };

  shuffleAllTreeColors = () => {
    for (const tree of _.values(this.props.skeletonTracing.trees)) {
      this.props.onShuffleTreeColor(tree.treeId);
    }
  };

  toggleAllTrees() {
    Store.dispatch(toggleAllTreesAction());
  }

  toggleInactiveTrees() {
    Store.dispatch(toggleInactiveTreesAction());
  }

  getTreesComponents() {
    const orderAttribute = this.props.userConfiguration.sortTreesByName ? "name" : "timestamp";

    return _.orderBy(this.props.skeletonTracing.trees, [orderAttribute], ["asc"]).map(tree =>
      <TreesTabItemView
        key={tree.treeId}
        tree={tree}
        activeTreeId={this.props.skeletonTracing.activeTreeId}
      />,
    );
  }

  handleDropdownClick = ({ key }) => {
    const shouldSortTreesByName = key === "sortByName";
    this.props.onSortTree(shouldSortTreesByName);
  };

  getSettingsDropdown() {
    const activeMenuKey = this.props.userConfiguration.sortTreesByName
      ? "sortByName"
      : "sortByTime";

    return (
      <Menu defaultSelectedKeys={[activeMenuKey]} onSelect={this.handleDropdownClick}>
        <Menu.Item key="sortByName">by name</Menu.Item>
        <Menu.Item key="sortByTime">by creation time</Menu.Item>
      </Menu>
    );
  }

  render() {
    const activeTreeName = getActiveTree(this.props.skeletonTracing)
      .map(activeTree => activeTree.name)
      .getOrElse("");

    return (
      <div id="tree-list" className="flex-column">
        <ButtonGroup>
<<<<<<< HEAD
          <Button onClick={this.props.onCreateTree} title="Create Tree">
            <i className="fa fa-plus" /> Create
          </Button>
          <Button onClick={this.deleteTree} title="Delete Tree">
            <i className="fa fa-trash-o" /> Delete
          </Button>
          <Button onClick={this.shuffleTreeColor} title="Change Tree Color">
            <i className="fa fa-adjust" /> Change Color
          </Button>
          <Button onClick={this.shuffleAllTreeColors} title="Shuffle All Tree Colors">
            <i className="fa fa-random" /> Shuffle All Colors
          </Button>
          <Button onClick={this.toggleAllTrees} title="Toggle Visibility of All Trees">
            <i className="fa fa-toggle-on" /> Toggle All
          </Button>
          <Button onClick={this.toggleInactiveTrees} title="Toggle Visibility of Inactive Trees">
            <i className="fa fa-toggle-off" /> Toggle Inactive
          </Button>
=======
          <ButtonComponent onClick={this.props.onCreateTree}>
            <i className="fa fa-plus" /> Create tree
          </ButtonComponent>
          <ButtonComponent onClick={this.deleteTree}>
            <i className="fa fa-trash-o" /> Delete tree
          </ButtonComponent>
          <ButtonComponent onClick={this.shuffleTreeColor} title="Change color">
            <i className="fa fa-adjust" /> Change Color
          </ButtonComponent>
          <ButtonComponent onClick={this.shuffleAllTreeColors} title="Shuffle all Colors">
            <i className="fa fa-random" /> Shuffle All Colors
          </ButtonComponent>
          <ButtonComponent onClick={this.toggleAllTrees} title="Toggle visibility of all trees">
            <i className="fa fa-toggle-on" /> Toggle trees
          </ButtonComponent>
          <ButtonComponent
            onClick={this.toggleInactiveTrees}
            title="Toggle visibility of inactive trees"
          >
            <i className="fa fa-toggle-off" /> Toggle inactive trees
          </ButtonComponent>
>>>>>>> 096715b7
        </ButtonGroup>
        <InputGroup compact>
          <ButtonComponent onClick={this.props.onSelectNextTreeBackward}>
            <i className="fa fa-arrow-left" />
          </ButtonComponent>
          <InputComponent
            onChange={this.handleChangeTreeName}
            value={activeTreeName}
            style={{ width: "60%" }}
          />
          <ButtonComponent onClick={this.props.onSelectNextTreeForward}>
            <i className="fa fa-arrow-right" />
          </ButtonComponent>
          <Dropdown overlay={this.getSettingsDropdown()}>
            <ButtonComponent title="Sort">
              <i className="fa fa-sort-alpha-asc" />
            </ButtonComponent>
          </Dropdown>
        </InputGroup>

        <ul className="flex-overflow">
          {this.getTreesComponents()}
        </ul>
      </div>
    );
  }
}

const mapStateToProps = (state: OxalisState) => ({
  skeletonTracing: state.tracing,
  userConfiguration: state.userConfiguration,
});

const mapDispatchToProps = (dispatch: Dispatch<*>) => ({
  onShuffleTreeColor(treeId) {
    dispatch(shuffleTreeColorAction(treeId));
  },
  onSortTree(shouldSortTreesByName) {
    dispatch(updateUserSettingAction("sortTreesByName", shouldSortTreesByName));
  },
  onSelectNextTreeForward() {
    dispatch(selectNextTreeAction(true));
  },
  onSelectNextTreeBackward() {
    dispatch(selectNextTreeAction(false));
  },
  onCreateTree() {
    dispatch(createTreeAction());
  },
  onDeleteTree() {
    dispatch(deleteTreeAction());
  },
  onChangeTreeName(name) {
    dispatch(setTreeNameAction(name));
  },
});

export default connect(mapStateToProps, mapDispatchToProps)(TreesTabView);<|MERGE_RESOLUTION|>--- conflicted
+++ resolved
@@ -98,48 +98,27 @@
     return (
       <div id="tree-list" className="flex-column">
         <ButtonGroup>
-<<<<<<< HEAD
-          <Button onClick={this.props.onCreateTree} title="Create Tree">
+          <ButtonComponent onClick={this.props.onCreateTree} title="Create Tree">
             <i className="fa fa-plus" /> Create
-          </Button>
-          <Button onClick={this.deleteTree} title="Delete Tree">
+          </ButtonComponent>
+          <ButtonComponent onClick={this.deleteTree} title="Delete Tree">
             <i className="fa fa-trash-o" /> Delete
-          </Button>
-          <Button onClick={this.shuffleTreeColor} title="Change Tree Color">
-            <i className="fa fa-adjust" /> Change Color
-          </Button>
-          <Button onClick={this.shuffleAllTreeColors} title="Shuffle All Tree Colors">
-            <i className="fa fa-random" /> Shuffle All Colors
-          </Button>
-          <Button onClick={this.toggleAllTrees} title="Toggle Visibility of All Trees">
-            <i className="fa fa-toggle-on" /> Toggle All
-          </Button>
-          <Button onClick={this.toggleInactiveTrees} title="Toggle Visibility of Inactive Trees">
-            <i className="fa fa-toggle-off" /> Toggle Inactive
-          </Button>
-=======
-          <ButtonComponent onClick={this.props.onCreateTree}>
-            <i className="fa fa-plus" /> Create tree
           </ButtonComponent>
-          <ButtonComponent onClick={this.deleteTree}>
-            <i className="fa fa-trash-o" /> Delete tree
-          </ButtonComponent>
-          <ButtonComponent onClick={this.shuffleTreeColor} title="Change color">
+          <ButtonComponent onClick={this.shuffleTreeColor} title="Change Tree Color">
             <i className="fa fa-adjust" /> Change Color
           </ButtonComponent>
-          <ButtonComponent onClick={this.shuffleAllTreeColors} title="Shuffle all Colors">
+          <ButtonComponent onClick={this.shuffleAllTreeColors} title="Shuffle All Tree Colors">
             <i className="fa fa-random" /> Shuffle All Colors
           </ButtonComponent>
-          <ButtonComponent onClick={this.toggleAllTrees} title="Toggle visibility of all trees">
-            <i className="fa fa-toggle-on" /> Toggle trees
+          <ButtonComponent onClick={this.toggleAllTrees} title="Toggle Visibility of All Trees">
+            <i className="fa fa-toggle-on" /> Toggle All
           </ButtonComponent>
           <ButtonComponent
             onClick={this.toggleInactiveTrees}
-            title="Toggle visibility of inactive trees"
+            title="Toggle Visibility of Inactive Trees"
           >
-            <i className="fa fa-toggle-off" /> Toggle inactive trees
+            <i className="fa fa-toggle-off" /> Toggle Inactive
           </ButtonComponent>
->>>>>>> 096715b7
         </ButtonGroup>
         <InputGroup compact>
           <ButtonComponent onClick={this.props.onSelectNextTreeBackward}>
