--- conflicted
+++ resolved
@@ -9,11 +9,7 @@
   val akkaVersion = "2.2.0"
   val reactiveVersion = "0.10.0"
   val reactivePlayVersion = "0.10.2"
-<<<<<<< HEAD
-  val braingamesVersion = "6.10.5-master-fix"
-=======
   val braingamesVersion = "6.10.6-master-fix"
->>>>>>> 29b4e09a
 
   val restFb = "com.restfb" % "restfb" % "1.6.11"
   val commonsIo = "commons-io" % "commons-io" % "2.4"
