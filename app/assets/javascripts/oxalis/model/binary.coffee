<<<<<<< HEAD
### define
backbone : Backbone
./binary/interpolation_collector : InterpolationCollector
./binary/cube : Cube
./binary/pullqueue : PullQueue
./binary/pushqueue : PushQueue
./binary/plane2d : Plane2D
./binary/ping_strategy : PingStrategy
./binary/ping_strategy_3d : PingStrategy3d
./binary/bounding_box : BoundingBox
./binary/mappings : Mappings
../constants : constants
###
=======
Backbone               = require("backbone")
InterpolationCollector = require("./binary/interpolation_collector")
Cube                   = require("./binary/cube")
PullQueue              = require("./binary/pullqueue")
PushQueue              = require("./binary/pushqueue")
Plane2D                = require("./binary/plane2d")
PingStrategy           = require("./binary/ping_strategy")
PingStrategy3d         = require("./binary/ping_strategy_3d")
BoundingBox            = require("./binary/bounding_box")
Mappings               = require("./binary/mappings")
constants              = require("../constants")
>>>>>>> 865b826e

class Binary

  # Constants
  PING_THROTTLE_TIME : 50
  DIRECTION_VECTOR_SMOOTHER : .125
  TEXTURE_SIZE_P : 0

  cube : null
  pullQueue : null
  planes : []

  direction : [0, 0, 0]

  constructor : (@model, @tracing, @layer, maxZoomStep, updatePipeline, @connectionInfo) ->

    _.extend(this, Backbone.Events)

    @TEXTURE_SIZE_P = constants.TEXTURE_SIZE_P
    { @category, @name } = @layer

    @targetBitDepth = if @category == "color" then @layer.bitDepth else 8

    {topLeft, width, height, depth} = @layer.maxCoordinates
    @lowerBoundary  = topLeft
    @upperBoundary  = [ topLeft[0] + width, topLeft[1] + height, topLeft[2] + depth ]

    @cube = new Cube(@upperBoundary, maxZoomStep + 1, @layer.bitDepth)
    @boundingBox = new BoundingBox(@model.boundingBox, @cube)

    datasetName = @model.get("dataset").get("name")
<<<<<<< HEAD
    @pullQueue = new PullQueue(datasetName, @cube, @layer, @tracing.id, @boundingBox, connectionInfo)
=======
    @pullQueue = new PullQueue(datasetName, @cube, @layer, @tracing.id, @boundingBox, @connectionInfo)
>>>>>>> 865b826e
    @pushQueue = new PushQueue(datasetName, @cube, @layer, @tracing.id, updatePipeline)
    @cube.setPushQueue( @pushQueue )
    @mappings = new Mappings(@model.dataSetName, @layer)
    @activeMapping = null

    @pingStrategies = [
      new PingStrategy.Skeleton(@cube, @TEXTURE_SIZE_P),
      new PingStrategy.Volume(@cube, @TEXTURE_SIZE_P)
    ]
    @pingStrategies3d = [
      new PingStrategy3d.DslSlow()
    ]

    @planes = []
    for planeId in constants.ALL_PLANES
      @planes.push( new Plane2D(planeId, @cube, @pullQueue, @TEXTURE_SIZE_P, @layer.bitDepth, @targetBitDepth, 32) )

    @pullQueue.setFourBit(@model.get("datasetConfiguration").get("fourBit"))
    @listenTo(@model.get("datasetConfiguration"), "change:fourBit" , (model, fourBit) -> @pullQueue.setFourBit(fourBit) )

    @cube.on(
      temporalBucketCreated : (address) =>
        @pullQueue.add({bucket: address, priority: PullQueue::PRIORITY_HIGHEST})
      newMapping : =>
        @forcePlaneRedraw()
    )

    @ping = _.throttle(@pingImpl, @PING_THROTTLE_TIME)


  forcePlaneRedraw : ->
<<<<<<< HEAD

    for plane in @planes
      plane.forceRedraw()


  setActiveMapping : (mappingName) ->
=======

    for plane in @planes
      plane.forceRedraw()
>>>>>>> 865b826e

    @activeMapping = mappingName

<<<<<<< HEAD
    setMapping = (mapping) =>
      @cube.setMapping(mapping)
      @model.flycam.update()

=======
  setActiveMapping : (mappingName) ->

    @activeMapping = mappingName

    setMapping = (mapping) =>
      @cube.setMapping(mapping)
      @model.flycam.update()

>>>>>>> 865b826e
    if mappingName?
      @mappings.getMappingArrayAsync(mappingName).then(setMapping)
    else
      setMapping([])


  setActiveMapping : (mappingName) ->

    @activeMapping = mappingName

    setMapping = (mapping) =>
      @cube.setMapping(mapping)
      @model.flycam.update()

    if mappingName?
      @mappings.getMappingArrayAsync(mappingName).then(setMapping)
    else
      setMapping([])


  pingStop : ->

    @pullQueue.clearNormalPriorities()


  pingImpl : (position, {zoomStep, area, activePlane}) ->

    if @lastPosition?

      @direction = [
        (1 - @DIRECTION_VECTOR_SMOOTHER) * @direction[0] + @DIRECTION_VECTOR_SMOOTHER * (position[0] - @lastPosition[0])
        (1 - @DIRECTION_VECTOR_SMOOTHER) * @direction[1] + @DIRECTION_VECTOR_SMOOTHER * (position[1] - @lastPosition[1])
        (1 - @DIRECTION_VECTOR_SMOOTHER) * @direction[2] + @DIRECTION_VECTOR_SMOOTHER * (position[2] - @lastPosition[2])
      ]

    unless _.isEqual(position, @lastPosition) and zoomStep == @lastZoomStep and _.isEqual(area, @lastArea)

      @lastPosition = position.slice()
      @lastZoomStep = zoomStep
      @lastArea     = area.slice()

      for strategy in @pingStrategies
        if strategy.forContentType(@tracing.contentType) and strategy.inVelocityRange(@connectionInfo.bandwidth) and strategy.inRoundTripTimeRange(@connectionInfo.roundTripTime)
          if zoomStep? and area? and activePlane?
            @pullQueue.clearNormalPriorities()
            @pullQueue.addAll(strategy.ping(position, @direction, zoomStep, area, activePlane))
          break

      @pullQueue.pull()


  arbitraryPing : _.once (matrix) ->

    @arbitraryPing = _.throttle(@arbitraryPingImpl, @PING_THROTTLE_TIME)
    @arbitraryPing(matrix)


  arbitraryPingImpl : (matrix) ->

    for strategy in @pingStrategies3d
      if strategy.forContentType(@tracing.contentType) and strategy.inVelocityRange(1) and strategy.inRoundTripTimeRange(@pullQueue.roundTripTime)
        @pullQueue.clearNormalPriorities()
        @pullQueue.addAll(strategy.ping(matrix))
        break

    @pullQueue.pull()


  getByVerticesSync : (vertices) ->
    # A synchronized implementation of `get`. Cuz its faster.

    { buffer, accessedBuckets } = InterpolationCollector.bulkCollect(
      vertices
      @cube.getArbitraryCube()
    )

    @cube.accessBuckets(accessedBuckets)

    buffer

module.exports = Binary<|MERGE_RESOLUTION|>--- conflicted
+++ resolved
@@ -1,18 +1,3 @@
-<<<<<<< HEAD
-### define
-backbone : Backbone
-./binary/interpolation_collector : InterpolationCollector
-./binary/cube : Cube
-./binary/pullqueue : PullQueue
-./binary/pushqueue : PushQueue
-./binary/plane2d : Plane2D
-./binary/ping_strategy : PingStrategy
-./binary/ping_strategy_3d : PingStrategy3d
-./binary/bounding_box : BoundingBox
-./binary/mappings : Mappings
-../constants : constants
-###
-=======
 Backbone               = require("backbone")
 InterpolationCollector = require("./binary/interpolation_collector")
 Cube                   = require("./binary/cube")
@@ -24,7 +9,6 @@
 BoundingBox            = require("./binary/bounding_box")
 Mappings               = require("./binary/mappings")
 constants              = require("../constants")
->>>>>>> 865b826e
 
 class Binary
 
@@ -56,11 +40,7 @@
     @boundingBox = new BoundingBox(@model.boundingBox, @cube)
 
     datasetName = @model.get("dataset").get("name")
-<<<<<<< HEAD
-    @pullQueue = new PullQueue(datasetName, @cube, @layer, @tracing.id, @boundingBox, connectionInfo)
-=======
     @pullQueue = new PullQueue(datasetName, @cube, @layer, @tracing.id, @boundingBox, @connectionInfo)
->>>>>>> 865b826e
     @pushQueue = new PushQueue(datasetName, @cube, @layer, @tracing.id, updatePipeline)
     @cube.setPushQueue( @pushQueue )
     @mappings = new Mappings(@model.dataSetName, @layer)
@@ -92,27 +72,11 @@
 
 
   forcePlaneRedraw : ->
-<<<<<<< HEAD
 
     for plane in @planes
       plane.forceRedraw()
 
 
-  setActiveMapping : (mappingName) ->
-=======
-
-    for plane in @planes
-      plane.forceRedraw()
->>>>>>> 865b826e
-
-    @activeMapping = mappingName
-
-<<<<<<< HEAD
-    setMapping = (mapping) =>
-      @cube.setMapping(mapping)
-      @model.flycam.update()
-
-=======
   setActiveMapping : (mappingName) ->
 
     @activeMapping = mappingName
@@ -121,7 +85,6 @@
       @cube.setMapping(mapping)
       @model.flycam.update()
 
->>>>>>> 865b826e
     if mappingName?
       @mappings.getMappingArrayAsync(mappingName).then(setMapping)
     else
