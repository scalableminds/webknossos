# Changelog (Unreleased)

All notable (yet unreleased) user-facing changes to WEBKNOSSOS are documented in this file.
See `CHANGELOG.released.md` for the changes which are part of official releases.

The format is based on [Keep a Changelog](http://keepachangelog.com/en/1.0.0/)
and this project adheres to [Calendar Versioning](http://calver.org/) `0Y.0M.MICRO`.
For upgrade instructions, please check the [migration guide](MIGRATIONS.released.md).

## Unreleased
[Commits](https://github.com/scalableminds/webknossos/compare/25.04.0...HEAD)

### Added
- Added more layer specific settings to the configurations included in sharing links. [#8539](https://github.com/scalableminds/webknossos/pull/8539)
- When uploading multiple NMLs at once, the description is now kept, if all NMLs with non-empty descriptions have the same description. [#8533](https://github.com/scalableminds/webknossos/pull/8533)

### Changed
<<<<<<< HEAD
- When loading data from a data layer that has data stored beyond the bounding box specified in the datasource-properties.json, data outside of the bounding box is now zeroed. (the layer is “clipped”). [#8551](https://github.com/scalableminds/webknossos/pull/8551)
=======
- Updated E2E tests to use `vitest` framework instead of `ava`. [#8543](https://github.com/scalableminds/webknossos/pull/8543)
- Adjusted the names of custom model inference jobs and train model jobs to match the worker's naming. [#8524](https://github.com/scalableminds/webknossos/pull/8524)
- Updated screenshot tests to use `vitest` framework instead of `ava`. [#8553](https://github.com/scalableminds/webknossos/pull/8553)
>>>>>>> 5cdf0b99

### Fixed

### Removed
- The Annotation update route can no longer update the description of the annotation. Please set the description before uploading the annotation instead. You can still edit the description in the UI. [#8533](https://github.com/scalableminds/webknossos/pull/8533)

### Breaking Changes<|MERGE_RESOLUTION|>--- conflicted
+++ resolved
@@ -15,13 +15,10 @@
 - When uploading multiple NMLs at once, the description is now kept, if all NMLs with non-empty descriptions have the same description. [#8533](https://github.com/scalableminds/webknossos/pull/8533)
 
 ### Changed
-<<<<<<< HEAD
-- When loading data from a data layer that has data stored beyond the bounding box specified in the datasource-properties.json, data outside of the bounding box is now zeroed. (the layer is “clipped”). [#8551](https://github.com/scalableminds/webknossos/pull/8551)
-=======
 - Updated E2E tests to use `vitest` framework instead of `ava`. [#8543](https://github.com/scalableminds/webknossos/pull/8543)
 - Adjusted the names of custom model inference jobs and train model jobs to match the worker's naming. [#8524](https://github.com/scalableminds/webknossos/pull/8524)
 - Updated screenshot tests to use `vitest` framework instead of `ava`. [#8553](https://github.com/scalableminds/webknossos/pull/8553)
->>>>>>> 5cdf0b99
+- When loading data from a data layer that has data stored beyond the bounding box specified in the datasource-properties.json, data outside of the bounding box is now zeroed. (the layer is “clipped”). [#8551](https://github.com/scalableminds/webknossos/pull/8551)
 
 ### Fixed
 
