--- conflicted
+++ resolved
@@ -11,11 +11,8 @@
 
 ### Added
 - Volume tasks with only one finished instance can now be viewed as CompoundTask. [#4167](https://github.com/scalableminds/webknossos/pull/4167)
-<<<<<<< HEAD
 - Added the possibility to remove isosurfaces from the 3D viewport by CTRL+Clicking it. [#4185](https://github.com/scalableminds/webknossos/pull/4185)
-=======
 - Added support for int16 and uint16 color layers. [#4152](https://github.com/scalableminds/webknossos/pull/4152)
->>>>>>> f2cc4693
 
 ### Changed
 - Volume project download zips are reorganized to contain a zipfile for each annotation (that in turn contains a data.zip and an nml file). [#4167](https://github.com/scalableminds/webknossos/pull/4167)
