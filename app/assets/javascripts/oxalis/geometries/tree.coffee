<<<<<<< HEAD
### define
app : app
../../libs/resizable_buffer : ResizableBuffer
three.color : ColorConverter
./materials/particle_material_factory : ParticleMaterialFactory
three : THREE
###
=======
app                     = require("app")
ResizableBuffer         = require("../../libs/resizable_buffer")
ParticleMaterialFactory = require("./materials/particle_material_factory")
THREE                   = require("three")
TWEEN                   = require("tween")
ColorConverter          = require("three.color")
>>>>>>> 865b826e

class Tree

  constructor : (treeId, treeColor, @model) ->
    # create skeletonTracing to show in TDView and pre-allocate buffers

    edgeGeometry = new THREE.BufferGeometry()
    nodeGeometry = new THREE.BufferGeometry()

    edgeGeometry.addAttribute('position', Float32Array, 0, 3)
    nodeGeometry.addAttribute('position', Float32Array, 0, 3)
    nodeGeometry.addAttribute('sizeNm', Float32Array, 0, 1)
    nodeGeometry.addAttribute('nodeScaleFactor', Float32Array, 0, 1)
    nodeGeometry.addAttribute('color', Float32Array, 0, 3)

    @nodeIDs = nodeGeometry.nodeIDs = new ResizableBuffer(1, 100, Int32Array)
    edgeGeometry.dynamic = true
    nodeGeometry.dynamic = true

    @edgesBuffer = edgeGeometry.attributes.position._rBuffer = new ResizableBuffer(6)
    @nodesBuffer = nodeGeometry.attributes.position._rBuffer = new ResizableBuffer(3)
    @sizesBuffer = nodeGeometry.attributes.sizeNm._rBuffer = new ResizableBuffer(1)
    @scalesBuffer = nodeGeometry.attributes.nodeScaleFactor._rBuffer = new ResizableBuffer(1)
    @nodesColorBuffer = nodeGeometry.attributes.color._rBuffer = new ResizableBuffer(3)

    @edges = new THREE.Line(
      edgeGeometry,
      new THREE.LineBasicMaterial({
        color: @darkenHex( treeColor ),
        linewidth: @model.user.get("particleSize") / 4}),
      THREE.LinePieces
    )

    @particleMaterial = new ParticleMaterialFactory(@model).getMaterial()
    @nodes = new THREE.ParticleSystem(nodeGeometry, @particleMaterial)

    @id = treeId


  clear : ->

    @nodesBuffer.clear()
    @edgesBuffer.clear()
    @sizesBuffer.clear()
    @scalesBuffer.clear()
    @nodeIDs.clear()
    @updateNodesColors()


  isEmpty : ->

    return @nodesBuffer.getLength() == 0


  addNode : (node) ->

    @nodesBuffer.push(node.pos)
    @sizesBuffer.push([node.radius * 2])
    @scalesBuffer.push([1.0])
    @nodeIDs.push([node.id])
    @nodesColorBuffer.push(@getColor(node.id))

    # Add any edge from smaller IDs to the node
    # ASSUMPTION: if this node is new, it should have a
    #             greater id as its neighbor
    for neighbor in node.neighbors
      if neighbor.id < node.id
        @edgesBuffer.push(neighbor.pos.concat(node.pos))

    @updateGeometries()


  addNodes : (nodeList) ->

    for node in nodeList
      @addNode(node)


  deleteNode : (node) ->

    swapLast = (array, index) =>
      lastElement = array.pop()
      for i in [0...array.elementLength]
        array.getAllElements()[index * array.elementLength + i] = lastElement[i]

    nodesIndex = @getNodeIndex(node.id)
    $.assert(nodesIndex?, "No node found.", { id : node.id, @nodeIDs })

    # swap IDs and nodes
    swapLast( @nodeIDs, nodesIndex )
    swapLast( @nodesBuffer, nodesIndex )
    swapLast( @sizesBuffer, nodesIndex )
    swapLast( @scalesBuffer, nodesIndex )
    swapLast( @nodesColorBuffer, nodesIndex )

    # Delete Edge by finding it in the array
    edgeArray = @getEdgeArray(node, node.neighbors[0])

    for i in [0...@edgesBuffer.getLength()]
      found = true
      for j in [0..5]
        found &= Math.abs(@edges.geometry.attributes.position.array[6 * i + j] - edgeArray[j]) < 0.5
      if found
        edgesIndex = i
        break

    $.assert(found, "No edge found.", { found, edgeArray, nodesIndex })

    swapLast(@edgesBuffer, edgesIndex)

    @updateGeometries()

  mergeTree : (otherTree, lastNode, activeNode) ->

    merge = (property) =>
      @[property].pushSubarray(otherTree[property].getAllElements())

    # merge IDs, nodes and edges
    merge("nodeIDs")
    merge("nodesBuffer")
    merge("edgesBuffer")
    merge("sizesBuffer")
    merge("scalesBuffer")
    @edgesBuffer.push(@getEdgeArray(lastNode, activeNode))

    @updateNodesColors()
    @updateGeometries()


  getEdgeArray : (node1, node2) ->
    # ASSUMPTION: edges always go from smaller ID to bigger ID

    if node1.id < node2.id
      return node1.pos.concat(node2.pos)
    else
      return node2.pos.concat(node1.pos)


  setSizeAttenuation : (sizeAttenuation) ->

    @nodes.material.sizeAttenuation = sizeAttenuation
    @updateGeometries()


  updateTreeColor : ->

    newColor = @model.skeletonTracing.getTree(@id).color
    @edges.material.color = new THREE.Color(@darkenHex(newColor))

    @updateNodesColors()
    @updateGeometries()


  getMeshes : ->

    return [ @edges, @nodes ]


  dispose : ->

    for geometry in @getMeshes()

      geometry.geometry.dispose()
      geometry.material.dispose()


  updateNodesColors : ->

    @nodesColorBuffer.clear()
    for i in [0...@nodeIDs.length]
      @nodesColorBuffer.push(@getColor(@nodeIDs.get(i)))

    @updateGeometries()


  updateNodeColor : (id, isActiveNode, isBranchPoint) ->

    @doWithNodeIndex(id, (index) =>
      @nodesColorBuffer.set(@getColor(id, isActiveNode, isBranchPoint), index)
    )

    @updateGeometries()


  updateNodeRadius : (id, radius) ->

    @doWithNodeIndex(id, (index) =>
      @sizesBuffer.set([radius * 2], index)
    )

    @updateGeometries()


  startNodeHighlightAnimation : (nodeId) ->

    normal = 1.0
    highlighted = 2.0

    @doWithNodeIndex(nodeId, (index) =>
      @animateNodeScale(normal, highlighted, index, =>
        @animateNodeScale(highlighted, normal, index)
      )
    )


  animateNodeScale : (from, to, index, onComplete = ->) ->

    setScaleFactor = (factor) =>
      @scalesBuffer.set([factor], index)
    redraw = =>
      @updateGeometries()
      app.vent.trigger("rerender")
    onUpdate = ->
      setScaleFactor(@scaleFactor)
      redraw()

    (new TWEEN.Tween({scaleFactor : from}))
      .to({scaleFactor : to}, 100)
      .onUpdate(onUpdate)
      .onComplete(onComplete)
      .start()


  getColor : (id, isActiveNode, isBranchPoint) ->

    color = @model.skeletonTracing.getTree(@id).color
    if id?

      isActiveNode  = isActiveNode  || @model.skeletonTracing.getActiveNodeId() == id
      isBranchPoint = isBranchPoint || @model.skeletonTracing.isBranchPoint(id)

      if isActiveNode
        color = @shiftHex(color, 1/4)
      else
        color = @darkenHex(color)

      if isBranchPoint
        color = @invertHex(color)

    return @hexToRGB(color)


  showRadius : (show) ->

    @particleMaterial.setShowRadius(show)


  updateGeometries : ->

    for mesh in [ @edges, @nodes ]
      for attr of mesh.geometry.attributes
        a = mesh.geometry.attributes[attr]
        a.array       = a._rBuffer.getBuffer()
        a.numItems    = a._rBuffer.getBufferLength()
        a.needsUpdate = true


  logState : (title) ->

    console.log " +++ " + title + " +++ "
    console.log "nodeIDs", @nodeIDs.toString()
    console.log "nodesBuffer", @nodesBuffer.toString()
    console.log "edgesBuffer", @edgesBuffer.toString()
    console.log "sizesBuffer", @sizesBuffer.toString()


  getNodeIndex : (nodeId) ->

    for i in [0..@nodeIDs.length]
      if @nodeIDs.get(i) == nodeId
        return i


  doWithNodeIndex : (nodeId, f) ->

    index = @getNodeIndex(nodeId)
    return unless index?
    f(index)


  #### Color utility methods

  hexToRGB : (hexColor) ->

    rgbColor = new THREE.Color().setHex(hexColor)
    [rgbColor.r, rgbColor.g, rgbColor.b]


  darkenHex : (hexColor) ->

    hsvColor = ColorConverter.getHSV(new THREE.Color().setHex(hexColor))
    hsvColor.v = 0.6
    ColorConverter.setHSV(new THREE.Color(), hsvColor.h, hsvColor.s, hsvColor.v).getHex()


  shiftHex : (hexColor, shiftValue) ->

    hsvColor = ColorConverter.getHSV(new THREE.Color().setHex(hexColor))
    hsvColor.h = (hsvColor.h + shiftValue) % 1
    ColorConverter.setHSV(new THREE.Color(), hsvColor.h, hsvColor.s, hsvColor.v).getHex()


  invertHex : (hexColor) ->

<<<<<<< HEAD
    @shiftHex(hexColor, 0.5)
=======
    @shiftHex(hexColor, 0.5)

module.exports = Tree
>>>>>>> 865b826e
<|MERGE_RESOLUTION|>--- conflicted
+++ resolved
@@ -1,19 +1,9 @@
-<<<<<<< HEAD
-### define
-app : app
-../../libs/resizable_buffer : ResizableBuffer
-three.color : ColorConverter
-./materials/particle_material_factory : ParticleMaterialFactory
-three : THREE
-###
-=======
 app                     = require("app")
 ResizableBuffer         = require("../../libs/resizable_buffer")
 ParticleMaterialFactory = require("./materials/particle_material_factory")
 THREE                   = require("three")
 TWEEN                   = require("tween")
 ColorConverter          = require("three.color")
->>>>>>> 865b826e
 
 class Tree
 
@@ -318,10 +308,6 @@
 
   invertHex : (hexColor) ->
 
-<<<<<<< HEAD
     @shiftHex(hexColor, 0.5)
-=======
-    @shiftHex(hexColor, 0.5)
-
-module.exports = Tree
->>>>>>> 865b826e
+
+module.exports = Tree