--- conflicted
+++ resolved
@@ -192,7 +192,6 @@
     newDatasetName,
     doSplitMergerEvaluation: doSplitMergerEvaluation.toString(),
   });
-<<<<<<< HEAD
   if (doSplitMergerEvaluation) {
     if (!annotationId) {
       throw new Error("annotationId is required when doEvaluation is true");
@@ -211,17 +210,9 @@
       urlParams.append("evalMinMergerPathLengthNm", `${evalMinMergerPathLengthNm}`);
     }
   }
-  return Request.receiveJSON(
-    `/api/jobs/run/inferNeurons/${organizationId}/${datasetName}?${urlParams.toString()}`,
-    {
-      method: "POST",
-    },
-  );
-=======
   return Request.receiveJSON(`/api/jobs/run/inferNeurons/${datasetId}?${urlParams.toString()}`, {
     method: "POST",
   });
->>>>>>> 6c0a472b
 }
 
 export function startRenderAnimationJob(
