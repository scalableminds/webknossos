--- conflicted
+++ resolved
@@ -16,27 +16,6 @@
 - Added that "Create Animation" jobs will now use the correct semgent colors for rendering meshes. [#8605](https://github.com/scalableminds/webknossos/pull/8605)
 
 ### Changed
-<<<<<<< HEAD
-- When using a zarr link to a wk-served data layer as another layer’s source, the user’s token is used to access the data. [#8322](https://github.com/scalableminds/webknossos/pull/8322/)
-- Compound annotations (created when viewing all annotations of a task) no longer permanently store data in the FossilDB. [#8422](https://github.com/scalableminds/webknossos/pull/8422)
-- When creating multiple tasks at once (bulk task creation), they now all need to have the same task type. [#8405](https://github.com/scalableminds/webknossos/pull/8405)
-- Improved performance when changing the layout/viewports. [#8448](https://github.com/scalableminds/webknossos/pull/8448)
-- When creating or uploading a non-task volume annotation layer with a fallback segmentation layer, the annotation layer’s bounding box will now be limited to that layer’s, instead of the whole dataset’s. [#7580](https://github.com/scalableminds/webknossos/pull/7580)
-
-### Fixed
-- Fixed a bug that would lock a non-existing mapping to an empty segmentation layer under certain conditions. [#8401](https://github.com/scalableminds/webknossos/pull/8401)
-- Fixed the alignment of the button that allows restricting floodfill operations to a bounding box. [#8388](https://github.com/scalableminds/webknossos/pull/8388)
-- Fixed rare bug where saving got stuck. [#8409](https://github.com/scalableminds/webknossos/pull/8409)
-- Fixed some rendering bugs for float datasets that used a large dynamic range. [#8325](https://github.com/scalableminds/webknossos/pull/8325)
-- Fixed a bug where reverting annotations could get stuck if some of its layers had been deleted in the meantime. [#8405](https://github.com/scalableminds/webknossos/pull/8405)
-- When removing a segment from the segment list, a corresponding precomputed mesh was not removed automatically. [#8428](https://github.com/scalableminds/webknossos/pull/8428)
-- Fixed a bug where newly added remote datasets would always appear in root folder, regardless of actual selected folder. [#8425](https://github.com/scalableminds/webknossos/pull/8425)
-- Fixed a bug where the python libs functionality `wk.RemoteDataset.explore_and_add_remote` would error. [#8425](https://github.com/scalableminds/webknossos/pull/8425)
-- Fixed a bug where various UI dialogs would be dark mode even the user preferred a light theme. [#8445](https://github.com/scalableminds/webknossos/pull/8445)
-- Fixed an issue with icon spacing on the task dashboard page. [#8452](https://github.com/scalableminds/webknossos/pull/8452)
-- Fixed a spacing issue in the statusbar. [#8455](https://github.com/scalableminds/webknossos/pull/8455)
-- Fixed a bug where the "Create Animation" modal did not open when selecting the corresponding feature from the navbar menu. [#8444](https://github.com/scalableminds/webknossos/pull/8444)
-=======
 - Remove `data.maybe` dependency and replaced with regular Typescript types. [#8563](https://github.com/scalableminds/webknossos/pull/8563)
 - Updated `View Modes` documentation page with links for mouse and keyboard shortcuts. [#8582](https://github.com/scalableminds/webknossos/pull/8582)
 - Renamed the button to view the compound annotation of all tasks of a tasktype to be more descriptive. [#8565](https://github.com/scalableminds/webknossos/pull/8565)
@@ -47,6 +26,7 @@
 - When loading data from a data layer that has data stored beyond the bounding box specified in the datasource-properties.json, data outside of the bounding box is now zeroed. (the layer is “clipped”). [#8551](https://github.com/scalableminds/webknossos/pull/8551)
 - Updated to Typescript from version `5.5` to `5.8`. [#8613](https://github.com/scalableminds/webknossos/pull/8613)
 - Updated Voxelytics log streaming to also include the `log_path` attribute. [#8615](https://github.com/scalableminds/webknossos/pull/8615)
+- When creating or uploading a non-task volume annotation layer with a fallback segmentation layer, the annotation layer’s bounding box will now be limited to that layer’s, instead of the whole dataset’s. [#7580](https://github.com/scalableminds/webknossos/pull/7580)
 
 ### Fixed
 - When selecting a skeleton node in a viewport, its tree is focused and scrolled to in the skeleton tab, even if its parent group was collapsed before. [#8585](https://github.com/scalableminds/webknossos/pull/8585)
@@ -56,7 +36,6 @@
 - The guest tag is now also shown for guest admin users. [#8612](https://github.com/scalableminds/webknossos/pull/8612)
 - Fixed a rare bug where segment bounding box would not be displayed correctly, with the request potentially even crashing the server. [#8590](https://github.com/scalableminds/webknossos/pull/8590)
 - Fixed a rare bug where download requests would terminate without sending the whole annotation. [#8624](https://github.com/scalableminds/webknossos/pull/8624)
->>>>>>> 32df8537
 
 ### Removed
 
