import type { RouteComponentProps } from "react-router-dom";
import { Link } from "react-router-dom";
// @ts-expect-error ts-migrate(7016) FIXME: Could not find a declaration file for module '@sca... Remove this comment to see the full error message
import { PropTypes } from "@scalableminds/prop-types";
import { Table, Tag, Spin, Button, Input, Modal, Alert, Row, Col, Tooltip } from "antd";
import { Key } from "antd/lib/table/interface";
import {
  CheckCircleOutlined,
  CloseCircleOutlined,
  CopyOutlined,
  InfoCircleOutlined,
  TeamOutlined,
  TrophyOutlined,
  UserAddOutlined,
  UserDeleteOutlined,
  UserOutlined,
} from "@ant-design/icons";
import { connect } from "react-redux";
import React from "react";
import _ from "lodash";
import moment from "moment";
import { location } from "libs/window";
import type {
  APIUser,
  APITeamMembership,
  ExperienceMap,
  APIOrganization,
} from "types/api_flow_types";
import { InviteUsersModal } from "admin/onboarding";
import type { OxalisState } from "oxalis/store";
import { enforceActiveUser } from "oxalis/model/accessors/user_accessor";
import LinkButton from "components/link_button";
import { getEditableUsers, getOrganization, updateUser } from "admin/admin_rest_api";
import { stringToColor } from "libs/format_utils";
import EditableTextLabel from "oxalis/view/components/editable_text_label";
import ExperienceModalView from "admin/user/experience_modal_view";
import Persistence from "libs/persistence";
import PermissionsAndTeamsModalView from "admin/user/permissions_and_teams_modal_view";
import { getActiveUserCount } from "admin/organization/pricing_plan_utils";
import Toast from "libs/toast";
import * as Utils from "libs/utils";
import messages from "messages";
import { logoutUserAction } from "../../oxalis/model/actions/user_actions";
import Store from "../../oxalis/store";
import { enforceActiveOrganization } from "oxalis/model/accessors/organization_accessors";

const { Column } = Table;
const { Search } = Input;
const typeHint: APIUser[] = [];

type StateProps = {
  activeUser: APIUser;
  activeOrganization: APIOrganization;
};
type Props = RouteComponentProps & StateProps;

type State = {
  isLoading: boolean;
  users: Array<APIUser>;
  selectedUserIds: Key[];
  isExperienceModalOpen: boolean;
  isTeamRoleModalOpen: boolean;
  isInviteModalOpen: boolean;
  singleSelectedUser: APIUser | null | undefined;
  activationFilter: Array<"true" | "false">;
  searchQuery: string;
  domainToEdit: string | null | undefined;
  maxUserCountPerOrganization: number;
};
const persistence = new Persistence<Pick<State, "searchQuery" | "activationFilter">>(
  {
    searchQuery: PropTypes.string,
    activationFilter: PropTypes.arrayOf(PropTypes.string),
  },
  "userList",
);

class UserListView extends React.PureComponent<Props, State> {
  state: State = {
    isLoading: true,
    users: [],
    selectedUserIds: [],
    isExperienceModalOpen: false,
    isTeamRoleModalOpen: false,
    isInviteModalOpen: false,
    activationFilter: ["true"],
    searchQuery: "",
    singleSelectedUser: null,
    domainToEdit: null,
    maxUserCountPerOrganization: this.props.activeOrganization.includedUsers,
  };

  componentDidMount() {
    // @ts-ignore
    this.setState(persistence.load());
    this.fetchData();

    if (location.hash === "#invite") {
      this.setState({
        isInviteModalOpen: true,
      });
    }
  }

  componentDidUpdate() {
    persistence.persist(this.state);
  }

  async fetchData(): Promise<void> {
    this.setState({
      isLoading: true,
    });
    const users = await getEditableUsers();

    this.setState({
      isLoading: false,
      users,
    });
  }

  activateUser = async (selectedUser: APIUser, isActive: boolean = true) => {
    const newUserPromises = this.state.users.map((user) => {
      if (selectedUser.id === user.id) {
        const newUser = Object.assign({}, user, {
          isActive,
        });
        return updateUser(newUser);
      }

      return Promise.resolve(user);
    });
    Promise.all(newUserPromises).then(
      (newUsers) => {
        this.setState({
          users: newUsers,
          selectedUserIds: [selectedUser.id],
          isTeamRoleModalOpen: isActive,
        });
      },
      () => {}, // Do nothing, change did not succeed
    );
  };

  deactivateUser = (user: APIUser): void => {
    this.activateUser(user, false);
  };

  changeEmail = async (selectedUser: APIUser, newEmail: string) => {
    const newUserPromises = this.state.users.map((user) => {
      if (selectedUser.id === user.id) {
        const newUser = Object.assign({}, user, {
          email: newEmail,
        });
        return updateUser(newUser);
      }

      return Promise.resolve(user);
    });
    Promise.all(newUserPromises).then(
      (newUsers) => {
        this.setState({
          users: newUsers,
          selectedUserIds: [selectedUser.id],
        });
        Toast.success(messages["users.change_email_confirmation"]);
        if (this.props.activeUser.email === selectedUser.email) Store.dispatch(logoutUserAction());
      },
      () => {}, // Do nothing, change did not succeed
    );
  };

  handleUsersChange = (updatedUsers: Array<APIUser>): void => {
    this.setState({
      users: updatedUsers,
      isExperienceModalOpen: false,
      isTeamRoleModalOpen: false,
    });
  };

  closeExperienceModal = (updatedUsers: Array<APIUser>): void => {
    const updatedUsersMap = _.keyBy(updatedUsers, (u) => u.id);

    this.setState((prevState) => ({
      isExperienceModalOpen: false,
      users: prevState.users.map((user) => updatedUsersMap[user.id] || user),
      singleSelectedUser: null,
      selectedUserIds: prevState.singleSelectedUser == null ? [] : prevState.selectedUserIds,
    }));
  };

  handleSearch = (event: React.SyntheticEvent): void => {
    this.setState({
      // @ts-expect-error ts-migrate(2339) FIXME: Property 'value' does not exist on type 'EventTarg... Remove this comment to see the full error message
      searchQuery: event.target.value,
    });
  };

  handleDismissActivationFilter = () => {
    this.setState({
      activationFilter: [],
    });
  };

  renderNewUsersAlert() {
    const now = moment();
    const newInactiveUsers = this.state.users.filter(
      (user) => !user.isActive && moment.duration(now.diff(user.created)).asDays() <= 14,
    );
    const newInactiveUsersHeader = (
      <React.Fragment>
        There are new inactive users{" "}
        <Tooltip
          title="The displayed users are inactive and were created in the past 14 days."
          placement="right"
        >
          <InfoCircleOutlined />
        </Tooltip>
      </React.Fragment>
    );
    const newInactiveUsersList = (
      <React.Fragment>
        {newInactiveUsers.map((user) => (
          <Row key={user.id} gutter={16}>
            <Col span={6}>{`${user.lastName}, ${user.firstName} (${user.email}) `}</Col>
            <Col span={4}>
              <LinkButton onClick={() => this.activateUser(user)}>
                <UserAddOutlined />
                Activate User
              </LinkButton>
            </Col>
          </Row>
        ))}
      </React.Fragment>
    );
    return newInactiveUsers.length ? (
      <Alert
        message={newInactiveUsersHeader}
        description={newInactiveUsersList}
        type="info"
        icon={<UserOutlined />}
        showIcon
        style={{
          marginTop: 20,
        }}
      />
    ) : null;
  }

  renderInviteUsersAlert() {
    const inviteUsersCallback = () =>
      this.setState({
        isInviteModalOpen: true,
      });

    const noUsersMessage = (
      <React.Fragment>
        <a onClick={inviteUsersCallback}>Invite colleagues and collaboration partners</a>
        {" to join your organization. Share datasets and collaboratively work on anntotiatons."}
      </React.Fragment>
    );
    return this.state.isLoading ? null : (
      <Alert
        message="Invite more users"
        description={noUsersMessage}
        type="info"
        showIcon
        style={{
          marginTop: 20,
        }}
        action={
          <Button type="primary" onClick={inviteUsersCallback}>
            Invite Users
          </Button>
        }
      />
    );
  }

  renderUpgradePlanAlert() {
    return (
      <Alert
        message="You reached the maximum number of users"
        description={`You organization reached the maxmium number of users included in your current plan. Consider upgrading your WEBKNOSSOS plan to accommodate more users or deactivate some user accounts. Email invites are disabled in the meantime. Your organization currently has ${getActiveUserCount(
          this.state.users,
        )} active users of ${this.state.maxUserCountPerOrganization} allowed by your plan.`}
        type="error"
        showIcon
        style={{
          marginTop: 20,
        }}
        action={
          <Link to={`/organizations/${this.props.activeUser.organization}`}>
            <Button type="primary">Upgrade Plan</Button>
          </Link>
        }
      />
    );
  }

  getAllSelectedUsers(): Array<APIUser> {
    if (this.state.selectedUserIds.length > 0) {
      return this.state.users.filter((user) => this.state.selectedUserIds.includes(user.id));
    } else return [];
  }

  onSelectUserRow = (userId: string) => {
    this.setState((prevState) => {
      const selectedUserIds = [...prevState.selectedUserIds];
      const indexOfUser = selectedUserIds.indexOf(userId);

      if (indexOfUser >= 0) {
        selectedUserIds.splice(indexOfUser, 1);
      } else {
        selectedUserIds.push(userId);
      }

      return {
        selectedUserIds,
      };
    });
  };

  render() {
    const hasRowsSelected = this.state.selectedUserIds.length > 0;
    const rowSelection = {
      preserveSelectedRowKeys: true,

      onChange: (selectedUserIds: Key[]) => {
        this.setState({
          selectedUserIds,
        });
      },
      getCheckboxProps: (user: APIUser) => ({
        disabled: !user.isActive,
      }),
      selectedRowKeys: this.state.selectedUserIds,
    };
    const activationFilterWarning = this.state.activationFilter.includes("true") ? (
      <Tag closable onClose={this.handleDismissActivationFilter} color="blue">
        Show Active Users Only
      </Tag>
    ) : null;
    const marginRight = {
      marginRight: 20,
    };
    const noOtherUsers = this.state.users.length < 2;
    const isUserInvitesDisabled =
      getActiveUserCount(this.state.users) >= this.state.maxUserCountPerOrganization;

    return (
      <div className="container test-UserListView">
        <h3>Users</h3>

        <div
          style={{
            marginBottom: 20,
          }}
        >
          {hasRowsSelected ? (
            <span style={marginRight}>{this.state.selectedUserIds.length} selected user(s)</span>
          ) : null}
          <Button
            onClick={() =>
              this.setState({
                isTeamRoleModalOpen: true,
              })
            }
            icon={<TeamOutlined />}
            disabled={!hasRowsSelected}
            style={marginRight}
          >
            Edit Teams &amp; Permissions
          </Button>
          <Button
            onClick={() => {
              this.setState({
                isExperienceModalOpen: true,
              });
            }}
            icon={<TrophyOutlined />}
            disabled={!hasRowsSelected}
            style={marginRight}
          >
            Change Experience
          </Button>
          <Button
            icon={<UserAddOutlined />}
            disabled={isUserInvitesDisabled}
            style={marginRight}
            onClick={() =>
              this.setState({
                isInviteModalOpen: true,
              })
            }
          >
            Invite Users
          </Button>
          <InviteUsersModal
            currentUserCount={getActiveUserCount(this.state.users)}
            maxUserCountPerOrganization={this.state.maxUserCountPerOrganization}
<<<<<<< HEAD
            open={this.state.isInviteModalOpen}
=======
            isOpen={this.state.isInviteModalOpen}
>>>>>>> e9d9d3d2
            organizationName={this.props.activeUser.organization}
            handleVisibleChange={(visible) => {
              this.setState({
                isInviteModalOpen: visible,
              });
            }}
          />
        </div>
        <div
          style={{
            marginBottom: 20,
          }}
        >
          {activationFilterWarning}
          <Search
            style={{
              width: 200,
              float: "right",
            }}
            onPressEnter={this.handleSearch}
            onChange={this.handleSearch}
            value={this.state.searchQuery}
          />
          <div className="clearfix" />
        </div>

        {isUserInvitesDisabled ? this.renderUpgradePlanAlert() : null}
        {noOtherUsers && !isUserInvitesDisabled ? this.renderInviteUsersAlert() : null}
        {this.renderNewUsersAlert()}

        <Spin size="large" spinning={this.state.isLoading}>
          <Table
            dataSource={Utils.filterWithSearchQueryAND(
              this.state.users,
              ["firstName", "lastName", "email", "teams", (user) => Object.keys(user.experiences)],
              this.state.searchQuery,
            )}
            rowKey="id"
            rowSelection={rowSelection}
            pagination={{
              defaultPageSize: 50,
            }}
            style={{
              marginTop: 30,
            }}
            onChange={(pagination, filters) =>
              this.setState({
                // @ts-expect-error ts-migrate(2322) FIXME: Type 'FilterValue' is not assignable to type '("tr... Remove this comment to see the full error message
                activationFilter: filters.isActive != null ? filters.isActive : [],
              })
            }
            onRow={(user) => ({
              onClick: () => this.onSelectUserRow(user.id),
            })}
            className="large-table"
            scroll={{
              x: "max-content",
            }}
          >
            <Column
              title="Last Name"
              dataIndex="lastName"
              key="lastName"
              width={200}
              sorter={Utils.localeCompareBy(typeHint, (user) => user.lastName)}
            />
            <Column
              title="First Name"
              dataIndex="firstName"
              key="firstName"
              width={200}
              sorter={Utils.localeCompareBy(typeHint, (user) => user.firstName)}
            />
            <Column
              title="Email"
              dataIndex="email"
              key="email"
              width={350}
              sorter={Utils.localeCompareBy(typeHint, (user) => user.email)}
              render={(__, user: APIUser) =>
                this.props.activeUser.isAdmin ? (
                  <EditableTextLabel
                    value={user.email}
                    label="Email"
                    rules={[
                      {
                        message: messages["auth.registration_email_invalid"],
                        type: "email",
                      },
                    ]}
                    onChange={(newEmail) => {
                      if (newEmail !== user.email) {
                        Modal.confirm({
                          title: messages["users.change_email_title"],
                          content: messages["users.change_email"]({
                            newEmail,
                          }),
                          onOk: () => this.changeEmail(user, newEmail),
                        });
                      }
                    }}
                  />
                ) : (
                  user.email
                )
              }
            />
            <Column
              title="Experiences"
              dataIndex="experiences"
              key="experiences"
              width={250}
              render={(experiences: ExperienceMap, user: APIUser) =>
                _.map(experiences, (value, domain) => (
                  <Tag key={`experience_${user.id}_${domain}`}>
                    <span
                      onClick={(evt) => {
                        evt.stopPropagation();
                        this.setState((prevState) => ({
                          // If no user is selected, set singleSelectedUser. Otherwise,
                          // open the modal so that all selected users are edited.
                          singleSelectedUser: prevState.selectedUserIds.length > 0 ? null : user,
                          isExperienceModalOpen: true,
                          domainToEdit: domain,
                        }));
                      }}
                    >
                      {domain} : {value}
                    </span>
                    <CopyOutlined
                      style={{
                        margin: "0 0 0 5px",
                      }}
                      onClick={async (evt) => {
                        evt.stopPropagation();
                        await navigator.clipboard.writeText(domain);
                        Toast.success(`"${domain}" copied to clipboard`);
                      }}
                    />
                  </Tag>
                ))
              }
            />
            <Column
              title="Teams - Role"
              dataIndex="teams"
              key="teams_"
              width={250}
              render={(teams: Array<APITeamMembership>, user: APIUser) => {
                if (user.isAdmin) {
                  return (
                    <Tag key={`team_role_${user.id}`} color="red">
                      Admin - Access to all Teams
                    </Tag>
                  );
                } else {
                  const teamTags = user.isDatasetManager
                    ? [
                        <Tag key={`dataset_manager_${user.id}`} color="geekblue">
                          Dataset Manager - Edit all Datasets
                        </Tag>,
                      ]
                    : [];
                  return teamTags.concat(
                    teams.map((team) => {
                      const roleName = team.isTeamManager ? "Team Manager" : "Member";
                      return (
                        <Tag
                          key={`team_role_${user.id}_${team.id}`}
                          color={stringToColor(roleName)}
                        >
                          {team.name}: {roleName}
                        </Tag>
                      );
                    }),
                  );
                }
              }}
            />
            <Column
              title="Status"
              dataIndex="isActive"
              key="isActive"
              width={110}
              filters={[
                {
                  text: "Activated",
                  value: "true",
                },
                {
                  text: "Deactivated",
                  value: "false",
                },
              ]}
              filtered
              filteredValue={this.state.activationFilter}
              // @ts-expect-error ts-migrate(2322) FIXME: Type '(value: boolean, user: APIUser) => boolean' ... Remove this comment to see the full error message
              onFilter={(value: boolean, user: APIUser) => user.isActive.toString() === value}
              render={(isActive) =>
                isActive ? (
                  <CheckCircleOutlined
                    style={{
                      fontSize: 20,
                    }}
                  />
                ) : (
                  <CloseCircleOutlined
                    style={{
                      fontSize: 20,
                    }}
                  />
                )
              }
            />
            <Column
              title="Actions"
              key="actions"
              width={175}
              fixed="right"
              render={(__, user: APIUser) => (
                <span>
                  <Link to={`/users/${user.id}/details`}>
                    <UserOutlined />
                    Show Annotations
                  </Link>
                  <br />
                  {
                    // eslint-disable-next-line no-nested-ternary
                    user.isActive ? (
                      this.props.activeUser.isAdmin ? (
                        <LinkButton onClick={() => this.deactivateUser(user)}>
                          <UserDeleteOutlined />
                          Deactivate User
                        </LinkButton>
                      ) : null
                    ) : (
                      <LinkButton onClick={() => this.activateUser(user)}>
                        <UserAddOutlined />
                        Activate User
                      </LinkButton>
                    )
                  }
                </span>
              )}
            />
          </Table>
        </Spin>
        {this.state.isExperienceModalOpen ? (
          <ExperienceModalView
<<<<<<< HEAD
            open={this.state.isExperienceModalOpen}
=======
            isOpen={this.state.isExperienceModalOpen}
>>>>>>> e9d9d3d2
            selectedUsers={
              this.state.singleSelectedUser
                ? [this.state.singleSelectedUser]
                : this.getAllSelectedUsers()
            }
            initialDomainToEdit={this.state.domainToEdit}
            onChange={this.closeExperienceModal}
            onCancel={() =>
              this.setState({
                isExperienceModalOpen: false,
                singleSelectedUser: null,
                domainToEdit: null,
              })
            }
          />
        ) : null}
        <PermissionsAndTeamsModalView
          isOpen={this.state.isTeamRoleModalOpen}
          selectedUserIds={this.state.selectedUserIds}
          users={this.state.users}
          onChange={this.handleUsersChange}
          onCancel={() =>
            this.setState({
              isTeamRoleModalOpen: false,
            })
          }
          activeUser={this.props.activeUser}
        />
      </div>
    );
  }
}

const mapStateToProps = (state: OxalisState): StateProps => ({
  activeUser: enforceActiveUser(state.activeUser),
  activeOrganization: enforceActiveOrganization(state.activeOrganization),
});

const connector = connect(mapStateToProps);
export default connector(UserListView);<|MERGE_RESOLUTION|>--- conflicted
+++ resolved
@@ -398,11 +398,7 @@
           <InviteUsersModal
             currentUserCount={getActiveUserCount(this.state.users)}
             maxUserCountPerOrganization={this.state.maxUserCountPerOrganization}
-<<<<<<< HEAD
-            open={this.state.isInviteModalOpen}
-=======
             isOpen={this.state.isInviteModalOpen}
->>>>>>> e9d9d3d2
             organizationName={this.props.activeUser.organization}
             handleVisibleChange={(visible) => {
               this.setState({
@@ -652,11 +648,7 @@
         </Spin>
         {this.state.isExperienceModalOpen ? (
           <ExperienceModalView
-<<<<<<< HEAD
-            open={this.state.isExperienceModalOpen}
-=======
             isOpen={this.state.isExperienceModalOpen}
->>>>>>> e9d9d3d2
             selectedUsers={
               this.state.singleSelectedUser
                 ? [this.state.singleSelectedUser]
