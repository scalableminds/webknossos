--- conflicted
+++ resolved
@@ -39,15 +39,7 @@
       - name: Check for cyclic dependencies in frontend
         run: yarn check-cyclic-dependencies
       - name: Run frontend tests
-<<<<<<< HEAD
         run: yarn run vitest run --coverage.enabled true frontend/javascripts/test/**/*.spec.ts
-      # - name: Download Coverage Artifacts 
-      #   uses: actions/download-artifact@v4
-      #   with:
-      #     name: vitest-coverage-master
-      #     path: coverage
-=======
-        run: yarn run vitest run --coverage.enabled true
       - name: Download Coverage Artifacts 
           # Can not use actions/download-artifact@v4 because it does not support downloading artifacts from other GA runs
         run: |
@@ -58,7 +50,6 @@
           GH_TOKEN: ${{ secrets.GITHUB_TOKEN }}
           ARTIFACT_NAME: vitest-coverage-master
           OUTPUT_DIR: coverage-master
->>>>>>> c5847b73
       - name: 'Report Coverage'
         uses:  davelosert/vitest-coverage-report-action@v2
         with:
