package models.annotation

import com.scalableminds.util.accesscontext.{AuthorizedAccessContext, DBAccessContext, GlobalAccessContext}
import com.scalableminds.util.geometry.{BoundingBox, Vec3Double, Vec3Int}
import com.scalableminds.util.io.{NamedStream, ZipIO}
import com.scalableminds.util.objectid.ObjectId
import com.scalableminds.util.time.Instant
import com.scalableminds.util.tools.{BoxImplicits, Fox, FoxImplicits, TextUtils}
import com.scalableminds.webknossos.datastore.Annotation.{AnnotationLayerProto, AnnotationProto}
import com.scalableminds.webknossos.datastore.SkeletonTracing._
import com.scalableminds.webknossos.datastore.VolumeTracing.{VolumeTracing, VolumeTracingOpt, VolumeTracings}
import com.scalableminds.webknossos.datastore.geometry.ColorProto
import com.scalableminds.webknossos.datastore.helpers.{NodeDefaults, ProtoGeometryImplicits, SkeletonTracingDefaults}
import com.scalableminds.webknossos.datastore.models.VoxelSize
import com.scalableminds.webknossos.datastore.models.annotation._
import com.scalableminds.webknossos.datastore.models.datasource.{
  AdditionalAxis,
  ElementClass,
  DataSourceLike => DataSource,
  SegmentationLayerLike => SegmentationLayer
}
import com.scalableminds.webknossos.datastore.rpc.RPC
import com.scalableminds.webknossos.tracingstore.annotation.AnnotationLayerParameters
import com.scalableminds.webknossos.tracingstore.tracings.volume.VolumeDataZipFormat.VolumeDataZipFormat
import com.scalableminds.webknossos.tracingstore.tracings.volume.{
  MagRestrictions,
  VolumeTracingDefaults,
  VolumeTracingMags
}
import com.typesafe.scalalogging.LazyLogging
import models.annotation.AnnotationState._
import models.annotation.AnnotationType.AnnotationType
import models.annotation.handler.SavedTracingInformationHandler
import models.annotation.nml.NmlWriter
import models.dataset._
import models.organization.OrganizationDAO
import models.project.ProjectDAO
import models.task.{Task, TaskDAO, TaskService, TaskTypeDAO}
import models.team.{TeamDAO, TeamService}
import models.user.{User, UserDAO, UserService}
import net.liftweb.common.{Box, Full}
import org.apache.pekko.actor.ActorSystem
import org.apache.pekko.stream.Materializer
import play.api.i18n.{Messages, MessagesProvider}
import play.api.libs.Files.{TemporaryFile, TemporaryFileCreator}
import play.api.libs.json.{JsNull, JsObject, JsValue, Json}
import utils.WkConf

import java.io.{BufferedOutputStream, File, FileOutputStream}
import javax.inject.Inject
import scala.concurrent.{ExecutionContext, Future}

case class DownloadAnnotation(skeletonTracingIdOpt: Option[String],
                              volumeTracingIdOpt: Option[String],
                              skeletonTracingOpt: Option[SkeletonTracing],
                              volumeTracingOpt: Option[VolumeTracing],
                              volumeDataOpt: Option[Array[Byte]],
                              name: String,
                              voxelSizeOpt: Option[VoxelSize],
                              annotation: Annotation,
                              user: User,
                              taskOpt: Option[Task],
                              organizationId: String,
                              datasetName: String,
                              datasetId: ObjectId)

class AnnotationService @Inject()(
    annotationInformationProvider: AnnotationInformationProvider,
    savedTracingInformationHandler: SavedTracingInformationHandler,
    annotationDAO: AnnotationDAO,
    annotationLayerDAO: AnnotationLayerDAO,
    userDAO: UserDAO,
    taskTypeDAO: TaskTypeDAO,
    taskService: TaskService,
    datasetService: DatasetService,
    datasetDAO: DatasetDAO,
    dataStoreService: DataStoreService,
    tracingStoreService: TracingStoreService,
    tracingStoreDAO: TracingStoreDAO,
    taskDAO: TaskDAO,
    teamDAO: TeamDAO,
    userService: UserService,
    teamService: TeamService,
    dataStoreDAO: DataStoreDAO,
    projectDAO: ProjectDAO,
    organizationDAO: OrganizationDAO,
    annotationRestrictionDefaults: AnnotationRestrictionDefaults,
    nmlWriter: NmlWriter,
    temporaryFileCreator: TemporaryFileCreator,
    conf: WkConf,
    rpc: RPC
)(implicit ec: ExecutionContext, val materializer: Materializer)
    extends BoxImplicits
    with FoxImplicits
    with ProtoGeometryImplicits
    with AnnotationLayerPrecedence
    with LazyLogging {

  implicit val actorSystem: ActorSystem = ActorSystem()

  val DefaultAnnotationListLimit = 1000

  private def selectSuitableTeam(user: User, dataset: Dataset): Fox[ObjectId] =
    (for {
      userTeamIds <- userService.teamIdsFor(user._id)
      datasetAllowedTeamIds <- teamService.allowedTeamIdsForDataset(dataset, cumulative = true) ?~> "allowedTeams.notFound"
    } yield {
      val selectedTeamOpt = datasetAllowedTeamIds.intersect(userTeamIds).headOption
      selectedTeamOpt match {
        case Some(selectedTeam) => Fox.successful(selectedTeam)
        case None =>
          for {
            isTeamManagerOrAdminOfOrg <- userService.isTeamManagerOrAdminOfOrg(user, user._organization)
            _ <- bool2Fox(isTeamManagerOrAdminOfOrg || dataset.isPublic || user.isDatasetManager)
            organizationTeamId <- organizationDAO.findOrganizationTeamId(user._organization)
          } yield organizationTeamId
      }
    }).flatten

  private def createVolumeTracing(
      dataSource: DataSource,
      datasetOrganizationId: String,
      datasetDataStore: DataStore,
      fallbackLayer: Option[SegmentationLayer],
      boundingBox: Option[BoundingBox] = None,
      startPosition: Option[Vec3Int] = None,
      startRotation: Option[Vec3Double] = None,
      magRestrictions: MagRestrictions,
      mappingName: Option[String]
  ): Fox[VolumeTracing] = {
    val mags = VolumeTracingMags.magsForVolumeTracing(dataSource, fallbackLayer)
    val magsRestricted = magRestrictions.filterAllowed(mags)
    val additionalAxes =
      fallbackLayer.map(_.additionalAxes).getOrElse(dataSource.additionalAxesUnion)
    for {
      _ <- bool2Fox(magsRestricted.nonEmpty) ?~> "annotation.volume.magRestrictionsTooTight"
      remoteDatastoreClient = new WKRemoteDataStoreClient(datasetDataStore, rpc)
      fallbackLayerHasSegmentIndex <- fallbackLayer match {
        case Some(layer) =>
          remoteDatastoreClient.hasSegmentIndexFile(datasetOrganizationId, dataSource.id.directoryName, layer.name)
        case None => Fox.successful(false)
      }
    } yield
      VolumeTracing(
        None,
        boundingBoxToProto(boundingBox.getOrElse(dataSource.boundingBox)),
        System.currentTimeMillis(),
        dataSource.id.directoryName,
        vec3IntToProto(startPosition.getOrElse(dataSource.center)),
        vec3DoubleToProto(startRotation.getOrElse(vec3DoubleFromProto(VolumeTracingDefaults.editRotation))),
        elementClassToProto(
          fallbackLayer.map(layer => layer.elementClass).getOrElse(VolumeTracingDefaults.elementClass)),
        fallbackLayer.map(_.name),
        combineLargestSegmentIdsByPrecedence(fromNml = None, fromFallbackLayer = fallbackLayer.map(_.largestSegmentId)),
        0,
        VolumeTracingDefaults.zoomLevel,
        organizationId = Some(datasetOrganizationId),
        mappingName = mappingName,
        mags = magsRestricted.map(vec3IntToProto),
        hasSegmentIndex = Some(fallbackLayer.isEmpty || fallbackLayerHasSegmentIndex),
        additionalAxes = AdditionalAxis.toProto(additionalAxes)
      )
  }

  def createTracingForExplorational(dataset: Dataset,
                                    params: AnnotationLayerParameters,
                                    existingAnnotationLayers: List[AnnotationLayer],
                                    previousVersion: Option[Long])(
      implicit ctx: DBAccessContext,
      mp: MessagesProvider): Fox[Either[SkeletonTracing, VolumeTracing]] = {

    def getAutoFallbackLayerName(dataSource: DataSource): Option[String] =
      dataSource.dataLayers.find {
        case _: SegmentationLayer => true
        case _                    => false
      }.map(_.name)

    def getFallbackLayer(dataSource: DataSource, fallbackLayerName: String): Fox[SegmentationLayer] =
      for {
        fallbackLayer <- dataSource.dataLayers
          .filter(dl => dl.name == fallbackLayerName)
          .flatMap {
            case layer: SegmentationLayer => Some(layer)
            case _                        => None
          }
          .headOption
          .toFox
        _ <- bool2Fox(
          ElementClass
            .largestSegmentIdIsInRange(fallbackLayer.largestSegmentId, fallbackLayer.elementClass)) ?~> Messages(
          "annotation.volume.largestSegmentIdExceedsRange",
          fallbackLayer.largestSegmentId,
          fallbackLayer.elementClass)
      } yield fallbackLayer

<<<<<<< HEAD
=======
    def createAndSaveAnnotationLayer(annotationLayerParameters: AnnotationLayerParameters,
                                     oldPrecedenceLayerProperties: Option[RedundantTracingProperties],
                                     dataStore: DataStore): Fox[AnnotationLayer] =
      for {
        client <- tracingStoreService.clientFor(dataset)
        tracingIdAndName <- annotationLayerParameters.typ match {
          case AnnotationLayerType.Skeleton =>
            val skeleton = SkeletonTracingDefaults.createInstance.copy(
              datasetName = dataset.name,
              editPosition = dataSource.center,
              organizationId = Some(datasetOrganizationId),
              additionalAxes = AdditionalAxis.toProto(dataSource.additionalAxesUnion)
            )
            val skeletonAdapted = oldPrecedenceLayerProperties.map { p =>
              skeleton.copy(
                editPosition = p.editPosition,
                editRotation = p.editRotation,
                zoomLevel = p.zoomLevel,
                userBoundingBoxes = p.userBoundingBoxes,
                editPositionAdditionalCoordinates = p.editPositionAdditionalCoordinates
              )
            }.getOrElse(skeleton)
            for {
              tracingId <- client.saveSkeletonTracing(skeletonAdapted)
              name = annotationLayerParameters.name.getOrElse(
                AnnotationLayer.defaultNameForType(annotationLayerParameters.typ))
            } yield (tracingId, name)
          case AnnotationLayerType.Volume =>
            val autoFallbackLayerName =
              if (annotationLayerParameters.autoFallbackLayer) getAutoFallbackLayerName else None
            val fallbackLayerName = annotationLayerParameters.fallbackLayerName.orElse(autoFallbackLayerName)
            for {
              fallbackLayer <- Fox.runOptional(fallbackLayerName)(getFallbackLayer)
              volumeTracing <- createVolumeTracing(
                dataSource,
                datasetOrganizationId,
                dataStore,
                fallbackLayer,
                magRestrictions = annotationLayerParameters.magRestrictions.getOrElse(MagRestrictions.empty),
                mappingName = annotationLayerParameters.mappingName,
              )
              volumeTracingAdapted = oldPrecedenceLayerProperties.map { p =>
                volumeTracing.copy(
                  editPosition = p.editPosition,
                  editRotation = p.editRotation,
                  zoomLevel = p.zoomLevel,
                  userBoundingBoxes = p.userBoundingBoxes,
                  editPositionAdditionalCoordinates = p.editPositionAdditionalCoordinates
                )
              }.getOrElse(volumeTracing)
              volumeTracingId <- client.saveVolumeTracing(volumeTracingAdapted, dataSource = Some(dataSource))
              name = annotationLayerParameters.name
                .orElse(autoFallbackLayerName)
                .getOrElse(AnnotationLayer.defaultNameForType(annotationLayerParameters.typ))
            } yield (volumeTracingId, name)
          case _ =>
            Fox.failure(s"Unknown AnnotationLayerType: ${annotationLayerParameters.typ}")
        }
      } yield
        AnnotationLayer(tracingIdAndName._1,
                        annotationLayerParameters.typ,
                        tracingIdAndName._2,
                        AnnotationLayerStatistics.zeroedForTyp(annotationLayerParameters.typ))

    def fetchOldPrecedenceLayer: Fox[Option[FetchedAnnotationLayer]] =
      if (existingAnnotationLayers.isEmpty) Fox.successful(None)
      else
        for {
          oldPrecedenceLayer <- selectLayerWithPrecedence(existingAnnotationLayers)
          tracingStoreClient <- tracingStoreService.clientFor(dataset)
          oldPrecedenceLayerFetched <- if (oldPrecedenceLayer.typ == AnnotationLayerType.Skeleton)
            tracingStoreClient.getSkeletonTracing(oldPrecedenceLayer, None)
          else
            tracingStoreClient.getVolumeTracing(oldPrecedenceLayer,
                                                None,
                                                skipVolumeData = true,
                                                volumeDataZipFormat = VolumeDataZipFormat.wkw,
                                                dataset.voxelSize)
        } yield Some(oldPrecedenceLayerFetched)

    def extractPrecedenceProperties(oldPrecedenceLayer: FetchedAnnotationLayer): RedundantTracingProperties =
      oldPrecedenceLayer.tracing match {
        case Left(s) =>
          RedundantTracingProperties(
            s.editPosition,
            s.editRotation,
            s.zoomLevel,
            s.userBoundingBoxes ++ s.userBoundingBox.map(
              com.scalableminds.webknossos.datastore.geometry.NamedBoundingBoxProto(0, None, None, None, _)),
            s.editPositionAdditionalCoordinates
          )
        case Right(v) =>
          RedundantTracingProperties(
            v.editPosition,
            v.editRotation,
            v.zoomLevel,
            v.userBoundingBoxes ++ v.userBoundingBox.map(
              com.scalableminds.webknossos.datastore.geometry.NamedBoundingBoxProto(0, None, None, None, _)),
            v.editPositionAdditionalCoordinates
          )
      }

>>>>>>> 6c0a472b
    for {
      dataStore <- dataStoreDAO.findOneByName(dataset._dataStore.trim) ?~> "dataStore.notFoundForDataset"
      inboxDataSource <- datasetService.dataSourceFor(dataset)
      dataSource <- inboxDataSource.toUsable ?~> Messages("dataset.notImported", inboxDataSource.id.name)
      tracingStoreClient <- tracingStoreService.clientFor(dataset)

      /*
        Note that the tracings have redundant properties, with a precedence logic selecting a layer
        from which the values are used. Adding a layer may change this precedence, so the redundant
        values need to be copied to the new layer from the layer that had precedence before. Otherwise, those
        properties would be masked and lost.
        Unfortunately, their history is still lost since the new layer gets only the latest snapshot.
        We do this for *every* new layer, since we only later get its ID which determines the actual precedence.
        All of this is skipped if existingAnnotationLayers is empty.
       */
      oldPrecedenceLayerProperties <- getOldPrecedenceLayerProperties(existingAnnotationLayers,
                                                                      previousVersion,
                                                                      dataset,
                                                                      tracingStoreClient)
      tracing <- params.typ match {
        case AnnotationLayerType.Skeleton =>
          val skeleton = SkeletonTracingDefaults.createInstance.copy(
            datasetName = dataset.name,
            editPosition = dataSource.center,
            organizationId = Some(dataset._organization),
            additionalAxes = AdditionalAxis.toProto(dataSource.additionalAxesUnion)
          )
          val skeletonAdapted = adaptSkeletonTracing(skeleton, oldPrecedenceLayerProperties)
          Fox.successful(Left(skeletonAdapted))
        case AnnotationLayerType.Volume =>
          val autoFallbackLayerName =
            if (params.autoFallbackLayer) getAutoFallbackLayerName(dataSource) else None
          val fallbackLayerName = params.fallbackLayerName.orElse(autoFallbackLayerName)
          for {
            fallbackLayer <- Fox.runOptional(fallbackLayerName)(n => getFallbackLayer(dataSource, n))
            volumeTracing <- createVolumeTracing(
              dataSource,
              dataset._organization,
              dataStore,
              fallbackLayer,
              magRestrictions = params.magRestrictions.getOrElse(MagRestrictions.empty),
              mappingName = params.mappingName
            )
            volumeTracingAdapted = adaptVolumeTracing(volumeTracing, oldPrecedenceLayerProperties)
          } yield Right(volumeTracingAdapted)
      }
    } yield tracing
  }

  private def createLayersForExplorational(dataset: Dataset,
                                           annotationId: ObjectId,
                                           allAnnotationLayerParameters: List[AnnotationLayerParameters],
                                           existingAnnotationLayers: List[AnnotationLayer])(
      implicit ctx: DBAccessContext,
      mp: MessagesProvider): Fox[List[AnnotationLayer]] =
    for {
      tracingStoreClient <- tracingStoreService.clientFor(dataset)
      newAnnotationLayers <- Fox.serialCombined(allAnnotationLayerParameters) { annotationLayerParameters =>
        for {
          tracing <- createTracingForExplorational(dataset,
                                                   annotationLayerParameters,
                                                   existingAnnotationLayers,
                                                   previousVersion = None)
          layerName = annotationLayerParameters.name.getOrElse(
            AnnotationLayer.defaultNameForType(annotationLayerParameters.typ))
          tracingId <- tracing match {
            case Left(skeleton) => tracingStoreClient.saveSkeletonTracing(skeleton)
            case Right(volume)  => tracingStoreClient.saveVolumeTracing(volume)
          }
        } yield
          AnnotationLayer(tracingId,
                          annotationLayerParameters.typ,
                          layerName,
                          AnnotationLayerStatistics.zeroedForType(annotationLayerParameters.typ))
      }
      layersProto = newAnnotationLayers.map { l =>
        AnnotationLayerProto(
          l.tracingId,
          l.name,
          AnnotationLayerType.toProto(l.typ)
        )
      }
      annotationProto = AnnotationProto(
        name = Some(AnnotationDefaults.defaultName),
        description = Some(AnnotationDefaults.defaultDescription),
        version = 0L,
        annotationLayers = layersProto,
        earliestAccessibleVersion = 0L
      )
      _ <- tracingStoreClient.saveAnnotationProto(annotationId, annotationProto)
    } yield newAnnotationLayers

  def createExplorationalFor(user: User,
                             datasetId: ObjectId,
                             annotationLayerParameters: List[AnnotationLayerParameters])(
      implicit ctx: DBAccessContext,
      m: MessagesProvider): Fox[Annotation] =
    for {
      dataset <- datasetDAO.findOne(datasetId) ?~> "dataset.noAccessById"
<<<<<<< HEAD
      newAnnotationId = ObjectId.generate
      annotationLayers <- createLayersForExplorational(
        dataset,
        newAnnotationId,
        annotationLayerParameters,
        existingAnnotationLayers = List.empty) ?~> "annotation.createTracings.failed"
=======
      dataSource <- datasetService.dataSourceFor(dataset)
      datasetOrganization <- organizationDAO.findOne(dataset._organization)(GlobalAccessContext) ?~> "organization.notFound"
      usableDataSource <- dataSource.toUsable ?~> Messages("dataset.notImported", dataSource.id.directoryName)
      annotationLayers <- createTracingsForExplorational(dataset,
                                                         usableDataSource,
                                                         annotationLayerParameters,
                                                         datasetOrganization._id) ?~> "annotation.createTracings.failed"
>>>>>>> 6c0a472b
      teamId <- selectSuitableTeam(user, dataset) ?~> "annotation.create.forbidden"
      annotation = Annotation(newAnnotationId, datasetId, None, teamId, user._id, annotationLayers)
      _ <- annotationDAO.insertOne(annotation)
    } yield annotation

  // WARNING: needs to be repeatable, might be called multiple times for an annotation
  def finish(annotation: Annotation, user: User, restrictions: AnnotationRestrictions)(
      implicit ctx: DBAccessContext): Fox[String] = {
    def executeFinish: Fox[String] =
      for {
        _ <- annotationDAO.updateModified(annotation._id, Instant.now)
        _ <- annotationDAO.updateState(annotation._id, AnnotationState.Finished)
      } yield {
        if (annotation._task.isEmpty)
          "annotation.finished"
        else
          "task.finished"
      }

    (for {
      allowed <- restrictions.allowFinishSoft(user)
    } yield {
      if (allowed) {
        if (annotation.state == Active) {
          logger.info(
            s"Finishing annotation ${annotation._id.toString}, new state will be ${AnnotationState.Finished.toString}, access context: ${ctx.toStringAnonymous}")
          executeFinish
        } else if (annotation.state == Finished) {
          logger.info(
            s"Silently not finishing annotation ${annotation._id.toString} for it is already finished. Access context: ${ctx.toStringAnonymous}")
          Fox.successful("annotation.finished")
        } else {
          logger.info(
            s"Not finishing annotation ${annotation._id.toString} for its state is ${annotation.state.toString}. Access context: ${ctx.toStringAnonymous}")
          Fox.failure("annotation.notActive")
        }
      } else {
        logger.info(
          s"Not finishing annotation ${annotation._id.toString} due to missing permissions. Access context: ${ctx.toStringAnonymous}")
        Fox.failure("annotation.notPossible")
      }
    }).flatten
  }

  def annotationsFor(taskId: ObjectId)(implicit ctx: DBAccessContext): Fox[List[Annotation]] =
    annotationDAO.findAllByTaskIdAndType(taskId, AnnotationType.Task)

  def createAnnotationFor(user: User, taskId: ObjectId, initializingAnnotationId: ObjectId)(
      implicit m: MessagesProvider,
      ctx: DBAccessContext): Fox[Annotation] =
    for {
      annotationBaseId <- annotationDAO.findBaseIdForTask(taskId) ?~> "Failed to retrieve annotation base id."
      annotationBase <- annotationDAO.findOne(annotationBaseId) ?~> "Failed to retrieve annotation base."
      datasetName <- datasetDAO.getNameById(annotationBase._dataset)(GlobalAccessContext) ?~> "dataset.notFoundForAnnotation"
      dataset <- datasetDAO.findOne(annotationBase._dataset) ?~> Messages("dataset.noAccess", datasetName)
      _ <- bool2Fox(dataset.isUsable) ?~> Messages("dataset.notImported", dataset.name)
      tracingStoreClient <- tracingStoreService.clientFor(dataset)
      _ = logger.info(
        f"task assignment. creating annotation $initializingAnnotationId from base $annotationBaseId for task $taskId")
      duplicatedAnnotationProto <- tracingStoreClient.duplicateAnnotation(
        annotationBaseId,
        initializingAnnotationId,
        version = None,
        isFromTask = false, // isFromTask is when duplicate is called on a task annotation, not when a task is assigned
        datasetBoundingBox = None
      )
      newAnnotation = annotationBase.copy(
        _id = initializingAnnotationId,
        _user = user._id,
        annotationLayers = duplicatedAnnotationProto.annotationLayers.map(AnnotationLayer.fromProto).toList,
        state = Active,
        typ = AnnotationType.Task,
        created = Instant.now,
        modified = Instant.now
      )
      _ <- annotationDAO.updateInitialized(newAnnotation)
    } yield newAnnotation

  def createSkeletonTracingBase(datasetId: ObjectId,
                                boundingBox: Option[BoundingBox],
                                startPosition: Vec3Int,
                                startRotation: Vec3Double)(implicit ctx: DBAccessContext): Fox[SkeletonTracing] = {
    val initialNode = NodeDefaults.createInstance.withId(1).withPosition(startPosition).withRotation(startRotation)
    val initialTree = Tree(
      1,
      Seq(initialNode),
      Seq.empty,
      Some(ColorProto(1, 0, 0, 1)),
      Seq(BranchPoint(initialNode.id, System.currentTimeMillis())),
      Seq.empty,
      "",
      System.currentTimeMillis()
    )
    for {
      dataset <- datasetDAO.findOne(datasetId)
    } yield
      SkeletonTracingDefaults.createInstance.copy(
        datasetName = dataset.name,
        boundingBox = boundingBox.flatMap { box =>
          if (box.isEmpty) None else Some(box)
        },
        editPosition = startPosition,
        editRotation = startRotation,
        activeNodeId = Some(1),
        trees = Seq(initialTree)
      )
  }

  def createVolumeTracingBase(
      datasetId: ObjectId,
      boundingBox: Option[BoundingBox],
      startPosition: Vec3Int,
      startRotation: Vec3Double,
      volumeShowFallbackLayer: Boolean,
      magRestrictions: MagRestrictions)(implicit ctx: DBAccessContext, m: MessagesProvider): Fox[VolumeTracing] =
    for {
      dataset <- datasetDAO.findOne(datasetId) ?~> Messages("dataset.notFound", datasetId)
      dataSource <- datasetService.dataSourceFor(dataset).flatMap(_.toUsable)
      dataStore <- dataStoreDAO.findOneByName(dataset._dataStore.trim)
      fallbackLayer = if (volumeShowFallbackLayer) {
        dataSource.dataLayers.flatMap {
          case layer: SegmentationLayer => Some(layer)
          case _                        => None
        }.headOption
      } else None
      _ <- bool2Fox(fallbackLayer.forall(_.largestSegmentId.exists(_ >= 0L))) ?~> "annotation.volume.invalidLargestSegmentId"

      volumeTracing <- createVolumeTracing(
        dataSource,
        dataset._organization,
        dataStore,
        fallbackLayer = fallbackLayer,
        boundingBox = boundingBox.flatMap { box =>
          if (box.isEmpty) None else Some(box)
        },
        startPosition = Some(startPosition),
        startRotation = Some(startRotation),
        magRestrictions = magRestrictions,
        mappingName = None
      )
    } yield volumeTracing

  def abortInitializedAnnotationOnFailure(initializingAnnotationId: ObjectId,
                                          insertedAnnotationBox: Box[Annotation]): Fox[Unit] =
    insertedAnnotationBox match {
      case Full(_) => Fox.successful(())
      case _       => annotationDAO.abortInitializingAnnotation(initializingAnnotationId)
    }

  // Save annotation base to postgres AND annotation proto to tracingstore.
  def createAndSaveAnnotationBase(
      taskFox: Fox[Task],
      userId: ObjectId,
      skeletonTracingIdBox: Box[Option[String]],
      volumeTracingIdBox: Box[Option[String]],
      datasetId: ObjectId,
      description: Option[String],
      tracingStoreClient: WKRemoteTracingStoreClient
  )(implicit ctx: DBAccessContext): Fox[Unit] =
    for {
      task <- taskFox
      skeletonIdOpt <- skeletonTracingIdBox.toFox
      volumeIdOpt <- volumeTracingIdBox.toFox
      _ <- bool2Fox(skeletonIdOpt.isDefined || volumeIdOpt.isDefined) ?~> "annotation.needsAtleastOne"
      project <- projectDAO.findOne(task._project)
      annotationLayers <- AnnotationLayer.layersFromIds(skeletonIdOpt, volumeIdOpt)
      annotationBase = Annotation(ObjectId.generate,
                                  datasetId,
                                  Some(task._id),
                                  project._team,
                                  userId,
                                  annotationLayers,
                                  description.getOrElse(""),
                                  typ = AnnotationType.TracingBase)
      annotationBaseProto = AnnotationProto(
        name = Some(AnnotationDefaults.defaultName),
        description = Some(AnnotationDefaults.defaultDescription),
        version = 0L,
        annotationLayers = annotationLayers.map(_.toProto),
        earliestAccessibleVersion = 0L
      )
      _ <- tracingStoreClient.saveAnnotationProto(annotationBase._id, annotationBaseProto)
      _ <- annotationDAO.insertOne(annotationBase)
    } yield ()

  def createFrom(user: User,
                 dataset: Dataset,
                 annotationLayers: Seq[AnnotationLayer],
                 annotationType: AnnotationType,
                 name: Option[String],
                 description: String,
                 newAnnotationId: ObjectId): Fox[Annotation] =
    for {
      teamId <- selectSuitableTeam(user, dataset)
      annotation = Annotation(newAnnotationId,
                              dataset._id,
                              None,
                              teamId,
                              user._id,
                              annotationLayers.toList,
                              description,
                              name = name.getOrElse(""),
                              typ = annotationType)
    } yield annotation

  def updateTeamsForSharedAnnotation(annotationId: ObjectId, teams: List[ObjectId])(
      implicit ctx: DBAccessContext): Fox[Unit] =
    annotationDAO.updateTeamsForSharedAnnotation(annotationId, teams)

  def zipAnnotations(annotations: List[Annotation],
                     zipFileName: String,
                     skipVolumeData: Boolean,
                     volumeDataZipFormat: VolumeDataZipFormat)(implicit
                                                               ctx: DBAccessContext): Fox[TemporaryFile] =
    for {
      downloadAnnotations <- getTracingsScalesAndNamesFor(annotations, skipVolumeData, volumeDataZipFormat)
      nmlsAndVolumes <- Fox.serialCombined(downloadAnnotations.flatten) {
        case DownloadAnnotation(skeletonTracingIdOpt,
                                volumeTracingIdOpt,
                                skeletonTracingOpt,
                                volumeTracingOpt,
                                volumeDataOpt,
                                name,
                                voxelSizeOpt,
                                annotation,
                                user,
                                taskOpt,
                                organizationId,
                                datasetName,
                                datasetId) =>
          for {
            fetchedAnnotationLayersForAnnotation <- FetchedAnnotationLayer.layersFromTracings(skeletonTracingIdOpt,
                                                                                              volumeTracingIdOpt,
                                                                                              skeletonTracingOpt,
                                                                                              volumeTracingOpt)
            nml = nmlWriter.toNmlStream(
              name,
              fetchedAnnotationLayersForAnnotation,
              Some(annotation),
              voxelSizeOpt,
              Some(name + "_data.zip"),
              organizationId,
              conf.Http.uri,
              datasetName,
              datasetId,
              Some(user),
              taskOpt,
              skipVolumeData,
              volumeDataZipFormat
            )
          } yield (nml, volumeDataOpt)
      }
      zip <- createZip(nmlsAndVolumes, zipFileName)
    } yield zip

  private def getTracingsScalesAndNamesFor(
      annotations: List[Annotation],
      skipVolumeData: Boolean,
      volumeDataZipFormat: VolumeDataZipFormat)(implicit ctx: DBAccessContext): Fox[List[List[DownloadAnnotation]]] = {

    def getSingleDownloadAnnotation(annotation: Annotation, voxelSizeOpt: Option[VoxelSize]) =
      for {
        user <- userService.findOneCached(annotation._user) ?~> "user.notFound"
        taskOpt <- Fox.runOptional(annotation._task)(taskDAO.findOne) ?~> "task.notFound"
        name <- savedTracingInformationHandler.nameForAnnotation(annotation)
        dataset <- datasetDAO.findOne(annotation._dataset)
        organizationId <- organizationDAO.findOrganizationIdForAnnotation(annotation._id)
        skeletonTracingIdOpt <- annotation.skeletonTracingId
        volumeTracingIdOpt <- annotation.volumeTracingId
      } yield
        DownloadAnnotation(skeletonTracingIdOpt,
                           volumeTracingIdOpt,
                           None,
                           None,
                           None,
                           name,
                           voxelSizeOpt,
                           annotation,
                           user,
                           taskOpt,
                           organizationId,
                           dataset.name,
                           dataset._id)

    def getSkeletonTracings(datasetId: ObjectId, tracingIds: List[Option[String]]): Fox[List[Option[SkeletonTracing]]] =
      for {
        dataset <- datasetDAO.findOne(datasetId)
        tracingStoreClient <- tracingStoreService.clientFor(dataset)
        tracingContainers: List[SkeletonTracings] <- Fox.serialCombined(tracingIds.grouped(1000).toList)(
          tracingStoreClient.getSkeletonTracings)
        tracingOpts: List[SkeletonTracingOpt] = tracingContainers.flatMap(_.tracings)
      } yield tracingOpts.map(_.tracing)

    def getVolumeTracings(datasetId: ObjectId, tracingIds: List[Option[String]]): Fox[List[Option[VolumeTracing]]] =
      for {
        dataset <- datasetDAO.findOne(datasetId)
        tracingStoreClient <- tracingStoreService.clientFor(dataset)
        tracingContainers: List[VolumeTracings] <- Fox.serialCombined(tracingIds.grouped(1000).toList)(
          tracingStoreClient.getVolumeTracings)
        tracingOpts: List[VolumeTracingOpt] = tracingContainers.flatMap(_.tracings)
      } yield tracingOpts.map(_.tracing)

    def getVolumeDataObjects(datasetId: ObjectId,
                             tracingIds: List[Option[String]],
                             volumeDataZipFormat: VolumeDataZipFormat): Fox[List[Option[Array[Byte]]]] =
      for {
        dataset <- datasetDAO.findOne(datasetId)
        tracingStoreClient <- tracingStoreService.clientFor(dataset)
        tracingDataObjects: List[Option[Array[Byte]]] <- Fox.serialCombined(tracingIds) {
          case None                      => Fox.successful(None)
          case Some(_) if skipVolumeData => Fox.successful(None)
          case Some(tracingId) =>
            tracingStoreClient
              .getVolumeData(tracingId,
                             version = None,
                             volumeDataZipFormat = volumeDataZipFormat,
                             voxelSize = dataset.voxelSize)
              .map(Some(_))
        }
      } yield tracingDataObjects

    def getDatasetScale(datasetId: ObjectId) =
      for {
        dataset <- datasetDAO.findOne(datasetId)
      } yield dataset.voxelSize

    val annotationsGrouped: Map[ObjectId, List[Annotation]] = annotations.groupBy(_._dataset)
    val tracingsGrouped = annotationsGrouped.map {
      case (datasetId, annotations) =>
        for {
          scale <- getDatasetScale(datasetId)
          skeletonTracingIdOpts <- Fox.serialCombined(annotations)(a => a.skeletonTracingId)
          volumeTracingIdOpts <- Fox.serialCombined(annotations)(a => a.volumeTracingId)
          skeletonTracings <- getSkeletonTracings(datasetId, skeletonTracingIdOpts)
          volumeTracings <- getVolumeTracings(datasetId, volumeTracingIdOpts)
          volumeDataObjects <- getVolumeDataObjects(datasetId, volumeTracingIdOpts, volumeDataZipFormat)
          incompleteDownloadAnnotations <- Fox.serialCombined(annotations)(getSingleDownloadAnnotation(_, scale))
        } yield
          incompleteDownloadAnnotations
            .zip(skeletonTracings)
            .map {
              case (downloadAnnotation, skeletonTracingOpt) =>
                downloadAnnotation.copy(skeletonTracingOpt = skeletonTracingOpt)
            }
            .zip(volumeTracings)
            .map {
              case (downloadAnnotation, volumeTracingOpt) =>
                downloadAnnotation.copy(volumeTracingOpt = volumeTracingOpt)
            }
            .zip(volumeDataObjects)
            .map {
              case (downloadAnnotation, volumeDataOpt) =>
                downloadAnnotation.copy(volumeDataOpt = volumeDataOpt)
            }
    }

    Fox.combined(tracingsGrouped.toList)
  }

  private def createZip(nmls: List[(NamedStream, Option[Array[Byte]])], zipFileName: String): Fox[TemporaryFile] = {
    val zipped = temporaryFileCreator.create(TextUtils.normalize(zipFileName), ".zip")
    val zipper = ZipIO.startZip(new BufferedOutputStream(new FileOutputStream(new File(zipped.path.toString))))

    def addToZip(nmls: List[(NamedStream, Option[Array[Byte]])]): Fox[Boolean] =
      nmls match {
        case (nml, volumeDataOpt) :: tail =>
          if (volumeDataOpt.isDefined) {
            val subZip = temporaryFileCreator.create(TextUtils.normalize(nml.name), ".zip")
            val subZipper =
              ZipIO.startZip(new BufferedOutputStream(new FileOutputStream(new File(subZip.path.toString))))
            volumeDataOpt.foreach(volumeData => subZipper.addFileFromBytes(nml.name + "_data.zip", volumeData))
            for {
              _ <- subZipper.addFileFromNamedStream(nml, suffix = ".nml")
              _ = subZipper.close()
              _ = zipper.addFileFromTemporaryFile(nml.name + ".zip", subZip)
              res <- addToZip(tail)
            } yield res
          } else {
            zipper.addFileFromNamedStream(nml, suffix = ".nml").flatMap(_ => addToZip(tail))
          }
        case _ =>
          Future.successful(true)
      }

    addToZip(nmls).map { _ =>
      zipper.close()
      zipped
    }
  }

  def transferAnnotationToUser(typ: String, id: String, userId: ObjectId, issuingUser: User)(
      implicit ctx: DBAccessContext): Fox[Annotation] =
    for {
      annotation <- annotationInformationProvider.provideAnnotation(typ, id, issuingUser) ?~> "annotation.notFound"
      newUser <- userDAO.findOne(userId) ?~> "user.notFound"
      _ <- datasetDAO.findOne(annotation._dataset)(AuthorizedAccessContext(newUser)) ?~> "annotation.transferee.noDatasetAccess"
      _ <- annotationDAO.updateUser(annotation._id, newUser._id)
      updated <- annotationInformationProvider.provideAnnotation(typ, id, issuingUser)
    } yield updated

  def resetToBase(annotation: Annotation)(implicit ctx: DBAccessContext): Fox[Unit] =
    for {
      _ <- bool2Fox(annotation.typ == AnnotationType.Task) ?~> "annotation.revert.tasksOnly"
      dataset <- datasetDAO.findOne(annotation._dataset)
      tracingStoreClient <- tracingStoreService.clientFor(dataset)
      _ <- tracingStoreClient.resetToBase(annotation._id) ?~> "annotation.revert.failed"
    } yield ()

  private def settingsFor(annotation: Annotation)(implicit ctx: DBAccessContext) =
    if (annotation.typ == AnnotationType.Task || annotation.typ == AnnotationType.TracingBase)
      for {
        taskId <- annotation._task.toFox
        task: Task <- taskDAO.findOne(taskId) ?~> "task.notFound"
        taskType <- taskTypeDAO.findOne(task._taskType) ?~> "taskType.notFound"
      } yield {
        taskType.settings
      } else
      Fox.successful(AnnotationSettings.defaultFor(annotation.tracingType))

  def taskFor(annotation: Annotation)(implicit ctx: DBAccessContext): Fox[Task] =
    annotation._task.toFox.flatMap(taskId => taskDAO.findOne(taskId))

  def publicWrites(annotation: Annotation,
                   requestingUser: Option[User] = None,
                   restrictionsOpt: Option[AnnotationRestrictions] = None): Fox[JsObject] = {
    implicit val ctx: DBAccessContext = GlobalAccessContext
    for {
      dataset <- datasetDAO.findOne(annotation._dataset) ?~> "dataset.notFoundForAnnotation"
      organization <- organizationDAO.findOne(dataset._organization) ?~> "organization.notFound"
      task = annotation._task.toFox.flatMap(taskId => taskDAO.findOne(taskId))
      taskJson <- task.flatMap(t => taskService.publicWrites(t)).getOrElse(JsNull)
      userJson <- userJsonForAnnotation(annotation._user)
      settings <- settingsFor(annotation)
      restrictionsJs <- AnnotationRestrictions.writeAsJson(
        restrictionsOpt.getOrElse(annotationRestrictionDefaults.defaultsFor(annotation)),
        requestingUser)
      dataStore <- dataStoreDAO.findOneByName(dataset._dataStore.trim) ?~> "datastore.notFound"
      dataStoreJs <- dataStoreService.publicWrites(dataStore)
      teams <- teamDAO.findSharedTeamsForAnnotation(annotation._id)
      teamsJson <- Fox.serialCombined(teams)(teamService.publicWrites(_))
      tracingStore <- tracingStoreDAO.findFirst
      tracingStoreJs <- tracingStoreService.publicWrites(tracingStore)
      contributors <- userDAO.findContributorsForAnnotation(annotation._id)
      contributorsJs <- Fox.serialCombined(contributors)(c => userJsonForAnnotation(c._id, Some(c)))
    } yield {
      Json.obj(
        "modified" -> annotation.modified,
        "state" -> annotation.state,
        "isLockedByOwner" -> annotation.isLockedByOwner,
        "id" -> annotation.id,
        "name" -> annotation.name,
        "description" -> annotation.description,
        "viewConfiguration" -> annotation.viewConfiguration,
        "typ" -> annotation.typ,
        "task" -> taskJson,
        "stats" -> Json.obj(), // included for legacy parsers
        "restrictions" -> restrictionsJs,
        "annotationLayers" -> Json.toJson(annotation.annotationLayers),
        "datasetId" -> dataset._id,
        "dataSetName" -> dataset.name,
        "organization" -> organization._id,
        "dataStore" -> dataStoreJs,
        "tracingStore" -> tracingStoreJs,
        "visibility" -> annotation.visibility,
        "settings" -> settings,
        "tracingTime" -> annotation.tracingTime,
        "teams" -> teamsJson,
        "tags" -> (annotation.tags ++ Set(dataset.name, annotation.tracingType.toString)),
        "user" -> userJson,
        "owner" -> userJson,
        "contributors" -> contributorsJs,
        "othersMayEdit" -> annotation.othersMayEdit
      )
    }
  }

  def writesWithDataset(annotation: Annotation): Fox[JsObject] = {
    implicit val ctx: DBAccessContext = GlobalAccessContext
    for {
      dataset <- datasetDAO.findOne(annotation._dataset) ?~> "dataset.notFoundForAnnotation"
      tracingStore <- tracingStoreDAO.findFirst
      tracingStoreJs <- tracingStoreService.publicWrites(tracingStore)
      datasetJs <- datasetService.publicWrites(dataset, None, None, None)
    } yield
      Json.obj(
        "id" -> annotation._id.id,
        "name" -> annotation.name,
        "description" -> annotation.description,
        "typ" -> annotation.typ,
        "tracingStore" -> tracingStoreJs,
        "dataset" -> datasetJs
      )
  }

  def writesAsAnnotationSource(annotation: Annotation, accessViaPrivateLink: Boolean): Fox[JsValue] = {
    implicit val ctx: DBAccessContext = GlobalAccessContext
    for {
      dataset <- datasetDAO.findOne(annotation._dataset) ?~> "dataset.notFoundForAnnotation"
      organization <- organizationDAO.findOne(dataset._organization) ?~> "organization.notFound"
      dataStore <- dataStoreDAO.findOneByName(dataset._dataStore.trim) ?~> "datastore.notFound"
      tracingStore <- tracingStoreDAO.findFirst
      annotationSource = AnnotationSource(
        id = annotation.id,
        annotationLayers = annotation.annotationLayers,
        datasetDirectoryName = dataset.directoryName,
        organizationId = organization._id,
        dataStoreUrl = dataStore.publicUrl,
        tracingStoreUrl = tracingStore.publicUrl,
        accessViaPrivateLink = accessViaPrivateLink,
      )
    } yield Json.toJson(annotationSource)
  }

  private def userJsonForAnnotation(userId: ObjectId, userOpt: Option[User] = None): Fox[Option[JsObject]] =
    if (userId == ObjectId.dummyId) {
      Fox.successful(None)
    } else {
      for {
        user <- Fox.fillOption(userOpt)(userService.findOneCached(userId)(GlobalAccessContext)) ?~> "user.notFound"
        userJson <- userService.compactWrites(user)
      } yield Some(userJson)
    }

  //for Explorative Annotations list
  def writeCompactInfo(annotationInfo: AnnotationCompactInfo): JsObject = {
    val teamsJson = annotationInfo.teamNames.indices.map(
      idx =>
        Json.obj(
          "id" -> annotationInfo.teamIds(idx),
          "name" -> annotationInfo.teamNames(idx),
          "organizationId" -> annotationInfo.teamOrganizationIds(idx)
      ))

    val annotationLayerJson = annotationInfo.tracingIds.indices.map(
      idx =>
        Json.obj(
          "tracingId" -> annotationInfo.tracingIds(idx),
          "typ" -> annotationInfo.annotationLayerTypes(idx),
          "name" -> annotationInfo.annotationLayerNames(idx),
          "stats" -> annotationInfo.annotationLayerStatistics(idx)
      )
    )
    val tracingType: String = getAnnotationTypeForTag(annotationInfo)
    Json.obj(
      "modified" -> annotationInfo.modified,
      "state" -> annotationInfo.state,
      "id" -> annotationInfo.id,
      "name" -> annotationInfo.name,
      "description" -> annotationInfo.description,
      "typ" -> annotationInfo.typ,
      "stats" -> Json.obj(), // included for legacy parsers
      "isLockedByOwner" -> annotationInfo.isLockedByOwner,
      "annotationLayers" -> annotationLayerJson,
      "dataSetName" -> annotationInfo.dataSetName,
      "organization" -> annotationInfo.organization,
      "visibility" -> annotationInfo.visibility,
      "tracingTime" -> annotationInfo.tracingTime,
      "teams" -> teamsJson,
      "tags" -> (annotationInfo.tags ++ Set(annotationInfo.dataSetName, tracingType)),
      "owner" -> Json.obj(
        "id" -> annotationInfo.ownerId.toString,
        "firstName" -> annotationInfo.ownerFirstName,
        "lastName" -> annotationInfo.ownerLastName
      ),
      "othersMayEdit" -> annotationInfo.othersMayEdit,
    )
  }

  private def getAnnotationTypeForTag(annotationInfo: AnnotationCompactInfo): String = {
    val skeletonPresent = annotationInfo.annotationLayerTypes.contains(AnnotationLayerType.Skeleton.toString)
    val volumePresent = annotationInfo.annotationLayerTypes.contains(AnnotationLayerType.Volume.toString)
    if (skeletonPresent && volumePresent) {
      "hybrid"
    } else if (skeletonPresent) {
      "skeleton"
    } else {
      "volume"
    }
  }

  def updateStatistics(annotationId: ObjectId, statistics: JsObject): Unit =
    // Fail silently, because the layer may not (yet/anymore) be present in postgres at this time
    statistics.value.toSeq.map {
      case (tracingId, statisticsForTracing) =>
        annotationLayerDAO.updateStatistics(annotationId, tracingId, statisticsForTracing)
    }

}<|MERGE_RESOLUTION|>--- conflicted
+++ resolved
@@ -193,115 +193,10 @@
           fallbackLayer.elementClass)
       } yield fallbackLayer
 
-<<<<<<< HEAD
-=======
-    def createAndSaveAnnotationLayer(annotationLayerParameters: AnnotationLayerParameters,
-                                     oldPrecedenceLayerProperties: Option[RedundantTracingProperties],
-                                     dataStore: DataStore): Fox[AnnotationLayer] =
-      for {
-        client <- tracingStoreService.clientFor(dataset)
-        tracingIdAndName <- annotationLayerParameters.typ match {
-          case AnnotationLayerType.Skeleton =>
-            val skeleton = SkeletonTracingDefaults.createInstance.copy(
-              datasetName = dataset.name,
-              editPosition = dataSource.center,
-              organizationId = Some(datasetOrganizationId),
-              additionalAxes = AdditionalAxis.toProto(dataSource.additionalAxesUnion)
-            )
-            val skeletonAdapted = oldPrecedenceLayerProperties.map { p =>
-              skeleton.copy(
-                editPosition = p.editPosition,
-                editRotation = p.editRotation,
-                zoomLevel = p.zoomLevel,
-                userBoundingBoxes = p.userBoundingBoxes,
-                editPositionAdditionalCoordinates = p.editPositionAdditionalCoordinates
-              )
-            }.getOrElse(skeleton)
-            for {
-              tracingId <- client.saveSkeletonTracing(skeletonAdapted)
-              name = annotationLayerParameters.name.getOrElse(
-                AnnotationLayer.defaultNameForType(annotationLayerParameters.typ))
-            } yield (tracingId, name)
-          case AnnotationLayerType.Volume =>
-            val autoFallbackLayerName =
-              if (annotationLayerParameters.autoFallbackLayer) getAutoFallbackLayerName else None
-            val fallbackLayerName = annotationLayerParameters.fallbackLayerName.orElse(autoFallbackLayerName)
-            for {
-              fallbackLayer <- Fox.runOptional(fallbackLayerName)(getFallbackLayer)
-              volumeTracing <- createVolumeTracing(
-                dataSource,
-                datasetOrganizationId,
-                dataStore,
-                fallbackLayer,
-                magRestrictions = annotationLayerParameters.magRestrictions.getOrElse(MagRestrictions.empty),
-                mappingName = annotationLayerParameters.mappingName,
-              )
-              volumeTracingAdapted = oldPrecedenceLayerProperties.map { p =>
-                volumeTracing.copy(
-                  editPosition = p.editPosition,
-                  editRotation = p.editRotation,
-                  zoomLevel = p.zoomLevel,
-                  userBoundingBoxes = p.userBoundingBoxes,
-                  editPositionAdditionalCoordinates = p.editPositionAdditionalCoordinates
-                )
-              }.getOrElse(volumeTracing)
-              volumeTracingId <- client.saveVolumeTracing(volumeTracingAdapted, dataSource = Some(dataSource))
-              name = annotationLayerParameters.name
-                .orElse(autoFallbackLayerName)
-                .getOrElse(AnnotationLayer.defaultNameForType(annotationLayerParameters.typ))
-            } yield (volumeTracingId, name)
-          case _ =>
-            Fox.failure(s"Unknown AnnotationLayerType: ${annotationLayerParameters.typ}")
-        }
-      } yield
-        AnnotationLayer(tracingIdAndName._1,
-                        annotationLayerParameters.typ,
-                        tracingIdAndName._2,
-                        AnnotationLayerStatistics.zeroedForTyp(annotationLayerParameters.typ))
-
-    def fetchOldPrecedenceLayer: Fox[Option[FetchedAnnotationLayer]] =
-      if (existingAnnotationLayers.isEmpty) Fox.successful(None)
-      else
-        for {
-          oldPrecedenceLayer <- selectLayerWithPrecedence(existingAnnotationLayers)
-          tracingStoreClient <- tracingStoreService.clientFor(dataset)
-          oldPrecedenceLayerFetched <- if (oldPrecedenceLayer.typ == AnnotationLayerType.Skeleton)
-            tracingStoreClient.getSkeletonTracing(oldPrecedenceLayer, None)
-          else
-            tracingStoreClient.getVolumeTracing(oldPrecedenceLayer,
-                                                None,
-                                                skipVolumeData = true,
-                                                volumeDataZipFormat = VolumeDataZipFormat.wkw,
-                                                dataset.voxelSize)
-        } yield Some(oldPrecedenceLayerFetched)
-
-    def extractPrecedenceProperties(oldPrecedenceLayer: FetchedAnnotationLayer): RedundantTracingProperties =
-      oldPrecedenceLayer.tracing match {
-        case Left(s) =>
-          RedundantTracingProperties(
-            s.editPosition,
-            s.editRotation,
-            s.zoomLevel,
-            s.userBoundingBoxes ++ s.userBoundingBox.map(
-              com.scalableminds.webknossos.datastore.geometry.NamedBoundingBoxProto(0, None, None, None, _)),
-            s.editPositionAdditionalCoordinates
-          )
-        case Right(v) =>
-          RedundantTracingProperties(
-            v.editPosition,
-            v.editRotation,
-            v.zoomLevel,
-            v.userBoundingBoxes ++ v.userBoundingBox.map(
-              com.scalableminds.webknossos.datastore.geometry.NamedBoundingBoxProto(0, None, None, None, _)),
-            v.editPositionAdditionalCoordinates
-          )
-      }
-
->>>>>>> 6c0a472b
     for {
       dataStore <- dataStoreDAO.findOneByName(dataset._dataStore.trim) ?~> "dataStore.notFoundForDataset"
       inboxDataSource <- datasetService.dataSourceFor(dataset)
-      dataSource <- inboxDataSource.toUsable ?~> Messages("dataset.notImported", inboxDataSource.id.name)
+      dataSource <- inboxDataSource.toUsable ?~> Messages("dataset.notImported", inboxDataSource.id.directoryName)
       tracingStoreClient <- tracingStoreService.clientFor(dataset)
 
       /*
@@ -397,22 +292,12 @@
       m: MessagesProvider): Fox[Annotation] =
     for {
       dataset <- datasetDAO.findOne(datasetId) ?~> "dataset.noAccessById"
-<<<<<<< HEAD
       newAnnotationId = ObjectId.generate
       annotationLayers <- createLayersForExplorational(
         dataset,
         newAnnotationId,
         annotationLayerParameters,
         existingAnnotationLayers = List.empty) ?~> "annotation.createTracings.failed"
-=======
-      dataSource <- datasetService.dataSourceFor(dataset)
-      datasetOrganization <- organizationDAO.findOne(dataset._organization)(GlobalAccessContext) ?~> "organization.notFound"
-      usableDataSource <- dataSource.toUsable ?~> Messages("dataset.notImported", dataSource.id.directoryName)
-      annotationLayers <- createTracingsForExplorational(dataset,
-                                                         usableDataSource,
-                                                         annotationLayerParameters,
-                                                         datasetOrganization._id) ?~> "annotation.createTracings.failed"
->>>>>>> 6c0a472b
       teamId <- selectSuitableTeam(user, dataset) ?~> "annotation.create.forbidden"
       annotation = Annotation(newAnnotationId, datasetId, None, teamId, user._id, annotationLayers)
       _ <- annotationDAO.insertOne(annotation)
