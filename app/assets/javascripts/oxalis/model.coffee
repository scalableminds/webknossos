--- conflicted
+++ resolved
@@ -41,11 +41,7 @@
 
     Request.receiveJSON(infoUrl).then( (tracing) =>
 
-<<<<<<< HEAD
-      @datasetName = tracing.content.dataSet.name
-=======
-      @task = tracing.task
->>>>>>> fc541039
+      @set("datasetName", tracing.content.dataSet.name)
 
       if tracing.error
         Toast.error(tracing.error)
@@ -56,8 +52,8 @@
         return {"error" : true}
 
       else unless tracing.content.dataSet.dataLayers
-        if @datasetName
-          Toast.error("Please, double check if you have the dataset '#{@datasetName}' imported.")
+        if @get("datasetName")
+          Toast.error("Please, double check if you have the dataset '#{@get("datasetName")}' imported.")
         else
           Toast.error("Please, make sure you have a dataset imported.")
         return {"error" : true}
@@ -73,7 +69,7 @@
           colorLayers = _.filter( @get("dataset").get("dataLayers"),
                                   (layer) -> layer.category == "color")
           @set("datasetConfiguration", new DatasetConfiguration({
-            @datasetName
+            datasetName : @get("datasetName")
             dataLayerNames : _.pluck(colorLayers, "name")
           }))
           @get("datasetConfiguration").fetch().then(
@@ -96,19 +92,25 @@
   determineAllowedModes : ->
 
     allowedModes = []
-    for allowedMode in @get("settings").allowedModes
+    settings = @get("settings")
+    for allowedMode in settings.allowedModes
 
       if @getColorBinaries()[0].cube.BIT_DEPTH == 8
         switch allowedMode
           when "flight" then allowedModes.push(constants.MODE_ARBITRARY)
           when "oblique" then allowedModes.push(constants.MODE_ARBITRARY_PLANE)
 
-      switch allowedMode
-        when "volume" then allowedModes.push(constants.MODE_VOLUME)
+      if allowedMode in ["orthogonal", "volume"]
+        allowedModes.push(constants.MODE_NAME_TO_ID[allowedMode])
 
     if not @get("volumeTracing")?
       # Plane tracing mode is always allowed (except in VOLUME mode)
       allowedModes.push(constants.MODE_PLANE_TRACING)
+
+    if settings.preferredMode
+      modeId = constants.MODE_NAME_TO_ID[settings.preferredMode]
+      if modeId in allowedModes
+        @set("preferredMode", modeId)
 
     allowedModes.sort()
     return allowedModes
@@ -169,11 +171,7 @@
       if isVolumeTracing
         ErrorHandling.assert( @getSegmentationBinary()?,
           "Volume is allowed, but segmentation does not exist" )
-<<<<<<< HEAD
-        @set("volumeTracing", new VolumeTracing(tracing, flycam, @getSegmentationBinary()))
-=======
-        @volumeTracing = new VolumeTracing(tracing, @flycam, @flycam3d, @getSegmentationBinary(), @updatePipeline)
->>>>>>> fc541039
+        @set("volumeTracing", new VolumeTracing(tracing, flycam, flycam3d, @getSegmentationBinary()))
       else
         @set("skeletonTracing", new SkeletonTracing(tracing, flycam, flycam3d, @user))
 
@@ -182,8 +180,16 @@
 
     @set("tracing", tracing)
     @set("settings", tracing.content.settings)
-    @set("mode", if isVolumeTracing then constants.MODE_VOLUME else constants.MODE_PLANE_TRACING)
     @set("allowedModes", @determineAllowedModes())
+
+
+    # Initialize 'flight', 'oblique' or 'orthogonal'/'volume' mode
+    if @get("allowedModes").length == 0
+      Toast.error("There was no valid allowed tracing mode specified.")
+    else
+      mode = @get("preferredMode") or @get("state").mode or @get("allowedModes")[0]
+      @setMode(mode)
+
 
     @initSettersGetter()
     @initialized = true
@@ -193,9 +199,10 @@
     return
 
 
-  setMode : (@mode) ->
-
-    @trigger("change:mode", @mode)
+  setMode : (mode) ->
+
+    @set("mode", mode)
+    @trigger("change:mode", mode)
 
 
   # For now, since we have no UI for this
@@ -217,7 +224,7 @@
 
     for layer in layers
       do (layer) =>
-        Request.receiveJSON("/dataToken/generate?dataSetName=#{@datasetName}&dataLayerName=#{layer.name}").then( (dataStore) ->
+        Request.receiveJSON("/dataToken/generate?dataSetName=#{@get("datasetName")}&dataLayerName=#{layer.name}").then( (dataStore) ->
           layer.token = dataStore.token
           layer.url   = dataStoreUrl
         )
@@ -302,7 +309,7 @@
     )
 
 
-  # Make the Model compatible between legacy Oxalis style and Backbone.Modela/Views
+  # Make the Model compatible between legacy Oxalis style and Backbone.Models/Views
   initSettersGetter : ->
 
     _.forEach(@attributes, (value, key, attribute) =>
@@ -318,22 +325,15 @@
 
   applyState : (state, tracing) ->
 
-<<<<<<< HEAD
-    @get("flycam").setPosition( state.position || tracing.content.editPosition )
+    @get("flycam").setPosition(state.position || tracing.content.editPosition)
     if state.zoomStep?
       @get("user").set("zoom", Math.exp(Math.LN2 * state.zoomStep))
       @get("flycam3d").setZoomStep( state.zoomStep )
-    if state.rotation?
-      @get("flycam3d").setRotation( state.rotation )
-=======
-    @flycam.setPosition(state.position || tracing.content.editPosition)
-    if state.zoomStep?
-      @flycam.setZoomStep(state.zoomStep)
-      @flycam3d.setZoomStep(state.zoomStep)
+
     rotation = state.rotation || tracing.content.editRotation
     if rotation?
-      @flycam3d.setRotation(rotation)
->>>>>>> fc541039
+      @get("flycam3d").setRotation(rotation)
+
     if state.activeNode?
       @get("skeletonTracing")?.setActiveNode(state.activeNode)
 
