import {
  BarChartOutlined,
  BellOutlined,
  HomeOutlined,
  QuestionCircleOutlined,
  SwapOutlined,
  TeamOutlined,
  UserOutlined,
} from "@ant-design/icons";
import {
  Avatar,
  Badge,
  Button,
  ConfigProvider,
  Input,
  type InputRef,
  Layout,
  Menu,
  Popover,
  type SubMenuProps,
  Tag,
  Tooltip,
} from "antd";
import classnames from "classnames";
import type React from "react";
import { useEffect, useRef, useState } from "react";
import { connect } from "react-redux";
import { Link, useLocation } from "react-router-dom";

import LoginForm from "admin/auth/login_form";
import { PricingPlanEnum } from "admin/organization/pricing_plan_utils";
import {
  getBuildInfo,
  getUsersOrganizations,
  sendAnalyticsEvent,
  switchToOrganization,
  updateNovelUserExperienceInfos,
} from "admin/rest_api";
import type { ItemType, MenuItemType, SubMenuType } from "antd/es/menu/interface";
import { MaintenanceBanner, UpgradeVersionBanner } from "banners";
import { PricingEnforcedSpan } from "components/pricing_enforcers";
import features from "features";
import { useFetch, useInterval } from "libs/react_helpers";
import { useWkSelector } from "libs/react_hooks";
import Request from "libs/request";
import Toast from "libs/toast";
import * as Utils from "libs/utils";
import window, { location } from "libs/window";
import messages from "messages";
import type { MenuClickEventHandler } from "rc-menu/lib/interface";
import { getAntdTheme } from "theme";
import type { APIOrganizationCompact, APIUser, APIUserCompact } from "types/api_types";
import constants from "viewer/constants";
import {
  isAnnotationFromDifferentOrganization,
  isAnnotationOwner as isAnnotationOwnerAccessor,
} from "viewer/model/accessors/annotation_accessor";
import { formatUserName } from "viewer/model/accessors/user_accessor";
import { logoutUserAction, setActiveUserAction } from "viewer/model/actions/user_actions";
import type { WebknossosState } from "viewer/store";
import Store from "viewer/store";
import { HelpModal } from "viewer/view/help_modal";
import { PortalTarget } from "viewer/view/layouting/portal_utils";

const { Header } = Layout;

const HELP_MENU_KEY = "helpMenu";
// At most, 20 organizations are rendered in the dropdown.
const MAX_RENDERED_ORGANIZATION = 20;
// A search input is shown when more than 10 switchable organizations
// exist.
const ORGANIZATION_COUNT_THRESHOLD_FOR_SEARCH_INPUT = 10;

type OwnProps = {
  isAuthenticated: boolean;
};
type StateProps = {
  activeUser: APIUser | null | undefined;
  isInAnnotationView: boolean;
  hasOrganizations: boolean;
  othersMayEdit: boolean;
  allowUpdate: boolean;
  isLockedByOwner: boolean;
  isAnnotationFromDifferentOrganization: boolean;
  isAnnotationOwner: boolean;
  annotationOwnerName: string;
  blockedByUser: APIUserCompact | null | undefined;
  navbarHeight: number;
};
type Props = OwnProps & StateProps;
// The user should click somewhere else to close that menu like it's done in most OS menus, anyway. 10 seconds.
const subMenuCloseDelay = 10;

function useOlvy() {
  const [isInitialized, setIsInitialized] = useState(false);
  // Initialize Olvy after mounting
  useEffect(() => {
    const OlvyConfig = {
      organisation: "webknossos",
      // This target needs to be an empty string as else olvy will eagerly init the modal and thus fetch all its contents.
      target: "",
      type: "modal",
      view: {
        showSearch: false,
        compact: false,
        showHeader: true,
        // only applies when widget type is embed. you cannot hide header for modal and sidebar widgets
        showUnreadIndicator: false,
        unreadIndicatorColor: "#cc1919",
        unreadIndicatorPosition: "top-right",
      },
    };

    if (window.Olvy != null) {
      window.Olvy.init(OlvyConfig);
      setIsInitialized(true);
    }
  }, []);
  return isInitialized;
}

function useOlvyUnreadReleasesCount(activeUser: APIUser) {
  const lastViewedTimestampWithFallback =
    activeUser.novelUserExperienceInfos.lastViewedWhatsNewTimestamp != null
      ? activeUser.novelUserExperienceInfos.lastViewedWhatsNewTimestamp
      : activeUser.created;
  const isInitialized = useOlvy();
  const unreadCount = useFetch(
    async () => {
      if (!isInitialized || !window.Olvy) {
        return null;
      }

      return window.Olvy.getUnreadReleasesCount(
        new Date(lastViewedTimestampWithFallback).toISOString(),
      );
    },
    null,
    [isInitialized, lastViewedTimestampWithFallback],
  );
  return unreadCount;
}

function UserInitials({
  activeUser,
  isMultiMember,
}: {
  activeUser: APIUser;
  isMultiMember: boolean;
}) {
  const { firstName, lastName } = activeUser;

  const initialOf = (str: string) => str.slice(0, 1).toUpperCase();

  return (
    <div
      style={{
        position: "relative",
        display: "flex",
      }}
    >
      <Avatar
        className="hover-effect-via-opacity"
        style={{
          verticalAlign: "middle",
        }}
      >
        {initialOf(firstName) + initialOf(lastName)}
      </Avatar>

      {isMultiMember ? (
        <SwapOutlined
          className="switch-organization-icon"
          title="You are member of multiple organizations. Click the avatar to switch between them."
        />
      ) : null}
    </div>
  );
}

function getCollapsibleMenuTitle(
  title: string,
  icon: MenuItemType["icon"],
  collapse: boolean,
): MenuItemType["label"] {
  return collapse ? (
    <Tooltip title={title}>{icon}</Tooltip>
  ) : (
    <>
      {icon}
      {title}
    </>
  );
}

export function getAdministrationSubMenu(collapse: boolean, activeUser: APIUser) {
  const isAdmin = Utils.isUserAdmin(activeUser);
  const isAdminOrTeamManager = Utils.isUserAdminOrTeamManager(activeUser);
  const organization = activeUser.organization;

  const adminstrationSubMenuItems = isAdminOrTeamManager
    ? [
        { key: "/users", label: <Link to="/users">Users</Link> },
        { key: "/teams", label: <Link to="/teams">Teams</Link> },
        {
          key: "/projects",
          label: (
            <PricingEnforcedSpan requiredPricingPlan={PricingPlanEnum.Team}>
              <Link to="/projects">Projects</Link>
            </PricingEnforcedSpan>
          ),
        },
        {
          key: "/tasks",
          label: (
            <PricingEnforcedSpan requiredPricingPlan={PricingPlanEnum.Team}>
              <Link to="/tasks">Tasks</Link>
            </PricingEnforcedSpan>
          ),
        },
        {
          key: "/taskTypes",
          label: (
            <PricingEnforcedSpan requiredPricingPlan={PricingPlanEnum.Team}>
              <Link to="/taskTypes">Task Types</Link>
            </PricingEnforcedSpan>
          ),
        },
        { key: "/scripts", label: <Link to="/scripts">Scripts</Link> },
      ]
    : [];

  if (features().jobsEnabled)
    adminstrationSubMenuItems.push({
      key: "/jobs",
      label: <Link to="/jobs">Processing Jobs</Link>,
    });

  if (isAdmin) {
    adminstrationSubMenuItems.push({
      key: `/organizations/${organization}`,
      label: <Link to={`/organizations/${organization}`}>Organization</Link>,
    });
  }
  if (activeUser.isSuperUser) {
    adminstrationSubMenuItems.push({
      key: "/aiModels",
      label: <Link to={"/aiModels"}>AI Models</Link>,
    });
  }

  if (features().voxelyticsEnabled)
    adminstrationSubMenuItems.push({
      key: "/workflows",
      label: <Link to="/workflows">Voxelytics</Link>,
    });

  if (adminstrationSubMenuItems.length === 0) {
    return null;
  }

  return {
    key: "adminMenu",
    className: collapse ? "hide-on-small-screen" : "",
    label: getCollapsibleMenuTitle(
      "Administration",
      <TeamOutlined className="icon-margin-right" />,
      collapse,
    ),
    children: adminstrationSubMenuItems,
  };
}

function getStatisticsSubMenu(collapse: boolean): SubMenuType {
  return {
    key: "statisticMenu",
    className: collapse ? "hide-on-small-screen" : "",
    label: getCollapsibleMenuTitle(
      "Statistics",
      <BarChartOutlined className="icon-margin-right" />,
      collapse,
    ),
    children: [
      {
        key: "/timetracking",
        label: (
          <PricingEnforcedSpan requiredPricingPlan={PricingPlanEnum.Team}>
            <Link to="/timetracking">Time Tracking</Link>
          </PricingEnforcedSpan>
        ),
      },
      {
        key: "/reports/projectProgress",
        label: (
          <PricingEnforcedSpan requiredPricingPlan={PricingPlanEnum.Team}>
            <Link to="/reports/projectProgress">Project Progress</Link>
          </PricingEnforcedSpan>
        ),
      },
      {
        key: "/reports/availableTasks",
        label: (
          <PricingEnforcedSpan requiredPricingPlan={PricingPlanEnum.Team}>
            <Link to="/reports/availableTasks">Available Task Assignments</Link>
          </PricingEnforcedSpan>
        ),
      },
    ],
  };
}

function getTimeTrackingMenu(collapse: boolean): MenuItemType {
  return {
    key: "timeStatisticMenu",

    label: (
      <Link
        to="/timetracking"
        style={{
          fontWeight: 400,
        }}
      >
        {getCollapsibleMenuTitle("Time Tracking", <BarChartOutlined />, collapse)}
      </Link>
    ),
  };
}

function getHelpSubMenu(
  version: string | null,
  polledVersion: string | null,
  isAuthenticated: boolean,
  isAdminOrManager: boolean,
  collapse: boolean,
  openHelpModal: MenuClickEventHandler,
) {
  const polledVersionString =
    polledVersion != null && polledVersion !== version
      ? `(Server is currently at ${polledVersion}!)`
      : "";

  const { discussionBoardRequiresAdmin, discussionBoard, isWkorgInstance } = features();

  const helpSubMenuItems: ItemType[] = [
    {
      key: "user-documentation",
      label: (
        <a target="_blank" href="https://docs.webknossos.org" rel="noreferrer noopener">
          User Documentation
        </a>
      ),
    },
    (!discussionBoardRequiresAdmin || isAdminOrManager) && discussionBoard !== false
      ? {
          key: "discussion-board",
          label: (
            <a href={discussionBoard} target="_blank" rel="noreferrer noopener">
              Community Support
            </a>
          ),
        }
      : null,
    {
      key: "frontend-api",
      label: (
        <a target="_blank" href="/assets/docs/frontend-api/index.html" rel="noopener noreferrer">
          Frontend API Documentation
        </a>
      ),
    },
    {
      key: "keyboard-shortcuts",
      label: (
        <a
          target="_blank"
          href="https://docs.webknossos.org/webknossos/ui/keyboard_shortcuts.html"
          rel="noopener noreferrer"
        >
          Keyboard Shortcuts
        </a>
      ),
    },
  ];

  if (isAuthenticated)
    helpSubMenuItems.push({
      key: "get_help",
      onClick: openHelpModal,
      label: "Ask a Question",
    });

  if (isWkorgInstance) {
    helpSubMenuItems.push({
      key: "contact",
      label: (
        <a target="_blank" href="mailto:hello@webknossos.org" rel="noopener noreferrer">
          Email Us
        </a>
      ),
    });
  } else {
    helpSubMenuItems.push({
      key: "credits",
      label: (
        <a target="_blank" href="https://webknossos.org" rel="noopener noreferrer">
          About & Credits
        </a>
      ),
    });
  }
  helpSubMenuItems.push({
    key: "imprint",
    label: (
      <a target="_blank" href="/imprint" rel="noopener noreferrer">
        Imprint
      </a>
    ),
  });
  helpSubMenuItems.push({
    key: "privacy",
    label: (
      <a target="_blank" href="/privacy" rel="noopener noreferrer">
        Privacy
      </a>
    ),
  });

  if (version !== "")
    helpSubMenuItems.push({
      key: "version",
      disabled: true,
      label: `Version: ${version} ${polledVersionString}`,
    });

  return {
    key: HELP_MENU_KEY,
    label: getCollapsibleMenuTitle(
      "Help",
      <QuestionCircleOutlined className="icon-margin-right" />,
      collapse,
    ),
    children: helpSubMenuItems,
  };
}

function getDashboardSubMenu(collapse: boolean): SubMenuType {
  return {
    key: "dashboardMenu",
    className: collapse ? "hide-on-small-screen" : "",
    label: getCollapsibleMenuTitle(
      "Dashboard",
      <HomeOutlined className="icon-margin-right" />,
      collapse,
    ),
    children: [
      { key: "/dashboard/datasets", label: <Link to="/dashboard/datasets">Datasets</Link> },
      {
        key: "/dashboard/annotations",
        label: <Link to="/dashboard/annotations">Annotations</Link>,
      },
      { key: "/dashboard/tasks", label: <Link to="/dashboard/tasks">Tasks</Link> },
    ],
  };
}

function NotificationIcon({
  activeUser,
  navbarHeight,
}: {
  activeUser: APIUser;
  navbarHeight: number;
}) {
  const maybeUnreadReleaseCount = useOlvyUnreadReleasesCount(activeUser);

  const handleShowWhatsNewView = () => {
    const [newUserSync] = updateNovelUserExperienceInfos(activeUser, {
      lastViewedWhatsNewTimestamp: new Date().getTime(),
    });
    Store.dispatch(setActiveUserAction(newUserSync));
    sendAnalyticsEvent("open_whats_new_view");

    if (window.Olvy) {
      // Setting the target lazily, to finally let olvy load the "what's new" modal, as it should be shown now.
      window.Olvy.config.target = "#unused-olvy-target";
      window.Olvy.show();
    }
  };

  return (
    <div
      style={{
        position: "relative",
        display: "flex",
        marginRight: 12,
        paddingTop: navbarHeight > constants.DEFAULT_NAVBAR_HEIGHT ? constants.BANNER_HEIGHT : 0,
      }}
    >
      <Tooltip title="See what's new in WEBKNOSSOS" placement="bottomLeft">
        <Badge count={maybeUnreadReleaseCount || 0} size="small">
          <Button onClick={handleShowWhatsNewView} shape="circle" icon={<BellOutlined />} />
        </Badge>
      </Tooltip>
    </div>
  );
}

export const switchTo = async (org: APIOrganizationCompact) => {
  Toast.info(`Switching to ${org.name || org.id}`);

  // If the user is currently at the datasets tab, the active folder is encoded
  // in the URI. Switching to another organization means that the folder id
  // becomes invalid. That's why, we are removing any identifiers from the
  // current datasets path before reloading the page (which is done in
  // switchToOrganization).
  if (window.location.pathname.startsWith("/dashboard/datasets/")) {
    window.history.replaceState({}, "", "/dashboard/datasets/");
  }

  await switchToOrganization(org.id);
};

function OrganizationFilterInput({
  onChange,
  isVisible,
  onPressEnter,
}: { onChange: (val: string) => void; isVisible: boolean; onPressEnter: () => void }) {
  const ref = useRef<InputRef>(null);

  // biome-ignore lint/correctness/useExhaustiveDependencies: Biome doesn't understand that ref.current is accessed?
  useEffect(() => {
    if (ref?.current && isVisible) {
      setTimeout(() => {
        // Without the timeout, the focus doesn't work unfortunately.
        ref.current?.input?.focus();
      }, 100);
    }
  }, [ref.current, isVisible]);
  const onChangeImpl = (evt: React.ChangeEvent<HTMLInputElement>) => {
    onChange(evt.target.value);
  };
  const onKeyDown = (event: React.KeyboardEvent<HTMLInputElement>) => {
    const consumableKeyCodes = [40, 38, 27]; // up, down, escape
    if (!consumableKeyCodes.includes(event.keyCode)) {
      event.stopPropagation();
    }
  };

  return (
    <Input
      placeholder="Filter organizations..."
      onChange={onChangeImpl}
      onKeyDown={onKeyDown}
      ref={ref}
      onPressEnter={onPressEnter}
    />
  );
}

function LoggedInAvatar({
  activeUser,
  handleLogout,
  navbarHeight,
}: {
  activeUser: APIUser;
  handleLogout: (event: React.SyntheticEvent) => void;
  navbarHeight: number;
} & SubMenuProps) {
  const { firstName, lastName, organization: organizationId } = activeUser;
  const usersOrganizations = useFetch(getUsersOrganizations, [], []);
  const activeOrganization = usersOrganizations.find((org) => org.id === organizationId);
  const switchableOrganizations = usersOrganizations.filter((org) => org.id !== organizationId);
  const orgName =
    activeOrganization != null ? activeOrganization.name || activeOrganization.id : organizationId;
  const [organizationFilter, onChangeOrganizationFilter] = useState("");
  const [openKeys, setOpenKeys] = useState<string[]>([]);

  const filteredOrganizations = Utils.filterWithSearchQueryAND(
    switchableOrganizations,
    ["name", "id"],
    organizationFilter,
  );
  const onEnterOrganization = () => {
    if (filteredOrganizations.length > 0) {
      switchTo(filteredOrganizations[0]);
    }
  };

  const maybeOrganizationFilterInput =
    switchableOrganizations.length > ORGANIZATION_COUNT_THRESHOLD_FOR_SEARCH_INPUT
      ? [
          {
            key: "input",
            label: (
              <OrganizationFilterInput
                onChange={onChangeOrganizationFilter}
                isVisible={openKeys.includes("switch-organization")}
                onPressEnter={onEnterOrganization}
              />
            ),
          },
        ]
      : [];

  const isMultiMember = switchableOrganizations.length > 0;
  return (
    <Menu
      selectedKeys={["prevent highlighting of this menu"]}
      mode="horizontal"
      style={{
        paddingTop: navbarHeight > constants.DEFAULT_NAVBAR_HEIGHT ? constants.BANNER_HEIGHT : 0,
        lineHeight: `${constants.DEFAULT_NAVBAR_HEIGHT}px`,
      }}
      theme="dark"
      subMenuCloseDelay={subMenuCloseDelay}
      triggerSubMenuAction="click"
      className="right-navbar"
      onOpenChange={setOpenKeys}
      openKeys={openKeys}
      items={[
        {
          key: "loggedMenu",
          label: <UserInitials activeUser={activeUser} isMultiMember={isMultiMember} />,
          style: { padding: 0 },
          children: [
            {
              key: "userName",
              label: `${firstName} ${lastName}`,
              disabled: true,
            },
            {
              key: "organization",
              label: orgName,
              disabled: true,
            },
            {
              type: "divider",
            },
            {
              key: "account",
              label: <Link to="/account">Account Settings</Link>,
            },
            activeOrganization && Utils.isUserAdmin(activeUser)
              ? {
                  key: "manage-organization",
                  label: <Link to={"/organization/overview"}>Organization Settings</Link>,
                }
              : null,
            isMultiMember
              ? {
                  key: "switch-organization",
                  label: "Switch Organization",
                  popupClassName: "organization-switch-menu",
                  children: [
                    ...maybeOrganizationFilterInput,
                    ...filteredOrganizations.slice(0, MAX_RENDERED_ORGANIZATION).map((org) => ({
                      key: org.id,
                      onClick: () => switchTo(org),
                      label: org.name || org.id,
                    })),
                  ],
                }
              : null,
            {
<<<<<<< HEAD
              key: "resetpassword",
              label: <Link to="/auth/changePassword">Change Password</Link>,
            },
            { key: "changeEmail", label: <Link to="/auth/changeEmail">Change Email</Link> },
            { key: "token", label: <Link to="/auth/token">Auth Token</Link> },
            {
              key: "theme",
              label: "Theme",
              children: [
                ["auto", "System-default"],
                ["light", "Light"],
                ["dark", "Dark"],
              ].map(([key, label]) => {
                return {
                  key,
                  label: label,
                  icon: selectedTheme === key ? <CheckOutlined /> : null,
                  onClick: () => {
                    // @ts-expect-error ts-migrate(2345) FIXME: Argument of type 'string' is not assignable to par... Remove this comment to see the full error message
                    setSelectedTheme(key);
                  },
                };
              }),
            },
            {
=======
>>>>>>> 35a23d3e
              key: "logout",
              label: (
                <a href="/" onClick={handleLogout}>
                  Logout
                </a>
              ),
            },
          ],
        },
      ]}
    />
  );
}

function AnonymousAvatar() {
  const bannerHeight = useWkSelector(
    (state) => state.uiInformation.navbarHeight - constants.DEFAULT_NAVBAR_HEIGHT,
  );
  return (
    <Popover
      placement="bottomRight"
      content={
        <LoginForm
          layout="horizontal"
          style={{
            maxWidth: 500,
          }}
        />
      }
      trigger="click"
      style={{
        position: "fixed",
      }}
    >
      <Avatar
        className="hover-effect-via-opacity"
        icon={<UserOutlined />}
        style={{
          marginLeft: 8,
          marginTop: bannerHeight,
        }}
      />
    </Popover>
  );
}

async function getVersion() {
  const buildInfo = await getBuildInfo();
  return buildInfo.webknossos.version;
}

function AnnotationLockedByUserTag({
  blockedByUser,
  activeUser,
}: {
  blockedByUser: APIUserCompact | null | undefined;
  activeUser: APIUser;
}) {
  let content;
  if (blockedByUser == null) {
    content = (
      <Tooltip title={messages["annotation.acquiringMutexFailed.noUser"]}>
        <Tag color="warning" className="flex-center-child">
          Locked by unknown user.
        </Tag>
      </Tooltip>
    );
  } else if (blockedByUser.id === activeUser.id) {
    content = (
      <Tooltip title={messages["annotation.acquiringMutexSucceeded"]}>
        <Tag color="success" className="flex-center-child">
          Locked by you. Reload to edit.
        </Tag>
      </Tooltip>
    );
  } else {
    const blockingUserName = `${blockedByUser.firstName} ${blockedByUser.lastName}`;
    content = (
      <Tooltip
        title={messages["annotation.acquiringMutexFailed"]({
          userName: blockingUserName,
        })}
      >
        <Tag color="warning" className="flex-center-child">
          Locked by {blockingUserName}
        </Tag>
      </Tooltip>
    );
  }
  return (
    <span style={{ display: "flex", justifyContent: "center", alignItems: "center" }}>
      {content}
    </span>
  );
}

function AnnotationLockedByOwnerTag(props: { annotationOwnerName: string; isOwner: boolean }) {
  const unlockHintForOwners = props.isOwner
    ? " You can unlock the annotation in the navbar annotation menu."
    : "";
  const tooltipMessage =
    messages["tracing.read_only_mode_notification"](true, props.isOwner) + unlockHintForOwners;
  return (
    <Tooltip title={tooltipMessage}>
      <Tag color="warning" className="flex-center-child">
        Locked by {props.annotationOwnerName}
      </Tag>
    </Tooltip>
  );
}

function Navbar({
  activeUser,
  isAuthenticated,
  isInAnnotationView,
  hasOrganizations,
  othersMayEdit,
  blockedByUser,
  allowUpdate,
  annotationOwnerName,
  isLockedByOwner,
  isAnnotationFromDifferentOrganization,
  navbarHeight,
  isAnnotationOwner,
}: Props) {
  const historyLocation = useLocation();

  const handleLogout = async (event: React.SyntheticEvent) => {
    event.preventDefault();
    await Request.receiveJSON("/api/auth/logout");
    Store.dispatch(logoutUserAction());
    // Hard navigation
    location.href = "/";
  };

  const version = useFetch(getVersion, null, []);
  const [isHelpMenuOpen, setIsHelpMenuOpen] = useState(false);
  const [polledVersion, setPolledVersion] = useState<string | null>(null);
  const [isHelpModalOpen, setIsHelpModalOpen] = useState(false);

  useInterval(
    async () => {
      if (isHelpMenuOpen) {
        setPolledVersion(await getVersion());
      }
    },
    2000,
    isHelpMenuOpen,
  );

  const _isAuthenticated = isAuthenticated && activeUser != null;

  const isAdminOrManager = activeUser != null ? Utils.isUserAdminOrManager(activeUser) : false;
  const collapseAllNavItems = isInAnnotationView;
  const hideNavbarLogin = features().hideNavbarLogin || !hasOrganizations;
  const menuItems: ItemType[] = [
    {
      key: "0",
      label: (
        <Link
          to="/dashboard"
          style={{
            fontWeight: 400,
            verticalAlign: "middle",
          }}
        >
          {getCollapsibleMenuTitle("WEBKNOSSOS", <span className="logo" />, collapseAllNavItems)}
        </Link>
      ),
    },
  ];
  const trailingNavItems = [];

  if (_isAuthenticated) {
    const loggedInUser: APIUser = activeUser;
    menuItems.push(getDashboardSubMenu(collapseAllNavItems));

    if (isAdminOrManager && activeUser != null) {
      menuItems.push(getAdministrationSubMenu(collapseAllNavItems, activeUser));
      if (Utils.isUserAdminOrTeamManager(activeUser)) {
        menuItems.push(getStatisticsSubMenu(collapseAllNavItems));
      }
    } else {
      menuItems.push(getTimeTrackingMenu(collapseAllNavItems));
    }

    if (
      othersMayEdit &&
      !allowUpdate &&
      !isLockedByOwner &&
      !isAnnotationFromDifferentOrganization
    ) {
      trailingNavItems.push(
        <AnnotationLockedByUserTag
          key="locked-by-user-tag"
          blockedByUser={blockedByUser}
          activeUser={activeUser}
        />,
      );
    }
    if (isLockedByOwner) {
      trailingNavItems.push(
        <AnnotationLockedByOwnerTag
          key="locked-by-owner-tag"
          annotationOwnerName={annotationOwnerName}
          isOwner={isAnnotationOwner}
        />,
      );
    }
    trailingNavItems.push(
      <NotificationIcon
        key="notification-icon"
        activeUser={loggedInUser}
        navbarHeight={navbarHeight}
      />,
    );
    trailingNavItems.push(
      <LoggedInAvatar
        key="logged-in-avatar"
        activeUser={loggedInUser}
        handleLogout={handleLogout}
        navbarHeight={navbarHeight}
      />,
    );
  }

  if (!(_isAuthenticated || hideNavbarLogin)) {
    trailingNavItems.push(<AnonymousAvatar key="anonymous-avatar" />);
  }

  menuItems.push(
    getHelpSubMenu(
      version,
      polledVersion,
      _isAuthenticated,
      isAdminOrManager,
      collapseAllNavItems,
      () => setIsHelpModalOpen(true),
    ),
  );
  // Don't highlight active menu items, when showing the narrow version of the navbar,
  // since this makes the icons appear more crowded.
  const selectedKeys = collapseAllNavItems ? [] : [historyLocation.pathname];
  const separator = <div className="navbar-separator" />;

  return (
    <Header
      className={classnames("navbar-header", {
        "collapsed-nav-header": collapseAllNavItems,
      })}
    >
      <GlobalProgressBar />
      <MaintenanceBanner />
      <ConfigProvider theme={getAntdTheme("light")}>
        <UpgradeVersionBanner />
      </ConfigProvider>
      <Menu
        mode="horizontal"
        selectedKeys={selectedKeys}
        onOpenChange={(openKeys) => setIsHelpMenuOpen(openKeys.includes(HELP_MENU_KEY))}
        style={{
          paddingTop: navbarHeight > constants.DEFAULT_NAVBAR_HEIGHT ? constants.BANNER_HEIGHT : 0,
          lineHeight: `${constants.DEFAULT_NAVBAR_HEIGHT}px`,
        }}
        theme="dark"
        subMenuCloseDelay={subMenuCloseDelay}
        triggerSubMenuAction="click"
        // There is a bug where the last menu entry disappears behind the overflow indicator
        // although there is ample space available, see https://github.com/ant-design/ant-design/issues/32277
        disabledOverflow
        items={menuItems}
      />
      {isInAnnotationView ? separator : null}
      <HelpModal
        isModalOpen={isHelpModalOpen}
        onCancel={() => setIsHelpModalOpen(false)}
        centeredLayout
      />
      <PortalTarget
        portalId="navbarTracingSlot"
        style={{
          flex: 1,
          display: "flex",
          paddingTop: navbarHeight > constants.DEFAULT_NAVBAR_HEIGHT ? constants.BANNER_HEIGHT : 0,
        }}
      />
      <ConfigProvider theme={getAntdTheme("dark")}>
        <div
          style={{
            display: "flex",
            justifyContent: "flex-end",
            marginRight: 12,
          }}
        >
          {trailingNavItems}
        </div>
      </ConfigProvider>
    </Header>
  );
}

function GlobalProgressBar() {
  const globalProgress = useWkSelector((state) => state.uiInformation.globalProgress);
  const hide = globalProgress === 0;
  return (
    <div
      className={`global-progress-bar ${hide ? "hidden-global-progress-bar" : ""}`}
      style={{ width: `${Math.round(globalProgress * 100)}%` }}
    />
  );
}

const mapStateToProps = (state: WebknossosState): StateProps => ({
  activeUser: state.activeUser,
  isInAnnotationView: state.uiInformation.isInAnnotationView,
  hasOrganizations: state.uiInformation.hasOrganizations,
  othersMayEdit: state.annotation.othersMayEdit,
  blockedByUser: state.annotation.blockedByUser,
  allowUpdate: state.annotation.restrictions.allowUpdate,
  isLockedByOwner: state.annotation.isLockedByOwner,
  annotationOwnerName: formatUserName(state.activeUser, state.annotation.owner),
  isAnnotationOwner: isAnnotationOwnerAccessor(state),
  isAnnotationFromDifferentOrganization: isAnnotationFromDifferentOrganization(state),
  navbarHeight: state.uiInformation.navbarHeight,
});

const connector = connect(mapStateToProps);
export default connector(Navbar);<|MERGE_RESOLUTION|>--- conflicted
+++ resolved
@@ -661,34 +661,6 @@
                 }
               : null,
             {
-<<<<<<< HEAD
-              key: "resetpassword",
-              label: <Link to="/auth/changePassword">Change Password</Link>,
-            },
-            { key: "changeEmail", label: <Link to="/auth/changeEmail">Change Email</Link> },
-            { key: "token", label: <Link to="/auth/token">Auth Token</Link> },
-            {
-              key: "theme",
-              label: "Theme",
-              children: [
-                ["auto", "System-default"],
-                ["light", "Light"],
-                ["dark", "Dark"],
-              ].map(([key, label]) => {
-                return {
-                  key,
-                  label: label,
-                  icon: selectedTheme === key ? <CheckOutlined /> : null,
-                  onClick: () => {
-                    // @ts-expect-error ts-migrate(2345) FIXME: Argument of type 'string' is not assignable to par... Remove this comment to see the full error message
-                    setSelectedTheme(key);
-                  },
-                };
-              }),
-            },
-            {
-=======
->>>>>>> 35a23d3e
               key: "logout",
               label: (
                 <a href="/" onClick={handleLogout}>
