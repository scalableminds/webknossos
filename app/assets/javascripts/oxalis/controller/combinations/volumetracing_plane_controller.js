/**
 * volumetracing_plane_controller.js
 * @flow
 */

import _ from "lodash";
import { connect } from "react-redux";
import Store from "oxalis/store";
import Utils from "libs/utils";
import { OrthoViews, VolumeToolEnum, ContourModeEnum } from "oxalis/constants";
import {
  PlaneControllerClass,
  mapStateToProps,
} from "oxalis/controller/viewmodes/plane_controller";
import Model from "oxalis/model";
import { getPosition } from "oxalis/model/accessors/flycam_accessor";
import { setPositionAction } from "oxalis/model/actions/flycam_actions";
import {
  createCellAction,
  setToolAction,
  startEditingAction,
  addToLayerAction,
  finishEditingAction,
  hideBrushAction,
  setBrushSizeAction,
  setContourTracingMode,
  cycleToolAction,
  copySegmentationLayerAction,
  setActiveCellAction,
} from "oxalis/model/actions/volumetracing_actions";
import {
  getVolumeTool,
  getContourTracingMode,
} from "oxalis/model/accessors/volumetracing_accessor";
import { InputKeyboardNoLoop } from "libs/input";
import { listenToStoreProperty } from "oxalis/model/helpers/listener_helpers";

import type { OrthoViewType, Point2 } from "oxalis/constants";
import type { ModifierKeys } from "libs/input";

class VolumeTracingPlaneController extends PlaneControllerClass {
  // See comment in Controller class on general controller architecture.
  //
  // Volume Tracing Plane Controller:
  // Extends Plane controller to add controls that are specific to Volume
  // Tracing.

  keyboardNoLoop: InputKeyboardNoLoop;

  componentDidMount() {
    super.componentDidMount();

<<<<<<< HEAD
    listenToStoreProperty(
      state => Utils.toNullable(getActiveCellId(state.tracing)),
      () => {
        getActiveCellId(Store.getState().tracing).map(activeCellId =>
          SceneController.renderVolumeIsosurface(activeCellId),
        );
      },
    );

    // If a new mapping is activated the 3D cell has to be updated, although the activeCellId did not change
    listenToStoreProperty(
      state => state.temporaryConfiguration.activeMapping.mapping,
      () => {
        getActiveCellId(Store.getState().tracing).map(activeCellId =>
          SceneController.renderVolumeIsosurface(activeCellId),
        );
      },
    );

=======
>>>>>>> c2b009c4
    this.keyboardNoLoop = new InputKeyboardNoLoop({
      w: () => {
        Store.dispatch(cycleToolAction());
      },
      "1": () => {
        Store.dispatch(cycleToolAction());
      },
      v: () => {
        Store.dispatch(copySegmentationLayerAction());
      },
      "shift + v": () => {
        Store.dispatch(copySegmentationLayerAction(true));
      },
    });
  }

  componentWillUnmount() {
    this.keyboardNoLoop.destroy();
    super.componentWillUnmount();
  }

  simulateTracing = async (): Promise<void> => {
    Store.dispatch(setToolAction(VolumeToolEnum.TRACE));

    const controls = this.getPlaneMouseControls(OrthoViews.PLANE_XY);
    let pos = (x, y) => ({ x, y });

    controls.leftMouseDown(pos(100, 100), OrthoViews.PLANE_XY, {});
    await Utils.sleep(100);
    controls.leftDownMove(null, pos(200, 100));
    await Utils.sleep(100);
    controls.leftDownMove(null, pos(200, 200));
    await Utils.sleep(100);
    controls.leftDownMove(null, pos(100, 200));
    await Utils.sleep(100);
    controls.leftDownMove(null, pos(100, 100));
    controls.leftMouseUp();
    await Utils.sleep(100);
    pos = _.clone(getPosition(Store.getState().flycam));
    pos[2]++;
    Store.dispatch(setPositionAction(pos));
    await Utils.sleep(100);
    await this.simulateTracing();
  };

  getPlaneMouseControls(planeId: OrthoViewType): Object {
    return _.extend(super.getPlaneMouseControls(planeId), {
      leftDownMove: (delta: Point2, pos: Point2) => {
        const { tracing } = Store.getState();
        const tool = getVolumeTool(tracing).get();
        const contourTracingMode = getContourTracingMode(tracing).get();

        if (tool === VolumeToolEnum.MOVE) {
          const viewportScale = Store.getState().userConfiguration.scale;
          this.movePlane([delta.x * -1 / viewportScale, delta.y * -1 / viewportScale, 0]);
        }

        if (
          (tool === VolumeToolEnum.TRACE || tool === VolumeToolEnum.BRUSH) &&
          (contourTracingMode === ContourModeEnum.DRAW ||
            contourTracingMode === ContourModeEnum.DRAW_OVERWRITE)
        ) {
          Store.dispatch(addToLayerAction(this.calculateGlobalPos(pos)));
        }
      },

      leftMouseDown: (pos: Point2, plane: OrthoViewType, event: MouseEvent) => {
        const tool = getVolumeTool(Store.getState().tracing).get();

        if (!event.shiftKey && (tool === VolumeToolEnum.TRACE || tool === VolumeToolEnum.BRUSH)) {
          if (event.ctrlKey) {
            Store.dispatch(setContourTracingMode(ContourModeEnum.DRAW));
          } else {
            Store.dispatch(setContourTracingMode(ContourModeEnum.DRAW_OVERWRITE));
          }
          Store.dispatch(startEditingAction(this.calculateGlobalPos(pos), plane));
        }
      },

      leftMouseUp: () => {
        const tool = getVolumeTool(Store.getState().tracing).get();

        Store.dispatch(setContourTracingMode(ContourModeEnum.IDLE));

        if (tool === VolumeToolEnum.TRACE || tool === VolumeToolEnum.BRUSH) {
          Store.dispatch(finishEditingAction());
        }
      },

      rightDownMove: (delta: Point2, pos: Point2) => {
        const { tracing } = Store.getState();
        const tool = getVolumeTool(tracing).get();
        const contourTracingMode = getContourTracingMode(tracing).get();

        if (
          (tool === VolumeToolEnum.TRACE || tool === VolumeToolEnum.BRUSH) &&
          (contourTracingMode === ContourModeEnum.DELETE_FROM_ACTIVE_CELL ||
            contourTracingMode === ContourModeEnum.DELETE_FROM_ANY_CELL)
        ) {
          Store.dispatch(addToLayerAction(this.calculateGlobalPos(pos)));
        }
      },

      rightMouseDown: (pos: Point2, plane: OrthoViewType, event: MouseEvent) => {
        const tool = getVolumeTool(Store.getState().tracing).get();

        if (!event.shiftKey && (tool === VolumeToolEnum.TRACE || tool === VolumeToolEnum.BRUSH)) {
          if (event.ctrlKey) {
            Store.dispatch(setContourTracingMode(ContourModeEnum.DELETE_FROM_ANY_CELL));
          } else {
            Store.dispatch(setContourTracingMode(ContourModeEnum.DELETE_FROM_ACTIVE_CELL));
          }
          Store.dispatch(startEditingAction(this.calculateGlobalPos(pos), plane));
        }
      },

      rightMouseUp: () => {
        const tool = getVolumeTool(Store.getState().tracing).get();

        Store.dispatch(setContourTracingMode(ContourModeEnum.IDLE));

        if (tool === VolumeToolEnum.TRACE || tool === VolumeToolEnum.BRUSH) {
          Store.dispatch(finishEditingAction());
          Store.dispatch(setContourTracingMode(ContourModeEnum.IDLE));
        }
      },

      leftClick: (pos: Point2, plane: OrthoViewType, event: MouseEvent) => {
        if (event.shiftKey) {
          const cellId = Model.getSegmentationBinary().cube.getDataValue(
            this.calculateGlobalPos(pos),
          );
          this.handleCellSelection(cellId);
        }
      },

      out: () => {
        Store.dispatch(hideBrushAction());
      },

      scroll: (delta: number, type: ?ModifierKeys) => {
        const tool = getVolumeTool(Store.getState().tracing).get();
        if (tool === VolumeToolEnum.BRUSH && type === "shift") {
          const currentSize = Store.getState().temporaryConfiguration.brushSize;
          // Different browsers send different deltas, this way the behavior is comparable
          Store.dispatch(setBrushSizeAction(currentSize + (delta > 0 ? 5 : -5)));
        } else {
          this.scrollPlanes(delta, type);
        }
      },
    });
  }

  getKeyboardControls(): Object {
    return _.extend(super.getKeyboardControls(), {
      c: () => Store.dispatch(createCellAction()),
    });
  }

  handleCellSelection(cellId: number) {
    if (cellId > 0) {
      Store.dispatch(setActiveCellAction(cellId));
    }
  }
}

export default connect(mapStateToProps)(VolumeTracingPlaneController);<|MERGE_RESOLUTION|>--- conflicted
+++ resolved
@@ -33,7 +33,6 @@
   getContourTracingMode,
 } from "oxalis/model/accessors/volumetracing_accessor";
 import { InputKeyboardNoLoop } from "libs/input";
-import { listenToStoreProperty } from "oxalis/model/helpers/listener_helpers";
 
 import type { OrthoViewType, Point2 } from "oxalis/constants";
 import type { ModifierKeys } from "libs/input";
@@ -50,28 +49,6 @@
   componentDidMount() {
     super.componentDidMount();
 
-<<<<<<< HEAD
-    listenToStoreProperty(
-      state => Utils.toNullable(getActiveCellId(state.tracing)),
-      () => {
-        getActiveCellId(Store.getState().tracing).map(activeCellId =>
-          SceneController.renderVolumeIsosurface(activeCellId),
-        );
-      },
-    );
-
-    // If a new mapping is activated the 3D cell has to be updated, although the activeCellId did not change
-    listenToStoreProperty(
-      state => state.temporaryConfiguration.activeMapping.mapping,
-      () => {
-        getActiveCellId(Store.getState().tracing).map(activeCellId =>
-          SceneController.renderVolumeIsosurface(activeCellId),
-        );
-      },
-    );
-
-=======
->>>>>>> c2b009c4
     this.keyboardNoLoop = new InputKeyboardNoLoop({
       w: () => {
         Store.dispatch(cycleToolAction());
