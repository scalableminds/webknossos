package com.scalableminds.webknossos.datastore.controllers

import com.google.inject.Inject
import com.scalableminds.util.accesscontext.TokenContext
<<<<<<< HEAD
=======
import com.scalableminds.util.geometry.Vec3Int
>>>>>>> d8e3194f
import com.scalableminds.util.objectid.ObjectId
import com.scalableminds.util.tools.Fox
import com.scalableminds.webknossos.datastore.dataformats.MagLocator
import com.scalableminds.webknossos.datastore.dataformats.layers.{ZarrDataLayer, ZarrLayer, ZarrSegmentationLayer}
<<<<<<< HEAD
import com.scalableminds.webknossos.datastore.dataformats.zarr.Zarr3OutputHelper
import com.scalableminds.webknossos.datastore.datareaders.zarr.{NgffMetadata, NgffMetadataV0_5}
import com.scalableminds.webknossos.datastore.datareaders.zarr3.NgffZarr3GroupHeader
import com.scalableminds.webknossos.datastore.models.annotation.{AnnotationLayer, AnnotationLayerType, AnnotationSource}
import com.scalableminds.webknossos.datastore.models.datasource._
=======
import com.scalableminds.webknossos.datastore.dataformats.zarr.{Zarr3OutputHelper, ZarrCoordinatesParser}
import com.scalableminds.webknossos.datastore.datareaders.AxisOrder
import com.scalableminds.webknossos.datastore.datareaders.zarr.{
  NgffGroupHeader,
  NgffMetadata,
  NgffMetadataV0_5,
  ZarrHeader
}
import com.scalableminds.webknossos.datastore.datareaders.zarr3.{NgffZarr3GroupHeader, Zarr3ArrayHeader}
import com.scalableminds.webknossos.datastore.models.VoxelPosition
import com.scalableminds.webknossos.datastore.models.annotation.{AnnotationLayer, AnnotationLayerType, AnnotationSource}
import com.scalableminds.webknossos.datastore.models.datasource._
import com.scalableminds.webknossos.datastore.models.requests.{
  Cuboid,
  DataServiceDataRequest,
  DataServiceRequestSettings
}
>>>>>>> d8e3194f
import com.scalableminds.webknossos.datastore.services._
import play.api.i18n.Messages
import play.api.libs.json.Json
import play.api.mvc._

import scala.concurrent.ExecutionContext

class ZarrStreamingController @Inject()(
    datasetCache: DatasetCache,
    accessTokenService: DataStoreAccessTokenService,
    binaryDataServiceHolder: BinaryDataServiceHolder,
    remoteWebknossosClient: DSRemoteWebknossosClient,
    remoteTracingstoreClient: DSRemoteTracingstoreClient,
    zarrStreamingService: ZarrStreamingService
)(implicit ec: ExecutionContext)
    extends Controller
    with Zarr3OutputHelper {

  override def defaultErrorCode: Int = NOT_FOUND

  val binaryDataService: BinaryDataService = binaryDataServiceHolder.binaryDataService

  override def allowRemoteOrigin: Boolean = true

  /**
    * Serve .zattrs file for a dataset
    * Uses the OME-NGFF standard (see https://ngff.openmicroscopy.org/latest/)
    */
  def requestZAttrs(
      datasetId: ObjectId,
      dataLayerName: String = "",
  ): Action[AnyContent] = Action.async { implicit request =>
    accessTokenService.validateAccessFromTokenContext(UserAccessRequest.readDataset(datasetId)) {
      for {
<<<<<<< HEAD
        dataSource <- datasetCache.getById(datasetId) ~> NOT_FOUND
        dataLayer <- dataSource.getDataLayer(dataLayerName).toFox ~> NOT_FOUND
        header = zarrStreamingService.getHeader(dataSource, dataLayer)
      } yield Ok(Json.toJson(header))
=======
        (dataSource, dataLayer) <- datasetCache.getWithLayer(datasetId, dataLayerName) ?~> Messages(
          "dataSource.notFound") ~> NOT_FOUND
        omeNgffHeader = NgffMetadata.fromNameVoxelSizeAndMags(dataLayerName, dataSource.scale, dataLayer.sortedMags)
      } yield Ok(Json.toJson(omeNgffHeader))
>>>>>>> d8e3194f
    }
  }

  def requestZarrJson(
      datasetId: ObjectId,
      dataLayerName: String = "",
  ): Action[AnyContent] = Action.async { implicit request =>
    accessTokenService.validateAccessFromTokenContext(UserAccessRequest.readDataset(datasetId)) {
      for {
<<<<<<< HEAD
        dataSource <- datasetCache.getById(datasetId) ~> NOT_FOUND
        dataLayer <- dataSource.getDataLayer(dataLayerName).toFox ~> NOT_FOUND
        header = zarrStreamingService.getGroupHeader(dataSource, dataLayer)
      } yield Ok(Json.toJson(header))
=======
        (dataSource, dataLayer) <- datasetCache.getWithLayer(datasetId, dataLayerName) ?~> Messages(
          "dataSource.notFound") ~> NOT_FOUND
        omeNgffHeaderV0_5 = NgffMetadataV0_5.fromNameVoxelSizeAndMags(dataLayerName,
                                                                      dataSource.scale,
                                                                      dataLayer.sortedMags,
                                                                      dataLayer.additionalAxes)
        zarr3GroupHeader = NgffZarr3GroupHeader(3, "group", omeNgffHeaderV0_5)
      } yield Ok(Json.toJson(zarr3GroupHeader))
>>>>>>> d8e3194f
    }
  }

  def zAttrsWithAnnotationPrivateLink(accessToken: String, dataLayerName: String = ""): Action[AnyContent] =
    Action.async { implicit request =>
      ifIsAnnotationLayerOrElse(
        accessToken,
        dataLayerName,
        ifIsAnnotationLayer = (annotationLayer, annotationSource, relevantTokenContext) => {
          remoteTracingstoreClient
            .getOmeNgffHeader(annotationLayer.tracingId, annotationSource.tracingStoreUrl)(relevantTokenContext)
            .map(ngffMetadata => Ok(Json.toJson(ngffMetadata)))
        },
        orElse = annotationSource =>
          for {
            (dataSource, dataLayer) <- datasetCache
              .getWithLayer(annotationSource.datasetId, dataLayerName) ?~> Messages("dataSource.notFound") ~> NOT_FOUND
            dataSourceOmeNgffHeader = NgffMetadata.fromNameVoxelSizeAndMags(dataLayerName,
                                                                            dataSource.scale,
                                                                            dataLayer.sortedMags)
          } yield Ok(Json.toJson(dataSourceOmeNgffHeader))
      )
    }

  def zarrJsonWithAnnotationPrivateLink(accessToken: String, dataLayerName: String = ""): Action[AnyContent] =
    Action.async { implicit request =>
      ifIsAnnotationLayerOrElse(
        accessToken,
        dataLayerName,
        ifIsAnnotationLayer = (annotationLayer, annotationSource, relevantTokenContext) => {
          remoteTracingstoreClient
            .getZarrJsonGroupHeaderWithNgff(annotationLayer.tracingId, annotationSource.tracingStoreUrl)(
              relevantTokenContext)
            .map(header => Ok(Json.toJson(header)))
        },
        orElse = annotationSource =>
          for {
            (dataSource, dataLayer) <- datasetCache
              .getWithLayer(annotationSource.datasetId, dataLayerName) ?~> Messages("dataSource.notFound") ~> NOT_FOUND
            dataSourceOmeNgffHeader = NgffMetadataV0_5.fromNameVoxelSizeAndMags(dataLayerName,
                                                                                dataSource.scale,
                                                                                dataLayer.sortedMags,
                                                                                dataLayer.additionalAxes)
            zarr3GroupHeader = NgffZarr3GroupHeader(3, "group", dataSourceOmeNgffHeader)
          } yield Ok(Json.toJson(zarr3GroupHeader))
      )
    }

  /**
    * Zarr-specific datasource-properties.json file for a datasource.
    * Note that the result here is not necessarily equal to the file used in the underlying storage.
    */
  def requestDataSource(
      datasetId: ObjectId,
      zarrVersion: Int,
  ): Action[AnyContent] = Action.async { implicit request =>
    accessTokenService.validateAccessFromTokenContext(UserAccessRequest.readDataset(datasetId)) {
      for {
        dataSource <- datasetCache.getById(datasetId) ~> NOT_FOUND
<<<<<<< HEAD
        zarrSource = zarrStreamingService.getZarrDataSource(dataSource, zarrVersion)
=======
        dataLayers = dataSource.dataLayers
        zarrLayers = dataLayers.map(convertLayerToZarrLayer(_, zarrVersion))
        zarrSource = GenericDataSource[DataLayer](dataSource.id, zarrLayers, dataSource.scale)
>>>>>>> d8e3194f
      } yield Ok(Json.toJson(zarrSource))
    }
  }

  private def convertLayerToZarrLayer(layer: DataLayer, zarrVersion: Int): ZarrLayer = {
    val dataFormat = if (zarrVersion == 2) DataFormat.zarr else DataFormat.zarr3
    layer match {
      case s: SegmentationLayer =>
        val rank = s.additionalAxes.map(_.length).getOrElse(0) + 4 // We’re writing c, additionalAxes, xyz
        ZarrSegmentationLayer(
          s.name,
          s.boundingBox,
          s.elementClass,
          mags = s.sortedMags.map(
            m =>
              MagLocator(m,
                         Some(s"./${s.name}/${m.toMagLiteral(allowScalar = true)}"),
                         None,
                         Some(AxisOrder.cAdditionalxyz(rank)),
                         None,
                         None)),
          mappings = s.mappings,
          largestSegmentId = s.largestSegmentId,
          numChannels = Some(if (s.elementClass == ElementClass.uint24) 3 else 1),
          defaultViewConfiguration = s.defaultViewConfiguration,
          adminViewConfiguration = s.adminViewConfiguration,
          coordinateTransformations = s.coordinateTransformations,
          additionalAxes = s.additionalAxes.map(reorderAdditionalAxes),
          dataFormat = dataFormat
        )
      case d: DataLayer =>
        val rank = d.additionalAxes.map(_.length).getOrElse(0) + 4 // We’re writing c, additionalAxes, xyz
        ZarrDataLayer(
          d.name,
          d.category,
          d.boundingBox,
          d.elementClass,
          mags = d.sortedMags.map(
            m =>
              MagLocator(m,
                         Some(s"./${d.name}/${m.toMagLiteral(allowScalar = true)}"),
                         None,
                         Some(AxisOrder.cAdditionalxyz(rank)),
                         None,
                         None)),
          numChannels = Some(if (d.elementClass == ElementClass.uint24) 3 else 1),
          defaultViewConfiguration = d.defaultViewConfiguration,
          adminViewConfiguration = d.adminViewConfiguration,
          coordinateTransformations = d.coordinateTransformations,
          additionalAxes = d.additionalAxes.map(reorderAdditionalAxes),
          dataFormat = dataFormat
        )
    }
  }

  def dataSourceWithAnnotationPrivateLink(accessToken: String, zarrVersion: Int): Action[AnyContent] =
    Action.async { implicit request =>
      for {
        annotationSource <- remoteWebknossosClient.getAnnotationSource(accessToken) ~> NOT_FOUND
        relevantTokenContext = if (annotationSource.accessViaPrivateLink) TokenContext(Some(accessToken))
        else tokenContextForRequest
        volumeAnnotationLayers = annotationSource.annotationLayers.filter(_.typ == AnnotationLayerType.Volume)
        dataSource <- datasetCache.getById(annotationSource.datasetId) ?~> Messages("dataSource.notFound") ~> NOT_FOUND
        dataSourceLayers = dataSource.dataLayers
          .filter(dL => !volumeAnnotationLayers.exists(_.name == dL.name))
          .map(convertLayerToZarrLayer(_, zarrVersion))
        annotationLayers <- Fox.serialCombined(volumeAnnotationLayers)(
          l =>
            remoteTracingstoreClient.getVolumeLayerAsZarrLayer(l.tracingId,
                                                               Some(l.name),
                                                               annotationSource.tracingStoreUrl,
                                                               zarrVersion)(relevantTokenContext))
        allLayer = dataSourceLayers ++ annotationLayers
        zarrSource = GenericDataSource[DataLayer](dataSource.id, allLayer, dataSource.scale)
      } yield Ok(Json.toJson(zarrSource))
    }

  def requestRawZarrCube(
      datasetId: ObjectId,
      dataLayerName: String,
      mag: String,
      coordinates: String,
  ): Action[AnyContent] = Action.async { implicit request =>
    accessTokenService.validateAccessFromTokenContext(UserAccessRequest.readDataset(datasetId)) {
<<<<<<< HEAD
      for {
        (dataSource, dataLayer) <- datasetCache.getWithLayer(datasetId, dataLayerName) ~> NOT_FOUND
        result <- zarrStreamingService.rawZarrCube(dataSource, dataLayer, mag, coordinates)
      } yield Ok(result)
=======
      rawZarrCube(datasetId, dataLayerName, mag, coordinates)
>>>>>>> d8e3194f
    }
  }

  def rawZarrCubePrivateLink(accessToken: String,
                             dataLayerName: String,
                             mag: String,
                             coordinates: String): Action[AnyContent] =
    Action.async { implicit request =>
      ifIsAnnotationLayerOrElse(
        accessToken,
        dataLayerName,
        ifIsAnnotationLayer = (annotationLayer, annotationSource, relevantTokenContext) =>
          remoteTracingstoreClient
            .getRawZarrCube(annotationLayer.tracingId, mag, coordinates, annotationSource.tracingStoreUrl)(
              relevantTokenContext)
            .map(Ok(_)),
<<<<<<< HEAD
        orElse = annotationSource =>
          for {
            (dataSource, dataLayer) <- datasetCache
              .getWithLayer(annotationSource.datasetId, dataLayerName) ?~> Messages("dataSource.notFound") ~> NOT_FOUND
            zarrCube <- zarrStreamingService.rawZarrCube(dataSource, dataLayer, mag, coordinates)
          } yield Ok(zarrCube)
      )
    }

=======
        orElse = annotationSource => rawZarrCube(annotationSource.datasetId, dataLayerName, mag, coordinates)
      )
    }

  private def rawZarrCube(
      datasetId: ObjectId,
      dataLayerName: String,
      mag: String,
      coordinates: String,
  )(implicit m: MessagesProvider, tc: TokenContext): Fox[Result] =
    for {
      (dataSource, dataLayer) <- datasetCache.getWithLayer(datasetId, dataLayerName) ~> SERVICE_UNAVAILABLE
      reorderedAdditionalAxes = dataLayer.additionalAxes.map(reorderAdditionalAxes)
      (x, y, z, additionalCoordinates) <- ZarrCoordinatesParser.parseNDimensionalDotCoordinates(
        coordinates,
        reorderedAdditionalAxes) ?~> "zarr.invalidChunkCoordinates" ~> NOT_FOUND
      magParsed <- Vec3Int
        .fromMagLiteral(mag, allowScalar = true)
        .toFox ?~> Messages("dataLayer.invalidMag", mag) ~> NOT_FOUND
      _ <- Fox.fromBool(dataLayer.containsMag(magParsed)) ?~> Messages("dataLayer.wrongMag", dataLayerName, mag) ~> NOT_FOUND
      cubeSize = DataLayer.bucketLength
      request = DataServiceDataRequest(
        Some(dataSource.id),
        dataLayer,
        Cuboid(
          topLeft = VoxelPosition(x * cubeSize * magParsed.x,
                                  y * cubeSize * magParsed.y,
                                  z * cubeSize * magParsed.z,
                                  magParsed),
          width = cubeSize,
          height = cubeSize,
          depth = cubeSize
        ),
        DataServiceRequestSettings(halfByte = false, additionalCoordinates = additionalCoordinates)
      )
      (data, notFoundIndices) <- binaryDataService.handleDataRequests(List(request))
      _ <- Fox.fromBool(notFoundIndices.isEmpty) ~> "zarr.chunkNotFound" ~> NOT_FOUND
    } yield Ok(data)

>>>>>>> d8e3194f
  def requestZArray(
      datasetId: ObjectId,
      dataLayerName: String,
      mag: String,
  ): Action[AnyContent] = Action.async { implicit request =>
    accessTokenService.validateAccessFromTokenContext(UserAccessRequest.readDataset(datasetId)) {
<<<<<<< HEAD
      for {
        (_, dataLayer) <- datasetCache.getWithLayer(datasetId, dataLayerName) ~> NOT_FOUND
        zarrHeader <- zarrStreamingService.getZArray(dataLayer, mag)
      } yield Ok(Json.toJson(zarrHeader))
    }
  }

=======
      zArray(datasetId, dataLayerName, mag)
    }
  }

  private def zArray(datasetId: ObjectId, dataLayerName: String, mag: String)(
      implicit m: MessagesProvider): Fox[Result] =
    for {
      (_, dataLayer) <- datasetCache.getWithLayer(datasetId, dataLayerName) ?~> Messages("dataSource.notFound") ~> NOT_FOUND
      magParsed <- Vec3Int
        .fromMagLiteral(mag, allowScalar = true)
        .toFox ?~> Messages("dataLayer.invalidMag", mag) ~> NOT_FOUND
      _ <- Fox.fromBool(dataLayer.containsMag(magParsed)) ?~> Messages("dataLayer.wrongMag", dataLayerName, mag) ~> NOT_FOUND
      zarrHeader = ZarrHeader.fromLayer(dataLayer, magParsed)
    } yield Ok(Json.toJson(zarrHeader))

>>>>>>> d8e3194f
  def requestZarrJsonForMag(
      datasetId: ObjectId,
      dataLayerName: String,
      mag: String,
  ): Action[AnyContent] = Action.async { implicit request =>
    accessTokenService.validateAccessFromTokenContext(UserAccessRequest.readDataset(datasetId)) {
<<<<<<< HEAD
      for {
        (dataSource, dataLayer) <- datasetCache.getWithLayer(datasetId, dataLayerName) ~> NOT_FOUND
        zarrJson <- zarrStreamingService.requestZarrJsonForMag(dataSource, dataLayer, mag)
      } yield Ok(Json.toJson(zarrJson))
    }
  }

=======
      zarrJsonForMag(datasetId, dataLayerName, mag)
    }
  }

  private def zarrJsonForMag(datasetId: ObjectId, dataLayerName: String, mag: String)(
      implicit m: MessagesProvider): Fox[Result] =
    for {
      (_, dataLayer) <- datasetCache.getWithLayer(datasetId, dataLayerName) ?~> Messages("dataSource.notFound") ~> NOT_FOUND
      magParsed <- Vec3Int
        .fromMagLiteral(mag, allowScalar = true)
        .toFox ?~> Messages("dataLayer.invalidMag", mag) ~> NOT_FOUND
      _ <- Fox.fromBool(dataLayer.containsMag(magParsed)) ?~> Messages("dataLayer.wrongMag", dataLayerName, mag) ~> NOT_FOUND
      zarrHeader = Zarr3ArrayHeader.fromDataLayer(dataLayer, magParsed)
    } yield Ok(Json.toJson(zarrHeader))

>>>>>>> d8e3194f
  def zArrayPrivateLink(accessToken: String, dataLayerName: String, mag: String): Action[AnyContent] = Action.async {
    implicit request =>
      ifIsAnnotationLayerOrElse(
        accessToken,
        dataLayerName,
        ifIsAnnotationLayer = (annotationLayer, annotationSource, relevantTokenContext) =>
          remoteTracingstoreClient
            .getZArray(annotationLayer.tracingId, mag, annotationSource.tracingStoreUrl)(relevantTokenContext)
            .map(z => Ok(Json.toJson(z))),
<<<<<<< HEAD
        orElse = annotationSource =>
          for {
            (_, dataLayer) <- datasetCache.getWithLayer(annotationSource.datasetId, dataLayerName) ?~> Messages(
              "dataSource.notFound") ~> NOT_FOUND
            zArray <- zarrStreamingService.getZArray(dataLayer, mag)
          } yield Ok(Json.toJson(zArray))
=======
        orElse = annotationSource => zArray(annotationSource.datasetId, dataLayerName, mag)
>>>>>>> d8e3194f
      )
  }

  def zarrJsonPrivateLink(accessToken: String, dataLayerName: String, mag: String): Action[AnyContent] = Action.async {
    implicit request =>
      ifIsAnnotationLayerOrElse(
        accessToken,
        dataLayerName,
        ifIsAnnotationLayer = (annotationLayer, annotationSource, relevantTokenContext) =>
          remoteTracingstoreClient
            .getZarrJson(annotationLayer.tracingId, mag, annotationSource.tracingStoreUrl)(relevantTokenContext)
            .map(z => Ok(Json.toJson(z))),
<<<<<<< HEAD
        orElse = annotationSource =>
          for {
            (dataSource, dataLayer) <- datasetCache
              .getWithLayer(annotationSource.datasetId, dataLayerName) ?~> Messages("dataSource.notFound") ~> NOT_FOUND
            zarrJson <- zarrStreamingService.requestZarrJsonForMag(dataSource, dataLayer, mag)
          } yield Ok(Json.toJson(zarrJson))
=======
        orElse = annotationSource => zarrJsonForMag(annotationSource.datasetId, dataLayerName, mag)
>>>>>>> d8e3194f
      )
  }

  private def ifIsAnnotationLayerOrElse(
      accessToken: String,
      dataLayerName: String,
      ifIsAnnotationLayer: (AnnotationLayer, AnnotationSource, TokenContext) => Fox[Result],
      orElse: AnnotationSource => Fox[Result])(implicit request: Request[Any]): Fox[Result] =
    for {
      annotationSource <- remoteWebknossosClient.getAnnotationSource(accessToken) ~> NOT_FOUND
      relevantTokenContext = if (annotationSource.accessViaPrivateLink) TokenContext(Some(accessToken))
      else tokenContextForRequest
      layer = annotationSource.getAnnotationLayer(dataLayerName)
      result <- layer match {
        case Some(annotationLayer) => ifIsAnnotationLayer(annotationLayer, annotationSource, relevantTokenContext)
        case None                  => orElse(annotationSource)
      }
    } yield result

<<<<<<< HEAD
  def requestDataLayerDirectoryContents(
      datasetId: ObjectId,
      dataLayerName: String,
      zarrVersion: Int
  ): Action[AnyContent] = Action.async { implicit request =>
    accessTokenService.validateAccessFromTokenContext(UserAccessRequest.readDataset(datasetId)) {
      for {
        (dataSource, dataLayer) <- datasetCache.getWithLayer(datasetId, dataLayerName) ~> NOT_FOUND
        contents <- zarrStreamingService.dataLayerDirectoryContents(dataSource, dataLayer, zarrVersion)
      } yield
        Ok(
          views.html.datastoreZarrDatasourceDir(
            "Datastore",
            "%s/%s".format(datasetId, dataLayerName),
            contents
          )).withHeaders()

=======
  def requestDataLayerMagDirectoryContents(datasetId: ObjectId,
                                           dataLayerName: String,
                                           mag: String,
                                           zarrVersion: Int): Action[AnyContent] =
    Action.async { implicit request =>
      accessTokenService.validateAccessFromTokenContext(UserAccessRequest.readDataset(datasetId)) {
        dataLayerMagDirectoryContents(datasetId, dataLayerName, mag, zarrVersion)
      }
>>>>>>> d8e3194f
    }
  }

<<<<<<< HEAD
  def dataLayerDirectoryContentsPrivateLink(accessToken: String,
                                            dataLayerName: String,
                                            zarrVersion: Int): Action[AnyContent] =
=======
  private def dataLayerMagDirectoryContents(datasetId: ObjectId, dataLayerName: String, mag: String, zarrVersion: Int)(
      implicit m: MessagesProvider): Fox[Result] =
    for {
      (_, dataLayer) <- datasetCache.getWithLayer(datasetId, dataLayerName) ~> NOT_FOUND
      magParsed <- Vec3Int
        .fromMagLiteral(mag, allowScalar = true)
        .toFox ?~> Messages("dataLayer.invalidMag", mag) ~> NOT_FOUND
      _ <- Fox.fromBool(dataLayer.containsMag(magParsed)) ?~> Messages("dataLayer.wrongMag", dataLayerName, mag) ~> NOT_FOUND
      additionalEntries = if (zarrVersion == 2) List(ZarrHeader.FILENAME_DOT_ZARRAY)
      else List(Zarr3ArrayHeader.FILENAME_ZARR_JSON)
    } yield
      Ok(
        views.html.datastoreZarrDatasourceDir(
          "Datastore",
          "%s/%s/%s".format(datasetId, dataLayerName, mag),
          additionalEntries
        )).withHeaders()

  def dataLayerMagDirectoryContentsPrivateLink(accessToken: String,
                                               dataLayerName: String,
                                               mag: String,
                                               zarrVersion: Int): Action[AnyContent] =
>>>>>>> d8e3194f
    Action.async { implicit request =>
      ifIsAnnotationLayerOrElse(
        accessToken,
        dataLayerName,
        ifIsAnnotationLayer = (annotationLayer, annotationSource, relevantTokenContext) =>
          remoteTracingstoreClient
            .getDataLayerDirectoryContents(annotationLayer.tracingId, annotationSource.tracingStoreUrl, zarrVersion)(
              relevantTokenContext)
            .map(
              layers =>
                Ok(
                  views.html.datastoreZarrDatasourceDir(
                    "Tracingstore",
                    s"${annotationLayer.tracingId}",
                    layers
                  )).withHeaders()),
<<<<<<< HEAD
        orElse = annotationSource =>
          for {
            (dataSource, dataLayer) <- datasetCache
              .getWithLayer(annotationSource.datasetId, dataLayerName) ?~> Messages("dataSource.notFound") ~> NOT_FOUND
            content <- zarrStreamingService.dataLayerDirectoryContents(dataSource, dataLayer, zarrVersion)
          } yield Ok(Json.toJson(content))
      )
    }

  def requestDataLayerMagDirectoryContents(
      datasetId: ObjectId,
      dataLayerName: String,
      mag: String,
      zarrVersion: Int
  ): Action[AnyContent] = Action.async { implicit request =>
    accessTokenService.validateAccessFromTokenContext(UserAccessRequest.readDataset(datasetId)) {
      for {
        (dataSource, dataLayer) <- datasetCache.getWithLayer(datasetId, dataLayerName) ~> NOT_FOUND
        contents <- zarrStreamingService.dataLayerMagDirectoryContents(dataSource, dataLayer, mag, zarrVersion)
      } yield
        Ok(
          views.html.datastoreZarrDatasourceDir(
            "Datastore",
            "%s/%s/%s".format(datasetId, dataLayerName, mag),
            contents
          )).withHeaders()
    }
  }

  def dataLayerMagDirectoryContentsPrivateLink(accessToken: String,
                                               dataLayerName: String,
                                               mag: String,
                                               zarrVersion: Int): Action[AnyContent] =
=======
        orElse =
          annotationSource => dataLayerMagDirectoryContents(annotationSource.datasetId, dataLayerName, mag, zarrVersion)
      )
    }

  def requestDataLayerDirectoryContents(datasetId: ObjectId,
                                        dataLayerName: String,
                                        zarrVersion: Int): Action[AnyContent] = Action.async { implicit request =>
    accessTokenService.validateAccessFromTokenContext(UserAccessRequest.readDataset(datasetId)) {
      dataLayerDirectoryContents(datasetId, dataLayerName, zarrVersion)
    }
  }

  private def dataLayerDirectoryContents(datasetId: ObjectId, dataLayerName: String, zarrVersion: Int)(
      implicit m: MessagesProvider): Fox[Result] =
    for {
      (_, dataLayer) <- datasetCache.getWithLayer(datasetId, dataLayerName) ?~> Messages("dataSource.notFound") ~> NOT_FOUND
      mags = dataLayer.sortedMags
      additionalFiles = if (zarrVersion == 2)
        List(NgffMetadata.FILENAME_DOT_ZATTRS, NgffGroupHeader.FILENAME_DOT_ZGROUP)
      else List(Zarr3ArrayHeader.FILENAME_ZARR_JSON)
    } yield
      Ok(
        views.html.datastoreZarrDatasourceDir(
          "Datastore",
          "%s/%s".format(datasetId, dataLayerName),
          additionalFiles ++ mags.map(_.toMagLiteral(allowScalar = true))
        )).withHeaders()

  def dataLayerDirectoryContentsPrivateLink(accessToken: String,
                                            dataLayerName: String,
                                            zarrVersion: Int): Action[AnyContent] =
>>>>>>> d8e3194f
    Action.async { implicit request =>
      ifIsAnnotationLayerOrElse(
        accessToken,
        dataLayerName,
        ifIsAnnotationLayer = (annotationLayer, annotationSource, relevantTokenContext) =>
          remoteTracingstoreClient
            .getDataLayerMagDirectoryContents(annotationLayer.tracingId,
                                              mag,
                                              annotationSource.tracingStoreUrl,
                                              zarrVersion)(relevantTokenContext)
            .map(
              layers =>
                Ok(
                  views.html.datastoreZarrDatasourceDir(
                    "Combined Annotation Route",
                    s"${annotationLayer.tracingId}",
                    layers
                  )).withHeaders()),
<<<<<<< HEAD
        orElse = annotationSource =>
          for {
            (dataSource, dataLayer) <- datasetCache
              .getWithLayer(annotationSource.datasetId, dataLayerName) ?~> Messages("dataSource.notFound") ~> NOT_FOUND
            contents <- zarrStreamingService.dataLayerMagDirectoryContents(dataSource, dataLayer, mag, zarrVersion)
          } yield Ok(Json.toJson(contents))
      )
    }

  def requestDataSourceDirectoryContents(
      datasetId: ObjectId,
      zarrVersion: Int
  ): Action[AnyContent] = Action.async { implicit request =>
    accessTokenService.validateAccessFromTokenContext(UserAccessRequest.readDataset(datasetId)) {
      for {
        dataSource <- datasetCache.getById(datasetId)
        files <- zarrStreamingService.dataSourceDirectoryContents(dataSource, zarrVersion)
      } yield
        Ok(
          views.html.datastoreZarrDatasourceDir(
            "Datastore",
            datasetId.toString,
            List(GenericDataSource.FILENAME_DATASOURCE_PROPERTIES_JSON) ++ files
          ))
=======
        orElse = annotationSource => dataLayerDirectoryContents(annotationSource.datasetId, dataLayerName, zarrVersion)
      )
    }

  def requestDataSourceDirectoryContents(datasetId: ObjectId, zarrVersion: Int): Action[AnyContent] =
    Action.async { implicit request =>
      accessTokenService.validateAccessFromTokenContext(UserAccessRequest.readDataset(datasetId)) {
        for {
          dataSource <- datasetCache.getById(datasetId) ?~> Messages("dataSource.notFound") ~> NOT_FOUND
          layerNames = dataSource.dataLayers.map((dataLayer: DataLayer) => dataLayer.name)
          additionalVersionDependantFiles = if (zarrVersion == 2) List(NgffGroupHeader.FILENAME_DOT_ZGROUP)
          else List.empty
        } yield
          Ok(views.html.datastoreZarrDatasourceDir(
            "Datastore",
            s"$datasetId",
            List(GenericDataSource.FILENAME_DATASOURCE_PROPERTIES_JSON) ++ additionalVersionDependantFiles ++ layerNames
          ))
      }
>>>>>>> d8e3194f
    }
  }

  def dataSourceDirectoryContentsPrivateLink(accessToken: String, zarrVersion: Int): Action[AnyContent] =
    Action.async { implicit request =>
      for {
<<<<<<< HEAD
        contents <- zarrStreamingService.dataSourceDirectoryContentsPrivateLink(accessToken, zarrVersion)
=======
        annotationSource <- remoteWebknossosClient.getAnnotationSource(accessToken)
        dataSource <- datasetCache.getById(annotationSource.datasetId) ?~> Messages("dataSource.notFound") ~> NOT_FOUND
        annotationLayerNames = annotationSource.annotationLayers.filter(_.typ == AnnotationLayerType.Volume).map(_.name)
        dataSourceLayerNames = dataSource.dataLayers
          .map((dataLayer: DataLayer) => dataLayer.name)
          .filter(!annotationLayerNames.contains(_))
        layerNames = annotationLayerNames ++ dataSourceLayerNames
        additionalEntries = if (zarrVersion == 2)
          List(GenericDataSource.FILENAME_DATASOURCE_PROPERTIES_JSON, NgffGroupHeader.FILENAME_DOT_ZGROUP)
        else
          List(GenericDataSource.FILENAME_DATASOURCE_PROPERTIES_JSON)
>>>>>>> d8e3194f
      } yield
        Ok(
          views.html.datastoreZarrDatasourceDir(
            "Combined datastore and tracingstore directory",
            s"$accessToken",
            contents
          ))
    }

  def requestZGroup(datasetId: ObjectId, dataLayerName: String = ""): Action[AnyContent] =
    Action.async { implicit request =>
      accessTokenService.validateAccessFromTokenContextForSyncBlock(UserAccessRequest.readDataset(datasetId)) {
<<<<<<< HEAD
        Ok(zarrStreamingService.zGroupJson)
=======
        Ok(zGroupJson)
>>>>>>> d8e3194f
      }
    }

  def zGroupPrivateLink(accessToken: String, dataLayerName: String): Action[AnyContent] =
    Action.async { implicit request =>
      ifIsAnnotationLayerOrElse(
        accessToken,
        dataLayerName,
        ifIsAnnotationLayer = (annotationLayer, annotationSource, relevantTokenContext) =>
          remoteTracingstoreClient
            .getZGroup(annotationLayer.tracingId, annotationSource.tracingStoreUrl)(relevantTokenContext)
            .map(Ok(_)),
        orElse = _ => Fox.successful(Ok(zarrStreamingService.zGroupJson))
      )
    }
}<|MERGE_RESOLUTION|>--- conflicted
+++ resolved
@@ -2,21 +2,11 @@
 
 import com.google.inject.Inject
 import com.scalableminds.util.accesscontext.TokenContext
-<<<<<<< HEAD
-=======
 import com.scalableminds.util.geometry.Vec3Int
->>>>>>> d8e3194f
 import com.scalableminds.util.objectid.ObjectId
 import com.scalableminds.util.tools.Fox
 import com.scalableminds.webknossos.datastore.dataformats.MagLocator
 import com.scalableminds.webknossos.datastore.dataformats.layers.{ZarrDataLayer, ZarrLayer, ZarrSegmentationLayer}
-<<<<<<< HEAD
-import com.scalableminds.webknossos.datastore.dataformats.zarr.Zarr3OutputHelper
-import com.scalableminds.webknossos.datastore.datareaders.zarr.{NgffMetadata, NgffMetadataV0_5}
-import com.scalableminds.webknossos.datastore.datareaders.zarr3.NgffZarr3GroupHeader
-import com.scalableminds.webknossos.datastore.models.annotation.{AnnotationLayer, AnnotationLayerType, AnnotationSource}
-import com.scalableminds.webknossos.datastore.models.datasource._
-=======
 import com.scalableminds.webknossos.datastore.dataformats.zarr.{Zarr3OutputHelper, ZarrCoordinatesParser}
 import com.scalableminds.webknossos.datastore.datareaders.AxisOrder
 import com.scalableminds.webknossos.datastore.datareaders.zarr.{
@@ -34,7 +24,6 @@
   DataServiceDataRequest,
   DataServiceRequestSettings
 }
->>>>>>> d8e3194f
 import com.scalableminds.webknossos.datastore.services._
 import play.api.i18n.Messages
 import play.api.libs.json.Json
@@ -69,17 +58,10 @@
   ): Action[AnyContent] = Action.async { implicit request =>
     accessTokenService.validateAccessFromTokenContext(UserAccessRequest.readDataset(datasetId)) {
       for {
-<<<<<<< HEAD
-        dataSource <- datasetCache.getById(datasetId) ~> NOT_FOUND
-        dataLayer <- dataSource.getDataLayer(dataLayerName).toFox ~> NOT_FOUND
-        header = zarrStreamingService.getHeader(dataSource, dataLayer)
-      } yield Ok(Json.toJson(header))
-=======
         (dataSource, dataLayer) <- datasetCache.getWithLayer(datasetId, dataLayerName) ?~> Messages(
           "dataSource.notFound") ~> NOT_FOUND
         omeNgffHeader = NgffMetadata.fromNameVoxelSizeAndMags(dataLayerName, dataSource.scale, dataLayer.sortedMags)
       } yield Ok(Json.toJson(omeNgffHeader))
->>>>>>> d8e3194f
     }
   }
 
@@ -89,12 +71,6 @@
   ): Action[AnyContent] = Action.async { implicit request =>
     accessTokenService.validateAccessFromTokenContext(UserAccessRequest.readDataset(datasetId)) {
       for {
-<<<<<<< HEAD
-        dataSource <- datasetCache.getById(datasetId) ~> NOT_FOUND
-        dataLayer <- dataSource.getDataLayer(dataLayerName).toFox ~> NOT_FOUND
-        header = zarrStreamingService.getGroupHeader(dataSource, dataLayer)
-      } yield Ok(Json.toJson(header))
-=======
         (dataSource, dataLayer) <- datasetCache.getWithLayer(datasetId, dataLayerName) ?~> Messages(
           "dataSource.notFound") ~> NOT_FOUND
         omeNgffHeaderV0_5 = NgffMetadataV0_5.fromNameVoxelSizeAndMags(dataLayerName,
@@ -103,7 +79,6 @@
                                                                       dataLayer.additionalAxes)
         zarr3GroupHeader = NgffZarr3GroupHeader(3, "group", omeNgffHeaderV0_5)
       } yield Ok(Json.toJson(zarr3GroupHeader))
->>>>>>> d8e3194f
     }
   }
 
@@ -163,13 +138,9 @@
     accessTokenService.validateAccessFromTokenContext(UserAccessRequest.readDataset(datasetId)) {
       for {
         dataSource <- datasetCache.getById(datasetId) ~> NOT_FOUND
-<<<<<<< HEAD
-        zarrSource = zarrStreamingService.getZarrDataSource(dataSource, zarrVersion)
-=======
         dataLayers = dataSource.dataLayers
         zarrLayers = dataLayers.map(convertLayerToZarrLayer(_, zarrVersion))
         zarrSource = GenericDataSource[DataLayer](dataSource.id, zarrLayers, dataSource.scale)
->>>>>>> d8e3194f
       } yield Ok(Json.toJson(zarrSource))
     }
   }
@@ -254,14 +225,7 @@
       coordinates: String,
   ): Action[AnyContent] = Action.async { implicit request =>
     accessTokenService.validateAccessFromTokenContext(UserAccessRequest.readDataset(datasetId)) {
-<<<<<<< HEAD
-      for {
-        (dataSource, dataLayer) <- datasetCache.getWithLayer(datasetId, dataLayerName) ~> NOT_FOUND
-        result <- zarrStreamingService.rawZarrCube(dataSource, dataLayer, mag, coordinates)
-      } yield Ok(result)
-=======
       rawZarrCube(datasetId, dataLayerName, mag, coordinates)
->>>>>>> d8e3194f
     }
   }
 
@@ -278,17 +242,6 @@
             .getRawZarrCube(annotationLayer.tracingId, mag, coordinates, annotationSource.tracingStoreUrl)(
               relevantTokenContext)
             .map(Ok(_)),
-<<<<<<< HEAD
-        orElse = annotationSource =>
-          for {
-            (dataSource, dataLayer) <- datasetCache
-              .getWithLayer(annotationSource.datasetId, dataLayerName) ?~> Messages("dataSource.notFound") ~> NOT_FOUND
-            zarrCube <- zarrStreamingService.rawZarrCube(dataSource, dataLayer, mag, coordinates)
-          } yield Ok(zarrCube)
-      )
-    }
-
-=======
         orElse = annotationSource => rawZarrCube(annotationSource.datasetId, dataLayerName, mag, coordinates)
       )
     }
@@ -328,22 +281,12 @@
       _ <- Fox.fromBool(notFoundIndices.isEmpty) ~> "zarr.chunkNotFound" ~> NOT_FOUND
     } yield Ok(data)
 
->>>>>>> d8e3194f
   def requestZArray(
       datasetId: ObjectId,
       dataLayerName: String,
       mag: String,
   ): Action[AnyContent] = Action.async { implicit request =>
     accessTokenService.validateAccessFromTokenContext(UserAccessRequest.readDataset(datasetId)) {
-<<<<<<< HEAD
-      for {
-        (_, dataLayer) <- datasetCache.getWithLayer(datasetId, dataLayerName) ~> NOT_FOUND
-        zarrHeader <- zarrStreamingService.getZArray(dataLayer, mag)
-      } yield Ok(Json.toJson(zarrHeader))
-    }
-  }
-
-=======
       zArray(datasetId, dataLayerName, mag)
     }
   }
@@ -359,22 +302,12 @@
       zarrHeader = ZarrHeader.fromLayer(dataLayer, magParsed)
     } yield Ok(Json.toJson(zarrHeader))
 
->>>>>>> d8e3194f
   def requestZarrJsonForMag(
       datasetId: ObjectId,
       dataLayerName: String,
       mag: String,
   ): Action[AnyContent] = Action.async { implicit request =>
     accessTokenService.validateAccessFromTokenContext(UserAccessRequest.readDataset(datasetId)) {
-<<<<<<< HEAD
-      for {
-        (dataSource, dataLayer) <- datasetCache.getWithLayer(datasetId, dataLayerName) ~> NOT_FOUND
-        zarrJson <- zarrStreamingService.requestZarrJsonForMag(dataSource, dataLayer, mag)
-      } yield Ok(Json.toJson(zarrJson))
-    }
-  }
-
-=======
       zarrJsonForMag(datasetId, dataLayerName, mag)
     }
   }
@@ -390,7 +323,6 @@
       zarrHeader = Zarr3ArrayHeader.fromDataLayer(dataLayer, magParsed)
     } yield Ok(Json.toJson(zarrHeader))
 
->>>>>>> d8e3194f
   def zArrayPrivateLink(accessToken: String, dataLayerName: String, mag: String): Action[AnyContent] = Action.async {
     implicit request =>
       ifIsAnnotationLayerOrElse(
@@ -400,16 +332,7 @@
           remoteTracingstoreClient
             .getZArray(annotationLayer.tracingId, mag, annotationSource.tracingStoreUrl)(relevantTokenContext)
             .map(z => Ok(Json.toJson(z))),
-<<<<<<< HEAD
-        orElse = annotationSource =>
-          for {
-            (_, dataLayer) <- datasetCache.getWithLayer(annotationSource.datasetId, dataLayerName) ?~> Messages(
-              "dataSource.notFound") ~> NOT_FOUND
-            zArray <- zarrStreamingService.getZArray(dataLayer, mag)
-          } yield Ok(Json.toJson(zArray))
-=======
         orElse = annotationSource => zArray(annotationSource.datasetId, dataLayerName, mag)
->>>>>>> d8e3194f
       )
   }
 
@@ -422,16 +345,7 @@
           remoteTracingstoreClient
             .getZarrJson(annotationLayer.tracingId, mag, annotationSource.tracingStoreUrl)(relevantTokenContext)
             .map(z => Ok(Json.toJson(z))),
-<<<<<<< HEAD
-        orElse = annotationSource =>
-          for {
-            (dataSource, dataLayer) <- datasetCache
-              .getWithLayer(annotationSource.datasetId, dataLayerName) ?~> Messages("dataSource.notFound") ~> NOT_FOUND
-            zarrJson <- zarrStreamingService.requestZarrJsonForMag(dataSource, dataLayer, mag)
-          } yield Ok(Json.toJson(zarrJson))
-=======
         orElse = annotationSource => zarrJsonForMag(annotationSource.datasetId, dataLayerName, mag)
->>>>>>> d8e3194f
       )
   }
 
@@ -451,25 +365,6 @@
       }
     } yield result
 
-<<<<<<< HEAD
-  def requestDataLayerDirectoryContents(
-      datasetId: ObjectId,
-      dataLayerName: String,
-      zarrVersion: Int
-  ): Action[AnyContent] = Action.async { implicit request =>
-    accessTokenService.validateAccessFromTokenContext(UserAccessRequest.readDataset(datasetId)) {
-      for {
-        (dataSource, dataLayer) <- datasetCache.getWithLayer(datasetId, dataLayerName) ~> NOT_FOUND
-        contents <- zarrStreamingService.dataLayerDirectoryContents(dataSource, dataLayer, zarrVersion)
-      } yield
-        Ok(
-          views.html.datastoreZarrDatasourceDir(
-            "Datastore",
-            "%s/%s".format(datasetId, dataLayerName),
-            contents
-          )).withHeaders()
-
-=======
   def requestDataLayerMagDirectoryContents(datasetId: ObjectId,
                                            dataLayerName: String,
                                            mag: String,
@@ -478,15 +373,8 @@
       accessTokenService.validateAccessFromTokenContext(UserAccessRequest.readDataset(datasetId)) {
         dataLayerMagDirectoryContents(datasetId, dataLayerName, mag, zarrVersion)
       }
->>>>>>> d8e3194f
-    }
-  }
-
-<<<<<<< HEAD
-  def dataLayerDirectoryContentsPrivateLink(accessToken: String,
-                                            dataLayerName: String,
-                                            zarrVersion: Int): Action[AnyContent] =
-=======
+    }
+
   private def dataLayerMagDirectoryContents(datasetId: ObjectId, dataLayerName: String, mag: String, zarrVersion: Int)(
       implicit m: MessagesProvider): Fox[Result] =
     for {
@@ -509,58 +397,24 @@
                                                dataLayerName: String,
                                                mag: String,
                                                zarrVersion: Int): Action[AnyContent] =
->>>>>>> d8e3194f
     Action.async { implicit request =>
       ifIsAnnotationLayerOrElse(
         accessToken,
         dataLayerName,
         ifIsAnnotationLayer = (annotationLayer, annotationSource, relevantTokenContext) =>
           remoteTracingstoreClient
-            .getDataLayerDirectoryContents(annotationLayer.tracingId, annotationSource.tracingStoreUrl, zarrVersion)(
-              relevantTokenContext)
+            .getDataLayerMagDirectoryContents(annotationLayer.tracingId,
+                                              mag,
+                                              annotationSource.tracingStoreUrl,
+                                              zarrVersion)(relevantTokenContext)
             .map(
               layers =>
                 Ok(
                   views.html.datastoreZarrDatasourceDir(
-                    "Tracingstore",
+                    "Combined Annotation Route",
                     s"${annotationLayer.tracingId}",
                     layers
                   )).withHeaders()),
-<<<<<<< HEAD
-        orElse = annotationSource =>
-          for {
-            (dataSource, dataLayer) <- datasetCache
-              .getWithLayer(annotationSource.datasetId, dataLayerName) ?~> Messages("dataSource.notFound") ~> NOT_FOUND
-            content <- zarrStreamingService.dataLayerDirectoryContents(dataSource, dataLayer, zarrVersion)
-          } yield Ok(Json.toJson(content))
-      )
-    }
-
-  def requestDataLayerMagDirectoryContents(
-      datasetId: ObjectId,
-      dataLayerName: String,
-      mag: String,
-      zarrVersion: Int
-  ): Action[AnyContent] = Action.async { implicit request =>
-    accessTokenService.validateAccessFromTokenContext(UserAccessRequest.readDataset(datasetId)) {
-      for {
-        (dataSource, dataLayer) <- datasetCache.getWithLayer(datasetId, dataLayerName) ~> NOT_FOUND
-        contents <- zarrStreamingService.dataLayerMagDirectoryContents(dataSource, dataLayer, mag, zarrVersion)
-      } yield
-        Ok(
-          views.html.datastoreZarrDatasourceDir(
-            "Datastore",
-            "%s/%s/%s".format(datasetId, dataLayerName, mag),
-            contents
-          )).withHeaders()
-    }
-  }
-
-  def dataLayerMagDirectoryContentsPrivateLink(accessToken: String,
-                                               dataLayerName: String,
-                                               mag: String,
-                                               zarrVersion: Int): Action[AnyContent] =
-=======
         orElse =
           annotationSource => dataLayerMagDirectoryContents(annotationSource.datasetId, dataLayerName, mag, zarrVersion)
       )
@@ -593,51 +447,22 @@
   def dataLayerDirectoryContentsPrivateLink(accessToken: String,
                                             dataLayerName: String,
                                             zarrVersion: Int): Action[AnyContent] =
->>>>>>> d8e3194f
     Action.async { implicit request =>
       ifIsAnnotationLayerOrElse(
         accessToken,
         dataLayerName,
         ifIsAnnotationLayer = (annotationLayer, annotationSource, relevantTokenContext) =>
           remoteTracingstoreClient
-            .getDataLayerMagDirectoryContents(annotationLayer.tracingId,
-                                              mag,
-                                              annotationSource.tracingStoreUrl,
-                                              zarrVersion)(relevantTokenContext)
+            .getDataLayerDirectoryContents(annotationLayer.tracingId, annotationSource.tracingStoreUrl, zarrVersion)(
+              relevantTokenContext)
             .map(
               layers =>
                 Ok(
                   views.html.datastoreZarrDatasourceDir(
-                    "Combined Annotation Route",
+                    "Tracingstore",
                     s"${annotationLayer.tracingId}",
                     layers
                   )).withHeaders()),
-<<<<<<< HEAD
-        orElse = annotationSource =>
-          for {
-            (dataSource, dataLayer) <- datasetCache
-              .getWithLayer(annotationSource.datasetId, dataLayerName) ?~> Messages("dataSource.notFound") ~> NOT_FOUND
-            contents <- zarrStreamingService.dataLayerMagDirectoryContents(dataSource, dataLayer, mag, zarrVersion)
-          } yield Ok(Json.toJson(contents))
-      )
-    }
-
-  def requestDataSourceDirectoryContents(
-      datasetId: ObjectId,
-      zarrVersion: Int
-  ): Action[AnyContent] = Action.async { implicit request =>
-    accessTokenService.validateAccessFromTokenContext(UserAccessRequest.readDataset(datasetId)) {
-      for {
-        dataSource <- datasetCache.getById(datasetId)
-        files <- zarrStreamingService.dataSourceDirectoryContents(dataSource, zarrVersion)
-      } yield
-        Ok(
-          views.html.datastoreZarrDatasourceDir(
-            "Datastore",
-            datasetId.toString,
-            List(GenericDataSource.FILENAME_DATASOURCE_PROPERTIES_JSON) ++ files
-          ))
-=======
         orElse = annotationSource => dataLayerDirectoryContents(annotationSource.datasetId, dataLayerName, zarrVersion)
       )
     }
@@ -657,16 +482,11 @@
             List(GenericDataSource.FILENAME_DATASOURCE_PROPERTIES_JSON) ++ additionalVersionDependantFiles ++ layerNames
           ))
       }
->>>>>>> d8e3194f
-    }
-  }
+    }
 
   def dataSourceDirectoryContentsPrivateLink(accessToken: String, zarrVersion: Int): Action[AnyContent] =
     Action.async { implicit request =>
       for {
-<<<<<<< HEAD
-        contents <- zarrStreamingService.dataSourceDirectoryContentsPrivateLink(accessToken, zarrVersion)
-=======
         annotationSource <- remoteWebknossosClient.getAnnotationSource(accessToken)
         dataSource <- datasetCache.getById(annotationSource.datasetId) ?~> Messages("dataSource.notFound") ~> NOT_FOUND
         annotationLayerNames = annotationSource.annotationLayers.filter(_.typ == AnnotationLayerType.Volume).map(_.name)
@@ -678,7 +498,6 @@
           List(GenericDataSource.FILENAME_DATASOURCE_PROPERTIES_JSON, NgffGroupHeader.FILENAME_DOT_ZGROUP)
         else
           List(GenericDataSource.FILENAME_DATASOURCE_PROPERTIES_JSON)
->>>>>>> d8e3194f
       } yield
         Ok(
           views.html.datastoreZarrDatasourceDir(
@@ -691,11 +510,7 @@
   def requestZGroup(datasetId: ObjectId, dataLayerName: String = ""): Action[AnyContent] =
     Action.async { implicit request =>
       accessTokenService.validateAccessFromTokenContextForSyncBlock(UserAccessRequest.readDataset(datasetId)) {
-<<<<<<< HEAD
-        Ok(zarrStreamingService.zGroupJson)
-=======
         Ok(zGroupJson)
->>>>>>> d8e3194f
       }
     }
 
