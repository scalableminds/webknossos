--- conflicted
+++ resolved
@@ -1,15 +1,8 @@
-<<<<<<< HEAD
 $             = require("jquery")
 _             = require("lodash")
-Toast         = require("libs/toast")
-ErrorHandling = require("libs/error_handling")
-
-=======
-$     = require("jquery")
-_     = require("lodash")
-Toast = require("./toast")
-pako  = require("pako")
->>>>>>> 48a81a05
+Toast         = require("./toast")
+ErrorHandling = require("./error_handling")
+pako          = require("pako")
 
 Request =
 
