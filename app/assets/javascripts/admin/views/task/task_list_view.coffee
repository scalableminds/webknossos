### define
underscore : _
app : app
backbone.marionette : marionette
./task_list_item_view : TaskListItemView
###

class TaskListView extends Backbone.Marionette.CompositeView

  template : _.template("""
    <h3>Tasks</h3>
    <table id="tasklist-table" class="table table-double-striped table-details">
      <thead>
        <tr>
          <th class="details-toggle-all"><i class="caret-right"></i><i class="caret-down"></i></th>
<<<<<<< HEAD
          <th>#</th>
          <th>Team</th>
          <th>Project</th>
          <th>Type</th>
          <th>DataSet </th>
          <th>Edit position</th>
          <th>Experience</th>
          <th>Priority</th>
          <th>Created</th>
          <th>States</th>
          <th>Actions</th>
=======
          <th> # </th>
          <th> Team</th>
          <th> Project</th>
          <th> Type</th>
          <th> DataSet </th>
          <th> Edit position </th>
          <th> Bounding Box </th>
          <th> Experience </th>
          <th> Priority </th>
          <th> Created </th>
          <th> States </th>
>>>>>>> 9354ac7a
         </tr>
      </thead>
    </table>
    <div class="form-actions navbar-fixed-bottom">
      <div class="btn-group">
        <a class="btn btn-primary" href="/admin/tasks/create">
          <i class="fa fa-plus"></i>Create New Task
        </a>
      </div>
    </div>
  """)
  className : "task-administration container wide"
  itemView : TaskListItemView
  itemViewContainer : "table"

  ui :
    "modal" : ".modal"
    "inputName" : "#inputName"
    "detailsToggle" : ".details-toggle-all"

  events :
    "click #new-team" : "showModal"
    "click .modal .btn-primary" : "addNewTeam"
    "click .details-toggle-all" : "toggleAllDetails"

  initialize : ->

    @listenTo(app.vent, "paginationView:filter", @filter)

    @collection.fetch(
      silent : true #fucking important for pagination
    ).done( =>
      @collection.goTo(1)
    )


  toggleAllDetails : ->

    @ui.detailsToggle.toggleClass("open")
    app.vent.trigger("taskListView:toggleDetails")


  filter : (searchQuery) ->

    @collection.setFilter(["team", "projectName", "id", "dataSet", "priority", "created"], searchQuery)<|MERGE_RESOLUTION|>--- conflicted
+++ resolved
@@ -13,31 +13,18 @@
       <thead>
         <tr>
           <th class="details-toggle-all"><i class="caret-right"></i><i class="caret-down"></i></th>
-<<<<<<< HEAD
           <th>#</th>
           <th>Team</th>
           <th>Project</th>
           <th>Type</th>
           <th>DataSet </th>
           <th>Edit position</th>
+          <th>Bounding Box</th>
           <th>Experience</th>
           <th>Priority</th>
           <th>Created</th>
           <th>States</th>
           <th>Actions</th>
-=======
-          <th> # </th>
-          <th> Team</th>
-          <th> Project</th>
-          <th> Type</th>
-          <th> DataSet </th>
-          <th> Edit position </th>
-          <th> Bounding Box </th>
-          <th> Experience </th>
-          <th> Priority </th>
-          <th> Created </th>
-          <th> States </th>
->>>>>>> 9354ac7a
          </tr>
       </thead>
     </table>
