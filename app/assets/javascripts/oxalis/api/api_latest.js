/*
 * api_latest.js
 * @flow
 */

import _ from "lodash";
import { InputKeyboardNoLoop } from "libs/input";
import Model from "oxalis/model";
import type { OxalisModel } from "oxalis/model";
import Store from "oxalis/store";
import Binary from "oxalis/model/binary";
import {
  updateUserSettingAction,
  updateDatasetSettingAction,
} from "oxalis/model/actions/settings_actions";
import {
  setActiveNodeAction,
  createCommentAction,
  deleteNodeAction,
  setNodeRadiusAction,
  setTreeNameAction,
} from "oxalis/model/actions/skeletontracing_actions";
import {
  findTreeByNodeId,
  getNodeAndTree,
  getActiveNode,
  getActiveTree,
  getTree,
  getSkeletonTracing,
} from "oxalis/model/accessors/skeletontracing_accessor";
import { setActiveCellAction, setToolAction } from "oxalis/model/actions/volumetracing_actions";
import { getActiveCellId, getVolumeTool } from "oxalis/model/accessors/volumetracing_accessor";
import type { Vector3, VolumeToolType, ControlModeType } from "oxalis/constants";
import type { MappingArray } from "oxalis/model/binary/mappings";
import type {
  NodeType,
  UserConfigurationType,
  DatasetConfigurationType,
  TreeMapType,
  TracingType,
  TracingTypeTracingType,
} from "oxalis/store";
import { overwriteAction } from "oxalis/model/helpers/overwrite_action_middleware";
import Toast from "libs/toast";
import Request from "libs/request";
import window, { location } from "libs/window";
import Utils from "libs/utils";
import { ControlModeEnum, OrthoViews, VolumeToolEnum } from "oxalis/constants";
import { setPositionAction, setRotationAction } from "oxalis/model/actions/flycam_actions";
import { getPosition, getRotation } from "oxalis/model/accessors/flycam_accessor";
import TWEEN from "tween.js";
import { wkReadyAction, restartSagaAction } from "oxalis/model/actions/actions";
import UrlManager from "oxalis/controller/url_manager";
import { centerTDViewAction } from "oxalis/model/actions/view_mode_actions";
import { rotate3DViewTo } from "oxalis/controller/camera_controller";
import dimensions from "oxalis/model/dimensions";
import { doWithToken } from "admin/admin_rest_api";
import { discardSaveQueueAction } from "oxalis/model/actions/save_actions";
import type { ToastStyleType } from "libs/toast";

function assertExists(value: any, message: string) {
  if (value == null) {
    throw Error(message);
  }
}

function assertSkeleton(tracing: TracingType) {
  if (tracing.type !== "skeleton") {
    throw Error("This api function should only be called in a skeleton tracing.");
  }
}

function assertVolume(tracing: TracingType) {
  if (tracing.type !== "volume") {
    throw Error("This api function should only be called in a volume tracing.");
  }
}
/**
 * All tracing related API methods. This is the newest version of the API (version 2).
 * @version 2
 * @class
 */
class TracingApi {
  model: OxalisModel;
  /**
   * @private
   */
  constructor(model: OxalisModel) {
    this.model = model;
  }

  //  SKELETONTRACING API

  /**
   * Returns the id of the current active node.
   */
  getActiveNodeId(): ?number {
    const tracing = Store.getState().tracing;
    assertSkeleton(tracing);
    return getActiveNode(tracing)
      .map(node => node.id)
      .getOrElse(null);
  }

  /**
   * Returns the id of the current active tree.
   */
  getActiveTreeId(): ?number {
    const tracing = Store.getState().tracing;
    assertSkeleton(tracing);
    return getActiveTree(tracing)
      .map(tree => tree.treeId)
      .getOrElse(null);
  }

  /**
   * Sets the active node given a node id.
   */
  setActiveNode(id: number) {
    assertSkeleton(Store.getState().tracing);
    assertExists(id, "Node id is missing.");
    Store.dispatch(setActiveNodeAction(id));
  }

  /**
   * Returns all nodes belonging to a tracing.
   */
  getAllNodes(): Array<NodeType> {
    const tracing = Store.getState().tracing;
    assertSkeleton(tracing);
    return getSkeletonTracing(tracing)
      .map(skeletonTracing => {
        const { trees } = skeletonTracing;
        return _.flatMap(trees, tree => _.values(tree.nodes));
      })
      .getOrElse([]);
  }

  /**
   * Returns all trees belonging to a tracing.
   */
  getAllTrees(): TreeMapType {
    const tracing = Store.getState().tracing;
    assertSkeleton(tracing);
    return getSkeletonTracing(tracing)
      .map(skeletonTracing => skeletonTracing.trees)
      .getOrElse({});
  }

  /**
   * Deletes the node with nodeId in the tree with treeId
   */
  deleteNode(nodeId: number, treeId: number) {
    assertSkeleton(Store.getState().tracing);
    Store.dispatch(deleteNodeAction(nodeId, treeId));
  }

  /**
   * Sets the comment for a node.
   *
   * @example
   * const activeNodeId = api.tracing.getActiveNodeId();
   * api.tracing.setCommentForNode("This is a branch point", activeNodeId);
   */
  setCommentForNode(commentText: string, nodeId: number, treeId?: number): void {
    const tracing = Store.getState().tracing;
    assertSkeleton(tracing);
    assertExists(commentText, "Comment text is missing.");
    getSkeletonTracing(tracing).map(skeletonTracing => {
      // Convert nodeId to node
      if (_.isNumber(nodeId)) {
        const tree =
          treeId != null
            ? skeletonTracing.trees[treeId]
            : findTreeByNodeId(skeletonTracing.trees, nodeId).get();
        assertExists(tree, `Couldn't find node ${nodeId}.`);
        Store.dispatch(createCommentAction(commentText, nodeId, tree.treeId));
      } else {
        throw Error("Node id is missing.");
      }
    });
  }

  /**
   * Returns the comment for a given node and tree (optional).
   * @param tree - Supplying the tree will provide a performance boost for looking up a comment.
   *
   * @example
   * const comment = api.tracing.getCommentForNode(23);
   *
   * @example // Provide a tree for lookup speed boost
   * const comment = api.tracing.getCommentForNode(23, api.getActiveTreeid());
   */
  getCommentForNode(nodeId: number, treeId?: number): ?string {
    const tracing = Store.getState().tracing;
    assertSkeleton(tracing);
    assertExists(nodeId, "Node id is missing.");
    return getSkeletonTracing(tracing)
      .map(skeletonTracing => {
        // Convert treeId to tree
        let tree = null;
        if (treeId != null) {
          tree = skeletonTracing.trees[treeId];
          assertExists(tree, `Couldn't find tree ${treeId}.`);
          assertExists(tree.nodes[nodeId], `Couldn't find node ${nodeId} in tree ${treeId}.`);
        } else {
          tree = _.values(skeletonTracing.trees).find(__ => __.nodes[nodeId] != null);
          assertExists(tree, `Couldn't find node ${nodeId}.`);
        }
        // $FlowFixMe TODO remove once https://github.com/facebook/flow/issues/34 is closed
        const comment = tree.comments.find(__ => __.nodeId === nodeId);
        return comment != null ? comment.content : null;
      })
      .getOrElse(null);
  }

  /**
   * Sets the name for a tree. If no tree id is given, the active tree is used.
   *
   * @example
   * api.tracing.setTreeName("Special tree", 1);
   */
  setTreeName(name: string, treeId: ?number) {
    const tracing = Store.getState().tracing;
    assertSkeleton(tracing);
    getSkeletonTracing(tracing).map(skeletonTracing => {
      if (treeId == null) {
        treeId = skeletonTracing.activeTreeId;
      }
      Store.dispatch(setTreeNameAction(name, treeId));
    });
  }

  /**
   * Returns the name for a given tree id. If none is given, the name of the active tree is returned.
   *
   * @example
   * api.tracing.getTreeName();
   */
  getTreeName(treeId?: number) {
    const tracing = Store.getState().tracing;
    assertSkeleton(tracing);
    return getTree(tracing, treeId)
      .map(activeTree => activeTree.name)
      .get();
  }

  /**
   * Saves the tracing and returns a promise (which you can call `then` on or use await with).
   *
   * @example
   * api.tracing.save().then(() => ... );
   *
   * @example
   * await api.tracing.save();
   */
  async save() {
    await Model.save();
  }

  /**
   * Finishes the task and gets the next one. It returns a promise (which you can call `then` on or use await with).
   * Don't assume that code after the finishAndGetNextTask call will be executed.
   * It can happen that there is no further task, in which case the user will be redirected to the dashboard.
   * Or the the page can be reloaded (e.g., if the dataset changed), which also means that no further JS code will
   * be executed in this site context.
   *
   * @example
   * api.tracing.finishAndGetNextTask().then(() => ... );
   *
   * @example
   * await api.tracing.finishAndGetNextTask();
   */
  async finishAndGetNextTask() {
    const state = Store.getState();
    const { tracingType, annotationId } = state.tracing;
    const task = state.task;
    const finishUrl = `/annotations/${tracingType}/${annotationId}/finish`;
    const requestTaskUrl = "/user/tasks/request";

    await Model.save();
    await Request.triggerRequest(finishUrl);
    try {
      const annotation = await Request.receiveJSON(requestTaskUrl);

      const isDifferentDataset = state.dataset.name !== annotation.dataSetName;
      const isDifferentTaskType = annotation.task.type.id !== Utils.__guard__(task, x => x.type.id);

      const currentScript = task != null && task.script != null ? task.script.gist : null;
      const nextScript = annotation.task.script != null ? annotation.task.script.gist : null;
      const isDifferentScript = currentScript !== nextScript;

      const differentTaskTypeParam = isDifferentTaskType ? "?differentTaskType" : "";
      const newTaskUrl = `/annotations/${annotation.typ}/${annotation.id}${differentTaskTypeParam}`;

      // In some cases the page needs to be reloaded, in others the tracing can be hot-swapped
      if (isDifferentDataset || isDifferentTaskType || isDifferentScript) {
        location.pathname = newTaskUrl;
      } else {
        await this.restart(annotation.typ, annotation.id, ControlModeEnum.TRACE);
      }
    } catch (err) {
      console.error(err);
      await Utils.sleep(2000);
      location.pathname = "/dashboard";
    }
  }

  /**
   * Restart webKnossos without refreshing the page. Please prefer finishAndGetNextTask for user scripts
   * since it does extra validation of the requested change and makes sure everything is saved etc.
   *
   * @example
   * api.tracing.restart("Explorational", "5909b5aa3e0000d4009d4d15", "TRACE")
   *
   */
  async restart(
    newTracingType: TracingTypeTracingType,
    newAnnotationId: string,
    newControlMode: ControlModeType,
  ) {
    Store.dispatch(restartSagaAction());
    UrlManager.reset();
    await Model.fetch(newTracingType, newAnnotationId, newControlMode, false);
    Store.dispatch(discardSaveQueueAction());
    Store.dispatch(wkReadyAction());
    UrlManager.updateUnthrottled(true);
  }

  //  SKELETONTRACING API

  /**
   * Increases the node radius of the given node by multiplying it with 1.05^delta.
   * If no nodeId and/or treeId are provided, it defaults to the current tree and current node.
   *
   * @example
   * api.tracing.setNodeRadius(1)
   */
  setNodeRadius(delta: number, nodeId?: number, treeId?: number): void {
    getNodeAndTree(Store.getState().tracing, nodeId, treeId).map(([, node]) =>
      Store.dispatch(setNodeRadiusAction(node.radius * Math.pow(1.05, delta), nodeId, treeId)),
    );
  }

  /**
   * Centers the given node. If no node is provided, the active node is centered.
   *
   * @example
   * api.tracing.centerNode()
   */
  centerNode = (nodeId?: number): void => {
    getNodeAndTree(Store.getState().tracing, nodeId).map(([, node]) =>
      Store.dispatch(setPositionAction(node.position)),
    );
  };

  /**
   * Centers the 3D view.
   *
   * @example
   * api.tracing.centerTDView()
   */
  centerTDView = (): void => {
    Store.dispatch(centerTDViewAction());
  };

  rotate3DViewToXY = (): void => rotate3DViewTo(OrthoViews.PLANE_XY);
  rotate3DViewToYZ = (): void => rotate3DViewTo(OrthoViews.PLANE_YZ);
  rotate3DViewToXZ = (): void => rotate3DViewTo(OrthoViews.PLANE_XZ);

  rotate3DViewToDiagonal = (animate: boolean = true): void => {
    rotate3DViewTo(OrthoViews.TDView, animate);
  };

  getShortestRotation(curRotation: Vector3, newRotation: Vector3): Vector3 {
    // TODO
    // interpolating Euler angles does not lead to the shortest rotation
    // interpolate the Quaternion representation instead
    // https://theory.org/software/qfa/writeup/node12.html

    const result = [newRotation[0], newRotation[1], newRotation[2]];
    for (let i = 0; i <= 2; i++) {
      // a rotation about more than 180° is shorter when rotating the other direction
      if (newRotation[i] - curRotation[i] > 180) {
        result[i] = newRotation[i] - 360;
      } else if (newRotation[i] - curRotation[i] < -180) {
        result[i] = newRotation[i] + 360;
      }
    }
    return result;
  }

  /**
   * Starts an animation to center the given position.
   *
   * @param position - Vector3
   * @param skipDimensions - Boolean which decides whether the third dimension shall also be animated (defaults to true)
   * @param rotation - Vector3 (optional) - Will only be noticeable in flight or oblique mode.
   * @example
   * api.tracing.centerPositionAnimated([0, 0, 0])
   */
  centerPositionAnimated(
    position: Vector3,
    skipDimensions: boolean = true,
    rotation?: Vector3,
  ): void {
    // Let the user still manipulate the "third dimension" during animation
    const activeViewport = Store.getState().viewModeData.plane.activeViewport;
    const dimensionToSkip =
      skipDimensions && activeViewport !== OrthoViews.TDView
        ? dimensions.thirdDimensionForPlane(activeViewport)
        : null;

    const curPosition = getPosition(Store.getState().flycam);
    const curRotation = getRotation(Store.getState().flycam);

    if (!Array.isArray(rotation)) rotation = curRotation;
    rotation = this.getShortestRotation(curRotation, rotation);

    const tween = new TWEEN.Tween({
      positionX: curPosition[0],
      positionY: curPosition[1],
      positionZ: curPosition[2],
      rotationX: curRotation[0],
      rotationY: curRotation[1],
      rotationZ: curRotation[2],
    });
    tween
      .to(
        {
          positionX: position[0],
          positionY: position[1],
          positionZ: position[2],
          rotationX: rotation[0],
          rotationY: rotation[1],
          rotationZ: rotation[2],
        },
        200,
      )
      .onUpdate(function() {
        // needs to be a normal (non-bound) function
        Store.dispatch(
          setPositionAction([this.positionX, this.positionY, this.positionZ], dimensionToSkip),
        );
        Store.dispatch(setRotationAction([this.rotationX, this.rotationY, this.rotationZ]));
      })
      .start();
  }

  /**
   * Returns the current camera position.
   *
   * @example
   * const currentPosition = api.tracing.getCameraPosition()
   */
  getCameraPosition(): Vector3 {
    return getPosition(Store.getState().flycam);
  }

  //  VOLUMETRACING API

  /**
   * Returns the id of the current active cell.
   * _Volume tracing only!_
   */
  getActiveCellId(): ?number {
    const tracing = Store.getState().tracing;
    assertVolume(tracing);
    return Utils.toNullable(getActiveCellId(tracing));
  }

  /**
   * Sets the active cell given a cell id.
   * If a cell with the given id doesn't exist, it is created.
   * _Volume tracing only!_
   */
  setActiveCell(id: number) {
    assertVolume(Store.getState().tracing);
    assertExists(id, "Cell id is missing.");
    Store.dispatch(setActiveCellAction(id));
  }

  /**
   * Returns the active volume tool which is either
   * "MOVE", "TRACE" or "BRUSH".
   * _Volume tracing only!_
   */
  getVolumeTool(): ?VolumeToolType {
    const tracing = Store.getState().tracing;
    assertVolume(tracing);
    return Utils.toNullable(getVolumeTool(tracing));
  }

  /**
   * Sets the active volume tool which should be either
   * "MOVE", "TRACE" or "BRUSH".
   * _Volume tracing only!_
   */
  setVolumeTool(tool: VolumeToolType) {
    assertVolume(Store.getState().tracing);
    assertExists(tool, "Volume tool is missing.");
    if (VolumeToolEnum[tool] == null) {
      throw Error(`Volume tool has to be one of: "${Object.keys(VolumeToolEnum).join('", "')}".`);
    }
    Store.dispatch(setToolAction(tool));
  }
}

/**
 * All binary data / layer related API methods.
 */
class DataApi {
  model: OxalisModel;

  constructor(model: OxalisModel) {
    this.model = model;
  }

  __getLayer(layerName: string): Binary {
    const layer = this.model.getBinaryByName(layerName);
    if (layer === undefined) throw Error(`Layer with name ${layerName} was not found.`);
    return layer;
  }

  /**
   * Returns the names of all available layers of the current tracing.
   */
  getLayerNames(): Array<string> {
    return _.map(this.model.binary, "name");
  }

  /**
   * Returns the name of the volume tracing layer.
   * _Volume tracing only!_
   */
  getVolumeTracingLayerName(): string {
    assertVolume(Store.getState().tracing);
    const layer = this.model.getSegmentationBinary();
    assertExists(layer, "Segmentation layer not found!");
    return layer.name;
  }

  /**
   * Sets a mapping for a given layer.
   *
   * @example
   * const position = [123, 123, 123];
   * const segmentId = await api.data.getDataValue("segmentation", position);
   * const treeId = api.tracing.getActiveTreeId();
   * const mapping = {[segmentId]: treeId}
   *
   * api.setMapping("segmentation", mapping);
   */
  setMapping(layerName: string, mapping: MappingArray) {
    const layer = this.__getLayer(layerName);

    layer.cube.setMapping(mapping);
  }

  /**
   * Returns the bounding box for a given layer name.
   */
  getBoundingBox(layerName: string): [Vector3, Vector3] {
    const layer = this.__getLayer(layerName);

    return [layer.lowerBoundary, layer.upperBoundary];
  }

  /**
   * Returns raw binary data for a given layer, position and zoom level.
   *
   * @example // Return the greyscale value for a bucket
   * const position = [123, 123, 123];
   * api.data.getDataValue("binary", position).then((greyscaleColor) => ...);
   *
   * @example // Using the await keyword instead of the promise syntax
   * const greyscaleColor = await api.data.getDataValue("binary", position);
   *
   * @example // Get the segmentation id for a segmentation layer
   * const segmentId = await api.data.getDataValue("segmentation", position);
   */
  async getDataValue(layerName: string, position: Vector3, zoomStep: number = 0): Promise<number> {
    const layer = this.__getLayer(layerName);
    const bucketAddress = layer.cube.positionToZoomedAddress(position, zoomStep);
    const bucket = layer.cube.getOrCreateBucket(bucketAddress);

    if (bucket.type === "null") return 0;

    let needsToAwaitBucket = false;
    if (bucket.isRequested()) {
      needsToAwaitBucket = true;
    } else if (bucket.needsRequest()) {
      layer.pullQueue.add({ bucket: bucketAddress, priority: -1 });
      layer.pullQueue.pull();
      needsToAwaitBucket = true;
    }
    if (needsToAwaitBucket) {
      await new Promise(resolve => {
        bucket.on("bucketLoaded", resolve);
      });
    }
    // Bucket has been loaded by now or was loaded already
    return layer.cube.getDataValue(position);
  }

  /**
   * Downloads a cuboid of raw data from a data layer. A new window is opened for the download -
   * if that is not the case, please check your pop-up blocker.
   *
   * @example // Download a cuboid (from (0, 0, 0) to (100, 200, 100)) of raw data from the "segmentation" layer.
   * api.data.downloadRawDataCuboid("segmentation", [0,0,0], [100,200,100]);
   */
  downloadRawDataCuboid(layerName: string, topLeft: Vector3, bottomRight: Vector3): Promise<void> {
    const dataset = Store.getState().dataset;
    const layer = this.__getLayer(layerName);

    return doWithToken(token => {
      const downloadUrl =
        `${dataset.dataStore.url}/data/datasets/${dataset.name}/layers/${
          layer.name
        }/data?resolution=0&` +
        `token=${token}&` +
        `x=${topLeft[0]}&` +
        `y=${topLeft[1]}&` +
        `z=${topLeft[2]}&` +
        `width=${bottomRight[0] - topLeft[0]}&` +
        `height=${bottomRight[1] - topLeft[1]}&` +
        `depth=${bottomRight[2] - topLeft[2]}`;

      window.open(downloadUrl);
      // Theoretically the window.open call could fail if the token is expired, but that would be hard to check
      return Promise.resolve();
    });
  }

  /**
   * Label voxels with the supplied value.
   * _Volume tracing only!_
   *
   * @example // Set the segmentation id for some voxels to 1337
   * api.data.labelVoxels([[1,1,1], [1,2,1], [2,1,1], [2,2,1]], 1337);
   */
  labelVoxels(voxels: Array<Vector3>, label: number): void {
    assertVolume(Store.getState().tracing);
    const layer = this.model.getSegmentationBinary();
    assertExists(layer, "Segmentation layer not found!");

    for (const voxel of voxels) {
      layer.cube.labelVoxel(voxel, label);
    }

    layer.cube.pushQueue.push();
    layer.cube.trigger("volumeLabeled");
  }

  /**
   * Returns the dataset's setting for the tracing view.
   * @param key - One of the following keys:
     - segmentationOpacity
     - datasetName
     - fourBit
     - interpolation
     - keyboardDelay
     - layers
     - quality
   *
   * @example
   * const segmentationOpacity = api.data.getConfiguration("segmentationOpacity");
   */
  getConfiguration(key: $Keys<DatasetConfigurationType>) {
    return Store.getState().datasetConfiguration[key];
  }

  /**
   * Set the dataset's setting for the tracing view.
   * @param key - Same keys as for getConfiguration()
   *
   * @example
   * api.user.setConfiguration("segmentationOpacity", 20);
   */
  setConfiguration(key: $Keys<DatasetConfigurationType>, value) {
    Store.dispatch(updateDatasetSettingAction(key, value));
  }
}

/**
 * All user configuration related API methods.
 */
class UserApi {
  model: OxalisModel;

  constructor(model: OxalisModel) {
    this.model = model;
  }

  /**
  * Returns the user's setting for the tracing view.
  * @param key - One of the following keys:
    - moveValue
    - moveValue3d
    - rotateValue
    - crosshairSize
    - scaleValue
    - mouseRotateValue
    - clippingDistance
    - clippingDistanceArbitrary
    - dynamicSpaceDirection
    - displayCrosshair
    - scale
    - tdViewDisplayPlanes
    - isosurfaceDisplay
    - isosurfaceBBsize
    - isosurfaceResolution
    - newNodeNewTree
    - inverseX
    - inverseY
    - keyboardDelay
    - particleSize
    - overrideNodeRadius
    - sortTreesByName
    - sortCommentsAsc
    - sphericalCapRadius
  *
  * @example
  * const keyboardDelay = api.user.getConfiguration("keyboardDelay");
  */
  getConfiguration(key: $Keys<UserConfigurationType>) {
    return Store.getState().userConfiguration[key];
  }

  /**
   * Set the user's setting for the tracing view.
   * @param key - Same keys as for getConfiguration()
   *
   * @example
   * api.data.setConfiguration("keyboardDelay", 20);
   */
  setConfiguration(key: $Keys<UserConfigurationType>, value) {
    Store.dispatch(updateUserSettingAction(key, value));
  }
}

type Handler = {
  unregister(): void,
};

/**
 * Utility API methods to control wK.
 */
class UtilsApi {
  model: OxalisModel;

  constructor(model: OxalisModel) {
    this.model = model;
  }

  /**
   * Wait for some milliseconds before continuing the control flow.
   *
   * @example // Wait for 5 seconds
   * await api.utils.sleep(5000);
   */
  sleep(milliseconds: number) {
    return new Promise(resolve => setTimeout(resolve, milliseconds));
  }

  /**
   * Show a toast to the user. Returns a function which can be used to remove the toast again.
   *
   * @param {string} type - Can be one of the following: "info", "warning", "success" or "error"
   * @param {string} message - The message string you want to show
   * @param {number} timeout - Time period in milliseconds after which the toast will be hidden. Time is measured as soon as the user moves the mouse. A value of 0 means that the toast will only hide by clicking on it's X button.
   * @example // Show a toast for 5 seconds
   * const removeToast = api.utils.showToast("info", "You just got toasted", false, 5000);
   * // ... optionally:
   * // removeToast();
   */
  showToast(type: ToastStyleType, message: string, timeout: number): ?Function {
    Toast.message(type, message, timeout === 0, timeout);
    return () => Toast.close(message);
  }

  /**
   * Overwrite existing wK actions. wK uses [Redux](http://redux.js.org/) actions to trigger any changes to the application state.
   * @param {function(store, next, originalAction)} overwriteFunction - Your new implementation for the method in question. Receives the central wK store, a callback to fire the next/original action and the original action.
   * @param {string} actionName - The name of the action you wish to override:
   *   - CREATE_NODE
   *   - DELETE_NODE
   *   - SET_ACTIVE_NODE
   *   - SET_NODE_RADIUS
   *   - CREATE_BRANCHPOINT
   *   - DELETE_BRANCHPOINT
   *   - CREATE_TREE
   *   - DELETE_TREE
   *   - SET_ACTIVE_TREE
   *   - SET_TREE_NAME
   *   - MERGE_TREES
   *   - SELECT_NEXT_TREE
   *   - SHUFFLE_TREE_COLOR
<<<<<<< HEAD
=======
   *   - SHUFFLE_ALL_TREE_COLORS
>>>>>>> cedca8f5
   *   - CREATE_COMMENT
   *   - DELETE_COMMENT
   *
   *
   * @example
   * api.utils.registerOverwrite("MERGE_TREES", (store, next, originalAction) => {
   *   // ... do stuff before the original function...
   *   next(originalAction);
   *   // ... do something after the original function ...
   * });
   */
<<<<<<< HEAD
=======

>>>>>>> cedca8f5
  registerOverwrite<S, A>(
    actionName: string,
    overwriteFunction: (store: S, next: (action: A) => void, originalAction: A) => void,
  ) {
    overwriteAction(actionName, overwriteFunction);
  }

  /**
   * Sets a custom handler function for a keyboard shortcut.
   */
  registerKeyHandler(key: string, handler: () => void): Handler {
    const keyboard = new InputKeyboardNoLoop({ [key]: handler });
    return { unregister: keyboard.destroy.bind(keyboard) };
  }
}

type ApiInterface = {
  tracing: TracingApi,
  data: DataApi,
  user: UserApi,
  utils: UtilsApi,
};

export default function createApiInterface(model: OxalisModel): ApiInterface {
  return {
    tracing: new TracingApi(model),
    data: new DataApi(model),
    user: new UserApi(model),
    utils: new UtilsApi(model),
  };
}<|MERGE_RESOLUTION|>--- conflicted
+++ resolved
@@ -797,10 +797,7 @@
    *   - MERGE_TREES
    *   - SELECT_NEXT_TREE
    *   - SHUFFLE_TREE_COLOR
-<<<<<<< HEAD
-=======
    *   - SHUFFLE_ALL_TREE_COLORS
->>>>>>> cedca8f5
    *   - CREATE_COMMENT
    *   - DELETE_COMMENT
    *
@@ -812,10 +809,7 @@
    *   // ... do something after the original function ...
    * });
    */
-<<<<<<< HEAD
-=======
-
->>>>>>> cedca8f5
+
   registerOverwrite<S, A>(
     actionName: string,
     overwriteFunction: (store: S, next: (action: A) => void, originalAction: A) => void,
