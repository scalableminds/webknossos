_                    = require("lodash")
app                  = require("app")
marionette           = require("backbone.marionette")
AnnotationCollection = require("admin/models/task/annotation_collection")
TaskAnnotationView   = require("./task_annotation_view")

class TaskListItemView extends Backbone.Marionette.CompositeView

  tagName : "tbody"
  attributes : ->
    id : @model.get("id")

  template : _.template("""
    <tr>
      <td class="details-toggle" href="#">
        <i class="caret-right"></i>
        <i class="caret-down"></i>
      </td>
      <td><%- formattedHash %></td>
      <td><%- team %></td>
      <td>
        <a href="/projects#<%- projectName %>">
          <%- projectName %>
        </a>
      </td>
      <td>
<<<<<<< HEAD
        <a href="/admin/taskTypes#<%- type.summary %>">
          <%- type.summary %>
=======
        <a href="/taskTypes#<%= type.summary %>">
          <%= type.summary %>
>>>>>>> 611153b4
        </a>
      </td>
      <td><%- dataSet %></td>
      <td>(<%- editPosition %>)</td>
      <td>(<%- boundingBox.join(", ") %>)</td>
      <td>
        <% if (neededExperience.domain != "" || neededExperience.value > 0) { %>
          <span class="label label-default"><%- neededExperience.domain %> : <%- neededExperience.value %></span>
        <% } %>
      </td>
      <td><%- priority %></td>
      <td><%- created %></td>
      <td>
        <i class="fa fa-play-circle"></i><%- status.open %><br>
        <i class="fa fa-random"></i><%- status.inProgress %><br>
        <i class="fa fa-check-circle-o"></i><%- status.completed %>
      </td>
      <td class="nowrap">
        <a href="/admin/tasks/<%- id %>/edit"><i class="fa fa-pencil"></i>edit</a><br>
        <% if (status.completed > 0) { %>
          <a href="/annotations/CompoundTask/<%- id %>" title="view all finished tracings"><i class="fa fa-random"></i>view</a><br>
          <a href="/api/tasks/<%- id %>/download" title="download all finished tracings"><i class="fa fa-download"></i>download</a><br>
        <% } %>
        <a href="#" class="delete"><i class="fa fa-trash-o"></i>delete</a>
      </td>
    </tr>
    <tr class="details-row hide" >
      <td colspan="13">
        <table class="table table-condensed table-nohead table-hover">
          <tbody>
          </tbody>
        </table>
      </td>
    </tr>
  """)

  childView : TaskAnnotationView
  childViewContainer : "tbody"

  events :
    "click .delete" : "deleteTask"
    "click .details-toggle" : "toggleDetails"

  ui :
    "detailsRow" : ".details-row"
    "detailsToggle" : ".details-toggle"


  initialize :->

    @listenTo(app.vent, "taskListView:toggleDetails", @toggleDetails)
    @collection = new AnnotationCollection(@model.get("id"))

    # minimize the toggle view on item deletion
    @listenTo(@collection, "remove", (item) =>
      @toggleDetails()
    )


  deleteTask : ->

    if window.confirm("Do you really want to delete this task?")
      @model.destroy()


  toggleDetails : ->

    if @ui.detailsRow.hasClass("hide")

      @collection
        .fetch()
        .done( =>
          @render()
          @ui.detailsRow.removeClass("hide")
          @ui.detailsToggle.addClass("open")
        )
    else
      @ui.detailsRow.addClass("hide")
      @ui.detailsToggle.removeClass("open")

module.exports = TaskListItemView<|MERGE_RESOLUTION|>--- conflicted
+++ resolved
@@ -24,13 +24,8 @@
         </a>
       </td>
       <td>
-<<<<<<< HEAD
-        <a href="/admin/taskTypes#<%- type.summary %>">
+        <a href="/taskTypes#<%- type.summary %>">
           <%- type.summary %>
-=======
-        <a href="/taskTypes#<%= type.summary %>">
-          <%= type.summary %>
->>>>>>> 611153b4
         </a>
       </td>
       <td><%- dataSet %></td>
