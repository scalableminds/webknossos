--- conflicted
+++ resolved
@@ -18,11 +18,8 @@
 - Updated E2E tests to use `vitest` framework instead of `ava`. [#8543](https://github.com/scalableminds/webknossos/pull/8543)
 - Adjusted the names of custom model inference jobs and train model jobs to match the worker's naming. [#8524](https://github.com/scalableminds/webknossos/pull/8524)
 - Updated screenshot tests to use `vitest` framework instead of `ava`. [#8553](https://github.com/scalableminds/webknossos/pull/8553)
-<<<<<<< HEAD
-=======
 - The mapping dropdown for segmentation is wider now so that mapping names are fully readable. [#8570](https://github.com/scalableminds/webknossos/pull/8570)
 - When loading data from a data layer that has data stored beyond the bounding box specified in the datasource-properties.json, data outside of the bounding box is now zeroed. (the layer is “clipped”). [#8551](https://github.com/scalableminds/webknossos/pull/8551)
->>>>>>> 0acb96f0
 
 ### Fixed
 - Fixed a bug in the trees tab where the color change of a tree would affect the tree on which the context menu was previously opened. [#8562](https://github.com/scalableminds/webknossos/pull/8562)
