/**
 * controller.js
 * @flow
 */
/* globals JQueryInputEventObject:false */

import * as React from "react";
import { connect } from "react-redux";
import { withRouter } from "react-router-dom";
import { Spin } from "antd";
import $ from "jquery";
import _ from "lodash";
import app from "app";
import Utils from "libs/utils";
import Backbone from "backbone";
import Stats from "stats.js";
import { InputKeyboardNoLoop, InputKeyboard } from "libs/input";
import Toast from "libs/toast";
import Store from "oxalis/store";
import PlaneController from "oxalis/controller/viewmodes/plane_controller";
import SkeletonTracingPlaneController from "oxalis/controller/combinations/skeletontracing_plane_controller";
import VolumeTracingPlaneController from "oxalis/controller/combinations/volumetracing_plane_controller";
import ArbitraryController from "oxalis/controller/viewmodes/arbitrary_controller";
import MinimalSkeletonTracingArbitraryController from "oxalis/controller/combinations/minimal_skeletontracing_arbitrary_controller";
import SceneController from "oxalis/controller/scene_controller";
import UrlManager from "oxalis/controller/url_manager";
import constants, { ControlModeEnum } from "oxalis/constants";
import ApiLoader from "oxalis/api/api_loader";
import api from "oxalis/api/internal_api";
import { wkReadyAction } from "oxalis/model/actions/actions";
import { saveNowAction, undoAction, redoAction } from "oxalis/model/actions/save_actions";
import { setViewModeAction, updateUserSettingAction } from "oxalis/model/actions/settings_actions";
import Model from "oxalis/model";
import Modal from "oxalis/view/modal";
import messages from "messages";
import { fetchGistContent } from "libs/gist";

import type { ModeType, ControlModeType } from "oxalis/constants";
<<<<<<< HEAD
import type { OxalisState, SkeletonTracingTypeTracingType } from "oxalis/store";
import type { ReactRouterHistoryType } from "react_router";
=======
import type { OxalisState, TracingTypeTracingType } from "oxalis/store";
>>>>>>> fea6b062

type Props = {
  initialTracingType: TracingTypeTracingType,
  initialAnnotationId: string,
  initialControlmode: ControlModeType,
  // Delivered by connect()
  viewMode: ModeType,
  history: ReactRouterHistoryType,
};

type State = {
  ready: boolean,
};

class Controller extends React.PureComponent<Props, State> {
  keyboard: InputKeyboard;
  keyboardNoLoop: InputKeyboardNoLoop;
  stats: Stats;

  // Copied from backbone events (TODO: handle this better)
  listenTo: Function;
  stopListening: Function;

  state = {
    ready: false,
  };

  // Main controller, responsible for setting modes and everything
  // that has to be controlled in any mode.
  //
  // We have a matrix of modes like this:
  //
  //   Annotation Mode \ View mode    Plane       Arbitrary
  //              Skeleton Tracing      X             X
  //                Volume Tracing      X             /
  //
  // In order to maximize code reuse, there is - besides the main
  // controller - a controller for each row, each column and each
  // cross in this matrix.

  componentDidMount() {
    _.extend(this, Backbone.Events);

    UrlManager.initialize();

    if (!this.isWebGlSupported()) {
      Toast.error(messages["webgl.disabled"]);
    }

    Model.fetch(
      this.props.initialTracingType,
      this.props.initialAnnotationId,
      this.props.initialControlmode,
      true,
    )
      .then(() => this.modelFetchDone())
      .catch(error => {
        // Don't throw errors for errors already handled by the model.
        if (error !== Model.HANDLED_ERROR) {
          throw error;
        }
      });
  }

  modelFetchDone() {
    this.props.history.block(() => {
      const stateSaved = Model.stateSaved();
      if (!stateSaved && Store.getState().tracing.restrictions.allowUpdate) {
        Store.dispatch(saveNowAction());
        return messages["save.leave_page_unfinished"];
      }
      return null;
    });

    UrlManager.startUrlUpdater();
    SceneController.initialize();

    // FPS stats
    this.stats = new Stats();
    $("body").append(this.stats.domElement);

    this.initKeyboard();
    this.initTaskScript();
    this.maybeShowNewTaskTypeModal();

    for (const binaryName of Object.keys(Model.binary)) {
      this.listenTo(Model.binary[binaryName].cube, "bucketLoaded", () =>
        app.vent.trigger("rerender"),
      );
    }

    window.webknossos = new ApiLoader(Model);

    app.vent.trigger("webknossos:ready");
    Store.dispatch(wkReadyAction());
    this.setState({ ready: true });
  }

  async initTaskScript() {
    // Loads a Gist from GitHub with a user script if there is a
    // script assigned to the task
    const task = Store.getState().task;
    if (task != null && task.script != null) {
      const script = task.script;
      const content = await fetchGistContent(script.gist, script.name);
      try {
        // eslint-disable-next-line no-eval
        eval(content);
      } catch (error) {
        console.error(error);
        Toast.error(
          `Error executing the task script "${script.name}". See console for more information.`,
        );
      }
    }
  }

  // TODO find a new home
  maybeShowNewTaskTypeModal() {
    // Users can aquire new tasks directly in the tracing view. Occasionally,
    // they start working on a new TaskType and need to be instructed.
    let text;
    const task = Store.getState().task;
    if (!Utils.hasUrlParam("differentTaskType") || task == null) {
      return;
    }

    const taskType = task.type;
    const title = `Attention, new Task Type: ${taskType.summary}`;
    if (taskType.description) {
      text = `${messages["task.new_description"]}:<br>${taskType.description}`;
    } else {
      text = messages["task.no_description"];
    }
    Modal.show(text, title);
  }

  scaleTrianglesPlane(delta: number): void {
    let scale = Store.getState().userConfiguration.scale + delta;
    scale = Math.min(constants.MAX_SCALE, scale);
    scale = Math.max(constants.MIN_SCALE, scale);

    Store.dispatch(updateUserSettingAction("scale", scale));
  }

  isWebGlSupported() {
    return (
      window.WebGLRenderingContext &&
      document.createElement("canvas").getContext("experimental-webgl")
    );
  }

  initKeyboard() {
    // avoid scrolling while pressing space
    $(document).keydown((event: JQueryInputEventObject) => {
      if (
        (event.which === 32 || event.which === 18 || (event.which >= 37 && event.which <= 40)) &&
        !$(":focus").length
      ) {
        event.preventDefault();
      }
    });

    const controlMode = Store.getState().temporaryConfiguration.controlMode;
    const keyboardControls = {};
    let prevSegAlpha = 20;
    if (controlMode === ControlModeEnum.TRACE) {
      _.extend(keyboardControls, {
        // Set Mode, outcomment for release
        "shift + 1": () => Store.dispatch(setViewModeAction(constants.MODE_PLANE_TRACING)),
        "shift + 2": () => Store.dispatch(setViewModeAction(constants.MODE_ARBITRARY)),
        "shift + 3": () => Store.dispatch(setViewModeAction(constants.MODE_ARBITRARY_PLANE)),

        m: () => {
          // rotate allowed modes
          const currentViewMode = Store.getState().temporaryConfiguration.viewMode;
          const allowedModes = Store.getState().tracing.restrictions.allowedModes;
          const index = (allowedModes.indexOf(currentViewMode) + 1) % allowedModes.length;
          Store.dispatch(setViewModeAction(allowedModes[index]));
        },

        "super + s": event => {
          event.preventDefault();
          event.stopPropagation();
          Model.save();
        },

        "ctrl + s": event => {
          event.preventDefault();
          event.stopPropagation();
          Model.save();
        },

        // Undo
        "super + z": event => {
          event.preventDefault();
          event.stopPropagation();
          Store.dispatch(undoAction());
        },
        "ctrl + z": () => Store.dispatch(undoAction()),

        // Redo
        "super + y": event => {
          event.preventDefault();
          event.stopPropagation();
          Store.dispatch(redoAction());
        },
        "ctrl + y": () => Store.dispatch(redoAction()),

        // In the long run this should probably live in a user script
        "3": function toggleSegmentationOpacity() {
          // Flow cannot infer the return type of getConfiguration :(
          // Should be fixed once this is fixed: https://github.com/facebook/flow/issues/4513
          const curSegAlpha = Number(api.data.getConfiguration("segmentationOpacity"));
          let newSegAlpha = 0;

          if (curSegAlpha > 0) {
            prevSegAlpha = curSegAlpha;
          } else {
            newSegAlpha = prevSegAlpha;
          }

          api.data.setConfiguration("segmentationOpacity", newSegAlpha);
        },
      });
    }

    this.keyboardNoLoop = new InputKeyboardNoLoop(keyboardControls);

    this.keyboard = new InputKeyboard({
      // Scale planes
      l: timeFactor => {
        const scaleValue = Store.getState().userConfiguration.scaleValue;
        this.scaleTrianglesPlane(-scaleValue * timeFactor);
      },

      k: timeFactor => {
        const scaleValue = Store.getState().userConfiguration.scaleValue;
        this.scaleTrianglesPlane(scaleValue * timeFactor);
      },
    });
  }

  updateStats = () => this.stats.update();

  render() {
    if (!this.state.ready) {
      return <Spin spinning />;
    }
    const state = Store.getState();
    const allowedModes = Store.getState().tracing.restrictions.allowedModes;
    const mode = this.props.viewMode;

    if (!allowedModes.includes(mode)) {
      // Since this mode is not allowed, render nothing. A warning about this will be
      // triggered in the model. Don't throw an error since the store might change so that
      // the render function can succeed.
      return null;
    }

    const isArbitrary = constants.MODES_ARBITRARY.includes(mode);
    const isPlane = constants.MODES_PLANE.includes(mode);

    if (isArbitrary) {
      if (state.tracing.restrictions.advancedOptionsAllowed) {
        return <ArbitraryController onRender={this.updateStats} viewMode={mode} />;
      } else {
        return (
          <MinimalSkeletonTracingArbitraryController onRender={this.updateStats} viewMode={mode} />
        );
      }
    } else if (isPlane) {
      switch (state.tracing.type) {
        case "volume": {
          return <VolumeTracingPlaneController onRender={this.updateStats} />;
        }
        case "skeleton": {
          return <SkeletonTracingPlaneController onRender={this.updateStats} />;
        }
        default: {
          return <PlaneController onRender={this.updateStats} />;
        }
      }
    } else {
      // At the moment, all possible view modes consist of the union of MODES_ARBITRARY and MODES_PLANE
      // In case we add new viewmodes, the following error will be thrown.
      throw new Error("The current mode is none of the four known mode types");
    }
  }
}

function mapStateToProps(state: OxalisState) {
  return {
    viewMode: state.temporaryConfiguration.viewMode,
  };
}

export default withRouter(connect(mapStateToProps)(Controller));<|MERGE_RESOLUTION|>--- conflicted
+++ resolved
@@ -36,12 +36,8 @@
 import { fetchGistContent } from "libs/gist";
 
 import type { ModeType, ControlModeType } from "oxalis/constants";
-<<<<<<< HEAD
-import type { OxalisState, SkeletonTracingTypeTracingType } from "oxalis/store";
 import type { ReactRouterHistoryType } from "react_router";
-=======
 import type { OxalisState, TracingTypeTracingType } from "oxalis/store";
->>>>>>> fea6b062
 
 type Props = {
   initialTracingType: TracingTypeTracingType,
