--- conflicted
+++ resolved
@@ -11,36 +11,23 @@
 [Commits](https://github.com/scalableminds/webknossos/compare/25.03.1...HEAD)
 
 ### Added
-<<<<<<< HEAD
-- Added support for datasets with the following data types: int8, int16, int32, uint32 (support for color was added, support for segmentation already existed before) and int64 (segmentation only). [#8325](https://github.com/scalableminds/webknossos/pull/8325)
-- Added a command palette that allows navigating between pages, switching tools and accessing some user settings via Ctrl+P. [#8447](https://github.com/scalableminds/webknossos/pull/8447/)
-- Added a credit system making payment for long running jobs possible. For now it is in testing phase. [#8352](https://github.com/scalableminds/webknossos/pull/8352)
-- Super users can now share the trained AI models with other organizations. [#8418](https://github.com/scalableminds/webknossos/pull/8418)
-- Failed jobs may be retried by super-users. [#8377](https://github.com/scalableminds/webknossos/pull/8377)
-- Optimized server-side storage of skeleton annotation layers. [#8423](https://github.com/scalableminds/webknossos/pull/8423)
-- The maximum available storage of an organization is now enforced during upload. [#8385](https://github.com/scalableminds/webknossos/pull/8385)
-- Added support for adding N5 datasets with compact-style multiscale metadata. [#8456](https://github.com/scalableminds/webknossos/pull/8456)
-- Meshes of Neuroglancer Precomputed Datasets can now be viewed. [#8236](https://github.com/scalableminds/webknossos/pull/8236)
-=======
 - The opacity of meshes can be adjusted using the 'Change Segment Color' context menu entry in the segments tab. [#8443](https://github.com/scalableminds/webknossos/pull/8443)
 - Performance improvements for volume annotation save requests. [#8460](https://github.com/scalableminds/webknossos/pull/8460)
 - Performance improvements for segment statistics (volume + bounding box in context menu). [#8469](https://github.com/scalableminds/webknossos/pull/8469)
 - Upgraded backend dependencies for improved performance and stability. [#8507](https://github.com/scalableminds/webknossos/pull/8507)
 - New config option `datastore.dataVaults.credentials` allows admins to set up global credentials for remote dataset loading. [#8509](https://github.com/scalableminds/webknossos/pull/8509)
->>>>>>> be7fa8b1
-
+- Meshes of Neuroglancer Precomputed Datasets can now be viewed. [#8236](https://github.com/scalableminds/webknossos/pull/8236)
+- 
 ### Changed
 - Added a parameter to the reserve manual upload route allowing to make the request fail if the name is already taken. Moreover, the new dataset's id and directory name are returned in the response. [#8476](https://github.com/scalableminds/webknossos/pull/8476)
 - The skeleton tool can no longer be activated if the skeleton layer is invisible. [#8501](https://github.com/scalableminds/webknossos/pull/8501)
 - Improved speed of mesh rendering and mouse interaction in 3D viewport. [#8106](https://github.com/scalableminds/webknossos/pull/8106)
-
 - Numbered docker image now use different and larger numbers. [#8147](https://github.com/scalableminds/webknossos/pull/8147)
 
 ### Fixed
-- Fixed the alignment of the button that allows restricting floodfill operations to a bounding box. [#8388](https://github.com/scalableminds/webknossos/pull/8388) 
+- Fixed the alignment of the button that allows restricting floodfill operations to a bounding box. [#8388](https://github.com/scalableminds/webknossos/pull/8388)
 - Fixed that is was possible to trigger the find largest segment id job on layers which are not stored as segmentation layers on the server. [#8503](https://github.com/scalableminds/webknossos/pull/8503)
 - Fixed a rare and subtle bug related to volume annotation and undo/redo. [#7506](https://github.com/scalableminds/webknossos/pull/7506)
-
 - Fixed a bug where segment statistics would sometimes be wrong in case of an on-disk segmentation fallback layer with segment index file. [#8460](https://github.com/scalableminds/webknossos/pull/8460)
 - Fixed a bug where sometimes outdated segment statistics would be displayed. [#8460](https://github.com/scalableminds/webknossos/pull/8460)
 - Fixed a bug where outbound zarr streaming would contain a typo in the zarr header dimension_separator field. [#8510](https://github.com/scalableminds/webknossos/pull/8510)
