--- conflicted
+++ resolved
@@ -163,19 +163,10 @@
           _ <- ensureProperTeamAdministration(user, assignedTeams.zip(teams))
         } yield {
           val trimmedExperiences = experiences.map{ case (key, value) => key.trim -> value}
-<<<<<<< HEAD
-
-          val teamsWithoutUpdate = allTeams.filterNot{t =>
-            issuingUser.adminTeamNames.contains(t.name) || assignedTeams.find(_.team == t.name).isDefined
-          }
-          val updatedTeams = assignedTeams ++ user.teams.filter(teamsWithoutUpdate.contains)
-
-=======
           val teamsWithoutUpdate = allTeams.filterNot{t =>
             issuingUser.adminTeamNames.contains(t.name) || assignedTeams.find(_.team == t.name).isDefined
           }.map(_.name)
           val updatedTeams = assignedTeams ++ user.teams.filter(tm => teamsWithoutUpdate.contains(tm.team))
->>>>>>> b2496de0
           UserService.update(user, firstName, lastName, verified, updatedTeams, trimmedExperiences)
           Ok
         }
