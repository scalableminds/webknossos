### define
./model/binary : Binary
./model/skeletontracing/skeletontracing : SkeletonTracing
./model/user : User
./model/volumetracing/volumetracing : VolumeTracing
./model/scaleinfo : ScaleInfo
./model/flycam2d : Flycam2d
./model/flycam3d : Flycam3d
libs/request : Request
libs/toast : Toast
./constants : constants
###

# This is the model. It takes care of the data including the
# communication with the server.

# All public operations are **asynchronous**. We return a promise
# which you can react on.


class Model


  timestamps : []
  buckets : []
  bytes : []
  totalBuckets : []
  totalBytes : []


  logConnectionInfo : =>

    @timestamps.push(new Date().getTime())

    bytes = 0
    buckets = 0
    totalBytes = 0
    totalBuckets = 0

    for dataLayerName of @binary
      bytes += @binary[dataLayerName].pullQueue.loadedBytes
      buckets += @binary[dataLayerName].pullQueue.loadedBuckets
      totalBytes += @binary[dataLayerName].pullQueue.totalLoadedBytes
      totalBuckets += @binary[dataLayerName].pullQueue.totalLoadedBuckets
      @binary[dataLayerName].pullQueue.loadedBytes = 0
      @binary[dataLayerName].pullQueue.loadedBuckets = 0

    @bytes.push(bytes)
    @buckets.push(buckets)
    @totalBytes.push(totalBytes)
    @totalBuckets.push(totalBuckets)


  initialize : (controlMode, state) =>

    tracingId = $("#container").data("tracing-id")
    tracingType = $("#container").data("tracing-type")

    Request.send(
      url : "/annotations/#{tracingType}/#{tracingId}/info"
      dataType : "json"
    ).pipe (tracing) =>

      if tracing.error
        Toast.error(tracing.error)
        return {"error" : true}

      else unless tracing.content.dataSet
        Toast.error("Selected dataset doesn't exist")
        return {"error" : true}

      else unless tracing.content.dataSet.dataLayers
        datasetName = tracing.content.dataSet.name
        if datasetName
          Toast.error("Please, double check if you have the dataset '#{datasetName}' imported.")
        else
          Toast.error("Please, make sure you have a dataset imported.")
        return {"error" : true}

      else
        Request.send(
          url : "/user/configuration"
          dataType : "json"
        ).pipe(
          (user) =>

            dataSet = tracing.content.dataSet
<<<<<<< HEAD
            $.when(
              @getDataTokens(dataSet.dataStore.url, dataSet.name, dataSet.dataLayers)...
            ).pipe =>
              @initializeWithData(controlMode, state, tracingId, tracingType, tracing, user)
=======
            @user = new User(user)
            @scaleInfo = new ScaleInfo(dataSet.scale)

            if (bb = tracing.content.boundingBox)?
                @boundingBox = {
                  min : bb.topLeft
                  max : [
                    bb.topLeft[0] + bb.width
                    bb.topLeft[1] + bb.height
                    bb.topLeft[2] + bb.depth
                  ]
                }

            @dataSetName = dataSet.name
            @datasetPostfix = _.last(@dataSetName.split("_"))
            zoomStepCount = Infinity
            @binary = {}
            @lowerBoundary = [ Infinity,  Infinity,  Infinity]
            @upperBoundary = [-Infinity, -Infinity, -Infinity]

            for layer in @getLayers( dataSet.dataLayers, tracing.content.contentData.customLayers )

              layer.bitDepth = parseInt( layer.elementClass.substring(4) )
              @binary[layer.name] = new Binary(this, tracing, layer, tracingId)
              zoomStepCount = Math.min(zoomStepCount, @binary[layer.name].cube.ZOOM_STEP_COUNT - 1)

              for i in [0..2]
                @lowerBoundary[i] = Math.min @lowerBoundary[i], @binary[layer.name].lowerBoundary[i]
                @upperBoundary[i] = Math.max @upperBoundary[i], @binary[layer.name].upperBoundary[i]

            if @getColorBinaries().length == 0
              Toast.error("No data available! Something seems to be wrong with the dataset.")
            @setDefaultBinaryColors()

            @flycam = new Flycam2d(constants.PLANE_WIDTH, @scaleInfo, zoomStepCount, @user)
            @flycam3d = new Flycam3d(constants.DISTANCE_3D, dataSet.scale)

            @flycam3d.on
              "changed" : (matrix, zoomStep) =>
                @flycam.setPosition( matrix[12..14] )

            @flycam.on
              "positionChanged" : (position) =>
                @flycam3d.setPositionSilent(position)

            # init state
            @flycam.setPosition( state.position || tracing.content.editPosition )
            if state.zoomStep?
              @flycam.setZoomStep( state.zoomStep )
              @flycam3d.setZoomStep( state.zoomStep )
            if state.rotation?
              @flycam3d.setRotation( state.rotation )

            if controlMode == constants.CONTROL_MODE_TRACE

              if "volume" in tracing.content.settings.allowedModes
                $.assert( @getSegmentationBinary()?,
                  "Volume is allowed, but segmentation does not exist" )
                @volumeTracing = new VolumeTracing(tracing, @flycam, @getSegmentationBinary().cube)

              else
                @skeletonTracing = new SkeletonTracing(tracing, @scaleInfo, @flycam, @flycam3d, @user)

            {"restrictions": tracing.restrictions, "settings": tracing.content.settings}
>>>>>>> 7dc55bc8

          -> Toast.error("Ooops. We couldn't communicate with our mother ship. Please try to reload this page.")
        )

  initializeWithData : (controlMode, state, tracingId, tracingType, tracing, user) ->

    $.assertExtendContext({
      task: tracingId
      dataSet: tracing.content.dataSet.name
    })

    console.log "tracing", tracing
    console.log "user", user

    dataSet = tracing.content.dataSet
    @user = new User(user)
    @scaleInfo = new ScaleInfo(dataSet.scale)

    if (bb = tracing.content.boundingBox)?
        @boundingBox = {
          min : bb.topLeft
          max : [
            bb.topLeft[0] + bb.width
            bb.topLeft[1] + bb.height
            bb.topLeft[2] + bb.depth
          ]
        }

    layerOptions = {
      color : { allowManipulation : true },
      volume : { allowManipulation : false },
      segmentation : { allowManipulation : false }
    }

    @dataSetName = dataSet.name
    zoomStepCount = Infinity
    @binary = {}
    @lowerBoundary = [ Infinity,  Infinity,  Infinity]
    @upperBoundary = [-Infinity, -Infinity, -Infinity]

    for layer in dataSet.dataLayers

      _.extend layer, layerOptions[layer.name]
      layer.bitDepth = parseInt( layer.elementClass.substring(4) )
      @binary[layer.name] = new Binary(this, tracing, layer, tracingId)
      zoomStepCount = Math.min(zoomStepCount, @binary[layer.name].cube.ZOOM_STEP_COUNT - 1)

      for i in [0..2]
        @lowerBoundary[i] = Math.min @lowerBoundary[i], @binary[layer.name].lowerBoundary[i]
        @upperBoundary[i] = Math.max @upperBoundary[i], @binary[layer.name].upperBoundary[i]

    if @getColorBinaries().length == 0
      Toast.error("No data available! Something seems to be wrong with the dataset.")
    @setDefaultBinaryColors()

    # if "volume" layer still used, change name to segmentation
    if @binary["volume"]?
      @binary["segmentation"] = @binary["volume"]
      delete @binary["volume"]

    @flycam = new Flycam2d(constants.PLANE_WIDTH, @scaleInfo, zoomStepCount, @user)
    @flycam3d = new Flycam3d(constants.DISTANCE_3D, dataSet.scale)

    @flycam3d.on
      "changed" : (matrix, zoomStep) =>
        @flycam.setPosition( matrix[12..14] )

    @flycam.on
      "positionChanged" : (position) =>
        @flycam3d.setPositionSilent(position)

    # init state
    @flycam.setPosition( state.position || tracing.content.editPosition )
    if state.zoomStep?
      @flycam.setZoomStep( state.zoomStep )
      @flycam3d.setZoomStep( state.zoomStep )
    if state.rotation?
      @flycam3d.setRotation( state.rotation )

    if controlMode == constants.CONTROL_MODE_TRACE

      if "volume" in tracing.content.settings.allowedModes
        $.assert( @binary["segmentation"]?,
          "Volume is allowed, but segmentation does not exist" )
        @volumeTracing = new VolumeTracing(tracing, @flycam, @binary["segmentation"].cube)

      else
        @skeletonTracing = new SkeletonTracing(tracing, @scaleInfo, @flycam, @flycam3d, @user)

    {"restrictions": tracing.restrictions, "settings": tracing.content.settings}


  getDataTokens : (dataStoreUrl, dataSetName, layers) ->

    for layer in layers
      do (layer) ->
        Request.send(
          url : "#{dataStoreUrl}/dataToken/generate?dataSetName=#{dataSetName}&dataLayerName=#{layer.name}"
          dataType : "json"
        ).pipe (dataStore) ->
          layer.token = dataStore.token
          layer.url   = dataStoreUrl


  getColorBinaries : ->

    return _.filter @binary, (binary) ->
      binary.category == "color"


  getSegmentationBinary : ->

    return _.find @binary, (binary) ->
      binary.category == "segmentation"


  setDefaultBinaryColors : ->

    colorBinaries = @getColorBinaries()

    if colorBinaries.length == 1
      defaultColors = [[255, 255, 255]]
    else
      defaultColors = [[255, 0, 0], [0, 255, 0], [0, 0, 255],
                        [255, 255, 0], [0, 255, 255], [255, 0, 255]]

    for binary, i in colorBinaries
      binary.setColor( defaultColors[i % defaultColors.length] )


  getLayers : (layers, userLayers) ->
    # Overwrite or extend layers with userLayers

    return layers unless userLayers?

    for userLayer in userLayers

      layer = _.find layers, (layer) ->
        layer.name == userLayer.fallback?.layerName

      if layer?
        _.extend layer, userLayer
      else
        layers.push(userLayer)

    return layers<|MERGE_RESOLUTION|>--- conflicted
+++ resolved
@@ -85,77 +85,10 @@
           (user) =>
 
             dataSet = tracing.content.dataSet
-<<<<<<< HEAD
             $.when(
               @getDataTokens(dataSet.dataStore.url, dataSet.name, dataSet.dataLayers)...
             ).pipe =>
               @initializeWithData(controlMode, state, tracingId, tracingType, tracing, user)
-=======
-            @user = new User(user)
-            @scaleInfo = new ScaleInfo(dataSet.scale)
-
-            if (bb = tracing.content.boundingBox)?
-                @boundingBox = {
-                  min : bb.topLeft
-                  max : [
-                    bb.topLeft[0] + bb.width
-                    bb.topLeft[1] + bb.height
-                    bb.topLeft[2] + bb.depth
-                  ]
-                }
-
-            @dataSetName = dataSet.name
-            @datasetPostfix = _.last(@dataSetName.split("_"))
-            zoomStepCount = Infinity
-            @binary = {}
-            @lowerBoundary = [ Infinity,  Infinity,  Infinity]
-            @upperBoundary = [-Infinity, -Infinity, -Infinity]
-
-            for layer in @getLayers( dataSet.dataLayers, tracing.content.contentData.customLayers )
-
-              layer.bitDepth = parseInt( layer.elementClass.substring(4) )
-              @binary[layer.name] = new Binary(this, tracing, layer, tracingId)
-              zoomStepCount = Math.min(zoomStepCount, @binary[layer.name].cube.ZOOM_STEP_COUNT - 1)
-
-              for i in [0..2]
-                @lowerBoundary[i] = Math.min @lowerBoundary[i], @binary[layer.name].lowerBoundary[i]
-                @upperBoundary[i] = Math.max @upperBoundary[i], @binary[layer.name].upperBoundary[i]
-
-            if @getColorBinaries().length == 0
-              Toast.error("No data available! Something seems to be wrong with the dataset.")
-            @setDefaultBinaryColors()
-
-            @flycam = new Flycam2d(constants.PLANE_WIDTH, @scaleInfo, zoomStepCount, @user)
-            @flycam3d = new Flycam3d(constants.DISTANCE_3D, dataSet.scale)
-
-            @flycam3d.on
-              "changed" : (matrix, zoomStep) =>
-                @flycam.setPosition( matrix[12..14] )
-
-            @flycam.on
-              "positionChanged" : (position) =>
-                @flycam3d.setPositionSilent(position)
-
-            # init state
-            @flycam.setPosition( state.position || tracing.content.editPosition )
-            if state.zoomStep?
-              @flycam.setZoomStep( state.zoomStep )
-              @flycam3d.setZoomStep( state.zoomStep )
-            if state.rotation?
-              @flycam3d.setRotation( state.rotation )
-
-            if controlMode == constants.CONTROL_MODE_TRACE
-
-              if "volume" in tracing.content.settings.allowedModes
-                $.assert( @getSegmentationBinary()?,
-                  "Volume is allowed, but segmentation does not exist" )
-                @volumeTracing = new VolumeTracing(tracing, @flycam, @getSegmentationBinary().cube)
-
-              else
-                @skeletonTracing = new SkeletonTracing(tracing, @scaleInfo, @flycam, @flycam3d, @user)
-
-            {"restrictions": tracing.restrictions, "settings": tracing.content.settings}
->>>>>>> 7dc55bc8
 
           -> Toast.error("Ooops. We couldn't communicate with our mother ship. Please try to reload this page.")
         )
@@ -184,21 +117,15 @@
           ]
         }
 
-    layerOptions = {
-      color : { allowManipulation : true },
-      volume : { allowManipulation : false },
-      segmentation : { allowManipulation : false }
-    }
-
     @dataSetName = dataSet.name
+    @datasetPostfix = _.last(@dataSetName.split("_"))
     zoomStepCount = Infinity
     @binary = {}
     @lowerBoundary = [ Infinity,  Infinity,  Infinity]
     @upperBoundary = [-Infinity, -Infinity, -Infinity]
 
-    for layer in dataSet.dataLayers
-
-      _.extend layer, layerOptions[layer.name]
+    for layer in @getLayers( dataSet.dataLayers, tracing.content.contentData.customLayers )
+
       layer.bitDepth = parseInt( layer.elementClass.substring(4) )
       @binary[layer.name] = new Binary(this, tracing, layer, tracingId)
       zoomStepCount = Math.min(zoomStepCount, @binary[layer.name].cube.ZOOM_STEP_COUNT - 1)
@@ -210,11 +137,6 @@
     if @getColorBinaries().length == 0
       Toast.error("No data available! Something seems to be wrong with the dataset.")
     @setDefaultBinaryColors()
-
-    # if "volume" layer still used, change name to segmentation
-    if @binary["volume"]?
-      @binary["segmentation"] = @binary["volume"]
-      delete @binary["volume"]
 
     @flycam = new Flycam2d(constants.PLANE_WIDTH, @scaleInfo, zoomStepCount, @user)
     @flycam3d = new Flycam3d(constants.DISTANCE_3D, dataSet.scale)
@@ -238,9 +160,9 @@
     if controlMode == constants.CONTROL_MODE_TRACE
 
       if "volume" in tracing.content.settings.allowedModes
-        $.assert( @binary["segmentation"]?,
+        $.assert( @getSegmentationBinary()?,
           "Volume is allowed, but segmentation does not exist" )
-        @volumeTracing = new VolumeTracing(tracing, @flycam, @binary["segmentation"].cube)
+        @volumeTracing = new VolumeTracing(tracing, @flycam, @getSegmentationBinary().cube)
 
       else
         @skeletonTracing = new SkeletonTracing(tracing, @scaleInfo, @flycam, @flycam3d, @user)
