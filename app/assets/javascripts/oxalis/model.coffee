### define
backbone : Backbone
underscore : _
app : app
./model/binary : Binary
./model/skeletontracing/skeletontracing : SkeletonTracing
./model/user : User
./model/dataset_configuration : DatasetConfiguration
./model/volumetracing/volumetracing : VolumeTracing
./model/binarydata_connection_info : ConnectionInfo
./model/scaleinfo : ScaleInfo
./model/flycam2d : Flycam2d
./model/flycam3d : Flycam3d
./constants : constants
libs/request : Request
libs/toast : Toast
libs/pipeline : Pipeline
###

# This is the model. It takes care of the data including the
# communication with the server.

# All public operations are **asynchronous**. We return a promise
# which you can react on.


class Model extends Backbone.Model

  fetch : (options) ->

    Request.send(
      url : "/annotations/#{@get("tracingType")}/#{@get("tracingId")}/info"
      dataType : "json"
    ).pipe (tracing) =>

      @datasetName = tracing.content.dataSet.name

      if tracing.error
        Toast.error(tracing.error)
        return {"error" : true}

      else unless tracing.content.dataSet
        Toast.error("Selected dataset doesn't exist")
        return {"error" : true}

      else unless tracing.content.dataSet.dataLayers
        if @datasetName
          Toast.error("Please, double check if you have the dataset '#{@datasetName}' imported.")
        else
          Toast.error("Please, make sure you have a dataset imported.")
        return {"error" : true}

      else

        @user = new User()
        @user.fetch().pipe( =>

          @set("dataset", new Backbone.Model(tracing.content.dataSet))
          @set("datasetConfiguration", new DatasetConfiguration({@datasetName}))
          @get("datasetConfiguration").fetch().pipe( =>

            layers = @getLayers(tracing.content.contentData.customLayers)

            $.when(
              @getDataTokens(layers)...
            ).pipe =>
              @initializeWithData(tracing, layers)

          -> Toast.error("Ooops. We couldn't communicate with our mother ship. Please try to reload this page.")
          )
        )


  initializeWithData : (tracing, layers) ->

    dataset = @get("dataset")

    $.assertExtendContext({
      task: @get("tracingId")
      dataSet: dataset.get("name")
    })

    console.log "tracing", tracing
    console.log "user", @user

    isVolumeTracing = "volume" in tracing.content.settings.allowedModes
    app.scaleInfo = new ScaleInfo(dataset.get("scale"))
    @updatePipeline = new Pipeline([tracing.version])

    if (bb = tracing.content.boundingBox)?
        @boundingBox = {
          min : bb.topLeft
          max : [
            bb.topLeft[0] + bb.width
            bb.topLeft[1] + bb.height
            bb.topLeft[2] + bb.depth
          ]
        }

    @connectionInfo = new ConnectionInfo()
    @binary = {}

    maxZoomStep = -Infinity

    for layer in layers
      layer.bitDepth = parseInt(layer.elementClass.substring(4))
      maxLayerZoomStep = Math.log(Math.max(layer.resolutions...)) / Math.LN2
      @binary[layer.name] = new Binary(this, tracing, layer, maxLayerZoomStep, @updatePipeline, @connectionInfo)
      maxZoomStep = Math.max(maxZoomStep, maxLayerZoomStep)

    @buildMappingsObject(layers)

    if @getColorBinaries().length == 0
      Toast.error("No data available! Something seems to be wrong with the dataset.")

    @setDefaultBinaryColors()

    flycam = new Flycam2d(constants.PLANE_WIDTH, maxZoomStep + 1, @)
    flycam3d = new Flycam3d(constants.DISTANCE_3D, dataset.get("scale"))
    @set("flycam", flycam)
    @set("flycam3d", flycam3d)
    @listenTo(flycam3d, "changed", (matrix, zoomStep) => flycam.setPosition(matrix[12..14]))
    @listenTo(flycam, "positionChanged" : (position) => flycam3d.setPositionSilent(position))

    # init state
    state = @get("state")
    flycam.setPosition( state.position || tracing.content.editPosition )
    if state.zoomStep?
      flycam.setZoomStep( state.zoomStep )
      flycam3d.setZoomStep( state.zoomStep )
    if state.rotation?
      flycam3d.setRotation( state.rotation )

    if @get("controlMode") == constants.CONTROL_MODE_TRACE

      if isVolumeTracing
        $.assert( @getSegmentationBinary()?,
          "Volume is allowed, but segmentation does not exist" )
        @set("volumeTracing", new VolumeTracing(tracing, flycam, @getSegmentationBinary(), @updatePipeline))
      else
        @set("skeletonTracing", new SkeletonTracing(
          tracing, flycam, flycam3d, @user, @get("datasetConfiguration"), @updatePipeline))

    @computeBoundaries()

    @set("tracing", tracing)
    @set("settings", tracing.content.settings)
    @set("mode", if isVolumeTracing then constants.MODE_VOLUME else constants.MODE_PLANE_TRACING)

    @initSettersGetter()
    @trigger("sync")

<<<<<<< HEAD
    return


  # For now, since we have no UI for this
  buildMappingsObject : (layers) ->

    mappings = {}
=======
  # For now, since we have no UI for this
  buildMappingsObject : (layers) ->

    segmentationBinary = @getSegmentationBinary()

    if segmentationBinary?
      window.mappings = {
        getAll : => segmentationBinary.mappings.getMappingNames()
        getActive : => segmentationBinary.activeMapping
        activate : (mapping) => segmentationBinary.setActiveMapping(mapping)
      }


  getDataTokens : (dataStoreUrl, dataSetName, layers) ->
>>>>>>> 93d10251

    for layer in layers
      do (layer) =>
        mappings[layer.name] = {
          getAll : => @binary[layer.name].mappings.getMappingNames()
          getActive : => @binary[layer.name].activeMapping
          activate : (mapping) => @binary[layer.name].setActiveMapping(mapping)
        }

    window.mappings = mappings


  getDataTokens : (layers) ->

    dataStoreUrl = @get("dataset").get("dataStore").url

    for layer in layers
      do (layer) =>
        Request.send(
          url : "/dataToken/generate?dataSetName=#{@datasetName}&dataLayerName=#{layer.name}"
          dataType : "json"
        ).pipe (dataStore) ->
          layer.token = dataStore.token
          layer.url   = dataStoreUrl


  getColorBinaries : ->

    return _.filter(@binary, (binary) ->
      binary.category == "color"
    )


  getSegmentationBinary : ->

    return _.find(@binary, (binary) ->
      binary.category == "segmentation"
    )


  setDefaultBinaryColors : ->

    datasetConfig = @get("datasetConfiguration")
    layerColors = datasetConfig.get("layerColors")
    colorBinaries = @getColorBinaries()

    if colorBinaries.length == 1
      defaultColors = [[255, 255, 255]]
    else
      defaultColors = [[255, 0, 0], [0, 255, 0], [0, 0, 255],
                        [255, 255, 0], [0, 255, 255], [255, 0, 255]]

    for binary, i in colorBinaries
      if layerColors[binary.name]
        color = layerColors[binary.name]
      else
        color = defaultColors[i % defaultColors.length]
      datasetConfig.set("layerColors.#{binary.name}", color)


  getLayers : (userLayers) ->
    # Overwrite or extend layers with userLayers

    layers = @get("dataset").get("dataLayers")
    return layers unless userLayers?

    for userLayer in userLayers

      layer = _.find layers, (layer) ->
        layer.name == userLayer.fallback?.layerName

      if layer?
        _.extend layer, userLayer
      else
        layers.push(userLayer)

    return layers


  canDisplaySegmentationData : ->

    return not @flycam.getIntegerZoomStep() > 0 or not @getSegmentationBinary()


  computeBoundaries : ->

    @lowerBoundary = [ Infinity,  Infinity,  Infinity]
    @upperBoundary = [-Infinity, -Infinity, -Infinity]

    for key, binary of @binary
      for i in [0..2]
        @lowerBoundary[i] = Math.min @lowerBoundary[i], binary.lowerBoundary[i]
        @upperBoundary[i] = Math.max @upperBoundary[i], binary.upperBoundary[i]

  # delegate save request to all submodules
  save : ->

    submodels = []
    dfds = []

    if @user?
      submodels.push[@user]

    if @get("dataset")?
      submodels.push[@get("dataset")]

    if @get("datasetConfiguration")?
      submodels.push[@get("datasetConfiguration")]

    if @get("volumeTracing")?
      submodels.push(@get("volumeTracing").stateLogger)

    if @get("skeletonTracing")?
      submodels.push(@get("skeletonTracing").stateLogger)

    _.each(submodels, (model) ->
      dfds.push( model.save() )
    )

    return $.when.apply($, dfds)

  # Make the Model compatible between legacy Oxalis style and Backbone.Modela/Views
  initSettersGetter : ->

    _.forEach(@attributes, (value, key, attribute) =>

      Object.defineProperty(@, key,
        set : (val) ->
          this.set(key, val)
        , get : ->
          return @get(key)
      )
    )<|MERGE_RESOLUTION|>--- conflicted
+++ resolved
@@ -150,15 +150,7 @@
     @initSettersGetter()
     @trigger("sync")
 
-<<<<<<< HEAD
-    return
-
-
-  # For now, since we have no UI for this
-  buildMappingsObject : (layers) ->
-
-    mappings = {}
-=======
+
   # For now, since we have no UI for this
   buildMappingsObject : (layers) ->
 
@@ -170,20 +162,6 @@
         getActive : => segmentationBinary.activeMapping
         activate : (mapping) => segmentationBinary.setActiveMapping(mapping)
       }
-
-
-  getDataTokens : (dataStoreUrl, dataSetName, layers) ->
->>>>>>> 93d10251
-
-    for layer in layers
-      do (layer) =>
-        mappings[layer.name] = {
-          getAll : => @binary[layer.name].mappings.getMappingNames()
-          getActive : => @binary[layer.name].activeMapping
-          activate : (mapping) => @binary[layer.name].setActiveMapping(mapping)
-        }
-
-    window.mappings = mappings
 
 
   getDataTokens : (layers) ->
