--- conflicted
+++ resolved
@@ -377,12 +377,8 @@
         _ = fetchedVolumeLayers.zipWithIndex.map {
           case (volumeLayer, index) =>
             volumeLayer.volumeDataOpt.foreach { volumeData =>
-<<<<<<< HEAD
-              val dataZipName = volumeLayer.volumeDataZipName(index, fetchedSkeletonLayers.length == 1)
+              val dataZipName = volumeLayer.volumeDataZipName(index, fetchedVolumeLayers.length == 1)
               zipper.stream.setLevel(Deflater.BEST_SPEED)
-=======
-              val dataZipName = volumeLayer.volumeDataZipName(index, fetchedVolumeLayers.length == 1)
->>>>>>> 6da79d9d
               zipper.addFileFromBytes(dataZipName, volumeData)
             }
         }
