package oxalis.annotation.handler

import net.liftweb.common.Box
import play.api.i18n.Messages
import braingames.util.TextUtils._
import models.annotation.{AnnotationDAO, AnnotationLike, Annotation}
import braingames.reactivemongo.DBAccessContext
import scala.concurrent.Future
import play.api.libs.concurrent.Execution.Implicits._
import braingames.util.{FoxImplicits, Fox}

object SavedTracingInformationHandler extends AnnotationInformationHandler with FoxImplicits {

  import braingames.mvc.BoxImplicits._

  type AType = Annotation

  override val cache = false

  override def nameForAnnotation(a: AnnotationLike)(implicit ctx: DBAccessContext): Future[String] = a match {
    case annotation: Annotation =>
      for {
<<<<<<< HEAD
        user <- annotation.user
      } yield {
        val userName = user.map(_.abreviatedName) getOrElse ""
        val task = annotation.task.map(_.id) getOrElse ("explorational")
        val id = oxalis.view.helpers.formatHash(annotation.id)
        normalize(s"${annotation.dataSetName}__${task}__${userName}__${id}")
=======
        userName <- annotation.user.toFox.map(_.abreviatedName) getOrElse ""
        dataSetName <- annotation.dataSetName
        task <- annotation.task.map(_.id) getOrElse ("explorational")
      } yield {
        val id = oxalis.view.helpers.formatHash(annotation.id)
        normalize(s"${dataSetName}__${task}__${userName}__${id}")
>>>>>>> 41c2200e
      }
    case a =>
      Future.successful(a.id)
  }

  def provideAnnotation(annotationId: String)(implicit ctx: DBAccessContext): Fox[Annotation] = {
    for {
      annotation <- AnnotationDAO.findOneById(annotationId) ?~> Messages("annotation.notFound")
    } yield {
      annotation
    }
  }

}<|MERGE_RESOLUTION|>--- conflicted
+++ resolved
@@ -20,21 +20,12 @@
   override def nameForAnnotation(a: AnnotationLike)(implicit ctx: DBAccessContext): Future[String] = a match {
     case annotation: Annotation =>
       for {
-<<<<<<< HEAD
-        user <- annotation.user
-      } yield {
-        val userName = user.map(_.abreviatedName) getOrElse ""
-        val task = annotation.task.map(_.id) getOrElse ("explorational")
-        val id = oxalis.view.helpers.formatHash(annotation.id)
-        normalize(s"${annotation.dataSetName}__${task}__${userName}__${id}")
-=======
         userName <- annotation.user.toFox.map(_.abreviatedName) getOrElse ""
         dataSetName <- annotation.dataSetName
         task <- annotation.task.map(_.id) getOrElse ("explorational")
       } yield {
         val id = oxalis.view.helpers.formatHash(annotation.id)
         normalize(s"${dataSetName}__${task}__${userName}__${id}")
->>>>>>> 41c2200e
       }
     case a =>
       Future.successful(a.id)
