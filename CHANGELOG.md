# Changelog

All notable user-facing changes to webknossos are documented in this file.

The format is based on [Keep a Changelog](http://keepachangelog.com/en/1.0.0/)
and this project adheres to [Calendar Versioning](http://calver.org/) `0Y.0M.MICRO`.
For upgrade instructions, please check the [migration guide](MIGRATIONS.md).

## Unreleased
[Commits](https://github.com/scalableminds/webknossos/compare/20.02.0...HEAD)

### Added
<<<<<<< HEAD
- Added support for datasets with more layers than the hardware can render simultaneously. The user can disable layers temporarily to control for which layers the GPU resources should be used. [#4424](https://github.com/scalableminds/webknossos/pull/4424)
=======
- Added a notification when downloading nml including volume that informs that the fallback data is excluded in the download. [#4413](https://github.com/scalableminds/webknossos/pull/4413)

>>>>>>> b3d87e9e

### Changed
- Made the navbar scrollable on small screens. [#4413](https://github.com/scalableminds/webknossos/pull/4413)
- Opening the settings sidebar when viewing a dataset or tracing defaults to the dataset settings now. [#4425](https://github.com/scalableminds/webknossos/pull/4425)

### Fixed
- Fixed that for uint16 data layer the default value range of [0, 255] was used, causing most of the data to look white without manual adjustments. Now the correct range of [0, 65535] is used as default. [#4381](https://github.com/scalableminds/webknossos/pull/4381)
-

### Removed
-


## [20.02.0](https://github.com/scalableminds/webknossos/releases/tag/20.02.0) - 2020-01-27
[Commits](https://github.com/scalableminds/webknossos/compare/20.01.0...20.02.0)

### Added
- Added new viewing permission for annotations: public (everyone with the link has access, logged in or not), internal (everyone from your organization has access), private (only you and your team managers and admins have access). The new default is internal as it is the old default non-public.
- Added support for using task ids as base for a new task, if the corresponding task only has one (finished) instance. [#4404](https://github.com/scalableminds/webknossos/pull/4404)

### Changed
- Changed the error message when importing a dataset without resolution directories. [#4389](https://github.com/scalableminds/webknossos/pull/4389)

### Fixed
- Fixed the deactivation of datasets if no datasets are present. [#4388](https://github.com/scalableminds/webknossos/pull/4388)
- Fixed the team sharing settings for private annotations. [#4409](https://github.com/scalableminds/webknossos/pull/4409)
- Fixed the team sharing loading for read only tracings. [#4411](https://github.com/scalableminds/webknossos/pull/4411)
- Fixed the renaming of annotations in the tracing view. [#4416](https://github.com/scalableminds/webknossos/pull/4416)


## [20.01.0](https://github.com/scalableminds/webknossos/releases/tag/20.01.0) - 2020-01-08
[Commits](https://github.com/scalableminds/webknossos/compare/19.12.0...20.01.0)

### Highlights
- Added a scale to the y-axis of histograms to indicate the logarithmic representation. Additionally, small histogram values are smoothed out. [#4349](https://github.com/scalableminds/webknossos/pull/4349)
- You can now share your annotations with selected teams. These annotations appear in the Shared Annotations Tab in the dashboard. [#4304](https://github.com/scalableminds/webknossos/pull/4304)

### Added
- Added `publicUri` configs for datastore and tracingstore for initial setup. [#4368](https://github.com/scalableminds/webknossos/pull/4368)
- Added a button to delete all cached data buckets of color layer and the reload them. [#4383](https://github.com/scalableminds/webknossos/pull/4383)
- Added a scale to the y-axis of histograms to indicate the logarithmic representation. Additionally, small histogram values are smoothed out. [#4349](https://github.com/scalableminds/webknossos/pull/4349)
- Added a new way of sharing annotations. You can share your annotations with selected teams. These annotations appear in the Shared Annotations Tab in the dashboard. [#4304](https://github.com/scalableminds/webknossos/pull/4304)
- Added an option to invert the color values of color layers. [#4382](https://github.com/scalableminds/webknossos/pull/4382)

### Changed
- Changed the way the new active tree is selected after deleting a tree. Now the tree with the next highest id, compared to the id of the deleted tree, is selected. [#4370](https://github.com/scalableminds/webknossos/pull/4370)
- Consolidates URI handling in the config. Pairs of `uri` and `secured` entries are now specified as just `uri` and require either `http://` or `https://` prefix. [#4368](https://github.com/scalableminds/webknossos/pull/4368)
- Renamed initial organization for the dev deployment to `sample_organization`. [#4368](https://github.com/scalableminds/webknossos/pull/4368)

### Fixed
- Fixed an issue where webKnossos would complain in certain scenarios when resolutions of datasets were not complete. [#4344](https://github.com/scalableminds/webknossos/pull/4344)
- Fixed permissions to all task lists, so only administrable tasks can get accessed. [#4331](https://github.com/scalableminds/webknossos/pull/4331)


## [19.12.0](https://github.com/scalableminds/webknossos/releases/tag/19.12.0) - 2019-11-25
[Commits](https://github.com/scalableminds/webknossos/compare/19.11.0...19.12.0)

### Highlights
- Added possibility to disable saving in an explorative annotation. This feature can save a lot of resources when dealing with very large NMLs which don't need to be persisted. [#4321](https://github.com/scalableminds/webknossos/pull/4321)
- Added support for importing tracings in a binary protobuf format via drag and drop. [#4320](https://github.com/scalableminds/webknossos/pull/4320)
- Fixed broken sorting in the dataset table of the dashboard. [#4318](https://github.com/scalableminds/webknossos/pull/4318)

### Added
- Added support for importing tracings in a binary protobuf format via drag and drop. [#4320](https://github.com/scalableminds/webknossos/pull/4320)
- Added an API to set a tree active by name. [#4317](https://github.com/scalableminds/webknossos/pull/4317)
- Added possibility to disable saving in an explorative annotation. This feature can save a lot of resources when dealing with very large NMLs which don't need to be persisted. [#4321](https://github.com/scalableminds/webknossos/pull/4321)

### Changed
- Some user actions, like deleting a group with all subtrees, resulted in lots of entries in the undo stack (one for each deleted tree). Those actions are now handled as a single atomic change and can be undone with a single undo invocation. [#4312](https://github.com/scalableminds/webknossos/pull/4312)
- The "Find Data" feature will jump to the center of the layer's bounding box, if no data could be found. The "Find Data" feature can be found next to each layer's name in the dataset settings tab. [#4346](https://github.com/scalableminds/webknossos/pull/4346)

### Fixed
- Fixed broken sorting in the dataset table of the dashboard. [#4318](https://github.com/scalableminds/webknossos/pull/4318)
- Fixed annotation access to match the text in the modal. [#4314](https://github.com/scalableminds/webknossos/pull/4314)
- Fixed that the brush tool could be selected in an read-only tracing. [#4345](https://github.com/scalableminds/webknossos/pull/4345)
- Fixed the name of downloaded annotation zips. [#4330](https://github.com/scalableminds/webknossos/pull/4330)

## [19.11.0](https://github.com/scalableminds/webknossos/releases/tag/19.11.0) - 2019-10-28
[Commits](https://github.com/scalableminds/webknossos/compare/19.10.0...19.11.0)

### Added
- Added an API to manage DataStores and TracingStores as admin. [#4286](https://github.com/scalableminds/webknossos/pull/4286)

### Fixed
- Cleaned up error reporting wording in case of dataset access failures (e.g. due to not being logged in). [#4301](https://github.com/scalableminds/webknossos/pull/4301)
- Fixed handling of uint64 data layers in sql evolution. [#4303](https://github.com/scalableminds/webknossos/pull/4303)


## [19.10.0](https://github.com/scalableminds/webknossos/releases/tag/19.10.0) - 2019-09-30
[Commits](https://github.com/scalableminds/webknossos/compare/19.09.0...19.10.0)

### Highlights
- Clicking on an experience domain of a user, while multiple users are selected will edit the domain of all selected users (instead of only the domain of the clicked row). [#4280](https://github.com/scalableminds/webknossos/pull/4280)
- Creating a new skeleton tree group will always activate that group. [#4282](https://github.com/scalableminds/webknossos/pull/4282)
- Resetting a task to the initials state is now also allowed for volume tasks. [#4276](https://github.com/scalableminds/webknossos/pull/4276)

### Added
- Reset to base is now also allowed for volume tasks. [#4276](https://github.com/scalableminds/webknossos/pull/4276)

### Changed

- Renamed "Expected Time" to "Time Limit" in the project table. [#4278](https://github.com/scalableminds/webknossos/pull/4278)
- Clicking on an experience domain of a user, while multiple users are selected will edit the domain of all selected users (instead of only the domain of the clicked row). [#4280](https://github.com/scalableminds/webknossos/pull/4280)
- Creating a new skeleton tree group will always activate that group. [#4282](https://github.com/scalableminds/webknossos/pull/4282)

### Fixed
- When creating tasks from zip, the individual nml names are used again, rather than the zip name. [#4277](https://github.com/scalableminds/webknossos/pull/4277)

### Removed
- Removed the Search shortcut (Ctrl+Shift+F) for comments in the tracing view, since that shortcut collides with the tree search. [#4291](https://github.com/scalableminds/webknossos/pull/4291)

## [19.09.0](https://github.com/scalableminds/webknossos/releases/tag/19.09.0) - 2019-08-28
[Commits](https://github.com/scalableminds/webknossos/compare/19.08.0...19.09.0)

### Highlights
- Users can see their own time statistics now. [#4220](https://github.com/scalableminds/webknossos/pull/4220)
- Added limited support for `uint64` segmentation layer by using the lower 4 bytes. [#4233](https://github.com/scalableminds/webknossos/pull/4233)
- Added a scale bar to the 3D viewport. [#4258](https://github.com/scalableminds/webknossos/pull/4258)
- Added currently spent hours on a project to the project progress view. [#4236](https://github.com/scalableminds/webknossos/pull/4236)


### Added
- Added the possibility to have an existing annotation as a base for a new task, thus making it also possible to have a base tracing for volume tasks. [#4198](https://github.com/scalableminds/webknossos/pull/4198)
- Indicating active nml downloads with a loading icon. [#4228](https://github.com/scalableminds/webknossos/pull/4228)
- Added possibility for users to see their own time statistics. [#4220](https://github.com/scalableminds/webknossos/pull/4220)
- Added merger mode as a setting for task types. Enabling this setting will automatically activate merger mode in tasks. [#4269](https://github.com/scalableminds/webknossos/pull/4269)
- The segmentation layer can now be turned invisible and also supports the find data feature. [#4232](https://github.com/scalableminds/webknossos/pull/4232)
- Enabled the advanced search for the comment tab. [#4238](https://github.com/scalableminds/webknossos/pull/4238)
- Added limited support for `uint64` segmentation layer by using the lower 4 bytes. [#4233](https://github.com/scalableminds/webknossos/pull/4233)
- Added an API route to add and delete dataStores. [#4242](https://github.com/scalableminds/webknossos/pull/4242)
- Added a scale bar to the 3D viewport. [#4258](https://github.com/scalableminds/webknossos/pull/4258)
- Added the possibility to import an nml file as a string and to reset the active skeleton tracing to the API. [#4252](https://github.com/scalableminds/webknossos/pull/4252)
- Added currently spent hours on a project to the project progress view. [#4236](https://github.com/scalableminds/webknossos/pull/4236)

### Changed
- Each of the  columns of the dataset table and explorative annotations table in the dashboard now have an individual fixed width, so the tables become scrollable on smaller screens. [#4207](https://github.com/scalableminds/webknossos/pull/4207)
- When uploading a zipped annotation (such as volume / hybrid / collection), the zip name is used for the resulting explorative annotation, rather than the name of the contained NML file. [#4222](https://github.com/scalableminds/webknossos/pull/4222)
- Color and segmentation layer are not longer treated separately in the dataset settings in tracing/view mode.  [#4232](https://github.com/scalableminds/webknossos/pull/4232)

### Fixed
- Data for disabled or invisible layers will no longer be downloaded, saving bandwidth and speeding up webKnossos in general. [#4202](https://github.com/scalableminds/webknossos/pull/4202)
- Fixed tooltip not disappearing in the statistics view in certain circumstances. [#4219](https://github.com/scalableminds/webknossos/pull/4219)
- Fixed the error messages when trying to access a dataset with insufficient permissions. [#4244](https://github.com/scalableminds/webknossos/pull/4244)
- Fixed the upload of volume tracings by recognizing the correct format of the fallback layer. [#4248](https://github.com/scalableminds/webknossos/pull/4248)
- Fixed an imprecision when exporting an NML via the front-end. [#4262](https://github.com/scalableminds/webknossos/pull/4262)
- Fixed viewing and tracing of datasets which only contain a segmentation layer. [#4265](https://github.com/scalableminds/webknossos/pull/4265)


## [19.08.0](https://github.com/scalableminds/webknossos/releases/tag/19.08.0) - 2019-07-29
[Commits](https://github.com/scalableminds/webknossos/compare/19.07.0...19.08.0)

### Highlights
- Added the possibility to remove isosurfaces from the 3D viewport by CTRL+Clicking it. [#4185](https://github.com/scalableminds/webknossos/pull/4185)
- Added support for int16 and uint16 color layers. [#4152](https://github.com/scalableminds/webknossos/pull/4152)
- Team managers and admins can now get tasks that they had previously cancelled. [#4088](https://github.com/scalableminds/webknossos/pull/4088)
- Increased performance for time logging. [#4196](https://github.com/scalableminds/webknossos/pull/4196)

### Added
- Volume tasks with only one finished instance can now be viewed as CompoundTask. [#4167](https://github.com/scalableminds/webknossos/pull/4167)
- Added the possibility to remove isosurfaces from the 3D viewport by CTRL+Clicking it. [#4185](https://github.com/scalableminds/webknossos/pull/4185)
- Added support for `int16` and `uint16` color layers. [#4152](https://github.com/scalableminds/webknossos/pull/4152)
- Added histogram support for `int16` and `uint16` color layers. Additionally refined support for `float` color layers. [#4195](https://github.com/scalableminds/webknossos/pull/4195)

### Changed
- Volume project download zips are reorganized to contain a zipfile for each annotation (that in turn contains a data.zip and an nml file). [#4167](https://github.com/scalableminds/webknossos/pull/4167)
- Team managers and admins can now get tasks that they had previously cancelled. [#4088](https://github.com/scalableminds/webknossos/pull/4088)
- Recording is now automatically turned off when switching from flight/oblique to orthogonal mode to prevent accidental node creation when switching back later. [#4211](https://github.com/scalableminds/webknossos/pull/4211)

### Fixed
- Fixed a bug where volume tracings could not be converted to hybrid. [#4159](https://github.com/scalableminds/webknossos/pull/4159)
- Fixed a bug where for uint24 color layers, scrambled data was shown for missing magnifications. [#4188](https://github.com/scalableminds/webknossos/pull/4188)
- Fixed a bug where collapsing/expanding all tree groups would trigger when toggling a single tree [#4178](https://github.com/scalableminds/webknossos/pull/4178)
- Fixed performance for time logging. [#4196](https://github.com/scalableminds/webknossos/pull/4196)
- Personal tracing layouts are saved per user now. [#4217](https://github.com/scalableminds/webknossos/pull/4217)
- Fixed an error message when quickly resizing the browser window. [#4205](https://github.com/scalableminds/webknossos/pull/4205)

### Removed
-


## [19.07.0](https://github.com/scalableminds/webknossos/releases/tag/19.07.0) - 2019-07-01
[Commits](https://github.com/scalableminds/webknossos/compare/19.06.0...19.07.0)

### Highlights
- Added a histogram and min- / max-sliders to the dataset settings for each layer. This replaces the brightness and contrast settings. [#4105](https://github.com/scalableminds/webknossos/pull/4105)
- Added the possibility to enforce a certain magnification range for tasks (can be configured in the corresponding task type). [#4101](https://github.com/scalableminds/webknossos/pull/4101)
- Added the possibility for admins to add experience domains while creating new tasks. [#4119](https://github.com/scalableminds/webknossos/pull/4119)

### Added
- Added the possibility to enforce a certain magnification range for tasks (can be configured in the corresponding task type). [#4101](https://github.com/scalableminds/webknossos/pull/4101)
- Added the possibility for admins to add experience domains while creating new tasks. [#4119](https://github.com/scalableminds/webknossos/pull/4119)
- Added a histogram to the dataset settings for each layer. It simplifies adjusting the brightness and contrast of a layer and replaces the brightness and contrast slider. [#4105](https://github.com/scalableminds/webknossos/pull/4105)
- The dataset and the explorative annotations table in the dashboard are now horizontally scrollable if the window is not wide enough. Additionally, clicking on the name of a dataset in the dataset table opens the dataset in view mode. [#4136](https://github.com/scalableminds/webknossos/pull/4136)
- Added an two additional buttons to the dropdown menu of the tree hierarchy view. On Click, one collapses the other expands all subgroups. [#4143](https://github.com/scalableminds/webknossos/pull/4143)
### Changed
- The tooltip of the timeline chart in the Time Tracking view now displays the duration in minutes:seconds. [#4121](https://github.com/scalableminds/webknossos/pull/4121)
- Reactivated and renamed the "Quality" setting to "Hardware Utilization". Using a higher value will render data in higher quality, but puts more stress on the user's hardware and bandwidth. [#4142](https://github.com/scalableminds/webknossos/pull/4142)


### Fixed
- Fixed that team managers couldn't view time tracking details of other users anymore. [#4125](https://github.com/scalableminds/webknossos/pull/4125)
- Fixed the positioning of the tooltip of the timeline chart in the Time Tracking view. [#4121](https://github.com/scalableminds/webknossos/pull/4121)
- Fixed a rendering problem which caused a red viewport on some Windows machines. [#4133](https://github.com/scalableminds/webknossos/pull/4133)

### Removed
- The brightness and contrast slider in the dataset got removed in favour of the new histogram feature. [#4105](https://github.com/scalableminds/webknossos/pull/4105)


## [19.06.0](https://github.com/scalableminds/webknossos/releases/tag/19.06.0) - 2019-05-27
[Commits](https://github.com/scalableminds/webknossos/compare/19.05.0...19.06.0)

### Highlights
- The time tracking view now displays dates instead of hours when having more than one day selected. [#4028](https://github.com/scalableminds/webknossos/pull/4028)
- BossDB datasets can now be added to webKnossos using the webknossos-connect service. [#4036](https://github.com/scalableminds/webknossos/pull/4036)
- When holding CTRL while toggling the visibility of a layer, that layer will be made exclusively visible. [#4061](https://github.com/scalableminds/webknossos/pull/4061)

### Added
- Non-admin users now can see their own tracing time statistics. [#4028](https://github.com/scalableminds/webknossos/pull/4028)
- The extent of a dataset is now displayed next to the scale in the dataset list in the dashboard. [#4058](https://github.com/scalableminds/webknossos/pull/4058)
- BossDB datasets can now be added to webKnossos using the webknossos-connect service. [#4036](https://github.com/scalableminds/webknossos/pull/4036)
- Added an auto-brush feature for selected datasets. [#4053](https://github.com/scalableminds/webknossos/pull/4053)
- When holding CTRL while toggling the visibility of a layer, that layer will be made exclusively visible. This change makes it easier to quickly compare different data layers against each other. [#4061](https://github.com/scalableminds/webknossos/pull/4061)

### Changed
- Heavily improved mapping creation/activation performance. [#4103](https://github.com/scalableminds/webknossos/pull/4103)
- The NML parser now rounds floating point values in node coordinates. [#4045](https://github.com/scalableminds/webknossos/pull/4045)
- The time tracking view now displays dates instead of hours when having more then one day selected. The display id's in the timeline diagram are not the task ids. The tooltip of the timeline diagram also got a rework. [#4028](https://github.com/scalableminds/webknossos/pull/4028)
- Improved the editing of datasets. Changes suggested by webKnossos will be easier to recognize as suggestions. [4104](https://github.com/scalableminds/webknossos/pull/4104)
- The time tracking view now displays dates instead of hours when having more than one day selected. The display id's in the timeline diagram are not the task ids. The tooltip of the timeline diagram also got a rework. [#4028](https://github.com/scalableminds/webknossos/pull/4028)

### Fixed
- Fixed an issue where the 3D view was not rendered correctly after maximizing another pane. [#4098](https://github.com/scalableminds/webknossos/pull/4098)
- The admin task list now only shows tasks belonging to a project one can administrate. [#4087](https://github.com/scalableminds/webknossos/pull/4087)
- When making a hybrid tracing from a volume tracing, the user bounding box is no longer lost. [#4062](https://github.com/scalableminds/webknossos/pull/4062)

### Removed
- It is no longer possible to scroll through planes while dragging one. [#4085](https://github.com/scalableminds/webknossos/pull/4085)


## [19.05.0](https://github.com/scalableminds/webknossos/releases/tag/19.05.0) - 2019-04-29
[Commits](https://github.com/scalableminds/webknossos/compare/19.04.0...19.05.0)

### Changed
- Improved performance for large tracings. [#3995](https://github.com/scalableminds/webknossos/pull/3995)
- Improved how the rendering quality can be adapted in the settings. The setting can now be used to tune the quality to your hardware specification. [#4015](https://github.com/scalableminds/webknossos/pull/4015)
- Empty trees in skeleton tracings are now allowed. [#4010](https://github.com/scalableminds/webknossos/pull/4010)
- Creating a hybrid tracing now asks whether to use the existing segmentation layer or use a new one. [#4033](https://github.com/scalableminds/webknossos/pull/4033)

### Fixed
- Fixed a missing redirect after registering for an existing organization (with autoVerify=true) via the onboarding flow. [#3984](https://github.com/scalableminds/webknossos/pull/3984)
- Fixed rendering artifacts which could occur under certain conditions. [#4015](https://github.com/scalableminds/webknossos/pull/4015)
- Fixed that the zoom step was reset after switching to a new task. [#4049](https://github.com/scalableminds/webknossos/pull/4049)


## [19.04.0](https://github.com/scalableminds/webknossos/releases/tag/19.04.0) - 2019-04-01
[Commits](https://github.com/scalableminds/webknossos/compare/19.03.0...19.04.0)

### Highlights
This release multiple new interactions are expanding webKnossos:
- Added merger mode for skeleton and hybrid tracings. It allows to merge segments from e.g. generated oversegmentations. [#3619](https://github.com/scalableminds/webknossos/pull/3619)
- Added a shortcut (Q) and button to screenshot the tracing views. [#3834](https://github.com/scalableminds/webknossos/pull/3834)
- Rendered isosurfaces in the 3D viewport can now be interacted with. Shift+Click on an isosurface will jump exactly to where you clicked. Also, hovering over an isosurface will highlight that cell in all viewports. [#3858](https://github.com/scalableminds/webknossos/pull/3858)
- Neuroglancer precomputed datasets can now be added to webKnossos using the webknossos-connect service. [#3843](https://github.com/scalableminds/webknossos/pull/3843)

Also the data viewing and tracing workflow is smoothed further:
- Different loading strategies are now supported ("best quality first" and "progressive quality"). Additionally, the rendering can use different magnifications as a fallback. [#3801](https://github.com/scalableminds/webknossos/pull/3801)
- Performance improvements :racing_car: [#3880](https://github.com/scalableminds/webknossos/pull/3880) & [#3902](https://github.com/scalableminds/webknossos/pull/3902)

### Added
- Rendered isosurfaces in the 3D viewport can now be interacted with. Shift+Click on an isosurface will jump exactly to where you clicked. Also, hovering over an isosurface will highlight that cell in all viewports. [#3858](https://github.com/scalableminds/webknossos/pull/3858)
- webKnossos now comes with a list of sample datasets that can be automatically downloaded and imported from the menu. [#3725](https://github.com/scalableminds/webknossos/pull/3725)
- Added a shortcut (Q) and button in the actions dropdown to screenshot the tracing views. The screenshots will contain everything that is visible in the tracing views, so feel free to disable the crosshairs in the settings or toggle the tree visibility using the (1) and (2) shortcuts before triggering the screenshot. [#3834](https://github.com/scalableminds/webknossos/pull/3834)
- Neuroglancer precomputed datasets can now be added to webKnossos using the webknossos-connect (wk-connect) service. To setup a wk-connect datastore follow the instructions in the [Readme](https://github.com/scalableminds/webknossos-connect). Afterwards, datasets can be added through "Add Dataset" - "Add Dataset via wk-connect". [#3843](https://github.com/scalableminds/webknossos/pull/3843)
- Added support for mappings for 8-bit and 16-bit segmentation layers. [#3953](https://github.com/scalableminds/webknossos/pull/3953)
- The dataset settings within the tracing view allow to select between different loading strategies now ("best quality first" and "progressive quality"). Additionally, the rendering can use different magnifications as a fallback (instead of only one magnification). [#3801](https://github.com/scalableminds/webknossos/pull/3801)
- The mapping selection dropdown is now sorted alphabetically. [#3864](https://github.com/scalableminds/webknossos/pull/3864)
- Added the possibility to filter datasets in the dashboard according to their availability. By default, datasets which are missing on disk (e.g., when the datastore was deleted) are not shown anymore. This behavior can be configured via the settings icon next to the search box in the dashboard. [#3883](https://github.com/scalableminds/webknossos/pull/3883)
- Added merger mode for skeleton and hybrid tracings. It allows to merge segments from e.g. generated segmentations. [#3619](https://github.com/scalableminds/webknossos/pull/3619)
- The HTML template now includes SEO tags for demo instances and hides internal instances from search engines.
- Segmentation ID mappings can now be used in volume and hybrid tracings. [#3949](https://github.com/scalableminds/webknossos/pull/3949)
- A maximize-button was added to the viewports in the annotation view. Maximization can also be toggled with the `.` shortcut. [#3876](https://github.com/scalableminds/webknossos/pull/3876)
- [webknossos-connect](https://github.com/scalableminds/webknossos-connect) now starts with webKnossos on local and development instances by default. [#3913](https://github.com/scalableminds/webknossos/pull/3913)
- The visibilities of trees in a skeleton tracing is now persisted across page loads. [#3942](https://github.com/scalableminds/webknossos/pull/3942)
- Added a button for each color layer to enable/disable the layer. [#3943](https://github.com/scalableminds/webknossos/pull/3943)
- Paginated routes now send a `X-Total-Count` HTTP header which shows how many entries were found in total. [#3899](https://github.com/scalableminds/webknossos/pull/3899)

### Changed
- Improved the flight mode performance for tracings with very large trees (>80.000 nodes). [#3880](https://github.com/scalableminds/webknossos/pull/3880)
- Tweaked the highlighting of the active node. The inner node looks exactly as a non-active node and is not round, anymore. An active node is circled by a "halo". In arbitrary mode, the halo is hidden and the active node is round. [#3868](https://github.com/scalableminds/webknossos/pull/3868)
- Improved the performance of moving through a dataset which should make the overall interaction smoother. [#3902](https://github.com/scalableminds/webknossos/pull/3902)
- Brush size is independent of zoom value, now. This change simplifies volume annotations, as brush sizes can be adapted to certain structures (e.g., vesicles) and don't need to be changed when zooming. [#3868](https://github.com/scalableminds/webknossos/pull/3889)
- Reworked the search in the trees tab. [#3878](https://github.com/scalableminds/webknossos/pull/3878)

### Fixed
- Fixed a bug where failed large save requests lead to inconsistent tracings on the server. [#3829](https://github.com/scalableminds/webknossos/pull/3829)
- Fixed the setting which enables to hide the planes within the 3D viewport. [#3857](https://github.com/scalableminds/webknossos/pull/3857)
- Fixed a bug which allowed the brush size to become negative when using shortcuts. [#3861](https://github.com/scalableminds/webknossos/pull/3861)
- Fixed interpolation along z-axis. [#3888](https://github.com/scalableminds/webknossos/pull/3888)
- Fixed that the halo of the active node could cover other nodes. [#3919](https://github.com/scalableminds/webknossos/pull/3919)
- Fixed that the 3D viewport was partially occluded due to clipping distance issues. [#3919](https://github.com/scalableminds/webknossos/pull/3919)
- Fixed that scrolling with the mouse wheel over a data viewport also scrolled the page. This bug appeared with the new Chrome version 73. [#3939](https://github.com/scalableminds/webknossos/pull/3939)

### Removed
- Removed FPS meter in Annotation View. [#3916](https://github.com/scalableminds/webknossos/pull/3916)


## [19.03.0](https://github.com/scalableminds/webknossos/releases/tag/19.03.0) - 2019-03-04
[Commits](https://github.com/scalableminds/webknossos/compare/19.02.0...19.03.0)

### Highlights
- The tracing view got two major improvements:
   - Data rendering is now fully using the available space and doesn't have to be quadratic anymore. Increasing the size of a viewport will result in more data being rendered (as opposed to the same data will be upscaled). [#3634](https://github.com/scalableminds/webknossos/pull/3634)
   - The active node is highlighted with a "halo ring". Additionally, the node is also rendered as a circle. In flight and oblique modes the halo is hidden. [#3731](https://github.com/scalableminds/webknossos/pull/3731)
- Added the possibility to create volume annotation tasks. When creating a task type, select whether to create `volume` or `skeleton` tasks. Compound viewing and file upload for volume tasks is not yet supported. [#3712](https://github.com/scalableminds/webknossos/pull/3712)
- Mappings for segmentations will be read automatically from the file system. It's not necessary to define the mappings within the `datasource-properties.json` anymore. [#3720](https://github.com/scalableminds/webknossos/pull/3720)

### Added
- Added the possibility to create volume annotation tasks. When creating a task type, select whether to create `volume` or `skeleton` tasks. Note that compound viewing for volume tasks is not supported yet. Same for creating volume tasks from uploaded nml/data files. [#3712](https://github.com/scalableminds/webknossos/pull/3712)
- Added an UI to select a mapping for a segmentation layer. The UI is placed in the segmentation tab within the tracing view. [#3720](https://github.com/scalableminds/webknossos/pull/3720)
- Added a button to jump to actual data if the bounding box of a dataset contains a lot of black data. [#3682](https://github.com/scalableminds/webknossos/pull/3682)

### Changed
- Data rendering is not tied to square viewports, anymore. As a result the screen space is used more efficiently to show data. Also, increasing the size of a viewport will result in more data being rendered (as opposed to the same data will be upscaled). [#3634](https://github.com/scalableminds/webknossos/pull/3634)
- Mappings for segmentations will be read automatically from the file system. It's not necessary to define the mappings within the `datasource-properties.json`, anymore. [#3720](https://github.com/scalableminds/webknossos/pull/3720)
- The active node is highlighted with a "halo ring". Additionally, the node is also rendered as a circle. In flight and oblique modes the halo is hidden. [#3731](https://github.com/scalableminds/webknossos/pull/3731)
- In the dashboard list of active tasks, the project name is now featured more prominently, as it switched places with the task type summary. [#3792](https://github.com/scalableminds/webknossos/pull/3792)
- Isosurfaces are now loaded from the middle outwards. [#3818](https://github.com/scalableminds/webknossos/pull/3818)
- The brush size will now be remembered across page reloads. [#3827](https://github.com/scalableminds/webknossos/pull/3827)
- Do not show publication view if no publications are specified. [#3778](https://github.com/scalableminds/webknossos/pull/3778)

### Fixed
- Fixed an error that occured when changing the URL hash. [#3746](https://github.com/scalableminds/webknossos/pull/3746)
- Fixed a bug in the timeline chart rendering. The start and end time of the timeline chart now match the selected time range. [#3772](https://github.com/scalableminds/webknossos/pull/3772)
- The modals for a new task description and recommended task settings are no longer shown in read-only tracings. [#3724](https://github.com/scalableminds/webknossos/pull/3724)
- Fixed a rendering bug when opening a task that only allowed flight/oblique mode tracing. [#3783](https://github.com/scalableminds/webknossos/pull/3783)
- Fixed a bug where some NMLs caused the webKnossos tab to freeze during NML upload. [#3758](https://github.com/scalableminds/webknossos/pull/3758)
- Fixed a bug where some skeleton save requests were wrongly rejected if they were sent more than once. [#3767](https://github.com/scalableminds/webknossos/pull/3767)
- Fixed a bug which caused a wrong aspect ratio in the 3D viewport when changing the layout. [#3817](https://github.com/scalableminds/webknossos/pull/3817)


## [19.02.0](https://github.com/scalableminds/webknossos/releases/tag/19.02.0) - 2019-02-04
[Commits](https://github.com/scalableminds/webknossos/compare/19.01.0...19.02.0)

### Highlights

- The Dataset Gallery was redesigned to be a Publication Gallery instead. It will feature scientific publications together with their published datasets and information such as the species, brain region or acquisition method of such datasets. [#3653](https://github.com/scalableminds/webknossos/pull/3653)
  Please see the [migration guide](MIGRATIONS.md#19020---2019-02-04) on how to add publications.
- Also, this release includes new features that enrich the view of your data:
   - Isosurface computation can now be triggered for whole segments (shift + click on a segment in view mode). [#3655](https://github.com/scalableminds/webknossos/pull/3655)
   - Added the possibility to fade the alpha value of data layers. Also, a dataset can now contain both RGB and grayscale layers. [#3670](https://github.com/scalableminds/webknossos/pull/3670)
- The volume annotation brush tool will now automatically fill any enclosed areas if the brushed outline is closed in one stroke. [#3698](https://github.com/scalableminds/webknossos/pull/3698)
  <img src="https://user-images.githubusercontent.com/1702075/51846983-02d34480-231b-11e9-86f2-2d8c4b0c9bd0.gif" width="200" />


### Added

- Added the possibility to fade the alpha value of data layers. Also, a dataset can now contain both RGB and grayscale layers. [#3670](https://github.com/scalableminds/webknossos/pull/3670)
- Added the possibility to disable that the current layout is saved automatically when changing it. Instead, the layout can be saved explicitly. [#3620](https://github.com/scalableminds/webknossos/pull/3620)
- Added the possibility to use flight and oblique mode when viewing a dataset. [#3644](https://github.com/scalableminds/webknossos/pull/3644)
- Added pagination to the REST API route `GET /projects/:name/tasks` (new optional parameters `limit` and `pageNumber`). [#3659](https://github.com/scalableminds/webknossos/pull/3659)
- Added the possibility to open the version restore view for read-only tracings. Older versions can be previewed and be downloaded as NML. [#3660](https://github.com/scalableminds/webknossos/pull/3660)

### Changed

- Team managers are now also allowed to create and own scripts. [#3676](https://github.com/scalableminds/webknossos/pull/3676)
- The Dataset Gallery was redesigned to be a Publication Gallery instead. It will feature scientific publications together with their published datasets and information such as the species, brain region or acquisition method of such datasets. [#3653](https://github.com/scalableminds/webknossos/pull/3653)
- Annotations for non-public datasets can now be shared using the "Share" functionality without making the dataset public. [#3664](https://github.com/scalableminds/webknossos/pull/3664)
- The volume annotation brush tool will now automatically fill any enclosed areas if the brushed outline is closed in one stroke. [#3698](https://github.com/scalableminds/webknossos/pull/3698)
  <img src="https://user-images.githubusercontent.com/1702075/51846983-02d34480-231b-11e9-86f2-2d8c4b0c9bd0.gif" width="200" />
- Statistics are now separated by organization, rather than showing the webKnossos instance’s totals. [#3663](https://github.com/scalableminds/webknossos/pull/3663)
- NML files can be imported into arbitrary datasets. Users will be asked to confirm the import process if the dataset of the NML differs from the currently active dataset. [#3716](https://github.com/scalableminds/webknossos/pull/3716)

### Fixed

- Fixed a rendering bug which caused data to be clipped in certain scenarios for datasets with anisotropic resolutions. [#3609](https://github.com/scalableminds/webknossos/pull/3609)
- Fixed a bug where saving tracings failed after they were open for >24h. [#3633](https://github.com/scalableminds/webknossos/pull/3633)
- Fixed a bug that resulted in slow data loading when moving quickly through a dataset. [#3656](https://github.com/scalableminds/webknossos/pull/3656)
- Fixed a bug which caused the wrong magnification to be rendered when zooming out very far. [#3641](https://github.com/scalableminds/webknossos/pull/3641)
- Fixed a bug which broke the functionality to toggle the visibility of a tree in a skeleton tracing. [#3719](https://github.com/scalableminds/webknossos/pull/3719)

## [19.01.0](https://github.com/scalableminds/webknossos/releases/tag/19.01.0) - 2019-01-14
[Commits](https://github.com/scalableminds/webknossos/compare/18.12.0...19.01.0)

### Highlights

- You can now create tracings on datasets of other organizations, provided you have access rights to the dataset (i.e. it is public). [#3533](https://github.com/scalableminds/webknossos/pull/3533)
- Added the experimental feature to dynamically render isosurfaces for segmentation layers (can be enabled in the dataset settings when viewing a dataset). [#3495](https://github.com/scalableminds/webknossos/pull/3495)
- Added the possibility to specify a recommended user configuration in a task type. The recommended configuration will be shown to users when they trace a task with a different task type and the configuration can be accepted or declined. [#3466](https://github.com/scalableminds/webknossos/pull/3466)
- Added the possibility to select multiple trees in skeleton tracings in the tree tab by using ctrl + left mouse. Deleting and moving trees will affect all selected trees. [#3457](https://github.com/scalableminds/webknossos/pull/3457)

### Added

- Added the possibility to select multiple trees in skeleton tracings in the tree tab by using ctrl + left mouse. Deleting and moving trees will affect all selected trees. [#3457](https://github.com/scalableminds/webknossos/pull/3457)
- Added the possibility to specify a recommended user configuration in a task type. The recommended configuration will be shown to users when they trace a task with a different task type and the configuration can be accepted or declined. [#3466](https://github.com/scalableminds/webknossos/pull/3466)
- You can now create tracings on datasets of other organizations, provided you have access rights to the dataset (i.e. it is public). [#3533](https://github.com/scalableminds/webknossos/pull/3533)
- Datasets imported through a datastore that is marked as 'scratch' will now show a construction-like header and error message to encourage moving the datasets to a permanent storage location. [#3500](https://github.com/scalableminds/webknossos/pull/3500)
- Added the experimental feature to dynamically render isosurfaces for segmentation layers (can be enabled in the dataset settings when viewing a dataset). [#3495](https://github.com/scalableminds/webknossos/pull/3495)
- Adds healthchecks to all Dockerfiles for automatic service healing [#3606](https://github.com/scalableminds/webknossos/pull/3606)
- Added possibility to load more tasks or explorative annotations in the dashboard. [#3505](https://github.com/scalableminds/webknossos/pull/3505)
- Adds a second colorful thumbnail for the datasets which have a segmentation layer and this segmentation thumbnail will be shown on hover over the other thumbnail. [#3507](https://github.com/scalableminds/webknossos/pull/3507)

### Fixed

- Fixed a performance issue for large tracings with many branch points. [#3519](https://github.com/scalableminds/webknossos/pull/3519)
- Fixed bug which caused buckets to disappear randomly. [#3531](https://github.com/scalableminds/webknossos/pull/3531)
- Fixed a bug which broke the redirect after dataset upload via GUI. [#3571](https://github.com/scalableminds/webknossos/pull/3571)

## [18.12.0](https://github.com/scalableminds/webknossos/releases/tag/18.12.0) - 2018-11-26
[Commits](https://github.com/scalableminds/webknossos/compare/18.11.0...18.12.0)

### Highlights

- Added the possibility to add STL mesh files to tracings. [#3367](https://github.com/scalableminds/webknossos/pull/3367)
- Improved support for datasets with a large skew in scale. [#3398](https://github.com/scalableminds/webknossos/pull/3398)
- Improved performance for flight mode. [#3392](https://github.com/scalableminds/webknossos/pull/3392)
- Fixed the guessed bounding box for datasets that do not start at (0,0,0). [#3437](https://github.com/scalableminds/webknossos/pull/3437)

### Added

- Added the possibility to add STL mesh files to tracings. [#3367](https://github.com/scalableminds/webknossos/pull/3367)

### Changed

- Improved support for datasets with a large skew in scale (e.g., [600, 600, 35]). [#3398](https://github.com/scalableminds/webknossos/pull/3398)
- Improved performance for flight mode. [#3392](https://github.com/scalableminds/webknossos/pull/3392)

### Fixed

- Fixed a bug where the initial onboarding setup failed if automatic initial data was disabled. [#3421](https://github.com/scalableminds/webknossos/pull/3421)
- Fixed a permission issue in the try setup.
- Fixed a bug where the guessed bounding box for datasets that do not start at (0,0,0) was too large. [#3437](https://github.com/scalableminds/webknossos/pull/3437)
- Fixed a bug where dataset list refresh failed when datasets for non-existing organizations were reported. [#3438](https://github.com/scalableminds/webknossos/pull/3438)
- Editing team access rights for datasets now works even if the datastore has no disk write access. [#3411](https://github.com/scalableminds/webknossos/pull/3411)
- Fixed a bug where the form values when editing TaskTypes were missing. [#3451](https://github.com/scalableminds/webknossos/pull/3451)
- Fixed a bug which caused RGB data to not render correctly. [#3455](https://github.com/scalableminds/webknossos/pull/3455)

### Removed

- Removed support to watch additional dataset directories, no longer automatically creating symbolic links to the main directory. [#3416](https://github.com/scalableminds/webknossos/pull/3416)

## [18.11.0](https://github.com/scalableminds/webknossos/releases/tag/18.11.0) - 2018-10-29

[Commits](https://github.com/scalableminds/webknossos/compare/18.10.0...18.11.0)

### Highlights

- Skeleton and volume tracings will be more unified, resulting in hybrid tracings that can contain both structures:
  - Hybrid tracings are now enabled by default. They allow to combine the functionality of skeleton and volume annotations in one tracing. [#3399](https://github.com/scalableminds/webknossos/pull/3399)
  - Old volume tracing versions now also can be restored. Access it through the dropdown next to the Save button. [#3349](https://github.com/scalableminds/webknossos/pull/3349)
- The tracing view was improved:
  - The info tab in tracing views now displays the extent of the current dataset. [#3371](https://github.com/scalableminds/webknossos/pull/3371).
  - A User can now have multiple layouts for tracing views. [#3299](https://github.com/scalableminds/webknossos/pull/3299)
  - More layouting improvements: [#3256](https://github.com/scalableminds/webknossos/pull/3256) [#3256](https://github.com/scalableminds/webknossos/pull/3256) [#3272](https://github.com/scalableminds/webknossos/pull/3272)

### Added

- Added support for duplicate dataset names for different organizations. [#3137](https://github.com/scalableminds/webknossos/pull/3137)
- Extended the version restore view and added a view to restore older versions of a volume tracing. Access it through the dropdown next to the Save button. [#3349](https://github.com/scalableminds/webknossos/pull/3349)
- Added support to watch additional dataset directories, automatically creating symbolic links to the main directory. [#3330](https://github.com/scalableminds/webknossos/pull/3330)
- Added a button to the users list view that revokes admin rights from all selected users. [#3378](https://github.com/scalableminds/webknossos/pull/3378)
- Hybrid tracings are now enabled by default. They allow to combine the functionality of skeleton and volume annotations in one tracing. [#3399](https://github.com/scalableminds/webknossos/pull/3399)
- A User can now have multiple layouts for tracing views. [#3299](https://github.com/scalableminds/webknossos/pull/3299)
- Added support for datasets with sparse resolutions (e.g., [[1, 1, 1], [16, 16, 16]]). [#3406](https://github.com/scalableminds/webknossos/pull/3406)
- The info tab in tracing views now displays the extent of the current dataset. [#3371](https://github.com/scalableminds/webknossos/pull/3371).

### Changed

- The UI for editing experience domains of users was improved. [#3254](https://github.com/scalableminds/webknossos/pull/3254)
- The tracing layout was changed to be more compact. [#3256](https://github.com/scalableminds/webknossos/pull/3256)
- It is no longer possible to draw outside of a viewport with the brush tool in volume tracing. [#3283](https://github.com/scalableminds/webknossos/pull/3283)
- There is now a separate tracingstore module, the datastore is no longer responsible for saving tracings. [#3281](https://github.com/scalableminds/webknossos/pull/3281)
- The version history view shows versions grouped by day and time now. [#3365](https://github.com/scalableminds/webknossos/pull/3365)
- Users can now access the annotations of other users (of the same organization) given the link, even if they are non-public. [#3348](https://github.com/scalableminds/webknossos/pull/3348)

### Fixed

- Fixed a layouting issue which occurred on a fresh page load when the layout was scaled to be bigger than the available space. [#3256](https://github.com/scalableminds/webknossos/pull/3256)
- Fixed overlap in comment tab for long tree names or comments. [#3272](https://github.com/scalableminds/webknossos/pull/3272)
- Fixed that CTRL + Shift + F opens two search popovers in the tracing view. Instead, the shortcut will only open the tree search now. [#3407](https://github.com/scalableminds/webknossos/pull/3407)
- Fixed a bug which caused data to not be displayed correctly if adjacent data does not exist.[#3270](https://github.com/scalableminds/webknossos/pull/3270)
- Fixed a bug which caused data to not be displayed correctly if adjacent data does not exist. [#3270](https://github.com/scalableminds/webknossos/pull/3270)
- Fixed a bug which caused initial rendering to sometimes miss some buckets. [#3262](https://github.com/scalableminds/webknossos/pull/3262)
- Fixed a bug which caused the save-button to never show success for volume tracings. [#3267](https://github.com/scalableminds/webknossos/pull/3267)
- Fixed a rendering bug which caused data to turn black sometimes when moving around. [#3409](https://github.com/scalableminds/webknossos/pull/3409)

## [18.10.0](https://github.com/scalableminds/webknossos/releases/tag/18.10.0) - 2018-09-22

[Commits](https://github.com/scalableminds/webknossos/compare/18.09.0...18.10.0)

### Highlights

- WebKnossos is documented now! Check it out: https://docs.webknossos.org [#3011](https://github.com/scalableminds/webknossos/pull/3011)
- There are multiple improvements of the tracing view:
  - Added customizable layouting to the tracing view. [#3070](https://github.com/scalableminds/webknossos/pull/3070)
  - Improved general performance of the tracing view by leveraging web workers. [#3162](https://github.com/scalableminds/webknossos/pull/3162)
  - Added a view to restore any older version of a skeleton tracing. Access it through the dropdown next to the Save button. [#3194](https://github.com/scalableminds/webknossos/pull/3194)
  - And more usability improvements: [#3126](https://github.com/scalableminds/webknossos/pull/3126), [#3066](https://github.com/scalableminds/webknossos/pull/3066)
- Project administration got some UI improvements: [#3077](https://github.com/scalableminds/webknossos/pull/3077), [#3224](https://github.com/scalableminds/webknossos/pull/3224), [#3233](https://github.com/scalableminds/webknossos/pull/3233)
- Improved security by enabling http security headers. [#3084](https://github.com/scalableminds/webknossos/pull/3084)

### Added

- Added URLs to the tabs in the dashboard. [#3183](https://github.com/scalableminds/webknossos/pull/3183)
- Improved security by enabling http security headers. [#3084](https://github.com/scalableminds/webknossos/pull/3084)
- Added the possibility to write markdown in the annotation description. [#3081](https://github.com/scalableminds/webknossos/pull/3081)
- Added a view to restore any older version of a skeleton tracing. Access it through the dropdown next to the Save button. [#3194](https://github.com/scalableminds/webknossos/pull/3194)
  ![version-restore-highlight](https://user-images.githubusercontent.com/1702075/45428378-6842d380-b6a1-11e8-88c2-e4ffcd762cd5.png)
- Added customizable layouting to the tracing view. [#3070](https://github.com/scalableminds/webknossos/pull/3070)
- Added the brush size to the settings on the left in volume tracing. The size can now also be adjusted by using only the keyboard. [#3126](https://github.com/scalableminds/webknossos/pull/3126)
- Added a user documentation for webKnossos [#3011](https://github.com/scalableminds/webknossos/pull/3011)
- Tree groups can now be activated. This allows to rename a tree group analogous to renaming a tree. Also, toggling the visibility of a tree group can now be done by using the shortcuts "1" and "2". [#3066](https://github.com/scalableminds/webknossos/pull/3066)
- Added the possibility to upload multiple NML files during task creation, even if they are not in a zip archive
- Added the possibility to supply a dedicated "sorting date" for datasets to change the sorting order in the gallery view, by default the creation date is used [#3124](https://github.com/scalableminds/webknossos/pull/3124)
- Added bar-chart visualization to project progress report. [#3224](https://github.com/scalableminds/webknossos/pull/3224)
- Added a button to collapse all comments. [#3215](https://github.com/scalableminds/webknossos/pull/3215)
- The datasets in the dashboard are now sorted according to their user-specific usage. As a result, relevant datasets should appear at the top of the list. [#3206](https://github.com/scalableminds/webknossos/pull/3206)
- 3D Meshes can now be imported into the tracing view by uploading corresponding STL files. [#3242](https://github.com/scalableminds/webknossos/pull/3242)

### Changed

- The modal used to change the experience of users by admins got a rework. [#3077](https://github.com/scalableminds/webknossos/pull/3077)
- During task creation, specifying an experience domain is now possible by choosing from existing domains. [#3233](https://github.com/scalableminds/webknossos/pull/3233)
- Unified the search functionality within webKnossos to implement an AND logic everyhwere. [#3228](https://github.com/scalableminds/webknossos/pull/3228)
- Renamed "Soma Clicking" to "Single-Node-Tree Mode". [#3141](https://github.com/scalableminds/webknossos/pull/3141/files)
- The fallback segmentation layer attribute of volume tracings is now persisted to NML/ZIP files. Upon re-upload, only volume tracings with this attribute will show a fallback layer. Use `tools/volumeAddFallbackLayer.py` to add this attribute to existing volume tracings. [#3088](https://github.com/scalableminds/webknossos/pull/3088)
- When splitting a tree, the split part that contains the initial node will now keep the original tree name and id. [#3145](https://github.com/scalableminds/webknossos/pull/3145)
- Improve error messages for parsing faulty NMLs. [#3227](https://github.com/scalableminds/webknossos/pull/3227)
- Finished tasks will be displayed with less details and sorted by their finishing date in the dashboard. [#3202](https://github.com/scalableminds/webknossos/pull/3202)
- Improved layouting for narrow screens. [#3226](https://github.com/scalableminds/webknossos/pull/3226)
- The welcome header will now also show on the default page if there are no existing organisations. [#3133](https://github.com/scalableminds/webknossos/pull/3133)
- Simplified the sharing of tracings. Users can simply copy the active URL from the browser's URL bar to share a tracing (assuming the tracing is public). [#3176](https://github.com/scalableminds/webknossos/pull/3176)
- Improved general performance of the tracing view by leveraging web workers. [#3162](https://github.com/scalableminds/webknossos/pull/3162)
- Improved overall drag-and-drop behavior by preventing the browser from opening the dragged file when the actual drag target was missed. [#3222](https://github.com/scalableminds/webknossos/pull/3222)
- The checkboxes in the user list view will clear now after the experience domains of users have been changed. [#3178](https://github.com/scalableminds/webknossos/pull/3178)
- Resetting a user's task requires a confirmation now. [#3181](https://github.com/scalableminds/webknossos/pull/3181)

### Fixed

- Fixed a bug where large volume downloads contained invalid data.zip archives. [#3086](https://github.com/scalableminds/webknossos/pull/3086)
- Fixed the sorting of the dashboard task list and explorative annotation list. [#3153](https://github.com/scalableminds/webknossos/pull/3153)
- Fixed a missing notification when a task annotation was reset. [#3207](https://github.com/scalableminds/webknossos/pull/3207)
- Fixed a bug where non-privileged users were wrongly allowed to pause/unpause projects. [#3097](https://github.com/scalableminds/webknossos/pull/3097)
- Fixed a bug in copy-segmentation-slice feature. [#3245](https://github.com/scalableminds/webknossos/pull/3245)
- Fixed a regression bug which caused the initial data loading to fail sometimes. [#3149](https://github.com/scalableminds/webknossos/pull/3149)
- Fixed a bug which caused a blank screen sometimes when the user is not logged in. [#3167](https://github.com/scalableminds/webknossos/pull/3167)
- Fixed a bug where NML downloads of Task Annotations failed. [#3166](https://github.com/scalableminds/webknossos/pull/3166)
- Fixed a bug where viewing Compound Annotations (such as all tasks for a project in one view) failed. [#3174](https://github.com/scalableminds/webknossos/pull/3174)

### Removed

- Removed the automatic redirect to the onboarding page from the default page if there are no existing organisations. [#3133](https://github.com/scalableminds/webknossos/pull/3133)

## [18.09.0](https://github.com/scalableminds/webknossos/releases/tag/18.09.0) - 2018-08-20

[Commits](https://github.com/scalableminds/webknossos/compare/18.08.0...18.09.0)

### Highlights

- The dashboard gallery loads faster [#3036](https://github.com/scalableminds/webknossos/pull/3036) and tracings in the dashboard can show their descriptions [#3035](https://github.com/scalableminds/webknossos/pull/3035).
- Managing new users got easier through "new inactive users" notifications [#2994](https://github.com/scalableminds/webknossos/pull/2994), and also team managers can activate them now [#3050](https://github.com/scalableminds/webknossos/pull/3050).
- Improved the UI for sharing datasets and tracings [#3029](https://github.com/scalableminds/webknossos/pull/3029).
- The tracing view got a progress-indicator [#2935](https://github.com/scalableminds/webknossos/pull/2935) and scale-bars [#3049](https://github.com/scalableminds/webknossos/pull/3049).
- When merging datasets within a tracing via the merge-modal, the user can choose whether the merge should be executed directly in the currently opened tracing. Alternatively, a new annotation can be created which is accessible via the dashboard, as before [#2935](https://github.com/scalableminds/webknossos/pull/2935).

### Added

- Added two new properties to mapping json files. The `colors: [<hsvHueValue1>, <hsvHueValue2>, ...]` property can be used to specify up to 256 custom colors for the first 256 equivalence classes of the mapping. The `hideUnmappedIds: <true|false>` property indicates whether segments that were not mapped should be rendered transparently or not. [#2965](https://github.com/scalableminds/webknossos/pull/2965)
- Added a button for refreshing the dataset in the backend cache. [#2975](https://github.com/scalableminds/webknossos/pull/2975)
- Added the possibility to see the description of a tracing within the dashboard. [#3035](https://github.com/scalableminds/webknossos/pull/3035)
- Comments of tracing trees can now be cycled through by keeping n and p pressed. [#3041](https://github.com/scalableminds/webknossos/pull/3041)
- All dates in webknossos will be shown in the browser's timezone. On hover, a tooltip will show the date in UTC. [#2916](https://github.com/scalableminds/webknossos/pull/2916) ![image](https://user-images.githubusercontent.com/2486553/42888385-74c82bc0-8aa8-11e8-9c3e-7cfc90ce93bc.png)
- When merging datasets within a tracing via the merge-modal, the user can choose whether the merge should be executed directly in the currently opened tracing. Alternatively, a new annotation can be created which is accessible via the dashboard (as it has been before).
- Added shortcuts for moving along the current tracing direction in orthogonal mode. Pressing 'e' (and 'r' for the reverse direction) will move along the "current direction", which is defined by the vector between the last two created nodes.
- Added a banner to the user list to notify admins of new inactive users that need to be activated. [#2994](https://github.com/scalableminds/webknossos/pull/2994)
- When a lot of changes need to be persisted to the server (e.g., after importing a large NML), the save button will show a percentage-based progress indicator.
- Changing tabs in a tracing view will not disable the keyboard shortcuts anymore. [#3042](https://github.com/scalableminds/webknossos/pull/3042)
- Added the possibility for admins to see and transfer all active tasks of a project to a single user in the project tab[#2863](https://github.com/scalableminds/webknossos/pull/2863)
- Added the possibility to import multiple NML files into the active tracing. This can be done by dragging and dropping the files directly into the tracing view. [#2908](https://github.com/scalableminds/webknossos/pull/2908)
- Added placeholders and functionality hints to (nearly) empty lists and tables in the admin views. [#2969](https://github.com/scalableminds/webknossos/pull/2969)
- Added the possibility to copy volume tracings to own account
- During the import of multiple NML files, the user can select an option to automatically create a group per file so that the imported trees are organized in a hierarchy. [#2908](https://github.com/scalableminds/webknossos/pull/2908)
- Added the option to display scale bars in the viewports for orthogonal mode. [#3049](https://github.com/scalableminds/webknossos/pull/3049)
- Added functions to the front-end API to activate a tree and to change the color of a tree. [#2997](https://github.com/scalableminds/webknossos/pull/2997)
- When a new team or project is created, invalid names will be directly marked in red. [#3034](https://github.com/scalableminds/webknossos/pull/3034)
- Added an error message to the NML upload if the needed permissions are missing for the upload. [#3051](https://github.com/scalableminds/webknossos/pull/3051)
- Comments can now contain references to nodes (`#<nodeid>`) or positions (`#(<x,y,z>)`). Clicking on such a reference activates the respective node or position and centers it. [#2950](https://github.com/scalableminds/webknossos/pull/2950)
- Added a default text to the task view to indicate, that no users are assigned to a task. [#3030](https://github.com/scalableminds/webknossos/issues/3030)

### Changed

- Added a checkbox to disable the warning when deleting a tree. An accidentally deleted tree can easily be restored using the Undo functionality. [#2995](https://github.com/scalableminds/webknossos/pull/2995)
- Improved the UI for sharing datasets and tracings. [#3029](https://github.com/scalableminds/webknossos/pull/3029)
- Team managers are now allowed to activate users (previously admin-only) [#3050](https://github.com/scalableminds/webknossos/pull/3050)
- Improved the loading time of datasets in the dashboard. [#3036](https://github.com/scalableminds/webknossos/pull/3036)

### Fixed

- Fixed a bug where unloaded data was sometimes shown as black instead of gray. [#2963](https://github.com/scalableminds/webknossos/pull/2963)
- Fixed that URLs linking to a certain position in a dataset or tracing always led to the position of the active node. [#2960](https://github.com/scalableminds/webknossos/pull/2960)
- Fixed that setting a bounding box in view mode did not work. [#3015](https://github.com/scalableminds/webknossos/pull/3015)
- Fixed a bug where viewing Compound Annotations (such as viewing all instances of a task at once) failed with a permission issue. [#3023](https://github.com/scalableminds/webknossos/pull/3023)
- Fixed that the segmentation layer is loaded from the server even when the segmentation opacity is set to 0. [#3067](https://github.com/scalableminds/webknossos/pull/3067)
- Fixed a bug where the team name was not displayed in the task types view of admins. [#3053](https://github.com/scalableminds/webknossos/pull/3053)

## [18.08.0](https://github.com/scalableminds/webknossos/releases/tag/18.08.0) - 2018-07-23

[Commits](https://github.com/scalableminds/webknossos/compare/18.07.0...18.08.0)

### Highlights

- Performance improvements for the tracing views. #2709 #2724 #2821
- Added onboarding flow for initial setup of WebKnossos. #2859
- The dataset gallery got a redesign with mobile support. #2761
- Improved the import dialog for datasets. Important fields can now be edited via form inputs instead of having to change the JSON. The JSON is still changeable when enabling an "Advanced" mode. #2881
- Added possibility to share a special link to invite users to join your organization. Following that link, the sign-up form will automatically register the user for the correct organization. #2898

### Added

- Added release version to navbar [#2888](https://github.com/scalableminds/webknossos/pull/2888)
- Users can view datasets in a table from the dashboard. That view also allows to create explorational tracings (which had to be done via the gallery view for non-admins before). [#2866](https://github.com/scalableminds/webknossos/pull/2866)
- Added the task bounding box of a skeleton tracing to NML files. [#2827](https://github.com/scalableminds/webknossos/pull/2827) \
   Example: `<taskBoundingBox topLeftX="0" topLeftY="0" topLeftZ="0" width="512" height="512" depth="512" />`
- Added the possibility to kick a user out of the organization team. [#2801](https://github.com/scalableminds/webknossos/pull/2801)
- Added a mandatory waiting interval of 10 seconds when getting a task with a new task type. The modal containing the task description cannot be closed earlier. These ten seconds should be used to fully understand the new task type. [#2793](https://github.com/scalableminds/webknossos/pull/2793)
- Added possibility to share a special link to invite users to join your organization. Following that link, the sign-up form will automatically register the user for the correct organization. [#2898](https://github.com/scalableminds/webknossos/pull/2898)
- Added more debugging related information in case of unexpected errors. The additional information can be used when reporting the error. [#2766](https://github.com/scalableminds/webknossos/pull/2766)
- Added permission for team managers to create explorational tracings on datasets without allowed teams. [#2758](https://github.com/scalableminds/webknossos/pull/2758)
- Added higher-resolution images for dataset gallery thumbnails. [#2745](https://github.com/scalableminds/webknossos/pull/2745)
- Added permission for admins to get tasks from all projects in their organization. [#2728](https://github.com/scalableminds/webknossos/pull/2728)
- Added the shortcut to copy the currently hovered cell id (CTRL + I) to non-volume-tracings, too. [#2726](https://github.com/scalableminds/webknossos/pull/2726)
- Added permission for team managers to refresh datasets. [#2688](https://github.com/scalableminds/webknossos/pull/2688)
- Added backend-unit-test setup and a first test for NML validation. [#2829](https://github.com/scalableminds/webknossos/pull/2829)
- Added progress indicators to the save button for cases where the saving takes some time (e.g., when importing a large NML). [#2947](https://github.com/scalableminds/webknossos/pull/2947)
- Added the possibility to not sort comments by name. When clicking the sort button multiple times, sorting is switched to sort by IDs. [#2915](https://github.com/scalableminds/webknossos/pull/2915)
- Added displayName for organizations. [#2869](https://github.com/scalableminds/webknossos/pull/2869)
- Added onboarding flow for initial setup of WebKnossos. [#2859](https://github.com/scalableminds/webknossos/pull/2859)
- Added the possibility to show the task in a random order. [#2860](https://github.com/scalableminds/webknossos/pull/2860)

### Changed

- Improved the search functionality in the datasets view. The datasets will be sorted so that the best match is shown first. If a different sorting is desired, the sorting-arrows in the columns can still be used to change the sorting criteria. [#2834](https://github.com/scalableminds/webknossos/pull/2834)
- Improved performance in orthogonal mode. [#2821](https://github.com/scalableminds/webknossos/pull/2821)
- When deleting the last node of a tree, that tree will not be removed automatically anymore. Instead, the tree will just be empty. To remove that active tree, the "delete" shortcut can be used again. [#2806](https://github.com/scalableminds/webknossos/pull/2806)
- Renamed "Cancel" to "Reset and Cancel" for tasks. [#2910](https://github.com/scalableminds/webknossos/pull/2910)
- Changed the type of the initial node of new tasks to be a branchpoint (if not created via NML). [#2799](https://github.com/scalableminds/webknossos/pull/2799)
- The dataset gallery got a redesign with mobile support. [#2761](https://github.com/scalableminds/webknossos/pull/2761)
- Improved the performance of saving large changes to a tracing (e.g., when importing a large NML). [#2947](https://github.com/scalableminds/webknossos/pull/2947)
- Improved loading speed of buckets. [#2724](https://github.com/scalableminds/webknossos/pull/2724)
- Changed the task search, when filtered by user, to show all instead of just active tasks (except for canceled tasks). [#2774](https://github.com/scalableminds/webknossos/pull/2774)
- Improved the import dialog for datasets. Important fields can now be edited via form inputs instead of having to change the JSON. The JSON is still changeable when enabling an "Advanced" mode. [#2881](https://github.com/scalableminds/webknossos/pull/2881)
- Hid old paused projects in the project progress report even if they have open instances. [#2768](https://github.com/scalableminds/webknossos/pull/2768)
- Excluded canceled tasks and base tracings from the list at `api/projects/:name/usersWithOpenTasks`. [#2765](https://github.com/scalableminds/webknossos/pull/2765)
- Streamlined the order in which initial buckets are loaded when viewing a dataset. [#2749](https://github.com/scalableminds/webknossos/pull/2749)
- Reduced the number of scenarios in which segmentation-related warnings are shown (e.g, not for skeleton tracings when there are multiple resolutions for segmentations anyway). [#2715](https://github.com/scalableminds/webknossos/pull/2715)
- Email addresses for notifications about new users and about task overtime are no longer specified instance-wide but once per organization. [#2939](https://github.com/scalableminds/webknossos/pull/2939)
- Improved tracing view page load performance by decreasing WebGL shader compilation time. [#2709](https://github.com/scalableminds/webknossos/pull/2709)
- Improved error reporting for project progress page. [#2955](https://github.com/scalableminds/webknossos/pull/2955)
- Redesigned the user task list to make it easier to read the whole task description. [#2861](https://github.com/scalableminds/webknossos/pull/2861)

### Fixed

- Fixed a bug which caused segmentation data to be requested as four-bit when four-bit-mode was enabled. [#2828](https://github.com/scalableminds/webknossos/pull/2828)
- Fixed a bug where possible comments or branchpoints sometimes were not properly deleted when deleting a node. [2897](https://github.com/scalableminds/webknossos/pull/2897)
- Fixed a bug which caused projects to be unpaused when the project priority was changed. [#2795](https://github.com/scalableminds/webknossos/pull/2795)
- Fixed an unnecessary warning when deleting a tree in a task, that warned about deleting the initial node although the initial node was not contained in the deleted tree. [#2812](https://github.com/scalableminds/webknossos/pull/2812)
- Fixed a bug where the comment tab was scrolled into view horizontally if a node with a comment was activated. [#2805](https://github.com/scalableminds/webknossos/pull/2805)
- Fixed a bug in for Firefox users where a long tree list created an unnecessary scroll region. [#2787](https://github.com/scalableminds/webknossos/pull/2787)
- Fixed clicking on a task type within the task list page, so that the task type page will actually only show the linked task type. [#2769](https://github.com/scalableminds/webknossos/pull/2769)
- Fixed clicking on a project within the task list page, so that the project page will actually only show the linked project. [#2759](https://github.com/scalableminds/webknossos/pull/2759)
- Fixed a bug in the front-end API's `setMapping` call which caused ignored calls if the provided object was mutated. [#2921](https://github.com/scalableminds/webknossos/pull/2921)
- Fixed a bug where cell IDs in the segmentation tab were not shown for all zoomsteps. [#2726](https://github.com/scalableminds/webknossos/pull/2726)
- Fixed the naming of the initial tree in tasks. [#2689](https://github.com/scalableminds/webknossos/pull/2689)
- Fixed a regression affecting node selection, shortcuts and 3d viewport navigation. [#2673](https://github.com/scalableminds/webknossos/pull/2673)
- Fixed the dataset zip upload for datasets, which only have one data layer and no config file. [#2840](https://github.com/scalableminds/webknossos/pull/2840)
- Fixed a bug where task deletion broke the task listing for users who had active annotations for the task [#2884](https://github.com/scalableminds/webknossos/pull/2884)
- Fixed that decimal scales (e.g., 11.24, 11.24, 30) couldn't be defined for datasets in "simple" mode. [#2912](https://github.com/scalableminds/webknossos/pull/2912)

## [18.07.0](https://github.com/scalableminds/webknossos/releases/tag/18.07.0) - 2018-07-05

First release<|MERGE_RESOLUTION|>--- conflicted
+++ resolved
@@ -10,12 +10,8 @@
 [Commits](https://github.com/scalableminds/webknossos/compare/20.02.0...HEAD)
 
 ### Added
-<<<<<<< HEAD
 - Added support for datasets with more layers than the hardware can render simultaneously. The user can disable layers temporarily to control for which layers the GPU resources should be used. [#4424](https://github.com/scalableminds/webknossos/pull/4424)
-=======
 - Added a notification when downloading nml including volume that informs that the fallback data is excluded in the download. [#4413](https://github.com/scalableminds/webknossos/pull/4413)
-
->>>>>>> b3d87e9e
 
 ### Changed
 - Made the navbar scrollable on small screens. [#4413](https://github.com/scalableminds/webknossos/pull/4413)
