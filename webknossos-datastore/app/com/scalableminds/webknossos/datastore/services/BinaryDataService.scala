--- conflicted
+++ resolved
@@ -22,11 +22,8 @@
                         val agglomerateServiceOpt: Option[AgglomerateService],
                         dataVaultServiceOpt: Option[DataVaultService],
                         val applicationHealthService: Option[ApplicationHealthService],
-<<<<<<< HEAD
-                        sharedChunkContentsCache: Option[AlfuCache[String, MultiArray]])
-=======
+                        sharedChunkContentsCache: Option[AlfuCache[String, MultiArray]],
                         datasetErrorLoggingService: Option[DatasetErrorLoggingService])
->>>>>>> ce7cc1df
     extends FoxImplicits
     with DataSetDeleter
     with LazyLogging {
