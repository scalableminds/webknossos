--- conflicted
+++ resolved
@@ -50,25 +50,7 @@
       List(extractFromNML(file)).flatten
     }
   }
-
-  def extractFromZip(file: File): List[NML] = {
-    val nmls = ZipIO.unzip(file).map(nml => (new NMLParser(nml)).parse)
-    nmls.flatten
-  }
-
-  def extractFromNML(file: File) =
-    new NMLParser(file).parse
-
-  def extractFromFile(file: File, fileName: String): List[NML] = {
-    if (fileName.endsWith(".zip")) {
-      Logger.debug("Extracting from ZIP file")
-      extractFromZip(file)
-    } else {
-      Logger.debug("Extracting from NML file")
-      List(extractFromNML(file)).flatten
-    }
-  }
-
+  
   def uploadForm = Authenticated { implicit request =>
     Ok(html.admin.nml.nmlupload())
   }
@@ -105,7 +87,6 @@
     }) ?~ Messages("tracing.training.notFound")
   }
 
-<<<<<<< HEAD
   def projectDownload(projectName: String) = Authenticated(role = Role.Admin) { implicit request =>
     for {
       project <- Project.findOneByName(projectName) ?~ Messages("project.notFound")
@@ -114,16 +95,6 @@
         .findAllByProject(project.name)
         .map(task => task -> task.tracings.filter(_.state.isFinished))
       val zipStreams = tasksWithtracings.flatMap {
-=======
-  def projectDownload(projectName: String) = Authenticated { implicit request =>
-    for {
-      project <- Project.findOneByName(projectName) ?~ Messages("project.notFound")
-    } yield {
-      val taskWithtracings = Task
-        .findAllByProject(project.name)
-        .map(task => task -> task.tracings.filter(_.state.isFinished))
-      val zipStreams = taskWithtracings.flatMap {
->>>>>>> a1ba866d
         case (task, tracings) => tracings.map { tracing =>
           val xml = prettyPrinter.format(Xml.toXML(tracing))
           (IOUtils.toInputStream(xml, "UTF-8") -> (s"${task.id}_${tracing.id}.nml"))
@@ -135,21 +106,12 @@
     }
   }
 
-<<<<<<< HEAD
   def taskDownload(taskId: String) = Authenticated(role = Role.Admin) { implicit request =>
     for {
       task <- Task.findOneById(taskId) ?~ Messages("task.notFound")
     } yield {
       val tasksWithtracings = task.tracings.filter(_.state.isFinished)
       val zipStreams = tasksWithtracings.map { tracing =>
-=======
-  def taskDownload(taskId: String) = Authenticated { implicit request =>
-    for {
-      task <- Task.findOneById(taskId) ?~ Messages("task.notFound")
-    } yield {
-      val taskWithtracings = task.tracings.filter(_.state.isFinished)
-      val zipStreams = taskWithtracings.map { tracing =>
->>>>>>> a1ba866d
         val xml = prettyPrinter.format(Xml.toXML(tracing))
         (IOUtils.toInputStream(xml, "UTF-8") -> (s"${task.id}_${tracing.id}.nml"))
       }
