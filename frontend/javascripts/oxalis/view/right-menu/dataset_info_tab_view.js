--- conflicted
+++ resolved
@@ -305,8 +305,7 @@
     const extentInVoxel = getDatasetExtentInVoxel(this.props.dataset);
     const extent = getDatasetExtentInLength(this.props.dataset);
     return (
-<<<<<<< HEAD
-      <div className="flex-overflow info-tab-content">
+      <div className="flex-overflow padded-tab-content">
         <div className="info-tab-block">
           {this.getTracingName(isDatasetViewMode)}
           {this.getTracingType(isDatasetViewMode)}
@@ -330,30 +329,6 @@
         </div>
 
         <div className="info-tab-block">{this.getTracingStatistics()}</div>
-=======
-      <div className="flex-overflow padded-tab-content">
-        {this.getTracingName(isDatasetViewMode)}
-        {this.getTracingType(isDatasetViewMode)}
-        {this.getDatasetName(isDatasetViewMode)}
-
-        <p>Viewport Width: {formatNumberToLength(zoomLevel)}</p>
-        <p>Dataset Resolution: {formatScale(this.props.dataset.dataSource.scale)}</p>
-
-        <table>
-          <tbody>
-            <tr>
-              <td style={{ paddingRight: 8 }}>Dataset Extent:</td>
-              <td>{formatExtentWithLength(extentInVoxel, x => `${x}`)} Voxel³</td>
-            </tr>
-            <tr>
-              <td />
-              <td>{formatExtentWithLength(extent, formatNumberToLength)}</td>
-            </tr>
-          </tbody>
-        </table>
-
-        {this.getTracingStatistics()}
->>>>>>> d929e577
         {this.getKeyboardShortcuts(isDatasetViewMode)}
         {this.getOrganisationLogo(isDatasetViewMode)}
       </div>
