### define
jquery : $
underscore : _
./camera_controller : CameraController
./scene_controller : SceneController
../model/dimensions : Dimensions
libs/event_mixin : EventMixin
libs/input : Input
../view/plane_view : PlaneView
../constants : constants
libs/threejs/TrackballControls : TrackballControls
###

class PlaneController

  bindings : []
  model : null
  view : null
  gui : null

  input :
    mouseControllers : []
    keyboard : null
    keyboardNoLoop : null
    keyboardLoopDelayed : null

    unbind : ->
      for mouse in @mouseControllers
        mouse.unbind()
      @mouseControllers = []
      @keyboard?.unbind()
      @keyboardNoLoop?.unbind()
      @keyboardLoopDelayed?.unbind()


  constructor : (@model, stats, @gui, renderer, scene) ->

    _.extend(@, new EventMixin())

    @flycam = @model.flycam
    @mode   =constants.MODE_NORMAL
    @flycam.setPosition(@model.route.data.editPosition)
    @flycam.setZoomStep(@model.user.zoom)
    @flycam.setQuality(@model.user.quality)

    @view  = new PlaneView(@model, @flycam, stats, renderer, scene)

    # initialize Camera Controller
    @cameraController = new CameraController(@view.getCameras(), @view.getLights(), @flycam, @model)

    @canvasesAndNav = $("#main")[0]

    @prevControls = $('#prevControls')
    @prevControls.addClass("btn-group")

    buttons = [
        name : "3D View"
        callback : @cameraController.changePrevSV
      ,
        name : "XY Plane"
        callback : @cameraController.changePrevXY
        color : "#f00"
      ,
        name : "YZ Plane"
        callback : @cameraController.changePrevYZ
        color : "#00f"
      ,
        name : "XZ Plane"
        callback : @cameraController.changePrevXZ
        color : "#0f0"
    ]

    for button in buttons

      button.control = @prevControls.append(
        $("<button>", type : "button", class : "btn btn-small")
          .html("#{if button.color then "<span style=\"background: #{button.color}\"></span>" else ""}#{button.name}")
          .on("click", button.callback)
      )    

    @sceneController = new SceneController(@model.binary.cube.upperBoundary, @flycam, @model)

    meshes = @sceneController.getMeshes()
    
    for mesh in meshes
      @view.addGeometry(mesh)

    @flycam.setPosition(@model.route.data.editPosition)

    @model.user.triggerAll()

    # hide contextmenu, while rightclicking a canvas
    $("#render").bind "contextmenu", (event) ->
      event.preventDefault()
      return

    @initTrackballControls()
    @bind()
    @start()


  initMouse : ->

    for planeId in ["xy", "yz", "xz"]
      @input.mouseControllers.push( new Input.Mouse($("#plane#{planeId}"),
        over : @view["setActivePlane#{planeId.toUpperCase()}"]

        leftDownMove : (delta, pos) => 
          if @mode ==constants.MODE_NORMAL
            @move [
              delta.x * @model.user.getMouseInversionX() / @view.scaleFactor
              delta.y * @model.user.getMouseInversionY() / @view.scaleFactor
              0
            ]
          else if @mode ==constants.MODE_VOLUME
            @drawVolume([pos.x, pos.y])
        
        scroll : @scroll
<<<<<<< HEAD
        
        leftClick : (pos, shiftPressed) =>
          if @mode ==constants.MODE_NORMAL
            @onPlaneClick(pos, shiftPressed)
          else if @mode ==constants.MODE_VOLUME
            @model.volumeTracing.startEditing()
        
        leftMouseUp : =>
          if @mode ==constants.MODE_VOLUME
            @model.volumeTracing.finishLayer()

        rightClick : (pos) =>
          if @mode ==constants.MODE_VOLUME
            @selectLayer(pos)
          else
            @setWaypoint(pos)
=======
        leftClick : @onClick
        rightClick : @setWaypoint
>>>>>>> c5434f8f
      ) )

    @input.mouseControllers.push( new Input.Mouse($("#skeletonview"),
      leftDownMove : (delta) => 
        @cameraController.movePrevX(delta.x * @model.user.getMouseInversionX())
        @cameraController.movePrevY(delta.y * @model.user.getMouseInversionY())
      scroll : (value) =>
        @cameraController.zoomPrev(value,
          @input.mouseControllers[constants.VIEW_3D].position,
          @view.curWidth)
      leftClick : @onPreviewClick
    ) )


  initTrackballControls : ->

    view = $("#skeletonview")[0]
    pos = @model.scaleInfo.voxelToNm(@flycam.getPosition())
    @controls = new THREE.TrackballControls(
      @view.getCameras()[constants.VIEW_3D],
      view, 
      new THREE.Vector3(pos...), 
      => @flycam.hasChanged = true )
    
    @controls.noZoom = true
    @controls.noPan = true

    @controls.target.set(
      @model.scaleInfo.voxelToNm(@flycam.getPosition())...)

    @flycam.on
      positionChanged : (position) =>
        @controls.setTarget(
          new THREE.Vector3(@model.scaleInfo.voxelToNm(position)...))

    @cameraController.on
      cameraPositionChanged : =>
        @controls.update()


  initKeyboard : ->
    
    # avoid scrolling while pressing space
    $(document).keydown (event) ->
      event.preventDefault() if (event.which == 32 or event.which == 18 or 37 <= event.which <= 40) and !$(":focus").length
      return

    @input.keyboard = new Input.Keyboard(

      #ScaleTrianglesPlane
      "l" : => @view.scaleTrianglesPlane(-@model.user.scaleValue)
      "k" : => @view.scaleTrianglesPlane( @model.user.scaleValue)

      #Move
      "left"  : => @moveX(-@model.user.moveValue)
      "right" : => @moveX( @model.user.moveValue)
      "up"    : => @moveY(-@model.user.moveValue)
      "down"  : => @moveY( @model.user.moveValue)

      #misc keys
      # TODO: what does this? I removed it, I need the key.
      #"n" : => Helper.toggle()
      #"ctr + s"       : => @model.route.pushImpl()
    )

    @input.keyboardLoopDelayed = new Input.Keyboard(

      #Move Z
      "space" : (first) => @moveZ( @model.user.moveValue, first)
      "f" : (first) => @moveZ( @model.user.moveValue, first)
      "d" : (first) => @moveZ( - @model.user.moveValue, first)
      "shift + f" : (first) => @moveZ( @model.user.moveValue * 5, first)
      "shift + d" : (first) => @moveZ( - @model.user.moveValue * 5, first)

      "shift + space" : (first) => @moveZ(-@model.user.moveValue, first)
      "ctrl + space" : (first) => @moveZ(-@model.user.moveValue, first)

    )

    @model.user.on({
      keyboardDelayChanged : (value) => @input.keyboardLoopDelayed.delay = value
      })
    
    @input.keyboardNoLoop = new Input.KeyboardNoLoop(

      #Branches
      "b" : => @pushBranch()
      "j" : => @popBranch() 

      "s" : @centerActiveNode

      #Zoom in/out
      "i" : => @zoomIn(false)
      "o" : => @zoomOut(false)

      #Change move value
      "h" : => @changeMoveValue(0.1)
      "g" : => @changeMoveValue(-0.1)

      #Comments
      "n" : => @setActiveNode(@model.route.nextCommentNodeID(false), false)
      "p" : => @setActiveNode(@model.route.nextCommentNodeID(true), false)
    )

<<<<<<< HEAD
      # Mode
      "v" : =>  # Toggle Mode
        if @mode ==constants.MODE_NORMAL 
          @mode =constants.MODE_VOLUME
        else 
          @mode =constants.MODE_NORMAL

      "y" : =>
        if @mode ==constants.MODE_VOLUME
          @model.volumeTracing.createCell()

      #Move
      "space" : (first) => @moveZ( @model.user.moveValue, first)
      "f" : (first) => @moveZ( @model.user.moveValue, first)
      "d" : (first) => @moveZ( - @model.user.moveValue, first)
      "shift + f" : (first) => @moveZ( @model.user.moveValue * 5, first)
      "shift + d" : (first) => @moveZ( - @model.user.moveValue * 5, first)
=======
>>>>>>> c5434f8f

  init : ->

    @cameraController.setRouteClippingDistance @model.user.routeClippingDistance
    @sceneController.setRouteClippingDistance @model.user.routeClippingDistance


  start : ->

    @initKeyboard()
    @init()
    @initMouse()
    @sceneController.start()
    @view.start()


  stop : ->

    @input.unbind()
    @view.stop()
    @sceneController.stop()


  bind : ->

    @view.bind()

    @view.on
      render : => @render()
      renderCam : (id, event) => @sceneController.updateSceneForCam(id)

    @sceneController.on
      newGeometries : (list, event) =>
        for geometry in list
          @view.addGeometry(geometry)
      removeGeometries : (list, event) =>
        for geometry in list
          @view.removeGeometry(geometry)   
    @sceneController.skeleton.on
      newGeometries : (list, event) =>
        for geometry in list
          @view.addGeometry(geometry)
      removeGeometries : (list, event) =>
        for geometry in list
          @view.removeGeometry(geometry)    


  render : ->

    @model.binary.ping(@flycam.getPosition(), {zoomStep: @flycam.getIntegerZoomStep(), area: [@flycam.getArea(constants.PLANE_XY),
                        @flycam.getArea(constants.PLANE_YZ), @flycam.getArea(constants.PLANE_XZ)], activePlane: @flycam.getActivePlane()})
    @model.route.globalPosition = @flycam.getPosition()
    @cameraController.update()
    @sceneController.update()
    @model.route.rendered()

  move : (v) => @flycam.moveActivePlane(v)

  moveX : (x) => @move([x, 0, 0])
  moveY : (y) => @move([0, y, 0])
  moveZ : (z, first) =>
    if(first)
      activePlane = @flycam.getActivePlane()
      @flycam.move(Dimensions.transDim(
        [0, 0, (if z < 0 then -1 else 1) << @flycam.getIntegerZoomStep()],
        activePlane), activePlane)
    else
      @move([0, 0, z])

  zoomIn : (zoomToMouse) =>
    if zoomToMouse
      @zoomPos = @getMousePosition()
    @cameraController.zoomIn()
    if zoomToMouse
      @finishZoom()

  zoomOut : (zoomToMouse) =>
    if zoomToMouse
      @zoomPos = @getMousePosition()
    @cameraController.zoomOut()
    if zoomToMouse
      @finishZoom()

  finishZoom : =>
    
    # Move the plane so that the mouse is at the same position as
    # before the zoom
    if @isMouseOver()
      mousePos = @getMousePosition()
      moveVector = [@zoomPos[0] - mousePos[0],
                    @zoomPos[1] - mousePos[1],
                    @zoomPos[2] - mousePos[2]]
      @flycam.move(moveVector, @flycam.getActivePlane())

    @model.user.setValue("zoom", @flycam.getZoomStep())

  getMousePosition : ->
    activePlane = @flycam.getActivePlane()
    pos = @input.mouseControllers[activePlane].position
    return @calculateGlobalPos([pos.x, pos.y])

  isMouseOver : ->
    activePlane = @flycam.getActivePlane()
    return @input.mouseControllers[activePlane].isMouseOver

  changeMoveValue : (delta) ->
    moveValue = @model.user.moveValue + delta
    moveValue = Math.min(constants.MAX_MOVE_VALUE, moveValue)
    moveValue = Math.max(constants.MIN_MOVE_VALUE, moveValue)

    @gui.updateMoveValue(moveValue)

  setNodeRadius : (delta) =>
    lastRadius = @model.route.getActiveNodeRadius()
    radius = lastRadius + (lastRadius/20 * delta) #achieve logarithmic change behaviour
    @model.route.setActiveNodeRadius(radius)

  setParticleSize : (delta) =>
    @model.route.setParticleSize(@model.route.getParticleSize() + delta)

  scroll : (delta, type) =>
    switch type
      when null then @moveZ(delta)
      when "shift" then @setParticleSize(delta)
      when "alt"
        if delta > 0
          @zoomIn(true)
        else
          @zoomOut(true)
 
  toggleSkeletonVisibility : =>
    @sceneController.toggleSkeletonVisibility()
    # Show warning, if this is the first time to use
    # this function for this user
    if @model.user.firstVisToggle
      @view.showFirstVisToggle()
      @model.user.firstVisToggle = false
      @model.user.push()

  toggleInactiveTreeVisibility : =>
    @sceneController.toggleInactiveTreeVisibility()


  ########### Click callbacks
  
  setWaypoint : (relativePosition, ctrlPressed) =>
    activeNode = @model.route.getActiveNode()
    position = @calculateGlobalPos(relativePosition)
    # set the new trace direction
    if activeNode
      @flycam.setDirection([
        position[0] - activeNode.pos[0], 
        position[1] - activeNode.pos[1], 
        position[2] - activeNode.pos[2]
      ])

    @addNode(position, not ctrlPressed)

    # Strg + Rightclick to set new not active branchpoint
    if ctrlPressed and 
      @model.user.newNodeNewTree == false and 
        @model.route.getActiveNodeType() == constants.TYPE_USUAL

      @pushBranch()
      @setActiveNode(activeNode.id)

  selectLayer : (relativePosition) =>
    @model.volumeTracing.selectLayer( @calculateGlobalPos( relativePosition ) )

  drawVolume : (relativePosition) ->
    pos = @calculateGlobalPos(relativePosition)
    @model.volumeTracing.addToLayer(pos)

  calculateGlobalPos : (clickPos) ->
    curGlobalPos  = @flycam.getPosition()
    zoomFactor    = @flycam.getPlaneScalingFactor()
    scaleFactor   = @view.scaleFactor
    planeRatio    = @model.scaleInfo.baseVoxelFactors
    position = switch @flycam.getActivePlane()
      when constants.PLANE_XY 
        [ curGlobalPos[0] - (constants.WIDTH * scaleFactor / 2 - clickPos[0]) / scaleFactor * planeRatio[0] * zoomFactor, 
          curGlobalPos[1] - (constants.WIDTH * scaleFactor / 2 - clickPos[1]) / scaleFactor * planeRatio[1] * zoomFactor, 
          curGlobalPos[2] ]
      when constants.PLANE_YZ 
        [ curGlobalPos[0], 
          curGlobalPos[1] - (constants.WIDTH * scaleFactor / 2 - clickPos[1]) / scaleFactor * planeRatio[1] * zoomFactor, 
          curGlobalPos[2] - (constants.WIDTH * scaleFactor / 2 - clickPos[0]) / scaleFactor * planeRatio[2] * zoomFactor ]
      when constants.PLANE_XZ 
        [ curGlobalPos[0] - (constants.WIDTH * scaleFactor / 2 - clickPos[0]) / scaleFactor * planeRatio[0] * zoomFactor, 
          curGlobalPos[1], 
          curGlobalPos[2] - (constants.WIDTH * scaleFactor / 2 - clickPos[1]) / scaleFactor * planeRatio[2] * zoomFactor ]

  onPreviewClick : (position, shiftPressed, altPressed) =>
    @onClick(position, shiftPressed, altPressed, constants.VIEW_3D)

  onClick : (position, shiftPressed, altPressed, plane) =>

    unless shiftPressed # do nothing
      return
    unless plane?
      plane = @flycam.getActivePlane()

    scaleFactor = @view.scaleFactor
    camera      = @view.getCameras()[plane]
    # vector with direction from camera position to click position
    vector = new THREE.Vector3((position[0] / (384 * scaleFactor) ) * 2 - 1, - (position[1] / (384 * scaleFactor)) * 2 + 1, 0.5)
    
    # create a ray with the direction of this vector, set ray threshold depending on the zoom of the 3D-view
    projector = new THREE.Projector()
    raycaster = projector.pickingRay(vector, camera)
    raycaster.ray.threshold = @flycam.getRayThreshold(plane)

    raycaster.ray.__scalingFactors = @model.scaleInfo.nmPerVoxel
 
    # identify clicked object
    intersects = raycaster.intersectObjects(@sceneController.skeleton.nodes)
    #if intersects.length > 0 and intersects[0].distance >= 0
    for intersect in intersects

      index = intersect.index
      nodeID = intersect.object.geometry.nodeIDs.getAllElements()[index]

      posArray = intersect.object.geometry.__vertexArray
      intersectsCoord = [posArray[3 * index], posArray[3 * index + 1], posArray[3 * index + 2]]
      globalPos = @flycam.getPosition()

      # make sure you can't click nodes, that are clipped away (one can't see)
      ind = Dimensions.getIndices(plane)
      if intersect.object.visible and
        (plane == constants.VIEW_3D or
          (Math.abs(globalPos[ind[2]] - intersectsCoord[ind[2]]) < @cameraController.getRouteClippingDistance(ind[2])+1))

        # set the active Node to the one that has the ID stored in the vertex
        # center the node if click was in 3d-view
        centered = plane == constants.VIEW_3D
        @setActiveNode(nodeID, centered, shiftPressed and altPressed)
        break

  ########### Model Interaction

  addNode : (position, centered) =>
    if @model.user.newNodeNewTree == true
      @createNewTree()
      @model.route.one("rendered", =>
        @model.route.one("rendered", =>
          @model.route.addNode(position, constants.TYPE_USUAL)))
    else
      @model.route.addNode(position, constants.TYPE_USUAL, centered)

  pushBranch : =>
    @model.route.pushBranch()

  popBranch : =>
    _.defer => @model.route.popBranch().done((id) => 
      @setActiveNode(id, true)
    )

  setActiveNode : (nodeId, centered, mergeTree) =>
    @model.route.setActiveNode(nodeId, mergeTree)
    if centered
      @centerActiveNode()

  centerActiveNode : =>
    position = @model.route.getActiveNodePos()
    if position
      @flycam.setPosition(position)

  deleteActiveNode : =>
    @model.route.deleteActiveNode()

  createNewTree : =>
    @model.route.createNewTree()<|MERGE_RESOLUTION|>--- conflicted
+++ resolved
@@ -116,11 +116,10 @@
             @drawVolume([pos.x, pos.y])
         
         scroll : @scroll
-<<<<<<< HEAD
         
-        leftClick : (pos, shiftPressed) =>
+        leftClick : (pos, shiftPressed, altPressed, plane) =>
           if @mode ==constants.MODE_NORMAL
-            @onPlaneClick(pos, shiftPressed)
+            @onClick(pos, shiftPressed, altPressed, plane)
           else if @mode ==constants.MODE_VOLUME
             @model.volumeTracing.startEditing()
         
@@ -128,15 +127,11 @@
           if @mode ==constants.MODE_VOLUME
             @model.volumeTracing.finishLayer()
 
-        rightClick : (pos) =>
+        rightClick : (pos, ctrlPressed) =>
           if @mode ==constants.MODE_VOLUME
             @selectLayer(pos)
           else
-            @setWaypoint(pos)
-=======
-        leftClick : @onClick
-        rightClick : @setWaypoint
->>>>>>> c5434f8f
+            @setWaypoint(pos, ctrlPressed)
       ) )
 
     @input.mouseControllers.push( new Input.Mouse($("#skeletonview"),
@@ -239,9 +234,7 @@
       #Comments
       "n" : => @setActiveNode(@model.route.nextCommentNodeID(false), false)
       "p" : => @setActiveNode(@model.route.nextCommentNodeID(true), false)
-    )
-
-<<<<<<< HEAD
+
       # Mode
       "v" : =>  # Toggle Mode
         if @mode ==constants.MODE_NORMAL 
@@ -252,15 +245,7 @@
       "y" : =>
         if @mode ==constants.MODE_VOLUME
           @model.volumeTracing.createCell()
-
-      #Move
-      "space" : (first) => @moveZ( @model.user.moveValue, first)
-      "f" : (first) => @moveZ( @model.user.moveValue, first)
-      "d" : (first) => @moveZ( - @model.user.moveValue, first)
-      "shift + f" : (first) => @moveZ( @model.user.moveValue * 5, first)
-      "shift + d" : (first) => @moveZ( - @model.user.moveValue * 5, first)
-=======
->>>>>>> c5434f8f
+    )
 
   init : ->
 
