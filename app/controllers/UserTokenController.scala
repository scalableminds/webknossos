package controllers

import com.mohiva.play.silhouette.api.Silhouette
import javax.inject.Inject

import com.scalableminds.util.accesscontext.{DBAccessContext, GlobalAccessContext}
import com.scalableminds.util.tools.Fox
import com.scalableminds.webknossos.datastore.models.datasource.DataSourceId
import com.scalableminds.webknossos.datastore.services.{AccessMode, AccessResourceType, UserAccessAnswer, UserAccessRequest}
import models.annotation._
import models.binary.{DataSetDAO, DataStoreHandler, DataStoreService}
import models.user.{User, UserService}
import net.liftweb.common.{Box, Full}
import oxalis.security._
import play.api.libs.json.Json
import play.api.mvc.PlayBodyParsers

import scala.concurrent.ExecutionContext

class UserTokenController @Inject()(dataSetDAO: DataSetDAO,
                                    annotationDAO: AnnotationDAO,
                                    userService: UserService,
                                    annotationStore: AnnotationStore,
                                    annotationInformationProvider: AnnotationInformationProvider,
                                    dataStoreService: DataStoreService,
                                    wkSilhouetteEnvironment: WkSilhouetteEnvironment,
                                    sil: Silhouette[WkEnv])
                                   (implicit ec: ExecutionContext,
                                    bodyParsers: PlayBodyParsers)
  extends Controller {

  val bearerTokenService = wkSilhouetteEnvironment.combinedAuthenticatorService.tokenAuthenticatorService

  def generateTokenForDataStore = sil.UserAwareAction.async { implicit request =>
    val context = userAwareRequestToDBAccess(request)
    val tokenFox: Fox[String] = request.identity match {
      case Some(user) =>
        bearerTokenService.createAndInit(user.loginInfo, TokenType.DataStore, deleteOld = false).toFox
      case None => Fox.successful("")
    }
    for {
      token <- tokenFox
    } yield {
      Ok(Json.obj("token" -> token))
    }
  }

<<<<<<< HEAD
  def validateUserAccess(name: String, token: String) = wkDataStoreActions.DataStoreAction(name).async(validateJson[UserAccessRequest]) { implicit request =>
    val accessRequest = request.body
    if (token == DataStoreHandler.webKnossosToken) {
      Fox.successful(Ok(Json.toJson(UserAccessAnswer(true))))
    } else {
      for {
        userBox <- bearerTokenService.userForToken(token)(GlobalAccessContext).futureBox
        ctxFromUserBox = DBAccessContext(userBox)
        ctx = URLSharing.fallbackTokenAccessContext(Some(token))(ctxFromUserBox)
        answer <- accessRequest.resourceType match {
          case AccessResourceType.datasource =>
            handleDataSourceAccess(accessRequest.resourceId, accessRequest.mode, userBox)(ctx)
          case AccessResourceType.tracing =>
            handleTracingAccess(accessRequest.resourceId.name, accessRequest.mode, userBox)(ctx)
          case _ =>
            Fox.successful(UserAccessAnswer(false, Some("Invalid access token.")))
=======
  def validateUserAccess(name: String, token: String) = Action.async(validateJson[UserAccessRequest]) { implicit request =>
    dataStoreService.validateAccess(name) { dataStore =>
      val accessRequest = request.body
      if (token == DataStoreHandler.webKnossosToken) {
        Fox.successful(Ok(Json.toJson(UserAccessAnswer(true))))
      } else {
        for {
          userBox <- bearerTokenService.userForToken(token)(GlobalAccessContext).futureBox
          ctxFromUserBox = DBAccessContext(userBox)
          ctx = URLSharing.fallbackTokenAccessContext(Some(token))(ctxFromUserBox)
          answer <- accessRequest.resourceType match {
            case AccessResourceType.datasource =>
              handleDataSourceAccess(accessRequest.resourceId, accessRequest.mode, userBox)(ctx)
            case AccessResourceType.tracing =>
              handleTracingAccess(accessRequest.resourceId, accessRequest.mode, userBox)(ctx)
            case _ =>
              Fox.successful(UserAccessAnswer(false, Some("Invalid access token.")))
          }
        } yield {
          Ok(Json.toJson(answer))
>>>>>>> e0dbf535
        }
      }
    }
  }


  private def handleDataSourceAccess(dataSourceId: DataSourceId, mode: AccessMode.Value, userBox: Box[User])(implicit ctx: DBAccessContext): Fox[UserAccessAnswer] = {
    //Note: reading access is ensured in findOneBySourceName, depending on the implicit DBAccessContext

    def tryRead: Fox[UserAccessAnswer] =
      for {
        dataSourceBox <- dataSetDAO.findOneByNameAndOrganizationName(dataSourceId.name, dataSourceId.team).futureBox
      } yield dataSourceBox match {
        case Full(_) => UserAccessAnswer(true)
        case _ => UserAccessAnswer(false, Some("No read access on dataset"))
      }

    def tryWrite: Fox[UserAccessAnswer] = {
      for {
        dataset <- dataSetDAO.findOneByNameAndOrganizationName(dataSourceId.name, dataSourceId.team) ?~> "datasource.notFound"
        user <- userBox.toFox
        isAllowed <- userService.isTeamManagerOrAdminOfOrg(user, dataset._organization)
      } yield {
        UserAccessAnswer(isAllowed)
      }
    }

    def tryAdministrate: Fox[UserAccessAnswer] = {
      userBox match {
        case Full(user) =>
          for {
            isAllowed <- userService.isTeamManagerOrAdminOfOrg(user, user._organization)
          } yield UserAccessAnswer(isAllowed)
        case _ => Fox.successful(UserAccessAnswer(false, Some("invalid access token")))
      }
    }

    mode match {
      case AccessMode.read => tryRead
      case AccessMode.write => tryWrite
      case AccessMode.administrate => tryAdministrate
      case _ => Fox.successful(UserAccessAnswer(false, Some("invalid access token")))
    }
  }

  private def handleTracingAccess(tracingId: String, mode: AccessMode.Value, userBox: Box[User])(implicit ctx: DBAccessContext): Fox[UserAccessAnswer] = {

    def findAnnotationForTracing(tracingId: String): Fox[Annotation] = {
      val annotationFox = annotationDAO.findOneByTracingId(tracingId)
      for {
        annotationBox <- annotationFox.futureBox
      } yield {
        annotationBox match {
          case Full(_) => annotationBox
          case _ => annotationStore.findCachedByTracingId(tracingId)
        }
      }
    }

    def checkRestrictions(restrictions: AnnotationRestrictions) = {
      mode match {
        case AccessMode.read => restrictions.allowAccess(userBox)
        case AccessMode.write => restrictions.allowUpdate(userBox)
        case _ => Fox.successful(false)
      }
    }

    for {
      annotation <- findAnnotationForTracing(tracingId)
      restrictions <- annotationInformationProvider.restrictionsFor(AnnotationIdentifier(annotation.typ, annotation._id))
      allowed <- checkRestrictions(restrictions)
    } yield {
      if (allowed) UserAccessAnswer(true) else UserAccessAnswer(false, Some(s"No ${mode.toString} access to tracing"))
    }
  }
}<|MERGE_RESOLUTION|>--- conflicted
+++ resolved
@@ -45,24 +45,6 @@
     }
   }
 
-<<<<<<< HEAD
-  def validateUserAccess(name: String, token: String) = wkDataStoreActions.DataStoreAction(name).async(validateJson[UserAccessRequest]) { implicit request =>
-    val accessRequest = request.body
-    if (token == DataStoreHandler.webKnossosToken) {
-      Fox.successful(Ok(Json.toJson(UserAccessAnswer(true))))
-    } else {
-      for {
-        userBox <- bearerTokenService.userForToken(token)(GlobalAccessContext).futureBox
-        ctxFromUserBox = DBAccessContext(userBox)
-        ctx = URLSharing.fallbackTokenAccessContext(Some(token))(ctxFromUserBox)
-        answer <- accessRequest.resourceType match {
-          case AccessResourceType.datasource =>
-            handleDataSourceAccess(accessRequest.resourceId, accessRequest.mode, userBox)(ctx)
-          case AccessResourceType.tracing =>
-            handleTracingAccess(accessRequest.resourceId.name, accessRequest.mode, userBox)(ctx)
-          case _ =>
-            Fox.successful(UserAccessAnswer(false, Some("Invalid access token.")))
-=======
   def validateUserAccess(name: String, token: String) = Action.async(validateJson[UserAccessRequest]) { implicit request =>
     dataStoreService.validateAccess(name) { dataStore =>
       val accessRequest = request.body
@@ -77,13 +59,12 @@
             case AccessResourceType.datasource =>
               handleDataSourceAccess(accessRequest.resourceId, accessRequest.mode, userBox)(ctx)
             case AccessResourceType.tracing =>
-              handleTracingAccess(accessRequest.resourceId, accessRequest.mode, userBox)(ctx)
+              handleTracingAccess(accessRequest.resourceId.name, accessRequest.mode, userBox)(ctx)
             case _ =>
               Fox.successful(UserAccessAnswer(false, Some("Invalid access token.")))
           }
         } yield {
           Ok(Json.toJson(answer))
->>>>>>> e0dbf535
         }
       }
     }
