--- conflicted
+++ resolved
@@ -57,19 +57,8 @@
       .addQueryString("key" -> dataStoreKey)
       .put(dataSource)
 
-<<<<<<< HEAD
-  def reportUpload(dataSourceId: DataSourceId,
-                   initialTeams: List[String],
-                   dataSetSizeBytes: Long,
-                   userToken: String): Fox[_] = {
-    val sleepDuration = 1000 // sleep for 1 second to give wk time to properly register the dataset
+  def reportUpload(dataSourceId: DataSourceId, dataSetSizeBytes: Long, userToken: String): Fox[Unit] =
     for {
-      _ <- Fox.successful(Thread.sleep(sleepDuration))
-=======
-  def reportUpload(dataSourceId: DataSourceId, dataSetSizeBytes: Long, userTokenOpt: Option[String]): Fox[_] =
-    for {
-      userToken <- option2Fox(userTokenOpt) ?~> "initialTeams.noUserToken"
->>>>>>> c27dc4e8
       _ <- rpc(s"$webKnossosUri/api/datastores/$dataStoreName/reportDatasetUpload")
         .addQueryString("key" -> dataStoreKey)
         .addQueryString("dataSetName" -> dataSourceId.name)
