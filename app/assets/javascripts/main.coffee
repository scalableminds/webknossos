$             = require("jquery")
_             = require("lodash")
Backbone      = require("backbone")
ErrorHandling = require("libs/error_handling")
Request       = require("libs/request")
app           = require("./app")
require("bootstrap")
require("fetch")
require("promise")
require("./libs/core_ext")

ErrorHandling.initialize( throwAssertions: false, sendLocalErrors: false )

Router = require("./router")

<<<<<<< HEAD
app.addInitializer( ->
  app.router = new Router()
  Backbone.history.start( pushState : true )
)
=======
    app.addInitializer( ->
      Request.receiveJSON("/api/user", doNotCatch : true)
        .then((user) ->
          app.currentUser = user
          ErrorHandling.setCurrentUser(user)
          return
        ).catch((error) -> return)
    )

    app.addInitializer( ->
>>>>>>> 989e08a5

app.addInitializer( ->
  Request.receiveJSON("/api/user")
    .then((user) ->
      app.currentUser = user
      ErrorHandling.setCurrentUser(user)
      return
    )
)


$ ->
  # show the bootstrap flash modal on load
  $("#flashModal").modal("show")

  app.start()
<|MERGE_RESOLUTION|>--- conflicted
+++ resolved
@@ -13,31 +13,18 @@
 
 Router = require("./router")
 
-<<<<<<< HEAD
 app.addInitializer( ->
   app.router = new Router()
   Backbone.history.start( pushState : true )
 )
-=======
-    app.addInitializer( ->
-      Request.receiveJSON("/api/user", doNotCatch : true)
-        .then((user) ->
-          app.currentUser = user
-          ErrorHandling.setCurrentUser(user)
-          return
-        ).catch((error) -> return)
-    )
-
-    app.addInitializer( ->
->>>>>>> 989e08a5
 
 app.addInitializer( ->
-  Request.receiveJSON("/api/user")
+  Request.receiveJSON("/api/user", doNotCatch : true)
     .then((user) ->
       app.currentUser = user
       ErrorHandling.setCurrentUser(user)
       return
-    )
+    ).catch((error) -> return)
 )
 
 
