## Volume Annotations & Proof-Reading

In addition to [skeleton annotations](./skeleton_annotation.md), webKnossos also supports volume/segmentation annotations.
With this type of annotation, you can label groups of voxels with efficient drawing tools.

![Video: Beginner's Guide](https://www.youtube.com/watch?v=jsz0tc3tuKI&t=372s)


### Tools
Select one of the drawing tools from the toolbar or toggle through with the keyboard shortcut *W*.

- `Move`: Navigate around the dataset.
- `Trace`: Draw outlines around the voxel you would like to label.
- `Brush`: Draw over the voxels you would like to label. Adjust the brush size with *SHIFT + Mousewheel*.
- `Erase (Trace/Brush)`: Draw over the voxels you would like to erase. Adjust the brush size with *SHIFT + Mousewheel*.
- `Fill Tool`: Flood-fills the clicked region with a volume annotation until it hits the next segment boundary (or the outer edge of your viewport). All adjacent voxels with the same voxel id as the clicked voxel will be changed to the active segment ID. Useful to either fill whole in a segment or to relabel a segment with a different ID/color.
- `Segment Picker`: Click on any segment to select its label ID as the active segment ID and continue any volume annotation operation with that ID.

When using the trace or brush tool, a label can be added with *Left Mouse Drag*.
Erasing is possible with the dedicated erase tools or with *CTRL + Shift + Left Mouse Drag*.

If you have enabled *Classic Controls* in the settings sidebar, erasing is also possible with *Right Mouse Drag* within the brush and trace tool (otherwise, right-clicking is mapped to open a context menu).

The following interactions and modifiers are available when working with the volume annotation tools:
<<<<<<< HEAD
- `Create New Segment ID`: Creates a new segment ID for labelling. Note the little color indicator in the top right corner of the button visualizing the current color of the active segment ID. Read the explanation for the largest segment id [here](datasets.md#configuring-datasets) to understand how new IDs are generated.
=======
- `Create New Segment ID`: Creates a new segment ID for labeling. Note the little color indicator in the top right corner of the button visualizing the current color of the active segment ID.
>>>>>>> 808c8933
- `Change Brush Size`: Changes the size of the brushing tool. 
- `Overwrite Everything`: When labeling with the brush/trace tool, you can annotate every available voxel without any regard if it was already labeled as a different segment or whether it is unlabelled. This allows you to draw over existing segments.
- `Only Overwrite Empty Areas`: In contrast to the `Overwrite Everything` modifier, the forces the brush/trace tool to only label voxels without any segment ID ("empty areas"). This is useful when annotating segments that directly touch each other to avoid accidental overwrites.
- `2D Fill`/ `3D Fill`: Modifies the flood filling tool to work in 2D (in-plane only) or 3D (volumetric fill/re-labeling). 3D flood fill is constrained to a small, regional bounding box for performance reasons. Read more about flood fills below.

![Adding labels with the Trace tool](./images/volume_trace.gif)
![Adding labels with the Brush tool](./images/volume_brush.gif)
![Removing labels with the Brush tool](./images/volume_delete.gif)

In the `Segmentation` tab on the right-hand side panel, you can see the segment IDs which are available in your annotation. You can rename segments as needed.

The active segment ID under the cursor can be found in the status bar at the bottom of the screen or through the context-sensitive menu on right-click.

### Segments List

The right-hand side panel offers a `Segments` tab that lists segments and allows to edit these.
A segment is added to the list as soon as it was clicked in the data viewport.
The following functionality is available for each segment:

- jumping to the segment (via left-click; this uses the position at which the segment was initially registered)
- naming the segment
- loading meshes for the segments (ad-hoc and precomputed if available)
- changing the color of the segment
- activating the segment id (so that you can annotate with that id)

![Segments Tab](images/segments_tab2.jpeg)

### Merging volume annotation with fallback data

After finishing the annotation of a volume layer with a fallback layer, the combined state of these layers can be materialized into a new dataset. For this, go to the layer settings in the left border tab. On the top right of the volume layer is the following button:

![Icon to open the materialize volume annotation modal](./images/materialize_volume_annotation_icon.jpg)

This button opens up a modal that starts a long-running job which will materialize the volume annotation.


### Proof-Reading and Merging Segments

See section on [proofreading](./proof_reading.md).

### Volume Flood Fills
webKnossos supports volumetric flood fills (3D) to relabel a segment with a new ID. Instead of having the relabel segment slice-by-slice, webKnossos can do this for you. This operation allows you to fix both split and merge errors:

- For split errors: Combine two segments by relabeling one segment with the ID of the other. Since this operation is fairly compute-intensive you might be better of with the `Merger Mode`, explained above.
- For merge errors: You have to manually split two segments at their intersection/border, e.g. a cell boundary. Use the eraser brush and make sure to establish a clear cut between both segments on a slice-by-slice basis. Both segments must not touch any longer. Create a new segment ID from the toolbar and apply it to one of the partial segments that you just divided. 

Due to performance reasons, 3D flood-fills only work in a small, local bounding box. webKnossos will add a bounding box around the affected area. To truly propagate the new segment ID(s) throughout a whole dataset, you can trigger a webKnossos job to apply this change globally. From the `BBox` tab in the right-hand menu, press the "Globalize Flood-Fill" button. Make sure to do all local fill operations first and apply them all at once.

Check the `Processing Jobs` page from the `Admin` menu at the top of the screen to track progress or cancel the operation. The finished, processed dataset will appear as a new dataset in your dashboard.

### Volume Interpolation
When using the brush or trace tool, you can use the `Volume Interpolation` feature for faster annotation speed (in a task context, this feature has to be enabled explicitly).
Simply label a segment in one slice (e.g., z=10), move forward by a few slices (e.g., z=14) and label the segment there.
Now, you can click the "Interpolate" button (or use the shortcut V) to interpolate the segment between the annotated slices (e.g., z=11, z=12, z=13).

Note that it is recommended to proofread the interpolated slices afterwards since the interpolation is a heuristic.

![Video: Volume Interpolation](https://www.youtube.com/watch?v=QqU72vHRR2I)

### Volume Extrusion
Similar to the above interpolation feature, you can also extrude the currently active segment.
This means, that you can label a segment on one slice (e.g., z=10), move a few slices forward (e.g., z=12) and copy the segment to the relevant slices (e.g., z=11, z=12).
The extrusion can be triggered by using the extrude button in the toolbar (also available as a dropdown next to the interpolation/extrusion button).

### Mappings / On-Demand Agglomeration
With webKnossos it is possible to apply a precomputed agglomeration file to re-map/combine over-segmented volume annotations on-demand. Instead of having to materialize one or more agglomeration results as separate segmentation layers, ID mappings allow researchers to apply and compare different agglomeration strategies of their data for experimentation. 

This feature works well with automated machine learning segmentation workflows. We typically produce several agglomeration results based on different prediction and size thresholds leading to several possible segmentations based on one initial over-segmentation. We load these ID maps into webKnossos to quickly review these results in an interactive session.

![Video: Segmentation Mappings](https://www.youtube.com/watch?v=ZmUqyIoA9Gw)

Mapping files are automatically identified by webKnossos when being placed in a `mappings` folder within the [segmentation folder](./data_formats.md#wkw-folder-structure). All available mappings can be activated from a dropdown under each `Segmentation` layer. Due to their file size, mappings are fetched on demand before being applied. Users can easily switch between several mappings and webKnossos will update accordingly.

Mapping files are stored as JSON or HDF5 files. [Read the section on data formats for more information on the file formats](./data_formats.md#id_mappings).

<!-- ![An example of applying a mapping file to agglomerate individual segments from an automated over-segmentation. webKnossos applies the agglomeration on-demand and allows for quick reviews of different agglomeration strategies.](videos/11_mapping.mp4) -->

### Download File Format
Volume annotations can be downloaded and imported using ZIP files that contain [WKW](./data_formats.md#wkw-datasets) datasets.
The ZIP archive contains one NML file that holds meta information including the dataset name and the user's position.
Additionally, there is another embedded ZIP file that contains the volume annotations in WKW file format.

!!!info
    In contrast to on-disk WKW datasets, the WKW files in downloaded volume annotations only contain a single 32^3 bucket in each file.
    Therefore, also the addressing of the WKW files (e.g. `z48/y5444/x5748.wkw`) is in steps of 32 instead of 1024.

```
volumetracing.zip # A ZIP file containing the volume annotation
├─ data.zip # Container for WKW dataset
│ └─ 1 # Magnification step folder
│   ├─ z48
│   │ ├─ y5444
│   │ │ └─ x5748.wkw # Actual WKW bucket file (32^3 voxel)
│   │ └─ y5445/...
│   ├─ z49/...
│   └─ header.wkw # Information about the WKW files
└─ volumetracing.nml # Annotation metadata NML file
```

After unzipping the archives, the WKW files can be read or modified with the WKW libraries that are available for [Python, MATLAB, and other languages](https://github.com/scalableminds/webknossos-wrap/). 

## Hybrid Annotations

A hybrid annotation contains both skeleton and volume annotations. 
This is the default behavior when creating a new webKnossos annotation.

With hybrid annotations, you can use an existing skeleton as a guide to support volume annotation tasks.
Alternatively, comments on skeleton nodes can be used to label/mark specific cells and positions during a volume annotation.

webKnossos also supports pure skeleton or pure volume annotations for dedicated tasks/projects or backward compatibility. 
Those can be converted to a hybrid annotation, by clicking the `Convert to Hybrid` button in the info tab.
This conversion cannot be reversed.<|MERGE_RESOLUTION|>--- conflicted
+++ resolved
@@ -22,11 +22,7 @@
 If you have enabled *Classic Controls* in the settings sidebar, erasing is also possible with *Right Mouse Drag* within the brush and trace tool (otherwise, right-clicking is mapped to open a context menu).
 
 The following interactions and modifiers are available when working with the volume annotation tools:
-<<<<<<< HEAD
-- `Create New Segment ID`: Creates a new segment ID for labelling. Note the little color indicator in the top right corner of the button visualizing the current color of the active segment ID. Read the explanation for the largest segment id [here](datasets.md#configuring-datasets) to understand how new IDs are generated.
-=======
-- `Create New Segment ID`: Creates a new segment ID for labeling. Note the little color indicator in the top right corner of the button visualizing the current color of the active segment ID.
->>>>>>> 808c8933
+- `Create New Segment ID`: Creates a new segment ID for labeling. Note the little color indicator in the top right corner of the button visualizing the current color of the active segment ID. Read the explanation for the largest segment id [here](datasets.md#configuring-datasets) to understand how new IDs are generated.
 - `Change Brush Size`: Changes the size of the brushing tool. 
 - `Overwrite Everything`: When labeling with the brush/trace tool, you can annotate every available voxel without any regard if it was already labeled as a different segment or whether it is unlabelled. This allows you to draw over existing segments.
 - `Only Overwrite Empty Areas`: In contrast to the `Overwrite Everything` modifier, the forces the brush/trace tool to only label voxels without any segment ID ("empty areas"). This is useful when annotating segments that directly touch each other to avoid accidental overwrites.
