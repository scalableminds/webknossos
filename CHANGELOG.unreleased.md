--- conflicted
+++ resolved
@@ -18,11 +18,8 @@
 - Added the possibility to cancel running webknossos-worker jobs. [#5946](https://github.com/scalableminds/webknossos/pull/5946)
 
 ### Changed
-<<<<<<< HEAD
+- Improved the UI for automatic suggestions to the datasource properties when editing a dataset. [#5948](https://github.com/scalableminds/webknossos/pull/5948)
 - Upgraded webpack build tool to v5 and all other webpack related dependencies to their latest version. Enabled persistent caching which speeds up server restarts during development as well as production builds. [#5969](https://github.com/scalableminds/webknossos/pull/5969)
-=======
-- Improved the UI for automatic suggestions to the datasource properties when editing a dataset. [#5948](https://github.com/scalableminds/webknossos/pull/5948)
->>>>>>> e63b2ef9
 
 ### Fixed
 - Fixed bug where volume data downloads would sometimes produce invalid zips due to a race condition. [#5926](https://github.com/scalableminds/webknossos/pull/5926)
