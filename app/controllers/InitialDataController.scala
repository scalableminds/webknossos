package controllers

import com.mohiva.play.silhouette.api.{LoginInfo, Silhouette}
import com.scalableminds.util.accesscontext.GlobalAccessContext
import com.scalableminds.util.tools.{Fox, FoxImplicits}
import com.typesafe.scalalogging.LazyLogging
import models.annotation.{TracingStore, TracingStoreDAO}
import models.binary._
import models.configuration.UserConfiguration
import models.project.{Project, ProjectDAO}
import models.task.{TaskType, TaskTypeDAO}
import models.team._
import models.user._
import net.liftweb.common.{Box, Full}
import org.joda.time.DateTime
import oxalis.security._
import play.api.libs.json.Json
import utils.{ObjectId, StoreModules, WkConf}
import javax.inject.Inject
import models.organization.{Organization, OrganizationDAO}
import play.api.mvc.{Action, AnyContent}

import scala.concurrent.ExecutionContext

class InitialDataController @Inject()(initialDataService: InitialDataService, sil: Silhouette[WkEnv])(
    implicit ec: ExecutionContext)
    extends Controller
    with FoxImplicits {

  def triggerInsert: Action[AnyContent] = sil.UserAwareAction.async { implicit request =>
    for {
      _ <- initialDataService.insert
    } yield Ok
  }
}

class InitialDataService @Inject()(userService: UserService,
                                   userDAO: UserDAO,
                                   multiUserDAO: MultiUserDAO,
                                   userTeamRolesDAO: UserTeamRolesDAO,
                                   userExperiencesDAO: UserExperiencesDAO,
                                   taskTypeDAO: TaskTypeDAO,
                                   dataStoreDAO: DataStoreDAO,
                                   tracingStoreDAO: TracingStoreDAO,
                                   teamDAO: TeamDAO,
                                   tokenDAO: TokenDAO,
                                   projectDAO: ProjectDAO,
                                   publicationDAO: PublicationDAO,
                                   organizationDAO: OrganizationDAO,
                                   storeModules: StoreModules,
                                   conf: WkConf)(implicit ec: ExecutionContext)
    extends FoxImplicits
    with LazyLogging {
  implicit val ctx: GlobalAccessContext.type = GlobalAccessContext

<<<<<<< HEAD
  private val defaultUserEmail = conf.WebKnossos.SampleOrganization.User.email
  private val defaultUserPassword = conf.WebKnossos.SampleOrganization.User.password
=======
  private val defaultUserEmail = conf.Application.Authentication.DefaultUser.email
  private val defaultUserPassword = conf.Application.Authentication.DefaultUser.password
  private val defaultUserToken = conf.Application.Authentication.DefaultUser.token
>>>>>>> fce7e7d6
  private val additionalInformation = """**Sample Organization**

Sample Street 123
Sampletown
Samplecountry
"""
  private val organizationTeamId = ObjectId.generate
  private val defaultOrganization =
    Organization(ObjectId.generate,
                 "sample_organization",
                 additionalInformation,
                 "/assets/images/oxalis.svg",
                 "Sample Organization",
                 PricingPlan.Custom)
  private val organizationTeam =
    Team(organizationTeamId, defaultOrganization._id, defaultOrganization.name, isOrganizationTeam = true)
  private val userId = ObjectId.generate
  private val multiUserId = ObjectId.generate
  private val defaultMultiUser = MultiUser(
    multiUserId,
    defaultUserEmail,
    userService.createPasswordInfo(defaultUserPassword),
    isSuperUser = conf.WebKnossos.SampleOrganization.User.isSuperUser,
  )
  private val defaultUser = User(
    userId,
    multiUserId,
    defaultOrganization._id,
    "SCM",
    "Boy",
    System.currentTimeMillis(),
    Json.toJson(UserConfiguration.default),
    userService.createLoginInfo(userId),
    isAdmin = true,
    isDatasetManager = true,
    isUnlisted = false,
    isDeactivated = false,
    lastTaskTypeId = None
  )
  private val defaultPublication = Publication(
    ObjectId("5c766bec6c01006c018c7459"),
    Some(System.currentTimeMillis()),
    Some("https://static.webknossos.org/images/oxalis.svg"),
    Some("Dummy Title that is usually very long and contains highly scientific terms"),
    Some(
      "This is a wonderful dummy publication, it has authors, it has a link, it has a doi number, those could go here.\nLorem [ipsum](https://github.com/scalableminds/webknossos) dolor sit amet, consetetur sadipscing elitr, sed diam nonumy eirmod tempor invidunt ut labore et dolore magna aliquyam erat, sed diam voluptua.")
  )

  def insert: Fox[Unit] =
    for {
      _ <- updateLocalDataStorePublicUri()
      _ <- updateLocalTracingStorePublicUri()
      _ <- insertLocalDataStoreIfEnabled()
      _ <- insertLocalTracingStoreIfEnabled()
      _ <- assertInitialDataEnabled
      _ <- assertNoOrganizationsPresent
      _ <- insertOrganization()
      _ <- insertTeams()
      _ <- insertDefaultUser()
      _ <- insertToken()
      _ <- insertTaskType()
      _ <- insertProject()
      _ <- insertPublication()
    } yield ()

  private def assertInitialDataEnabled: Fox[Unit] =
    for {
      _ <- bool2Fox(conf.WebKnossos.SampleOrganization.enabled) ?~> "initialData.notEnabled"
    } yield ()

  def assertNoOrganizationsPresent: Fox[Unit] =
    for {
      organizations <- organizationDAO.findAll
      _ <- bool2Fox(organizations.isEmpty) ?~> "initialData.organizationsNotEmpty"
    } yield ()

  private def insertDefaultUser(): Fox[Unit] =
    userService
      .userFromMultiUserEmail(defaultUserEmail)
      .futureBox
      .flatMap {
        case Full(_) => Fox.successful(())
        case _ =>
          for {
            _ <- multiUserDAO.insertOne(defaultMultiUser)
            _ <- userDAO.insertOne(defaultUser)
            _ <- userExperiencesDAO.updateExperiencesForUser(defaultUser, Map("sampleExp" -> 10))
            _ <- userTeamRolesDAO.insertTeamMembership(defaultUser._id,
                                                       TeamMembership(organizationTeam._id, isTeamManager = true))
            _ = logger.info("Inserted default user scmboy")
          } yield ()
      }
      .toFox

  private def insertToken(): Fox[Unit] = {
    val expiryTime = conf.Silhouette.TokenAuthenticator.authenticatorExpiry.toMillis
    tokenDAO.findOneByLoginInfo("credentials", defaultUser._id.id, TokenType.Authentication).futureBox.flatMap {
      case Full(_) => Fox.successful(())
      case _ =>
        val newToken = Token(
          ObjectId.generate,
          defaultUserToken,
          LoginInfo("credentials", defaultUser._id.id),
          new DateTime(System.currentTimeMillis()),
          new DateTime(System.currentTimeMillis() + expiryTime),
          None,
          TokenType.Authentication
        )
        tokenDAO.insertOne(newToken)
    }
  }

  private def insertOrganization(): Fox[Unit] =
    organizationDAO
      .findOneByName(defaultOrganization.name)
      .futureBox
      .flatMap {
        case Full(_) => Fox.successful(())
        case _ =>
          organizationDAO.insertOne(defaultOrganization)
      }
      .toFox

  private def insertTeams(): Fox[Unit] =
    teamDAO.findAll.flatMap { teams =>
      if (teams.isEmpty)
        teamDAO.insertOne(organizationTeam)
      else
        Fox.successful(())
    }.toFox

  private def insertTaskType(): Fox[Unit] =
    taskTypeDAO.findAll.flatMap { types =>
      if (types.isEmpty) {
        val taskType = TaskType(
          ObjectId.generate,
          organizationTeam._id,
          "sampleTaskType",
          "Check those cells out!"
        )
        for { _ <- taskTypeDAO.insertOne(taskType, defaultOrganization._id) } yield ()
      } else Fox.successful(())
    }.toFox

  private def insertProject(): Fox[Unit] =
    projectDAO.findAll.flatMap { projects =>
      if (projects.isEmpty) {
        userService.userFromMultiUserEmail(defaultUserEmail).flatMap { user =>
          val project = Project(ObjectId.generate,
                                organizationTeam._id,
                                user._id,
                                "sampleProject",
                                100,
                                paused = false,
                                Some(5400000),
                                isBlacklistedFromReport = false)
          for { _ <- projectDAO.insertOne(project, defaultOrganization._id) } yield ()
        }
      } else Fox.successful(())
    }.toFox

  private def insertPublication(): Fox[Unit] = publicationDAO.findAll.flatMap { publications =>
    if (publications.isEmpty) {
      publicationDAO.insertOne(defaultPublication)
    } else Fox.successful(())
  }

  def insertLocalDataStoreIfEnabled(): Fox[Unit] =
    if (storeModules.localDataStoreEnabled) {
      dataStoreDAO.findOneByUrl(conf.Http.uri).futureBox.flatMap { maybeStore =>
        if (maybeStore.isEmpty) {
          logger.info("Inserting local datastore")
          dataStoreDAO.insertOne(
            DataStore(conf.Datastore.name,
                      conf.Http.uri,
                      conf.Datastore.publicUri.getOrElse(conf.Http.uri),
                      conf.Datastore.key))
        } else Fox.successful(())
      }
    } else Fox.successful(())

  private def insertLocalTracingStoreIfEnabled(): Fox[Unit] =
    if (storeModules.localTracingStoreEnabled) {
      tracingStoreDAO.findOneByUrl(conf.Http.uri).futureBox.flatMap { maybeStore =>
        if (maybeStore.isEmpty) {
          logger.info("Inserting local tracingstore")
          tracingStoreDAO.insertOne(
            TracingStore(conf.Tracingstore.name,
                         conf.Http.uri,
                         conf.Tracingstore.publicUri.getOrElse(conf.Http.uri),
                         conf.Tracingstore.key))
        } else Fox.successful(())
      }
    } else Fox.successful(())

  private def updateLocalDataStorePublicUri(): Fox[Unit] =
    if (storeModules.localDataStoreEnabled) {
      dataStoreDAO.findOneByUrl(conf.Http.uri).futureBox.flatMap { storeOpt: Box[DataStore] =>
        storeOpt match {
          case Full(store) =>
            val newPublicUri = conf.Datastore.publicUri.getOrElse(conf.Http.uri)
            if (store.publicUrl == newPublicUri) {
              Fox.successful(())
            } else dataStoreDAO.updateOne(store.copy(publicUrl = newPublicUri))
          case _ => Fox.successful(())
        }
      }
    } else Fox.successful(())

  private def updateLocalTracingStorePublicUri(): Fox[Unit] =
    if (storeModules.localTracingStoreEnabled) {
      tracingStoreDAO.findOneByUrl(conf.Http.uri).futureBox.flatMap { storeOpt: Box[TracingStore] =>
        storeOpt match {
          case Full(store) =>
            val newPublicUri = conf.Tracingstore.publicUri.getOrElse(conf.Http.uri)
            if (store.publicUrl == newPublicUri) {
              Fox.successful(())
            } else tracingStoreDAO.updateOne(store.copy(publicUrl = newPublicUri))
          case _ => Fox.successful(())
        }
      }
    } else Fox.successful(())
}<|MERGE_RESOLUTION|>--- conflicted
+++ resolved
@@ -53,14 +53,9 @@
     with LazyLogging {
   implicit val ctx: GlobalAccessContext.type = GlobalAccessContext
 
-<<<<<<< HEAD
   private val defaultUserEmail = conf.WebKnossos.SampleOrganization.User.email
   private val defaultUserPassword = conf.WebKnossos.SampleOrganization.User.password
-=======
-  private val defaultUserEmail = conf.Application.Authentication.DefaultUser.email
-  private val defaultUserPassword = conf.Application.Authentication.DefaultUser.password
-  private val defaultUserToken = conf.Application.Authentication.DefaultUser.token
->>>>>>> fce7e7d6
+  private val defaultUserToken = conf.WebKnossos.SampleOrganization.User.token
   private val additionalInformation = """**Sample Organization**
 
 Sample Street 123
