--- conflicted
+++ resolved
@@ -7,13 +7,9 @@
 import play.api.mvc.{Action, InjectedController}
 import play.api.mvc.Results._
 
-<<<<<<< HEAD
 import scala.concurrent.ExecutionContext
 
-class StandaloneDatastore @Inject()(implicit ec: ExecutionContext) extends Controller with RemoteOriginHelpers {
-=======
-class StandaloneDatastore extends InjectedController{
->>>>>>> 5860e3d7
+class StandaloneDatastore @Inject()(implicit ec: ExecutionContext) extends InjectedController with RemoteOriginHelpers {
 
   def buildInfo = Action { implicit request =>
     AllowRemoteOrigin {
