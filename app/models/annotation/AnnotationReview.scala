--- conflicted
+++ resolved
@@ -14,11 +14,7 @@
     comment: Option[String] = None,
     _id: BSONObjectID = BSONObjectID.generate) {
 
-<<<<<<< HEAD
-  def reviewer = UserService.findOneById(_reviewer.toString, useCache = true)(GlobalAccessContext)
-=======
   def reviewer = UserService.findOneById(_reviewer.stringify, useCache = true)(GlobalAccessContext)
->>>>>>> 41c2200e
   
   val date = new Date(timestamp)
 }
