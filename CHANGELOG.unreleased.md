# Changelog (Unreleased)

All notable (yet unreleased) user-facing changes to WEBKNOSSOS are documented in this file.
See `CHANGELOG.released.md` for the changes which are part of official releases.

The format is based on [Keep a Changelog](http://keepachangelog.com/en/1.0.0/)
and this project adheres to [Calendar Versioning](http://calver.org/) `0Y.0M.MICRO`.
For upgrade instructions, please check the [migration guide](MIGRATIONS.released.md).

## Unreleased
[Commits](https://github.com/scalableminds/webknossos/compare/25.05.0...HEAD)

### Added

### Changed
<<<<<<< HEAD
- Updated E2E tests to use `vitest` framework instead of `ava`. [#8543](https://github.com/scalableminds/webknossos/pull/8543)
- Adjusted the names of custom model inference jobs and train model jobs to match the worker's naming. [#8524](https://github.com/scalableminds/webknossos/pull/8524)
- Updated screenshot tests to use `vitest` framework instead of `ava`. [#8553](https://github.com/scalableminds/webknossos/pull/8553)
- The mapping dropdown for segmentation is wider now so that mapping names are fully readable. [#8570](https://github.com/scalableminds/webknossos/pull/8570)
- When loading data from a data layer that has data stored beyond the bounding box specified in the datasource-properties.json, data outside of the bounding box is now zeroed. (the layer is “clipped”). [#8551](https://github.com/scalableminds/webknossos/pull/8551)
- Remove `data.maybe` dependency and replaced with regular Typescript types. [#8563](https://github.com/scalableminds/webknossos/pull/8563)

=======
- Updated `View Modes` documentation page with links for mouse and keyboard shortcuts. [#8582](https://github.com/scalableminds/webknossos/pull/8582)
- Renamed the button to view the compound annotation of all tasks of a tasktype to be more descriptive. [#8565](https://github.com/scalableminds/webknossos/pull/8565)
>>>>>>> 71a98c3c

### Fixed

### Removed

### Breaking Changes<|MERGE_RESOLUTION|>--- conflicted
+++ resolved
@@ -13,18 +13,9 @@
 ### Added
 
 ### Changed
-<<<<<<< HEAD
-- Updated E2E tests to use `vitest` framework instead of `ava`. [#8543](https://github.com/scalableminds/webknossos/pull/8543)
-- Adjusted the names of custom model inference jobs and train model jobs to match the worker's naming. [#8524](https://github.com/scalableminds/webknossos/pull/8524)
-- Updated screenshot tests to use `vitest` framework instead of `ava`. [#8553](https://github.com/scalableminds/webknossos/pull/8553)
-- The mapping dropdown for segmentation is wider now so that mapping names are fully readable. [#8570](https://github.com/scalableminds/webknossos/pull/8570)
-- When loading data from a data layer that has data stored beyond the bounding box specified in the datasource-properties.json, data outside of the bounding box is now zeroed. (the layer is “clipped”). [#8551](https://github.com/scalableminds/webknossos/pull/8551)
 - Remove `data.maybe` dependency and replaced with regular Typescript types. [#8563](https://github.com/scalableminds/webknossos/pull/8563)
-
-=======
 - Updated `View Modes` documentation page with links for mouse and keyboard shortcuts. [#8582](https://github.com/scalableminds/webknossos/pull/8582)
 - Renamed the button to view the compound annotation of all tasks of a tasktype to be more descriptive. [#8565](https://github.com/scalableminds/webknossos/pull/8565)
->>>>>>> 71a98c3c
 
 ### Fixed
 
