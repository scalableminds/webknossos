// @flow
import * as THREE from "three";
import _ from "lodash";

import {
  ViewModeValues,
  type OrthoView,
  OrthoViewValues,
  OrthoViews,
  type Vector3,
  volumeToolEnumToIndex,
} from "oxalis/constants";
import { calculateGlobalPos } from "oxalis/controller/viewmodes/plane_controller";
import { getActiveCellId, getVolumeTool } from "oxalis/model/accessors/volumetracing_accessor";
import {
  getAddressSpaceDimensions,
  getLookupBufferSize,
  getPackingDegree,
} from "oxalis/model/bucket_data_handling/data_rendering_logic";
import {
  getDataLayers,
  getResolutions,
  getByteCount,
  getElementClass,
  getBoundaries,
  getColorLayers,
} from "oxalis/model/accessors/dataset_accessor";
import { getRequestLogZoomStep, getZoomValue } from "oxalis/model/accessors/flycam_accessor";
import { listenToStoreProperty } from "oxalis/model/helpers/listener_helpers";
import Model from "oxalis/model";
import Store, { type DatasetLayerConfiguration } from "oxalis/store";
import * as Utils from "libs/utils";
import app from "app";
import getMainFragmentShader from "oxalis/shaders/main_data_fragment.glsl";
import shaderEditor from "oxalis/model/helpers/shader_editor";
import { type ElementClass } from "admin/api_flow_types";

type ShaderMaterialOptions = {
  polygonOffset?: boolean,
  polygonOffsetFactor?: number,
  polygonOffsetUnits?: number,
};

export type Uniforms = {
  [key: string]: {
    type: "b" | "f" | "i" | "t" | "v2" | "v3" | "v4" | "tv",
    value: any,
  },
};

const DEFAULT_COLOR = new THREE.Vector3([255, 255, 255]);

function sanitizeName(name: ?string): string {
  if (name == null) {
    return "";
  }
  // Variables must start with a-z,A-Z or _. Names can contain a-z,A-Z,0-9 or _.
  // User variable names cannot start with gl_ or contain a double _.
  // Base64 encode the layer name and remove = characters to make sure variable names are valid
  return `layer_${btoa(name).replace(/=+/g, "")}`;
}

function getColorLayerNames() {
  return getColorLayers(Store.getState().dataset).map(layer => sanitizeName(layer.name));
}

function getPackingDegreeLookup(): { [string]: number } {
  const { dataset } = Store.getState();
  const layers = getDataLayers(dataset);
  // keyBy the sanitized layer name as the lookup will happen in the shader using the sanitized layer name
  const layersObject = _.keyBy(layers, layer => sanitizeName(layer.name));
  return _.mapValues(layersObject, layer =>
    getPackingDegree(getByteCount(dataset, layer.name), getElementClass(dataset, layer.name)),
  );
}

class PlaneMaterialFactory {
  planeID: OrthoView;
  isOrthogonal: boolean;
  material: THREE.ShaderMaterial;
  uniforms: Uniforms;
  attributes: Object;
  shaderId: number;
  storePropertyUnsubscribers: Array<() => void> = [];

  constructor(planeID: OrthoView, isOrthogonal: boolean, shaderId: number) {
    this.planeID = planeID;
    this.isOrthogonal = isOrthogonal;
    this.shaderId = shaderId;
  }

  setup() {
    this.setupUniforms();
    this.makeMaterial();
    this.attachTextures();
    return this;
  }

  stopListening() {
    this.storePropertyUnsubscribers.forEach(fn => fn());
  }

  setupUniforms(): void {
    const addressSpaceDimensions = getAddressSpaceDimensions(
      Store.getState().temporaryConfiguration.gpuSetup.initializedGpuFactor,
    );
    this.uniforms = {
      highlightHoveredCellId: {
        type: "b",
        value: true,
      },
      sphericalCapRadius: {
        type: "f",
        value: 140,
      },
      globalPosition: {
        type: "v3",
        value: new THREE.Vector3(0, 0, 0),
      },
      anchorPoint: {
        type: "v4",
        value: new THREE.Vector3(0, 0, 0),
      },
      zoomStep: {
        type: "f",
        value: 1,
      },
      zoomValue: {
        type: "f",
        value: 1,
      },
      useBilinearFiltering: {
        type: "b",
        value: true,
      },
      isMappingEnabled: {
        type: "b",
        value: false,
      },
      mappingSize: {
        type: "f",
        value: 0,
      },
      hideUnmappedIds: {
        type: "b",
        value: false,
      },
      globalMousePosition: {
        type: "v3",
        value: new THREE.Vector3(0, 0, 0),
      },
      brushSizeInPixel: {
        type: "f",
        value: 0,
      },
      activeCellId: {
        type: "v4",
        value: new THREE.Vector4(0, 0, 0, 0),
      },
      isMouseInActiveViewport: {
        type: "b",
        value: false,
      },
      isMouseInCanvas: {
        type: "b",
        value: false,
      },
      activeVolumeToolIndex: {
        type: "f",
        value: 0,
      },
      viewMode: {
        type: "f",
        value: 0,
      },
      planeID: {
        type: "f",
        value: OrthoViewValues.indexOf(this.planeID),
      },
      bboxMin: {
        type: "v3",
        value: new THREE.Vector3(0, 0, 0),
      },
      bboxMax: {
        type: "v3",
        value: new THREE.Vector3(0, 0, 0),
      },
      renderBucketIndices: {
        type: "b",
        value: false,
      },
      addressSpaceDimensions: {
        type: "v3",
        value: new THREE.Vector3(...addressSpaceDimensions),
      },
      hoveredIsosurfaceId: {
        type: "v4",
        value: new THREE.Vector4(0, 0, 0, 0),
      },
    };
    for (const dataLayer of Model.getAllLayers()) {
      const layerName = sanitizeName(dataLayer.name);
      this.uniforms[`${layerName}_maxZoomStep`] = {
        type: "f",
        value: dataLayer.cube.MAX_ZOOM_STEP,
      };

      this.uniforms[`${layerName}_alpha`] = {
        type: "f",
        value: 1,
      };
    }

    for (const name of getColorLayerNames()) {
      this.uniforms[`${name}_color`] = {
        type: "v3",
        value: DEFAULT_COLOR,
      };
      this.uniforms[`${name}_min`] = {
        type: "f",
        value: 0.0,
      };
      this.uniforms[`${name}_max`] = {
        type: "f",
        value: 1.0,
      };
      this.uniforms[`${name}_is_inverted`] = {
        type: "f",
        value: 0,
      };
    }
  }

  convertColor(color: Vector3): Vector3 {
    return [color[0] / 255, color[1] / 255, color[2] / 255];
  }

  attachTextures(): void {
    // Add data and look up textures for each layer
    for (const dataLayer of Model.getAllLayers()) {
      const { name } = dataLayer;
      const [lookUpTexture, ...dataTextures] = dataLayer.layerRenderingManager.getDataTextures();
      const layerName = sanitizeName(name);
      this.uniforms[`${layerName}_textures`] = {
        type: "tv",
        value: dataTextures,
      };

      this.uniforms[`${layerName}_data_texture_width`] = {
        type: "f",
        value: dataLayer.layerRenderingManager.textureWidth,
      };

      this.uniforms[`${layerName}_lookup_texture`] = {
        type: "t",
        value: lookUpTexture,
      };
    }

    // Add mapping
    const segmentationLayer = Model.getSegmentationLayer();
    if (segmentationLayer != null && Model.isMappingSupported) {
      const [
        mappingTexture,
        mappingLookupTexture,
        mappingColorTexture,
      ] = segmentationLayer.mappings.getMappingTextures();
      const sanitizedSegmentationLayerName = sanitizeName(segmentationLayer.name);
      this.uniforms[`${sanitizedSegmentationLayerName}_mapping_texture`] = {
        type: "t",
        value: mappingTexture,
      };
      this.uniforms[`${sanitizedSegmentationLayerName}_mapping_lookup_texture`] = {
        type: "t",
        value: mappingLookupTexture,
      };
      this.uniforms[`${sanitizedSegmentationLayerName}_mapping_color_texture`] = {
        type: "t",
        value: mappingColorTexture,
      };
    }
  }

  makeMaterial(options?: ShaderMaterialOptions): void {
    this.material = new THREE.ShaderMaterial(
      _.extend(options, {
        uniforms: this.uniforms,
        vertexShader: this.getVertexShader(),
        fragmentShader: this.getFragmentShader(),
      }),
    );

    shaderEditor.addMaterial(this.shaderId, this.material);

    this.material.setGlobalPosition = ([x, y, z]) => {
      this.uniforms.globalPosition.value.set(x, y, z);
    };

    this.material.setAnchorPoint = ([x, y, z]) => {
      this.uniforms.anchorPoint.value.set(x, y, z);
    };

    this.material.setUseBilinearFiltering = isEnabled => {
      this.uniforms.useBilinearFiltering.value = isEnabled;
    };

    this.material.setIsMappingEnabled = isMappingEnabled => {
      this.uniforms.isMappingEnabled.value = isMappingEnabled;
    };

    this.material.side = THREE.DoubleSide;

    this.storePropertyUnsubscribers.push(
      listenToStoreProperty(
        storeState => getRequestLogZoomStep(storeState),
        zoomStep => {
          this.uniforms.zoomStep.value = zoomStep;
        },
        true,
      ),
    );

    this.storePropertyUnsubscribers.push(
      listenToStoreProperty(
        storeState => storeState.userConfiguration.sphericalCapRadius,
        sphericalCapRadius => {
          this.uniforms.sphericalCapRadius.value = sphericalCapRadius;
        },
        true,
      ),
    );

    this.storePropertyUnsubscribers.push(
      listenToStoreProperty(
        storeState => getZoomValue(storeState.flycam),
        zoomValue => {
          this.uniforms.zoomValue.value = zoomValue;
        },
        true,
      ),
    );

    this.storePropertyUnsubscribers.push(
      listenToStoreProperty(
        storeState => storeState.temporaryConfiguration.activeMapping.mappingSize,
        mappingSize => {
          this.uniforms.mappingSize.value = mappingSize;
        },
        true,
      ),
    );

    this.storePropertyUnsubscribers.push(
      listenToStoreProperty(
        storeState => storeState.temporaryConfiguration.activeMapping.hideUnmappedIds,
        hideUnmappedIds => {
          this.uniforms.hideUnmappedIds.value = hideUnmappedIds;
        },
        true,
      ),
    );

    this.storePropertyUnsubscribers.push(
      listenToStoreProperty(
        storeState => storeState.temporaryConfiguration.viewMode,
        viewMode => {
          this.uniforms.viewMode.value = ViewModeValues.indexOf(viewMode);
        },
        true,
      ),
    );

    this.storePropertyUnsubscribers.push(
      listenToStoreProperty(
        storeState => storeState.viewModeData.plane.activeViewport === this.planeID,
        isMouseInActiveViewport => {
          this.uniforms.isMouseInActiveViewport.value = isMouseInActiveViewport;
        },
        true,
      ),
    );

    this.storePropertyUnsubscribers.push(
      listenToStoreProperty(
        storeState => storeState.datasetConfiguration.highlightHoveredCellId,
        highlightHoveredCellId => {
          this.uniforms.highlightHoveredCellId.value = highlightHoveredCellId;
        },
        true,
      ),
    );

    this.storePropertyUnsubscribers.push(
      listenToStoreProperty(
        storeState => storeState.dataset,
        dataset => {
          const { lowerBoundary, upperBoundary } = getBoundaries(dataset);
          this.uniforms.bboxMin.value.set(...lowerBoundary);
          this.uniforms.bboxMax.value.set(...upperBoundary);
        },
        true,
      ),
    );

    this.storePropertyUnsubscribers.push(
      listenToStoreProperty(
        state => state.datasetConfiguration.layers,
        layerSettings => {
          const segmentationLayerName = Model.getSegmentationLayerName();
          for (const dataLayer of Model.getAllLayers()) {
            const { elementClass } = dataLayer.cube;
            const settings = layerSettings[dataLayer.name];
            if (settings != null) {
              const name = sanitizeName(dataLayer.name);
              const isSegmentationLayer = segmentationLayerName === dataLayer.name;
              this.updateUniformsForLayer(settings, name, elementClass, isSegmentationLayer);
            }
          }
          // TODO: Needed?
          app.vent.trigger("rerender");
        },
        true,
      ),
    );

    const hasSegmentation = Model.getSegmentationLayer() != null;
    if (hasSegmentation) {
      this.storePropertyUnsubscribers.push(
        listenToStoreProperty(
          storeState => storeState.temporaryConfiguration.mousePosition,
          globalMousePosition => {
            if (!globalMousePosition) {
              this.uniforms.isMouseInCanvas.value = false;
              return;
            }
            if (Store.getState().viewModeData.plane.activeViewport === OrthoViews.TDView) {
              return;
            }

            const [x, y, z] = calculateGlobalPos({
              x: globalMousePosition[0],
              y: globalMousePosition[1],
            });
            this.uniforms.globalMousePosition.value.set(x, y, z);
            this.uniforms.isMouseInCanvas.value = true;
          },
          true,
        ),
      );

      this.storePropertyUnsubscribers.push(
        listenToStoreProperty(
          storeState => storeState.userConfiguration.brushSize,
          brushSize => {
            this.uniforms.brushSizeInPixel.value = brushSize;
          },
          true,
        ),
      );

      this.storePropertyUnsubscribers.push(
        listenToStoreProperty(
          storeState => storeState.temporaryConfiguration.hoveredIsosurfaceId,
          hoveredIsosurfaceId => {
            const [a, b, g, r] = Utils.convertDecToBase256(hoveredIsosurfaceId);
            this.uniforms.hoveredIsosurfaceId.value.set(r, g, b, a);
          },
        ),
      );

      this.storePropertyUnsubscribers.push(
        listenToStoreProperty(
          storeState => Utils.maybe(getActiveCellId)(storeState.tracing.volume).getOrElse(0),
          () => this.updateActiveCellId(),
          true,
        ),
      );

      this.storePropertyUnsubscribers.push(
        listenToStoreProperty(
          storeState => storeState.temporaryConfiguration.activeMapping.isMappingEnabled,
          () => this.updateActiveCellId(),
        ),
      );

      this.storePropertyUnsubscribers.push(
        listenToStoreProperty(
          storeState => storeState.temporaryConfiguration.activeMapping.mapping,
          () => this.updateActiveCellId(),
        ),
      );

      this.storePropertyUnsubscribers.push(
        listenToStoreProperty(
          storeState =>
            volumeToolEnumToIndex(
              Utils.toNullable(Utils.maybe(getVolumeTool)(storeState.tracing.volume)),
            ),
          volumeTool => {
            this.uniforms.activeVolumeToolIndex.value = volumeTool;
          },
          true,
        ),
      );
    }
  }

  updateActiveCellId() {
    const activeCellId = Utils.maybe(getActiveCellId)(Store.getState().tracing.volume).getOrElse(0);
    const mappedActiveCellId = Model.getSegmentationLayer().cube.mapId(activeCellId);
    // Convert the id into 4 bytes (little endian)
    const [a, b, g, r] = Utils.convertDecToBase256(mappedActiveCellId);
    this.uniforms.activeCellId.value.set(r, g, b, a);
  }

  updateUniformsForLayer(
    settings: DatasetLayerConfiguration,
    name: string,
    elementClass: ElementClass,
    isSegmentationLayer: boolean,
  ): void {
    const { alpha, intensityRange, isDisabled, isInverted } = settings;
    // In UnsignedByte textures the byte values are scaled to [0, 1], in Float textures they are not
<<<<<<< HEAD
    if (!isSegmentationLayer) {
      const divisor = elementClass === "float" ? 1 : 255;
      this.uniforms[`${name}_min`].value = intensityRange[0] / divisor;
      this.uniforms[`${name}_max`].value = intensityRange[1] / divisor;
      if (settings.color != null) {
        const color = this.convertColor(settings.color);
        this.uniforms[`${name}_color`].value = new THREE.Vector3(...color);
      }
=======
    const divisor = elementClass === "float" ? 1 : 255;
    this.uniforms[`${name}_min`].value = intensityRange[0] / divisor;
    this.uniforms[`${name}_max`].value = intensityRange[1] / divisor;
    this.uniforms[`${name}_alpha`].value = isDisabled ? 0 : alpha / 100;
    this.uniforms[`${name}_is_inverted`].value = isInverted ? 1.0 : 0;

    if (settings.color != null) {
      const color = this.convertColor(settings.color);
      this.uniforms[`${name}_color`].value = new THREE.Vector3(...color);
>>>>>>> 95b94eca
    }
    this.uniforms[`${name}_alpha`].value = isDisabled ? 0 : alpha / 100;
  }

  getMaterial(): THREE.ShaderMaterial {
    return this.material;
  }

  getFragmentShader(): string {
    const colorLayerNames = getColorLayerNames();
    const packingDegreeLookup = getPackingDegreeLookup();
    const segmentationLayer = Model.getSegmentationLayer();
    const segmentationName = sanitizeName(segmentationLayer ? segmentationLayer.name : "");
    const { dataset } = Store.getState();
    const datasetScale = dataset.dataSource.scale;
    // Don't compile code for segmentation in arbitrary mode
    const hasSegmentation = this.isOrthogonal && segmentationLayer != null;

    const lookupTextureWidth = getLookupBufferSize(
      Store.getState().temporaryConfiguration.gpuSetup.initializedGpuFactor,
    );

    const code = getMainFragmentShader({
      colorLayerNames,
      packingDegreeLookup,
      hasSegmentation,
      segmentationName,
      isMappingSupported: Model.isMappingSupported,
      // Todo: this is not computed per layer. See #4018
      dataTextureCountPerLayer: Model.maximumDataTextureCountForLayer,
      resolutions: getResolutions(dataset),
      datasetScale,
      isOrthogonal: this.isOrthogonal,
      lookupTextureWidth,
    });

    return code;
  }

  getVertexShader(): string {
    return `
precision highp float;

varying vec4 worldCoord;
varying vec4 modelCoord;
varying vec2 vUv;
varying mat4 savedModelMatrix;

void main() {
  vUv = uv;
  modelCoord = vec4(position, 1.0);
  savedModelMatrix = modelMatrix;
  worldCoord = modelMatrix * vec4(position, 1.0);
  gl_Position = projectionMatrix * modelViewMatrix * vec4(position, 1.0);
}`;
  }
}

export default PlaneMaterialFactory;<|MERGE_RESOLUTION|>--- conflicted
+++ resolved
@@ -521,26 +521,15 @@
   ): void {
     const { alpha, intensityRange, isDisabled, isInverted } = settings;
     // In UnsignedByte textures the byte values are scaled to [0, 1], in Float textures they are not
-<<<<<<< HEAD
     if (!isSegmentationLayer) {
       const divisor = elementClass === "float" ? 1 : 255;
       this.uniforms[`${name}_min`].value = intensityRange[0] / divisor;
       this.uniforms[`${name}_max`].value = intensityRange[1] / divisor;
+      this.uniforms[`${name}_is_inverted`].value = isInverted ? 1.0 : 0;
       if (settings.color != null) {
         const color = this.convertColor(settings.color);
         this.uniforms[`${name}_color`].value = new THREE.Vector3(...color);
       }
-=======
-    const divisor = elementClass === "float" ? 1 : 255;
-    this.uniforms[`${name}_min`].value = intensityRange[0] / divisor;
-    this.uniforms[`${name}_max`].value = intensityRange[1] / divisor;
-    this.uniforms[`${name}_alpha`].value = isDisabled ? 0 : alpha / 100;
-    this.uniforms[`${name}_is_inverted`].value = isInverted ? 1.0 : 0;
-
-    if (settings.color != null) {
-      const color = this.convertColor(settings.color);
-      this.uniforms[`${name}_color`].value = new THREE.Vector3(...color);
->>>>>>> 95b94eca
     }
     this.uniforms[`${name}_alpha`].value = isDisabled ? 0 : alpha / 100;
   }
