--- conflicted
+++ resolved
@@ -327,11 +327,8 @@
         seedPosition,
         seedAdditionalCoordinates,
         meshFileName,
-<<<<<<< HEAD
         areChunksMerged,
-=======
         mappingName,
->>>>>>> 6e1c0e95
       } = action;
       const meshInfo: MeshInformation = {
         segmentId: segmentId,
@@ -341,11 +338,8 @@
         isVisible: true,
         isPrecomputed: true,
         meshFileName,
-<<<<<<< HEAD
         areChunksMerged,
-=======
         mappingName,
->>>>>>> 6e1c0e95
       };
       const additionalCoordinates = state.flycam.additionalCoordinates;
       const additionalCoordKey = getAdditionalCoordinatesAsString(additionalCoordinates);
