package models.organization

import com.scalableminds.util.accesscontext.DBAccessContext
import com.scalableminds.util.time.Instant
import com.scalableminds.util.tools.Fox
import com.scalableminds.webknossos.datastore.services.DirectoryStorageReport
import com.scalableminds.webknossos.schema.Tables._
import models.team.PricingPlan
import models.team.PricingPlan.PricingPlan
import slick.lifted.Rep
import utils.ObjectId
import utils.sql.{SQLDAO, SqlClient, SqlToken}

import javax.inject.Inject
import scala.concurrent.ExecutionContext
import scala.concurrent.duration.FiniteDuration

case class Organization(
    _id: ObjectId,
    name: String,
    additionalInformation: String,
    logoUrl: String,
    displayName: String,
    pricingPlan: PricingPlan,
    paidUntil: Option[Instant],
    includedUsers: Option[Int], // None means unlimited
    includedStorageBytes: Option[Long], // None means unlimited
    _rootFolder: ObjectId,
    newUserMailingList: String = "",
    overTimeMailingList: String = "",
    enableAutoVerify: Boolean = false,
    lastTermsOfServiceAcceptanceTime: Option[Instant] = None,
    lastTermsOfServiceAcceptanceVersion: Int = 0,
    created: Instant = Instant.now,
    isDeleted: Boolean = false
)

class OrganizationDAO @Inject()(sqlClient: SqlClient)(implicit ec: ExecutionContext)
    extends SQLDAO[Organization, OrganizationsRow, Organizations](sqlClient) {
  protected val collection = Organizations

  protected def idColumn(x: Organizations): Rep[String] = x._Id

  protected def isDeletedColumn(x: Organizations): Rep[Boolean] = x.isdeleted

  protected def parse(r: OrganizationsRow): Fox[Organization] =
    for {
      pricingPlan <- PricingPlan.fromString(r.pricingplan).toFox
    } yield {
      Organization(
        ObjectId(r._Id),
        r.name,
        r.additionalinformation,
        r.logourl,
        r.displayname,
        pricingPlan,
        r.paiduntil.map(Instant.fromSql),
        r.includedusers,
        r.includedstorage,
        ObjectId(r._Rootfolder),
        r.newusermailinglist,
        r.overtimemailinglist,
        r.enableautoverify,
        r.lasttermsofserviceacceptancetime.map(Instant.fromSql),
        r.lasttermsofserviceacceptanceversion,
        Instant.fromSql(r.created),
        r.isdeleted
      )
    }

  override protected def readAccessQ(requestingUserId: ObjectId): SqlToken =
    q"""((_id in (select _organization from webknossos.users_ where _multiUser = (select _multiUser from webknossos.users_ where _id = $requestingUserId)))
      or 'true' in (select isSuperUser from webknossos.multiUsers_ where _id in (select _multiUser from webknossos.users_ where _id = $requestingUserId)))"""

  override protected def anonymousReadAccessQ(sharingToken: Option[String]): SqlToken = sharingToken match {
    case Some(_) => q"${true}"
    case _       => q"${false}"
  }

  override def findAll(implicit ctx: DBAccessContext): Fox[List[Organization]] =
    for {
      accessQuery <- readAccessQuery
      r <- run(q"select $columns from $existingCollectionName where $accessQuery".as[OrganizationsRow])
      parsed <- parseAll(r)
    } yield parsed

  def findOneByName(name: String)(implicit ctx: DBAccessContext): Fox[Organization] =
    for {
      accessQuery <- readAccessQuery
      r <- run(q"select $columns from $existingCollectionName where name = $name and $accessQuery".as[OrganizationsRow])
      parsed <- parseFirst(r, name)
    } yield parsed

  def insertOne(o: Organization): Fox[Unit] =
    for {
      _ <- run(q"""INSERT INTO webknossos.organizations
                   (_id, name, additionalInformation, logoUrl, displayName, _rootFolder,
                   newUserMailingList, overTimeMailingList, enableAutoVerify,
                   pricingplan, paidUntil, includedusers, includedstorage, lastTermsOfServiceAcceptanceTime, lastTermsOfServiceAcceptanceVersion, created, isDeleted)
                   VALUES
                   (${o._id}, ${o.name}, ${o.additionalInformation}, ${o.logoUrl}, ${o.displayName}, ${o._rootFolder},
                   ${o.newUserMailingList}, ${o.overTimeMailingList}, ${o.enableAutoVerify},
                   ${o.pricingPlan}, ${o.paidUntil}, ${o.includedUsers}, ${o.includedStorageBytes}, ${o.lastTermsOfServiceAcceptanceTime},
                   ${o.lastTermsOfServiceAcceptanceVersion}, ${o.created}, ${o.isDeleted})
            """.asUpdate)
    } yield ()

  def findOrganizationTeamId(organizationId: ObjectId): Fox[ObjectId] =
    for {
      rList <- run(q"select _id from webknossos.organizationTeams where _organization = $organizationId".as[String])
      r <- rList.headOption.toFox
      parsed <- ObjectId.fromString(r)
    } yield parsed

  def findOrganizationNameForAnnotation(annotationId: ObjectId): Fox[String] =
    for {
      rList <- run(q"""select o.name
              from webknossos.annotations_ a
              join webknossos.datasets_ d on a._dataSet = d._id
              join webknossos.organizations_ o on d._organization = o._id
              where a._id = $annotationId""".as[String])
      r <- rList.headOption.toFox
    } yield r

  def updateFields(organizationId: ObjectId, displayName: String, newUserMailingList: String)(
      implicit ctx: DBAccessContext): Fox[Unit] =
    for {
      _ <- assertUpdateAccess(organizationId)
      _ <- run(q"""update webknossos.organizations
                      set displayName = $displayName, newUserMailingList = $newUserMailingList
                      where _id = $organizationId""".asUpdate)
    } yield ()

  def deleteUsedStorage(organizationId: ObjectId): Fox[Unit] =
    for {
      _ <- run(q"DELETE FROM webknossos.organization_usedStorage WHERE _organization = $organizationId".asUpdate)
    } yield ()

  def deleteUsedStorageForDataset(datasetId: ObjectId): Fox[Unit] =
    for {
      _ <- run(q"DELETE FROM webknossos.organization_usedStorage WHERE _dataSet = $datasetId".asUpdate)
    } yield ()

  def updateLastStorageScanTime(organizationId: ObjectId, time: Instant): Fox[Unit] =
    for {
      _ <- run(q"UPDATE webknossos.organizations SET lastStorageScanTime = $time WHERE _id = $organizationId".asUpdate)
    } yield ()

  def upsertUsedStorage(organizationId: ObjectId,
                        dataStoreName: String,
                        usedStorageEntries: List[DirectoryStorageReport]): Fox[Unit] = {
    val queries = usedStorageEntries.map(entry => q"""
               WITH ds AS (
                 SELECT _id
                 FROM webknossos.datasets_
                 WHERE _organization = $organizationId
                 AND name = ${entry.dataSetName}
                 LIMIT 1
               )
               INSERT INTO webknossos.organization_usedStorage(
                  _organization, _dataStore, _dataSet, layerName,
                  magOrDirectoryName, usedStorageBytes, lastUpdated)
               SELECT
                $organizationId, $dataStoreName, ds._id, ${entry.layerName},
                ${entry.magOrDirectoryName}, ${entry.usedStorageBytes}, NOW()
               FROM ds
               ON CONFLICT (_organization, _dataStore, _dataSet, layerName, magOrDirectoryName)
               DO UPDATE
                 SET usedStorageBytes = ${entry.usedStorageBytes}, lastUpdated = NOW()
               """.asUpdate)
    for {
      _ <- Fox.serialCombined(queries)(q => run(q))
    } yield ()
  }

  def getUsedStorage(organizationId: ObjectId): Fox[Long] =
    for {
      rows <- run(
        q"SELECT SUM(usedStorageBytes) FROM webknossos.organization_usedStorage WHERE _organization = $organizationId"
          .as[Long])
      firstRow <- rows.headOption
    } yield firstRow

  def findNotRecentlyScanned(rescanInterval: FiniteDuration, limit: Int): Fox[List[Organization]] =
    for {
<<<<<<< HEAD
      rows <- run(q"""
                  SELECT $columns
                  FROM $existingCollectionName
                  WHERE lastStorageScanTime < ${Instant.now - scanInterval}
=======
      rows <- run(sql"""
                  SELECT #${columns.debugInfo}
                  FROM #${existingCollectionName.debugInfo}
                  WHERE lastStorageScanTime < ${Instant.now - rescanInterval}
>>>>>>> 0c50ad79
                  ORDER BY lastStorageScanTime
                  LIMIT $limit
                  """.as[OrganizationsRow])
      parsed <- parseAll(rows)
    } yield parsed

  def acceptTermsOfService(organizationId: ObjectId, version: Int, timestamp: Instant)(
      implicit ctx: DBAccessContext): Fox[Unit] =
    for {
      _ <- assertUpdateAccess(organizationId)
      _ <- run(q"""UPDATE webknossos.organizations
                      SET
                        lastTermsOfServiceAcceptanceTime = $timestamp,
                        lastTermsOfServiceAcceptanceVersion = $version
                      WHERE _id = $organizationId
                   """.asUpdate)
    } yield ()

}<|MERGE_RESOLUTION|>--- conflicted
+++ resolved
@@ -183,17 +183,10 @@
 
   def findNotRecentlyScanned(rescanInterval: FiniteDuration, limit: Int): Fox[List[Organization]] =
     for {
-<<<<<<< HEAD
       rows <- run(q"""
                   SELECT $columns
                   FROM $existingCollectionName
-                  WHERE lastStorageScanTime < ${Instant.now - scanInterval}
-=======
-      rows <- run(sql"""
-                  SELECT #${columns.debugInfo}
-                  FROM #${existingCollectionName.debugInfo}
                   WHERE lastStorageScanTime < ${Instant.now - rescanInterval}
->>>>>>> 0c50ad79
                   ORDER BY lastStorageScanTime
                   LIMIT $limit
                   """.as[OrganizationsRow])
