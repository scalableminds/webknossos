# Changelog (Unreleased)

All notable (yet unreleased) user-facing changes to WEBKNOSSOS are documented in this file.
See `CHANGELOG.released.md` for the changes which are part of official releases.

The format is based on [Keep a Changelog](http://keepachangelog.com/en/1.0.0/)
and this project adheres to [Calendar Versioning](http://calver.org/) `0Y.0M.MICRO`.
For upgrade instructions, please check the [migration guide](MIGRATIONS.released.md).

## Unreleased
[Commits](https://github.com/scalableminds/webknossos/compare/23.12.0...HEAD)

### Added
- Added support for S3-compliant object storage services (e.g. MinIO) as a storage backend for remote datasets. [#7453](https://github.com/scalableminds/webknossos/pull/7453)
- Added support for blosc compressed N5 datasets. [#7465](https://github.com/scalableminds/webknossos/pull/7465)
- Added route for triggering the compute segment index worker job. [#7471](https://github.com/scalableminds/webknossos/pull/7471)

### Changed
<<<<<<< HEAD
- An appropriate error is returned when requesting an API version that is higher that the current version. [#7424](https://github.com/scalableminds/webknossos/pull/7424)
- Upgraded FossilDB database used to store annotation data to version 0.1.27. [#7440](https://github.com/scalableminds/webknossos/pull/7440)
- Admins and Team Managers can now also download job exports for jobs of other users, if they have the link. [7462](https://github.com/scalableminds/webknossos/pull/7462)
=======
>>>>>>> 513842c8

### Fixed
- Fixed several deprecation warning for using antd's Tabs.TabPane components. [#7469]
- Fixed problems when requests for loading data failed (could impact volume data consistency and rendering). [#7477](https://github.com/scalableminds/webknossos/pull/7477)
- The settings page for non-wkw datasets no longer shows a wall of non-applying errors. [#7475](https://github.com/scalableminds/webknossos/pull/7475)

### Removed

### Breaking Changes<|MERGE_RESOLUTION|>--- conflicted
+++ resolved
@@ -16,12 +16,7 @@
 - Added route for triggering the compute segment index worker job. [#7471](https://github.com/scalableminds/webknossos/pull/7471)
 
 ### Changed
-<<<<<<< HEAD
-- An appropriate error is returned when requesting an API version that is higher that the current version. [#7424](https://github.com/scalableminds/webknossos/pull/7424)
-- Upgraded FossilDB database used to store annotation data to version 0.1.27. [#7440](https://github.com/scalableminds/webknossos/pull/7440)
 - Admins and Team Managers can now also download job exports for jobs of other users, if they have the link. [7462](https://github.com/scalableminds/webknossos/pull/7462)
-=======
->>>>>>> 513842c8
 
 ### Fixed
 - Fixed several deprecation warning for using antd's Tabs.TabPane components. [#7469]
