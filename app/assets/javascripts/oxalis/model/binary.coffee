--- conflicted
+++ resolved
@@ -56,17 +56,6 @@
       set4BitChanged : (is4Bit) => @queue(is4Bit)
     })
 
-<<<<<<< HEAD
-    for i in [1...@cube.ZOOM_STEP_COUNT]
-      @contrastCurves[i] = contrastCurve
-
-
-  updateContrastCurve : (brightness, contrast) ->
-
-    contrastCurve = @contrastCurves[1]
-    contrastCurveMag1 = @contrastCurves[0]
-
-=======
     for i in [1..@cube.ZOOM_STEP_COUNT]
       @contrastCurves[i] = contrastCurve
 
@@ -76,7 +65,6 @@
     contrastCurve = @contrastCurves[1]
     contrastCurveMag1 = @contrastCurves[0]
 
->>>>>>> e528bc99
     for i in [0..255] by 1
       contrastCurve[i] = Math.max(Math.min((i + brightness) * contrast, 255), 0)
       contrastCurveMag1[i] = Math.max(Math.min((i + brightness + 8) * contrast, 255), 0)
@@ -143,10 +131,6 @@
     @queue.pull() 
 
 
-<<<<<<< HEAD
-  # A synchronized implementation of `get`. Cuz its faster.
-=======
->>>>>>> e528bc99
   getByVerticesSync : (vertices) ->
     # A synchronized implementation of `get`. Cuz its faster.
 
