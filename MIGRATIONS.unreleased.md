# Migration Guide (Unreleased)
All migrations (for unreleased versions) of WEBKNOSSOS are documented in this file.
See `MIGRATIONS.released.md` for the migrations which are part of official releases.

This project adheres to [Calendar Versioning](http://calver.org/) `0Y.0M.MICRO`.
User-facing changes are documented in the [changelog](CHANGELOG.released.md).

## Unreleased
[Commits](https://github.com/scalableminds/webknossos/compare/23.11.0...HEAD)

<<<<<<< HEAD
 - The config `setting play.http.secret.key` (secret random string) now requires a minimum length of 32 bytes.
=======
- If your deployment starts FossilDB separately, make sure to upgrade to version 0.1.27 (build master__484). Note that with the upgraded version, the database contents are automatically migrated. A downgrade to an older FossilDB version is not possible afterwards (creating an additional backup of the FossilDB data directory is advised)
>>>>>>> 0f156825

### Postgres Evolutions:<|MERGE_RESOLUTION|>--- conflicted
+++ resolved
@@ -8,10 +8,7 @@
 ## Unreleased
 [Commits](https://github.com/scalableminds/webknossos/compare/23.11.0...HEAD)
 
-<<<<<<< HEAD
- - The config `setting play.http.secret.key` (secret random string) now requires a minimum length of 32 bytes.
-=======
 - If your deployment starts FossilDB separately, make sure to upgrade to version 0.1.27 (build master__484). Note that with the upgraded version, the database contents are automatically migrated. A downgrade to an older FossilDB version is not possible afterwards (creating an additional backup of the FossilDB data directory is advised)
->>>>>>> 0f156825
+- The config `setting play.http.secret.key` (secret random string) now requires a minimum length of 32 bytes.
 
 ### Postgres Evolutions: