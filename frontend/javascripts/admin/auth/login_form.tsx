import { LockOutlined, MailOutlined } from "@ant-design/icons";
<<<<<<< HEAD
import { doWebAuthnLogin, loginUser, requestSingleSignOnLogin } from "admin/admin_rest_api";
=======
import { loginUser, requestSingleSignOnLogin } from "admin/rest_api";
>>>>>>> 055c9e25
import { Alert, Button, Form, Input } from "antd";
import features from "features";
import Toast from "libs/toast";
import { getIsInIframe } from "libs/utils";
import messages from "messages";
import { Link } from "react-router-dom";
import { setActiveOrganizationAction } from "viewer/model/actions/organization_actions";
import { setActiveUserAction } from "viewer/model/actions/user_actions";
import Store from "viewer/store";

const FormItem = Form.Item;
const { Password } = Input;

type Props = {
  layout: "horizontal" | "vertical" | "inline";
  onLoggedIn?: () => unknown;
  hideFooter?: boolean;
  style?: Record<string, any>;
};

const DEFAULT_STYLE = {
  maxWidth: 500,
};

function LoginForm({ layout, onLoggedIn, hideFooter, style }: Props) {
  const [form] = Form.useForm();
  const linkStyle =
    layout === "inline"
      ? {
          paddingLeft: 10,
        }
      : null;

  // @ts-expect-error ts-migrate(7006) FIXME: Parameter 'formValues' implicitly has an 'any' typ... Remove this comment to see the full error message
  const onFinish = async (formValues) => {
    const [user, organization] = await loginUser(formValues);
    Store.dispatch(setActiveUserAction(user));
    Store.dispatch(setActiveOrganizationAction(organization));

    if (onLoggedIn) {
      onLoggedIn();
    }
  };
  const { openIdConnectEnabled } = features();

  const iframeWarning = getIsInIframe() ? (
    <Alert
      type="warning"
      message={
        <span>
          Authentication within an iFrame probably does not work due to third-party cookies being
          forbidden in most browsers. Please
          {/* @ts-expect-error ts-migrate(2322) FIXME: Type 'Location' is not assignable to type 'string'... Remove this comment to see the full error message */}
          <a href={window.location} target="_blank" rel="noopener noreferrer">
            open WEBKNOSSOS
          </a>{" "}
          outside of an iFrame to log in.
        </span>
      }
      style={{
        marginBottom: 12,
      }}
    />
  ) : null;

  return (
    <div style={style || DEFAULT_STYLE}>
      {iframeWarning}
      <Form onFinish={onFinish} layout={layout} form={form}>
        <FormItem
          name="email"
          rules={[
            {
              required: true,
              type: "email",
              message: messages["auth.registration_email_input"],
            },
          ]}
        >
          <Input
            size="large"
            prefix={
              <MailOutlined
                style={{
                  fontSize: 13,
                }}
              />
            }
            placeholder="Email"
          />
        </FormItem>
        <FormItem
          name="password"
          rules={[
            {
              required: true,
              message: messages["auth.registration_password_input"],
            },
          ]}
        >
          <Password
            size="large"
            prefix={
              <LockOutlined
                style={{
                  fontSize: 13,
                }}
              />
            }
            placeholder="Password"
          />
        </FormItem>
        <div style={{ display: "flex", justifyContent: "space-around", gap: 12 }}>
          <FormItem style={{ flexGrow: 1 }}>
            <Button
              type="primary"
              htmlType="submit"
              style={{
                width: "100%",
              }}
            >
              Log in
            </Button>
          </FormItem>
          {openIdConnectEnabled && (
            <FormItem style={{ flexGrow: 1 }}>
              <Button
                style={{
                  width: "100%",
                }}
                onClick={async () => {
                  const res = await requestSingleSignOnLogin();
                  window.location.href = res.redirect_url;
                }}
              >
                Log in with SSO
              </Button>
            </FormItem>
          )}
        </div>
        <div style={{ display: "flex", justifyContent: "space-around", gap: 12 }}>
          <FormItem style={{ flexGrow: 1 }}>
            <Button
              style={{ width: "100%" }}
              onClick={async () => {
                try {
                  const [user, organization] = await doWebAuthnLogin();
                  Store.dispatch(setActiveUserAction(user));
                  Store.dispatch(setActiveOrganizationAction(organization));
                  if (onLoggedIn) {
                    onLoggedIn();
                  }
                } catch (error) {
                  console.error("WebAuthn login failed", error);
                  Toast.error("Login with Passkey failed");
                }
              }}
            >
              Log in with Passkey
            </Button>
          </FormItem>
        </div>
        {hideFooter ? null : (
          <FormItem
            style={{
              marginBottom: 4,
            }}
          >
            <div
              style={{
                display: "flex",
              }}
            >
              <Link
                to="/auth/signup"
                style={{ ...linkStyle, marginRight: 10, flexGrow: 1, whiteSpace: "nowrap" }}
              >
                Register Now
              </Link>
              <Link to="/auth/resetPassword" style={{ ...linkStyle, whiteSpace: "nowrap" }}>
                Forgot Password
              </Link>
            </div>
          </FormItem>
        )}
      </Form>
    </div>
  );
}

export default LoginForm;<|MERGE_RESOLUTION|>--- conflicted
+++ resolved
@@ -1,9 +1,5 @@
 import { LockOutlined, MailOutlined } from "@ant-design/icons";
-<<<<<<< HEAD
-import { doWebAuthnLogin, loginUser, requestSingleSignOnLogin } from "admin/admin_rest_api";
-=======
-import { loginUser, requestSingleSignOnLogin } from "admin/rest_api";
->>>>>>> 055c9e25
+import { doWebAuthnLogin, loginUser, requestSingleSignOnLogin } from "admin/rest_api";
 import { Alert, Button, Form, Input } from "antd";
 import features from "features";
 import Toast from "libs/toast";
