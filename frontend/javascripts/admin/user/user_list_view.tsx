import {
  CheckCircleOutlined,
  CloseCircleOutlined,
  CopyOutlined,
  InfoCircleOutlined,
  MailOutlined,
  TeamOutlined,
  TrophyOutlined,
  UserAddOutlined,
  UserDeleteOutlined,
  UserOutlined,
} from "@ant-design/icons";
import { PropTypes } from "@scalableminds/prop-types";
import { InviteUsersModal } from "admin/onboarding";
import { getActiveUserCount } from "admin/organization/pricing_plan_utils";
import { getEditableUsers, updateUser } from "admin/rest_api";
import { renderTeamRolesAndPermissionsForUser } from "admin/team/team_list_view";
import ExperienceModalView from "admin/user/experience_modal_view";
import PermissionsAndTeamsModalView from "admin/user/permissions_and_teams_modal_view";
import { Alert, App, Button, Col, Input, Modal, Row, Spin, Table, Tag, Tooltip } from "antd";
import LinkButton from "components/link_button";
import dayjs from "dayjs";
import Persistence from "libs/persistence";
import { useWkSelector } from "libs/react_hooks";
import Toast from "libs/toast";
import * as Utils from "libs/utils";
import { location } from "libs/window";
import { type RouteComponentProps, withRouter } from "libs/with_router_hoc";
import _ from "lodash";
import messages from "messages";
import React, { type Key, useEffect, useState } from "react";
<<<<<<< HEAD
import { connect } from "react-redux";
=======
>>>>>>> 35a23d3e
import { Link } from "react-router-dom";
import type { APITeamMembership, APIUser, ExperienceMap } from "types/api_types";
import { enforceActiveOrganization } from "viewer/model/accessors/organization_accessors";
import { enforceActiveUser } from "viewer/model/accessors/user_accessor";
import EditableTextLabel from "viewer/view/components/editable_text_label";
import { logoutUserAction } from "../../viewer/model/actions/user_actions";
import Store from "../../viewer/store";

const { Column } = Table;
const { Search } = Input;

type ActivationFilterType = Array<"activated" | "deactivated" | "verified" | "unverified">;

const persistence = new Persistence<{
  activationFilter: ActivationFilterType;
  searchQuery: string;
}>(
  {
    searchQuery: PropTypes.string,
    activationFilter: PropTypes.arrayOf(PropTypes.string),
  },
  "userList",
);

function UserListView() {
  const { modal } = App.useApp();

  const activeUser = useWkSelector((state) => enforceActiveUser(state.activeUser));
  const activeOrganization = useWkSelector((state) =>
    enforceActiveOrganization(state.activeOrganization),
  );

  const [isLoading, setIsLoading] = useState(true);
  const [users, setUsers] = useState<APIUser[]>([]);
  const [selectedUserIds, setSelectedUserIds] = useState<Key[]>([]);
  const [isExperienceModalOpen, setIsExperienceModalOpen] = useState(false);
  const [isTeamRoleModalOpen, setIsTeamRoleModalOpen] = useState(false);
  const [isInviteModalOpen, setIsInviteModalOpen] = useState(false);
  const [activationFilter, setActivationFilter] = useState<ActivationFilterType>(["activated"]);
  const [searchQuery, setSearchQuery] = useState("");
  const [singleSelectedUser, setSingleSelectedUser] = useState<APIUser | null | undefined>(null);
  const [domainToEdit, setDomainToEdit] = useState<string | null | undefined>(null);

  useEffect(() => {
    const { searchQuery, activationFilter } = persistence.load();
    setSearchQuery(searchQuery || "");
    setActivationFilter(activationFilter || ["activated"]);
    fetchData();

    if (location.hash === "#invite") {
      setIsInviteModalOpen(true);
    }
  }, []);

  useEffect(() => {
    persistence.persist({ searchQuery, activationFilter });
  }, [searchQuery, activationFilter]);

  async function fetchData(): Promise<void> {
    setIsLoading(true);
    setUsers(await getEditableUsers());
    setIsLoading(false);
  }

  async function activateUser(selectedUser: APIUser, isActive: boolean = true) {
    const newUser = await updateUser({ ...selectedUser, isActive });
    const newUsers = users.map((user) => (selectedUser.id === user.id ? newUser : user));
    setUsers(newUsers);

    if (!isActive) {
      // Don't ask the user for the team permissions
      return;
    }
    modal.confirm({
      title: "Account was activated.",
      content:
        "If the user was activated for the first time, they will only be able to see datasets that belong to the Default team. Do you want to configure the teams and permissions of the user?",
      okText: "Configure teams and permissions",
      cancelText: "Close",
      icon: <CheckCircleOutlined style={{ color: "green" }} />,
      onOk: () => {
        setSelectedUserIds([selectedUser.id]);
        setIsTeamRoleModalOpen(isActive);
      },
    });
  }

  function deactivateUser(user: APIUser): void {
    activateUser(user, false);
  }

  async function changeEmail(selectedUser: APIUser, newEmail: string) {
    const newUserPromises = users.map((user) => {
      if (selectedUser.id === user.id) {
        const newUser = Object.assign({}, user, {
          email: newEmail,
        });
        return updateUser(newUser);
      }

      return Promise.resolve(user);
    });
    Promise.all(newUserPromises).then(
      (newUsers) => {
        setUsers(newUsers);
        setSelectedUserIds([selectedUser.id]);
        Toast.success(messages["users.change_email_confirmation"]);
        if (activeUser.email === selectedUser.email) Store.dispatch(logoutUserAction());
      },
      () => {}, // Do nothing, change did not succeed
    );
  }

  function handleUsersChange(updatedUsers: Array<APIUser>): void {
    setUsers(updatedUsers);
    setIsExperienceModalOpen(false);
    setIsTeamRoleModalOpen(false);
  }

  function closeExperienceModal(updatedUsers: Array<APIUser>): void {
    const updatedUsersMap = _.keyBy(updatedUsers, (u) => u.id);

    setIsExperienceModalOpen(false);
    setUsers((users) => users.map((user) => updatedUsersMap[user.id] || user));
    setSingleSelectedUser(null);
    setSelectedUserIds((singleSelectedUser) => (singleSelectedUser == null ? [] : selectedUserIds));
  }

  function handleSearch(event: React.ChangeEvent<HTMLInputElement>): void {
    setSearchQuery(event.target.value);
  }

  function handleDismissActivationFilter(): void {
    setActivationFilter([]);
  }

  function renderNewUsersAlert() {
    const now = dayjs();
    const newInactiveUsers = users.filter(
      (user) => !user.isActive && dayjs.duration(now.diff(user.created)).asDays() <= 14,
    );
    const newInactiveUsersHeader = (
      <React.Fragment>
        There are new inactive users{" "}
        <Tooltip
          title="The displayed users are inactive and were created in the past 14 days."
          placement="right"
        >
          <InfoCircleOutlined />
        </Tooltip>
      </React.Fragment>
    );
    const newInactiveUsersList = (
      <React.Fragment>
        {newInactiveUsers.map((user) => (
          <Row key={user.id} gutter={16}>
            <Col span={6}>{`${user.lastName}, ${user.firstName} (${user.email}) `}</Col>
            <Col span={4}>
              <LinkButton onClick={() => activateUser(user)} icon={<UserAddOutlined />}>
                Activate User
              </LinkButton>
            </Col>
          </Row>
        ))}
      </React.Fragment>
    );

    return newInactiveUsers.length ? (
      <Alert
        message={newInactiveUsersHeader}
        description={newInactiveUsersList}
        type="info"
        icon={<UserOutlined className="icon-margin-right" />}
        showIcon
        style={{
          marginTop: 20,
        }}
      />
    ) : null;
  }

  function renderInviteUsersAlert() {
    const inviteUsersCallback = () => setIsInviteModalOpen(true);

    const noUsersMessage = (
      <React.Fragment>
        <a onClick={inviteUsersCallback}>Invite colleagues and collaboration partners</a>
        {" to join your organization. Share datasets and collaboratively work on annotations."}
      </React.Fragment>
    );
    return isLoading ? null : (
      <Alert
        message="Invite more users"
        description={noUsersMessage}
        type="info"
        showIcon
        style={{
          marginTop: 20,
        }}
        action={
          <Button type="primary" onClick={inviteUsersCallback}>
            Invite Users
          </Button>
        }
      />
    );
  }

  function renderUpgradePlanAlert() {
    return (
      <Alert
        message="You reached the maximum number of users"
        description={
          <>
            Your organization has reached the maximum number of users allowed in your current plan.
            Email invites are only permitted for existing users of paid organizations, who will join
            as non-billed guests. <br />
            Consider upgrading your WEBKNOSSOS plan to accommodate more new users or deactivate
            existing user accounts. Your organization currently has {getActiveUserCount(users)}{" "}
            active users out of {activeOrganization.includedUsers} allowed by your plan.
          </>
        }
        type="warning"
        showIcon
        style={{
          marginTop: 20,
        }}
        action={
          <Link to={`/organizations/${activeUser.organization}`}>
            <Button type="primary">Upgrade Plan</Button>
          </Link>
        }
      />
    );
  }

  function getAllSelectedUsers(): APIUser[] {
    if (selectedUserIds.length > 0) {
      return users.filter((user) => selectedUserIds.includes(user.id));
    }
    return [];
  }

  function onSelectUserRow(userId: string) {
    setSelectedUserIds((selectedUserIds) => {
      const indexOfUser = selectedUserIds.indexOf(userId);
      if (indexOfUser >= 0) {
        return selectedUserIds.splice(indexOfUser, 1);
      } else {
        return [...selectedUserIds, userId];
      }
    });
  }

  const hasRowsSelected = selectedUserIds.length > 0;
  const rowSelection = {
    preserveSelectedRowKeys: true,

    onChange: (selectedUserIds: Key[]) => {
      setSelectedUserIds(selectedUserIds);
    },
    getCheckboxProps: (user: APIUser) => ({
      disabled: !user.isActive,
    }),
    selectedRowKeys: selectedUserIds,
  };
  const activationFilterWarning = activationFilter.includes("activated") ? (
    <Tag closable onClose={handleDismissActivationFilter} color="blue">
      Show Active Users Only
    </Tag>
  ) : null;
  const marginRight = {
    marginRight: 20,
  };
  const noOtherUsers = users.length < 2;
  const isNewUserInvitesDisabled = getActiveUserCount(users) >= activeOrganization.includedUsers;

  return (
    <div className="container test-UserListView">
      <h3>Users</h3>

      <div
        style={{
          marginBottom: 20,
        }}
      >
        {hasRowsSelected ? (
          <span style={marginRight}>{selectedUserIds.length} selected user(s)</span>
        ) : null}
        <Button
          onClick={() => setIsTeamRoleModalOpen(true)}
          icon={<TeamOutlined />}
          disabled={!hasRowsSelected}
          style={marginRight}
        >
          Edit Teams &amp; Permissions
        </Button>
        <Button
          onClick={() => {
            setIsExperienceModalOpen(true);
          }}
          icon={<TrophyOutlined />}
          disabled={!hasRowsSelected}
          style={marginRight}
        >
          Change Experience
        </Button>
        <Button
          icon={<UserAddOutlined />}
          style={marginRight}
          onClick={() => setIsInviteModalOpen(true)}
        >
          Invite {isNewUserInvitesDisabled ? "Guests" : "Users"}
        </Button>
        <InviteUsersModal
          currentUserCount={getActiveUserCount(users)}
          maxUserCountPerOrganization={activeOrganization.includedUsers}
          isOpen={isInviteModalOpen}
          organizationId={activeUser.organization}
          handleVisibleChange={(visible) => {
            setIsInviteModalOpen(visible);
          }}
        />
      </div>
      <div
        style={{
          marginBottom: 20,
        }}
      >
        {activationFilterWarning}
        <Search
          style={{
            width: 200,
            float: "right",
          }}
          onChange={handleSearch}
          value={searchQuery}
        />
        <div className="clearfix" />
      </div>

      {isNewUserInvitesDisabled ? renderUpgradePlanAlert() : null}
      {noOtherUsers && !isNewUserInvitesDisabled ? renderInviteUsersAlert() : null}
      {renderNewUsersAlert()}

      <Spin size="large" spinning={isLoading}>
        <Table
          dataSource={Utils.filterWithSearchQueryAND(
            users,
            ["firstName", "lastName", "email", "teams", (user) => Object.keys(user.experiences)],
            searchQuery,
          )}
          rowKey="id"
          rowSelection={rowSelection}
          pagination={{
            defaultPageSize: 50,
          }}
          style={{
            marginTop: 30,
          }}
          onChange={(_pagination, filters) =>
            // @ts-expect-error ts-migrate(2322) FIXME: Type 'FilterValue' is not assignable to type '("tr... Remove this comment to see the full error(message)
            setActivationFilter(filters.isActive != null ? filters.isActive : [])
          }
          onRow={(user) => ({
            onClick: () => onSelectUserRow(user.id),
          })}
          className="large-table"
          scroll={{
            x: "max-content",
          }}
        >
          <Column
            title="Last Name"
            dataIndex="lastName"
            key="lastName"
            width={200}
            sorter={Utils.localeCompareBy<APIUser>((user) => user.lastName)}
          />
          <Column
            title="First Name"
            dataIndex="firstName"
            key="firstName"
            width={200}
            sorter={Utils.localeCompareBy<APIUser>((user) => user.firstName)}
          />
          <Column
            title="Email"
            dataIndex="email"
            key="email"
            width={320}
            sorter={Utils.localeCompareBy<APIUser>((user) => user.email)}
            render={(__, user: APIUser) =>
              activeUser.isAdmin ? (
                <EditableTextLabel
                  value={user.email}
                  label="Email"
                  rules={[
                    {
                      message: messages["auth.registration_email_invalid"],
                      type: "email",
                    },
                  ]}
                  onChange={(newEmail) => {
                    if (newEmail !== user.email) {
                      Modal.confirm({
                        title: messages["users.change_email_title"],
                        content: messages["users.change_email"]({
                          newEmail,
                        }),
                        onOk: () => changeEmail(user, newEmail),
                      });
                    }
                  }}
                />
              ) : (
                user.email
              )
            }
          />
          <Column
            title="Experiences"
            dataIndex="experiences"
            key="experiences"
            width={250}
            render={(experiences: ExperienceMap, user: APIUser) =>
              _.map(experiences, (value, domain) => (
                <Tag key={`experience_${user.id}_${domain}`}>
                  <span
                    onClick={(evt) => {
                      evt.stopPropagation();
                      // If no user is selected, set singleSelectedUser. Otherwise,
                      // open the modal so that all selected users are edited.
                      setSingleSelectedUser(selectedUserIds.length > 0 ? null : user);
                      setDomainToEdit(domain);
                      setIsExperienceModalOpen(true);
                    }}
                  >
                    {domain} : {value}
                  </span>
                  <CopyOutlined
                    style={{
                      margin: "0 0 0 5px",
                    }}
                    onClick={async (evt) => {
                      evt.stopPropagation();
                      await navigator.clipboard.writeText(domain);
                      Toast.success(`"${domain}" copied to clipboard`);
                    }}
                  />
                </Tag>
              ))
            }
          />
          <Column
            title="Teams - Role"
            dataIndex="teams"
            key="teams_"
            width={250}
            render={(_teams: APITeamMembership[], user: APIUser) =>
              renderTeamRolesAndPermissionsForUser(user)
            }
          />
          <Column
            title="Status"
            dataIndex="isActive"
            key="isActive"
            width={110}
            filters={[
              {
                text: "Activated",
                value: "activated",
              },
              {
                text: "Deactivated",
                value: "deactivated",
              },
              {
                text: "E-Mail is verified",
                value: "verified",
              },
              {
                text: "E-Mail is not verified",
                value: "unverified",
              },
            ]}
            filtered
            filteredValue={activationFilter}
            filterMultiple
            // @ts-ignore
            onFilter={(
              value: "activated" | "deactivated" | "verified" | "unverified",
              user: APIUser,
            ) => {
              if (value === "activated") {
                return user.isActive;
              } else if (value === "deactivated") {
                return !user.isActive;
              } else if (value === "verified") {
                return user.isEmailVerified;
              } else if (value === "unverified") {
                return !user.isEmailVerified;
              }
            }}
            render={(isActive, user: APIUser) => {
              const activation = isActive ? (
                <Tooltip title="Account is activated">
                  <CheckCircleOutlined
                    className="icon-margin-right"
                    style={{
                      fontSize: 20,
                    }}
                  />
                </Tooltip>
              ) : (
                <Tooltip title="Account is not activated">
                  <CloseCircleOutlined
                    className="icon-margin-right"
                    style={{
                      fontSize: 20,
                      color: "#e84749",
                    }}
                  />
                </Tooltip>
              );

              const mail = user.isEmailVerified ? (
                <Tooltip title="Email is verified">
                  <MailOutlined
                    className="icon-margin-right"
                    style={{
                      fontSize: 20,
                    }}
                  />
                </Tooltip>
              ) : (
                <Tooltip title="Email is not verified">
                  <MailOutlined
                    className="icon-margin-right"
                    style={{
                      fontSize: 20,
                      color: "#e84749",
                    }}
                  />
                </Tooltip>
              );

              return (
                <>
                  {activation}
                  {mail}
                </>
              );
            }}
          />
          <Column
            title="Actions"
            key="actions"
            width={175}
            fixed="right"
            render={(__, user: APIUser) => (
              <span>
                <Link to={`/users/${user.id}/details`}>
                  <LinkButton icon={<UserOutlined />}>Show Annotations</LinkButton>
                </Link>
                <br />
                {user.isActive ? (
                  activeUser.isAdmin ? (
                    <LinkButton
                      onClick={(event) => {
                        event.stopPropagation();
                        deactivateUser(user);
                      }}
                      icon={<UserDeleteOutlined />}
                    >
                      Deactivate User
                    </LinkButton>
                  ) : null
                ) : (
                  <LinkButton
                    onClick={(event) => {
                      event.stopPropagation();
                      activateUser(user);
                    }}
                    icon={<UserAddOutlined />}
                  >
                    Activate User
                  </LinkButton>
                )}
              </span>
            )}
          />
        </Table>
      </Spin>
      {isExperienceModalOpen ? (
        <ExperienceModalView
          isOpen={isExperienceModalOpen}
          selectedUsers={singleSelectedUser ? [singleSelectedUser] : getAllSelectedUsers()}
          initialDomainToEdit={domainToEdit}
          onChange={closeExperienceModal}
          onCancel={() => {
            setIsExperienceModalOpen(false);
            setSingleSelectedUser(null);
            setDomainToEdit(null);
          }}
        />
      ) : null}
      <PermissionsAndTeamsModalView
        isOpen={isTeamRoleModalOpen}
        selectedUserIds={selectedUserIds}
        users={users}
        onChange={handleUsersChange}
        onCancel={() => setIsTeamRoleModalOpen(false)}
        activeUser={activeUser}
      />
    </div>
  );
}

<<<<<<< HEAD
const mapStateToProps = (state: WebknossosState): StateProps => ({
  activeUser: enforceActiveUser(state.activeUser),
  activeOrganization: enforceActiveOrganization(state.activeOrganization),
});

const connector = connect(mapStateToProps);
export default connector(withRouter(UserListView));
=======
export default UserListView;
>>>>>>> 35a23d3e
<|MERGE_RESOLUTION|>--- conflicted
+++ resolved
@@ -25,14 +25,9 @@
 import Toast from "libs/toast";
 import * as Utils from "libs/utils";
 import { location } from "libs/window";
-import { type RouteComponentProps, withRouter } from "libs/with_router_hoc";
 import _ from "lodash";
 import messages from "messages";
 import React, { type Key, useEffect, useState } from "react";
-<<<<<<< HEAD
-import { connect } from "react-redux";
-=======
->>>>>>> 35a23d3e
 import { Link } from "react-router-dom";
 import type { APITeamMembership, APIUser, ExperienceMap } from "types/api_types";
 import { enforceActiveOrganization } from "viewer/model/accessors/organization_accessors";
@@ -652,14 +647,4 @@
   );
 }
 
-<<<<<<< HEAD
-const mapStateToProps = (state: WebknossosState): StateProps => ({
-  activeUser: enforceActiveUser(state.activeUser),
-  activeOrganization: enforceActiveOrganization(state.activeOrganization),
-});
-
-const connector = connect(mapStateToProps);
-export default connector(withRouter(UserListView));
-=======
-export default UserListView;
->>>>>>> 35a23d3e
+export default UserListView;