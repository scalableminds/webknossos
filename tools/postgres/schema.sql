DROP SCHEMA IF EXISTS webknossos CASCADE;
CREATE SCHEMA webknossos;

-- CREATE EXTENSION pgcrypto;

CREATE TYPE webknossos.VECTOR3 AS (
  x DOUBLE PRECISION,
  y DOUBLE PRECISION,
  z DOUBLE PRECISION
);
CREATE TYPE webknossos.BOUNDING_BOX AS (
  x DOUBLE PRECISION,
  y DOUBLE PRECISION,
  z DOUBLE PRECISION,
  width DOUBLE PRECISION,
  height DOUBLE PRECISION,
  depth DOUBLE PRECISION
);

CREATE TABLE webknossos.analytics(
  _id CHAR(24) PRIMARY KEY NOT NULL DEFAULT '',
  _user CHAR(24),
  namespace VARCHAR(256) NOT NULL,
  value JSONB NOT NULL,
  created TIMESTAMPTZ NOT NULL DEFAULT NOW(),
  isDeleted BOOLEAN NOT NULL DEFAULT false
);





CREATE TYPE webknossos.ANNOTATION_TRACING_TYPE AS ENUM ('skeleton', 'volume');
CREATE TYPE webknossos.ANNOTATION_TYPE AS ENUM ('Task', 'Explorational', 'TracingBase', 'Orphan');
CREATE TYPE webknossos.ANNOTATION_STATE AS ENUM ('Active', 'Finished', 'Cancelled', 'Initializing');
CREATE TABLE webknossos.annotations(
  _id CHAR(24) PRIMARY KEY NOT NULL DEFAULT '',
  _dataSet CHAR(24) NOT NULL,
  _task CHAR(24),
  _team CHAR(24) NOT NULL,
  _user CHAR(24) NOT NULL,
  tracing_id CHAR(36) NOT NULL UNIQUE,
  tracing_typ webknossos.ANNOTATION_TRACING_TYPE NOT NULL,
  description TEXT NOT NULL DEFAULT '',
  isPublic BOOLEAN NOT NULL DEFAULT false,
  name VARCHAR(256) NOT NULL DEFAULT '',
  state webknossos.ANNOTATION_STATE NOT NULL DEFAULT 'Active',
  statistics JSONB NOT NULL,
  tags VARCHAR(256)[] NOT NULL DEFAULT '{}',
  tracingTime BIGINT,
  typ webknossos.ANNOTATION_TYPE NOT NULL,
  created TIMESTAMPTZ NOT NULL DEFAULT NOW(),
  modified TIMESTAMPTZ NOT NULL DEFAULT NOW(),
  isDeleted BOOLEAN NOT NULL DEFAULT false,
  CHECK ((typ IN ('TracingBase', 'Task')) = (_task IS NOT NULL))
);

CREATE TABLE webknossos.dataSets(
  _id CHAR(24) PRIMARY KEY DEFAULT '',
  _dataStore CHAR(256) NOT NULL ,
  _organization CHAR(24) NOT NULL,
  defaultConfiguration JSONB,
  description TEXT,
  displayName VARCHAR(256),
  isPublic BOOLEAN NOT NULL DEFAULT false,
  isUsable BOOLEAN NOT NULL DEFAULT false,
  name VARCHAR(256) NOT NULL UNIQUE,
  scale webknossos.VECTOR3,
  status VARCHAR(1024) NOT NULL DEFAULT '',
  sharingToken CHAR(256),
  created TIMESTAMPTZ NOT NULL DEFAULT NOW(),
  isDeleted BOOLEAN NOT NULL DEFAULT false,
  UNIQUE (name, _organization)
);

CREATE TYPE webknossos.DATASET_LAYER_CATEGORY AS ENUM ('color', 'mask', 'segmentation');
CREATE TYPE webknossos.DATASET_LAYER_ELEMENT_CLASS AS ENUM ('uint8', 'uint16', 'uint24', 'uint32');
CREATE TABLE webknossos.dataSet_layers(
  _dataSet CHAR(24) NOT NULL,
  name VARCHAR(256) NOT NULL,
  category webknossos.DATASET_LAYER_CATEGORY NOT NULL,
  elementClass webknossos.DATASET_LAYER_ELEMENT_CLASS NOT NULL,
  boundingBox webknossos.BOUNDING_BOX NOT NULL,
  largestSegmentId BIGINT,
  mappings VARCHAR(256)[],
  PRIMARY KEY(_dataSet, name)
);

CREATE TABLE webknossos.dataSet_allowedTeams(
  _dataSet CHAR(24) NOT NULL,
  _team CHAR(24) NOT NULL,
  PRIMARY KEY (_dataSet, _team)
);

CREATE TABLE webknossos.dataSet_resolutions(
  _dataSet CHAR(24) NOT NULL,
  dataLayerName VARCHAR(256),
  resolution webknossos.VECTOR3 NOT NULL,
  PRIMARY KEY (_dataSet, dataLayerName, resolution)
);

CREATE TYPE webknossos.DATASTORE_TYPE AS ENUM ('webknossos-store');
CREATE TABLE webknossos.dataStores(
  name VARCHAR(256) PRIMARY KEY NOT NULL CHECK (name ~* '^[A-Za-z0-9\-_\.]+$'),
  url VARCHAR(512) UNIQUE NOT NULL CHECK (url ~* '^https?://[a-z0-9\.]+.*$'),
  key VARCHAR(1024) NOT NULL,
  typ webknossos.DATASTORE_TYPE NOT NULL DEFAULT 'webknossos-store',
  isDeleted BOOLEAN NOT NULL DEFAULT false
);

CREATE TABLE webknossos.projects(
  _id CHAR(24) PRIMARY KEY DEFAULT '',
  _team CHAR(24) NOT NULL,
  _owner CHAR(24) NOT NULL,
  name VARCHAR(256) NOT NULL CHECK (name ~* '^.{3,}$'),
  priority BIGINT NOT NULL DEFAULT 100,
  paused BOOLEAN NOT NULL DEFAULT false,
  expectedTime BIGINT,
  created TIMESTAMPTZ NOT NULL DEFAULT NOW(),
  isDeleted BOOLEAN NOT NULL DEFAULT false
);

CREATE TABLE webknossos.scripts(
  _id CHAR(24) PRIMARY KEY DEFAULT '',
  _owner CHAR(24) NOT NULL,
  name VARCHAR(256) NOT NULL CHECK (name ~* '^[A-Za-z0-9\-_\. ß]+$'),
  gist VARCHAR(1024) NOT NULL,
  created TIMESTAMPTZ NOT NULL DEFAULT NOW(),
  isDeleted BOOLEAN NOT NULL DEFAULT false,
  CHECK (gist ~* '^https?://[a-z0-9\-_\.]+.*$')
);

CREATE TYPE webknossos.TASKTYPE_MODES AS ENUM ('orthogonal', 'flight', 'oblique', 'volume');
CREATE TABLE webknossos.taskTypes(
  _id CHAR(24) PRIMARY KEY DEFAULT '',
  _team CHAR(24) NOT NULL,
  summary VARCHAR(256) NOT NULL UNIQUE,
  description TEXT NOT NULL,
  settings_allowedModes webknossos.TASKTYPE_MODES[] NOT NULL DEFAULT '{orthogonal, flight, oblique}',
  settings_preferredMode webknossos.TASKTYPE_MODES DEFAULT 'orthogonal',
  settings_branchPointsAllowed BOOLEAN NOT NULL,
  settings_somaClickingAllowed BOOLEAN NOT NULL,
  created TIMESTAMPTZ NOT NULL DEFAULT NOW(),
  isDeleted BOOLEAN NOT NULL DEFAULT false
);

CREATE TABLE webknossos.tasks(
  _id CHAR(24) PRIMARY KEY DEFAULT '',
  _project CHAR(24) NOT NULL,
  _script CHAR(24),
  _taskType CHAR(24) NOT NULL,
  _team CHAR(24) NOT NULL,
  neededExperience_domain VARCHAR(256) NOT NULL CHECK (neededExperience_domain ~* '^.{2,}$'),
  neededExperience_value INT NOT NULL,
  totalInstances BIGINT NOT NULL,
  tracingTime BIGINT,
  boundingBox webknossos.BOUNDING_BOX,
  editPosition webknossos.VECTOR3 NOT NULL,
  editRotation webknossos.VECTOR3 NOT NULL,
  creationInfo VARCHAR(512),
  created TIMESTAMPTZ NOT NULL DEFAULT NOW(),
  isDeleted BOOLEAN NOT NULL DEFAULT false
);

CREATE VIEW webknossos.task_instances AS
  SELECT t._id, COUNT(annotations._id) assignedInstances, t.totalinstances - COUNT(annotations._id) openInstances
  FROM webknossos.tasks t
  left join (select * from webknossos.annotations a where typ = 'Task' and a.state != 'Cancelled' AND a.isDeleted = false) as annotations ON t._id = annotations._task
  GROUP BY t._id, t.totalinstances;

CREATE FUNCTION webknossos.checkOpenAssignments() RETURNS trigger AS $$
  DECLARE
    cur CURSOR for SELECT openInstances FROM webknossos.task_instances where NEW.typ = 'Task' and _id = NEW._task;
  BEGIN
    IF NEW.typ = 'Task' THEN
      FOR rec IN cur LOOP
        IF rec.openInstances < 0 THEN
          RAISE EXCEPTION 'Negative openInstances for Task (%)', NEW._task;
        END IF;
      END LOOP;
    END IF;
    RETURN NULL;
  END;
$$ LANGUAGE plpgsql;

CREATE TRIGGER checkOpenAssignmentsTrigger
AFTER INSERT ON webknossos.annotations
FOR EACH ROW EXECUTE PROCEDURE webknossos.checkOpenAssignments();


CREATE TABLE webknossos.teams(
  _id CHAR(24) PRIMARY KEY DEFAULT '',
  _organization CHAR(24) NOT NULL,
  name VARCHAR(256) NOT NULL CHECK (name ~* '^[A-Za-z0-9\-_\. ß]+$'),
  created TIMESTAMPTZ NOT NULL DEFAULT NOW(),
  isDeleted BOOLEAN NOT NULL DEFAULT false,
  UNIQUE (name, _organization)
);

CREATE TABLE webknossos.timespans(
  _id CHAR(24) PRIMARY KEY DEFAULT '',
  _user CHAR(24) NOT NULL,
  _annotation CHAR(24),
  time BIGINT NOT NULL,
  lastUpdate TIMESTAMPTZ NOT NULL DEFAULT NOW(),
  numberOfUpdates BIGINT NOT NULL DEFAULT 1,
  created TIMESTAMPTZ NOT NULL DEFAULT NOW(),
  isDeleted BOOLEAN NOT NULL DEFAULT false
);

CREATE TABLE webknossos.organizations(
  _id CHAR(24) PRIMARY KEY DEFAULT '',
  _organizationTeam CHAR(24) NOT NULL UNIQUE,
  name VARCHAR(256) NOT NULL,
  created TIMESTAMPTZ NOT NULL DEFAULT NOW(),
  isDeleted BOOLEAN NOT NULL DEFAULT false
);

CREATE TYPE webknossos.USER_LOGININFO_PROVDERIDS AS ENUM ('credentials');
CREATE TYPE webknossos.USER_PASSWORDINFO_HASHERS AS ENUM ('SCrypt');
CREATE TABLE webknossos.users(
  _id CHAR(24) PRIMARY KEY DEFAULT '',
  _organization CHAR(24) NOT NULL,
  email VARCHAR(512) NOT NULL UNIQUE CHECK (email ~* '^.+@.+$'),
  firstName VARCHAR(256) NOT NULL, -- CHECK (firstName ~* '^[A-Za-z0-9\-_ ]+$'),
  lastName VARCHAR(256) NOT NULL, -- CHECK (lastName ~* '^[A-Za-z0-9\-_ ]+$'),
  lastActivity TIMESTAMPTZ NOT NULL DEFAULT NOW(),
  userConfiguration JSONB NOT NULL,
  md5hash VARCHAR(32) NOT NULL DEFAULT '',
  loginInfo_providerID webknossos.USER_LOGININFO_PROVDERIDS NOT NULL DEFAULT 'credentials',
  loginInfo_providerKey VARCHAR(512) NOT NULL,
  passwordInfo_hasher webknossos.USER_PASSWORDINFO_HASHERS NOT NULL DEFAULT 'SCrypt',
  passwordInfo_password VARCHAR(512) NOT NULL,
  isDeactivated BOOLEAN NOT NULL DEFAULT false,
  isAdmin BOOLEAN NOT NULL DEFAULT false,
  isSuperUser BOOLEAN NOT NULL DEFAULT false,
  created TIMESTAMPTZ NOT NULL DEFAULT NOW(),
  isDeleted BOOLEAN NOT NULL DEFAULT false
);

CREATE TABLE webknossos.user_team_roles(
  _user CHAR(24) NOT NULL,
  _team CHAR(24) NOT NULL,
  isTeamManager BOOLEAN NOT NULL DEFAULT false,
  PRIMARY KEY (_user, _team)
);

CREATE TABLE webknossos.user_experiences(
  _user CHAR(24) NOT NULL,
  domain VARCHAR(256) NOT NULL,
  value INT NOT NULL DEFAULT 1,
  PRIMARY KEY (_user, domain)
);

CREATE TABLE webknossos.user_dataSetConfigurations(
  _user CHAR(24) NOT NULL,
  _dataSet CHAR(24) NOT NULL,
  configuration JSONB NOT NULL,
  PRIMARY KEY (_user, _dataSet)
);

CREATE TYPE webknossos.TOKEN_TYPES AS ENUM ('Authentication', 'DataStore', 'ResetPassword');
CREATE TABLE webknossos.tokens(
  _id CHAR(24) PRIMARY KEY DEFAULT '',
  value Text NOT NULL,
  loginInfo_providerID webknossos.USER_LOGININFO_PROVDERIDS NOT NULL,
  loginInfo_providerKey VARCHAR(512) NOT NULL,
  lastUsedDateTime TIMESTAMPTZ NOT NULL,
  expirationDateTime TIMESTAMPTZ NOT NULL,
  idleTimeout BIGINT,
  tokenType webknossos.TOKEN_TYPES NOT NULL,
  created TIMESTAMPTZ NOT NULL DEFAULT NOW(),
  isDeleted BOOLEAN NOT NULL DEFAULT false
);



CREATE VIEW webknossos.analytics_ AS SELECT * FROM webknossos.analytics WHERE NOT isDeleted;
CREATE VIEW webknossos.annotations_ AS SELECT * FROM webknossos.annotations WHERE NOT isDeleted;
CREATE VIEW webknossos.dataSets_ AS SELECT * FROM webknossos.dataSets WHERE NOT isDeleted;
CREATE VIEW webknossos.dataStores_ AS SELECT * FROM webknossos.dataStores WHERE NOT isDeleted;
CREATE VIEW webknossos.projects_ AS SELECT * FROM webknossos.projects WHERE NOT isDeleted;
CREATE VIEW webknossos.scripts_ AS SELECT * FROM webknossos.scripts WHERE NOT isDeleted;
CREATE VIEW webknossos.taskTypes_ AS SELECT * FROM webknossos.taskTypes WHERE NOT isDeleted;
CREATE VIEW webknossos.tasks_ AS SELECT * FROM webknossos.tasks WHERE NOT isDeleted;
CREATE VIEW webknossos.teams_ AS SELECT * FROM webknossos.teams WHERE NOT isDeleted;
CREATE VIEW webknossos.timespans_ AS SELECT * FROM webknossos.timespans WHERE NOT isDeleted;
CREATE VIEW webknossos.organizations_ AS SELECT * FROM webknossos.organizations WHERE NOT isDeleted;
CREATE VIEW webknossos.users_ AS SELECT * FROM webknossos.users WHERE NOT isDeleted;
CREATE VIEW webknossos.tokens_ AS SELECT * FROM webknossos.tokens WHERE NOT isDeleted;



CREATE INDEX ON webknossos.annotations(_user, isDeleted);
CREATE INDEX ON webknossos.annotations(_task, isDeleted);
CREATE INDEX ON webknossos.annotations(typ, state, isDeleted);
CREATE INDEX ON webknossos.annotations(_user, _task, isDeleted);
CREATE INDEX ON webknossos.annotations(tracing_id);
CREATE INDEX ON webknossos.annotations(_task, typ, isDeleted);
CREATE INDEX ON webknossos.annotations(typ, isDeleted);
CREATE INDEX ON webknossos.dataSets(name);
CREATE INDEX ON webknossos.tasks(_project);
CREATE INDEX ON webknossos.tasks(isDeleted);
CREATE INDEX ON webknossos.tasks(_project, isDeleted);
CREATE INDEX ON webknossos.tasks(_team, neededExperience_domain, neededExperience_value);
CREATE INDEX ON webknossos.tasks(_taskType);
CREATE INDEX ON webknossos.timespans(_user);
CREATE INDEX ON webknossos.timespans(_annotation);
CREATE INDEX ON webknossos.users(email);
CREATE INDEX ON webknossos.projects(name);
CREATE INDEX ON webknossos.projects(_team);
CREATE INDEX ON webknossos.projects(name, isDeleted);
CREATE INDEX ON webknossos.projects(_team, isDeleted);


-- ALTER TABLE webknossos.analytics
--   ADD FOREIGN KEY(_user) REFERENCES webknossos.users(_id);
-- ALTER TABLE webknossos.annotations
--   ADD FOREIGN KEY(_task) REFERENCES webknossos.tasks(_id) ON DELETE SET NULL,
--   ADD FOREIGN KEY(_team) REFERENCES webknossos.teams(_id),
--   ADD FOREIGN KEY(_user) REFERENCES webknossos.users(_id);
-- ALTER TABLE webknossos.dataSets
--   ADD FOREIGN KEY(_team) REFERENCES webknossos.teams(_id),
--   ADD FOREIGN KEY(_dataStore) REFERENCES webknossos.dataStores(name);
-- ALTER TABLE webknossos.dataSet_layers
--   ADD FOREIGN KEY(_dataSet) REFERENCES webknossos.dataSets(_id) ON DELETE CASCADE;
-- ALTER TABLE webknossos.dataSet_allowedTeams
--   ADD FOREIGN KEY(_dataSet) REFERENCES webknossos.dataSets(_id) ON DELETE CASCADE,
--   ADD FOREIGN KEY(_team) REFERENCES webknossos.teams(_id) ON DELETE CASCADE;
-- ALTER TABLE webknossos.projects
--   ADD FOREIGN KEY(_team) REFERENCES webknossos.teams(_id),
--   ADD FOREIGN KEY(_owner) REFERENCES webknossos.users(_id);
-- ALTER TABLE webknossos.scripts
--   ADD FOREIGN KEY(_owner) REFERENCES webknossos.users(_id);
-- ALTER TABLE webknossos.taskTypes
--   ADD FOREIGN KEY(_team) REFERENCES webknossos.teams(_id) ON DELETE CASCADE;
-- ALTER TABLE webknossos.tasks
--   ADD FOREIGN KEY(_team) REFERENCES webknossos.teams(_id),
--   ADD FOREIGN KEY(_project) REFERENCES webknossos.projects(_id),
--   ADD FOREIGN KEY(_script) REFERENCES webknossos.scripts(_id) ON DELETE SET NULL;
-- ALTER TABLE webknossos.teams
--   ADD FOREIGN KEY(_owner) REFERENCES webknossos.users(_id),
--   ADD FOREIGN KEY(_parent) REFERENCES webknossos.teams(_id) ON DELETE SET NULL;
-- ALTER TABLE webknossos.timespans
--   ADD FOREIGN KEY(_user) REFERENCES webknossos.users(_id) ON DELETE CASCADE,
--   ADD FOREIGN KEY(_annotation) REFERENCES webknossos.annotations(_id) ON DELETE SET NULL;
-- ALTER TABLE webknossos.user_team_roles
--   ADD FOREIGN KEY(_user) REFERENCES webknossos.users(_id) ON DELETE CASCADE,
--   ADD FOREIGN KEY(_team) REFERENCES webknossos.teams(_id) ON DELETE CASCADE;
-- ALTER TABLE webknossos.user_experiences
<<<<<<< HEAD
--   ADD FOREIGN KEY(_user) REFERENCES webknossos.users(_id) ON DELETE CASCADE;








-- EVOLUTION 001 add organizations (schema only, for slick code generation)




START TRANSACTION;

CREATE TABLE webknossos.organizations(
  _id CHAR(24) PRIMARY KEY DEFAULT '',
  _organizationTeam CHAR(24) NOT NULL UNIQUE,
  name VARCHAR(256) NOT NULL,
  created TIMESTAMPTZ NOT NULL DEFAULT NOW(),
  isDeleted BOOLEAN NOT NULL DEFAULT false
);

CREATE VIEW webknossos.organizations_ AS SELECT * FROM webknossos.organizations WHERE NOT isDeleted;


DROP VIEW webknossos.teams_;
ALTER TABLE webknossos.teams ADD COLUMN _organization CHAR(24);
ALTER TABLE webknossos.teams ALTER COLUMN _organization SET NOT NULL;
ALTER TABLE webknossos.teams DROP COLUMN _owner;
ALTER TABLE webknossos.teams DROP COLUMN _parent;
ALTER TABLE webknossos.teams DROP COLUMN behavesLikeRootTeam;
ALTER TABLE webknossos.teams DROP CONSTRAINT teams_name_key;
ALTER TABLE webknossos.teams ADD CONSTRAINT teams_name__organization_key UNIQUE(name, _organization);
CREATE VIEW webknossos.teams_ AS SELECT * FROM webknossos.teams WHERE NOT isDeleted;

DROP VIEW webknossos.dataSets_;
ALTER TABLE webknossos.dataSets ADD COLUMN _organization CHAR(24);
ALTER TABLE webknossos.dataSets ALTER COLUMN _organization SET NOT NULL;
ALTER TABLE webknossos.dataSets DROP CONSTRAINT datasets_name__team_key;
ALTER TABLE webknossos.dataSets DROP COLUMN _team;
ALTER TABLE webknossos.dataSets ADD CONSTRAINT datasets_name__organization_key UNIQUE(name, _organization);
CREATE VIEW webknossos.dataSets_ AS SELECT * FROM webknossos.dataSets WHERE NOT isDeleted;


ALTER TABLE webknossos.user_team_roles ADD COLUMN isTeamManager BOOLEAN NOT NULL DEFAULT false;
ALTER TABLE webknossos.user_team_roles DROP COLUMN role;
DROP TYPE webknossos.TEAM_ROLES;


DROP VIEW webknossos.users_;
ALTER TABLE webknossos.users ADD COLUMN isAdmin BOOLEAN NOT NULL DEFAULT false;
ALTER TABLE webknossos.users ADD COLUMN _organization CHAR(24);
ALTER TABLE webknossos.users ALTER COLUMN _organization SET NOT NULL;
CREATE VIEW webknossos.users_ AS SELECT * FROM webknossos.users WHERE NOT isDeleted;



COMMIT TRANSACTION;



-- EVOLUTION 002 add dataset sharingtoken


START TRANSACTION;
DROP VIEW webknossos.datasets_;
ALTER TABLE webknossos.datasets ADD COLUMN sharingToken CHAR(256);
CREATE VIEW webknossos.dataSets_ AS SELECT * FROM webknossos.dataSets WHERE NOT isDeleted;
COMMIT TRANSACTION;



-- EVOLUTION 003 add dataset displayName

START TRANSACTION;
DROP VIEW webknossos.datasets_;
ALTER TABLE webknossos.datasets ADD COLUMN displayName VARCHAR(256);
CREATE VIEW webknossos.dataSets_ AS SELECT * FROM webknossos.dataSets WHERE NOT isDeleted;
COMMIT TRANSACTION;






-- EVOLUTION 004 add initializing annotation state

ALTER TYPE webknossos.ANNOTATION_STATE ADD VALUE 'Initializing';



-- EVOLUTION 005 remove team assignment from task

ALTER TABLE webknossos.tasks DROP COLUMN _team;
=======
--   ADD FOREIGN KEY(_user) REFERENCES webknossos.users(_id) ON DELETE CASCADE;
>>>>>>> 18573190
<|MERGE_RESOLUTION|>--- conflicted
+++ resolved
@@ -348,103 +348,4 @@
 --   ADD FOREIGN KEY(_user) REFERENCES webknossos.users(_id) ON DELETE CASCADE,
 --   ADD FOREIGN KEY(_team) REFERENCES webknossos.teams(_id) ON DELETE CASCADE;
 -- ALTER TABLE webknossos.user_experiences
-<<<<<<< HEAD
---   ADD FOREIGN KEY(_user) REFERENCES webknossos.users(_id) ON DELETE CASCADE;
-
-
-
-
-
-
-
-
--- EVOLUTION 001 add organizations (schema only, for slick code generation)
-
-
-
-
-START TRANSACTION;
-
-CREATE TABLE webknossos.organizations(
-  _id CHAR(24) PRIMARY KEY DEFAULT '',
-  _organizationTeam CHAR(24) NOT NULL UNIQUE,
-  name VARCHAR(256) NOT NULL,
-  created TIMESTAMPTZ NOT NULL DEFAULT NOW(),
-  isDeleted BOOLEAN NOT NULL DEFAULT false
-);
-
-CREATE VIEW webknossos.organizations_ AS SELECT * FROM webknossos.organizations WHERE NOT isDeleted;
-
-
-DROP VIEW webknossos.teams_;
-ALTER TABLE webknossos.teams ADD COLUMN _organization CHAR(24);
-ALTER TABLE webknossos.teams ALTER COLUMN _organization SET NOT NULL;
-ALTER TABLE webknossos.teams DROP COLUMN _owner;
-ALTER TABLE webknossos.teams DROP COLUMN _parent;
-ALTER TABLE webknossos.teams DROP COLUMN behavesLikeRootTeam;
-ALTER TABLE webknossos.teams DROP CONSTRAINT teams_name_key;
-ALTER TABLE webknossos.teams ADD CONSTRAINT teams_name__organization_key UNIQUE(name, _organization);
-CREATE VIEW webknossos.teams_ AS SELECT * FROM webknossos.teams WHERE NOT isDeleted;
-
-DROP VIEW webknossos.dataSets_;
-ALTER TABLE webknossos.dataSets ADD COLUMN _organization CHAR(24);
-ALTER TABLE webknossos.dataSets ALTER COLUMN _organization SET NOT NULL;
-ALTER TABLE webknossos.dataSets DROP CONSTRAINT datasets_name__team_key;
-ALTER TABLE webknossos.dataSets DROP COLUMN _team;
-ALTER TABLE webknossos.dataSets ADD CONSTRAINT datasets_name__organization_key UNIQUE(name, _organization);
-CREATE VIEW webknossos.dataSets_ AS SELECT * FROM webknossos.dataSets WHERE NOT isDeleted;
-
-
-ALTER TABLE webknossos.user_team_roles ADD COLUMN isTeamManager BOOLEAN NOT NULL DEFAULT false;
-ALTER TABLE webknossos.user_team_roles DROP COLUMN role;
-DROP TYPE webknossos.TEAM_ROLES;
-
-
-DROP VIEW webknossos.users_;
-ALTER TABLE webknossos.users ADD COLUMN isAdmin BOOLEAN NOT NULL DEFAULT false;
-ALTER TABLE webknossos.users ADD COLUMN _organization CHAR(24);
-ALTER TABLE webknossos.users ALTER COLUMN _organization SET NOT NULL;
-CREATE VIEW webknossos.users_ AS SELECT * FROM webknossos.users WHERE NOT isDeleted;
-
-
-
-COMMIT TRANSACTION;
-
-
-
--- EVOLUTION 002 add dataset sharingtoken
-
-
-START TRANSACTION;
-DROP VIEW webknossos.datasets_;
-ALTER TABLE webknossos.datasets ADD COLUMN sharingToken CHAR(256);
-CREATE VIEW webknossos.dataSets_ AS SELECT * FROM webknossos.dataSets WHERE NOT isDeleted;
-COMMIT TRANSACTION;
-
-
-
--- EVOLUTION 003 add dataset displayName
-
-START TRANSACTION;
-DROP VIEW webknossos.datasets_;
-ALTER TABLE webknossos.datasets ADD COLUMN displayName VARCHAR(256);
-CREATE VIEW webknossos.dataSets_ AS SELECT * FROM webknossos.dataSets WHERE NOT isDeleted;
-COMMIT TRANSACTION;
-
-
-
-
-
-
--- EVOLUTION 004 add initializing annotation state
-
-ALTER TYPE webknossos.ANNOTATION_STATE ADD VALUE 'Initializing';
-
-
-
--- EVOLUTION 005 remove team assignment from task
-
-ALTER TABLE webknossos.tasks DROP COLUMN _team;
-=======
---   ADD FOREIGN KEY(_user) REFERENCES webknossos.users(_id) ON DELETE CASCADE;
->>>>>>> 18573190
+--   ADD FOREIGN KEY(_user) REFERENCES webknossos.users(_id) ON DELETE CASCADE;