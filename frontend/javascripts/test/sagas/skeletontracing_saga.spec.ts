--- conflicted
+++ resolved
@@ -1,10 +1,4 @@
-<<<<<<< HEAD
-import type { WebknossosState, SkeletonTracing, StoreAnnotation } from "viewer/store";
-import ChainReducer from "test/helpers/chainReducer";
-=======
-import type { Flycam, SkeletonTracing, StoreAnnotation } from "viewer/store";
 import { chainReduce } from "test/helpers/chainReducer";
->>>>>>> a535d3b0
 import DiffableMap from "libs/diffable_map";
 import EdgeCollection from "viewer/model/edge_collection";
 import compactSaveQueue from "viewer/model/helpers/compaction/compact_save_queue";
@@ -28,6 +22,7 @@
 import { put } from "redux-saga/effects";
 import { TIMESTAMP } from "test/global_mocks";
 import { type Tree, TreeMap } from "viewer/model/types/tree_types";
+import type { StoreAnnotation } from "viewer/store";
 
 const actionTracingId = "tracingId";
 
@@ -170,12 +165,7 @@
     saga.next();
     saga.next();
     saga.next(true);
-<<<<<<< HEAD
-=======
-    saga.next(initialState.annotation.skeleton);
-    saga.next(initialState.flycam);
-
->>>>>>> a535d3b0
+
     // only updateTracing
     const items = execCall(expect, saga.next(initialState.annotation.skeleton));
     expect(withoutUpdateTracing(items).length).toBe(0);
@@ -212,22 +202,8 @@
   });
 
   it("should emit createNode and createEdge update actions", () => {
-<<<<<<< HEAD
-    const newState = ChainReducer<WebknossosState, Action>(initialState)
-      .apply(SkeletonTracingReducer, createNodeAction)
-      .apply(SkeletonTracingReducer, createNodeAction)
-      .unpack();
+    const newState = applyActions(initialState, [createNodeAction, createNodeAction]);
     const updateActions = testDiffing(initialState.annotation, newState.annotation);
-=======
-    const newState = applyActions(initialState, [createNodeAction, createNodeAction]);
-
-    const updateActions = testDiffing(
-      initialState.annotation,
-      newState.annotation,
-      initialState.flycam,
-      newState.flycam,
-    );
->>>>>>> a535d3b0
     expect(updateActions[0]).toMatchObject({
       name: "createNode",
       value: {
@@ -672,19 +648,7 @@
     // Create another node (a)
     const newState1 = SkeletonTracingReducer(testState, createNodeAction);
     const updateActions = [];
-<<<<<<< HEAD
     updateActions.push(testDiffing(testState.annotation, newState1.annotation));
-    // Merge the two trees (b), then create another tree and node (c)
-    const newState2 = ChainReducer<WebknossosState, Action>(newState1)
-      .apply(SkeletonTracingReducer, mergeTreesAction)
-      .apply(SkeletonTracingReducer, createTreeAction)
-      .apply(SkeletonTracingReducer, createNodeAction)
-      .unpack();
-    updateActions.push(testDiffing(newState1.annotation, newState2.annotation));
-=======
-    updateActions.push(
-      testDiffing(testState.annotation, newState1.annotation, testState.flycam, newState1.flycam),
-    );
 
     // Merge the two trees (b), then create another tree and node (c)
     const newState2 = applyActions(newState1, [
@@ -692,10 +656,7 @@
       createTreeAction,
       createNodeAction,
     ]);
-    updateActions.push(
-      testDiffing(newState1.annotation, newState2.annotation, newState1.flycam, newState2.flycam),
-    );
->>>>>>> a535d3b0
+    updateActions.push(testDiffing(newState1.annotation, newState2.annotation));
     // compactUpdateActions is triggered by the saving, it can therefore contain the results of more than one diffing
     const simplifiedUpdateActions = createCompactedSaveQueueFromUpdateActions(
       updateActions,
@@ -776,19 +737,8 @@
     // Merge the second tree into the first tree (a)
     const stateAfterFirstMerge = SkeletonTracingReducer(testState, firstMergeTreesAction);
     const updateActions = [];
-<<<<<<< HEAD
     updateActions.push(testDiffing(testState.annotation, stateAfterFirstMerge.annotation));
-=======
-    updateActions.push(
-      testDiffing(
-        testState.annotation,
-        stateAfterFirstMerge.annotation,
-        testState.flycam,
-        stateAfterFirstMerge.flycam,
-      ),
-    );
-
->>>>>>> a535d3b0
+
     // Create another tree and two nodes (b)
     const newState = applyActions(stateAfterFirstMerge, [
       createTreeAction,
@@ -796,33 +746,12 @@
       createNodeAction,
     ]);
 
-<<<<<<< HEAD
     updateActions.push(testDiffing(stateAfterFirstMerge.annotation, newState.annotation));
+
     // Merge the second tree into the first tree again (c)
     const stateAfterSecondMerge = SkeletonTracingReducer(newState, secondMergeTreesAction);
     updateActions.push(testDiffing(newState.annotation, stateAfterSecondMerge.annotation));
-=======
-    updateActions.push(
-      testDiffing(
-        stateAfterFirstMerge.annotation,
-        newState.annotation,
-        stateAfterFirstMerge.flycam,
-        newState.flycam,
-      ),
-    );
-
-    // Merge the second tree into the first tree again (c)
-    const stateAfterSecondMerge = SkeletonTracingReducer(newState, secondMergeTreesAction);
-    updateActions.push(
-      testDiffing(
-        newState.annotation,
-        stateAfterSecondMerge.annotation,
-        newState.flycam,
-        stateAfterSecondMerge.flycam,
-      ),
-    );
-
->>>>>>> a535d3b0
+
     // compactUpdateActions is triggered by the saving, it can therefore contain the results of more than one diffing
     const simplifiedUpdateActions = createCompactedSaveQueueFromUpdateActions(
       updateActions,
