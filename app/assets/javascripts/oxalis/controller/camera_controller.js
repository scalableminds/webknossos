--- conflicted
+++ resolved
@@ -187,41 +187,12 @@
         })
         .start();
     } else {
-<<<<<<< HEAD
-      for (const prop of Object.keys(from)) {
-        if (to[prop] == null) {
-          to[prop] = from[prop];
-        }
-      }
-      return this.updateCameraTDView.call(to);
-=======
       return this.updateCameraTDView(to);
->>>>>>> 5099a07e
     }
   }
 
   degToRad(deg) { return (deg / 180) * Math.PI; }
 
-<<<<<<< HEAD
-  changeTDViewXY() { return this.changeTDView(constants.PLANE_XY); }
-  changeTDViewYZ() { return this.changeTDView(constants.PLANE_YZ); }
-  changeTDViewXZ() { return this.changeTDView(constants.PLANE_XZ); }
-  changeTDViewDiagonal(animate) { if (animate == null) { animate = true; } return this.changeTDView(constants.TDView, animate); }
-
-  updateCameraTDView() {
-    const p = this.getConvertedPosition();
-    this.camera.position.set(this.dx + p[0], this.dy + p[1], this.dz + p[2]);
-    this.camera.left = this.l;
-    this.camera.right = this.r;
-    this.camera.top = this.t;
-    this.camera.bottom = this.b;
-    this.camera.up = new THREE.Vector3(this.upX, this.upY, this.upZ);
-
-    this.flycam.setRayThreshold(this.camera.right, this.camera.left);
-    this.camera.updateProjectionMatrix();
-    this.notify();
-    app.vent.trigger("rerender");
-=======
   changeTDViewXY = () => { return this.changeTDView(constants.PLANE_XY); }
   changeTDViewYZ = () => { return this.changeTDView(constants.PLANE_YZ); }
   changeTDViewXZ = () => { return this.changeTDView(constants.PLANE_XZ); }
@@ -239,8 +210,7 @@
     tweenState.flycam.setRayThreshold(tweenState.camera.right, tweenState.camera.left);
     tweenState.camera.updateProjectionMatrix();
     tweenState.notify();
-    return app.vent.trigger("rerender");
->>>>>>> 5099a07e
+    app.vent.trigger("rerender");
   }
 
   TDViewportSize() {
