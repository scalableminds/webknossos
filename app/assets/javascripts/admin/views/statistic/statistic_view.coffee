--- conflicted
+++ resolved
@@ -17,13 +17,9 @@
         <div class="graph well"></div>
         <div class="timings well"></div>
       </div>
-<<<<<<< HEAD
-      <div class="achievements span4 well"></div>
-=======
       <div class="achievements col-sm-4 well">
 
       </div>
->>>>>>> 577eff34
     </div>
   """)
 
