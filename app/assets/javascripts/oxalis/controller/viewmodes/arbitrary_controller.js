--- conflicted
+++ resolved
@@ -391,19 +391,8 @@
 
 
   popBranch(): void {
-<<<<<<< HEAD
-    // Consider for deletion
-    Store.dispatch(deleteBranchPointAction());
-
-    const activeNodeId = getActiveNode(Store.getState().tracing).map(node => node.id);
-    if (activeNodeId === 1) {
-      Store.dispatch(yawFlycamAction(Math.PI));
-      Toast.warning("Reached initial node, view reversed");
-      Store.dispatch(createCommentAction("reversed"));
-=======
-    if (getBranchPoints(Store.getState().skeletonTracing).length === 0) {
+    if (getBranchPoints(Store.getState().tracing).length === 0) {
       Toast.error(messages["tracing.no_more_branchpoints"]);
->>>>>>> 3dd958fc
     }
     Store.dispatch(deleteBranchPointAction());
   }
