--- conflicted
+++ resolved
@@ -53,12 +53,7 @@
 
   getUnfinishedTasks : ->
 
-<<<<<<< HEAD
-    filteredTasks = @get("tasks").filter( (task) -> return !task.get("annotation").state.isFinished )
-    return new Backbone.Collection(filteredTasks)
-=======
     return @getFinishedTasks(false)
->>>>>>> 8c9f1d27
 
 
   getAnnotations : ->
