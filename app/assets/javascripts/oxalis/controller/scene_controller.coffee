### define
../geometries/plane : Plane
../geometries/skeleton : Skeleton
../geometries/cellgeometry : CellGeometry
../model/dimensions : Dimensions
<<<<<<< HEAD
../../libs/event_mixin : EventMixin
=======
../constants : constants
>>>>>>> 5c27ec21
###

class SceneController

  # This class collects all the meshes displayed in the Sceleton View and updates position and scale of each
  # element depending on the provided flycam.

  constructor : (@upperBoundary, @flycam, @model) ->
    _.extend(@, new EventMixin())

    @current       = 0
    @displayPlane  = [true, true, true]
    @planeShift    = [0, 0, 0]
    @showSkeleton  = true
    @showInactiveTrees = true

    @model.volumeTracing.on "newCell", (cell) => @newCell(cell)

    @createMeshes()
    @bind()

  createMeshes : ->
    # Cube
    b   = @upperBoundary
    geo = new THREE.Geometry()
    v   = geo.vertices
    v.push(@vec(   0,    0,    0));      v.push(@vec(   0, b[1],    0))
    v.push(@vec(b[0], b[1],    0));      v.push(@vec(b[0],    0,    0))
    v.push(@vec(b[0],    0, b[2]));      v.push(@vec(b[0], b[1], b[2]))
    v.push(@vec(   0, b[1], b[2]));      v.push(@vec(   0,    0, b[2]))
    v.push(@vec(   0,    0,    0));      v.push(@vec(b[0],    0,    0))
    v.push(@vec(b[0], b[1],    0));      v.push(@vec(b[0], b[1], b[2]))
    v.push(@vec(b[0],    0, b[2]));      v.push(@vec(   0,    0, b[2]))
    v.push(@vec(   0, b[1], b[2]));      v.push(@vec(   0, b[1],    0))
    @cube = new THREE.Line(geo, new THREE.LineBasicMaterial({color: 0x999999, linewidth: 1}))

    # TODO: Implement text 

    @skeleton = new Skeleton(@flycam, @model)

    # create Meshes
    @planes = new Array(3)
    for i in [constants.PLANE_XY, constants.PLANE_YZ, constants.PLANE_XZ]
      @planes[i] = new Plane(constants.VIEWPORT_WIDTH, constants.TEXTURE_WIDTH, @flycam, i, @model)

    @planes[constants.PLANE_XY].setRotation(new THREE.Vector3( Math.PI , 0, 0))
    @planes[constants.PLANE_YZ].setRotation(new THREE.Vector3( Math.PI, 1/2 * Math.PI, 0))
    @planes[constants.PLANE_XZ].setRotation(new THREE.Vector3( - 1/2 * Math.PI, 0, 0))

  vec : (x, y, z) ->
    new THREE.Vector3(x, y, z)

  updateSceneForCam : (id) =>
    # This method is called for each of the four cams. Even
    # though they are all looking at the same scene, some
    # things have to be changed for each cam.
    @skeleton.setInactiveTreeVisibility(@showInactiveTrees)
    if id in constants.ALL_PLANES
      @cube.visible = false
      unless @showSkeleton
        @skeleton.setVisibility(false)
      for i in constants.ALL_PLANES
        if i == id
          @planes[i].setOriginalCrosshairColor()
          @planes[i].setVisible(true)
          pos = @flycam.getPosition().slice()
          ind = Dimensions.getIndices(i)
          # Offset the plane so the user can see the route behind the plane
          pos[ind[2]] += if i==constants.PLANE_XY then @planeShift[ind[2]] else -@planeShift[ind[2]]
          @planes[i].setPosition(new THREE.Vector3(pos...))
        else
          @planes[i].setVisible(false)
    else
      @cube.visible = true
      unless @showSkeleton
        @skeleton.setVisibility(true)
      for i in constants.ALL_PLANES
        pos = @flycam.getPosition()
        @planes[i].setPosition(new THREE.Vector3(pos[0], pos[1], pos[2]))
        @planes[i].setGrayCrosshairColor()
        @planes[i].setVisible(true)
        @planes[i].plane.visible = @displayPlane[i]

  update : =>
    gPos         = @flycam.getPosition()
    globalPosVec = new THREE.Vector3(gPos...)
    for i in constants.ALL_PLANES
      
      @planes[i].updateTexture()

      # Update plane position
      @planes[i].setPosition(globalPosVec)

      # Update plane scale
      sFactor      = @flycam.getPlaneScalingFactor(i)
      @planes[i].setScale(sFactor)

  setTextRotation : (rotVec) =>
    # TODO: Implement

  setWaypoint : =>
    @skeleton.setWaypoint()

  setDisplayCrosshair : (value) =>
    for plane in @planes
      plane.setDisplayCrosshair value
    @flycam.hasChanged = true

  setRouteClippingDistance : (value) =>
    # convert nm to voxel
<<<<<<< HEAD
    for i in [PLANE_XY, PLANE_YZ, PLANE_XZ]
      @planeShift[i] = value * @model.scaleInfo.voxelPerNM[i]
    console.log(@planeShift)
=======
    for i in constants.ALL_PLANES
      @planeShift[i] = 2 * value * @model.scaleInfo.voxelPerNM[i]
>>>>>>> 5c27ec21

  setInterpolation : (value) =>
    for plane in @planes
      plane.setLinearInterpolationEnabled(value)
    @flycam.hasChanged = true

  setDisplaySV : (plane, value) =>
    @displayPlane[plane] = value
    @flycam.hasChanged = true

  getMeshes : =>
    result = []
    for plane in @planes
      result = result.concat(plane.getMeshes())
    result = result.concat(@skeleton.getMeshes())
    result.push(@cube)
    return result

  newCell : (cellModel) ->
    @cell = new CellGeometry(@model, cellModel)
    @trigger "newGeometries", @cell.getMeshes()

  toggleSkeletonVisibility : ->
    @showSkeleton = not @showSkeleton
    @skeleton.setVisibility(@showSkeleton)

  toggleInactiveTreeVisibility : ->
    @showInactiveTrees = not @showInactiveTrees
    @skeleton.setInactiveTreeVisibility(@showInactiveTrees)

  bind : ->
    @model.user.on({
      routeClippingDistanceChanged : (value) =>
        @setRouteClippingDistance(value)
      displayCrosshairChanged : (value) =>
        @setDisplayCrosshair(value)
      interpolationChanged : (value) =>
        @setInterpolation(value)
      displayPreviewXYChanged : (value) =>
        @setDisplaySV constants.PLANE_XY, value
      displayPreviewYZChanged : (value) =>
        @setDisplaySV constants.PLANE_YZ, value
      displayPreviewXZChanged : (value) =>
        @setDisplaySV constants.PLANE_XZ, value  })   <|MERGE_RESOLUTION|>--- conflicted
+++ resolved
@@ -3,11 +3,8 @@
 ../geometries/skeleton : Skeleton
 ../geometries/cellgeometry : CellGeometry
 ../model/dimensions : Dimensions
-<<<<<<< HEAD
 ../../libs/event_mixin : EventMixin
-=======
 ../constants : constants
->>>>>>> 5c27ec21
 ###
 
 class SceneController
@@ -118,14 +115,8 @@
 
   setRouteClippingDistance : (value) =>
     # convert nm to voxel
-<<<<<<< HEAD
-    for i in [PLANE_XY, PLANE_YZ, PLANE_XZ]
-      @planeShift[i] = value * @model.scaleInfo.voxelPerNM[i]
-    console.log(@planeShift)
-=======
     for i in constants.ALL_PLANES
       @planeShift[i] = 2 * value * @model.scaleInfo.voxelPerNM[i]
->>>>>>> 5c27ec21
 
   setInterpolation : (value) =>
     for plane in @planes
