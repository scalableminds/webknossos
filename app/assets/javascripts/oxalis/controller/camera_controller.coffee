### define
../model : Model
../view : View
../model/dimensions : Dimensions
../constants : constants
libs/event_mixin : EventMixin
###

class CameraController

  # The Sceleton View Camera Controller handles the orthographic camera which is looking at the Skeleton
  # View. It provides methods to set a certain View (animated).

  cameras : null
  lights : null
  flycam : null
  model : null

  constructor : (@cameras, @lights, @flycam, @model) ->

    _.extend(@, new EventMixin())

    @updateCamViewport()
    for cam in @cameras
      cam.near = -1000000
      cam.far  =  1000000

    @changePrevSV(false)

    @bind()

  update : =>
    gPos = @flycam.getPosition()
    # camera porition's unit is nm, so convert it.
    cPos = @model.scaleInfo.voxelToNm(gPos)
<<<<<<< HEAD
    @cameras[PLANE_XY].position = new THREE.Vector3(cPos[0], cPos[1], cPos[2])
    @cameras[PLANE_YZ].position = new THREE.Vector3(cPos[0], cPos[1], cPos[2])
    @cameras[PLANE_XZ].position = new THREE.Vector3(cPos[0], cPos[1], cPos[2])
=======
    @cameras[constants.PLANE_XY].position = new THREE.Vector3(cPos[0]    , cPos[1]    , cPos[2] - 1)
    @cameras[constants.PLANE_YZ].position = new THREE.Vector3(cPos[0] + 1, cPos[1]    , cPos[2])
    @cameras[constants.PLANE_XZ].position = new THREE.Vector3(cPos[0]    , cPos[1] + 1, cPos[2])
>>>>>>> 5c27ec21

    # offset the lights very far
    @lights[constants.PLANE_XY].position = new THREE.Vector3(cPos[0]         , cPos[1]         , cPos[2] - 100000)
    @lights[constants.PLANE_YZ].position = new THREE.Vector3(cPos[0] + 100000, cPos[1]         , cPos[2])
    @lights[constants.PLANE_XZ].position = new THREE.Vector3(cPos[0]         , cPos[1] + 100000, cPos[2])

  changePrev : (id, animate = true) ->
    # In order for the rotation to be correct, it is not sufficient
    # to just use THREEJS' lookAt() function, because it may still
    # look at the plane in a wrong angle. Therefore, the rotation
    # has to be hard coded.
    #
    # CORRECTION: You're telling lies, you need to use the up vector...

    camera = @cameras[constants.VIEW_3D]
    b = @model.scaleInfo.voxelToNm(@model.binary.cube.upperBoundary)
    pos = @model.scaleInfo.voxelToNm(@model.flycam.getPosition())
    time = 800
    to = {}
    notify = => @trigger("cameraPositionChanged")
    @tween = new TWEEN.Tween({ notify: notify, upX: camera.up.x, upY: camera.up.y, upZ: camera.up.z, camera: camera, flycam: @flycam,sv : @skeletonView,x: camera.position.x,y: camera.position.y,z: camera.position.z,l: camera.left,r: camera.right,t: camera.top,b: camera.bottom })
    if id == constants.VIEW_3D
      diagonal = Math.sqrt(b[0]*b[0]+b[1]*b[1])
      padding = 0.05 * diagonal

      # Calculate the distance from (0, b[1]) in order to center the view
      a1 = b[0]; b1 = -b[1]; x1 = 0; y1 = b[1]
      x2 = pos[0]; y2 = pos[1]

      b2 = 1 / Math.sqrt(b1 * b1 / a1 / a1 + 1)
      a2 = - b2 * b1 / a1
      d2 = (a1 / b1 * (y1 - y2) - x1 + x2) / (- a2 + a1 * b2 / b1)

      intersect = [x2 + d2 * a2, y2 + d2 * b2]
      distance  = Dimensions.distance([x1, y1], intersect)

      # Approximation to center the view vertically
      yOffset = pos[2] - b[2] / 2

      # Calulate the x coordinate so that the vector from the camera to the cube's middle point is
      # perpendicular to the vector going from (0, b[1], 0) to (b[0], 0, 0).
      to = {  x: pos[0] + b[1] / diagonal, y: pos[1] + b[0] / diagonal, z: pos[2] - 1 / 2, upX: 0, upY: 0, upZ: -1, l: -distance - padding, r: diagonal - distance + padding, t: diagonal / 2 + padding + yOffset, b: -diagonal / 2 - padding + yOffset }
    else
      ind = Dimensions.getIndices(id)
      width = Math.max(b[ind[0]], b[ind[1]] * 1.12) * 1.1
      paddingTop = width * 0.12
      padding = width / 1.1 * 0.1 / 2
      offsetX = pos[ind[0]] + padding + (width - b[ind[0]]) / 2
      offsetY = pos[ind[1]] + paddingTop + padding

      positionOffset = [[0, 0, -1], [1, 0, 0], [0, 1, 0]]
      upVector       = [[0, -1, 0], [0, -1, 0], [0, 0, -1]]

      to.x = pos[0] + positionOffset[id][0]
      to.y = pos[1] + positionOffset[id][1]
      to.z = pos[2] + positionOffset[id][2]
      to.upX = upVector[id][0]; to.upY = upVector[id][1]; to.upZ = upVector[id][2]
      to.l = -offsetX; to.t = offsetY
      to.r = to.l + width; to.b = to.t - width
    
    if animate
      @tween.to(to, time)
      .onUpdate(@updateCameraPrev)
      .start()
    else
      to.camera = camera
      to.flycam = @flycam
      to.notify = notify
      @updateCameraPrev.call(to)

  degToRad : (deg) -> deg/180*Math.PI

  changePrevXY : => @changePrev(constants.PLANE_XY)
  changePrevYZ : => @changePrev(constants.PLANE_YZ)
  changePrevXZ : => @changePrev(constants.PLANE_XZ)
  changePrevSV : (animate = true) => @changePrev(constants.VIEW_3D, animate)

  updateCameraPrev : ->
    @camera.position.set(@x, @y, @z)
    @camera.left = @l
    @camera.right = @r
    @camera.top = @t
    @camera.bottom = @b
    @camera.up = new THREE.Vector3(@upX, @upY, @upZ)

    @flycam.setRayThreshold(@camera.right, @camera.left)
    @camera.updateProjectionMatrix()
    @notify()
    @flycam.hasChanged = true
    
  prevViewportSize : ->
    (@cameras[constants.VIEW_3D].right - @cameras[constants.VIEW_3D].left)         # always quadratic

  zoomPrev : (value, position, curWidth) =>

    camera = @cameras[constants.VIEW_3D]
    factor = Math.pow(0.9, value)
    middleX = (camera.left + camera.right)/2
    middleY = (camera.bottom + camera.top)/2
    size = @prevViewportSize()
    
    baseOffset = factor * size / 2
    baseDiff = baseOffset - size / 2

    offsetX = (position.x / curWidth * 2 - 1) * (-baseDiff)
    offsetY = (position.y / curWidth * 2 - 1) * (+baseDiff)

    camera.left = middleX - baseOffset + offsetX
    camera.right = middleX + baseOffset + offsetX
    camera.top = middleY + baseOffset + offsetY
    camera.bottom = middleY - baseOffset + offsetY
    camera.updateProjectionMatrix()

    @flycam.setRayThreshold(camera.right, camera.left)
    @flycam.hasChanged = true

  movePrevX : (x) =>
    size = @prevViewportSize()
    @cameras[constants.VIEW_3D].left += x*size/384
    @cameras[constants.VIEW_3D].right += x*size/384
    @cameras[constants.VIEW_3D].updateProjectionMatrix()
    @flycam.hasChanged = true

  movePrevY : (y) =>
    size = @prevViewportSize()
    @cameras[constants.VIEW_3D].top -= y*size/384
    @cameras[constants.VIEW_3D].bottom -= y*size/384
    @cameras[constants.VIEW_3D].updateProjectionMatrix()
    @flycam.hasChanged = true

  zoomIn : =>
    if @model.user.lockZoom
      @flycam.zoomInAll()
    else 
      @flycam.zoomIn(@flycam.getActivePlane())
    @updateCamViewport()

  zoomOut : =>
    if @model.user.lockZoom
      @flycam.zoomOutAll()
    else 
      @flycam.zoomOut(@flycam.getActivePlane())
    @updateCamViewport()

  setRouteClippingDistance : (value) ->
    @camDistance = value # Plane is shifted so it's <value> to the back and the front
    @updateCamViewport()

  getRouteClippingDistance : (planeID) ->
    @camDistance * @model.scaleInfo.voxelPerNM[planeID]

  updateCamViewport : ->
    scaleFactor = @model.scaleInfo.baseVoxel
    for i in [constants.PLANE_XY, constants.PLANE_YZ, constants.PLANE_XZ]
      @cameras[i].near = -@camDistance #/ @flycam.getPlaneScalingFactor(i)
      boundary     = constants.WIDTH / 2 * @flycam.getPlaneScalingFactor(i)
      @cameras[i].left  = @cameras[i].bottom = -boundary * scaleFactor
      @cameras[i].right = @cameras[i].top    =  boundary * scaleFactor
      @cameras[i].updateProjectionMatrix()
    @flycam.hasChanged = true


  bind : ->

    @model.user.on "routeClippingDistanceChanged", (value) =>
      @setRouteClippingDistance(value)<|MERGE_RESOLUTION|>--- conflicted
+++ resolved
@@ -33,15 +33,9 @@
     gPos = @flycam.getPosition()
     # camera porition's unit is nm, so convert it.
     cPos = @model.scaleInfo.voxelToNm(gPos)
-<<<<<<< HEAD
-    @cameras[PLANE_XY].position = new THREE.Vector3(cPos[0], cPos[1], cPos[2])
-    @cameras[PLANE_YZ].position = new THREE.Vector3(cPos[0], cPos[1], cPos[2])
-    @cameras[PLANE_XZ].position = new THREE.Vector3(cPos[0], cPos[1], cPos[2])
-=======
-    @cameras[constants.PLANE_XY].position = new THREE.Vector3(cPos[0]    , cPos[1]    , cPos[2] - 1)
-    @cameras[constants.PLANE_YZ].position = new THREE.Vector3(cPos[0] + 1, cPos[1]    , cPos[2])
-    @cameras[constants.PLANE_XZ].position = new THREE.Vector3(cPos[0]    , cPos[1] + 1, cPos[2])
->>>>>>> 5c27ec21
+    @cameras[constants.PLANE_XY].position = new THREE.Vector3(cPos[0], cPos[1], cPos[2])
+    @cameras[constants.PLANE_YZ].position = new THREE.Vector3(cPos[0], cPos[1], cPos[2])
+    @cameras[constants.PLANE_XZ].position = new THREE.Vector3(cPos[0], cPos[1], cPos[2])
 
     # offset the lights very far
     @lights[constants.PLANE_XY].position = new THREE.Vector3(cPos[0]         , cPos[1]         , cPos[2] - 100000)
