--- conflicted
+++ resolved
@@ -9,28 +9,8 @@
 import Store from "oxalis/store";
 import Modal from "oxalis/view/modal";
 import { put, take, takeEvery, select, race } from "redux-saga/effects";
-<<<<<<< HEAD
 import { deleteBranchPointAction, setTreeNameAction } from "oxalis/model/actions/skeletontracing_actions";
 import { createTree, deleteTree, updateTree, toggleTree, createNode, deleteNode, updateNode, createEdge, deleteEdge, updateSkeletonTracing } from "oxalis/model/sagas/update_actions";
-=======
-import {
-  deleteBranchPointAction,
-  setTreeNameAction,
-} from "oxalis/model/actions/skeletontracing_actions";
-import {
-  createTree,
-  deleteTree,
-  updateTree,
-  createNode,
-  deleteNode,
-  updateNode,
-  createEdge,
-  deleteEdge,
-  updateSkeletonTracing,
-} from "oxalis/model/sagas/update_actions";
-import type { ToggleTemporarySettingActionType } from "oxalis/model/actions/settings_actions";
-import { updateUserSettingAction } from "oxalis/model/actions/settings_actions";
->>>>>>> f206d89d
 import { getPosition, getRotation } from "oxalis/model/accessors/flycam_accessor";
 import { getActiveNode, getBranchPoints } from "oxalis/model/accessors/skeletontracing_accessor";
 import { V3 } from "libs/mjs";
@@ -113,7 +93,6 @@
   yield watchBranchPointDeletion();
 }
 
-<<<<<<< HEAD
 // TODO: remove
 // function* warnAboutSkeletonInvisibility(action: ToggleTemporarySettingActionType): Generator<*, *, *> {
 //   let msg;
@@ -130,26 +109,6 @@
 //     yield put(updateUserSettingAction("firstVisToggle", false));
 //   }
 // }
-=======
-function* warnAboutSkeletonInvisibility(
-  action: ToggleTemporarySettingActionType,
-): Generator<*, *, *> {
-  let msg;
-  if (action.propertyName === "shouldHideAllSkeletons") {
-    msg = "You just toggled the skeleton visibility. To toggle back, just hit the 1-Key.";
-  } else if (action.propertyName === "shouldHideInactiveTrees") {
-    msg =
-      "You just toggled the skeleton visibility of inactive trees. To toggle back, just hit the 2-Key.";
-  } else {
-    return;
-  }
-
-  if (Store.getState().userConfiguration.firstVisToggle) {
-    Toast.warning(msg);
-    yield put(updateUserSettingAction("firstVisToggle", false));
-  }
-}
->>>>>>> f206d89d
 
 function* diffNodes(
   prevNodes: NodeMapType,
