### define
../model : Model
../view : View
../model/dimensions : Dimensions
../constants : constants
###

class Plane

  # This class is supposed to collect all the Geometries that belong to one single plane such as
  # the plane itself, its texture, borders and crosshairs.

  CROSSHAIR_COLORS : [[0x0000ff, 0x00ff00], [0xff0000, 0x00ff00], [0x0000ff, 0xff0000]]
  GRAY_CH_COLOR    : 0x222222

<<<<<<< HEAD
  constructor : (planeWidth, textureWidth, flycam, planeID, model, dataMode) ->
=======
  constructor : (planeWidth, textureWidth, flycam, planeID, model) ->

>>>>>>> ca2aaa77
    @flycam          = flycam
    @planeID         = planeID
    @model           = model
    @planeWidth      = planeWidth
    @textureWidth    = textureWidth
    @displayCosshair = true

    # planeWidth means that the plane should be that many voxels wide in the
    # dimension with the highest resolution. In all other dimensions, the plane
    # is smaller in voxels, so that it is squared in nm.
    # --> model.scaleInfo.baseVoxel
    scaleArray = Dimensions.transDim(@model.scaleInfo.baseVoxelFactors, @planeID)
    @scaleVector = new THREE.Vector3(scaleArray...)
    
    @createMeshes(planeWidth, textureWidth)

<<<<<<< HEAD
  createMeshes : (pWidth, tWidth, alpha) ->
=======

  createMeshes : (pWidth, tWidth) ->

>>>>>>> ca2aaa77
    # create plane
    planeGeo = new THREE.PlaneGeometry(pWidth, pWidth, 1, 1)
    volumePlaneGeo = new THREE.PlaneGeometry(pWidth, pWidth, 1, 1)

    # create texture
    texture             = new THREE.DataTexture(new Uint8Array(tWidth*tWidth), tWidth, tWidth, THREE.LuminanceFormat, THREE.UnsignedByteType, new THREE.UVMapping(), THREE.ClampToEdgeWrapping , THREE.ClampToEdgeWrapping, THREE.LinearMipmapLinearFilter, THREE.LinearMipmapLinearFilter )
    texture.needsUpdate = true
    volumeTexture       = new THREE.DataTexture(new Uint8Array(tWidth*tWidth*2), tWidth, tWidth, THREE.LuminanceAlphaFormat, THREE.UnsignedByteType, new THREE.UVMapping(), THREE.ClampToEdgeWrapping , THREE.ClampToEdgeWrapping, THREE.LinearMipmapLinearFilter, THREE.LinearMipmapLinearFilter )
    
    offset = new THREE.Vector2(0, 0)
    repeat = new THREE.Vector2(0, 0)

    vertexShader = "
      varying vec2 vUv;
      void main() {
        vUv = uv;
        gl_Position =   projectionMatrix * 
                        modelViewMatrix * 
                        vec4(position,1.0); }"
    fragmentShader = "
      uniform sampler2D texture, volumeTexture;
      uniform vec2 offset, repeat;
      uniform vec2 alpha;
      varying vec2 vUv;

      /* Inspired from: https://github.com/McManning/WebGL-Platformer/blob/master/shaders/main.frag */
      vec4 hsv_to_rgb(vec4 HSV)
      {
        vec4 RGB; /* = HSV.z; */

        float h = HSV.x;
        float s = HSV.y;
        float v = HSV.z;

        float i = floor(h);
        float f = h - i;

        float p = (1.0 - s);
        float q = (1.0 - s * f);
        float t = (1.0 - s * (1.0 - f));

        if (i == 0.0) { RGB = vec4(1.0, t, p, 1.0); }
        else if (i == 1.0) { RGB = vec4(q, 1.0, p, 1.0); }
        else if (i == 2.0) { RGB = vec4(p, 1.0, t, 1.0); }
        else if (i == 3.0) { RGB = vec4(p, q, 1.0, 1.0); }
        else if (i == 4.0) { RGB = vec4(t, p, 1.0, 1.0); }
        else /* i == -1 */ { RGB = vec4(1.0, p, q, 1.0); }

        RGB *= v;

        return RGB;
      }

      void main() {
        vec4 volumeColor = texture2D(volumeTexture, vUv * repeat + offset);
<<<<<<< HEAD
        /* assume little endian order */
        float id = (volumeColor[0] * 255.0) + (volumeColor[3] * 255.0) * 256.0;
=======
        float id = (volumeColor[0] * 255.0);
>>>>>>> ca2aaa77
        float golden_ratio = 0.618033988749895;

        /* Color map (<= to fight rounding mistakes) */
        
<<<<<<< HEAD
        if ( id > 0.1 ) {
          vec4 HSV = vec4( mod( 6.0 * id * golden_ratio, 6.0), 1.0, 1.0, 1.0 );
          gl_FragColor = (1.0 - alpha[0]/100.0) * texture2D(texture, vUv * repeat + offset) + alpha[0]/100.0 * hsv_to_rgb( HSV );
=======
        if (id > 0.1) {
          vec4 HSV = vec4( mod( 6.0 * id * golden_ratio, 6.0), 1.0, 1.0, 1.0 );
          gl_FragColor = 0.7 * texture2D(texture, vUv * repeat + offset) + 0.3 * hsv_to_rgb( HSV );
>>>>>>> ca2aaa77
        } else {
          gl_FragColor = texture2D(texture, vUv * repeat + offset);
        }
      }
        "
<<<<<<< HEAD
    # weird workaround to force JS to pass this as a reference...
    @alpha = new THREE.Vector2( alpha, 0)
=======
>>>>>>> ca2aaa77
    uniforms = {
      texture : {type : "t", value : texture},
      volumeTexture : {type : "t", value : volumeTexture},
      offset : {type : "v2", value : offset},
      repeat : {type : "v2", value : repeat},
      alpha : {type : "v2", value : @alpha}
    }
    textureMaterial = new THREE.ShaderMaterial({
      uniforms : uniforms,
      vertexShader : vertexShader,
      fragmentShader : fragmentShader
      })

    # create mesh
    @plane = new THREE.Mesh( planeGeo, textureMaterial )
    @plane.texture = texture
    @plane.volumeTexture = volumeTexture
    @plane.offset = offset
    @plane.repeat = repeat
    # Never interpolate
    @plane.texture.magFilter = THREE.NearestFilter
    @plane.volumeTexture.magFilter = THREE.NearestFilter

    # create crosshair
    crosshairGeometries = new Array(2)
    @crosshair          = new Array(2)
    for i in [0..1]
      crosshairGeometries[i] = new THREE.Geometry()
      crosshairGeometries[i].vertices.push(new THREE.Vector3(-pWidth/2*i, -pWidth/2*(1-i), 0))
      crosshairGeometries[i].vertices.push(new THREE.Vector3( -25*i,  -25*(1-i), 0))
      crosshairGeometries[i].vertices.push(new THREE.Vector3( 25*i, 25*(1-i), 0))
      crosshairGeometries[i].vertices.push(new THREE.Vector3( pWidth/2*i,  pWidth/2*(1-i), 0))
      @crosshair[i] = new THREE.Line(crosshairGeometries[i], new THREE.LineBasicMaterial({color: @CROSSHAIR_COLORS[@planeID][i], linewidth: 1}), THREE.LinePieces)
      
    # create borders
    TDViewBordersGeo = new THREE.Geometry()
    TDViewBordersGeo.vertices.push(new THREE.Vector3( -pWidth/2, -pWidth/2, 0))
    TDViewBordersGeo.vertices.push(new THREE.Vector3( -pWidth/2,  pWidth/2, 0))
    TDViewBordersGeo.vertices.push(new THREE.Vector3(  pWidth/2,  pWidth/2, 0))
    TDViewBordersGeo.vertices.push(new THREE.Vector3(  pWidth/2, -pWidth/2, 0))
    TDViewBordersGeo.vertices.push(new THREE.Vector3( -pWidth/2, -pWidth/2, 0))
    @TDViewBorders = new THREE.Line(TDViewBordersGeo, new THREE.LineBasicMaterial({color: constants.PLANE_COLORS[@planeID], linewidth: 1}))


  setDisplayCrosshair : (value) =>

    @displayCosshair = value


  setOriginalCrosshairColor : =>

    for i in [0..1]
      @crosshair[i].material = new THREE.LineBasicMaterial({color: @CROSSHAIR_COLORS[@planeID][i], linewidth: 1})


  setGrayCrosshairColor : =>

    for i in [0..1]
      @crosshair[i].material = new THREE.LineBasicMaterial({color: @GRAY_CH_COLOR, linewidth: 1})


  updateTexture : =>

      globalPos = @flycam.getPosition()

      area = @flycam.getArea(@planeID)
      tPos = @flycam.getTexturePosition(@planeID).slice()
      if @model?
        for dataLayerName of @model.binary
          @model.binary[dataLayerName].planes[@planeID].get(@flycam.getTexturePosition(@planeID), { zoomStep : @flycam.getIntegerZoomStep(), area : @flycam.getArea(@planeID) }).done ([dataBuffer, volumeBuffer]) =>
            if dataBuffer
              # Generate test pattern
              #for i in [0...512]
              #  for j in [0...512]
              #    id = Math.floor(i / 32) * 16 + Math.floor(j / 32)
              #    dataBuffer[(i * 512 + j)*2 + 1] = id
              if dataLayerName == "color"
                @plane.texture.image.data.set(dataBuffer)
              if dataLayerName == "volume"
                @plane.volumeTexture.image.data.set(dataBuffer)
              @flycam.hasNewTexture[@planeID] = true
  
      if !(@flycam.hasNewTexture[@planeID] or @flycam.hasChanged)
        return

      @plane.texture.needsUpdate = true
      @plane.volumeTexture.needsUpdate = true
      
      scalingFactor = @flycam.getTextureScalingFactor()
      @plane.repeat.x = (area[2] -  area[0]) / @textureWidth  # (tWidth -4) ???
      @plane.repeat.y = (area[3] -  area[1]) / @textureWidth
      @plane.offset.x = area[0] / @textureWidth
      @plane.offset.y = 1 - area[3] / @textureWidth


  setScale : (factor) =>

    scaleVec = new THREE.Vector3().multiplyVectors(new THREE.Vector3(factor, factor, factor), @scaleVector)
    @plane.scale = @TDViewBorders.scale = @crosshair[0].scale = @crosshair[1].scale = scaleVec


  setRotation : (rotVec) =>

    @plane.rotation = @TDViewBorders.rotation = @crosshair[0].rotation = @crosshair[1].rotation = rotVec


  setPosition : (posVec) =>

    @TDViewBorders.position = @crosshair[0].position = @crosshair[1].position = posVec
    
    offset = new THREE.Vector3(0, 0, 0)
    if      @planeID == constants.PLANE_XY then offset.z =  1
    else if @planeID == constants.PLANE_YZ then offset.x = -1
    else if @planeID == constants.PLANE_XZ then offset.y = -1
    @plane.position = offset.addVectors(posVec, offset)


  setVisible : (visible) =>

    @plane.visible = @TDViewBorders.visible = visible
    @crosshair[0].visible = @crosshair[1].visible = visible and @displayCosshair

<<<<<<< HEAD
  setSegmentationAlpha : (alpha) ->
    @alpha.x = alpha
    @flycam.hasChanged = true
=======
>>>>>>> ca2aaa77

  getMeshes : =>

    [@plane, @TDViewBorders, @crosshair[0], @crosshair[1]]


  setLinearInterpolationEnabled : (value) =>

    @plane.texture.magFilter = if value==true then THREE.LinearFilter else THREE.NearestFilter
<|MERGE_RESOLUTION|>--- conflicted
+++ resolved
@@ -13,12 +13,9 @@
   CROSSHAIR_COLORS : [[0x0000ff, 0x00ff00], [0xff0000, 0x00ff00], [0x0000ff, 0xff0000]]
   GRAY_CH_COLOR    : 0x222222
 
-<<<<<<< HEAD
-  constructor : (planeWidth, textureWidth, flycam, planeID, model, dataMode) ->
-=======
+
   constructor : (planeWidth, textureWidth, flycam, planeID, model) ->
 
->>>>>>> ca2aaa77
     @flycam          = flycam
     @planeID         = planeID
     @model           = model
@@ -35,13 +32,9 @@
     
     @createMeshes(planeWidth, textureWidth)
 
-<<<<<<< HEAD
-  createMeshes : (pWidth, tWidth, alpha) ->
-=======
 
   createMeshes : (pWidth, tWidth) ->
 
->>>>>>> ca2aaa77
     # create plane
     planeGeo = new THREE.PlaneGeometry(pWidth, pWidth, 1, 1)
     volumePlaneGeo = new THREE.PlaneGeometry(pWidth, pWidth, 1, 1)
@@ -97,35 +90,22 @@
 
       void main() {
         vec4 volumeColor = texture2D(volumeTexture, vUv * repeat + offset);
-<<<<<<< HEAD
         /* assume little endian order */
         float id = (volumeColor[0] * 255.0) + (volumeColor[3] * 255.0) * 256.0;
-=======
-        float id = (volumeColor[0] * 255.0);
->>>>>>> ca2aaa77
         float golden_ratio = 0.618033988749895;
 
         /* Color map (<= to fight rounding mistakes) */
         
-<<<<<<< HEAD
         if ( id > 0.1 ) {
           vec4 HSV = vec4( mod( 6.0 * id * golden_ratio, 6.0), 1.0, 1.0, 1.0 );
           gl_FragColor = (1.0 - alpha[0]/100.0) * texture2D(texture, vUv * repeat + offset) + alpha[0]/100.0 * hsv_to_rgb( HSV );
-=======
-        if (id > 0.1) {
-          vec4 HSV = vec4( mod( 6.0 * id * golden_ratio, 6.0), 1.0, 1.0, 1.0 );
-          gl_FragColor = 0.7 * texture2D(texture, vUv * repeat + offset) + 0.3 * hsv_to_rgb( HSV );
->>>>>>> ca2aaa77
         } else {
           gl_FragColor = texture2D(texture, vUv * repeat + offset);
         }
       }
         "
-<<<<<<< HEAD
     # weird workaround to force JS to pass this as a reference...
     @alpha = new THREE.Vector2( alpha, 0)
-=======
->>>>>>> ca2aaa77
     uniforms = {
       texture : {type : "t", value : texture},
       volumeTexture : {type : "t", value : volumeTexture},
@@ -248,12 +228,11 @@
     @plane.visible = @TDViewBorders.visible = visible
     @crosshair[0].visible = @crosshair[1].visible = visible and @displayCosshair
 
-<<<<<<< HEAD
+
   setSegmentationAlpha : (alpha) ->
     @alpha.x = alpha
     @flycam.hasChanged = true
-=======
->>>>>>> ca2aaa77
+
 
   getMeshes : =>
 
