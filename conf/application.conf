include "silhouette.conf"

# Configuration
application {
  name = webKnossos
  branch = local
  version = "1.0.0-1"
}

play.modules.enabled += "com.scalableminds.webknossos.datastore.DataStoreModule"
play.modules.enabled += "play.modules.reactivemongo.ReactiveMongoModule"

datastore {
  key = "something-secure"
  name = "localhost"
  debugMode = true
  oxalis {
    uri = "localhost:9000"
    secured = false
  }
  fossildb {
    address = "localhost"
    port = 7155
  }
}

http {
  uri = "http://localhost:9000"
  # Defining the listening address:
  address = "127.0.0.1"
  port = 9000
}

workload {
  mail = ""
  active = false
}

braintracing{
  active=false
  newuserlist=""
  logTimeForExplorative=false
}

application{
  # The secret key is used to secure cryptographics functions.
  secret="$JUeGY5yhw~pw%`pyVeDF*}`sF^kL'@sF$=dSTx?<z*f/vFg"
  enableAutoVerify=false
  insertInitialData=true
  authentication{
    enableDevAutoLogin=true
    enableDevAutoVerify=false
    enableDevAutoAdmin=false
    defaultUser={
      email="scmboy@scalableminds.com"
      password="secret"
    }
    ssoKey="something secure"
  }
}

features{
  #this part of the config is exposed as JSON via /api/features
<<<<<<< HEAD
  discussionBoard=false
=======
>>>>>>> 48b35331
}

# Actor settings
# ~~~~~
actor.defaultTimeout = 10
js.defaultTimeout = 5
akka.loggers = ["akka.event.slf4j.Slf4jLogger"]

# Binary data settings
# ~~~~~
braingames.binary{
  cacheMaxSize = 10
  loadTimeout = 10 # in seconds
  saveTimeout = 10 # in seconds
  baseFolder = binaryData

  changeHandler{
    enabled = true
    tickerInterval = 10 # in minutes
  }
}

oxalis{
  user.time.tracingPauseInSeconds=60

  tasks.maxOpenPerUser = 5

  query.maxResults = 100
}

# Database configuration
# ~~~~~
mongodb.uri="mongodb://127.0.0.1:27017/play-oxalis"

# Email configuration
# ~~~~~
mail{
  enabled=true //false
  smtp{ # To be defined in secrets.conf
    host=""
    port=465
    tls=true
    auth=true
    user=""
    pass=""
  }
  subject.prefix="webKnossos | "
}

# Airbrake config (optional)
# ~~~~~
airbrake{ # To be defined in secrets.conf
  apiKey=""
  ssl=false
  enabled=false
  endpoint="api.airbrake.io/notifier_api/v2/notices"
  environment="dev-local-"${application.branch}
  projectKey=""
  projectID=""
}

mail.reply="No reply <no-reply@webknossos.org>"

# other settings
play.http.parser.maxMemoryBuffer=250M
play.http.parser.maxDiskBuffer=1G<|MERGE_RESOLUTION|>--- conflicted
+++ resolved
@@ -60,11 +60,8 @@
 }
 
 features{
-  #this part of the config is exposed as JSON via /api/features
-<<<<<<< HEAD
-  discussionBoard=false
-=======
->>>>>>> 48b35331
+  # this part of the config is exposed as JSON via /api/features
+  discussionBoard = false
 }
 
 # Actor settings
