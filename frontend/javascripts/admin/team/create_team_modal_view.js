// @flow
<<<<<<< HEAD

import "@ant-design/compatible/assets/index.css";
import { Modal, Input, Form } from "antd";
=======
import { Form } from "@ant-design/compatible";

import "@ant-design/compatible/assets/index.css";
import { Modal, Input } from "antd";
import { TagOutlined } from "@ant-design/icons";
>>>>>>> 7df03ff3
import * as React from "react";

import { createTeam } from "admin/admin_rest_api";

const FormItem = Form.Item;

type Props = {
  onOk: Function,
  onCancel: Function,
  isVisible: boolean,
};

function CreateTeamModalForm({ onOk: onOkCallback, onCancel, isVisible }: Props) {
  const [form] = Form.useForm();
  const onOk = async () => {
    form.validateFields(async (err, values) => {
      if (err) {
        return;
      }
      const newTeam = {
        name: values.teamName,
        roles: [{ name: "admin" }, { name: "user" }],
      };

      const team = await createTeam(newTeam);
      onOkCallback(team);
    });
  };

<<<<<<< HEAD
  const { getFieldDecorator } = form;
  return (
    <Modal visible={isVisible} title="Add a New Team" okText="Ok" onCancel={onCancel} onOk={onOk}>
      <Form layout="vertical">
        <FormItem label="Team Name">
          {getFieldDecorator("teamName", {
            rules: [
              {
                required: true,
                pattern: "^[A-Za-z0-9\\-_\\. ß]+$",
                message: "The team name must not contain any special characters.",
              },
            ],
          })(<Input icon="tag-o" placeholder="Team Name" autoFocus />)}
        </FormItem>
      </Form>
    </Modal>
  );
=======
  render() {
    const { getFieldDecorator } = this.props.form;
    return (
      <Modal
        visible={this.props.isVisible}
        title="Add a New Team"
        okText="Ok"
        onCancel={this.props.onCancel}
        onOk={this.onOk}
      >
        <Form layout="vertical">
          <FormItem label="Team Name">
            {getFieldDecorator("teamName", {
              rules: [
                {
                  required: true,
                  pattern: "^[A-Za-z0-9\\-_\\. ß]+$",
                  message: "The team name must not contain any special characters.",
                },
              ],
            })(<Input icon={<TagOutlined />} placeholder="Team Name" autoFocus />)}
          </FormItem>
        </Form>
      </Modal>
    );
  }
>>>>>>> 7df03ff3
}
const CreateTeamModalView = CreateTeamModalForm;
export default CreateTeamModalView;<|MERGE_RESOLUTION|>--- conflicted
+++ resolved
@@ -1,15 +1,6 @@
 // @flow
-<<<<<<< HEAD
-
-import "@ant-design/compatible/assets/index.css";
 import { Modal, Input, Form } from "antd";
-=======
-import { Form } from "@ant-design/compatible";
-
-import "@ant-design/compatible/assets/index.css";
-import { Modal, Input } from "antd";
 import { TagOutlined } from "@ant-design/icons";
->>>>>>> 7df03ff3
 import * as React from "react";
 
 import { createTeam } from "admin/admin_rest_api";
@@ -39,7 +30,6 @@
     });
   };
 
-<<<<<<< HEAD
   const { getFieldDecorator } = form;
   return (
     <Modal visible={isVisible} title="Add a New Team" okText="Ok" onCancel={onCancel} onOk={onOk}>
@@ -53,39 +43,11 @@
                 message: "The team name must not contain any special characters.",
               },
             ],
-          })(<Input icon="tag-o" placeholder="Team Name" autoFocus />)}
+          })(<Input icon={<TagOutlined />} placeholder="Team Name" autoFocus />)}
         </FormItem>
       </Form>
     </Modal>
   );
-=======
-  render() {
-    const { getFieldDecorator } = this.props.form;
-    return (
-      <Modal
-        visible={this.props.isVisible}
-        title="Add a New Team"
-        okText="Ok"
-        onCancel={this.props.onCancel}
-        onOk={this.onOk}
-      >
-        <Form layout="vertical">
-          <FormItem label="Team Name">
-            {getFieldDecorator("teamName", {
-              rules: [
-                {
-                  required: true,
-                  pattern: "^[A-Za-z0-9\\-_\\. ß]+$",
-                  message: "The team name must not contain any special characters.",
-                },
-              ],
-            })(<Input icon={<TagOutlined />} placeholder="Team Name" autoFocus />)}
-          </FormItem>
-        </Form>
-      </Modal>
-    );
-  }
->>>>>>> 7df03ff3
 }
 const CreateTeamModalView = CreateTeamModalForm;
 export default CreateTeamModalView;