--- conflicted
+++ resolved
@@ -108,17 +108,14 @@
     @model.route.on("emptyBranchStack", =>
       Toast.error("No more branchpoints", false))
 
-<<<<<<< HEAD
     @model.route.on({
                       newActiveNode : => @drawTree(@model.route.getTree()),
                       newActiveTree : => @drawTree(@model.route.getTree()),
                       deleteActiveTree : => @drawTree(@model.route.getTree()),
                       deleteActiveNode : => @drawTree(@model.route.getTree()),
-                      newNode : => @drawTree(@model.route.getTree())  })
-=======
-    @model.route.on("mergeDifferentTrees", =>
-      Toast.error("You can't merge nodes within the same tree", false))
->>>>>>> 327e3e39
+                      newNode : => @drawTree(@model.route.getTree()),
+                      mergeDifferentTrees : ->
+                            Toast.error("You can't merge nodes within the same tree", false)  })
     
     # refresh the scene once a bucket is loaded
     # FIXME: probably not the most elgant thing to do
