### define
../model : Model
../model/route : Route
../model/dimensions : Dimensions
../../libs/event_mixin : EventMixin
../../libs/resizable_buffer : ResizableBuffer
###

PLANE_XY           = Dimensions.PLANE_XY
PLANE_YZ           = Dimensions.PLANE_YZ
PLANE_XZ           = Dimensions.PLANE_XZ
VIEW_3D            = Dimensions.VIEW_3D

TYPE_NORMAL = 0
TYPE_BRANCH = 1

COLOR_ACTIVE = 0xff0000
COLOR_BRANCH = 0x0000ff
COLOR_ACTIVE_BRANCH = 0x660000

class Skeleton

  # This class is supposed to collect all the Geometries that belong to the skeleton, like
  # nodes, edges and trees

  flycam : null
  model : null

  # Edges
  routes : []
  # Nodes
  nodes : []
  nodeSpheres : []
  # Tree IDs
  ids : []
  # Current Index
  curIndex : []
  # whether or not display the spheres
  disSpheres : true

  constructor : (@flycam, @model) ->

    _.extend(this, new EventMixin())

    @scaleVector  = @model.scaleInfo.getVoxelPerNMVector()
    # Edges
    @routes       = []
    # Nodes
    @nodes        = []
    @nodesSpheres = []
    # Tree IDs
    @ids          = []

    @route        = @model.route
    # Buffer
    @edgesBuffer  = []
    @nodesBuffer  = []

    # Create sphere to represent the active Node, radius is
    # 1 nm, so that @activeNode.scale is the radius in nm.
    # @activeNode = new THREE.Mesh(
    #     new THREE.SphereGeometry(1),
    #     new THREE.MeshLambertMaterial({
    #       color : COLOR_ACTIVE
    #       #transparent: true
    #       #opacity: 0.5 })
    #       })
    #   )
    # @activeNode.doubleSided = true

    activeNodeGeometry = new THREE.Geometry()
    @activeNodeParticle = new THREE.ParticleSystem(
      activeNodeGeometry,
        new THREE.ParticleBasicMaterial({color: COLOR_ACTIVE, size: 5, sizeAttenuation : false}))
    activeNodeGeometry.vertices.push(new THREE.Vector3(0, 0, 0))

    routeGeometryBranchPoints = new THREE.Geometry()
    routeGeometryBranchPoints.dynamic = true
    @branches = new THREE.ParticleSystem(
        routeGeometryBranchPoints,
        new THREE.ParticleBasicMaterial({size: 5, sizeAttenuation: false, vertexColors: true}))
    @branchesBuffer = new ResizableBuffer(3)
    @branchesColorsBuffer = new ResizableBuffer(3)

    @updateBranches()

    @route.on
      newActiveNode : => @setActiveNode()
      newActiveTree : => @setActiveNode()
      newTree : (treeId, treeColor) => @createNewTree(treeId, treeColor)
      deleteTree : (index) => @deleteTree(index)
      deleteActiveNode : (node) => @deleteNode(node)
<<<<<<< HEAD
      mergeTree : (lastTreeID, lastNodePosition, activeNodePosition) => 
        @mergeTree(lastTreeID, lastNodePosition, activeNodePosition)
        @updateBranches()
=======
      mergeTree : (lastTreeID, lastNode, activeNode) => @mergeTree(lastTreeID, lastNode, activeNode)
>>>>>>> abe7bdcc
      newNode : => @setWaypoint()
      setBranch : (isBranchPoint, nodeID) => 
        @setBranchPoint(isBranchPoint, nodeID)
        @updateBranches()
      deleteBranch : => @updateBranches()
      # spheres currently disabled
      #newActiveNodeRadius : (radius) => @setNodeRadius(radius)
      reloadTrees : (trees) =>
        @route.one("rendered", =>
          @route.one("rendered", =>
            @loadSkeletonFromModel(trees)))
      removeSpheresOfTree : (nodes) => @removeSpheresOfTree(nodes)
      newParticleSize : (size) => @setParticleSize(size)

    @reset()

  createNewTree : (treeId, treeColor) ->
    # create route to show in previewBox and pre-allocate buffers

    routeGeometry = new THREE.Geometry()
    routeGeometryNodes = new THREE.Geometry()
    routeGeometryNodes.nodeIDs = new ResizableBuffer(1, 100, Int32Array)
    routeGeometry.dynamic = true
    routeGeometryNodes.dynamic = true

    @edgesBuffer.push(new ResizableBuffer(6))
    @nodesBuffer.push(new ResizableBuffer(3))

    @routes.push(new THREE.Line(routeGeometry, new THREE.LineBasicMaterial({color: @darkenHex(treeColor), linewidth: @model.route.getParticleSize() / 4}), THREE.LinePieces))
    @nodes.push(new THREE.ParticleSystem(routeGeometryNodes, new THREE.ParticleBasicMaterial({color: @darkenHex(treeColor), size: @model.route.getParticleSize(), sizeAttenuation : false})))
    @ids.push(treeId)

    @setActiveNode()

    @trigger "newGeometries", [@routes[@routes.length - 1], @nodes[@nodes.length - 1]]


  # Will completely reload the trees from model.
  # This needs to be done at initialization
  reset : ->
    if (@ids.length > 0)
      @trigger "removeGeometries", @routes.concat(@nodes).concat(@nodesSpheres)

    for threeLine in @routes
      threeLine.geometry.dispose()
      threeLine.material.dispose()
    for threeParticleSystem in @nodes
      threeParticleSystem.geometry.dispose()
      threeParticleSystem.material.dispose()

    @routes       = []
    @nodes        = []
    @ids          = []
    @nodesSpheres = []
    @edgesBuffer  = []
    @nodesBuffer  = []

    for tree in @route.getTrees()
      @createNewTree(tree.treeId, tree.color)

    # Add Spheres to the scene
    @trigger "newGeometries", @nodesSpheres
    
    @route.one("rendered", =>
      @route.one("rendered", =>
        @loadSkeletonFromModel()))

  loadSkeletonFromModel : (trees) ->
    unless trees? then trees = @model.route.getTrees()
    for tree in trees
      nodeList = tree.nodes
      index = @getIndexFromTreeId(tree.treeId)

      @nodesBuffer[index].clear()
      @edgesBuffer[index].clear()
      @nodes[index].geometry.nodeIDs.clear()

      if nodeList.length
        @nodesBuffer[index].pushMany(node.pos for node in nodeList)
        # Assign the ID to the vertex, so we can access it later
        @nodes[index].geometry.nodeIDs.pushSubarray(node.id for node in nodeList)

      for node in nodeList
        # currently disabled due to performance issues
        # @pushNewNode(node.radius, node.pos, node.id, tree.color, node.type)

        # Add edges to neighbor, if neighbor id is smaller
        # (so we don't add the same edge twice)
        for neighbor in node.neighbors
          if neighbor.id < node.id
            @edgesBuffer[index].push(neighbor.pos.concat(node.pos))


      @routes[index].geometry.__vertexArray = @edgesBuffer[index].getBuffer()
      @routes[index].geometry.__webglLineCount = @edgesBuffer[index].getLength() * 2
      @nodes[index].geometry.__vertexArray = @nodesBuffer[index].getBuffer()
      @nodes[index].geometry.__webglParticleCount =  @nodesBuffer[index].getLength()

      @routes[index].geometry.verticesNeedUpdate = true
      @nodes[index].geometry.verticesNeedUpdate = true
    # for branchPoint in @route.branchStack
    #   @setBranchPoint(true, branchPoint.id)
    @updateBranches()

    @setActiveNode()

  setActiveNode : =>
    id = @route.getActiveNodeId()
    position = @route.getActiveNodePos()
    if @activeNodeSphere and @disSpheres==true
      @activeNodeSphere.visible = true
    # May be null
    @lastNodePosition = position
    if position
      @activeNodeParticle.visible = true
      @activeNodeSphere = @getSphereFromId(id)
      # Hide activeNodeSphere, because activeNode is visible anyway
      #if @activeNodeSphere
      #  @activeNodeSphere.visible = false
      if @route.getActiveNodeType() == TYPE_BRANCH
        @activeNodeParticle.material.color.setHex(@invertHex(@route.getTree().color))
      else
        @activeNodeParticle.material.color.setHex(@route.getTree().color)

      # @setNodeRadius(@route.getActiveNodeRadius())
      @activeNodeParticle.position = new THREE.Vector3(position[0] + 0.02, position[1] + 0.02, position[2] - 0.02)
    else
      #@activeNodeSphere = null
      @activeNodeParticle.visible = false
    @flycam.hasChanged = true

  setBranchPoint : (isBranchPoint, nodeID) ->
    treeColor = @route.getTree().color
    if isBranchPoint
      colorActive = @invertHex(treeColor)
    else 
      colorActive = treeColor
    
    #colorNormal = if isBranchPoint then treeColor * 0.7 else treeColor
    if not nodeID? or nodeID == @route.getActiveNodeId()
      @activeNodeParticle.material.color.setHex(colorActive)
    #   if @activeNodeSphere
    #     @activeNodeSphere.material.color.setHex(colorNormal)
    # else
    #   sphere = @getSphereFromId(nodeID)
    #   if sphere?
    #     sphere.material.color.setHex(colorNormal)
    @flycam.hasChanged = true

  setNodeRadius : (radius) ->
    vRadius = new THREE.Vector3(radius, radius, radius)
    @activeNode.scale = @calcScaleVector(vRadius)
    if @activeNodeSphere
      @activeNodeSphere.scale = @calcScaleVector(vRadius)
    @flycam.hasChanged = true

  setParticleSize : (size) ->
    for particleSystem in @nodes
      particleSystem.material.size = size
    for line in @routes
      line.material.linewidth = size / 4
    @branches.material.size = size
    @activeNodeParticle.material.size = size
    @flycam.hasChanged = true

  getMeshes : =>
    return [@activeNodeParticle].concat(@nodes).concat(@nodesSpheres).concat(@routes).concat(@branches)

  setWaypoint : =>
    curGlobalPos = @flycam.getPosition()
    activePlane  = @flycam.getActivePlane()
    position     = @route.getActiveNodePos()
    id           = @route.getActiveNodeId()
    index        = @getIndexFromTreeId(@route.getTree().treeId)
    color        = @route.getTree().color
    radius       = @route.getActiveNodeRadius()
    type         = @route.getActiveNodeType()

    if !@nodesBuffer[index].getLength()
      @lastNodePosition = position
    unless @lastNodePosition
      @lastNodePosition = position

    # ASSUMPTION: last node has smaller ID
    if @nodesBuffer[index].getLength() > 0
      @edgesBuffer[index].push(@lastNodePosition.concat(position))

    @nodesBuffer[index].push(position)
    @nodes[index].geometry.nodeIDs.push([id])

    @nodes[index].geometry.__vertexArray = @nodesBuffer[index].getBuffer()
    @nodes[index].geometry.__webglParticleCount = @nodesBuffer[index].getLength()
    @routes[index].geometry.__vertexArray = @edgesBuffer[index].getBuffer()
    @routes[index].geometry.__webglLineCount = @edgesBuffer[index].getLength() * 2

    # @pushNewNode(radius, position, id, color, type)

    @routes[index].geometry.verticesNeedUpdate = true
    @nodes[index].geometry.verticesNeedUpdate = true

    # Animation to center waypoint position
    @waypointAnimation = new TWEEN.Tween({ globalPosX: curGlobalPos[0], globalPosY: curGlobalPos[1], globalPosZ: curGlobalPos[2], flycam: @flycam})
    @waypointAnimation.to({globalPosX: position[0], globalPosY: position[1], globalPosZ: position[2]}, 100)
    @waypointAnimation.onUpdate ->
      @flycam.setPosition [@globalPosX, @globalPosY, @globalPosZ]
    @waypointAnimation.start()
  
    @setActiveNode()
    #@setNodeRadius(radius)
    @flycam.hasChanged = true

  deleteNode : (node) ->
    $.assert(node.neighbors.length == 1,
      "Node needs to have exactly 1 neighbor.", 0)

    index = @getIndexFromTreeId(@route.getTree().treeId)

    for i in [0...@nodes[index].geometry.nodeIDs.getLength()]
      if @nodes[index].geometry.nodeIDs.getAllElements()[i] == node.id
        nodesIndex = i
        break

    # swap IDs
    @nodes[index].geometry.nodeIDs.getAllElements()[nodesIndex] = @nodes[index].geometry.nodeIDs.pop()

    # swap nodes by popping the last one and inserting it into the position of the deleted one
    lastNode = @nodesBuffer[index].pop()
    for i in [0..2]
      @nodesBuffer[index].getAllElements()[nodesIndex * 3 + i] = lastNode[i]

    # Delete Edge by finding it in the array
    # ASSUMPTION edges always go from smaller ID to bigger ID
    if node.id < node.neighbors[0].id
      edgeArray = node.pos.concat(node.neighbors[0].pos)
    else
      edgeArray = node.neighbors[0].pos.concat(node.pos)
    for i in [0...@edgesBuffer[index].getLength()]
      found = true
      for j in [0..5]
        found &= Math.abs(@routes[index].geometry.__vertexArray[6 * i + j] - edgeArray[j]) < 0.01
      if found
        edgesIndex = i
        break

    $.assert(found,
      "No edge found.", found)

    # swap edges by popping the last one (which consists of two nodes) and inserting it into the position of the deleted one
    lastEdge = @edgesBuffer[index].pop()
    for i in [0..5]
      @edgesBuffer[index].getAllElements()[edgesIndex * 6 + i] = lastEdge[i]

    
    @routes[index].geometry.__vertexArray = @edgesBuffer[index].getBuffer()
    @routes[index].geometry.__webglLineCount = @edgesBuffer[index].getLength() * 2
    @nodes[index].geometry.__vertexArray = @nodesBuffer[index].getBuffer()
    @nodes[index].geometry.__webglParticleCount =  @nodesBuffer[index].getLength()

    @routes[index].geometry.verticesNeedUpdate = true
    @nodes[index].geometry.verticesNeedUpdate = true

    @trigger("removeGeometries", [@getSphereFromId(node.id)])
    @setActiveNode()
    @flycam.hasChanged = true

  mergeTree : (lastTreeID, lastNode, activeNode) ->
    lastIndex = @getIndexFromTreeId(lastTreeID)
    index = @getIndexFromTreeId(@route.getTree().treeId)

    # merge IDs
    @nodes[index].geometry.nodeIDs.pushSubarray(@nodes[lastIndex].geometry.nodeIDs.getAllElements())

    # merge nodes
    @nodesBuffer[index].pushSubarray(@nodesBuffer[lastIndex].getAllElements())

    # merge edges
    if lastNode.id < activeNode.id
      @edgesBuffer[index].push( lastNode.pos.concat(activeNode.pos) )
    else
      @edgesBuffer[index].push( activeNode.pos.concat(lastNode.pos) )
    @edgesBuffer[index].pushSubarray(@edgesBuffer[lastIndex].getAllElements())

    @routes[index].geometry.__vertexArray = @edgesBuffer[index].getBuffer()
    @routes[index].geometry.__webglLineCount = @edgesBuffer[index].getLength() * 2
    @nodes[index].geometry.__vertexArray = @nodesBuffer[index].getBuffer()
    @nodes[index].geometry.__webglParticleCount =  @nodesBuffer[index].getLength()

    @routes[index].geometry.verticesNeedUpdate = true
    @nodes[index].geometry.verticesNeedUpdate = true

    @flycam.hasChanged = true

  deleteTree : (index) ->

    # Remove all geometries and spheres
    nodeSpheres = (@popSphereFromId(nodeID) for nodeID in @nodes[index].geometry.nodeIDs.getAllElements())
    @trigger "removeGeometries", [@routes[index]].concat([@nodes[index]]).concat(nodeSpheres)

    # deallocate memory for THREE geometries and materials
    @routes[index].geometry.dispose()
    @routes[index].material.dispose()
    @nodes[index].geometry.dispose()
    @nodes[index].material.dispose()

    # Remove entries
    @ids.splice(index, 1)
    @routes.splice(index, 1)
    @nodes.splice(index, 1)
    @edgesBuffer.splice(index, 1)
    @nodesBuffer.splice(index, 1)

    @setActiveNode()
    @flycam.hasChanged = true

  updateBranches : ->

    branchpoints = @route.branchStack

    @branchesBuffer.clear()
    @branchesBuffer.pushMany([
      branchpoint.pos[0] + 0.01,
      branchpoint.pos[1] + 0.01, 
      branchpoint.pos[2] - 0.01] for branchpoint in branchpoints)

    @branchesColorsBuffer.clear()
    @branchesColorsBuffer.pushMany(@invertHexToRGB(@darkenHex(@model.route.getTree(branchpoint.treeId).color)) for branchpoint in branchpoints)

    @branches.geometry.__vertexArray = @branchesBuffer.getBuffer()
    @branches.geometry.__webglParticleCount = @branchesBuffer.getLength()
    @branches.geometry.__colorArray = @branchesColorsBuffer.getBuffer()
    @branches.geometry.verticesNeedUpdate = true
    @branches.geometry.colorsNeedUpdate = true
    @flycam.hasChanged = true


  pushNewNode : (radius, position, id, color, type) ->
    color = if type == TYPE_BRANCH then color * 0.7 else color
    newNode = new THREE.Mesh(
      new THREE.SphereGeometry(1),
      new THREE.MeshLambertMaterial({ color : color})#, transparent: true, opacity: 0.5 })
    )
    newNode.scale = @calcScaleVector(new THREE.Vector3(radius, radius, radius))
    newNode.position = new THREE.Vector3(position...)
    newNode.nodeId = id
    newNode.visible = @disSpheres
    newNode.doubleSided = true
    @nodesSpheres.push(newNode)
    @trigger "newGeometries", [newNode]

  getIndexFromTreeId : (treeId) ->
    unless treeId
      treeId = @route.getTree().treeId
    for i in [0..@ids.length]
      if @ids[i] == treeId
        return i
    return null

  removeSpheresOfTree : (nodes) ->
    nodeSpheres = (@popSphereFromId(node.id) for node in nodes)
    @trigger "removeGeometries", nodeSpheres

  getSphereFromId : (nodeId) ->
    for node in @nodesSpheres
      if node.nodeId == nodeId
        return node

  popSphereFromId : (nodeId) ->
    i = 0
    while i < @nodesSpheres.length
      if @nodesSpheres[i].nodeId == nodeId
        node = @nodesSpheres[i]
        @nodesSpheres.splice(i, 1)
        return node
      else
        i++

  setDisplaySpheres : (value) ->
    @disSpheres = value
    for sphere in @nodesSpheres
      if sphere != @activeNodeSphere
        sphere.visible = value

  # Helper function
  calcScaleVector : (v) ->
    return (new THREE.Vector3()).multiplyVectors(v, @scaleVector)

  setVisibility : (isVisible) ->
    for mesh in @getMeshes()
      mesh.visible = isVisible
    if isVisible
      @setActiveNode()
      @setDisplaySpheres(@disSpheres)
    @flycam.hasChanged = true


  invertHexToRGB : (hexColor) ->

    hsvColor = new THREE.Color().setHex(hexColor).getHSV()
    hsvColor.h = (hsvColor.h + 0.5) % 1
    rgbColor = new THREE.Color().setHSV(hsvColor.h, hsvColor.s, hsvColor.v)
    [rgbColor.r, rgbColor.g, rgbColor.b]


  darkenHex : (hexColor) ->

    hsvColor = new THREE.Color().setHex(hexColor).getHSV()
    hsvColor.v = 0.6
    new THREE.Color().setHSV(hsvColor.h, hsvColor.s, hsvColor.v).getHex()


  invertHex : (hexColor) ->

    hsvColor = new THREE.Color().setHex(hexColor).getHSV()
    hsvColor.h = (hsvColor.h + 0.5) % 1
    new THREE.Color().setHSV(hsvColor.h, hsvColor.s, hsvColor.v).getHex()<|MERGE_RESOLUTION|>--- conflicted
+++ resolved
@@ -90,13 +90,9 @@
       newTree : (treeId, treeColor) => @createNewTree(treeId, treeColor)
       deleteTree : (index) => @deleteTree(index)
       deleteActiveNode : (node) => @deleteNode(node)
-<<<<<<< HEAD
-      mergeTree : (lastTreeID, lastNodePosition, activeNodePosition) => 
-        @mergeTree(lastTreeID, lastNodePosition, activeNodePosition)
+      mergeTree : (lastTreeID, lastNode, activeNode) => 
+        @mergeTree(lastTreeID, lastNode, activeNode)
         @updateBranches()
-=======
-      mergeTree : (lastTreeID, lastNode, activeNode) => @mergeTree(lastTreeID, lastNode, activeNode)
->>>>>>> abe7bdcc
       newNode : => @setWaypoint()
       setBranch : (isBranchPoint, nodeID) => 
         @setBranchPoint(isBranchPoint, nodeID)
