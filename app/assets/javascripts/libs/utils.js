/**
 * utils.js
 * @flow
 */

import _ from "lodash";
import type { Vector3, Vector4, Vector6, BoundingBoxType } from "oxalis/constants";
import Maybe from "data.maybe";
import window, { document, location } from "libs/window";
import pako from "pako";
import type { APIUserType } from "admin/api_flow_types";

type Comparator<T> = (T, T) => -1 | 0 | 1;

function swap(arr, a, b) {
  let tmp;
  if (arr[a] > arr[b]) {
    tmp = arr[b];
    arr[b] = arr[a];
    arr[a] = tmp;
  }
}

const Utils = {
  clamp(a: number, x: number, b: number): number {
    return Math.max(a, Math.min(b, x));
  },

  zeroPad(num: number, zeros: number = 0): string {
    let paddedNum = `${num.toString()}`;
    while (paddedNum.length < zeros) {
      paddedNum = `0${paddedNum}`;
    }
    return paddedNum;
  },

  unflatten<T>(array: Array<T>, tupleSize: number): Array<Array<T>> {
    const result = [];
    for (let i = 0; i < array.length; i += tupleSize) {
      result.push(array.slice(i, i + tupleSize));
    }
    return result;
  },

  // sums up an array
  sum(array: Array<number>): number {
    return array.reduce((r, a) => r + a, 0);
  },

  roundTo(value: number, digits: number): number {
    const digitMultiplier = Math.pow(10, digits);
    return Math.round(value * digitMultiplier) / digitMultiplier;
  },

  capitalize(str: string): string {
    return str[0].toUpperCase() + str.slice(1);
  },

  intToHex(int: number, digits: number = 6): string {
    return (_.repeat("0", digits) + int.toString(16)).slice(-digits);
  },

  rgbToHex(color: Vector3): string {
    return `#${color.map(int => Utils.intToHex(int, 2)).join("")}`;
  },

  hexToRgb(hex: string): Vector3 {
    const bigint = parseInt(hex.slice(1), 16);
    const r = (bigint >> 16) & 255;
    const g = (bigint >> 8) & 255;
    const b = bigint & 255;
    return [r, g, b];
  },

  hexToRgba(hex: string): Vector4 {
    const bigint = parseInt(hex.slice(1), 16);
    const r = (bigint >> 16) & 255;
    const g = (bigint >> 8) & 255;
    const b = bigint & 255;
    return [r, g, b, 1];
  },

  computeBoundingBoxFromArray(bb: ?Vector6): ?BoundingBoxType {
    if (bb == null) return null;

    const [x, y, z, width, height, depth] = bb;

    return {
      min: [x, y, z],
      max: [x + width, y + height, z + depth],
    };
  },

  computeArrayFromBoundingBox(bb: ?BoundingBoxType): ?Vector6 {
    return bb != null
      ? [
          bb.min[0],
          bb.min[1],
          bb.min[2],
          bb.max[0] - bb.min[0],
          bb.max[1] - bb.min[1],
          bb.max[2] - bb.min[2],
        ]
      : null;
  },

  compareBy<T: Object>(
    selector: string | (T => number),
    isSortedAscending: boolean = true,
  ): Comparator<T> {
    // generic key comparator for array.prototype.sort
    return (a: T, b: T) => {
      if (!isSortedAscending) {
        [a, b] = [b, a];
      }
      const valueA = typeof selector === "function" ? selector(a) : a[selector];
      const valueB = typeof selector === "function" ? selector(b) : b[selector];
      if (valueA < valueB) {
        return -1;
      }
      if (valueA > valueB) {
        return 1;
      }
      return 0;
    };
  },

  localeCompareBy<T: Object>(
    selector: string | (T => string),
    isSortedAscending: boolean = true,
  ): (T, T) => number {
    const sortingOrder = isSortedAscending ? 1 : -1;

    return (a: T, b: T): number => {
      const valueA: string = typeof selector === "function" ? selector(a) : a[selector];
      const valueB: string = typeof selector === "function" ? selector(b) : b[selector];
      return (
        valueA.localeCompare(valueB, "en", {
          numeric: true,
          usage: "search",
        }) * sortingOrder
      );
    };
  },

  stringToNumberArray(s: string): Array<number> {
    // remove leading/trailing whitespaces
    s = s.trim();
    // replace remaining whitespaces with commata
    s = s.replace(/,?\s+,?/g, ",");
    const stringArray = s.split(",");

    const result = [];
    for (const e of stringArray) {
      const newEl = parseFloat(e);
      if (!Number.isNaN(newEl)) {
        result.push(newEl);
      }
    }

    return result;
  },

  concatVector3(a: Vector3, b: Vector3): Vector6 {
    return [a[0], a[1], a[2], b[0], b[1], b[2]];
  },

  numberArrayToVector3(array: Array<number>): Vector3 {
    const output = [0, 0, 0];
    for (let i = 0; i < Math.min(3, array.length); i++) {
      output[i] = array[i];
    }
    return output;
  },

  numberArrayToVector6(array: Array<number>): Vector6 {
    const output = [0, 0, 0, 0, 0, 0];
    for (let i = 0; i < Math.min(6, array.length); i++) {
      output[i] = array[i];
    }
    return output;
  },

  isElementInViewport(el: Element): boolean {
    const rect = el.getBoundingClientRect();
    return (
      document.documentElement != null &&
      rect.top >= 0 &&
      rect.left >= 0 &&
      rect.bottom <= (window.innerHeight || document.documentElement.clientHeight) &&
      rect.right <= (window.innerWidth || document.documentElement.clientWidth)
    );
  },

  isUserTeamManager(user: APIUserType): boolean {
    return _.findIndex(user.teams, team => team.isTeamManager) >= 0;
  },

  isUserAdmin(user: APIUserType): boolean {
    return user.isAdmin || this.isUserTeamManager(user);
  },

  getUrlParamsObject(): { [key: string]: string | boolean } {
    // Parse the URL parameters as objects and return it or just a single param
    return location.search
      .substring(1)
      .split("&")
      .reduce((result, value): void => {
        const parts = value.split("=");
        if (parts[0]) {
          const key = decodeURIComponent(parts[0]);
          if (parts[1]) {
            result[key] = decodeURIComponent(parts[1]);
          } else {
            result[key] = true;
          }
        }
        return result;
      }, {});
  },

  getUrlParamValue(paramName: string): string {
    const params = this.getUrlParamsObject();
    return params[paramName];
  },

  hasUrlParam(paramName: string): boolean {
    const params = this.getUrlParamsObject();
    return Object.prototype.hasOwnProperty.call(params, paramName);
  },

  __range__(left: number, right: number, inclusive: boolean): Array<number> {
    const range = [];
    const ascending = left < right;
    // eslint-disable-next-line no-nested-ternary
    const end = !inclusive ? right : ascending ? right + 1 : right - 1;
    for (let i = left; ascending ? i < end : i > end; ascending ? i++ : i--) {
      range.push(i);
    }
    return range;
  },

  __guard__<T, U>(value: ?T, transform: T => U) {
    return typeof value !== "undefined" && value !== null ? transform(value) : undefined;
  },

  sleep(timeout: number): Promise<void> {
    return new Promise(resolve => {
      setTimeout(resolve, timeout);
    });
  },

  animationFrame(): Promise<void> {
    return new Promise(resolve => {
      window.requestAnimationFrame(resolve);
    });
  },

  idleFrame(timeout: ?number = null): Promise<void> {
    return new Promise(resolve => {
      if (_.isFunction(window.reqeustIdleCallback)) {
        if (timeout != null) {
          window.reqeustIdleCallback(resolve, { timeout });
        } else {
          window.reqeustIdleCallback(resolve);
        }
      } else {
        this.sleep(timeout != null ? timeout : 100).then(resolve);
      }
    });
  },

  diffArrays<T>(
    stateA: Array<T>,
    stateB: Array<T>,
  ): { both: Array<T>, onlyA: Array<T>, onlyB: Array<T> } {
    const setA = new Set(stateA);
    const both = stateB.filter(x => setA.has(x));
    const bothSet = new Set(both);
    const onlyA = stateA.filter(x => !bothSet.has(x));
    const onlyB = stateB.filter(x => !bothSet.has(x));
    return { both, onlyA, onlyB };
  },

  zipMaybe<T, U>(maybeA: Maybe<T>, maybeB: Maybe<U>): Maybe<[T, U]> {
    return maybeA.chain(valueA => maybeB.map(valueB => [valueA, valueB]));
  },

  // Maybes getOrElse is defined as getOrElse(defaultValue: T): T, which is why
  // you can't do getOrElse(null) without flow complaining
  toNullable<T>(maybe: Maybe<T>): ?T {
    return maybe.isJust ? maybe.get() : null;
  },

  getRecursiveKeysAndValues(obj: Object): Array<any> {
    return _.flattenDeep(Utils.getRecursiveKeysAndValuesUnflat(obj));
  },

  getRecursiveKeysAndValuesUnflat(obj: Object): Array<any> {
    if (_.isArray(obj)) {
      return obj.map(Utils.getRecursiveKeysAndValuesUnflat);
    } else if (_.isObject(obj)) {
      return Object.keys(obj).map(key => [key, Utils.getRecursiveKeysAndValuesUnflat(obj[key])]);
    } else {
      return [obj];
    }
  },

  // Filters an array given a search string. Supports searching for several words as OR query.
  // Supports nested properties
  filterWithSearchQueryOR<T: Object>(
    collection: Array<T>,
    properties: Array<string>,
    searchQuery: string,
  ): Array<T> {
    if (searchQuery === "") {
      return collection;
    } else {
      const words = _.map(searchQuery.split(" "), element =>
        element.toLowerCase().replace(/[-[\]{}()*+?.,\\^$|#\s]/g, "\\$&"),
      );
      const uniques = _.filter(_.uniq(words), element => element !== "");
      const pattern = `(${uniques.join("|")})`;
      const regexp = new RegExp(pattern, "igm");

      return collection.filter(model =>
        _.some(properties, fieldName => {
          const value = model[fieldName];
          if (value !== null) {
            const values = Utils.getRecursiveKeysAndValues(value);
            return _.some(values, v => v.toString().match(regexp));
          } else {
            return false;
          }
        }),
      );
    }
  },

  // Filters an array given a search string. Supports searching for several words as AND query.
  // Supports nested properties
  filterWithSearchQueryAND<T: Object>(
    collection: Array<T>,
    properties: Array<string>,
    searchQuery: string,
  ): Array<T> {
    if (searchQuery === "") {
      return collection;
    } else {
      const words = _.map(searchQuery.split(" "), element =>
        element.toLowerCase().replace(/[-[\]{}()*+?.,\\^$|#\s]/g, "\\$&"),
      );
      const uniques = _.filter(_.uniq(words), element => element !== "");
      const patterns = uniques.map(pattern => new RegExp(pattern, "igm"));

      return collection.filter(model =>
        _.every(patterns, pattern =>
          _.some(properties, fieldName => {
            const value = model[fieldName];
            if (value !== null) {
              const values = Utils.getRecursiveKeysAndValues(value);
              return _.some(values, v => v.toString().match(pattern));
            } else {
              return false;
            }
          }),
        ),
      );
    }
  },

  millisecondsToMinutes(ms: number) {
    return ms / 60000;
  },

  minutesToMilliseconds(min: number) {
    return min * 60000;
  },

  isNoElementFocussed(): boolean {
    // checks whether an <input> or <button> element has the focus
    // when no element is focused <body> gets the focus
    return document.activeElement === document.body;
  },

  // https://stackoverflow.com/questions/25248286/native-js-equivalent-to-jquery-delegation#
  addEventListenerWithDelegation(
    element: HTMLElement,
    eventName: string,
    delegateSelector: string,
    handlerFunc: Function,
  ) {
    const wrapperFunc = function(event: Event) {
      // $FlowFixMe Flow doesn't know native InputEvents
      for (let target = event.target; target && target !== this; target = target.parentNode) {
        // $FlowFixMe Flow doesn't know native InputEvents
        if (target.matches(delegateSelector)) {
          handlerFunc.call(target, event);
          break;
        }
      }
    };
    element.addEventListener(eventName, wrapperFunc, false);
    return { [eventName]: wrapperFunc };
  },

  async compress(data: Uint8Array | string): Promise<Uint8Array> {
    const DEFLATE_PUSH_SIZE = 65536;

    const deflator = new pako.Deflate({ gzip: true });
    for (let offset = 0; offset < data.length; offset += DEFLATE_PUSH_SIZE) {
      // The second parameter to push indicates whether this is the last chunk to be deflated
      deflator.push(
        data.slice(offset, offset + DEFLATE_PUSH_SIZE),
        offset + DEFLATE_PUSH_SIZE >= data.length,
      );
      // eslint-disable-next-line no-await-in-loop
      await Utils.sleep(1);
    }
    return deflator.result;
  },

<<<<<<< HEAD
  // https://stackoverflow.com/a/44078785
  randomId(): string {
    return Math.random()
      .toString(36)
      .substring(2);
=======
  median8(dataArray: Array<number>): number {
    // Returns the median of an already *sorted* array of size 8 (e.g., with sortArray8)
    return Math.round((dataArray[3] + dataArray[4]) / 2);
  },

  mode8(arr: Array<number>): number {
    // Returns the mode of an already *sorted* array of size 8 (e.g., with sortArray8)
    let currentConsecCount = 0;
    let currentModeCount = 0;
    let currentMode = -1;
    let lastEl = null;
    for (let i = 0; i < 8; i++) {
      const el = arr[i];
      if (lastEl === el) {
        currentConsecCount++;
        if (currentConsecCount >= currentModeCount) {
          currentModeCount = currentConsecCount;
          currentMode = el;
        }
      } else {
        currentConsecCount = 1;
      }
      lastEl = el;
    }
    return currentMode;
  },

  sortArray8(arr: Array<number>): void {
    // This function sorts an array of size 8.
    // Swap instructions were generated here:
    // http://jgamble.ripco.net/cgi-bin/nw.cgi?inputs=8&algorithm=best&output=macro
    swap(arr, 0, 1);
    swap(arr, 2, 3);
    swap(arr, 0, 2);
    swap(arr, 1, 3);
    swap(arr, 1, 2);
    swap(arr, 4, 5);
    swap(arr, 6, 7);
    swap(arr, 4, 6);
    swap(arr, 5, 7);
    swap(arr, 5, 6);
    swap(arr, 0, 4);
    swap(arr, 1, 5);
    swap(arr, 1, 4);
    swap(arr, 2, 6);
    swap(arr, 3, 7);
    swap(arr, 3, 6);
    swap(arr, 2, 4);
    swap(arr, 3, 5);
    swap(arr, 3, 4);
>>>>>>> 53452601
  },
};

export default Utils;<|MERGE_RESOLUTION|>--- conflicted
+++ resolved
@@ -420,13 +420,13 @@
     return deflator.result;
   },
 
-<<<<<<< HEAD
   // https://stackoverflow.com/a/44078785
   randomId(): string {
     return Math.random()
       .toString(36)
       .substring(2);
-=======
+  },
+
   median8(dataArray: Array<number>): number {
     // Returns the median of an already *sorted* array of size 8 (e.g., with sortArray8)
     return Math.round((dataArray[3] + dataArray[4]) / 2);
@@ -477,7 +477,6 @@
     swap(arr, 2, 4);
     swap(arr, 3, 5);
     swap(arr, 3, 4);
->>>>>>> 53452601
   },
 };
 
