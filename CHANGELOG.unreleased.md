# Changelog (Unreleased)

All notable (yet unreleased) user-facing changes to WEBKNOSSOS are documented in this file.
See `CHANGELOG.released.md` for the changes which are part of official releases.

The format is based on [Keep a Changelog](http://keepachangelog.com/en/1.0.0/)
and this project adheres to [Calendar Versioning](http://calver.org/) `0Y.0M.MICRO`.
For upgrade instructions, please check the [migration guide](MIGRATIONS.released.md).

## Unreleased
[Commits](https://github.com/scalableminds/webknossos/compare/24.06.0...HEAD)

### Added
- Added the option for the owner to lock explorative annotations. Locked annotations cannot be modified by any user. An annotation can be locked in the annotations table and when viewing the annotation via the navbar dropdown menu. [#7801](https://github.com/scalableminds/webknossos/pull/7801)
- Uploading an annotation into a dataset that it was not created for now also works if the dataset is in a different organization. [#7816](https://github.com/scalableminds/webknossos/pull/7816)
- When downloading + reuploading an annotation that is based on a segmentation layer with active mapping, that mapping is now still be selected after the reupload. [#7822](https://github.com/scalableminds/webknossos/pull/7822)

### Changed
<<<<<<< HEAD
- Replaced skeleton comment tab component with antd's `<Tree />`component. [#7802](https://github.com/scalableminds/webknossos/pull/7802)
=======
- From now on only project owner get a notification email upon project overtime. The organization specific email list `overTimeMailingList` was removed. [#7842](https://github.com/scalableminds/webknossos/pull/7842)
>>>>>>> 5818b61b

### Fixed
- Fixed a bug where brushing on a fallback segmentation with active mapping and with segment index file would lead to failed saves. [#7833](https://github.com/scalableminds/webknossos/pull/7833)

### Removed

### Breaking Changes<|MERGE_RESOLUTION|>--- conflicted
+++ resolved
@@ -16,11 +16,8 @@
 - When downloading + reuploading an annotation that is based on a segmentation layer with active mapping, that mapping is now still be selected after the reupload. [#7822](https://github.com/scalableminds/webknossos/pull/7822)
 
 ### Changed
-<<<<<<< HEAD
+- From now on only project owner get a notification email upon project overtime. The organization specific email list `overTimeMailingList` was removed. [#7842](https://github.com/scalableminds/webknossos/pull/7842)
 - Replaced skeleton comment tab component with antd's `<Tree />`component. [#7802](https://github.com/scalableminds/webknossos/pull/7802)
-=======
-- From now on only project owner get a notification email upon project overtime. The organization specific email list `overTimeMailingList` was removed. [#7842](https://github.com/scalableminds/webknossos/pull/7842)
->>>>>>> 5818b61b
 
 ### Fixed
 - Fixed a bug where brushing on a fallback segmentation with active mapping and with segment index file would lead to failed saves. [#7833](https://github.com/scalableminds/webknossos/pull/7833)
