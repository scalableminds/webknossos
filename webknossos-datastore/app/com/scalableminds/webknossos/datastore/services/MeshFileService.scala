package com.scalableminds.webknossos.datastore.services

import com.google.common.io.LittleEndianDataInputStream
import com.scalableminds.util.geometry.{Vec3Float, Vec3Int}
import com.scalableminds.util.io.PathUtils
import com.scalableminds.util.tools.JsonHelper.bool2Box
import com.scalableminds.util.tools.{ByteUtils, Fox, FoxImplicits}
import com.scalableminds.webknossos.datastore.DataStoreConfig
import com.scalableminds.webknossos.datastore.storage.{CachedHdf5File, Hdf5FileCache}
import com.typesafe.scalalogging.LazyLogging
import net.liftweb.common.Box
import net.liftweb.common.Box.tryo
import org.apache.commons.io.FilenameUtils
import play.api.i18n.{Messages, MessagesProvider}
import play.api.libs.json.{Json, OFormat}

import java.io.ByteArrayInputStream
import java.nio.file.{Path, Paths}
import javax.inject.Inject
import scala.collection.mutable.ListBuffer
import scala.concurrent.ExecutionContext

case class ListMeshChunksRequest(
    meshFile: String,
    segmentId: Long
)

object ListMeshChunksRequest {
  implicit val jsonFormat: OFormat[ListMeshChunksRequest] = Json.format[ListMeshChunksRequest]
}

case class MeshChunkDataRequest(
    byteOffset: Long,
    byteSize: Int
)

case class MeshChunkDataRequestList(
    meshFile: String,
    requests: Seq[MeshChunkDataRequest]
)

object MeshChunkDataRequest {
  implicit val jsonFormat: OFormat[MeshChunkDataRequest] = Json.format[MeshChunkDataRequest]
}

object MeshChunkDataRequestList {
  implicit val jsonFormat: OFormat[MeshChunkDataRequestList] = Json.format[MeshChunkDataRequestList]
}

case class MeshFileInfo(
    meshFileName: String,
    mappingName: Option[String],
    formatVersion: Long
)

object MeshFileInfo {
  implicit val jsonFormat: OFormat[MeshFileInfo] = Json.format[MeshFileInfo]
}

case class NeuroglancerSegmentManifest(chunkShape: Vec3Float,
                                       gridOrigin: Vec3Float,
                                       numLods: Int,
                                       lodScales: Array[Float],
                                       vertexOffsets: Array[Vec3Float],
                                       numChunksPerLod: Array[Int],
                                       chunkPositions: List[List[Vec3Int]],
                                       chunkByteSizes: List[List[Long]])

object NeuroglancerSegmentManifest {
  def fromBytes(manifestBytes: Array[Byte]): NeuroglancerSegmentManifest = {
    // All Ints here should be UInt32 per spec. We assume that the sign bit is not necessary (the encoded values are at most 2^31).
    // But they all are used to index into Arrays and JVM doesn't allow for Long Array Indexes,
    // we can't convert them.
    val byteInput = new ByteArrayInputStream(manifestBytes)
    val dis = new LittleEndianDataInputStream(byteInput)

    val chunkShape = Vec3Float(x = dis.readFloat, y = dis.readFloat, z = dis.readFloat)
    val gridOrigin = Vec3Float(x = dis.readFloat, y = dis.readFloat, z = dis.readFloat)

    val numLods = dis.readInt

    val lodScales = new Array[Float](numLods)
    for (d <- 0 until numLods) {
      lodScales(d) = dis.readFloat
    }

    val vertexOffsets = new Array[Vec3Float](numLods)
    for (d <- 0 until numLods) {
      vertexOffsets(d) = Vec3Float(x = dis.readFloat, y = dis.readFloat, z = dis.readFloat)
    }

    val numChunksPerLod = new Array[Int](numLods)
    for (lod <- 0 until numLods) {
      numChunksPerLod(lod) = dis.readInt()
    }

    val chunkPositionsList = new ListBuffer[List[Vec3Int]]
    val chunkSizes = new ListBuffer[List[Long]]
    for (lod <- 0 until numLods) {
      val currentChunkPositions = (ListBuffer[Int](), ListBuffer[Int](), ListBuffer[Int]())
      for (row <- 0 until 3; _ <- 0 until numChunksPerLod(lod)) {
        row match {
          case 0 => currentChunkPositions._1.append(dis.readInt)
          case 1 => currentChunkPositions._2.append(dis.readInt)
          case 2 => currentChunkPositions._3.append(dis.readInt)
        }
      }

      chunkPositionsList.append(
        currentChunkPositions._1
          .lazyZip(currentChunkPositions._2)
          .lazyZip(currentChunkPositions._3)
          .map(Vec3Int(_, _, _))
          .toList)

      val currentChunkSizes = ListBuffer[Long]()
      for (_ <- 0 until numChunksPerLod(lod)) {
        currentChunkSizes.append(dis.readInt.toLong) // Converting to long for convenient + safe summing later
      }
      chunkSizes.append(currentChunkSizes.toList)
    }

    NeuroglancerSegmentManifest(chunkShape,
                                gridOrigin,
                                numLods,
                                lodScales,
                                vertexOffsets,
                                numChunksPerLod,
                                chunkPositionsList.toList,
                                chunkSizes.toList)
  }
}

case class MeshChunk(position: Vec3Float, byteOffset: Long, byteSize: Int, unmappedSegmentId: Option[Long] = None)

object MeshChunk {
  implicit val jsonFormat: OFormat[MeshChunk] = Json.format[MeshChunk]
}
case class MeshLodInfo(scale: Int, vertexOffset: Vec3Float, chunkShape: Vec3Float, chunks: List[MeshChunk])

object MeshLodInfo {
  implicit val jsonFormat: OFormat[MeshLodInfo] = Json.format[MeshLodInfo]
}
case class MeshSegmentInfo(chunkShape: Vec3Float, gridOrigin: Vec3Float, lods: List[MeshLodInfo])

object MeshSegmentInfo {
  implicit val jsonFormat: OFormat[MeshSegmentInfo] = Json.format[MeshSegmentInfo]
}
case class WebknossosSegmentInfo(transform: Array[Array[Double]], meshFormat: String, chunks: MeshSegmentInfo)

object WebknossosSegmentInfo {
  implicit val jsonFormat: OFormat[WebknossosSegmentInfo] = Json.format[WebknossosSegmentInfo]

  def fromMeshInfosAndMetadata(chunkInfos: List[MeshSegmentInfo],
                               encoding: String,
                               transform: Array[Array[Double]]): Option[WebknossosSegmentInfo] =
    chunkInfos.headOption.flatMap { firstChunkInfo =>
      tryo {
        WebknossosSegmentInfo(
          transform,
          meshFormat = encoding,
          chunks = firstChunkInfo.copy(lods = chunkInfos.map(_.lods).transpose.map(mergeLod))
        )
      }
    }

  private def mergeLod(thisLodFromAllChunks: List[MeshLodInfo]): MeshLodInfo = {
    val first = thisLodFromAllChunks.head
    first.copy(chunks = thisLodFromAllChunks.flatMap(_.chunks))
  }

}

class MeshFileService @Inject()(config: DataStoreConfig)(implicit ec: ExecutionContext)
    extends FoxImplicits
    with LazyLogging
    with Hdf5HashedArrayUtils
    with ByteUtils {

  private val dataBaseDir = Paths.get(config.Datastore.baseFolder)
  private val meshesDir = "meshes"

  private lazy val meshFileCache = new Hdf5FileCache(30)

  def exploreMeshFiles(organizationId: String, datasetPath: String, dataLayerName: String): Fox[Set[MeshFileInfo]] = {
    val layerDir = dataBaseDir.resolve(organizationId).resolve(datasetPath).resolve(dataLayerName)
    val meshFileNames = PathUtils
      .listFiles(layerDir.resolve(meshesDir), silent = true, PathUtils.fileExtensionFilter(hdf5FileExtension))
      .map { paths =>
        paths.map(path => FilenameUtils.removeExtension(path.getFileName.toString))
      }
      .toOption
      .getOrElse(Nil)

    val meshFileVersions = meshFileNames.map { fileName =>
      val meshFilePath = layerDir.resolve(meshesDir).resolve(s"$fileName.$hdf5FileExtension")
      versionForMeshFile(meshFilePath)
    }

    val mappingNameFoxes = meshFileNames.lazyZip(meshFileVersions).map { (fileName, fileVersion) =>
      val meshFilePath = layerDir.resolve(meshesDir).resolve(s"$fileName.$hdf5FileExtension")
      mappingNameForMeshFile(meshFilePath, fileVersion)
    }

    for {
      mappingNameBoxes: Seq[Box[String]] <- Fox.sequence(mappingNameFoxes)

      mappingNameOptions = mappingNameBoxes.map(_.toOption)
      zipped = meshFileNames.lazyZip(mappingNameOptions).lazyZip(meshFileVersions)
    } yield zipped.map(MeshFileInfo(_, _, _)).toSet
  }

  /*
   Note that null is a valid value here for once. Meshfiles with no information about the
   meshFilePath will return Fox.empty, while meshfiles with one marked as empty, will return Fox.successful(null)
   */
  private def mappingNameForMeshFile(meshFilePath: Path, meshFileVersion: Long): Fox[String] = {
    val attributeName = if (meshFileVersion == 0) "metadata/mapping_name" else "mapping_name"
    meshFileCache.withCachedHdf5(meshFilePath) { cachedMeshFile =>
      cachedMeshFile.stringReader.getAttr("/", attributeName)
    } ?~> "mesh.file.readEncoding.failed"
  }

  // Same as above but this variant constructs the meshFilePath itself and converts null to None
  def mappingNameForMeshFile(organizationId: String,
                             datasetPath: String,
                             dataLayerName: String,
                             meshFileName: String): Option[String] = {
    val meshFilePath =
      dataBaseDir
        .resolve(organizationId)
        .resolve(datasetPath)
        .resolve(dataLayerName)
        .resolve(meshesDir)
        .resolve(s"$meshFileName.$hdf5FileExtension")
    meshFileCache
      .withCachedHdf5(meshFilePath) { cachedMeshFile =>
        cachedMeshFile.stringReader.getAttr("/", "mapping_name")
      }
      .toOption
      .flatMap { value =>
        Option(value) // catch null
      }
  }

  private def versionForMeshFile(meshFilePath: Path): Long =
    meshFileCache
      .withCachedHdf5(meshFilePath) { cachedMeshFile =>
        cachedMeshFile.int64Reader.getAttr("/", "artifact_schema_version")
      }
      .toOption
      .getOrElse(0)

  def listMeshChunksForSegmentsMerged(
      organizationId: String,
      datasetPath: String,
      dataLayerName: String,
      meshFileName: String,
<<<<<<< HEAD
      segmentIds: Seq[Long])(implicit m: MessagesProvider): Fox[WebknossosSegmentInfo] = {
    val meshChunksForUnmappedSegments =
      listMeshChunksForSegmentsNested(organizationId, datasetPath, dataLayerName, meshFileName, segmentIds)
    for {
      _ <- bool2Fox(meshChunksForUnmappedSegments.nonEmpty) ?~> "zero chunks" ?~> Messages(
        "mesh.file.listChunks.failed",
        segmentIds.mkString(","),
        meshFileName)
      chunkInfos = meshChunksForUnmappedSegments.reduce(_.merge(_))
    } yield chunkInfos
  }

  private def listMeshChunksForSegmentsNested(organizationId: String,
                                              datasetPath: String,
                                              dataLayerName: String,
                                              meshFileName: String,
                                              segmentIds: Seq[Long]): Seq[WebknossosSegmentInfo] = {
    val meshFilePath =
      dataBaseDir
=======
      segmentIds: List[Long])(implicit m: MessagesProvider): Fox[WebknossosSegmentInfo] =
    for {
      _ <- Fox.successful(())
      meshFilePath: Path = dataBaseDir
>>>>>>> 4d721583
        .resolve(organizationId)
        .resolve(datasetPath)
        .resolve(dataLayerName)
        .resolve(meshesDir)
        .resolve(s"$meshFileName.$hdf5FileExtension")
      (encoding, lodScaleMultiplier, transform) <- readMeshfileMetadata(meshFilePath).toFox
      meshChunksForUnmappedSegments: List[MeshSegmentInfo] = listMeshChunksForSegments(meshFilePath,
                                                                                       segmentIds,
                                                                                       lodScaleMultiplier)
      _ <- bool2Fox(meshChunksForUnmappedSegments.nonEmpty) ?~> "zero chunks" ?~> Messages(
        "mesh.file.listChunks.failed",
        segmentIds.mkString(","),
        meshFileName)
      wkChunkInfos <- WebknossosSegmentInfo.fromMeshInfosAndMetadata(meshChunksForUnmappedSegments, encoding, transform)
    } yield wkChunkInfos

  private def listMeshChunksForSegments(meshFilePath: Path,
                                        segmentIds: List[Long],
                                        lodScaleMultiplier: Double): List[MeshSegmentInfo] =
    meshFileCache
      .withCachedHdf5(meshFilePath) { cachedMeshFile: CachedHdf5File =>
        segmentIds.flatMap(segmentId => listMeshChunksForSegment(cachedMeshFile, segmentId, lodScaleMultiplier))
      }
      .toOption
      .getOrElse(List.empty)

  private def readMeshfileMetadata(meshFilePath: Path): Box[(String, Double, Array[Array[Double]])] =
    meshFileCache.withCachedHdf5(meshFilePath) { cachedMeshFile =>
      val encoding = cachedMeshFile.meshFormat
      val lodScaleMultiplier = cachedMeshFile.float64Reader.getAttr("/", "lod_scale_multiplier")
      val transform = cachedMeshFile.float64Reader.getMatrixAttr("/", "transform")
      (encoding, lodScaleMultiplier, transform)
    }

  private def listMeshChunksForSegment(cachedMeshFile: CachedHdf5File,
                                       segmentId: Long,
                                       lodScaleMultiplier: Double): Box[MeshSegmentInfo] =
    tryo {
      val (neuroglancerSegmentManifestStart, neuroglancerSegmentManifestEnd) =
        getNeuroglancerSegmentManifestOffsets(segmentId, cachedMeshFile)

      val manifestBytes = cachedMeshFile.uint8Reader.readArrayBlockWithOffset(
        "/neuroglancer",
        (neuroglancerSegmentManifestEnd - neuroglancerSegmentManifestStart).toInt,
        neuroglancerSegmentManifestStart)
      val segmentManifest = NeuroglancerSegmentManifest.fromBytes(manifestBytes)
      enrichSegmentInfo(segmentManifest, lodScaleMultiplier, neuroglancerSegmentManifestStart, segmentId)
    }

  private def enrichSegmentInfo(segmentInfo: NeuroglancerSegmentManifest,
                                lodScaleMultiplier: Double,
                                neuroglancerOffsetStart: Long,
                                segmentId: Long): MeshSegmentInfo = {
    val bytesPerLod = segmentInfo.chunkByteSizes.map(_.sum)
    val totalMeshSize = bytesPerLod.sum
    val meshByteStartOffset = neuroglancerOffsetStart - totalMeshSize
    val chunkByteOffsetsInLod = segmentInfo.chunkByteSizes.map(_.scanLeft(0L)(_ + _)) // builds cumulative sum

    def getChunkByteOffset(lod: Int, currentChunk: Int): Long =
      // get past the finer lods first, then take offset in selected lod
      bytesPerLod.take(lod).sum + chunkByteOffsetsInLod(lod)(currentChunk)

    def computeGlobalPositionAndOffset(lod: Int, currentChunk: Int): MeshChunk = {
      val globalPosition = segmentInfo.gridOrigin + segmentInfo
        .chunkPositions(lod)(currentChunk)
        .toVec3Float * segmentInfo.chunkShape * Math.pow(2, lod) * segmentInfo.lodScales(lod) * lodScaleMultiplier

      MeshChunk(
        position = globalPosition, // This position is in Voxel Space
        byteOffset = meshByteStartOffset + getChunkByteOffset(lod, currentChunk),
        byteSize = segmentInfo.chunkByteSizes(lod)(currentChunk).toInt, // size must be int32 to fit in java array
        unmappedSegmentId = Some(segmentId)
      )
    }

    val lods: Seq[Int] = for (lod <- 0 until segmentInfo.numLods) yield lod

    def chunkCountsWithLod(lod: Int): IndexedSeq[(Int, Int)] =
      for (currentChunk <- 0 until segmentInfo.numChunksPerLod(lod))
        yield (lod, currentChunk)
    val chunks = lods.map(lod => chunkCountsWithLod(lod).map(x => computeGlobalPositionAndOffset(x._1, x._2)).toList)

    val meshfileLods = lods
      .map(
        lod =>
          MeshLodInfo(scale = segmentInfo.lodScales(lod).toInt,
                      vertexOffset = segmentInfo.vertexOffsets(lod),
                      chunkShape = segmentInfo.chunkShape,
                      chunks = chunks(lod)))
      .toList
    MeshSegmentInfo(chunkShape = segmentInfo.chunkShape, gridOrigin = segmentInfo.gridOrigin, lods = meshfileLods)
  }

  private def getNeuroglancerSegmentManifestOffsets(segmentId: Long, cachedMeshFile: CachedHdf5File): (Long, Long) = {
    val bucketIndex = cachedMeshFile.hashFunction(segmentId) % cachedMeshFile.nBuckets
    val bucketOffsets = cachedMeshFile.uint64Reader.readArrayBlockWithOffset("bucket_offsets", 2, bucketIndex)
    val bucketStart = bucketOffsets(0)
    val bucketEnd = bucketOffsets(1)

    if (bucketEnd - bucketStart == 0) throw new Exception(s"No entry for segment $segmentId")

    val buckets = cachedMeshFile.uint64Reader.readMatrixBlockWithOffset("buckets",
                                                                        (bucketEnd - bucketStart + 1).toInt,
                                                                        3,
                                                                        bucketStart,
                                                                        0)

    val bucketLocalOffset = buckets.map(_(0)).indexOf(segmentId)
    if (bucketLocalOffset < 0) throw new Exception(s"SegmentId $segmentId not in bucket list")
    val neuroglancerStart = buckets(bucketLocalOffset)(1)
    val neuroglancerEnd = buckets(bucketLocalOffset)(2)

    (neuroglancerStart, neuroglancerEnd)
  }

  def readMeshChunk(organizationId: String,
                    datasetPath: String,
                    dataLayerName: String,
                    meshChunkDataRequests: MeshChunkDataRequestList,
  ): Box[(Array[Byte], String)] = {
    val meshFilePath = dataBaseDir
      .resolve(organizationId)
      .resolve(datasetName)
      .resolve(dataLayerName)
      .resolve(meshesDir)
      .resolve(s"${meshChunkDataRequests.meshFile}.$hdf5FileExtension")
    for {
      resultBox <- meshFileCache.withCachedHdf5(meshFilePath) { cachedMeshFile =>
        readMeshChunkFromCachedMeshfile(cachedMeshFile, meshChunkDataRequests)
      }
      (output, encoding) <- resultBox
    } yield (output, encoding)
  }

  private def readMeshChunkFromCachedMeshfile(
      cachedMeshFile: CachedHdf5File,
      meshChunkDataRequests: MeshChunkDataRequestList): Box[(Array[Byte], String)] = {
    val meshFormat = cachedMeshFile.meshFormat
    // Sort the requests by byte offset to optimize for spinning disk access
    val requestsReordered =
      meshChunkDataRequests.requests.zipWithIndex.sortBy(requestAndIndex => requestAndIndex._1.byteOffset).toList
    val data: List[(Array[Byte], String, Int)] = requestsReordered.map { requestAndIndex =>
      val meshChunkDataRequest = requestAndIndex._1
      val data =
        cachedMeshFile.uint8Reader.readArrayBlockWithOffset("neuroglancer",
                                                            meshChunkDataRequest.byteSize,
                                                            meshChunkDataRequest.byteOffset)
      (data, meshFormat, requestAndIndex._2)
    }
    val dataSorted = data.sortBy(d => d._3)
    for {
<<<<<<< HEAD
      // Sort the requests by byte offset to optimize for spinning disk access
      data: List[(Array[Byte], String, Int)] <- Fox.serialCombined(
        meshChunkDataRequests.requests.zipWithIndex.sortBy(requestAndIndex => requestAndIndex._1.byteOffset).toList
      )(requestAndIndex => {
        val meshChunkDataRequest = requestAndIndex._1
        val meshFilePath = dataBaseDir
          .resolve(organizationId)
          .resolve(datasetPath)
          .resolve(dataLayerName)
          .resolve(meshesDir)
          .resolve(s"${meshChunkDataRequests.meshFile}.$hdf5FileExtension")

        executeWithCachedHdf5(meshFilePath, meshFileCache) { cachedMeshFile =>
          val meshFormat = cachedMeshFile.reader.string().getAttr("/", "mesh_format")
          val data =
            cachedMeshFile.reader
              .uint8()
              .readArrayBlockWithOffset("neuroglancer", meshChunkDataRequest.byteSize, meshChunkDataRequest.byteOffset)
          (data, meshFormat, requestAndIndex._2)
        } ?~> "mesh.file.readData.failed"
      })
      dataSorted = data.sortBy(d => d._3)
      _ <- Fox.bool2Fox(data.map(d => d._2).toSet.size == 1) ?~> "Different encodings for the same mesh chunk request found."
=======
      _ <- bool2Box(data.map(d => d._2).toSet.size == 1) ?~! "Different encodings for the same mesh chunk request found."
>>>>>>> 4d721583
      encoding <- data.map(d => d._2).headOption
      output = dataSorted.flatMap(d => d._1).toArray
    } yield (output, encoding)
  }

  def clearCache(organizationId: String, datasetName: String, layerNameOpt: Option[String]): Int = {
    val datasetPath = dataBaseDir.resolve(organizationId).resolve(datasetName)
    val relevantPath = layerNameOpt.map(l => datasetPath.resolve(l)).getOrElse(datasetPath)
    meshFileCache.clear(key => key.startsWith(relevantPath.toString))
  }

}<|MERGE_RESOLUTION|>--- conflicted
+++ resolved
@@ -256,32 +256,10 @@
       datasetPath: String,
       dataLayerName: String,
       meshFileName: String,
-<<<<<<< HEAD
-      segmentIds: Seq[Long])(implicit m: MessagesProvider): Fox[WebknossosSegmentInfo] = {
-    val meshChunksForUnmappedSegments =
-      listMeshChunksForSegmentsNested(organizationId, datasetPath, dataLayerName, meshFileName, segmentIds)
-    for {
-      _ <- bool2Fox(meshChunksForUnmappedSegments.nonEmpty) ?~> "zero chunks" ?~> Messages(
-        "mesh.file.listChunks.failed",
-        segmentIds.mkString(","),
-        meshFileName)
-      chunkInfos = meshChunksForUnmappedSegments.reduce(_.merge(_))
-    } yield chunkInfos
-  }
-
-  private def listMeshChunksForSegmentsNested(organizationId: String,
-                                              datasetPath: String,
-                                              dataLayerName: String,
-                                              meshFileName: String,
-                                              segmentIds: Seq[Long]): Seq[WebknossosSegmentInfo] = {
-    val meshFilePath =
-      dataBaseDir
-=======
       segmentIds: List[Long])(implicit m: MessagesProvider): Fox[WebknossosSegmentInfo] =
     for {
       _ <- Fox.successful(())
       meshFilePath: Path = dataBaseDir
->>>>>>> 4d721583
         .resolve(organizationId)
         .resolve(datasetPath)
         .resolve(dataLayerName)
@@ -404,7 +382,7 @@
   ): Box[(Array[Byte], String)] = {
     val meshFilePath = dataBaseDir
       .resolve(organizationId)
-      .resolve(datasetName)
+      .resolve(datasetPath)
       .resolve(dataLayerName)
       .resolve(meshesDir)
       .resolve(s"${meshChunkDataRequests.meshFile}.$hdf5FileExtension")
@@ -433,33 +411,7 @@
     }
     val dataSorted = data.sortBy(d => d._3)
     for {
-<<<<<<< HEAD
-      // Sort the requests by byte offset to optimize for spinning disk access
-      data: List[(Array[Byte], String, Int)] <- Fox.serialCombined(
-        meshChunkDataRequests.requests.zipWithIndex.sortBy(requestAndIndex => requestAndIndex._1.byteOffset).toList
-      )(requestAndIndex => {
-        val meshChunkDataRequest = requestAndIndex._1
-        val meshFilePath = dataBaseDir
-          .resolve(organizationId)
-          .resolve(datasetPath)
-          .resolve(dataLayerName)
-          .resolve(meshesDir)
-          .resolve(s"${meshChunkDataRequests.meshFile}.$hdf5FileExtension")
-
-        executeWithCachedHdf5(meshFilePath, meshFileCache) { cachedMeshFile =>
-          val meshFormat = cachedMeshFile.reader.string().getAttr("/", "mesh_format")
-          val data =
-            cachedMeshFile.reader
-              .uint8()
-              .readArrayBlockWithOffset("neuroglancer", meshChunkDataRequest.byteSize, meshChunkDataRequest.byteOffset)
-          (data, meshFormat, requestAndIndex._2)
-        } ?~> "mesh.file.readData.failed"
-      })
-      dataSorted = data.sortBy(d => d._3)
-      _ <- Fox.bool2Fox(data.map(d => d._2).toSet.size == 1) ?~> "Different encodings for the same mesh chunk request found."
-=======
       _ <- bool2Box(data.map(d => d._2).toSet.size == 1) ?~! "Different encodings for the same mesh chunk request found."
->>>>>>> 4d721583
       encoding <- data.map(d => d._2).headOption
       output = dataSorted.flatMap(d => d._1).toArray
     } yield (output, encoding)
