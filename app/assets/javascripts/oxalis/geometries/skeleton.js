--- conflicted
+++ resolved
@@ -25,7 +25,7 @@
   model: Model;
   isVisible: boolean;
   skeletonTracing: SkeletonTracing;
-  treeGeometries: Array<Tree>;
+  treeGeometries: {[id:number]: Tree};
   showInactiveTrees: boolean;
   lastActiveNode: TracePoint;
 
@@ -59,15 +59,9 @@
     this.listenTo(this.skeletonTracing, "newTreeColor", this.updateTreeColor);
     this.listenTo(this.skeletonTracing, "reloadTrees", this.loadSkeletonFromModel);
 
-<<<<<<< HEAD
-    this.listenTo(this.model.user, "change:overrideNodeRadius", () => this.treeGeometries.map(tree =>
-      tree.showRadius(!this.model.user.get("overrideNodeRadius"))),
-=======
-    this.listenTo(this.model.user, "change:particleSize", this.setParticleSize);
     this.listenTo(this.model.user, "change:overrideNodeRadius", () => (
       _.map(this.treeGeometries, tree =>
         tree.showRadius(!this.model.user.get("overrideNodeRadius")))),
->>>>>>> d97e5dbc
     );
   }
 
