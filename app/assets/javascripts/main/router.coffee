--- conflicted
+++ resolved
@@ -20,15 +20,10 @@
     "statistics"                    : "statistics"
     "tasks"                         : "tasks"
     "projects"                      : "projects"
-<<<<<<< HEAD
     "annotations/:type/:id"         : "tracingView"
     "datasets/:id/view"             : "tracingViewPublic"
-
-
-=======
     "dashboard"                     : "dashboard"
     "users/:id/details"             : "dashboard"
->>>>>>> 34c12cbc
 
   initialize : ->
 
