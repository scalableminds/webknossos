# The Toolbar

The toolbar contains frequently used commands, such as saving and sharing, your current position within the dataset, and the ability to switch between various modes for viewing. Further, it provides access to all the tools for annotation, navigation, and more.

![The WEBKNOSSOS toolbar contains many useful features for quick access such as Saving und Undo/Redo](../images/ui_toolbar_menu.png)

Here is a list of the buttons and their functionality:

- `Undo` / `Redo`: Undoes the last operation or redoes it if no new changes have been made in the meantime. Undo can only revert changes made in this session (since the moment the annotation view was opened). To revert to older versions use the "Restore Older Version" functionality described later in this list.
- `Save`: Saves your annotation work. WEBKNOSSOS automatically saves every 30 seconds.
- `Menu`: 
<<<<<<< HEAD
  - `Archive`: Closes the annotation and archives it, removing it from a user's dashboard. Archived annotations can be found on a user's dashboard under "Annotations" and by clicking on "Show Archived Annotations". Use this to declutter your dashboard. (Not available for tasks)
  - `Download`: Starts a download of the current annotation including any skeleton and volume data. Skeleton annotations are downloaded as [NML](../data/concepts.md#nml-files) files. Volume annotation downloads contain the raw segmentation data as [WKW](../data/wkw.md) files.
  - `Share`: Create a customizable, shareable link to your dataset containing the current position, rotation, zoom level etc. with fine-grained access controls. Use this to collaboratively work with colleagues. Read more about [data sharing](../sharing/annotation_sharing.md).
  - `Duplicate`: Create a duplicate of this annotation. The duplicate will be created in your account, even if the original annotation belongs to somebody else.
  - `Screenshot`: Takes a screenshot of current datasets/annotation from each of the three viewports and downloads them as PNG files.
  - `Create Animation`: Creates an eye-catching animation of the dataset as a video clip. [Read more about animations](../automation/animations.md).
  - `Merge Annotations`: Combines the skeletons and segments from one or more individual annotations into a new annotation.
  - `Add Script`: Using the [WEBKNOSSOS frontend API](https://webknossos.org/assets/docs/frontend-api/index.html) users can script and automate WEBKNOSSOS interactions. Enter and execute your user scripts (Javascript) from here. Admins can curate a collection of frequently used scripts for your organization and make them available for quick selection to all users.
  - `Restore Older Version`: Opens a window that shows all previous versions of an annotation. WEBKNOSSOS keeps a complete version history of all your changes to an annotation (separate for skeleton/volume). From this window, any older version can be selected, previewed, and restored.
  - `Layout`: The WK annotation user interface can be resized, reordered, and customized to suite your workflows. Use the mouse to drag, move and resize any viewport. You can safe these layout arrangements or restore the default viewport state.
=======
    - `Archive`: Closes the annotation and archives it, removing it from a user's dashboard. Archived annotations can be found on a user's dashboard under "Annotations" and by clicking on "Show Archived Annotations". Use this to declutter your dashboard. (Not available for tasks)
    - `Download`: Starts a download of the current annotation including any skeleton and volume data. Skeleton annotations are downloaded as [NML](../data/concepts.md#nml-files) files. Volume annotation downloads contain the raw segmentation data as [WKW](../data/wkw.md) files.
    - `Share`: Create a customizable, shareable link to your dataset containing the current position, rotation, zoom level etc. with fine-grained access controls. Use this to collaboratively work with colleagues. Read more about [data sharing](../sharing/annotation_sharing.md).
    - `Zarr Links`: Create Zarr streaming links to allow other tools to load the image data of the annotation.
    - `Duplicate`: Create a duplicate of this annotation. The duplicate will be created in your account, even if the original annotation belongs to somebody else.
    - `Screenshot`: Takes a screenshot of current datasets/annotation from each of the three viewports and downloads them as PNG files.
    - `Create Animation`: Creates an eye-catching animation of the dataset as a video clip. [Read more about animations](../automation/animations.md).
    - `Add Script`: Using the [WEBKNOSSOS frontend API](https://webknossos.org/assets/docs/frontend-api/index.html) users can script and automate WEBKNOSSOS interactions. Enter and execute your user scripts (Javascript) from here. Admins can curate a collection of frequently used scripts for your organization and make them available for quick selection to all users.
    - `Merge Annotations`: Combines the skeletons and segments from one or more individual annotations into a new annotation.
    - `Restore Older Version`: Opens a window that shows all previous versions of an annotation. WEBKNOSSOS keeps a complete version history of all your changes to an annotation (separate for skeleton/volume). From this window, any older version can be selected, previewed, and restored.
    - `Layout`: The WEBKNOSSOS annotation user interface can be resized, reordered, and customized to suite your workflows. Use the mouse to drag, move and resize any viewport. You can save these layout arrangements or restore the default viewport state.
    - `Disable saving`: You can choose to disable the automatic saving of an annotation. Only use this for large, temporary annotations to save resources.
    - `Lock Annotation`: Lock a (shared) annotation to make sure no one, even you, makes any changes. You can unlock it in the [Annotation dashboard](./annotations.md).
- `Position` : A user can directly jump to any position within their datasets by entering them in the position input field. The same is true for the camera rotation in flight/oblique modes. Clicking on the position or rotation labels copies the values to the clipboard.
>>>>>>> eafc81e3
- `Quick Share`: Create a shareable link to your dataset containing the current position, rotation, zoom level etc. Use this to collaboratively work with colleagues. Read more about [data sharing](../sharing/annotation_sharing.md).
- `AI Analysis`: Starts an AI segmentation of the datasets. Choose between several automated analysis workflows. Read more about [AI analysis](../automation/ai_segmentation.md).

The toolbar further features all available navigation and annotation tools for quick access:

- `Move`: Navigate around the dataset.
- `Skeleton`: Create skeleton annotations and place nodes. [Read more about skeleton annotations](../skeleton_annotation/tools.md).
- `Trace`: Creates volume annotations by drawing outlines around the voxels you would like to label. [Read more about volume annotations](../volume_annotation/tools.md).
- `Brush`: Creates volume annotations by drawing over the voxels you would like to label.
- `Erase (Trace/Brush)`: Removes voxels from a volume annotation by drawing over the voxels you would like to erase.
- `Fill Tool`: Flood-fills the clicked region with a volume annotation until it hits the next segment boundary (or the outer edge of your viewport). Used to fill holes in a volume annotation or to relabel a segment with a different id.
- `Segment Picker`: Select the volume annotation ID of a segment to make it the active cell id to continue labeling with that ID/color.
- `Bounding Box`: Creates and resizes any bounding box. See also the [Bounding Box (BB) panel](../ui/object_info.md) below.
- `Measurement Tool`: Measure distances between structures or the surface areas of segments by placing waypoints with the mouse.

<<<<<<< HEAD
Please see the detailed documentation on [skeleton](../skeleton_annotation/tools.md) and [volume annotation](../volume_annotation/tools.md) tools for a for explanation of all context-sensitve modifiers that are available to some tools.

![The WEBKNOSSOS navigation and annotation tools](../images/tracing_ui_toolbar2.jpeg)
=======
Please see the detailed documentation on [skeleton](../skeleton_annotation/tools.md) and [volume annotation](../volume_annotation/tools.md) tools for a for explanation of all context-sensitve modifiers that are available to some tools.
>>>>>>> eafc81e3
<|MERGE_RESOLUTION|>--- conflicted
+++ resolved
@@ -9,18 +9,6 @@
 - `Undo` / `Redo`: Undoes the last operation or redoes it if no new changes have been made in the meantime. Undo can only revert changes made in this session (since the moment the annotation view was opened). To revert to older versions use the "Restore Older Version" functionality described later in this list.
 - `Save`: Saves your annotation work. WEBKNOSSOS automatically saves every 30 seconds.
 - `Menu`: 
-<<<<<<< HEAD
-  - `Archive`: Closes the annotation and archives it, removing it from a user's dashboard. Archived annotations can be found on a user's dashboard under "Annotations" and by clicking on "Show Archived Annotations". Use this to declutter your dashboard. (Not available for tasks)
-  - `Download`: Starts a download of the current annotation including any skeleton and volume data. Skeleton annotations are downloaded as [NML](../data/concepts.md#nml-files) files. Volume annotation downloads contain the raw segmentation data as [WKW](../data/wkw.md) files.
-  - `Share`: Create a customizable, shareable link to your dataset containing the current position, rotation, zoom level etc. with fine-grained access controls. Use this to collaboratively work with colleagues. Read more about [data sharing](../sharing/annotation_sharing.md).
-  - `Duplicate`: Create a duplicate of this annotation. The duplicate will be created in your account, even if the original annotation belongs to somebody else.
-  - `Screenshot`: Takes a screenshot of current datasets/annotation from each of the three viewports and downloads them as PNG files.
-  - `Create Animation`: Creates an eye-catching animation of the dataset as a video clip. [Read more about animations](../automation/animations.md).
-  - `Merge Annotations`: Combines the skeletons and segments from one or more individual annotations into a new annotation.
-  - `Add Script`: Using the [WEBKNOSSOS frontend API](https://webknossos.org/assets/docs/frontend-api/index.html) users can script and automate WEBKNOSSOS interactions. Enter and execute your user scripts (Javascript) from here. Admins can curate a collection of frequently used scripts for your organization and make them available for quick selection to all users.
-  - `Restore Older Version`: Opens a window that shows all previous versions of an annotation. WEBKNOSSOS keeps a complete version history of all your changes to an annotation (separate for skeleton/volume). From this window, any older version can be selected, previewed, and restored.
-  - `Layout`: The WK annotation user interface can be resized, reordered, and customized to suite your workflows. Use the mouse to drag, move and resize any viewport. You can safe these layout arrangements or restore the default viewport state.
-=======
     - `Archive`: Closes the annotation and archives it, removing it from a user's dashboard. Archived annotations can be found on a user's dashboard under "Annotations" and by clicking on "Show Archived Annotations". Use this to declutter your dashboard. (Not available for tasks)
     - `Download`: Starts a download of the current annotation including any skeleton and volume data. Skeleton annotations are downloaded as [NML](../data/concepts.md#nml-files) files. Volume annotation downloads contain the raw segmentation data as [WKW](../data/wkw.md) files.
     - `Share`: Create a customizable, shareable link to your dataset containing the current position, rotation, zoom level etc. with fine-grained access controls. Use this to collaboratively work with colleagues. Read more about [data sharing](../sharing/annotation_sharing.md).
@@ -35,7 +23,6 @@
     - `Disable saving`: You can choose to disable the automatic saving of an annotation. Only use this for large, temporary annotations to save resources.
     - `Lock Annotation`: Lock a (shared) annotation to make sure no one, even you, makes any changes. You can unlock it in the [Annotation dashboard](./annotations.md).
 - `Position` : A user can directly jump to any position within their datasets by entering them in the position input field. The same is true for the camera rotation in flight/oblique modes. Clicking on the position or rotation labels copies the values to the clipboard.
->>>>>>> eafc81e3
 - `Quick Share`: Create a shareable link to your dataset containing the current position, rotation, zoom level etc. Use this to collaboratively work with colleagues. Read more about [data sharing](../sharing/annotation_sharing.md).
 - `AI Analysis`: Starts an AI segmentation of the datasets. Choose between several automated analysis workflows. Read more about [AI analysis](../automation/ai_segmentation.md).
 
@@ -51,10 +38,4 @@
 - `Bounding Box`: Creates and resizes any bounding box. See also the [Bounding Box (BB) panel](../ui/object_info.md) below.
 - `Measurement Tool`: Measure distances between structures or the surface areas of segments by placing waypoints with the mouse.
 
-<<<<<<< HEAD
-Please see the detailed documentation on [skeleton](../skeleton_annotation/tools.md) and [volume annotation](../volume_annotation/tools.md) tools for a for explanation of all context-sensitve modifiers that are available to some tools.
-
-![The WEBKNOSSOS navigation and annotation tools](../images/tracing_ui_toolbar2.jpeg)
-=======
-Please see the detailed documentation on [skeleton](../skeleton_annotation/tools.md) and [volume annotation](../volume_annotation/tools.md) tools for a for explanation of all context-sensitve modifiers that are available to some tools.
->>>>>>> eafc81e3
+Please see the detailed documentation on [skeleton](../skeleton_annotation/tools.md) and [volume annotation](../volume_annotation/tools.md) tools for a for explanation of all context-sensitve modifiers that are available to some tools.