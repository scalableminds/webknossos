import type { Matrix4x4 } from "libs/mjs";
import { M4x4, V3 } from "libs/mjs";
import { map3, mod } from "libs/utils";
import _ from "lodash";
import memoizeOne from "memoize-one";
import type {
  OrthoView,
  OrthoViewMap,
  OrthoViewRects,
  Vector2,
  Vector3,
  Vector4,
  ViewMode,
} from "oxalis/constants";
import constants, { OrthoViews } from "oxalis/constants";
import {
  getColorLayers,
  getDataLayers,
  getEnabledLayers,
  getLayerByName,
  getMagInfo,
  getMaxZoomStep,
} from "oxalis/model/accessors/dataset_accessor";
import { getViewportRects } from "oxalis/model/accessors/view_mode_accessor";
import determineBucketsForFlight from "oxalis/model/bucket_data_handling/bucket_picker_strategies/flight_bucket_picker";
import determineBucketsForOblique from "oxalis/model/bucket_data_handling/bucket_picker_strategies/oblique_bucket_picker";
import { MAX_ZOOM_STEP_DIFF } from "oxalis/model/bucket_data_handling/loading_strategy_logic";
import Dimensions from "oxalis/model/dimensions";
import * as scaleInfo from "oxalis/model/scaleinfo";
import { getBaseVoxelInUnit } from "oxalis/model/scaleinfo";
import type { DataLayerType, Flycam, LoadingStrategy, OxalisState } from "oxalis/store";
import * as THREE from "three";
import type { AdditionalCoordinate, VoxelSize } from "types/api_flow_types";
import { baseDatasetViewConfiguration } from "types/schemas/dataset_view_configuration.schema";
import type { SmallerOrHigherInfo } from "../helpers/mag_info";
import {
  type Transform,
  chainTransforms,
  invertTransform,
  transformPointUnscaled,
} from "../helpers/transformation_helpers";
import { getMatrixScale, rotateOnAxis } from "../reducers/flycam_reducer";
import { reuseInstanceOnEquality } from "./accessor_helpers";
import { getTransformsForLayer, invertAndTranspose } from "./dataset_layer_transformation_accessor";

export const ZOOM_STEP_INTERVAL = 1.1;

function estimateTotalBucketCountForZoomLevel(
  mag: Vector3,
  zoomFactor: number,
  viewportRects: OrthoViewRects,
  voxelSizeFactor: Vector3,
) {
  const voxelSizeSmallest = Math.min(...voxelSizeFactor);
  console.log(viewportRects)
  const viewportSizeX = viewportRects["PLANE_XY"].width;
  const viewportSizeY = viewportRects["PLANE_XY"].height;
  const viewportSizeZ = viewportRects["PLANE_YZ"].width;

  const numBucketsX =
    2 + (((zoomFactor * voxelSizeSmallest) / voxelSizeFactor[0]) * viewportSizeX) / mag[0] / 32;
  const numBucketsY =
    2 + (((zoomFactor * voxelSizeSmallest) / voxelSizeFactor[1]) * viewportSizeY) / mag[1] / 32;
  const numBucketsZ =
    2 + (((zoomFactor * voxelSizeSmallest) / voxelSizeFactor[2]) * viewportSizeZ) / mag[2] / 32;

  if (mag[0] == 1) {
    console.log("viewportSizes:", viewportSizeX, viewportSizeY, viewportSizeZ);
    console.log("numBuckets:", numBucketsX, "*", numBucketsY, "*", numBucketsZ);
  }

  const thickness = 3; // load a bucket slice behind and in front of the visible one for smooth transitions.

  const numBuckets =
    numBucketsX * numBucketsY * thickness +
    numBucketsY * numBucketsZ * thickness +
    numBucketsX * numBucketsZ * thickness -
    numBucketsX * thickness ** 2 -
    numBucketsY * thickness ** 2 -
    numBucketsZ * thickness ** 2;

  return numBuckets;
}

function calculateTotalBucketCountForZoomLevel(
  viewMode: ViewMode,
  loadingStrategy: LoadingStrategy,
  mags: Array<Vector3>,
  logZoomStep: number,
  zoomFactor: number,
  viewportRects: OrthoViewRects,
  unzoomedMatrix: Matrix4x4,
  abortLimit: number,
) {
  let counter = 0;

  const addresses = [];
  const enqueueFunction = (bucketAddress: Vector4) => {
    counter++;
    addresses.push(bucketAddress);
  };

  // Define dummy values
  const position: Vector3 = [0, 0, 0];
  const sphericalCapRadius = constants.DEFAULT_SPHERICAL_CAP_RADIUS;
  const matrix = M4x4.scale1(zoomFactor, unzoomedMatrix);

  if (viewMode === constants.MODE_ARBITRARY_PLANE) {
    determineBucketsForOblique(
      viewMode,
      loadingStrategy,
      mags,
      position,
      enqueueFunction,
      matrix,
      logZoomStep,
      viewportRects,
      abortLimit,
    );
  } else if (viewMode === constants.MODE_ARBITRARY) {
    determineBucketsForFlight(
      mags,
      position,
      sphericalCapRadius,
      enqueueFunction,
      matrix,
      logZoomStep,
      abortLimit,
    );
  } else {
    determineBucketsForOblique(
      viewMode,
      loadingStrategy,
      mags,
      position,
      enqueueFunction,
      matrix,
      logZoomStep,
      viewportRects,
      abortLimit,
    );
  }

  return counter;
}

// This function returns the maximum zoom value in which a given magnification (magIndex)
// can be rendered without exceeding the necessary bucket capacity.
// Similar to other functions in this module, the function name is prefixed with _ which means
// that there is a memoized function as a counterpart (which is not prefixed with _).
// Example:
// The function might return 1.3 for magIndex 0, which means that until a zoom value of 1.3
// the first magnification can still be rendered.
// For magIndex 1, the function might return 1.5 etc.
// These values are used to determine the appropriate magnification for a given zoom value (e.g., a zoom value of 1.4
// would require the second magnification).
// This function is only exported for testing purposes
export function _getMaximumZoomForAllMags(
  viewMode: ViewMode,
  loadingStrategy: LoadingStrategy,
  voxelSizeFactor: Vector3,
  mags: Array<Vector3>,
  viewportRects: OrthoViewRects,
  maximumCapacity: number,
  layerMatrix: Matrix4x4,
  flycamMatrix: Matrix4x4,
): Array<number> {
  const unzoomedMatrix = M4x4.mul(layerMatrix, flycamMatrix);

  // This function determines which zoom value ranges are valid for the given magnifications.
  // The calculation iterates through several zoom values and checks the required bucket capacity
  // against the capacity supported by the GPU.
  // In each iteration, the last zoom value is incremented as if the user performed a zoom-out action.
  //
  // In theory, we could simply abort the loop once a maximum zoom value was found for all magnifications.
  // However, to avoid an infinite loop in case of violated assumptions (e.g., because the calculated
  // bucket size isn't strictly increasing anymore), we calculate an iteration limit.

  // For that limit, we specify how many magnifications we want to support at least.
  // 15 magnifications means that the highest mag would be something like [32768, 32768, 1024].
  const MAX_SUPPORTED_MAGNIFICATION_COUNT = 15;
  // From that, we calculate the theoretical maximum zoom value. The dataset scale is taken into account,
  // because the entire scene is scaled with that.
  const maxSupportedZoomValue =
    2 ** MAX_SUPPORTED_MAGNIFICATION_COUNT * Math.max(...voxelSizeFactor);
  // Since the viewports can be quite large, it can happen that even a zoom value of 1 is not feasible.
  // That's why we start the search with a smaller value than 1. We use the ZOOM_STEP_INTERVAL factor
  // to ensure that the calculated thresholds correspond to the normal zoom behavior.
  const ZOOM_IN_START_EXPONENT = 20;
  let currentMaxZoomValue = 1 / ZOOM_STEP_INTERVAL ** ZOOM_IN_START_EXPONENT;
  const maximumIterationCount =
    Math.log(maxSupportedZoomValue) / Math.log(ZOOM_STEP_INTERVAL) + ZOOM_IN_START_EXPONENT;

  let currentIterationCount = 0;
  let currentMagIndex = 0;
  const maxZoomValueThresholds = [];

  if (typeof maximumCapacity !== "number" || isNaN(maximumCapacity)) {
    // If maximumCapacity is NaN for some reason, the following loop will
    // never terminate (causing webKnossos to hang).
    throw new Error("Internal error: Invalid maximum capacity provided.");
  }

  while (currentIterationCount < maximumIterationCount && currentMagIndex < mags.length) {
    const nextZoomValue = currentMaxZoomValue * ZOOM_STEP_INTERVAL;
<<<<<<< HEAD
    const nextCapacityNew = estimateTotalBucketCountForZoomLevel(
      mags[currentMagIndex],
      nextZoomValue,
      viewportRects,
      voxelSizeFactor,
    );

    const nextCapacity = calculateTotalBucketCountForZoomLevel(
      viewMode,
      loadingStrategy,
      mags,
      currentMagIndex,
      nextZoomValue,
      viewportRects,
      unzoomedMatrix,
      // The bucket picker will stop after reaching the maximum capacity.
      // Increment the limit by one, so that rendering is still possible
      // when exactly meeting the limit.
      maximumCapacity + 1,
    );
    if (mags[currentMagIndex][0] == 1) {
      console.log("Capacity for mag", mags[currentMagIndex], "zoomstep:", nextZoomValue, "calculated:", nextCapacity, "estimated:", nextCapacityNew, "limit:", maximumCapacity);
    }

=======
>>>>>>> 5d612837

    let nextCapacity;
    if (viewMode === "orthogonal") {
      nextCapacity = estimateTotalBucketCountForZoomLevel(
        mags[currentMagIndex],
        nextZoomValue,
        viewportRects,
        voxelSizeFactor,
      );
    } else {
      nextCapacity = calculateTotalBucketCountForZoomLevel(
        viewMode,
        loadingStrategy,
        mags,
        currentMagIndex,
        nextZoomValue,
        viewportRects,
        unzoomedMatrix,
        // The bucket picker will stop after reaching the maximum capacity.
        // Increment the limit by one, so that rendering is still possible
        // when exactly meeting the limit.
        maximumCapacity + 1,
      );
    }

    if (nextCapacity > maximumCapacity) {
      maxZoomValueThresholds.push(currentMaxZoomValue);
      currentMagIndex++;
    }

    currentMaxZoomValue = nextZoomValue;
    currentIterationCount++;
  }

  return maxZoomValueThresholds;
}

// todo: make this cleaner. since the maximum zoom depends on the layer name and the right matrix,
// a memoization cache size of one doesn't work anymore. move cache to store and update explicitly?
const perLayerFnCache: Map<string, typeof _getMaximumZoomForAllMags> = new Map();

// Only exported for testing.
export const _getDummyFlycamMatrix = memoizeOne((scale: Vector3) => {
  const scaleMatrix = getMatrixScale(scale);
  return rotateOnAxis(M4x4.scale(scaleMatrix, M4x4.identity(), []), Math.PI, [0, 0, 1]);
});

export function getMoveOffset(state: OxalisState, timeFactor: number) {
  return (
    (state.userConfiguration.moveValue * timeFactor) /
    getBaseVoxelInUnit(state.dataset.dataSource.scale.factor) /
    constants.FPS
  );
}

export function getMoveOffset3d(state: OxalisState, timeFactor: number) {
  const { moveValue3d } = state.userConfiguration;
  const baseVoxel = getBaseVoxelInUnit(state.dataset.dataSource.scale.factor);
  return (moveValue3d * timeFactor) / baseVoxel / constants.FPS;
}

function getMaximumZoomForAllMagsFromStore(state: OxalisState, layerName: string): Array<number> {
  const { viewMode } = state.temporaryConfiguration;

  const layer = getLayerByName(state.dataset, layerName);
  const layerMatrix = invertAndTranspose(
    getTransformsForLayer(
      state.dataset,
      layer,
      state.datasetConfiguration.nativelyRenderedLayerName,
    ).affineMatrix,
  );

  let fn = perLayerFnCache.get(layerName);
  if (fn == null) {
    fn = memoizeOne(_getMaximumZoomForAllMags);
    perLayerFnCache.set(layerName, fn);
  }

  const dummyFlycamMatrix = _getDummyFlycamMatrix(state.dataset.dataSource.scale.factor);

  return fn(
    viewMode,
    state.datasetConfiguration.loadingStrategy,
    state.dataset.dataSource.scale.factor,
    getMagInfo(layer.resolutions).getDenseMags(),
    getViewportRects(state),
    Math.min(
      state.temporaryConfiguration.gpuSetup.smallestCommonBucketCapacity,
      constants.GPU_FACTOR_MULTIPLIER * state.userConfiguration.gpuMemoryFactor,
    ),
    layerMatrix,
    // Theoretically, the following parameter should be state.flycam.currentMatrix.
    // However, that matrix changes on each move which means that the ranges would need
    // to be recalculate on each move. At least, for orthogonal mode, the actual matrix
    // should only differ in its translation which can be ignored for gauging the maximum
    // zoom here.
    // However, for oblique and flight mode this is not really accurate. As a heuristic,
    // this already proved to be fine, though.
    dummyFlycamMatrix,
  );
}

// This function depends on functionality from this and the dataset_layer_transformation_accessor module.
// To avoid cyclic dependencies and as the result of the function is a position and scale change,
// this function is arguably semantically closer to this flycam module.
export function getNewPositionAndZoomChangeFromTransformationChange(
  activeTransformation: Transform,
  nextTransform: Transform,
  state: OxalisState,
) {
  // Calculate the difference between the current and the next transformation.
  const currentTransformInverted = invertTransform(activeTransformation);
  const changeInAppliedTransformation = chainTransforms(currentTransformInverted, nextTransform);

  const currentPosition = getPosition(state.flycam);
  const newPosition = transformPointUnscaled(changeInAppliedTransformation)(currentPosition);

  // Also transform a reference coordinate to determine how the scaling
  // changed. Then, adapt the zoom accordingly.

  const referenceOffset: Vector3 = [10, 10, 10];
  const secondPosition = V3.add(currentPosition, referenceOffset, [0, 0, 0]);
  const newSecondPosition = transformPointUnscaled(changeInAppliedTransformation)(secondPosition);

  const scaleChange = _.mean(
    // Only consider XY for now to determine the zoom change (by slicing from 0 to 2)
    V3.abs(V3.divide3(V3.sub(newPosition, newSecondPosition), referenceOffset)).slice(0, 2),
  );

  return { newPosition, scaleChange };
}

function _getUp(flycam: Flycam): Vector3 {
  const matrix = flycam.currentMatrix;
  return [matrix[4], matrix[5], matrix[6]];
}

function _getLeft(flycam: Flycam): Vector3 {
  const matrix = flycam.currentMatrix;
  return [matrix[0], matrix[1], matrix[2]];
}

function _getPosition(flycam: Flycam): Vector3 {
  const matrix = flycam.currentMatrix;
  return [matrix[12], matrix[13], matrix[14]];
}

export function hasAdditionalCoordinates(
  additionalCoordinates: AdditionalCoordinate[] | null | undefined,
): boolean {
  return (additionalCoordinates?.length || 0) > 0;
}

export function getAdditionalCoordinatesAsString(
  additionalCoordinates: AdditionalCoordinate[] | null | undefined,
  separator: string = ";",
): string {
  if (additionalCoordinates != null && additionalCoordinates.length > 0) {
    return additionalCoordinates
      ?.map((coordinate) => `${coordinate.name}=${coordinate.value}`)
      .join(separator);
  }
  return "";
}

function _getFlooredPosition(flycam: Flycam): Vector3 {
  return map3((x) => Math.floor(x), _getPosition(flycam));
}

function _getRotation(flycam: Flycam): Vector3 {
  const object = new THREE.Object3D();
  const matrix = new THREE.Matrix4().fromArray(flycam.currentMatrix).transpose();
  object.applyMatrix4(matrix);
  const rotation: Vector3 = [object.rotation.x, object.rotation.y, object.rotation.z - Math.PI];
  return [
    mod((180 / Math.PI) * rotation[0], 360),
    mod((180 / Math.PI) * rotation[1], 360),
    mod((180 / Math.PI) * rotation[2], 360),
  ];
}

function _getZoomedMatrix(flycam: Flycam): Matrix4x4 {
  return M4x4.scale1(flycam.zoomStep, flycam.currentMatrix);
}

export const getUp = memoizeOne(_getUp);
export const getLeft = memoizeOne(_getLeft);
export const getPosition = memoizeOne(_getPosition);
export const getFlooredPosition = memoizeOne(_getFlooredPosition);
export const getRotation = memoizeOne(_getRotation);
export const getZoomedMatrix = memoizeOne(_getZoomedMatrix);

function _getActiveMagIndicesForLayers(state: OxalisState): { [layerName: string]: number } {
  const magIndices: { [layerName: string]: number } = {};

  for (const layer of getDataLayers(state.dataset)) {
    const maximumZoomSteps = getMaximumZoomForAllMagsFromStore(state, layer.name);
    const maxLogZoomStep = Math.log2(getMaxZoomStep(state.dataset));

    // Linearly search for the mag index, for which the zoomFactor
    // is acceptable.
    const zoomStep = _.findIndex(
      maximumZoomSteps,
      (maximumZoomStep) => state.flycam.zoomStep <= maximumZoomStep,
    );

    if (zoomStep === -1) {
      magIndices[layer.name] = maxLogZoomStep;
    } else {
      magIndices[layer.name] = Math.min(zoomStep, maxLogZoomStep);
    }
  }

  return magIndices;
}

export const getActiveMagIndicesForLayers = reuseInstanceOnEquality(_getActiveMagIndicesForLayers);

/*
  Note that the return value indicates which mag can be rendered theoretically for the given layer
   (ignoring which mags actually exist). This means the return mag index might not exist for the given layer.
 */
export function getActiveMagIndexForLayer(state: OxalisState, layerName: string): number {
  return getActiveMagIndicesForLayers(state)[layerName];
}

/*
  Returns the mag that is supposed to be rendered for the given layer. The return mag
  is independent of the actually loaded data. If null is returned, the layer cannot be rendered,
  because no appropriate mag exists.
 */
export function getCurrentMag(state: OxalisState, layerName: string): Vector3 | null | undefined {
  const magInfo = getMagInfo(getLayerByName(state.dataset, layerName).resolutions);
  const magIndex = getActiveMagIndexForLayer(state, layerName);
  const existingMagIndex = magInfo.getIndexOrClosestHigherIndex(magIndex);
  if (existingMagIndex == null) {
    return null;
  }
  return magInfo.getMagByIndex(existingMagIndex);
}

function _getValidZoomRangeForUser(state: OxalisState): [number, number] {
  const maxOfLayers = _.max(
    getDataLayers(state.dataset).map((layer) => {
      const maximumZoomSteps = getMaximumZoomForAllMagsFromStore(state, layer.name);
      return _.last(maximumZoomSteps);
    }),
  );

  const [min, taskAwareMax] = getValidTaskZoomRange(state);
  const max = maxOfLayers != null ? Math.min(taskAwareMax, maxOfLayers) : 1;
  return [min, max];
}

export const getValidZoomRangeForUser = reuseInstanceOnEquality(_getValidZoomRangeForUser);

export function getMaxZoomValueForMag(
  state: OxalisState,
  layerName: string,
  targetMag: Vector3,
): number {
  const targetMagIdentifier = Math.max(...targetMag);
  // Extract the max value from the range
  const maxZoom = getValidZoomRangeForMag(state, layerName, targetMagIdentifier)[1];
  if (maxZoom == null) {
    // This should never happen as long as a valid target mag is passed to this function.
    throw new Error("Zoom range could not be determined for target magnification.");
  }
  return maxZoom;
}

function getValidZoomRangeForMag(
  state: OxalisState,
  layerName: string,
  magIdentifier: number,
): Vector2 | [null, null] {
  const maximumZoomSteps = getMaximumZoomForAllMagsFromStore(state, layerName);
  // maximumZoomSteps is densely defined for all mags starting from magnification 1,1,1.
  // Therefore, we can use log2 as an index.
  const targetMagIndex = Math.log2(magIdentifier);

  if (targetMagIndex > maximumZoomSteps.length) {
    return [null, null];
  }

  const max = maximumZoomSteps[targetMagIndex];
  const min = targetMagIndex > 0 ? maximumZoomSteps[targetMagIndex - 1] : 0;
  // Since the min of the requested range is derived from the max of the previous range,
  // we add a small delta so that the returned range is inclusive.
  return [min + Number.EPSILON, max];
}

export function getZoomValue(flycam: Flycam): number {
  return flycam.zoomStep;
}
export function getValidTaskZoomRange(
  state: OxalisState,
  respectRestriction: boolean = false,
): [number, number] {
  const defaultRange = [
    baseDatasetViewConfiguration.zoom.minimum,
    Number.POSITIVE_INFINITY,
  ] as Vector2;
  const { magRestrictions } = state.tracing.restrictions;
  // We use the first color layer as a heuristic to check the validity of the zoom range,
  // as we don't know to which layer a restriction is meant to be applied.
  // If the layers don't have any transforms, the layer choice doesn't matter, anyway.
  // Tracked in #6926.
  const firstColorLayerNameMaybe = _.first(getColorLayers(state.dataset))?.name;

  if (!respectRestriction || !firstColorLayerNameMaybe) {
    return defaultRange;
  }

  const firstColorLayerName = firstColorLayerNameMaybe;

  function getMinMax(magIdentifier: number | undefined, isMin: boolean) {
    const idx = isMin ? 0 : 1;
    return (
      (magIdentifier == null
        ? defaultRange[idx]
        : // If the magIdentifier is defined, but doesn't match any mag, we default to the defaultRange values
          getValidZoomRangeForMag(state, firstColorLayerName, magIdentifier)[idx]) ||
      defaultRange[idx]
    );
  }

  const min = getMinMax(magRestrictions.min, true);
  const max = getMinMax(magRestrictions.max, false);
  return [min, max];
}

export function isMagRestrictionViolated(state: OxalisState): boolean {
  const { magRestrictions } = state.tracing.restrictions;
  // We use the first color layer as a heuristic to check the validity of the zoom range,
  // as we don't know to which layer a restriction is meant to be applied.
  // If the layers don't have any transforms, the layer choice doesn't matter, anyway.
  // Tracked in #6926.
  const firstColorLayerName = _.first(getColorLayers(state.dataset))?.name;
  if (!firstColorLayerName) {
    return false;
  }
  const zoomStep = getActiveMagIndexForLayer(state, firstColorLayerName);

  if (magRestrictions.min != null && zoomStep < Math.log2(magRestrictions.min)) {
    return true;
  }

  if (magRestrictions.max != null && zoomStep > Math.log2(magRestrictions.max)) {
    return true;
  }

  return false;
}

export function getPlaneExtentInVoxel(
  rects: OrthoViewRects,
  zoomStep: number,
  planeID: OrthoView,
): [number, number] {
  const { width, height } = rects[planeID];
  return [width * zoomStep, height * zoomStep];
}
export function getRotationOrtho(planeId: OrthoView): Vector3 {
  switch (planeId) {
    case OrthoViews.PLANE_YZ:
      return [0, 270, 0];

    case OrthoViews.PLANE_XZ:
      return [90, 0, 0];

    case OrthoViews.PLANE_XY:
    default:
      return [0, 0, 0];
  }
}
export type Area = {
  left: number;
  top: number;
  right: number;
  bottom: number;
  isVisible: boolean;
};

function getArea(
  rects: OrthoViewRects,
  position: Vector3,
  zoomStep: number,
  voxelSize: VoxelSize,
  planeId: OrthoView,
): Area {
  const [u, v] = Dimensions.getIndices(planeId);
  const [viewportWidthHalf, viewportHeightHalf] = getPlaneExtentInVoxel(
    rects,
    zoomStep,
    planeId,
  ).map((el) => el / 2);
  const baseVoxelFactors = scaleInfo.getBaseVoxelFactorsInUnit(voxelSize);
  const uHalf = viewportWidthHalf * baseVoxelFactors[u];
  const vHalf = viewportHeightHalf * baseVoxelFactors[v];
  const isVisible = uHalf > 0 && vHalf > 0;
  const left = Math.floor((position[u] - uHalf) / constants.BUCKET_WIDTH);
  const top = Math.floor((position[v] - vHalf) / constants.BUCKET_WIDTH);
  const right = Math.floor((position[u] + uHalf) / constants.BUCKET_WIDTH);
  const bottom = Math.floor((position[v] + vHalf) / constants.BUCKET_WIDTH);
  return {
    left,
    top,
    right,
    bottom,
    isVisible,
  };
}

function getAreas(
  rects: OrthoViewRects,
  position: Vector3,
  zoomStep: number,
  voxelSize: VoxelSize,
): OrthoViewMap<Area> {
  // @ts-expect-error ts-migrate(2741) FIXME: Property 'TDView' is missing in type '{ PLANE_XY: ... Remove this comment to see the full error message
  return {
    [OrthoViews.PLANE_XY]: getArea(rects, position, zoomStep, voxelSize, OrthoViews.PLANE_XY),
    [OrthoViews.PLANE_XZ]: getArea(rects, position, zoomStep, voxelSize, OrthoViews.PLANE_XZ),
    [OrthoViews.PLANE_YZ]: getArea(rects, position, zoomStep, voxelSize, OrthoViews.PLANE_YZ),
  };
}

export function getAreasFromState(state: OxalisState): OrthoViewMap<Area> {
  const position = getPosition(state.flycam);
  const rects = getViewportRects(state);
  const { zoomStep } = state.flycam;
  const voxelSize = state.dataset.dataSource.scale;
  return getAreas(rects, position, zoomStep, voxelSize);
}

type UnrenderableLayersInfos = {
  layer: DataLayerType;
  smallerOrHigherInfo: SmallerOrHigherInfo;
};

/*
  This function returns layers that cannot be rendered (since the current mag is missing),
  even though they should be rendered (since they are enabled). For each layer, this method
  additionally returns whether data of this layer can be rendered by zooming in or out.
  The function takes fallback mags into account if renderMissingDataBlack is disabled.
 */
function _getUnrenderableLayerInfosForCurrentZoom(
  state: OxalisState,
): Array<UnrenderableLayersInfos> {
  const { dataset } = state;
  const activeMagIndices = getActiveMagIndicesForLayers(state);
  const { renderMissingDataBlack } = state.datasetConfiguration;
  const unrenderableLayers = getEnabledLayers(dataset, state.datasetConfiguration)
    .map((layer: DataLayerType) => ({
      layer,
      activeMagIdx: activeMagIndices[layer.name],
      magInfo: getMagInfo(layer.resolutions),
    }))
    .filter(({ activeMagIdx, magInfo: magInfo }) => {
      const isPresent = magInfo.hasIndex(activeMagIdx);

      if (isPresent) {
        // The layer exists. Thus, it is not unrenderable.
        return false;
      }

      if (renderMissingDataBlack) {
        // We already know that the layer is missing. Since `renderMissingDataBlack`
        // is enabled, the fallback mags don't matter. The layer cannot be
        // rendered.
        return true;
      }

      // The current mag is missing and fallback rendering
      // is activated. Thus, check whether one of the fallback
      // zoomSteps can be rendered.
      return !_.range(1, MAX_ZOOM_STEP_DIFF + 1).some((diff) => {
        const fallbackZoomStep = activeMagIdx + diff;
        return magInfo.hasIndex(fallbackZoomStep);
      });
    })
    .map<UnrenderableLayersInfos>(({ layer, magInfo, activeMagIdx }) => {
      const smallerOrHigherInfo = magInfo.hasSmallerAndOrHigherIndex(activeMagIdx);
      return {
        layer,
        smallerOrHigherInfo,
      };
    });
  return unrenderableLayers;
}

export const getUnrenderableLayerInfosForCurrentZoom = reuseInstanceOnEquality(
  _getUnrenderableLayerInfosForCurrentZoom,
);

function _getActiveMagInfo(state: OxalisState) {
  const enabledLayers = getEnabledLayers(state.dataset, state.datasetConfiguration);
  const activeMagIndices = getActiveMagIndicesForLayers(state);
  const activeMagIndicesOfEnabledLayers = Object.fromEntries(
    enabledLayers.map((l) => [l.name, activeMagIndices[l.name]]),
  );
  const activeMagOfEnabledLayers = Object.fromEntries(
    enabledLayers.map((l) => [
      l.name,
      getMagInfo(l.resolutions).getMagByIndex(activeMagIndices[l.name]),
    ]),
  );

  const isActiveMagGlobal =
    _.uniqBy(Object.values(activeMagOfEnabledLayers), (mag) => (mag != null ? mag.join("-") : null))
      .length === 1;
  let representativeMag: Vector3 | undefined | null;
  if (isActiveMagGlobal) {
    representativeMag = Object.values(activeMagOfEnabledLayers)[0];
  } else {
    const activeMags = Object.values(activeMagOfEnabledLayers).filter((mag) => !!mag) as Vector3[];

    // Find the "best" mag by sorting by the best magnification factor (use the second-best and third-best
    // factor as a tie breaker).
    // That way, having the mags [[4, 4, 1], [2, 2, 1], [8, 8, 1]] will yield [2, 2, 1] as a representative,
    // even though all mags have the same minimum.
    const activeMagsWithSorted = activeMags.map((mag) => ({
      mag, // e.g., 4, 4, 1
      sortedMag: _.sortBy(mag), // e.g., 1, 4, 4
    }));
    representativeMag = _.sortBy(
      activeMagsWithSorted,
      ({ sortedMag }) => sortedMag[0],
      ({ sortedMag }) => sortedMag[1],
      ({ sortedMag }) => sortedMag[2],
    )[0]?.mag;
  }

  return {
    representativeMag,
    activeMagIndicesOfEnabledLayers,
    activeMagOfEnabledLayers,
    isActiveMagGlobal,
  };
}

export const getActiveMagInfo = reuseInstanceOnEquality(_getActiveMagInfo);<|MERGE_RESOLUTION|>--- conflicted
+++ resolved
@@ -52,7 +52,6 @@
   voxelSizeFactor: Vector3,
 ) {
   const voxelSizeSmallest = Math.min(...voxelSizeFactor);
-  console.log(viewportRects)
   const viewportSizeX = viewportRects["PLANE_XY"].width;
   const viewportSizeY = viewportRects["PLANE_XY"].height;
   const viewportSizeZ = viewportRects["PLANE_YZ"].width;
@@ -63,11 +62,6 @@
     2 + (((zoomFactor * voxelSizeSmallest) / voxelSizeFactor[1]) * viewportSizeY) / mag[1] / 32;
   const numBucketsZ =
     2 + (((zoomFactor * voxelSizeSmallest) / voxelSizeFactor[2]) * viewportSizeZ) / mag[2] / 32;
-
-  if (mag[0] == 1) {
-    console.log("viewportSizes:", viewportSizeX, viewportSizeY, viewportSizeZ);
-    console.log("numBuckets:", numBucketsX, "*", numBucketsY, "*", numBucketsZ);
-  }
 
   const thickness = 3; // load a bucket slice behind and in front of the visible one for smooth transitions.
 
@@ -203,33 +197,6 @@
 
   while (currentIterationCount < maximumIterationCount && currentMagIndex < mags.length) {
     const nextZoomValue = currentMaxZoomValue * ZOOM_STEP_INTERVAL;
-<<<<<<< HEAD
-    const nextCapacityNew = estimateTotalBucketCountForZoomLevel(
-      mags[currentMagIndex],
-      nextZoomValue,
-      viewportRects,
-      voxelSizeFactor,
-    );
-
-    const nextCapacity = calculateTotalBucketCountForZoomLevel(
-      viewMode,
-      loadingStrategy,
-      mags,
-      currentMagIndex,
-      nextZoomValue,
-      viewportRects,
-      unzoomedMatrix,
-      // The bucket picker will stop after reaching the maximum capacity.
-      // Increment the limit by one, so that rendering is still possible
-      // when exactly meeting the limit.
-      maximumCapacity + 1,
-    );
-    if (mags[currentMagIndex][0] == 1) {
-      console.log("Capacity for mag", mags[currentMagIndex], "zoomstep:", nextZoomValue, "calculated:", nextCapacity, "estimated:", nextCapacityNew, "limit:", maximumCapacity);
-    }
-
-=======
->>>>>>> 5d612837
 
     let nextCapacity;
     if (viewMode === "orthogonal") {
