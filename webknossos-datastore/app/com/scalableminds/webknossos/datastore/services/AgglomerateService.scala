--- conflicted
+++ resolved
@@ -40,20 +40,12 @@
   private val agglomerateFileKeyCache
     : AlfuCache[(DataSourceId, String, String), AgglomerateFileKey] = AlfuCache() // dataSourceId, layerName, mappingName → AgglomerateFileKey
 
-<<<<<<< HEAD
   def listAgglomeratesFiles(dataSourceId: DataSourceId, dataLayer: DataLayer): Set[String] = {
-=======
-  def listAgglomerates(dataSourceId: DataSourceId, dataLayer: DataLayer): Set[String] = {
->>>>>>> e170ebe1
     val attachedAgglomerates = dataLayer.attachments.map(_.agglomerates).getOrElse(Seq.empty).map(_.name).toSet
 
     val layerDir =
       dataBaseDir.resolve(dataSourceId.organizationId).resolve(dataSourceId.directoryName).resolve(dataLayer.name)
-<<<<<<< HEAD
     val scannedAgglomerates = PathUtils
-=======
-    val exploredAgglomerates = PathUtils
->>>>>>> e170ebe1
       .listFiles(layerDir.resolve(agglomerateDir),
                  silent = true,
                  PathUtils.fileExtensionFilter(hdf5AgglomerateFileExtension))
@@ -67,16 +59,10 @@
     attachedAgglomerates ++ scannedAgglomerates
   }
 
-<<<<<<< HEAD
   def clearCaches(dataSourceId: DataSourceId, layerNameOpt: Option[String]): Int = {
-    agglomerateKeyCache.clear {
+    agglomerateFileKeyCache.clear {
       case (keyDataSourceId, keyLayerName, _) =>
         dataSourceId == keyDataSourceId && layerNameOpt.forall(_ == keyLayerName)
-=======
-  def clearCaches(dataSourceId: DataSourceId, layerName: Option[String]): Int = {
-    agglomerateFileKeyCache.clear {
-      case (keyDataSourceId, keyLayerName, _) => dataSourceId == keyDataSourceId && layerName.forall(_ == keyLayerName)
->>>>>>> e170ebe1
     }
 
     val clearedHdf5Count = hdf5AgglomerateService.clearCache { agglomerateFileKey =>
