package models.user

import com.scalableminds.util.accesscontext.{DBAccessContext, GlobalAccessContext}
import com.scalableminds.util.cache.AlfuCache
import com.scalableminds.util.objectid.ObjectId
import com.scalableminds.util.security.SCrypt
import com.scalableminds.util.time.Instant
import com.scalableminds.util.tools.{Fox, FoxImplicits, JsonHelper}
import com.scalableminds.webknossos.datastore.models.datasource.DatasetViewConfiguration.DatasetViewConfiguration
import com.scalableminds.webknossos.datastore.models.datasource.LayerViewConfiguration.LayerViewConfiguration
import com.typesafe.scalalogging.LazyLogging
import mail.{DefaultMails, Send}
import models.dataset.DatasetDAO
import models.organization.OrganizationDAO
import models.team._
import com.scalableminds.util.tools.Box.tryo
import com.scalableminds.util.tools.{Box, Full}
import org.apache.pekko.actor.ActorSystem
import play.api.i18n.{Messages, MessagesProvider}
import play.api.libs.json._
import play.silhouette.api.LoginInfo
import play.silhouette.api.services.IdentityService
import play.silhouette.api.util.PasswordInfo
import play.silhouette.impl.providers.CredentialsProvider
import security.{PasswordHasher, TokenDAO}
import utils.sql.SqlEscaping
import utils.WkConf

import javax.inject.Inject
import scala.concurrent.{ExecutionContext, Future}

class UserService @Inject()(conf: WkConf,
                            userDAO: UserDAO,
                            multiUserDAO: MultiUserDAO,
                            userExperiencesDAO: UserExperiencesDAO,
                            userDatasetConfigurationDAO: UserDatasetConfigurationDAO,
                            userDatasetLayerConfigurationDAO: UserDatasetLayerConfigurationDAO,
                            organizationDAO: OrganizationDAO,
                            teamDAO: TeamDAO,
                            teamMembershipService: TeamMembershipService,
                            datasetDAO: DatasetDAO,
                            tokenDAO: TokenDAO,
                            emailVerificationService: EmailVerificationService,
                            defaultMails: DefaultMails,
                            passwordHasher: PasswordHasher,
                            actorSystem: ActorSystem)(implicit ec: ExecutionContext)
    extends FoxImplicits
    with LazyLogging
    with SqlEscaping
    with IdentityService[User] {

  private lazy val Mailer =
    actorSystem.actorSelection("/user/mailActor")

  private val userCache: AlfuCache[(ObjectId, String), User] =
    AlfuCache(timeToLive = conf.WebKnossos.Cache.User.timeout, timeToIdle = conf.WebKnossos.Cache.User.timeout)

  def userFromMultiUserEmail(email: String)(implicit ctx: DBAccessContext): Fox[User] =
    for {
      multiUser <- multiUserDAO.findOneByEmail(email)(GlobalAccessContext)
      user <- disambiguateUserFromMultiUser(multiUser)
    } yield user

  private def disambiguateUserFromMultiUser(multiUser: MultiUser)(implicit ctx: DBAccessContext): Fox[User] =
    multiUser._lastLoggedInIdentity match {
      case Some(userId) =>
        for {
          lastLoggedInIdentityBox <- userDAO.findOne(userId).shiftBox
          identity <- lastLoggedInIdentityBox match {
            case Full(user) if !user.isDeactivated => Fox.successful(user)
            case _                                 => userDAO.findFirstByMultiUser(multiUser._id)
          }
        } yield identity
      case None => userDAO.findFirstByMultiUser(multiUser._id)
    }

  def assertNotInOrgaYet(multiUserId: ObjectId, organizationId: String): Fox[Unit] =
    for {
      userBox <- userDAO.findOneByOrgaAndMultiUser(organizationId, multiUserId)(GlobalAccessContext).shiftBox
      _ <- Fox.fromBool(userBox.isEmpty) ?~> "organization.alreadyJoined"
    } yield ()

  def assertIsSuperUser(user: User)(implicit ctx: DBAccessContext): Fox[Unit] =
    assertIsSuperUser(user._multiUser)

  def assertIsSuperUser(multiUserId: ObjectId)(implicit ctx: DBAccessContext): Fox[Unit] =
<<<<<<< HEAD
    Fox.assertTrue(isSuperUser(multiUserId))

  def isSuperUser(multiUserId: ObjectId)(implicit ctx: DBAccessContext): Fox[Boolean] =
    multiUserDAO.findOne(multiUserId).map(_.isSuperUser)
=======
    Fox.assertTrue(multiUserDAO.findOne(multiUserId).map(_.isSuperUser)) ?~> "user.superUserOnly"
>>>>>>> 84df0925

  def findOneCached(userId: ObjectId)(implicit ctx: DBAccessContext): Fox[User] =
    userCache.getOrLoad((userId, ctx.toStringAnonymous), _ => userDAO.findOne(userId))

  def insert(organizationId: String,
             email: String,
             firstName: String,
             lastName: String,
             isActive: Boolean,
             passwordInfo: PasswordInfo,
             isAdmin: Boolean,
             isOrganizationOwner: Boolean,
             isEmailVerified: Boolean): Fox[User] = {
    implicit val ctx: GlobalAccessContext.type = GlobalAccessContext
    for {
      _ <- Fox.assertTrue(multiUserDAO.emailNotPresentYet(email)(GlobalAccessContext)) ?~> "user.email.alreadyInUse"
      multiUserId = ObjectId.generate
      multiUser = MultiUser(
        multiUserId,
        email,
        passwordInfo,
        isSuperUser = false,
        isEmailVerified = isEmailVerified
      )
      _ <- multiUserDAO.insertOne(multiUser)
      organizationTeamId <- organizationDAO.findOrganizationTeamId(organizationId)
      teamMemberships = List(TeamMembership(organizationTeamId, isTeamManager = false))
      newUserId = ObjectId.generate
      user = User(
        newUserId,
        multiUserId,
        organizationId,
        firstName,
        lastName,
        Instant.now,
        Json.obj(),
        LoginInfo(CredentialsProvider.ID, newUserId.id),
        isAdmin,
        isOrganizationOwner,
        isDatasetManager = false,
        isDeactivated = !isActive,
        isUnlisted = false,
        lastTaskTypeId = None
      )
      _ <- Fox.runIf(!isEmailVerified)(emailVerificationService.sendEmailVerification(user))
      _ <- userDAO.insertOne(user)
      _ <- Fox.combined(teamMemberships.map(userDAO.insertTeamMembership(user._id, _)))
    } yield user
  }

  def fillSuperUserIdentity(originalUser: User, organizationId: String)(implicit ctx: DBAccessContext): Fox[Unit] =
    for {
      multiUser <- multiUserDAO.findOne(originalUser._multiUser)
      existingIdentity: Box[User] <- userDAO
        .findOneByOrgaAndMultiUser(organizationId, originalUser._multiUser)(GlobalAccessContext)
        .shiftBox
      _ <- if (multiUser.isSuperUser && existingIdentity.isEmpty) {
        joinOrganization(originalUser, organizationId, autoActivate = true, isAdmin = true, isUnlisted = true)
      } else Fox.successful(())
    } yield ()

  def joinOrganization(originalUser: User,
                       organizationId: String,
                       autoActivate: Boolean,
                       isAdmin: Boolean,
                       isUnlisted: Boolean = false,
                       isOrganizationOwner: Boolean = false): Fox[User] =
    for {
      newUserId <- Fox.successful(ObjectId.generate)
      organizationTeamId <- organizationDAO.findOrganizationTeamId(organizationId)
      organizationTeamMembership = TeamMembership(organizationTeamId, isTeamManager = false)
      loginInfo = LoginInfo(CredentialsProvider.ID, newUserId.id)
      user = originalUser.copy(
        _id = newUserId,
        _organization = organizationId,
        loginInfo = loginInfo,
        lastActivity = Instant.now,
        isAdmin = isAdmin,
        isDatasetManager = false,
        isDeactivated = !autoActivate,
        lastTaskTypeId = None,
        isOrganizationOwner = isOrganizationOwner,
        isUnlisted = isUnlisted,
        created = Instant.now
      )
      _ <- userDAO.insertOne(user)
      _ <- userDAO.insertTeamMembership(user._id, organizationTeamMembership)(GlobalAccessContext)
      _ = logger.info(
        s"Multiuser ${originalUser._multiUser} joined organization $organizationId with new user id $newUserId.")
    } yield user

  def emailFor(user: User)(implicit ctx: DBAccessContext): Fox[String] =
    for {
      multiUser <- multiUserDAO.findOne(user._multiUser)
    } yield multiUser.email

  def update(user: User,
             firstName: String,
             lastName: String,
             email: String,
             activated: Boolean,
             isAdmin: Boolean,
             isDatasetManager: Boolean,
             teamMemberships: List[TeamMembership],
             experiences: Map[String, Int],
             lastTaskTypeId: Option[String])(implicit ctx: DBAccessContext): Fox[User] = {

    if (user.isDeactivated && activated) {
      logger.info(s"Activating user ${user._id}. Access context: ${ctx.toStringAnonymous}")
      Mailer ! Send(defaultMails.activatedMail(user.name, email))
    }
    for {
      oldEmail <- emailFor(user)
      _ <- Fox.runIf(oldEmail != email)(for {
        _ <- multiUserDAO.updateEmail(user._multiUser, email)
        _ = logger.info(s"Email of MultiUser ${user._multiUser} changed from $oldEmail to $email")
      } yield ())
      _ <- userDAO.updateValues(user._id,
                                firstName,
                                lastName,
                                isAdmin,
                                isDatasetManager,
                                isDeactivated = !activated,
                                lastTaskTypeId)
      _ <- userDAO.updateTeamMembershipsForUser(user._id, teamMemberships)
      _ <- userExperiencesDAO.updateExperiencesForUser(user, experiences)
      _ = removeUserFromCache(user._id)
      _ <- if (oldEmail == email) Fox.successful(()) else tokenDAO.updateEmail(oldEmail, email)
      updated <- userDAO.findOne(user._id)
    } yield updated
  }

  def removeUserFromCache(userId: ObjectId): Unit =
    userCache.clear(idAndAccessContextString => idAndAccessContextString._1 == userId)

  def getPasswordInfo(passwordOpt: Option[String]): PasswordInfo =
    passwordOpt.map(passwordHasher.hash).getOrElse(getOpenIdConnectPasswordInfo)

  def changePasswordInfo(loginInfo: LoginInfo, passwordInfo: PasswordInfo): Fox[PasswordInfo] =
    for {
      userIdValidated <- ObjectId.fromString(loginInfo.providerKey)
      user <- findOneCached(userIdValidated)(GlobalAccessContext)
      _ <- multiUserDAO.updatePasswordInfo(user._multiUser, passwordInfo)(GlobalAccessContext)
    } yield passwordInfo

  private def getOpenIdConnectPasswordInfo: PasswordInfo =
    PasswordInfo("Empty", "")

  def updateUserConfiguration(user: User, configuration: JsObject)(implicit ctx: DBAccessContext): Fox[Unit] =
    userDAO.updateUserConfiguration(user._id, configuration).map { result =>
      removeUserFromCache(user._id)
      result
    }

  def updateDatasetViewConfiguration(
      user: User,
      datasetId: ObjectId,
      datasetConfiguration: DatasetViewConfiguration,
      layerConfiguration: Option[JsValue])(implicit ctx: DBAccessContext, m: MessagesProvider): Fox[Unit] =
    for {
      dataset <- datasetDAO.findOne(datasetId)(GlobalAccessContext) ?~> Messages("dataset.notFound", datasetId)
      layerMap = layerConfiguration.flatMap(_.asOpt[Map[String, JsValue]]).getOrElse(Map.empty)
      _ <- Fox.serialCombined(layerMap.toList) {
        case (name, config) =>
          config.asOpt[LayerViewConfiguration] match {
            case Some(viewConfiguration) =>
              userDatasetLayerConfigurationDAO.updateDatasetConfigurationForUserAndDatasetAndLayer(user._id,
                                                                                                   dataset._id,
                                                                                                   name,
                                                                                                   viewConfiguration)
            case None => Fox.successful(())
          }
      }
      _ <- userDatasetConfigurationDAO.updateDatasetConfigurationForUserAndDataset(user._id,
                                                                                   dataset._id,
                                                                                   datasetConfiguration)
    } yield ()

  def updateLastTaskTypeId(user: User, lastTaskTypeId: Option[String])(implicit ctx: DBAccessContext): Fox[Unit] =
    userDAO.updateLastTaskTypeId(user._id, lastTaskTypeId).map { result =>
      removeUserFromCache(user._id)
      result
    }

  def retrieve(loginInfo: LoginInfo): Future[Option[User]] =
    findOneCached(ObjectId(loginInfo.providerKey))(GlobalAccessContext).futureBox.map(_.toOption)

  def createLoginInfo(userId: ObjectId): LoginInfo =
    LoginInfo(CredentialsProvider.ID, userId.id)

  def createPasswordInfo(pw: String): PasswordInfo =
    PasswordInfo("SCrypt", SCrypt.hashPassword(pw))

  def experiencesFor(_user: ObjectId): Fox[Map[String, Int]] =
    userExperiencesDAO.findAllExperiencesForUser(_user)

  def teamMembershipsFor(_user: ObjectId): Fox[List[TeamMembership]] =
    userDAO.findTeamMembershipsForUser(_user) ?~> "user.team.memberships.failed"

  def teamManagerMembershipsFor(_user: ObjectId): Fox[List[TeamMembership]] =
    for {
      teamMemberships <- teamMembershipsFor(_user) ?~> "user.team.memberships.failed"
    } yield teamMemberships.filter(_.isTeamManager)

  def teamManagerTeamIdsFor(_user: ObjectId): Fox[List[ObjectId]] =
    for {
      teamManagerMemberships <- teamManagerMembershipsFor(_user)
    } yield teamManagerMemberships.map(_.teamId)

  def teamIdsFor(_user: ObjectId): Fox[List[ObjectId]] =
    for {
      teamMemberships <- teamMembershipsFor(_user)
    } yield teamMemberships.map(_.teamId)

  def isTeamManagerOrAdminOf(possibleAdmin: User, otherUser: User): Fox[Boolean] =
    for {
      otherUserTeamIds <- teamIdsFor(otherUser._id)
      teamManagerTeamIds <- teamManagerTeamIdsFor(possibleAdmin._id)
    } yield otherUserTeamIds.intersect(teamManagerTeamIds).nonEmpty || possibleAdmin.isAdminOf(otherUser)

  def isTeamManagerOrAdminOf(user: User, _team: ObjectId): Fox[Boolean] =
    (for {
      team <- teamDAO.findOne(_team)(GlobalAccessContext)
      teamManagerTeamIds <- teamManagerTeamIdsFor(user._id)
    } yield teamManagerTeamIds.contains(_team) || user.isAdminOf(team._organization)) ?~> "team.admin.notAllowed"

  private def isTeamManagerInOrg(user: User,
                                 organizationId: String,
                                 teamManagerMemberships: Option[List[TeamMembership]] = None): Fox[Boolean] =
    for {
      teamManagerMemberships <- Fox.fillOption(teamManagerMemberships)(teamManagerMembershipsFor(user._id))
    } yield teamManagerMemberships.nonEmpty && organizationId == user._organization

  def isTeamManagerOrAdminOfOrg(user: User, organizationId: String): Fox[Boolean] =
    for {
      isTeamManager <- isTeamManagerInOrg(user, organizationId)
    } yield isTeamManager || user.isAdminOf(organizationId)

  def isEditableBy(possibleEditee: User, possibleEditor: User): Fox[Boolean] =
    // Note that the same logic is implemented in User/findAllCompactWithFilters in SQL
    for {
      otherIsTeamManagerOrAdmin <- isTeamManagerOrAdminOf(possibleEditor, possibleEditee)
      teamMemberships <- teamMembershipsFor(possibleEditee._id)
    } yield otherIsTeamManagerOrAdmin || teamMemberships.isEmpty

  def publicWrites(user: User, requestingUser: User): Fox[JsObject] = {
    implicit val ctx: DBAccessContext = GlobalAccessContext
    for {
      isEditable <- isEditableBy(user, requestingUser)
      organization <- organizationDAO.findOne(user._organization)(GlobalAccessContext)
      teamMemberships <- teamMembershipsFor(user._id)
      multiUser <- multiUserDAO.findOne(user._multiUser)(GlobalAccessContext)
      novelUserExperienceInfos = multiUser.novelUserExperienceInfos
      teamMembershipsJs <- Fox.serialCombined(teamMemberships)(tm => teamMembershipService.publicWrites(tm))
      isGuest <- userDAO.isUserAGuest(user._id)
      experiences <- experiencesFor(user._id)
    } yield {
      Json.obj(
        "id" -> user._id.toString,
        "email" -> multiUser.email,
        "firstName" -> user.firstName,
        "lastName" -> user.lastName,
        "isAdmin" -> user.isAdmin,
        "isOrganizationOwner" -> user.isOrganizationOwner,
        "isDatasetManager" -> user.isDatasetManager,
        "isActive" -> !user.isDeactivated,
        "teams" -> teamMembershipsJs,
        "experiences" -> experiences,
        "lastActivity" -> user.lastActivity,
        "isAnonymous" -> false,
        "isEditable" -> isEditable,
        "organization" -> organization._id,
        "novelUserExperienceInfos" -> novelUserExperienceInfos,
        "selectedTheme" -> multiUser.selectedTheme,
        "created" -> user.created,
        "lastTaskTypeId" -> user.lastTaskTypeId.map(_.toString),
        "isSuperUser" -> multiUser.isSuperUser,
        "isEmailVerified" -> (multiUser.isEmailVerified || !conf.WebKnossos.User.EmailVerification.activated),
        "isUnlisted" -> user.isUnlisted,
        "isGuest" -> isGuest
      )
    }
  }

  def publicWritesCompact(userCompactInfo: UserCompactInfo): Fox[JsObject] =
    for {
      _ <- Fox.successful(())
      teamsJson = parseArrayLiteral(userCompactInfo.teamIdsAsArrayLiteral).indices.map(
        idx =>
          Json.obj(
            "id" -> parseArrayLiteral(userCompactInfo.teamIdsAsArrayLiteral)(idx),
            "name" -> parseArrayLiteral(userCompactInfo.teamNamesAsArrayLiteral)(idx),
            "isTeamManager" -> parseArrayLiteral(userCompactInfo.teamManagersAsArrayLiteral)(idx).toBoolean
        ))
      experienceJson = Json.obj(
        parseArrayLiteral(userCompactInfo.experienceValuesAsArrayLiteral).zipWithIndex
          .filter(valueAndIndex => tryo(valueAndIndex._1.toInt).isDefined)
          .map(valueAndIndex =>
            (parseArrayLiteral(userCompactInfo.experienceDomainsAsArrayLiteral)(valueAndIndex._2),
             Json.toJsFieldJsValueWrapper(valueAndIndex._1.toInt))): _*)
      novelUserExperienceInfos <- JsonHelper.parseAs[JsObject](userCompactInfo.novelUserExperienceInfos).toFox
    } yield {
      Json.obj(
        "id" -> userCompactInfo._id,
        "email" -> userCompactInfo.email,
        "firstName" -> userCompactInfo.firstName,
        "lastName" -> userCompactInfo.lastName,
        "isAdmin" -> userCompactInfo.isAdmin,
        "isOrganizationOwner" -> userCompactInfo.isOrganizationOwner,
        "isDatasetManager" -> userCompactInfo.isDatasetManager,
        "isActive" -> !userCompactInfo.isDeactivated,
        "teams" -> teamsJson,
        "experiences" -> experienceJson,
        "lastActivity" -> userCompactInfo.lastActivity,
        "isAnonymous" -> false,
        "isEditable" -> userCompactInfo.isEditable,
        "organization" -> userCompactInfo.organizationId,
        "novelUserExperienceInfos" -> novelUserExperienceInfos,
        "selectedTheme" -> userCompactInfo.selectedTheme,
        "created" -> userCompactInfo.created,
        "lastTaskTypeId" -> userCompactInfo.lastTaskTypeId,
        "isSuperUser" -> userCompactInfo.isSuperUser,
        "isEmailVerified" -> userCompactInfo.isEmailVerified,
        "isGuest" -> userCompactInfo.isGuest,
        "isUnlisted" -> userCompactInfo.isUnlisted
      )
    }

  def compactWrites(user: User): Fox[JsObject] = {
    implicit val ctx: DBAccessContext = GlobalAccessContext
    for {
      teamMemberships <- teamMembershipsFor(user._id)
      email <- emailFor(user)
      teamMembershipsJs <- Fox.serialCombined(teamMemberships)(tm => teamMembershipService.publicWrites(tm))
    } yield {
      Json.obj(
        "id" -> user._id.toString,
        "email" -> email,
        "firstName" -> user.firstName,
        "lastName" -> user.lastName,
        "isAdmin" -> user.isAdmin,
        "isDatasetManager" -> user.isDatasetManager,
        "isAnonymous" -> false,
        "teams" -> teamMembershipsJs
      )
    }
  }
}<|MERGE_RESOLUTION|>--- conflicted
+++ resolved
@@ -84,14 +84,10 @@
     assertIsSuperUser(user._multiUser)
 
   def assertIsSuperUser(multiUserId: ObjectId)(implicit ctx: DBAccessContext): Fox[Unit] =
-<<<<<<< HEAD
-    Fox.assertTrue(isSuperUser(multiUserId))
+    Fox.assertTrue(isSuperUser(multiUserId)) ?~> "user.superUserOnly"
 
   def isSuperUser(multiUserId: ObjectId)(implicit ctx: DBAccessContext): Fox[Boolean] =
     multiUserDAO.findOne(multiUserId).map(_.isSuperUser)
-=======
-    Fox.assertTrue(multiUserDAO.findOne(multiUserId).map(_.isSuperUser)) ?~> "user.superUserOnly"
->>>>>>> 84df0925
 
   def findOneCached(userId: ObjectId)(implicit ctx: DBAccessContext): Fox[User] =
     userCache.getOrLoad((userId, ctx.toStringAnonymous), _ => userDAO.findOne(userId))
