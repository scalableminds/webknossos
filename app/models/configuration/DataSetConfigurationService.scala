--- conflicted
+++ resolved
@@ -7,11 +7,7 @@
 import com.scalableminds.webknossos.datastore.models.datasource.LayerViewConfiguration.LayerViewConfiguration
 
 import javax.inject.Inject
-<<<<<<< HEAD
-import models.binary.{Dataset, DatasetDAO, DatasetLayerDAO, DatasetService}
-=======
-import models.binary.{DataSet, DataSetDAO, DataSetDataLayerDAO, DataSetService, ThumbnailCachingService}
->>>>>>> dc85d883
+import models.binary.{Dataset, DatasetDAO, DatasetLayerDAO, DatasetService, ThumbnailCachingService}
 import models.user.{User, UserDataSetConfigurationDAO, UserDataSetLayerConfigurationDAO}
 import play.api.libs.json._
 
@@ -20,14 +16,9 @@
 class DataSetConfigurationService @Inject()(dataSetService: DatasetService,
                                             userDataSetConfigurationDAO: UserDataSetConfigurationDAO,
                                             userDataSetLayerConfigurationDAO: UserDataSetLayerConfigurationDAO,
-<<<<<<< HEAD
                                             dataSetDAO: DatasetDAO,
+                                            thumbnailCachingService: ThumbnailCachingService,
                                             dataSetDataLayerDAO: DatasetLayerDAO)(implicit ec: ExecutionContext) {
-=======
-                                            dataSetDAO: DataSetDAO,
-                                            thumbnailCachingService: ThumbnailCachingService,
-                                            dataSetDataLayerDAO: DataSetDataLayerDAO)(implicit ec: ExecutionContext) {
->>>>>>> dc85d883
   def getDataSetViewConfigurationForUserAndDataset(
       requestedVolumeIds: List[String],
       user: User,
@@ -55,11 +46,7 @@
       layerConfigurations <- getLayerConfigurations(dataSetLayers, requestedVolumeIds, dataSet)
     } yield buildCompleteDataSetConfiguration(dataSetViewConfiguration, layerConfigurations)
 
-<<<<<<< HEAD
-  def getDataSetViewConfigurationFromDefaultAndAdmin(dataSet: Dataset): DatasetViewConfiguration = {
-=======
-  private def getDataSetViewConfigurationFromDefaultAndAdmin(dataSet: DataSet): DataSetViewConfiguration = {
->>>>>>> dc85d883
+  private def getDataSetViewConfigurationFromDefaultAndAdmin(dataSet: Dataset): DatasetViewConfiguration = {
     val defaultVC = dataSet.defaultViewConfiguration.getOrElse(Map.empty)
     val adminVC = dataSet.adminViewConfiguration.getOrElse(Map.empty)
     defaultVC ++ adminVC
@@ -98,17 +85,10 @@
       dataLayers: List[DataLayerLike]): Map[String, LayerViewConfiguration] =
     dataLayers.flatMap(dl => dl.adminViewConfiguration.map(c => (dl.name, c))).toMap
 
-<<<<<<< HEAD
-  def getLayerConfigurations(dataSetLayers: List[DataLayerLike],
-                             requestedVolumeIds: List[String],
-                             dataSet: Dataset,
-                             userOpt: Option[User] = None): Fox[Map[String, JsValue]] = {
-=======
   private def getLayerConfigurations(dataSetLayers: List[DataLayerLike],
                                      requestedVolumeIds: List[String],
-                                     dataSet: DataSet,
+                                     dataSet: Dataset,
                                      userOpt: Option[User] = None): Fox[Map[String, JsValue]] = {
->>>>>>> dc85d883
     val allLayerNames = dataSetLayers.map(_.name) ++ requestedVolumeIds
     (userOpt match {
       case Some(user) =>
