--- conflicted
+++ resolved
@@ -80,14 +80,12 @@
   loadAgglomerateSkeletonAtPosition(globalPosition);
 }
 
-export function loadAgglomerateSkeletonAtPosition(position: Vector3): void {
+export async function loadAgglomerateSkeletonAtPosition(position: Vector3): Promise<void> {
   const segmentation = Model.getVisibleSegmentationLayer();
   if (!segmentation) {
     return;
   }
-  const renderedZoomStep = api.data.getRenderedZoomStepAtPosition(segmentation.name, position);
-  const segmentId = segmentation.cube.getMappedDataValue(position, renderedZoomStep);
-
+  const segmentId = await getSegmentIdForPositionAsync(position);
   loadAgglomerateSkeletonForSegmentId(segmentId);
 }
 
@@ -105,12 +103,7 @@
   const isAgglomerateMappingEnabled = hasAgglomerateMapping(state);
 
   if (mappingName && isAgglomerateMappingEnabled.value) {
-<<<<<<< HEAD
-    const cellId = await getSegmentIdForPositionAsync(position);
-    Store.dispatch(loadAgglomerateSkeletonAction(segmentation.name, mappingName, cellId));
-=======
     Store.dispatch(loadAgglomerateSkeletonAction(segmentation.name, mappingName, segmentId));
->>>>>>> fe54d5d6
   } else {
     Toast.error(isAgglomerateMappingEnabled.reason);
   }
