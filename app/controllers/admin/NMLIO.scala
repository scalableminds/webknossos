--- conflicted
+++ resolved
@@ -33,24 +33,20 @@
 import braingames.util.FileIO
 import java.io.FileInputStream
 import java.nio.channels.Channels
-<<<<<<< HEAD
 import models.annotation.{AnnotationDAO, Annotation, AnnotationType}
 import models.tracing.skeleton.SkeletonTracingLike
 import oxalis.annotation.handler.SavedTracingInformationHandler
 import play.api.libs.concurrent.Execution.Implicits._
 import scala.concurrent.Future
-=======
-import controllers.tracing.handler.SavedTracingInformationHandler
 import play.api.Play
->>>>>>> 1bde6a24
 
 object NMLIO extends Controller with Secured with TextUtils {
   override val DefaultAccessRole = Role.User
 
   val conf = Play.current.configuration
 
-  val baseTracingOutputDir = {
-    val folder = conf.getString("binData.nmlFolder") getOrElse "data/nmls"
+  val nmlStorageFolder = {
+    val folder = conf.getString("oxalis.nml.storageFolder") getOrElse "data/nmls"
     new File(folder).mkdirs()
     folder
   }
@@ -72,7 +68,7 @@
   }
 
   def outputPathForAnnotation(annotation: Annotation) =
-    s"$baseTracingOutputDir/${annotation.id}.nml"
+    s"$nmlStorageFolder/${annotation.id}.nml"
 
   def writeTracingToFile(annotation: Annotation) {
     val f = new File(outputPathForAnnotation(annotation))
