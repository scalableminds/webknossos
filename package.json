{
  "name": "oxalis",
<<<<<<< HEAD
  "version": "0.17.124",
=======
  "version": "0.17.140",
>>>>>>> 311c04aa
  "repository": {
    "type": "git",
    "url": "git://github.com/scalableminds/oxalis.git"
  },
  "dependencies": {
    "bower": "*",
    "requirejs": "~2.1.11",
    "event-stream": "~3.1.0",
    "run-sequence": "~0.3.5",
    "gulp": "~3.5.2",
    "gulp-coffee": "2.2.0",
    "gulp-clean": "~0.2.4",
    "gulp-util": "~2.2.14",
    "gulp-less": "~1.2.1",
    "gulp-if": "0.0.5",
    "gulp-exec": "~1.0.4",
    "gulp-watch": "~0.5.0",
    "gulp-bump": "~0.1.5",
    "gulp-plumber": "~0.5.6",
    "coffee-script": "^1.8.0",
    "require-sugar": "^0.1.2"
  }
}<|MERGE_RESOLUTION|>--- conflicted
+++ resolved
@@ -1,10 +1,6 @@
 {
   "name": "oxalis",
-<<<<<<< HEAD
-  "version": "0.17.124",
-=======
   "version": "0.17.140",
->>>>>>> 311c04aa
   "repository": {
     "type": "git",
     "url": "git://github.com/scalableminds/oxalis.git"
