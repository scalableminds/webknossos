--- conflicted
+++ resolved
@@ -21,13 +21,10 @@
     logoUrl: String,
     displayName: String,
     pricingPlan: PricingPlan,
-<<<<<<< HEAD
     paidUntil: Option[Timestamp],
     includedUsers: Option[Int],
     includedStorage: Option[Long],
-=======
     _rootFolder: ObjectId,
->>>>>>> e3dfdd26
     newUserMailingList: String = "",
     overTimeMailingList: String = "",
     enableAutoVerify: Boolean = false,
@@ -54,13 +51,10 @@
         r.logourl,
         r.displayname,
         pricingPlan,
-<<<<<<< HEAD
         r.paiduntil,
         r.includedusers,
         r.includedstorage,
-=======
         ObjectId(r._Rootfolder),
->>>>>>> e3dfdd26
         r.newusermailinglist,
         r.overtimemailinglist,
         r.enableautoverify,
@@ -96,13 +90,8 @@
   def insertOne(o: Organization): Fox[Unit] =
     for {
       _ <- run(
-<<<<<<< HEAD
-        sqlu"""insert into webknossos.organizations(_id, name, additionalInformation, logoUrl, displayName, newUserMailingList, overTimeMailingList, enableAutoVerify, pricingplan, paidUntil, includedusers, includedstorage, created, isDeleted)
-values(${o._id.id}, ${o.name}, ${o.additionalInformation}, ${o.logoUrl}, ${o.displayName}, ${o.newUserMailingList}, ${o.overTimeMailingList}, ${o.enableAutoVerify}, '#${o.pricingPlan}', ${o.paidUntil}, ${o.includedUsers}, ${o.includedStorage}, ${new java.sql.Timestamp(
-=======
-        sqlu"""insert into webknossos.organizations(_id, name, additionalInformation, logoUrl, displayName, _rootFolder, newUserMailingList, overTimeMailingList, enableAutoVerify, created, isDeleted)
-                  values(${o._id.id}, ${o.name}, ${o.additionalInformation}, ${o.logoUrl}, ${o.displayName}, ${o._rootFolder}, ${o.newUserMailingList}, ${o.overTimeMailingList}, ${o.enableAutoVerify}, ${new java.sql.Timestamp(
->>>>>>> e3dfdd26
+        sqlu"""insert into webknossos.organizations(_id, name, additionalInformation, logoUrl, displayName, _rootFolder, newUserMailingList, overTimeMailingList, enableAutoVerify, pricingplan, paidUntil, includedusers, includedstorage, created, isDeleted)
+values(${o._id.id}, ${o.name}, ${o.additionalInformation}, ${o.logoUrl}, ${o.displayName}, ${o._rootFolder}, ${o.newUserMailingList}, ${o.overTimeMailingList}, ${o.enableAutoVerify}, '#${o.pricingPlan}', ${o.paidUntil}, ${o.includedUsers}, ${o.includedStorage}, ${new java.sql.Timestamp(
           o.created)}, ${o.isDeleted})
             """)
     } yield ()
