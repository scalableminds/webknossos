--- conflicted
+++ resolved
@@ -165,11 +165,7 @@
         (text) ->
           try
             json = JSON.parse(text)
-<<<<<<< HEAD
-            Toast.message(json.message ? json.messages)
-=======
             Toast.message(json.messages)
->>>>>>> 2637ab3e
             Promise.reject(json)
           catch error
             Toast.error(text)
