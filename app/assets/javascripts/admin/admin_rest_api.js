--- conflicted
+++ resolved
@@ -13,23 +13,6 @@
   APIScriptCreator,
   APIScriptUpdater,
   APITaskType,
-<<<<<<< HEAD
-  APIAnnotationType,
-  APIAnnotationWithTaskType,
-  APIDataStoreType,
-  DatasetConfigType,
-  APIDatasetIdType,
-  APIDatasetType,
-  APIMaybeUnimportedDatasetType,
-  APIDataSourceType,
-  APIDataSourceWithMessagesType,
-  APITimeIntervalType,
-  APIUserLoggedTimeType,
-  APITimeTrackingType,
-  APIProjectProgressReportType,
-  APIOpenTasksReportType,
-  APIBuildInfoType,
-=======
   APITeam,
   APIProject,
   APIProjectWithAssignments,
@@ -40,6 +23,7 @@
   APIAnnotationWithTask,
   APIDataStore,
   DatasetConfig,
+  APIDatasetId,
   APIDataset,
   APIMaybeUnimportedDataset,
   APIDataSource,
@@ -50,7 +34,6 @@
   APIProjectProgressReport,
   APIOpenTasksReport,
   APIBuildInfo,
->>>>>>> e2f43bae
   APITracingType,
   APIFeatureToggles,
   APIOrganization,
@@ -533,22 +516,16 @@
 }
 
 export function createExplorational(
-  datasetId: APIDatasetIdType,
+  datasetId: APIDatasetId,
   typ: "volume" | "skeleton" | "hybrid",
   withFallback: boolean,
-<<<<<<< HEAD
-): Promise<APIAnnotationType> {
-  const url = `/api/datasets/${datasetId.owningOrganization}/${datasetId.name}/createExplorational`;
-  return Request.sendJSONReceiveJSON(url, { data: { typ, withFallback } });
-=======
   options?: RequestOptions = {},
 ): Promise<APIAnnotation> {
-  const url = `/api/datasets/${datasetName}/createExplorational`;
+  const url = `/api/datasets/${datasetId.owningOrganization}/${datasetId.name}/createExplorational`;
   return Request.sendJSONReceiveJSON(
     url,
     Object.assign({}, { data: { typ, withFallback } }, options),
   );
->>>>>>> e2f43bae
 }
 
 export async function getTracingForAnnotations(
@@ -658,66 +635,39 @@
   return datasets;
 }
 
-<<<<<<< HEAD
-export function getDataset(
-  datasetId: APIDatasetIdType,
-  sharingToken?: ?string,
-): Promise<APIDatasetType> {
-=======
-export function getDataset(datasetName: string, sharingToken?: ?string): Promise<APIDataset> {
->>>>>>> e2f43bae
+export function getDataset(datasetId: APIDatasetId, sharingToken?: ?string): Promise<APIDataset> {
   const sharingTokenSuffix = sharingToken != null ? `?sharingToken=${sharingToken}` : "";
   return Request.receiveJSON(
     `/api/datasets/${datasetId.owningOrganization}/${datasetId.name}${sharingTokenSuffix}`,
   );
 }
 
-<<<<<<< HEAD
-export function updateDataset(
-  datasetId: APIDatasetIdType,
-  dataset: APIDatasetType,
-): Promise<APIDatasetType> {
+export function updateDataset(datasetId: APIDatasetId, dataset: APIDataset): Promise<APIDataset> {
   return Request.sendJSONReceiveJSON(
     `/api/datasets/${datasetId.owningOrganization}/${datasetId.name}`,
     {
       data: dataset,
     },
   );
-=======
-export function updateDataset(datasetName: string, dataset: APIDataset): Promise<APIDataset> {
-  return Request.sendJSONReceiveJSON(`/api/datasets/${datasetName}`, {
-    data: dataset,
-  });
->>>>>>> e2f43bae
-}
-
-export function getDatasetConfiguration(datasetId: APIDatasetIdType): Promise<Object> {
+}
+
+export function getDatasetConfiguration(datasetId: APIDatasetId): Promise<Object> {
   return Request.receiveJSON(
     `/api/dataSetConfigurations/${datasetId.owningOrganization}/${datasetId.name}`,
   );
 }
 
-<<<<<<< HEAD
 export function getDatasetDefaultConfiguration(
-  datasetId: APIDatasetIdType,
-): Promise<DatasetConfigurationType> {
+  datasetId: APIDatasetId,
+): Promise<DatasetConfiguration> {
   return Request.receiveJSON(
     `/api/dataSetConfigurations/default/${datasetId.owningOrganization}/${datasetId.name}`,
   );
 }
 
 export function updateDatasetDefaultConfiguration(
-  datasetId: APIDatasetIdType,
-  datasetConfiguration: DatasetConfigurationType,
-=======
-export function getDatasetDefaultConfiguration(datasetName: string): Promise<DatasetConfiguration> {
-  return Request.receiveJSON(`/api/dataSetConfigurations/default/${datasetName}`);
-}
-
-export function updateDatasetDefaultConfiguration(
-  datasetName: string,
+  datasetId: APIDatasetId,
   datasetConfiguration: DatasetConfiguration,
->>>>>>> e2f43bae
 ): Promise<{}> {
   return Request.sendJSONReceiveJSON(
     `/api/dataSetConfigurations/default/${datasetId.owningOrganization}/${datasetId.name}`,
@@ -727,15 +677,10 @@
   );
 }
 
-<<<<<<< HEAD
-export function getDatasetAccessList(datasetId: APIDatasetIdType): Promise<Array<APIUserType>> {
+export function getDatasetAccessList(datasetId: APIDatasetId): Promise<Array<APIUser>> {
   return Request.receiveJSON(
     `/api/datasets/${datasetId.owningOrganization}/${datasetId.name}/accessList`,
   );
-=======
-export function getDatasetAccessList(datasetName: string): Promise<Array<APIUser>> {
-  return Request.receiveJSON(`/api/datasets/${datasetName}/accessList`);
->>>>>>> e2f43bae
 }
 
 export async function addDataset(datasetConfig: DatasetConfig): Promise<void> {
@@ -782,22 +727,15 @@
 }
 
 export function updateDatasetTeams(
-  datasetId: APIDatasetIdType,
+  datasetId: APIDatasetId,
   newTeams: Array<string>,
-<<<<<<< HEAD
-): Promise<APIDatasetType> {
+): Promise<APIDataset> {
   return Request.sendJSONReceiveJSON(
     `/api/datasets/${datasetId.owningOrganization}/${datasetId.name}/teams`,
     {
       data: newTeams,
     },
   );
-=======
-): Promise<APIDataset> {
-  return Request.sendJSONReceiveJSON(`/api/datasets/${datasetName}/teams`, {
-    data: newTeams,
-  });
->>>>>>> e2f43bae
 }
 
 export async function triggerDatasetCheck(datastoreHost: string): Promise<void> {
