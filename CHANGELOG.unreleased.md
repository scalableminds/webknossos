--- conflicted
+++ resolved
@@ -11,11 +11,8 @@
 [Commits](https://github.com/scalableminds/webknossos/compare/25.05.0...HEAD)
 
 ### Added
-<<<<<<< HEAD
 - Meshes of Neuroglancer Precomputed Datasets can now be viewed. [#8236](https://github.com/scalableminds/webknossos/pull/8236)
-=======
 - Added the possibility to join an organization without requiring a paid user slot in case an organization already pays for the same user. Such a user is called a "Guest User". [#8502](https://github.com/scalableminds/webknossos/pull/8502)
->>>>>>> 228f6810
 
 ### Changed
 - Remove `data.maybe` dependency and replaced with regular Typescript types. [#8563](https://github.com/scalableminds/webknossos/pull/8563)
