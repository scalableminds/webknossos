--- conflicted
+++ resolved
@@ -1,6 +1,6 @@
 package com.scalableminds.webknossos.datastore.services
 
-import java.io.{BufferedOutputStream, File, FileOutputStream, RandomAccessFile}
+import java.io.RandomAccessFile
 import java.util.concurrent.ConcurrentHashMap
 
 import akka.util.ByteString
@@ -11,7 +11,7 @@
 import com.scalableminds.webknossos.datastore.models.datasource.DataSourceId
 import com.scalableminds.webknossos.datastore.rpc.RPC
 import net.liftweb.common.Full
-import play.api.libs.json.Json
+import play.api.libs.json.{Json, OFormat}
 
 case class SampleDatasetInfo(url: String, description: String)
 
@@ -66,28 +66,24 @@
       _ = responseBox match {
         case Full(response) =>
           val bytes: ByteString = response.bodyAsBytes
-<<<<<<< HEAD
-          val tmpfile = File.createTempFile("demodataset", "zip")
-          val stream = new BufferedOutputStream(new FileOutputStream(tmpfile))
-          stream.write(bytes.toArray)
-          stream.close()
-          dataSourceService.handleUpload(id, tmpfile, needsConversion = false).map { _ =>
-=======
           val fileName = s"${System.currentTimeMillis()}-${id.name}"
           val tmpfile = new RandomAccessFile(uploadService.dataBaseDir.resolve(s".$fileName.temp").toFile, "rw")
           tmpfile.write(bytes.toArray)
           tmpfile.close()
 
-          uploadService.finishUpload(UploadInformation(fileName, id.team, id.name, List.empty)).map { _ =>
->>>>>>> 0553f8ed
-            runningDownloads.remove(id)
-          }
+          uploadService
+            .finishUpload(UploadInformation(fileName, id.team, id.name, List.empty, needsConversion = false))
+            .map { _ =>
+              runningDownloads.remove(id)
+            }
         case _ => runningDownloads.remove(id)
       }
     } yield ()
 
   case class SampleDataSourceWithStatus(name: String, status: String, description: String)
-  object SampleDataSourceWithStatus { implicit val format = Json.format[SampleDataSourceWithStatus] }
+  object SampleDataSourceWithStatus {
+    implicit val format: OFormat[SampleDataSourceWithStatus] = Json.format[SampleDataSourceWithStatus]
+  }
 
   def listWithStatus(organizationName: String): List[SampleDataSourceWithStatus] =
     availableDatasets.keys.toList.map(
