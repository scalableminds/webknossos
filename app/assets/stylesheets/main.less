// -----------------------------------
// MAIN
// -----------------------------------
// author: mda@zenexity.com - 2011
// -----------------------------------

// @import 'libs/_reset.less';
// @import 'libs/_mate.less';
@import 'libs/_theme.less';

// ----------------------- MAIN STYLES
body {
    //background: #000000;
    color: @mainColor;
    // font: @defaultFont;
    -webkit-font-smoothing: antialised;
}
body:-webkit-full-screen {
  width: 100%;
  height: 100%;
}
.navbar-static-top {
    min-width: 1024px;
}
.navbar .brand {
    background: url(/assets/images/oxalis-white.png) 15px center no-repeat;
    padding-left: 43px;
}
.navbar span.brand:hover {
    color: #999;
}

.navbar #main-menu {
    a [class^="icon-"], 
    a [class*=" icon-"] {
        color: #fff;
    }
}

.navbar .version {
    float: left;
    font-size: 11px;
    padding-top: 12px;
    display: inline-block;
}

.label {
    margin-right: .2em;
}

.well form {
    margin-bottom: 0;
}
.well form .form-actions {
    padding-bottom: 0;
    margin-bottom: 0;
}

.container.wide {
    margin-left: 20px;
    margin-right: 20px;
    width: auto;
}

.input-fullwidth {
    width: 100%;
    -webkit-box-sizing: border-box;
    -moz-box-sizing: border-box;
    box-sizing: border-box;
}

.input-monospace {
    font-family: Monaco, Consolas, "Lucida Console", "Courier New", monospace;
}
.divider-vertical {
    display: inline-block;
    vertical-align: middle;
    height: 25px;
    margin: 0 9px;
    border-right: 1px solid #e5e5e5;
}

.form-actions fieldset {
    display: inline-block;
}

.popover {
    width: 400px;
}

.nowrap * {
    white-space: nowrap;
}

.table-double-striped > tbody {
    & > tr:nth-child(4n+1) > td,
    & > tr:nth-child(4n+2) > td {
        background-color: #f9f9f9
    }
}

.table-nohead {
    tbody tr:nth-child(1) {
        td, th {
            border-top: none;
        }
    }
}

.table .table {
    margin-bottom: 0;
}

.table tr.highlighted > td {
    background: #fcf8e3 !important;
}

.table-details {

    .details-row > td {
        box-shadow: inset 0 0 10px rgba(180, 180, 180, .2);
    }
    .details-toggle,
    .details-toggle-all {

        cursor: pointer;

        .caret-down {
            display: none;
        }

        &.open {
            .caret-right {
                display: none;
            }
            .caret-down {
                display: inline-block;
            }
        }
    }
}

.table {
    a [class^="icon-"], 
    a [class*=" icon-"] {
        color: #000;
    }
}

.light-caret {
    display: inline-block;
    width: 0;
    height: 0;
    vertical-align: middle;
    content: "";
}
.caret-right {
    .light-caret;
    border-left: 4px solid #888;
    border-top: 4px solid transparent;
    border-bottom: 4px solid transparent;
}
.caret-down {
    .light-caret;
    border-top: 4px solid #888;
    border-right: 4px solid transparent;
    border-left: 4px solid transparent;
}

@-webkit-keyframes rotation {
    from {
        -webkit-transform: rotate(0);
    }
    to {
        -webkit-transform: rotate(360deg);
    }
}

.icon-random {
    width: 14px;
    background-position: -217px -120px;
}

.icon-bull::before {
    width: 14px;
    content: "•";
    text-align: center;
}

.inline-block {
    display: inline-block;
}

.rotating {
    -webkit-animation: rotation 1s linear infinite;
}

svg a:hover {
    text-decoration: none;
    &[href] {
        cursor: pointer;
    }
}

#alert-container {
    position: fixed;
    right: 20px;
    top: 60px;
    z-index: 100;

    .alert {
        cursor: default;
        position: relative;
    }
    .alert:hover {
        box-shadow: 0 0 10px rgba(100, 100, 100, .2);
    }
}

#stats {
    position: fixed;
    bottom: 0;
    left: 0;
}
.bright {
    background : #fff;
    p {
        color : #000;
    }
    #abstractTreeViewer {
        color : #000;
    }
}
.dark {
    background : #000;
    p {
        color : #fff;
    }
    #abstractTreeViewer {
        color : #fff;
    }
    .popover p {
        color : #000;
    }
    .modal p {
        color : #000;
    }
}

#loader-icon {
    position: absolute;
    top: 50%;
    left: 50%;
}
#container {
    display: none;
}

#tracing {
    margin-top: 10px;
    position: relative;
    display: inline-block;
    vertical-align: top;
}
#render {
    position: relative;
}
#render canvas {
    z-index: 10;
}
#comments-tree {
    display: inline-block;
    vertical-align: top;
    margin-top: 10px;
    margin-left: 20px;
}
#tab-tree {
    padding-left: 5px;
    padding-right: 5px;
    overflow-y: hidden;
}
#tab-comments {
    padding-left: 5px;
    padding-right: 5px;
    width: 350px;
    overflow-y: hidden;
}
#comment-container {
    max-height: 2*@standardViewportWidth - 90px;
    margin-top: 10px;
    overflow-y: auto;
}
#abstractTreeViewer {
    height : 2*@standardViewportWidth + 20px;
    width: 350px;
    float: left;
    font-size: 0;
}
#tree-list {
    height : 2*@standardViewportWidth - 90px;
    margin-top: 10px;
    overflow-y: auto;
    overflow-x: hidden;
}
#main-container {
    position: absolute;
    top: @headerHeight;
    left: 0;
    right: 0;
    bottom: 0;
    overflow-x: auto;
    width: 100%;
    min-width: 1024px;
}
#main {
    white-space: nowrap;
}
#inputcatchers {
    position: absolute;
    width: 100%;
}
.inputcatcher {
    width: @standardViewportWidth;
    height: @standardViewportWidth;
    border-style:solid;
    border-color: #ffff00;
    z-index: 20;
    box-sizing: border-box;
    float: left;
}
#planeyz {
    margin-left: 20px;
}
#planexz {
    margin-top: 20px;
}
#TDView {
    border-width: 0px;
    margin-top: 20px;
    margin-left: 20px;
    position: relative;
}
#TDViewControls {
    float: left;
    height: 20px;
    position: absolute;
    top: 10px;
    z-index: 30;
}
#TDViewControls .btn > span {
    display: inline-block;
    width: 10px;
    height: 10px;
    border-radius: 50%;
    margin-right: 5px;
}
#overlay {
    position: relative;
    width: 280px;
    padding: 10px;
    display: inline-block;
    vertical-align: top;
}
#overlay > * {
    margin-bottom: 10px;
}
#overlay .nav-tabs > li > a {
    padding-top: 4px;
    padding-bottom: 4px;
}
#overlay .nav-tabs {
    margin-top: 25px;
    margin-bottom: 0;
}
#review-comments {
    max-height: 500px;
    overflow-y: auto;
    padding: 10px;
    border: 1px solid #ddd;
    border-top: none;
}

#explorative-name-input {
    padding-top: 0px;
    padding-bottom: 0px;
    margin-top: -1px;
}
#explorative-name-submit {
    padding-top: 0px;
    padding-bottom: 0px;
    margin-top: -1px;
}
.explorative-name-column {
    width: 200px;
    max-width: 200px;
    word-wrap: break-word;
}
#tree-name {
    height: 20px;
}

#tree-edit {
    height: 35px;
    * {
        vertical-align: top;
    }
    p {
        width: 260px;
        margin-top: 5px;
        margin-bottom: 5px;
    }
    input {
        width: 203px;
    }
}

#toggle-explorative {

    .icon-caret-down {
        display: none;
    }

    &:not(.collapsed) {
        .icon-caret-right {
            display: none;
        }
        .icon-caret-down {
            display: inline-block;
        }
    }
}
<<<<<<< HEAD
=======
#tabbable-dashboard {
    margin-top: 20px;
    min-height: 400px;
}
>>>>>>> e528bc99
#user-administration-table {
    margin-bottom: 70px;
}

#credits {
    margin-top: 100px;
    border-radius: 0;
    color: #888;

    section {
        margin-top: 4em;
    }
}
#help-modal-body {
    max-height: 800px;
}
#help-modal {
    width: 1000px;
    top: 50%;
    margin: -400px 0 0 -500px;
}

#level-creator {

    .layer-filter-group {
        background: rgba(123,45,35,.8);
        box-shadow: 0 0 5px #444;
        text-overflow: ellipsis;
        overflow-x: hidden;
        box-sizing: border-box;
        padding: 0 3px;
        font-size: .7em;
        height: 20px;
    }

    #preview {
        resize: both;
        overflow: auto;
        height: 175px;
        position: relative;
    }
    #preview-error {
        position: absolute;
        top: 10px;
        left: 10px;
        max-width: 50%;
        z-index: 100;
        padding: 10px;
        background: rgba(245,245,245,.8);
    }
    #preview canvas {
        display: block;
        margin: 0 auto;
    }

    #preview-slider {
        width: 100%;
    }
    #zoom-slider {
        width: 100%;
    }
    #editor {
        position: relative;
        width: 100%;
        height: 400px;
    }
    #editor-container {
        input[type=submit] {
            margin: 10px 0;
        }
    }
}


#issue-submit {

    form {

        margin: 0;

        input[type=text],
        textarea {
            width: 600px;
        }
        textarea {
            height: 9em;
        }
    }
}

#task-selection-algoritm {

    position: relative;
    height: 100%;

    .editor-wrapper {

        position: absolute;
        background: #141414;
        top: 50px;
        bottom: 10px;
        width: 100%;
        box-shadow: 0 0 10px #aaa;

        #editor {
            width: 100%;
            top: 0;
            bottom: 0;
        }
    }
    input[type=submit] {
        margin: 10px 0;
    }
}

#impressum{
  h5{
    margin-top: 2em;
  }
}

.key-arrow {
    left: 170px !important;
}

.graph.well svg {
    max-width: 900px;
}

@media screen and (max-width: 960px) {
    .container {
        width: auto;
        margin: 0 10px;
    }
}

.space-top {
    margin-top: 30px;
}

// Fixing datGUI from Bootstrap
.dg {

    font: 11px 'Lucida Grande', sans-serif;

    input, select, textarea {
        height: auto;
        font-size: 11px;
        line-height: normal;
        border-radius: 0;
    }
    select {
        width: auto;
        max-width: 100%;
    }
    .cr div div {
        line-height: normal;
    }
}

// Fixing font awesome
.btn [class^="icon-"], 
.nav [class^="icon-"], 
.btn [class*=" icon-"], 
.nav [class*=" icon-"] {
    line-height: normal;
}<|MERGE_RESOLUTION|>--- conflicted
+++ resolved
@@ -429,13 +429,10 @@
         }
     }
 }
-<<<<<<< HEAD
-=======
 #tabbable-dashboard {
     margin-top: 20px;
     min-height: 400px;
 }
->>>>>>> e528bc99
 #user-administration-table {
     margin-bottom: 70px;
 }
