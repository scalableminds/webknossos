--- conflicted
+++ resolved
@@ -205,7 +205,6 @@
             instances = task.instances + status.open - openInstanceCount,
             team = team,
             _script = scriptId,
-<<<<<<< HEAD
             _project = Some(project.name),
             boundingBox = boundingBox,
             editPosition = start,
@@ -217,14 +216,7 @@
           newTracingBaseReference <- dataSet.dataStore.saveSkeletonTracing(newTracingBase) ?~> "Failed to save skeleton tracing."
            _ <- AnnotationService.updateAnnotationBase(updatedTask, newTracingBaseReference)
           json <- Task.transformToJson(updatedTask)
-          _ <- OpenAssignmentService.updateAllOf(updatedTask, project, status.open)
-=======
-            _project = Some(project.name))
-          _ <- AnnotationService.updateAllOfTask(updatedTask, team, dataSetName, boundingBox, taskType.settings)
-          _ <- AnnotationService.updateAnnotationBase(updatedTask, start, rotation)
-          json <- Task.transformToJson(updatedTask, request.userOpt)
           _ <- OpenAssignmentService.updateRemainingInstances(updatedTask, project, status.open)
->>>>>>> 7e539763
         } yield {
           JsonOk(json, Messages("task.editSuccess"))
         }
