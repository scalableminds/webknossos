Model ?= {}

Model.BinaryStore =
	
	data : []
	size : [0,0,0]
	offset : [0,0,0]

	BUCKET_WIDTH : 64

	bucketIndex : (x, y, z) ->
		(x / @BUCKET_WIDTH - @offset[0] >> 0) + 
		(y / @BUCKET_WIDTH - @offset[1] >> 0) * @size[0] + 
		(z / @BUCKET_WIDTH - @offset[2] >> 0) * @size[0] * @size[1]
	
	pointIndex : (x, y, z) ->
		(x % @BUCKET_WIDTH >> 0) +
		(y % @BUCKET_WIDTH >> 0) * @BUCKET_WIDTH +
		(z % @BUCKET_WIDTH >> 0) * @BUCKET_WIDTH * @BUCKET_WIDTH

	extendCube : (x0, y0, z0, x1, y1, z1) ->
		
		cubeOffset = [
			Math.min(x0, x1, @offset[0])
			Math.min(y0, y1, @offset[1])
			Math.min(z0, z1, @offset[2])
		]
		cubeSize = [
			Math.max(x0, x1, @offset[0] + @size[0]) - cubeOffset[0]
			Math.max(y0, y1, @offset[1] + @size[1]) - cubeOffset[1]
			Math.max(z0, z1, @offset[2] + @size[2]) - cubeOffset[2]
		]

		cube = []
		for z in [0...cubeSize[2]]
			for y in [0...cubeSize[1]]
				for x in [0...cubeSize[0]]
					index =
						(x - @offset[0]) +
						(y - @offset[1]) * @size[0] +
						(z - @offset[2]) * @size[0] * @size[1] 
					
					cube.push @dataCube[index]
						
					
		@data = cube
		@offset = cubeOffset
		@size = cubeSize

	value : (x, y, z, newValue) ->

		bucketIndex = @bucketIndex(x, y, z)
		bucket = @data[bucketIndex]

		unless newValue?
			if bucket?
				bucket[@pointIndex(x, y, z)]
			else
				-1
		else
			if 0 <= bucketIndex < @data.length
				unless bucket?
					bucket = @data[bucketIndex] = new Float32Array(@BUCKET_WIDTH * @BUCKET_WIDTH * @BUCKET_WIDTH)
				bucket[@pointIndex(x, y, z)] = newValue
			else
				throw "cube fault"

Model.Binary =

	vertexTemplate : null
	
	initialize : (callback) ->
		
		@startInitializing callback

		request
			url : '/binary/model/cube'
			responseType : 'arraybuffer'
			,	
			(err, data) =>
				
				callback = @endInitializing err
				
				unless err
					@vertexTemplate = new Int8Array(data)
					callback null
				
				return

	rotateAndTranslate : (data, moveVector, axis, callback) ->
		
		output = new Float32Array(data.length)
		axis = V3.normalize axis


		unless axis[0] == 0 and axis[1] == 1 and axis[2] == 0
			
			mat = M4x4.makeRotate V3.angle([0,1,0], axis), [axis[2], 0, -axis[0]]
			mat = M4x4.translateSelf moveVector, mat
		
			_.defer -> 
				callback null, M4x4.transformPointsAffine(mat, data, output)

		
		else

			[px, py, pz] = moveVector
			
			_.defer -> 
				for i in [0...data.length] by 3
					output[i]     = px + data[i]
					output[i + 1] = py + data[i + 1]
					output[i + 2] = pz + data[i + 2]
				callback null, output
		


	get : (vertices, callback) ->

		colors = new Float32Array(~~(vertices.length / 3))

		for i in [0...vertices.length] by 3

			x = vertices[i]
			y = vertices[i + 1]
			z = vertices[i + 2]

			x0 = x >> 0; x1 = x0 + 1; xd = x - x0			
			y0 = y >> 0; y1 = y0 + 1;	yd = y - y0
			z0 = z >> 0; z1 = z0 + 1; zd = z - z0

			colors[i / 3] = if xd == 0
				if yd == 0
					if zd == 0
						@value(x, y, z)
					else
						#linear z
						Interpolation.linear(@value(x, y, z0), @value(x, y, z1), zd)
				else
					if zd == 0
						#linear y
						Interpolation.linear(@value(x, y0, z), @value(x, y1, z), yd)
					else
						#bilinear y,z
						Interpolation.bilinear(
							@value(x, y0, z0), 
							@value(x, y1, z0), 
							@value(x, y0, z1), 
							@value(x, y1, z1), 
							yd, zd)
			else
				if yd == 0
					if zd == 0
						#linear x
						Interpolation.linear(@value(x0, y, z), @value(x1, y, z), xd)
					else
						#bilinear x,z
						Interpolation.bilinear(
							@value(x0, y, z0), 
							@value(x1, y, z0), 
							@value(x0, y, z1), 
							@value(x1, y, z1), 
							xd, zd)
				else
					if zd == 0
						#bilinear x,y
						Interpolation.bilinear(
							@value(x0, y0, z), 
							@value(x1, y0, z), 
							@value(x0, y1, z), 
							@value(x1, y1, z), 
							xd, yd)
					else
						#trilinear x,y,z
						Interpolation.trilinear(
							@value(x0, y0, z0),
							@value(x1, y0, z0),
							@value(x0, y1, z0),
							@value(x1, y1, z0),
							@value(x0, y0, z1),
							@value(x1, y0, z1),
							@value(x0, y1, z1),
							@value(x1, y1, z1),
							xd, yd, zd
						)
		
		callback(null, colors)

	getOld : (position, direction, callback) ->
		
		@lazyInitialize (err) =>
			return callback err if err

			loadedData = []
			
			finalCallback = (err, vertices, colors) ->
				if err
					callback err
				else
					colorsFloat = new Float32Array(colors.length)
					colorsFloat[i] = colors[i] / 255 for i in [0...colors.length]
					callback null, vertices, colorsFloat


			@rotateAndTranslate @vertexTemplate, position, direction, @synchronizingCallback(loadedData, finalCallback)

			@load position, direction, @synchronizingCallback(loadedData, finalCallback)

	load : (point, direction, callback) ->
		@lazyInitialize (err) ->
			return callback(err) if err

			request
				url : "/binary/data/cube?px=#{point[0]}&py=#{point[1]}&pz=#{point[2]}&ax=#{direction[0]}&ay=#{direction[1]}&az=#{direction[2]}"
				responseType : 'arraybuffer'
				,
				(err, data) ->
					if err
						callback err
					else
						callback null, new Uint8Array(data) 


Model.Mesh =
	
	get : (name, callback) ->

		unless @tryCache name, callback

			request url : "/assets/mesh/#{name}", responseType : 'arraybuffer', (err, data) =>
				if err
					callback err 

				else
					header  = new Uint32Array(data, 0, 3)
					coords  = new Float32Array(data, 12, header[0])
					colors  = new Float32Array(data, 12 + header[0] * 4, header[1])
					indexes = new Uint16Array(data, 12 + 4 * (header[0] + header[1]), header[2])

					@cachingCallback(name, callback)(null, coords, colors, indexes)

Model.Trianglesplane =
	
	get : (width, callback) ->

<<<<<<< HEAD
		# *3 coords per point
		verticesArraySize = width * width * 3

		vertices = new Uint16Array(verticesArraySize)

		# *2 because two triangles per point and 3 points per triangle
		indexes = new Uint16Array(verticesArraySize * 2)
		currentPoint = 0
		currentIndex = 0

		#iterate through all points
		for y in [0..width - 1]
			for x in [0..width - 1]
				# < width -1: because you don't draw a triangle with
				# the last points on each axis.
				if y < (width - 1) and x < (width - 1)
					indexes[currentIndex * 2 + 0] = currentPoint
					indexes[currentIndex * 2 + 1] = currentPoint + 1 
					indexes[currentIndex * 2 + 2] = currentPoint + width
					indexes[currentIndex * 2 + 3] = currentPoint + width
					indexes[currentIndex * 2 + 4] = currentPoint + width + 1
					indexes[currentIndex * 2 + 5] = currentPoint + 1
				
=======
		try
			# *3 coords per point
			verticesArraySize = (width)*(width)*3

			vertices = new Uint16Array(verticesArraySize)

			# *2 because two triangles per point and 3 points per triangle
			triangles = new Uint16Array(verticesArraySize*2)
			currentPoint = 0
			currentIndex = 0

			#iterate through all points
			for y in [0..width - 1]
				for x in [0..width - 1]
					# < width -1: because you don't draw a triangle with
					# the last points on each axis.
					if y < (width - 1) and x < (width - 1)
						triangles[currentIndex*2 + 0] = currentPoint
						triangles[currentIndex*2 + 1] = currentPoint + 1 
						triangles[currentIndex*2 + 2] = currentPoint + width
						triangles[currentIndex*2 + 3] = currentPoint + width
						triangles[currentIndex*2 + 4] = currentPoint + width + 1
						triangles[currentIndex*2 + 5] = currentPoint + 1
					
>>>>>>> 72b603ef
					vertices[currentIndex + 0] = x
					vertices[currentIndex + 1] = y
					vertices[currentIndex + 2] = 0

<<<<<<< HEAD
				currentPoint++
				currentIndex += 6
=======
					currentPoint++
					currentIndex += 3
>>>>>>> 72b603ef

		callback(null, vertices, indexes)

Model.Shader =

	get : (name, callback) ->
		
		unless @tryCache name, callback
		
			loadedData = []
			request url : "/assets/shader/#{name}.vs", (@synchronizingCallback loadedData, (@cachingCallback name, callback))
			request url : "/assets/shader/#{name}.fs", (@synchronizingCallback loadedData, (@cachingCallback name, callback))

	
Model.Route =
	
	dirtyBuffer : []
	route : null
	startDirection : null
	startPosition : null
	id : null

	initialize : (callback) ->

		@startInitializing callback

		request
			url : '/route/initialize'
			,
			(err, data) =>
				
				callback = @endInitializing err
				
				unless err
					try
						data = JSON.parse data

						@route = [ data.position ]
						@id = data.id
						@startDirection = data.direction
						@startPosition = data.position
						
						callback null, data.position, data.direction
					catch ex
						callback ex
	
	pull : ->
		request	url : "/route/#{@id}", (err, data) =>
			unless err
				@route = JSON.parse data


	push : ->
		@push = _.throttle2 @_push, 30000
		@push()

	_push : ->
		unless @pushing
			@pushing = true

			@lazyInitialize (err) =>
				return if err

				transportBuffer = @dirtyBuffer
				@dirtyBuffer = []
				request
					url : "/route/#{@id}"
					contentType : 'application/json'
					method : 'POST'
					data : transportBuffer
					,
					(err) =>
						@pushing = false
						if err
							@dirtyBuffer = transportBuffer.concat @dirtyBuffer
							@push()
	
	put : (position, callback) ->
		
		@lazyInitialize (err) =>
			return callback(err) if err

			@route.push [Math.round(position[0]), Math.round(position[1]), Math.round(position[2])]
			@dirtyBuffer.push position
			@push()

Model.LazyInitializable =
	
	initialized : false

	lazyInitialize : (callback) ->
		unless @initialized
			if @waitingForInitializing?
				@waitingForInitializing.push callback
			else
				@initialize callback
		else
			callback null
	
	startInitializing : (callback) ->
		@waitingForInitializing = [ callback ]
	
	endInitializing : (err) ->
		callbacks = @waitingForInitializing
		delete @waitingForInitializing
		
		callback = (args...) ->
			cb(args...) for cb in callbacks
			return

		if err
			callback err
			return
		else
			@initialized = true
			return callback

Model.Synchronizable = 	

	synchronizingCallback : (loadedData, callback) ->
		loadedData.push null
		loadedData.counter = loadedData.length
		i = loadedData.length - 1

		(err, data) ->
			if err
				callback err unless loadedData.errorState
				loadedData._errorState = true
			else
				loadedData[i] = data
				unless --loadedData.counter
					callback null, loadedData...

Model.Cacheable =
	
	cache : {}

	cachingCallback : (cache_tag, callback) ->
		(err, args...) =>
			if err
				callback err
			else
				@cache[cache_tag] = args
				callback null, args...
	
	tryCache : (cache_tag, callback) ->
		if (cached = @cache[cache_tag])?
			_.defer -> callback null, cached...
			return true
		else
			return false


_.extend Model.Binary, Model.BinaryStore
_.extend Model.Binary, Model.Synchronizable
_.extend Model.Binary, Model.LazyInitializable
_.extend Model.Mesh, Model.Cacheable
_.extend Model.Shader, Model.Synchronizable
_.extend Model.Shader, Model.Cacheable
_.extend Model.Route, Model.LazyInitializable
<|MERGE_RESOLUTION|>--- conflicted
+++ resolved
@@ -1,466 +1,466 @@
-Model ?= {}
-
-Model.BinaryStore =
-	
-	data : []
-	size : [0,0,0]
-	offset : [0,0,0]
-
-	BUCKET_WIDTH : 64
-
-	bucketIndex : (x, y, z) ->
-		(x / @BUCKET_WIDTH - @offset[0] >> 0) + 
-		(y / @BUCKET_WIDTH - @offset[1] >> 0) * @size[0] + 
-		(z / @BUCKET_WIDTH - @offset[2] >> 0) * @size[0] * @size[1]
-	
-	pointIndex : (x, y, z) ->
-		(x % @BUCKET_WIDTH >> 0) +
-		(y % @BUCKET_WIDTH >> 0) * @BUCKET_WIDTH +
-		(z % @BUCKET_WIDTH >> 0) * @BUCKET_WIDTH * @BUCKET_WIDTH
-
-	extendCube : (x0, y0, z0, x1, y1, z1) ->
-		
-		cubeOffset = [
-			Math.min(x0, x1, @offset[0])
-			Math.min(y0, y1, @offset[1])
-			Math.min(z0, z1, @offset[2])
-		]
-		cubeSize = [
-			Math.max(x0, x1, @offset[0] + @size[0]) - cubeOffset[0]
-			Math.max(y0, y1, @offset[1] + @size[1]) - cubeOffset[1]
-			Math.max(z0, z1, @offset[2] + @size[2]) - cubeOffset[2]
-		]
-
-		cube = []
-		for z in [0...cubeSize[2]]
-			for y in [0...cubeSize[1]]
-				for x in [0...cubeSize[0]]
-					index =
-						(x - @offset[0]) +
-						(y - @offset[1]) * @size[0] +
-						(z - @offset[2]) * @size[0] * @size[1] 
-					
-					cube.push @dataCube[index]
-						
-					
-		@data = cube
-		@offset = cubeOffset
-		@size = cubeSize
-
-	value : (x, y, z, newValue) ->
-
-		bucketIndex = @bucketIndex(x, y, z)
-		bucket = @data[bucketIndex]
-
-		unless newValue?
-			if bucket?
-				bucket[@pointIndex(x, y, z)]
-			else
-				-1
-		else
-			if 0 <= bucketIndex < @data.length
-				unless bucket?
-					bucket = @data[bucketIndex] = new Float32Array(@BUCKET_WIDTH * @BUCKET_WIDTH * @BUCKET_WIDTH)
-				bucket[@pointIndex(x, y, z)] = newValue
-			else
-				throw "cube fault"
-
-Model.Binary =
-
-	vertexTemplate : null
-	
-	initialize : (callback) ->
-		
-		@startInitializing callback
-
-		request
-			url : '/binary/model/cube'
-			responseType : 'arraybuffer'
-			,	
-			(err, data) =>
-				
-				callback = @endInitializing err
-				
-				unless err
-					@vertexTemplate = new Int8Array(data)
-					callback null
-				
-				return
-
-	rotateAndTranslate : (data, moveVector, axis, callback) ->
-		
-		output = new Float32Array(data.length)
-		axis = V3.normalize axis
-
-
-		unless axis[0] == 0 and axis[1] == 1 and axis[2] == 0
-			
-			mat = M4x4.makeRotate V3.angle([0,1,0], axis), [axis[2], 0, -axis[0]]
-			mat = M4x4.translateSelf moveVector, mat
-		
-			_.defer -> 
-				callback null, M4x4.transformPointsAffine(mat, data, output)
-
-		
-		else
-
-			[px, py, pz] = moveVector
-			
-			_.defer -> 
-				for i in [0...data.length] by 3
-					output[i]     = px + data[i]
-					output[i + 1] = py + data[i + 1]
-					output[i + 2] = pz + data[i + 2]
-				callback null, output
-		
-
-
-	get : (vertices, callback) ->
-
-		colors = new Float32Array(~~(vertices.length / 3))
-
-		for i in [0...vertices.length] by 3
-
-			x = vertices[i]
-			y = vertices[i + 1]
-			z = vertices[i + 2]
-
-			x0 = x >> 0; x1 = x0 + 1; xd = x - x0			
-			y0 = y >> 0; y1 = y0 + 1;	yd = y - y0
-			z0 = z >> 0; z1 = z0 + 1; zd = z - z0
-
-			colors[i / 3] = if xd == 0
-				if yd == 0
-					if zd == 0
-						@value(x, y, z)
-					else
-						#linear z
-						Interpolation.linear(@value(x, y, z0), @value(x, y, z1), zd)
-				else
-					if zd == 0
-						#linear y
-						Interpolation.linear(@value(x, y0, z), @value(x, y1, z), yd)
-					else
-						#bilinear y,z
-						Interpolation.bilinear(
-							@value(x, y0, z0), 
-							@value(x, y1, z0), 
-							@value(x, y0, z1), 
-							@value(x, y1, z1), 
-							yd, zd)
-			else
-				if yd == 0
-					if zd == 0
-						#linear x
-						Interpolation.linear(@value(x0, y, z), @value(x1, y, z), xd)
-					else
-						#bilinear x,z
-						Interpolation.bilinear(
-							@value(x0, y, z0), 
-							@value(x1, y, z0), 
-							@value(x0, y, z1), 
-							@value(x1, y, z1), 
-							xd, zd)
-				else
-					if zd == 0
-						#bilinear x,y
-						Interpolation.bilinear(
-							@value(x0, y0, z), 
-							@value(x1, y0, z), 
-							@value(x0, y1, z), 
-							@value(x1, y1, z), 
-							xd, yd)
-					else
-						#trilinear x,y,z
-						Interpolation.trilinear(
-							@value(x0, y0, z0),
-							@value(x1, y0, z0),
-							@value(x0, y1, z0),
-							@value(x1, y1, z0),
-							@value(x0, y0, z1),
-							@value(x1, y0, z1),
-							@value(x0, y1, z1),
-							@value(x1, y1, z1),
-							xd, yd, zd
-						)
-		
-		callback(null, colors)
-
-	getOld : (position, direction, callback) ->
-		
-		@lazyInitialize (err) =>
-			return callback err if err
-
-			loadedData = []
-			
-			finalCallback = (err, vertices, colors) ->
-				if err
-					callback err
-				else
-					colorsFloat = new Float32Array(colors.length)
-					colorsFloat[i] = colors[i] / 255 for i in [0...colors.length]
-					callback null, vertices, colorsFloat
-
-
-			@rotateAndTranslate @vertexTemplate, position, direction, @synchronizingCallback(loadedData, finalCallback)
-
-			@load position, direction, @synchronizingCallback(loadedData, finalCallback)
-
-	load : (point, direction, callback) ->
-		@lazyInitialize (err) ->
-			return callback(err) if err
-
-			request
-				url : "/binary/data/cube?px=#{point[0]}&py=#{point[1]}&pz=#{point[2]}&ax=#{direction[0]}&ay=#{direction[1]}&az=#{direction[2]}"
-				responseType : 'arraybuffer'
-				,
-				(err, data) ->
-					if err
-						callback err
-					else
-						callback null, new Uint8Array(data) 
-
-
-Model.Mesh =
-	
-	get : (name, callback) ->
-
-		unless @tryCache name, callback
-
-			request url : "/assets/mesh/#{name}", responseType : 'arraybuffer', (err, data) =>
-				if err
-					callback err 
-
-				else
-					header  = new Uint32Array(data, 0, 3)
-					coords  = new Float32Array(data, 12, header[0])
-					colors  = new Float32Array(data, 12 + header[0] * 4, header[1])
-					indexes = new Uint16Array(data, 12 + 4 * (header[0] + header[1]), header[2])
-
-					@cachingCallback(name, callback)(null, coords, colors, indexes)
-
-Model.Trianglesplane =
-	
-	get : (width, callback) ->
-
-<<<<<<< HEAD
-		# *3 coords per point
-		verticesArraySize = width * width * 3
-
-		vertices = new Uint16Array(verticesArraySize)
-
-		# *2 because two triangles per point and 3 points per triangle
-		indexes = new Uint16Array(verticesArraySize * 2)
-		currentPoint = 0
-		currentIndex = 0
-
-		#iterate through all points
-		for y in [0..width - 1]
-			for x in [0..width - 1]
-				# < width -1: because you don't draw a triangle with
-				# the last points on each axis.
-				if y < (width - 1) and x < (width - 1)
-					indexes[currentIndex * 2 + 0] = currentPoint
-					indexes[currentIndex * 2 + 1] = currentPoint + 1 
-					indexes[currentIndex * 2 + 2] = currentPoint + width
-					indexes[currentIndex * 2 + 3] = currentPoint + width
-					indexes[currentIndex * 2 + 4] = currentPoint + width + 1
-					indexes[currentIndex * 2 + 5] = currentPoint + 1
-				
-=======
-		try
-			# *3 coords per point
-			verticesArraySize = (width)*(width)*3
-
-			vertices = new Uint16Array(verticesArraySize)
-
-			# *2 because two triangles per point and 3 points per triangle
-			triangles = new Uint16Array(verticesArraySize*2)
-			currentPoint = 0
-			currentIndex = 0
-
-			#iterate through all points
-			for y in [0..width - 1]
-				for x in [0..width - 1]
-					# < width -1: because you don't draw a triangle with
-					# the last points on each axis.
-					if y < (width - 1) and x < (width - 1)
-						triangles[currentIndex*2 + 0] = currentPoint
-						triangles[currentIndex*2 + 1] = currentPoint + 1 
-						triangles[currentIndex*2 + 2] = currentPoint + width
-						triangles[currentIndex*2 + 3] = currentPoint + width
-						triangles[currentIndex*2 + 4] = currentPoint + width + 1
-						triangles[currentIndex*2 + 5] = currentPoint + 1
-					
->>>>>>> 72b603ef
-					vertices[currentIndex + 0] = x
-					vertices[currentIndex + 1] = y
-					vertices[currentIndex + 2] = 0
-
-<<<<<<< HEAD
-				currentPoint++
-				currentIndex += 6
-=======
-					currentPoint++
-					currentIndex += 3
->>>>>>> 72b603ef
-
-		callback(null, vertices, indexes)
-
-Model.Shader =
-
-	get : (name, callback) ->
-		
-		unless @tryCache name, callback
-		
-			loadedData = []
-			request url : "/assets/shader/#{name}.vs", (@synchronizingCallback loadedData, (@cachingCallback name, callback))
-			request url : "/assets/shader/#{name}.fs", (@synchronizingCallback loadedData, (@cachingCallback name, callback))
-
-	
-Model.Route =
-	
-	dirtyBuffer : []
-	route : null
-	startDirection : null
-	startPosition : null
-	id : null
-
-	initialize : (callback) ->
-
-		@startInitializing callback
-
-		request
-			url : '/route/initialize'
-			,
-			(err, data) =>
-				
-				callback = @endInitializing err
-				
-				unless err
-					try
-						data = JSON.parse data
-
-						@route = [ data.position ]
-						@id = data.id
-						@startDirection = data.direction
-						@startPosition = data.position
-						
-						callback null, data.position, data.direction
-					catch ex
-						callback ex
-	
-	pull : ->
-		request	url : "/route/#{@id}", (err, data) =>
-			unless err
-				@route = JSON.parse data
-
-
-	push : ->
-		@push = _.throttle2 @_push, 30000
-		@push()
-
-	_push : ->
-		unless @pushing
-			@pushing = true
-
-			@lazyInitialize (err) =>
-				return if err
-
-				transportBuffer = @dirtyBuffer
-				@dirtyBuffer = []
-				request
-					url : "/route/#{@id}"
-					contentType : 'application/json'
-					method : 'POST'
-					data : transportBuffer
-					,
-					(err) =>
-						@pushing = false
-						if err
-							@dirtyBuffer = transportBuffer.concat @dirtyBuffer
-							@push()
-	
-	put : (position, callback) ->
-		
-		@lazyInitialize (err) =>
-			return callback(err) if err
-
-			@route.push [Math.round(position[0]), Math.round(position[1]), Math.round(position[2])]
-			@dirtyBuffer.push position
-			@push()
-
-Model.LazyInitializable =
-	
-	initialized : false
-
-	lazyInitialize : (callback) ->
-		unless @initialized
-			if @waitingForInitializing?
-				@waitingForInitializing.push callback
-			else
-				@initialize callback
-		else
-			callback null
-	
-	startInitializing : (callback) ->
-		@waitingForInitializing = [ callback ]
-	
-	endInitializing : (err) ->
-		callbacks = @waitingForInitializing
-		delete @waitingForInitializing
-		
-		callback = (args...) ->
-			cb(args...) for cb in callbacks
-			return
-
-		if err
-			callback err
-			return
-		else
-			@initialized = true
-			return callback
-
-Model.Synchronizable = 	
-
-	synchronizingCallback : (loadedData, callback) ->
-		loadedData.push null
-		loadedData.counter = loadedData.length
-		i = loadedData.length - 1
-
-		(err, data) ->
-			if err
-				callback err unless loadedData.errorState
-				loadedData._errorState = true
-			else
-				loadedData[i] = data
-				unless --loadedData.counter
-					callback null, loadedData...
-
-Model.Cacheable =
-	
-	cache : {}
-
-	cachingCallback : (cache_tag, callback) ->
-		(err, args...) =>
-			if err
-				callback err
-			else
-				@cache[cache_tag] = args
-				callback null, args...
-	
-	tryCache : (cache_tag, callback) ->
-		if (cached = @cache[cache_tag])?
-			_.defer -> callback null, cached...
-			return true
-		else
-			return false
-
-
-_.extend Model.Binary, Model.BinaryStore
-_.extend Model.Binary, Model.Synchronizable
-_.extend Model.Binary, Model.LazyInitializable
-_.extend Model.Mesh, Model.Cacheable
-_.extend Model.Shader, Model.Synchronizable
-_.extend Model.Shader, Model.Cacheable
-_.extend Model.Route, Model.LazyInitializable
+Model ?= {}
+
+Model.BinaryStore =
+	
+	data : []
+	size : [0,0,0]
+	offset : [0,0,0]
+
+	BUCKET_WIDTH : 64
+
+	bucketIndex : (x, y, z) ->
+		(x / @BUCKET_WIDTH - @offset[0] >> 0) + 
+		(y / @BUCKET_WIDTH - @offset[1] >> 0) * @size[0] + 
+		(z / @BUCKET_WIDTH - @offset[2] >> 0) * @size[0] * @size[1]
+	
+	pointIndex : (x, y, z) ->
+		(x % @BUCKET_WIDTH >> 0) +
+		(y % @BUCKET_WIDTH >> 0) * @BUCKET_WIDTH +
+		(z % @BUCKET_WIDTH >> 0) * @BUCKET_WIDTH * @BUCKET_WIDTH
+
+	extendPoints : (x0, y0, z0, x1, y1, z1) ->
+
+		@extendCube(
+			x0 / @BUCKET_WIDTH >> 0,
+			y0 / @BUCKET_WIDTH >> 0,
+			x0 / @BUCKET_WIDTH >> 0,
+			x1 / @BUCKET_WIDTH >> 0,
+			y1 / @BUCKET_WIDTH >> 0,
+			z1 / @BUCKET_WIDTH >> 0
+		)
+
+	extendCube : (x0, y0, z0, x1, y1, z1) ->
+		
+		cubeOffset = [
+			Math.min(x0, x1, @offset[0])
+			Math.min(y0, y1, @offset[1])
+			Math.min(z0, z1, @offset[2])
+		]
+		cubeSize = [
+			Math.max(x0, x1, @offset[0] + @size[0]) - cubeOffset[0] + 1
+			Math.max(y0, y1, @offset[1] + @size[1]) - cubeOffset[1] + 1
+			Math.max(z0, z1, @offset[2] + @size[2]) - cubeOffset[2] + 1
+		]
+
+		cube = []
+		for z in [0...cubeSize[2]]
+			for y in [0...cubeSize[1]]
+				for x in [0...cubeSize[0]]
+					index =
+						(x - @offset[0]) +
+						(y - @offset[1]) * @size[0] +
+						(z - @offset[2]) * @size[0] * @size[1] 
+					
+					cube.push @data[index]
+						
+					
+		@data = cube
+		@offset = cubeOffset
+		@size = cubeSize
+
+	value : (x, y, z, newValue) ->
+
+		bucketIndex = @bucketIndex(x, y, z)
+		bucket = @data[bucketIndex]
+
+		unless newValue?
+			if bucket?
+				bucket[@pointIndex(x, y, z)]
+			else
+				-1
+		else
+			if 0 <= bucketIndex < @data.length
+				unless bucket?
+					bucket = @data[bucketIndex] = new Float32Array(@BUCKET_WIDTH * @BUCKET_WIDTH * @BUCKET_WIDTH)
+					bucket[i] = -1 for i in [0...bucket.length]
+				bucket[@pointIndex(x, y, z)] = newValue
+			else
+				throw "cube fault"
+
+Model.Binary =
+
+	vertexTemplate : null
+	
+	initialize : (callback) ->
+		
+		@startInitializing callback
+
+		request
+			url : '/binary/model/cube'
+			responseType : 'arraybuffer'
+			,	
+			(err, data) =>
+				
+				callback = @endInitializing err
+				
+				unless err
+					@vertexTemplate = new Int8Array(data)
+					callback null
+				
+				return
+
+	rotateAndTranslate : (data, moveVector, axis, callback) ->
+		
+		output = new Float32Array(data.length)
+		axis = V3.normalize axis
+
+
+		unless axis[0] == 0 and axis[1] == 1 and axis[2] == 0
+			
+			mat = M4x4.makeRotate V3.angle([0,1,0], axis), [axis[2], 0, -axis[0]]
+			mat = M4x4.translateSelf moveVector, mat
+		
+			_.defer -> 
+				callback null, M4x4.transformPointsAffine(mat, data, output)
+
+		
+		else
+
+			[px, py, pz] = moveVector
+			
+			_.defer -> 
+				for i in [0...data.length] by 3
+					output[i]     = px + data[i]
+					output[i + 1] = py + data[i + 1]
+					output[i + 2] = pz + data[i + 2]
+				callback null, output
+		
+
+
+	get : (vertices, callback) ->
+
+		colors = new Float32Array(~~(vertices.length / 3))
+
+		for i in [0...vertices.length] by 3
+
+			x = vertices[i]
+			y = vertices[i + 1]
+			z = vertices[i + 2]
+
+			x0 = x >> 0; x1 = x0 + 1; xd = x - x0			
+			y0 = y >> 0; y1 = y0 + 1;	yd = y - y0
+			z0 = z >> 0; z1 = z0 + 1; zd = z - z0
+
+			colors[i / 3] = if xd == 0
+				if yd == 0
+					if zd == 0
+						@value(x, y, z)
+					else
+						#linear z
+						Interpolation.linear(@value(x, y, z0), @value(x, y, z1), zd)
+				else
+					if zd == 0
+						#linear y
+						Interpolation.linear(@value(x, y0, z), @value(x, y1, z), yd)
+					else
+						#bilinear y,z
+						Interpolation.bilinear(
+							@value(x, y0, z0), 
+							@value(x, y1, z0), 
+							@value(x, y0, z1), 
+							@value(x, y1, z1), 
+							yd, zd)
+			else
+				if yd == 0
+					if zd == 0
+						#linear x
+						Interpolation.linear(@value(x0, y, z), @value(x1, y, z), xd)
+					else
+						#bilinear x,z
+						Interpolation.bilinear(
+							@value(x0, y, z0), 
+							@value(x1, y, z0), 
+							@value(x0, y, z1), 
+							@value(x1, y, z1), 
+							xd, zd)
+				else
+					if zd == 0
+						#bilinear x,y
+						Interpolation.bilinear(
+							@value(x0, y0, z), 
+							@value(x1, y0, z), 
+							@value(x0, y1, z), 
+							@value(x1, y1, z), 
+							xd, yd)
+					else
+						#trilinear x,y,z
+						Interpolation.trilinear(
+							@value(x0, y0, z0),
+							@value(x1, y0, z0),
+							@value(x0, y1, z0),
+							@value(x1, y1, z0),
+							@value(x0, y0, z1),
+							@value(x1, y0, z1),
+							@value(x0, y1, z1),
+							@value(x1, y1, z1),
+							xd, yd, zd
+						)
+		
+		callback(null, colors)
+
+	getOld : (position, direction, callback) ->
+		
+		@lazyInitialize (err) =>
+			return callback err if err
+
+			loadedData = []
+			
+			finalCallback = (err, vertices, colors) =>
+				if err
+					callback err
+				else
+					console.time("e")
+					max_x = min_x = vertices[0]
+					max_y = min_y = vertices[1]
+					max_z = min_z = vertices[2]
+					for i in [3...vertices.length] by 3
+						x = vertices[i]
+						y = vertices[i + 1]
+						z = vertices[i + 2]
+						max_x = if x > max_x then x else max_x
+						max_y = if y > max_y then y else max_y
+						max_z = if z > max_z then z else max_z
+						min_x = if x < min_x then x else min_x
+						min_y = if y < min_y then y else min_y
+						min_z = if z < min_z then z else min_z
+					
+
+					@extendPoints(min_x, min_y, min_z, max_x, max_y, max_z)
+					
+					for i in [0...colors.length]
+						@value(vertices[i * 3], vertices[i * 3 + 1], vertices[i * 3 + 2], colors[i] / 256)
+
+					console.timeEnd "e"
+					callback null if callback
+
+
+			@rotateAndTranslate @vertexTemplate, position, direction, @synchronizingCallback(loadedData, finalCallback)
+
+			@load position, direction, @synchronizingCallback(loadedData, finalCallback)
+
+	load : (point, direction, callback) ->
+		@lazyInitialize (err) ->
+			return callback(err) if err
+
+			request
+				url : "/binary/data/cube?px=#{point[0]}&py=#{point[1]}&pz=#{point[2]}&ax=#{direction[0]}&ay=#{direction[1]}&az=#{direction[2]}"
+				responseType : 'arraybuffer'
+				,
+				(err, data) ->
+					if err
+						callback err
+					else
+						callback null, new Uint8Array(data) 
+
+
+Model.Mesh =
+	
+	get : (name, callback) ->
+
+		unless @tryCache name, callback
+
+			request url : "/assets/mesh/#{name}", responseType : 'arraybuffer', (err, data) =>
+				if err
+					callback err 
+
+				else
+					header  = new Uint32Array(data, 0, 3)
+					coords  = new Float32Array(data, 12, header[0])
+					colors  = new Float32Array(data, 12 + header[0] * 4, header[1])
+					indexes = new Uint16Array(data, 12 + 4 * (header[0] + header[1]), header[2])
+
+					@cachingCallback(name, callback)(null, coords, colors, indexes)
+
+Model.Trianglesplane =
+	
+	get : (width, callback) ->
+
+		# *3 coords per point
+		verticesArraySize = width * width * 3
+
+		vertices = new Uint16Array(verticesArraySize)
+
+		# *2 because two triangles per point and 3 points per triangle
+		indexes = new Uint16Array(verticesArraySize * 2)
+		currentPoint = 0
+		currentIndex = 0
+
+		#iterate through all points
+		for y in [0..width - 1]
+			for x in [0..width - 1]
+				# < width -1: because you don't draw a triangle with
+				# the last points on each axis.
+				if y < (width - 1) and x < (width - 1)
+					indexes[currentIndex * 2 + 0] = currentPoint
+					indexes[currentIndex * 2 + 1] = currentPoint + 1 
+					indexes[currentIndex * 2 + 2] = currentPoint + width
+					indexes[currentIndex * 2 + 3] = currentPoint + width
+					indexes[currentIndex * 2 + 4] = currentPoint + width + 1
+					indexes[currentIndex * 2 + 5] = currentPoint + 1
+					
+					vertices[currentIndex + 0] = x
+					vertices[currentIndex + 1] = y
+					vertices[currentIndex + 2] = 0
+
+				currentPoint++
+				currentIndex += 3
+
+		callback(null, vertices, indexes)
+
+Model.Shader =
+
+	get : (name, callback) ->
+		
+		unless @tryCache name, callback
+		
+			loadedData = []
+			request url : "/assets/shader/#{name}.vs", (@synchronizingCallback loadedData, (@cachingCallback name, callback))
+			request url : "/assets/shader/#{name}.fs", (@synchronizingCallback loadedData, (@cachingCallback name, callback))
+
+	
+Model.Route =
+	
+	dirtyBuffer : []
+	route : null
+	startDirection : null
+	startPosition : null
+	id : null
+
+	initialize : (callback) ->
+
+		@startInitializing callback
+
+		request
+			url : '/route/initialize'
+			,
+			(err, data) =>
+				
+				callback = @endInitializing err
+				
+				unless err
+					try
+						data = JSON.parse data
+
+						@route = [ data.position ]
+						@id = data.id
+						@startDirection = data.direction
+						@startPosition = data.position
+						
+						callback null, data.position, data.direction
+					catch ex
+						callback ex
+	
+	pull : ->
+		request	url : "/route/#{@id}", (err, data) =>
+			unless err
+				@route = JSON.parse data
+
+
+	push : ->
+		@push = _.throttle2 @_push, 30000
+		@push()
+
+	_push : ->
+		unless @pushing
+			@pushing = true
+
+			@lazyInitialize (err) =>
+				return if err
+
+				transportBuffer = @dirtyBuffer
+				@dirtyBuffer = []
+				request
+					url : "/route/#{@id}"
+					contentType : 'application/json'
+					method : 'POST'
+					data : transportBuffer
+					,
+					(err) =>
+						@pushing = false
+						if err
+							@dirtyBuffer = transportBuffer.concat @dirtyBuffer
+							@push()
+	
+	put : (position, callback) ->
+		
+		@lazyInitialize (err) =>
+			return callback(err) if err
+
+			@route.push [Math.round(position[0]), Math.round(position[1]), Math.round(position[2])]
+			@dirtyBuffer.push position
+			@push()
+
+Model.LazyInitializable =
+	
+	initialized : false
+
+	lazyInitialize : (callback) ->
+		unless @initialized
+			if @waitingForInitializing?
+				@waitingForInitializing.push callback
+			else
+				@initialize callback
+		else
+			callback null
+	
+	startInitializing : (callback) ->
+		@waitingForInitializing = [ callback ]
+	
+	endInitializing : (err) ->
+		callbacks = @waitingForInitializing
+		delete @waitingForInitializing
+		
+		callback = (args...) ->
+			cb(args...) for cb in callbacks
+			return
+
+		if err
+			callback err
+			return
+		else
+			@initialized = true
+			return callback
+
+Model.Synchronizable = 	
+
+	synchronizingCallback : (loadedData, callback) ->
+		loadedData.push null
+		loadedData.counter = loadedData.length
+		i = loadedData.length - 1
+
+		(err, data) ->
+			if err
+				callback err unless loadedData.errorState
+				loadedData._errorState = true
+			else
+				loadedData[i] = data
+				unless --loadedData.counter
+					callback null, loadedData...
+
+Model.Cacheable =
+	
+	cache : {}
+
+	cachingCallback : (cache_tag, callback) ->
+		(err, args...) =>
+			if err
+				callback err
+			else
+				@cache[cache_tag] = args
+				callback null, args...
+	
+	tryCache : (cache_tag, callback) ->
+		if (cached = @cache[cache_tag])?
+			_.defer -> callback null, cached...
+			return true
+		else
+			return false
+
+
+_.extend Model.Binary, Model.BinaryStore
+_.extend Model.Binary, Model.Synchronizable
+_.extend Model.Binary, Model.LazyInitializable
+_.extend Model.Mesh, Model.Cacheable
+_.extend Model.Shader, Model.Synchronizable
+_.extend Model.Shader, Model.Cacheable
+_.extend Model.Route, Model.LazyInitializable