--- conflicted
+++ resolved
@@ -12,13 +12,10 @@
 import type { Vector3, ModeType } from "oxalis/constants";
 import constants, { ModeValues } from "oxalis/constants";
 import { getRotation, getPosition } from "oxalis/model/accessors/flycam_accessor";
-<<<<<<< HEAD
-=======
 import window from "libs/window";
 
 const NO_MODIFY_TIMEOUT = 5000;
 const MAX_UPDATE_INTERVAL = 1000;
->>>>>>> a8d4c513
 
 type State = {
   position?: Vector3,
