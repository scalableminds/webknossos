# Changelog (Unreleased)

All notable (yet unreleased) user-facing changes to WEBKNOSSOS are documented in this file.
See `CHANGELOG.released.md` for the changes which are part of official releases.

The format is based on [Keep a Changelog](http://keepachangelog.com/en/1.0.0/)
and this project adheres to [Calendar Versioning](http://calver.org/) `0Y.0M.MICRO`.
For upgrade instructions, please check the [migration guide](MIGRATIONS.released.md).

## Unreleased
[Commits](https://github.com/scalableminds/webknossos/compare/23.04.1...HEAD)

### Added
- Added rendering precomputed meshes with level of detail depending on the zoom of the 3D viewport. This feature only works with version 3 mesh files. [#6909](https://github.com/scalableminds/webknossos/pull/6909)
- Segments can now be removed from the segment list via the context menu. [#6944](https://github.com/scalableminds/webknossos/pull/6944)
- Editing the meta data of segments (e.g., the name) is now undoable. [#6944](https://github.com/scalableminds/webknossos/pull/6944)
- Added more icons and small redesigns for various pages in line with the new branding. [#6938](https://github.com/scalableminds/webknossos/pull/6938)


### Changed
- Moved the view mode selection in the toolbar next to the position field. [#6949](https://github.com/scalableminds/webknossos/pull/6949)
<<<<<<< HEAD
- When saving annotations, the URL of the webknossos instance is stored in the resulting NML file. [#6964](https://github.com/scalableminds/webknossos/pull/6964)
=======
- Redesigned welcome toast for new, annonymous users with new branding. [#6961](https://github.com/scalableminds/webknossos/pull/6961)
>>>>>>> 5b6da06e

### Fixed
- Fixed incorrect initial tab when clicking "Show Annotations" for a user in the user list. Also, the datasets tab was removed from that page as it was the same as the datasets table from the main dashboard. [#6957](https://github.com/scalableminds/webknossos/pull/6957)

### Removed

### Breaking Changes<|MERGE_RESOLUTION|>--- conflicted
+++ resolved
@@ -19,11 +19,8 @@
 
 ### Changed
 - Moved the view mode selection in the toolbar next to the position field. [#6949](https://github.com/scalableminds/webknossos/pull/6949)
-<<<<<<< HEAD
+- Redesigned welcome toast for new, annonymous users with new branding. [#6961](https://github.com/scalableminds/webknossos/pull/6961)
 - When saving annotations, the URL of the webknossos instance is stored in the resulting NML file. [#6964](https://github.com/scalableminds/webknossos/pull/6964)
-=======
-- Redesigned welcome toast for new, annonymous users with new branding. [#6961](https://github.com/scalableminds/webknossos/pull/6961)
->>>>>>> 5b6da06e
 
 ### Fixed
 - Fixed incorrect initial tab when clicking "Show Annotations" for a user in the user list. Also, the datasets tab was removed from that page as it was the same as the datasets table from the main dashboard. [#6957](https://github.com/scalableminds/webknossos/pull/6957)
