--- conflicted
+++ resolved
@@ -11,18 +11,12 @@
 import Utils from "libs/utils";
 import moment from "moment";
 import Toast from "libs/toast";
-<<<<<<< HEAD
-import app from "app";
 import messages from "messages";
 import TransferTaskModal from "dashboard/views/transfer_task_modal";
 import { deleteAnnotation, resetAnnotation } from "admin/admin_rest_api";
-import type { APITaskWithAnnotationType } from "admin/api_flow_types";
-=======
-import TransferTaskModal from "dashboard/views/transfer_task_modal";
 import { getActiveUser } from "oxalis/model/accessors/user_accessor";
 import type { APITaskWithAnnotationType, APIUserType } from "admin/api_flow_types";
 import type { OxalisState } from "oxalis/store";
->>>>>>> e348da2e
 
 const { Column } = Table;
 
