--- conflicted
+++ resolved
@@ -211,12 +211,8 @@
     sourceNodeId,
     targetNodeId,
     timestamp,
-<<<<<<< HEAD
     initiator,
-  } as const);
-=======
-  }) as const;
->>>>>>> 80a0bc78
+  }) as const;
 
 export const setActiveNodeAction = (
   nodeId: number,
