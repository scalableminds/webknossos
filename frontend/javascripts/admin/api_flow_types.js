/**
 * api_flow_types.js
 * @flow
 */
import Enum from "Enumjs";

import type {
  BoundingBoxObject,
  Edge,
  CommentType,
  TreeGroup,
  RecommendedConfiguration,
} from "oxalis/store";
import type { ServerUpdateAction } from "oxalis/model/sagas/update_actions";
import type { SkeletonTracingStats } from "oxalis/model/accessors/skeletontracing_accessor";
import type { Vector3, Vector6, Point3 } from "oxalis/constants";

export type APIMessage = { ["info" | "warning" | "error"]: string };

type ElementClass =
  | "uint8"
  | "uint16"
  | "uint24"
  | "uint32"
  | "uint64"
  | "float"
  | "double"
  | "int8"
  | "int16"
  | "int32"
  | "int64";

export type APIMapping = {
  +parent?: string,
  +name: string,
  +classes?: Array<Array<number>>,
  +colors?: Array<number>,
  +hideUnmappedIds?: boolean,
};

type APIDataLayerBase = {|
  +name: string,
  +boundingBox: BoundingBoxObject,
  +resolutions: Array<Vector3>,
  +elementClass: ElementClass,
|};

type APIColorLayer = {|
  ...APIDataLayerBase,
  +category: "color",
|};

export type APISegmentationLayer = {|
  ...APIDataLayerBase,
  +category: "segmentation",
  +largestSegmentId: number,
  +mappings?: Array<string>,
  +fallbackLayer?: ?string,
|};

export type APIDataLayer = APIColorLayer | APISegmentationLayer;

type APIDataSourceBase = {
  +id: {
    +name: string,
    +team: string,
  },
  +status?: string,
};

export type APIMaybeUnimportedDataSource = APIDataSourceBase & {
  +dataLayers?: Array<APIDataLayer>,
  +scale: ?Vector3,
};

export type APIDataSource = APIDataSourceBase & {
  +dataLayers: Array<APIDataLayer>,
  +scale: Vector3,
};

export type APIDataStore = {
  +name: string,
  +url: string,
  +isForeign: boolean,
  +isScratch: boolean,
  +isConnector: boolean,
};

export type APITracingStore = {
  +name: string,
  +url: string,
};

export type APITeam = {
  +id: string,
  +name: string,
  +organization: string,
};

type APIPublication = {
  +created: number,
  +description: string,
  +id: string,
  +imageUrl: string,
  +publicationDate: number,
  +title: string,
};

export type APIDatasetId = {
  +owningOrganization: string,
  +name: string,
};

export type APIDatasetDetails = {
  +species?: string,
  +brainRegion?: string,
  +acquisition?: string,
};

type APIDatasetBase = APIDatasetId & {
  +isUnreported: boolean,
  +allowedTeams: Array<APITeam>,
  +created: number,
  +dataStore: APIDataStore,
  +description: ?string,
  +details: ?APIDatasetDetails,
  +isEditable: boolean,
  +isPublic: boolean,
  +displayName: ?string,
  +logoUrl: ?string,
  +lastUsedByUser: number,
  +isForeign: boolean,
  +sortingKey: number,
  +publication: ?APIPublication,
};

export type APIMaybeUnimportedDataset = APIDatasetBase & {
  +dataSource: APIMaybeUnimportedDataSource,
  +isActive: boolean,
};

export type APIDataset = APIDatasetBase & {
  +dataSource: APIDataSource,
  +isActive: true,
};

export type APISampleDataset = {
  +name: string,
  +description: string,
  +status: "available" | "downloading" | "present",
};

export type APIDataSourceWithMessages = {
  +dataSource?: APIDataSource,
  +messages: Array<APIMessage>,
};

export type APITeamMembership = {
  +id: string,
  +name: string,
  +isTeamManager: boolean,
};

export type ExperienceMap = { +[string]: number };

export type ExperienceDomainList = Array<string>;

export type APIUserBase = {
  +email: string,
  +firstName: string,
  +lastName: string,
  +id: string,
  +isAnonymous: boolean,
  +teams: Array<APITeamMembership>,
};

export type APIUser = APIUserBase & {
  +created: number,
  +experiences: ExperienceMap,
  +isAdmin: boolean,
  +isActive: boolean,
  +isEditable: boolean,
  +lastActivity: number,
  +lastTaskTypeId: ?string,
  +organization: string,
};

export type APITimeInterval = {
  paymentInterval: {
    month: number,
    year: number,
  },
  durationInSeconds: number,
};
export type APIUserLoggedTime = {
  loggedTime: Array<APITimeInterval>,
};

export type APIActiveUser = {
  email: string,
  firstName: string,
  lastName: string,
  activeTasks: number,
};

export type APIRestrictions = {|
  +allowAccess: boolean,
  +allowUpdate: boolean,
  +allowFinish: boolean,
  +allowDownload: boolean,
|};

export type APIAllowedMode = "orthogonal" | "oblique" | "flight" | "volume";

export type APISettings = {|
  +allowedModes: Array<APIAllowedMode>,
  +preferredMode?: APIAllowedMode,
  +branchPointsAllowed: boolean,
  +somaClickingAllowed: boolean,
|};

export const APIAnnotationTypeEnum = Enum.make({
  Explorational: "Explorational",
  Task: "Task",
  View: "View",
  CompoundTask: "CompoundTask",
  CompoundProject: "CompoundProject",
  CompoundTaskType: "CompoundTaskType",
});

export type APIAnnotationType = $Keys<typeof APIAnnotationTypeEnum>;

export type APITaskType = {
  +id: string,
  +summary: string,
  +description: string,
  +teamId: string,
  +teamName: string,
  +settings: APISettings,
  +recommendedConfiguration: ?RecommendedConfiguration,
  +tracingType: "skeleton" | "volume",
};

export type TracingType = "skeleton" | "volume" | "hybrid";

export type TaskStatus = { +open: number, +active: number, +finished: number };

type APIScriptTypeBase = {
  +name: string,
  +gist: string,
};

export type APIScript = APIScriptTypeBase & {
  +id: string,
  +owner: APIUserBase,
};

export type APIScriptUpdater = APIScriptTypeBase & {
  +id: string,
  +owner: string,
};

export type APIScriptCreator = APIScriptTypeBase & {
  +owner: string,
};

type APIProjectTypeBase = {
  +name: string,
  +team: string,
  +priority: number,
  +paused: boolean,
  +expectedTime: number,
  +isBlacklistedFromReport: boolean,
};

export type APIProject = APIProjectTypeBase & {
  +id: string,
  +owner: APIUserBase,
};

export type APIProjectUpdater = APIProjectTypeBase & {
  +id: string,
  +owner: string,
};

export type APIProjectCreator = APIProjectTypeBase & {
  +owner: string,
};

export type APIProjectWithAssignments = APIProject & {
  +numberOfOpenAssignments: number,
};

export type APITask = {
  +boundingBox: ?BoundingBoxObject,
  +boundingBoxVec6?: Vector6,
  +created: number,
  +creationInfo: ?string,
  +dataSet: string,
  +editPosition: Vector3,
  +editRotation: Vector3,
  +formattedHash: string,
  +id: string,
  +neededExperience: {
    +domain: string,
    +value: number,
  },
  +projectName: string,
  +script: ?APIScript,
  +status: TaskStatus,
  +team: string,
  +tracingTime: ?number,
  +type: APITaskType,
  +directLinks?: Array<string>,
};

export type APIAnnotationCompact = {
  +tracing: {
    +skeleton: ?string,
    +volume: ?string,
  },
  +dataSetName: string,
  +organization: string,
  +description: string,
  +formattedHash: string,
  +modified: number,
  +id: string,
  +isPublic: boolean,
  +name: string,
  +state: string,
  +stats: SkeletonTracingStats | {||},
  +tags: Array<string>,
  +tracingTime: ?number,
  +typ: APIAnnotationType,
};

export type LocalMeshMetaData = {|
  isVisible?: boolean,
  isLoaded?: boolean,
  isLoading?: boolean,
|};

export type RemoteMeshMetaData = {|
  annotationId: string,
  position: Vector3,
  description: string,
  id: string,
|};

export type MeshMetaData = {|
  ...LocalMeshMetaData,
  ...RemoteMeshMetaData,
|};

type APIAnnotationBase = APIAnnotationCompact & {
  +dataStore: APIDataStore,
  +tracingStore: APITracingStore,
  +restrictions: APIRestrictions,
  +settings: APISettings,
  +user?: APIUserBase,
  +meshes: Array<MeshMetaData>,
};

export type APIAnnotation = APIAnnotationBase & {
  +task: ?APITask,
};

export type APIAnnotationWithTask = APIAnnotationBase & {
  +task: APITask,
};

export type APITaskWithAnnotation = APITask & {
  +annotation: APIAnnotation,
};

export type DatasetConfig = {
  +name: string,
  +organization: string,
  +datastore: string,
  +zipFile: File,
};

type NeuroglancerLayer = {
  // This is the source URL of the layer, should start with gs://, http:// or https://
  source: string,
  type: "image" | "segmentation",
};

type NeuroglancerDatasetConfig = {
  [organizationName: string]: {
    [datasetName: string]: {
      layers: { [layerName: string]: NeuroglancerLayer },
      credentials?: Object,
    },
  },
};

type BossDatasetConfig = {
  [organizationName: string]: {
    [datasetName: string]: {
      domain: string,
      collection: string,
      experiment: string,
      username: string,
      password: string,
    },
  },
};

export type WkConnectDatasetConfig = {
  neuroglancer?: NeuroglancerDatasetConfig,
  boss?: BossDatasetConfig,
};

export type APITimeTracking = {
  time: string,
  timestamp: number,
  annotation: string,
  _id: string,
  task_id: string,
  project_name: string,
  tasktype_id: string,
  tasktype_summary: string,
};

export type APIProjectProgressReport = {
  +projectName: string,
  +paused: boolean,
  +totalTasks: number,
  +totalInstances: number,
  +openInstances: number,
  +activeInstances: number,
  +finishedInstances: number,
  +priority: number,
};

export type APIOpenTasksReport = {
  +id: string,
  +user: string,
  +totalAssignments: number,
  +assignmentsByProjects: { [projectName: string]: number },
};

export type APIOrganization = {
  +id: string,
  +name: string,
  +additionalInformation: string,
  +displayName: string,
  +enableAutoVerify: boolean,
};

export type APIBuildInfo = {
  webknossos: {
    name: string,
    commitHash: string,
    scalaVersion: string,
    version: string,
    sbtVersion: string,
    commitDate: string,
    ciTag: string,
    ciBuild: string,
    gitTag: string,
    version: string,
    datastoreApiVersion: string,
  },
  "webknossos-wrap": {
    builtAtMillis: string,
    name: string,
    commitHash: string,
    scalaVersion: string,
    version: string,
    sbtVersion: string,
    builtAtString: string,
  },
  webknossosDatastore?: {
    name: string,
    commitHash: string,
    scalaVersion: string,
    version: string,
    sbtVersion: string,
    commitDate: string,
    ciTag: string,
    ciBuild: string,
    gitTag: string,
    version: string,
    datastoreApiVersion: string,
  },
};

export type APIFeatureToggles = {
  +discussionBoard: string | false,
  +discussionBoardRequiresAdmin: boolean,
  +allowOrganizationCreation: boolean,
  +defaultOrganization: string,
  +addForeignDataset: boolean,
  +hideNavbarLogin: boolean,
  +addMissingDatasetButtonEnabled: boolean,
  +enableFrontpage: boolean,
<<<<<<< HEAD
  autoBrushReadyDatasets: Array<string>,
=======
  +isDemoInstance: boolean,
>>>>>>> 6293af36
};

// Tracing related datatypes
export type APIUpdateActionBatch = {
  version: number,
  value: Array<ServerUpdateAction>,
};

export type ServerNode = {
  id: number,
  position: Point3,
  rotation: Point3,
  bitDepth: number,
  viewport: number,
  resolution: number,
  radius: number,
  createdTimestamp: number,
  interpolation: boolean,
};

export type ServerBranchPoint = {
  createdTimestamp: number,
  nodeId: number,
};

export type ServerBoundingBox = {
  topLeft: Point3,
  width: number,
  height: number,
  depth: number,
};

export type ServerBoundingBoxTypeTuple = {
  topLeft: Vector3,
  width: number,
  height: number,
  depth: number,
};

export type ServerSkeletonTracingTree = {
  branchPoints: Array<ServerBranchPoint>,
  color: ?{ r: number, g: number, b: number },
  comments: Array<CommentType>,
  edges: Array<Edge>,
  name: string,
  nodes: Array<ServerNode>,
  treeId: number,
  createdTimestamp: number,
  groupId?: ?number,
  isVisible?: boolean,
};

export type ServerTracingBase = {|
  id: string,
  userBoundingBox?: ServerBoundingBox,
  createdTimestamp: number,
  dataSetName: string,
  editPosition: Point3,
  editRotation: Point3,
  error?: string,
  version: number,
  zoomLevel: number,
|};

export type ServerSkeletonTracing = {|
  ...ServerTracingBase,
  activeNodeId?: number,
  boundingBox?: ServerBoundingBox,
  trees: Array<ServerSkeletonTracingTree>,
  treeGroups: ?Array<TreeGroup>,
|};

export type ServerVolumeTracing = {|
  ...ServerTracingBase,
  activeSegmentId?: number,
  boundingBox: ServerBoundingBox,
  elementClass: ElementClass,
  fallbackLayer?: string,
  largestSegmentId: number,
|};

export type ServerTracing = ServerSkeletonTracing | ServerVolumeTracing;

export type HybridServerTracing = {
  skeleton: ?ServerSkeletonTracing,
  volume: ?ServerVolumeTracing,
};

export default {};<|MERGE_RESOLUTION|>--- conflicted
+++ resolved
@@ -496,11 +496,8 @@
   +hideNavbarLogin: boolean,
   +addMissingDatasetButtonEnabled: boolean,
   +enableFrontpage: boolean,
-<<<<<<< HEAD
-  autoBrushReadyDatasets: Array<string>,
-=======
+  +autoBrushReadyDatasets: Array<string>,
   +isDemoInstance: boolean,
->>>>>>> 6293af36
 };
 
 // Tracing related datatypes
