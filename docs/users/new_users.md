--- conflicted
+++ resolved
@@ -2,10 +2,6 @@
 On webknossos.org, users can either sign up for a WEBKNOSSOS account by themselves or be invited through email to join an existing organization by co-workers or collaborators. 
 
 As an admin or team manager, you can invite users to join your WEBKNOSSOS organization by clicking the `Invite Users` button at the top of the `Users` list available from the `Admin` menu in the navbar. This will open a popup where you can enter a list of email addresses, which will receive a custom invitation link. Users that click on this link are automatically assigned to your organization, and will not need manual activation.
-<<<<<<< HEAD
-
-![Send an invite link to new users](../images/users_invite.jpeg)
-=======
 
     ![Send an invite link to new users](../images/users_invite.jpeg)
 
@@ -18,5 +14,4 @@
 E.g., a season annotator may have the experiences `nuclei: 10` and  `mitochondria: 7`, while a rookie could start at `nuclei: 1` to codify that he has not worked on mitochondria annotation at all and just started with his first nuclei reconstruction project. 
 
 Experience domains are referenced during task type and project creation and task distributing respectively. 
-Domain names and values are arbitrary and can be customized to make sense for your organization. 
->>>>>>> eafc81e3
+Domain names and values are arbitrary and can be customized to make sense for your organization. 