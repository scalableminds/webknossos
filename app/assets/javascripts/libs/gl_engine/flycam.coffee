--- conflicted
+++ resolved
@@ -17,13 +17,8 @@
 
 	move : (p) ->
 		trans = M4x4.translate([ p[0], p[1], p[2] ], trans)
-<<<<<<< HEAD
 		# trans = M4x4.mul(trans, tranMat)
-		
-=======
-		#trans = M4x4.mul(trans, tranMat)
 
->>>>>>> 9182e7a7
 	getMovedNonPersistent : (p) ->
 		@move [ p[0], p[1], p[2] ]
 		returnMat = M4x4.clone trans
