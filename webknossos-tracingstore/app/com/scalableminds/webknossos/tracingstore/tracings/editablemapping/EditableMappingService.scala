package com.scalableminds.webknossos.tracingstore.tracings.editablemapping

import java.nio.file.Paths
import java.util
import java.util.UUID

import com.google.inject.Inject
import com.scalableminds.util.cache.AlfuFoxCache
import com.scalableminds.util.geometry.Vec3Int
import com.scalableminds.util.tools.{Fox, FoxImplicits}
import com.scalableminds.webknossos.datastore.EditableMapping.{AgglomerateEdge, AgglomerateGraph, EditableMappingProto}
import com.scalableminds.webknossos.datastore.SkeletonTracing.{Edge, Tree}
import com.scalableminds.webknossos.datastore.VolumeTracing.VolumeTracing
import com.scalableminds.webknossos.datastore.VolumeTracing.VolumeTracing.ElementClass
import com.scalableminds.webknossos.datastore.helpers.{NodeDefaults, ProtoGeometryImplicits, SkeletonTracingDefaults}
import com.scalableminds.webknossos.datastore.models.DataRequestCollection.DataRequestCollection
import com.scalableminds.webknossos.datastore.models._
import com.scalableminds.webknossos.datastore.models.requests.DataServiceDataRequest
import com.scalableminds.webknossos.datastore.services.{
  BinaryDataService,
  IsosurfaceRequest,
  IsosurfaceService,
  IsosurfaceServiceHolder
}
import com.scalableminds.webknossos.tracingstore.TSRemoteDatastoreClient
import com.scalableminds.webknossos.tracingstore.tracings.{
  KeyValueStoreImplicits,
  TracingDataStore,
  VersionedKeyValuePair
}
import com.typesafe.scalalogging.LazyLogging
import net.liftweb.common.Box.tryo
import net.liftweb.common.{Box, Empty, Full}
import org.jgrapht.alg.flow.PushRelabelMFImpl
import org.jgrapht.graph.{DefaultWeightedEdge, SimpleWeightedGraph}
import play.api.libs.json.{JsObject, JsValue, Json, OFormat}

import scala.collection.mutable
import scala.concurrent.ExecutionContext
import scala.concurrent.duration._
import scala.jdk.CollectionConverters.asScalaSetConverter

case class EditableMappingKey(
    editableMappingId: String,
    remoteFallbackLayer: RemoteFallbackLayer,
    userToken: Option[String],
    desiredVersion: Long
)

case class FallbackDataKey(
    remoteFallbackLayer: RemoteFallbackLayer,
    dataRequests: List[WebKnossosDataRequest],
    userToken: Option[String]
)

<<<<<<< HEAD
case class MinCutParameters(
    segmentPosition1: Vec3Int,
    segmentPosition2: Vec3Int,
    mag: Vec3Int,
    agglomerateId: Long,
    editableMappingId: String
)

object MinCutParameters {
  implicit val jsonFormat: OFormat[MinCutParameters] = Json.format[MinCutParameters]
}

case class EdgeWithPositions(
    segmentId1: Long,
    segmentId2: Long,
    position1: Vec3Int,
    position2: Vec3Int
)

object EdgeWithPositions {
  implicit val jsonFormat: OFormat[EdgeWithPositions] = Json.format[EdgeWithPositions]
=======
trait FallbackDataHelper {
  def remoteDatastoreClient: TSRemoteDatastoreClient

  private lazy val fallbackDataCache: AlfuFoxCache[FallbackDataKey, (Array[Byte], List[Int])] =
    AlfuFoxCache(maxEntries = 3000)

  def getFallbackDataFromDatastore(
      remoteFallbackLayer: RemoteFallbackLayer,
      dataRequests: List[WebKnossosDataRequest],
      userToken: Option[String])(implicit ec: ExecutionContext): Fox[(Array[Byte], List[Int])] =
    fallbackDataCache.getOrLoad(FallbackDataKey(remoteFallbackLayer, dataRequests, userToken),
                                k => remoteDatastoreClient.getData(k.remoteFallbackLayer, k.dataRequests, k.userToken))
>>>>>>> d20171aa
}

class EditableMappingService @Inject()(
    val tracingDataStore: TracingDataStore,
    val isosurfaceServiceHolder: IsosurfaceServiceHolder,
    val remoteDatastoreClient: TSRemoteDatastoreClient
)(implicit ec: ExecutionContext)
    extends KeyValueStoreImplicits
    with FallbackDataHelper
    with FoxImplicits
    with ProtoGeometryImplicits
    with LazyLogging {

  private def generateId: String = UUID.randomUUID.toString

  val binaryDataService = new BinaryDataService(Paths.get(""), 100, null)
  isosurfaceServiceHolder.tracingStoreIsosurfaceConfig = (binaryDataService, 30 seconds, 1)
  val isosurfaceService: IsosurfaceService = isosurfaceServiceHolder.tracingStoreIsosurfaceService

  private lazy val materializedEditableMappingCache: AlfuFoxCache[EditableMappingKey, EditableMapping] = AlfuFoxCache(
    maxEntries = 50)

  def newestMaterializableVersion(editableMappingId: String): Fox[Long] =
    tracingDataStore.editableMappingUpdates.getVersion(editableMappingId,
                                                       mayBeEmpty = Some(true),
                                                       emptyFallback = Some(0L))

  def infoJson(tracingId: String, editableMapping: EditableMapping, editableMappingId: String): Fox[JsObject] =
    for {
      version <- newestMaterializableVersion(editableMappingId)
    } yield
      Json.obj(
        "mappingName" -> editableMappingId,
        "version" -> version,
        "tracingId" -> tracingId,
        "createdTimestamp" -> editableMapping.createdTimestamp
      )

  def create(baseMappingName: String): Fox[(String, EditableMapping)] = {
    val newId = generateId
    val newEditableMapping = EditableMapping(
      baseMappingName = baseMappingName,
      segmentToAgglomerate = Map(),
      agglomerateToGraph = Map(),
      createdTimestamp = System.currentTimeMillis()
    )
    for {
      _ <- tracingDataStore.editableMappings.put(newId, 0L, toProtoBytes(newEditableMapping.toProto))
    } yield (newId, newEditableMapping)
  }

  def exists(editableMappingId: String): Fox[Boolean] =
    for {
      versionOrMinusOne: Long <- tracingDataStore.editableMappings.getVersion(editableMappingId,
                                                                              mayBeEmpty = Some(true),
                                                                              version = Some(0L),
                                                                              emptyFallback = Some(-1L))
    } yield versionOrMinusOne >= 0

  def updateActionLog(editableMappingId: String): Fox[JsValue] = {
    def versionedTupleToJson(tuple: (Long, List[EditableMappingUpdateAction])): JsObject =
      Json.obj(
        "version" -> tuple._1,
        "value" -> Json.toJson(tuple._2)
      )

    for {
      updates <- tracingDataStore.editableMappingUpdates.getMultipleVersionsAsVersionValueTuple(editableMappingId)(
        fromJsonBytes[List[EditableMappingUpdateAction]])
      updateActionGroupsJs = updates.map(versionedTupleToJson)
    } yield Json.toJson(updateActionGroupsJs)
  }

  def get(editableMappingId: String,
          remoteFallbackLayer: RemoteFallbackLayer,
          userToken: Option[String],
          version: Option[Long] = None): Fox[EditableMapping] =
    for {
      desiredVersion <- findDesiredOrNewestPossibleVersion(editableMappingId, version)
      materialized <- getWithCache(editableMappingId, remoteFallbackLayer, userToken, desiredVersion)
    } yield materialized

  private def getWithCache(editableMappingId: String,
                           remoteFallbackLayer: RemoteFallbackLayer,
                           userToken: Option[String],
                           desiredVersion: Long,
  ): Fox[EditableMapping] = {
    val key = EditableMappingKey(editableMappingId, remoteFallbackLayer, userToken, desiredVersion)
    materializedEditableMappingCache.getOrLoad(
      key,
      key => getVersioned(key.editableMappingId, key.remoteFallbackLayer, key.userToken, key.desiredVersion))
  }

  private def getVersioned(editableMappingId: String,
                           remoteFallbackLayer: RemoteFallbackLayer,
                           userToken: Option[String],
                           desiredVersion: Long,
  ): Fox[EditableMapping] =
    for {
      closestMaterializedVersion: VersionedKeyValuePair[EditableMapping] <- tracingDataStore.editableMappings
        .get(editableMappingId, Some(desiredVersion))(bytes =>
          fromProtoBytes[EditableMappingProto](bytes).map(EditableMapping.fromProto))
      _ = logger.info(
        f"Loading mapping version $desiredVersion, closest materialized is version ${closestMaterializedVersion.version} (${closestMaterializedVersion.value})")
      materialized <- applyPendingUpdates(
        editableMappingId,
        desiredVersion,
        closestMaterializedVersion.value,
        remoteFallbackLayer,
        closestMaterializedVersion.version,
        userToken
      )
      _ = logger.info(s"Materialized mapping: $materialized")
      _ <- Fox.runIf(shouldPersistMaterialized(closestMaterializedVersion.version, desiredVersion)) {
        tracingDataStore.editableMappings.put(editableMappingId, desiredVersion, materialized.toProto)
      }
    } yield materialized

  private def shouldPersistMaterialized(previouslyMaterializedVersion: Long, newVersion: Long): Boolean =
    newVersion > previouslyMaterializedVersion && newVersion % 10 == 5

  private def findDesiredOrNewestPossibleVersion(editableMappingId: String, desiredVersion: Option[Long]): Fox[Long] =
    /*
     * Determines the newest saved version from the updates column.
     * if there are no updates at all, assume mapping is brand new,
     * hence the emptyFallbck tracing.version)
     */
    for {
      newestUpdateVersion <- newestMaterializableVersion(editableMappingId)
    } yield {
      desiredVersion match {
        case None              => newestUpdateVersion
        case Some(desiredSome) => math.min(desiredSome, newestUpdateVersion)
      }
    }

  private def applyPendingUpdates(editableMappingId: String,
                                  desiredVersion: Long,
                                  existingEditableMapping: EditableMapping,
                                  remoteFallbackLayer: RemoteFallbackLayer,
                                  existingVersion: Long,
                                  userToken: Option[String]): Fox[EditableMapping] = {

    def updateIter(mappingFox: Fox[EditableMapping],
                   remainingUpdates: List[EditableMappingUpdateAction]): Fox[EditableMapping] =
      mappingFox.futureBox.flatMap {
        case Empty => Fox.empty
        case Full(mapping) =>
          remainingUpdates match {
            case List() => Fox.successful(mapping)
            case head :: tail =>
              updateIter(applyOneUpdate(mapping, head, remoteFallbackLayer, userToken), tail)
          }
        case _ => mappingFox
      }

    for {
      pendingUpdates <- findPendingUpdates(editableMappingId, existingVersion, desiredVersion)
      _ = logger.info(s"Applying ${pendingUpdates.length} mapping updates: $pendingUpdates...")
      appliedEditableMapping <- updateIter(Some(existingEditableMapping), pendingUpdates)
    } yield appliedEditableMapping
  }

  private def applyOneUpdate(mapping: EditableMapping,
                             update: EditableMappingUpdateAction,
                             remoteFallbackLayer: RemoteFallbackLayer,
                             userToken: Option[String]): Fox[EditableMapping] =
    update match {
      case splitAction: SplitAgglomerateUpdateAction =>
        applySplitAction(mapping, splitAction, remoteFallbackLayer, userToken)
      case mergeAction: MergeAgglomerateUpdateAction =>
        applyMergeAction(mapping, mergeAction, remoteFallbackLayer, userToken)
    }

  private def applySplitAction(mapping: EditableMapping,
                               update: SplitAgglomerateUpdateAction,
                               remoteFallbackLayer: RemoteFallbackLayer,
                               userToken: Option[String]): Fox[EditableMapping] =
    for {
      agglomerateGraph <- agglomerateGraphForId(mapping, update.agglomerateId, remoteFallbackLayer, userToken)
      _ = logger.info(s"Applying one split action on agglomerate ${update.agglomerateId}...")
      segmentId1 <- findSegmentIdAtPosition(remoteFallbackLayer, update.segmentPosition1, update.mag, userToken)
      segmentId2 <- findSegmentIdAtPosition(remoteFallbackLayer, update.segmentPosition2, update.mag, userToken)
      largestExistingAgglomerateId <- largestAgglomerateId(mapping, remoteFallbackLayer, userToken)
      agglomerateId2 = largestExistingAgglomerateId + 1L
      (graph1, graph2) = splitGraph(agglomerateGraph, segmentId1, segmentId2)
      _ = logger.info(
        s"Graphs after split: Agglomerate ${update.agglomerateId}: AgglomerateGraph(${graph1.segments.length} segments, ${graph1.edges.length} edges), Aggloemrate $agglomerateId2: AgglomerateGraph(${graph2.segments.length} segments, ${graph2.edges.length} edges)")
      splitSegmentToAgglomerate = graph2.segments.map(_ -> agglomerateId2).toMap
    } yield
      EditableMapping(
        mapping.baseMappingName,
        segmentToAgglomerate = mapping.segmentToAgglomerate ++ splitSegmentToAgglomerate,
        agglomerateToGraph = mapping.agglomerateToGraph ++ Map(update.agglomerateId -> graph1,
                                                               agglomerateId2 -> graph2),
        createdTimestamp = mapping.createdTimestamp
      )

  private def splitGraph(agglomerateGraph: AgglomerateGraph,
                         segmentId1: Long,
                         segmentId2: Long): (AgglomerateGraph, AgglomerateGraph) = {
    val edgesAndAffinitiesMinusOne: Seq[(AgglomerateEdge, Float)] =
      agglomerateGraph.edges.zip(agglomerateGraph.affinities).filterNot {
        case (AgglomerateEdge(from, to, _), _) =>
          (from == segmentId1 && to == segmentId2) || (from == segmentId2 && to == segmentId1)
      }
    val graph1Nodes: Set[Long] = computeConnectedComponent(startNode = segmentId1, edgesAndAffinitiesMinusOne.map(_._1))
    val graph1NodesWithPositions = agglomerateGraph.segments.zip(agglomerateGraph.positions).filter {
      case (seg, _) => graph1Nodes.contains(seg)
    }
    val graph1EdgesWithAffinities = edgesAndAffinitiesMinusOne.filter {
      case (e, _) => graph1Nodes.contains(e.source) && graph1Nodes.contains(e.target)
    }
    val graph1 = AgglomerateGraph(
      segments = graph1NodesWithPositions.map(_._1),
      edges = graph1EdgesWithAffinities.map(_._1),
      positions = graph1NodesWithPositions.map(_._2),
      affinities = graph1EdgesWithAffinities.map(_._2),
    )

    val graph2Nodes: Set[Long] = agglomerateGraph.segments.toSet.diff(graph1Nodes)
    val graph2NodesWithPositions = agglomerateGraph.segments.zip(agglomerateGraph.positions).filter {
      case (seg, _) => graph2Nodes.contains(seg)
    }
    val graph2EdgesWithAffinities = edgesAndAffinitiesMinusOne.filter {
      case (e, _) => graph2Nodes.contains(e.source) && graph2Nodes.contains(e.target)
    }
    val graph2 = AgglomerateGraph(
      segments = graph2NodesWithPositions.map(_._1),
      edges = graph2EdgesWithAffinities.map(_._1),
      positions = graph2NodesWithPositions.map(_._2),
      affinities = graph2EdgesWithAffinities.map(_._2),
    )
    (graph1, graph2)
  }

  private def computeConnectedComponent(startNode: Long, edges: Seq[AgglomerateEdge]): Set[Long] = {
    val neighborsByNode =
      mutable.HashMap[Long, List[Long]]().withDefaultValue(List[Long]())
    edges.foreach { e =>
      neighborsByNode(e.source) = e.target :: neighborsByNode(e.source)
      neighborsByNode(e.target) = e.source :: neighborsByNode(e.target)
    }
    val nodesToVisit = mutable.HashSet[Long](startNode)
    val visitedNodes = mutable.HashSet[Long]()
    while (nodesToVisit.nonEmpty) {
      val node = nodesToVisit.head
      nodesToVisit -= node
      if (!visitedNodes.contains(node)) {
        visitedNodes += node
        nodesToVisit ++= neighborsByNode(node)
      }
    }
    visitedNodes.toSet
  }

  private def largestAgglomerateId(mapping: EditableMapping,
                                   remoteFallbackLayer: RemoteFallbackLayer,
                                   userToken: Option[String]): Fox[Long] =
    for {
      largestBaseAgglomerateId <- remoteDatastoreClient.getLargestAgglomerateId(remoteFallbackLayer,
                                                                                mapping.baseMappingName,
                                                                                userToken)
      keySet = mapping.agglomerateToGraph.keySet
    } yield math.max(if (keySet.isEmpty) 0L else keySet.max, largestBaseAgglomerateId)

  private def applyMergeAction(mapping: EditableMapping,
                               update: MergeAgglomerateUpdateAction,
                               remoteFallbackLayer: RemoteFallbackLayer,
                               userToken: Option[String]): Fox[EditableMapping] =
    for {
      segmentId1 <- findSegmentIdAtPosition(remoteFallbackLayer, update.segmentPosition1, update.mag, userToken)
      segmentId2 <- findSegmentIdAtPosition(remoteFallbackLayer, update.segmentPosition2, update.mag, userToken)
      agglomerateGraph1 <- agglomerateGraphForId(mapping, update.agglomerateId1, remoteFallbackLayer, userToken)
      agglomerateGraph2 <- agglomerateGraphForId(mapping, update.agglomerateId2, remoteFallbackLayer, userToken)
      mergedGraph = mergeGraph(agglomerateGraph1, agglomerateGraph2, segmentId1, segmentId2)
      _ <- bool2Fox(agglomerateGraph2.segments.contains(segmentId2)) ?~> "segment as queried by position is not contained in fetched agglomerate graph"
      mergedSegmentToAgglomerate: Map[Long, Long] = agglomerateGraph2.segments
        .map(s => s -> update.agglomerateId1)
        .toMap
    } yield
      EditableMapping(
        baseMappingName = mapping.baseMappingName,
        segmentToAgglomerate = mapping.segmentToAgglomerate ++ mergedSegmentToAgglomerate,
        agglomerateToGraph = mapping.agglomerateToGraph ++ Map(
          update.agglomerateId1 -> mergedGraph,
          update.agglomerateId2 -> AgglomerateGraph(List.empty, List.empty, List.empty, List.empty)),
        createdTimestamp = mapping.createdTimestamp
      )

  private def mergeGraph(agglomerateGraph1: AgglomerateGraph,
                         agglomerateGraph2: AgglomerateGraph,
                         segmentId1: Long,
                         segmentId2: Long): AgglomerateGraph = {
    val newEdge = AgglomerateEdge(segmentId1, segmentId2)
    val newEdgeAffinity = 255.0f
    AgglomerateGraph(
      segments = agglomerateGraph1.segments ++ agglomerateGraph2.segments,
      edges = newEdge +: (agglomerateGraph1.edges ++ agglomerateGraph2.edges),
      affinities = newEdgeAffinity +: (agglomerateGraph1.affinities ++ agglomerateGraph2.affinities),
      positions = agglomerateGraph1.positions ++ agglomerateGraph2.positions
    )
  }

  private def agglomerateGraphForId(mapping: EditableMapping,
                                    agglomerateId: Long,
                                    remoteFallbackLayer: RemoteFallbackLayer,
                                    userToken: Option[String]): Fox[AgglomerateGraph] =
    if (mapping.agglomerateToGraph.contains(agglomerateId)) {
      Fox.successful(mapping.agglomerateToGraph(agglomerateId))
    } else {
      remoteDatastoreClient.getAgglomerateGraph(remoteFallbackLayer, mapping.baseMappingName, agglomerateId, userToken)
    }

  private def findSegmentIdAtPosition(remoteFallbackLayer: RemoteFallbackLayer,
                                      pos: Vec3Int,
                                      mag: Vec3Int,
                                      userToken: Option[String]): Fox[Long] =
    for {
      voxelAsBytes: Array[Byte] <- remoteDatastoreClient.getVoxelAtPosition(userToken, remoteFallbackLayer, pos, mag)
      voxelAsLongArray: Array[Long] <- bytesToLongs(voxelAsBytes, remoteFallbackLayer.elementClass)
      _ <- Fox.bool2Fox(voxelAsLongArray.length == 1) ?~> s"Expected one, got ${voxelAsLongArray.length} segment id values for voxel."
      voxelAsLong <- voxelAsLongArray.headOption
    } yield voxelAsLong

  private def findPendingUpdates(editableMappingId: String, existingVersion: Long, desiredVersion: Long)(
      implicit ec: ExecutionContext): Fox[List[EditableMappingUpdateAction]] =
    if (desiredVersion == existingVersion) Fox.successful(List())
    else {
      for {
        updates <- tracingDataStore.editableMappingUpdates.getMultipleVersions(
          editableMappingId,
          Some(desiredVersion),
          Some(existingVersion + 1)
        )(fromJsonBytes[List[EditableMappingUpdateAction]])
      } yield updates.reverse.flatten
    }

  def update(editableMappingId: String, updateActionGroup: EditableMappingUpdateActionGroup, version: Long): Fox[Unit] =
    for {
      actionsWithTimestamp <- Fox.successful(updateActionGroup.actions.map(_.addTimestamp(updateActionGroup.timestamp)))
      _ <- tracingDataStore.editableMappingUpdates.put(editableMappingId, version, actionsWithTimestamp)
    } yield ()

  def volumeData(tracing: VolumeTracing,
                 dataRequests: DataRequestCollection,
                 userToken: Option[String]): Fox[(Array[Byte], List[Int])] =
    for {
      editableMappingId <- tracing.mappingName.toFox
      dataLayer = editableMappingLayer(editableMappingId, tracing, userToken)
      requests = dataRequests.map(r =>
        DataServiceDataRequest(null, dataLayer, None, r.cuboid(dataLayer), r.settings.copy(appliedAgglomerate = None)))
      data <- binaryDataService.handleDataRequests(requests)
    } yield data

  def generateCombinedMappingSubset(segmentIds: Set[Long],
                                    editableMapping: EditableMapping,
                                    remoteFallbackLayer: RemoteFallbackLayer,
                                    userToken: Option[String]): Fox[Map[Long, Long]] = {
    val segmentIdsInEditableMapping: Set[Long] = segmentIds.intersect(editableMapping.segmentToAgglomerate.keySet)
    val segmentIdsInBaseMapping: Set[Long] = segmentIds.diff(segmentIdsInEditableMapping)
    val editableMappingSubset =
      segmentIdsInEditableMapping.map(segmentId => segmentId -> editableMapping.segmentToAgglomerate(segmentId)).toMap
    for {
      baseMappingSubset <- getBaseSegmentToAgglomeate(editableMapping.baseMappingName,
                                                      segmentIdsInBaseMapping,
                                                      remoteFallbackLayer,
                                                      userToken)
    } yield editableMappingSubset ++ baseMappingSubset
  }

  def getAgglomerateSkeletonWithFallback(editableMappingId: String,
                                         remoteFallbackLayer: RemoteFallbackLayer,
                                         agglomerateId: Long,
                                         userToken: Option[String]): Fox[Array[Byte]] =
    for {
      editableMapping <- get(editableMappingId, remoteFallbackLayer, userToken)
      agglomerateIdIsPresent = editableMapping.agglomerateToGraph.contains(agglomerateId)
      skeletonBytes <- if (agglomerateIdIsPresent)
        getAgglomerateSkeleton(editableMappingId, editableMapping, remoteFallbackLayer, agglomerateId)
      else
        remoteDatastoreClient.getAgglomerateSkeleton(userToken,
                                                     remoteFallbackLayer,
                                                     editableMapping.baseMappingName,
                                                     agglomerateId)
    } yield skeletonBytes

  private def getAgglomerateSkeleton(editableMappingId: String,
                                     editableMapping: EditableMapping,
                                     remoteFallbackLayer: RemoteFallbackLayer,
                                     agglomerateId: Long): Fox[Array[Byte]] =
    for {
      graph <- editableMapping.agglomerateToGraph.get(agglomerateId)
      nodeIdStartAtOneOffset = 1
      nodes = graph.positions.zipWithIndex.map {
        case (pos, idx) =>
          NodeDefaults.createInstance.copy(
            id = idx + nodeIdStartAtOneOffset,
            position = pos
          )
      }
      segmentIdToNodeIdMinusOne: Map[Long, Int] = graph.segments.zipWithIndex.toMap
      skeletonEdges = graph.edges.map { e =>
        Edge(source = segmentIdToNodeIdMinusOne(e.source) + nodeIdStartAtOneOffset,
             target = segmentIdToNodeIdMinusOne(e.target) + nodeIdStartAtOneOffset)
      }

      trees = Seq(
        Tree(
          treeId = agglomerateId.toInt,
          createdTimestamp = System.currentTimeMillis(),
          nodes = nodes,
          edges = skeletonEdges,
          name = s"agglomerate $agglomerateId ($editableMappingId)"
        ))

      skeleton = SkeletonTracingDefaults.createInstance.copy(
        dataSetName = remoteFallbackLayer.dataSetName,
        trees = trees,
        organizationName = Some(remoteFallbackLayer.organizationName)
      )
    } yield skeleton.toByteArray

  private def getBaseSegmentToAgglomeate(mappingName: String,
                                         segmentIds: Set[Long],
                                         remoteFallbackLayer: RemoteFallbackLayer,
                                         userToken: Option[String]): Fox[Map[Long, Long]] = {
    val segmentIdsOrdered = segmentIds.toList
    for {
      agglomerateIdsOrdered <- remoteDatastoreClient.getAgglomerateIdsForSegmentIds(remoteFallbackLayer,
                                                                                    mappingName,
                                                                                    segmentIdsOrdered,
                                                                                    userToken)
    } yield segmentIdsOrdered.zip(agglomerateIdsOrdered).toMap
  }

  def collectSegmentIds(data: Array[UnsignedInteger]): Set[Long] =
    data.toSet.map { u: UnsignedInteger =>
      u.toPositiveLong
    }

  def mapData(unmappedData: Array[UnsignedInteger],
              relevantMapping: Map[Long, Long],
              elementClass: ElementClass): Fox[Array[Byte]] = {
    val mappedDataLongs = unmappedData.map(element => relevantMapping(element.toPositiveLong))
    for {
      bytes <- longsToBytes(mappedDataLongs, elementClass)
    } yield bytes
  }

  private def bytesToLongs(bytes: Array[Byte], elementClass: ElementClass): Fox[Array[Long]] =
    for {
      _ <- bool2Fox(!elementClass.isuint64)
      unsignedIntArray <- tryo(UnsignedIntegerArray.fromByteArray(bytes, elementClass)).toFox
    } yield unsignedIntArray.map(_.toPositiveLong)

  def bytesToUnsignedInt(bytes: Array[Byte], elementClass: ElementClass): Fox[Array[UnsignedInteger]] =
    for {
      _ <- bool2Fox(!elementClass.isuint64)
      unsignedIntArray <- tryo(UnsignedIntegerArray.fromByteArray(bytes, elementClass)).toFox
    } yield unsignedIntArray

  def longsToBytes(longs: Array[Long], elementClass: ElementClass): Fox[Array[Byte]] =
    for {
      _ <- bool2Fox(!elementClass.isuint64)
      unsignedIntArray: Array[UnsignedInteger] = longs.map(UnsignedInteger.fromLongWithElementClass(_, elementClass))
      bytes = UnsignedIntegerArray.toByteArray(unsignedIntArray, elementClass)
    } yield bytes

  private def editableMappingLayer(mappingName: String,
                                   tracing: VolumeTracing,
                                   userToken: Option[String]): EditableMappingLayer =
    EditableMappingLayer(
      mappingName,
      tracing.boundingBox,
      resolutions = tracing.resolutions.map(vec3IntFromProto).toList,
      largestSegmentId = 0L,
      elementClass = tracing.elementClass,
      userToken,
      tracing = tracing,
      editableMappingService = this
    )

  def createIsosurface(tracing: VolumeTracing,
                       request: WebKnossosIsosurfaceRequest,
                       userToken: Option[String]): Fox[(Array[Float], List[Int])] =
    for {
      mappingName <- tracing.mappingName.toFox
      segmentationLayer = editableMappingLayer(mappingName, tracing, userToken)
      isosurfaceRequest = IsosurfaceRequest(
        dataSource = None,
        dataLayer = segmentationLayer,
        cuboid = request.cuboid(segmentationLayer),
        segmentId = request.segmentId,
        subsamplingStrides = request.subsamplingStrides,
        scale = request.scale,
        mapping = None,
        mappingType = None
      )
      result <- isosurfaceService.requestIsosurfaceViaActor(isosurfaceRequest)
    } yield result

  def agglomerateGraphMinCut(parameters: MinCutParameters,
                             remoteFallbackLayer: RemoteFallbackLayer,
                             userToken: Option[String]): Fox[List[EdgeWithPositions]] =
    for {
      segmentId1 <- findSegmentIdAtPosition(remoteFallbackLayer, parameters.segmentPosition1, parameters.mag, userToken)
      segmentId2 <- findSegmentIdAtPosition(remoteFallbackLayer, parameters.segmentPosition2, parameters.mag, userToken)
      mapping <- get(parameters.editableMappingId, remoteFallbackLayer, userToken)
      agglomerateGraph <- agglomerateGraphForId(mapping, parameters.agglomerateId, remoteFallbackLayer, userToken)
      edgesToCut <- minCut(agglomerateGraph, segmentId1, segmentId2) ?~> "Could not calculate min-cut on agglomerate graph."
      edgesWithPositions = annotateEdgesWithPositions(edgesToCut, agglomerateGraph)
    } yield edgesWithPositions

  private def minCut(agglomerateGraph: AgglomerateGraph,
                     segmentId1: Long,
                     segmentId2: Long): Box[List[(Long, Long)]] = {
    val g = new SimpleWeightedGraph[Long, DefaultWeightedEdge](classOf[DefaultWeightedEdge])
    agglomerateGraph.segments.foreach { segmentId =>
      g.addVertex(segmentId)
    }
    agglomerateGraph.edges.zip(agglomerateGraph.affinities).foreach {
      case (edge, affinity) =>
        val e = g.addEdge(edge.source, edge.target)
        g.setEdgeWeight(e, affinity)
    }
    tryo {
      val minCutImpl = new PushRelabelMFImpl(g)
      minCutImpl.calculateMinCut(segmentId1, segmentId2)
      val minCutEdges: util.Set[DefaultWeightedEdge] = minCutImpl.getCutEdges
      minCutEdges.asScala.toList.map(e => (g.getEdgeSource(e), g.getEdgeTarget(e)))
    }
  }

  private def annotateEdgesWithPositions(edges: List[(Long, Long)],
                                         agglomerateGraph: AgglomerateGraph): List[EdgeWithPositions] =
    edges.map {
      case (segmentId1, segmentId2) =>
        val index1 = agglomerateGraph.segments.indexOf(segmentId1)
        val index2 = agglomerateGraph.segments.indexOf(segmentId2)
        val position1 = agglomerateGraph.positions(index1)
        val position2 = agglomerateGraph.positions(index2)
        EdgeWithPositions(
          segmentId1,
          segmentId2,
          position1,
          position2
        )
    }

}<|MERGE_RESOLUTION|>--- conflicted
+++ resolved
@@ -53,7 +53,6 @@
     userToken: Option[String]
 )
 
-<<<<<<< HEAD
 case class MinCutParameters(
     segmentPosition1: Vec3Int,
     segmentPosition2: Vec3Int,
@@ -75,7 +74,9 @@
 
 object EdgeWithPositions {
   implicit val jsonFormat: OFormat[EdgeWithPositions] = Json.format[EdgeWithPositions]
-=======
+}
+
+
 trait FallbackDataHelper {
   def remoteDatastoreClient: TSRemoteDatastoreClient
 
@@ -88,7 +89,6 @@
       userToken: Option[String])(implicit ec: ExecutionContext): Fox[(Array[Byte], List[Int])] =
     fallbackDataCache.getOrLoad(FallbackDataKey(remoteFallbackLayer, dataRequests, userToken),
                                 k => remoteDatastoreClient.getData(k.remoteFallbackLayer, k.dataRequests, k.userToken))
->>>>>>> d20171aa
 }
 
 class EditableMappingService @Inject()(
