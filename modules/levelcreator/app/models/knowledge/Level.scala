--- conflicted
+++ resolved
@@ -61,11 +61,6 @@
       update(_.copy(renderedMissions = (renderedMissions ++ missionIds).distinct))
   }
   
-<<<<<<< HEAD
-  def removeRenderedMission(missionId: String): Unit = {
-    update(_.copy(renderedMissions = 
-      renderedMissions.filterNot(mId => mId == missionId)))
-=======
   def removeAllRenderedMissions = update(_.copy(renderedMissions = List()))
   
   def removeRenderedMission(missionId: String) = removeRenderedMissions(List(missionId))
@@ -73,7 +68,6 @@
   def removeRenderedMissions(missionIds: List[String]): Unit = {
     update(_.copy(renderedMissions = 
       renderedMissions.filterNot(mId => missionIds.contains(mId))))
->>>>>>> 1c779351
   }
   
   def retrieveAsset(name: String) = {
