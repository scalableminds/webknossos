--- conflicted
+++ resolved
@@ -60,32 +60,14 @@
       implicit tc: TokenContext): Fox[Array[Byte]] =
     rpc(s"$tracingStoreUri/tracings/volume/zarr/$tracingId/$mag/$cxyz").silent.withTokenFromContext.getWithBytesResponse
 
-<<<<<<< HEAD
-  def getDataLayerMagFolderContents(tracingId: String, mag: String, tracingStoreUri: String, zarrVersion: Int)(
+  def getDataLayerMagDirectoryContents(tracingId: String, mag: String, tracingStoreUri: String, zarrVersion: Int)(
       implicit tc: TokenContext): Fox[List[String]] =
     rpc(s"$tracingStoreUri/tracings/volume/${getZarrVersionDependantSubPath(zarrVersion)}/json/$tracingId/$mag").withTokenFromContext
       .getWithJsonResponse[List[String]]
 
-  def getDataLayerFolderContents(tracingId: String, tracingStoreUri: String, zarrVersion: Int)(
+  def getDataLayerDirectoryContents(tracingId: String, tracingStoreUri: String, zarrVersion: Int)(
       implicit tc: TokenContext): Fox[List[String]] =
     rpc(s"$tracingStoreUri/tracings/volume/${getZarrVersionDependantSubPath(zarrVersion)}/json/$tracingId").withTokenFromContext
-=======
-  def getDataLayerMagDirectoryContents(tracingId: String,
-                                       mag: String,
-                                       tracingStoreUri: String,
-                                       token: Option[String],
-                                       zarrVersion: Int): Fox[List[String]] =
-    rpc(s"$tracingStoreUri/tracings/volume/${getZarrVersionDependantSubPath(zarrVersion)}/json/$tracingId/$mag")
-      .addQueryStringOptional("token", token)
-      .getWithJsonResponse[List[String]]
-
-  def getDataLayerDirectoryContents(tracingId: String,
-                                    tracingStoreUri: String,
-                                    token: Option[String],
-                                    zarrVersion: Int): Fox[List[String]] =
-    rpc(s"$tracingStoreUri/tracings/volume/${getZarrVersionDependantSubPath(zarrVersion)}/json/$tracingId")
-      .addQueryStringOptional("token", token)
->>>>>>> 2704f0b8
       .getWithJsonResponse[List[String]]
 
   def getZGroup(tracingId: String, tracingStoreUri: String)(implicit tc: TokenContext): Fox[JsObject] =
