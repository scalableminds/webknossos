--- conflicted
+++ resolved
@@ -84,15 +84,6 @@
   }
 
   def upload = Authenticated.async(parse.multipartFormData) { implicit request =>
-<<<<<<< HEAD
-    val parseResult = NMLService.extractFromFiles(request.body.files)
-
-    val (parseFailed, parseSuccess) = splitResult(parseResult)
-    if (parseFailed.size > 0) {
-      val errors = parseFailed.map { fileName =>
-          "error" -> Messages("nml.file.invalid", fileName)
-      }
-=======
     val files = request.body.files.flatMap(f => f.contentType match {
       case Some("application/zip") => NMLService.extractFromZip(f.ref.file).map(x => f.filename -> x)
       case _ => List((f.filename, NMLService.extractFromNML(f.ref.file)))
@@ -101,18 +92,13 @@
     val (parseFailed, parseSuccess) = splitResult(files)
     if (parseFailed.size > 0) {
       val errors = parseFailed.map(fileName => "error" -> Messages("nml.file.invalid", fileName))
->>>>>>> ba10a5e7
       Future.successful(JsonBadRequest(errors))
     } else if (parseSuccess.size == 0) {
       Future.successful(JsonBadRequest(Messages("nml.file.noFile")))
     } else {
       val (fileNames, nmls) = parseSuccess.unzip
 
-<<<<<<< HEAD
-      createAnnotationFrom(request.user, nmls, AnnotationType.Explorational, tracingName)
-=======
       createAnnotationFrom(request.user, nmls, AnnotationType.Explorational, nameForNMLs(fileNames))
->>>>>>> ba10a5e7
       .map { annotation =>
           JsonOk(
             Json.obj("annotation" -> Json.obj("typ" -> annotation.typ, "id" -> annotation.id)),
