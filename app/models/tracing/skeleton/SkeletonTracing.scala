--- conflicted
+++ resolved
@@ -32,11 +32,7 @@
                             activeNodeId: Option[Int],
                             editPosition: Point3D,
                             comments: List[Comment] = Nil,
-<<<<<<< HEAD
                             settings: AnnotationSettings = AnnotationSettings.skeletonDefault,
-=======
-                            settings: AnnotationSettings = AnnotationSettings.default,
->>>>>>> 41c2200e
                             _id: BSONObjectID = BSONObjectID.generate
                           )
   extends SkeletonTracingLike with AnnotationContent with SkeletonManipulations {
@@ -48,11 +44,7 @@
   def service = SkeletonTracingService
 
   def allowAllModes =
-<<<<<<< HEAD
     this.copy(settings = settings.copy(allowedModes = AnnotationSettings.SKELETON_MODES))
-=======
-    this.copy(settings = settings.copy(allowedModes = AnnotationSettings.ALL_MODES))
->>>>>>> 41c2200e
 
   /**
    * Tree modification
@@ -141,11 +133,7 @@
     )
 }
 
-<<<<<<< HEAD
-object SkeletonTracingService extends AnnotationContentService with CommonTracingService with AnnotationStatistics {
-=======
 object SkeletonTracingService extends AnnotationContentService with CommonTracingService {
->>>>>>> 41c2200e
   val dao = SkeletonTracingDAO
 
   type AType = SkeletonTracing
