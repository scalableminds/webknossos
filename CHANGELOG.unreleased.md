--- conflicted
+++ resolved
@@ -22,11 +22,8 @@
 - Redesigned welcome toast for new, annonymous users with new branding. [#6961](https://github.com/scalableminds/webknossos/pull/6961)
 
 ### Fixed
-<<<<<<< HEAD
 - Fixed unintended dependencies between segments of different volume layers which used the same segment id. Now, using the same segment id for segments in different volume layers should work without any problems. [#6960](https://github.com/scalableminds/webknossos/pull/6960)
-=======
 - Fixed incorrect initial tab when clicking "Show Annotations" for a user in the user list. Also, the datasets tab was removed from that page as it was the same as the datasets table from the main dashboard. [#6957](https://github.com/scalableminds/webknossos/pull/6957)
->>>>>>> 486b9617
 
 ### Removed
 
