### define
jquery : $
underscore : _
../../libs/request : Request
../../libs/event_mixin : EventMixin
./tracepoint : TracePoint
./tracetree : TraceTree
./statelogger : StateLogger
../constants : constants
libs/threejs/ColorConverter : ColorConverter
###

class Route

  GOLDEN_RATIO : 0.618033988749895
  TYPE_USUAL   : constants.TYPE_USUAL
  TYPE_BRANCH  : constants.TYPE_BRANCH
  # Max and min radius in base voxels (see scaleInfo.baseVoxel)
  MIN_RADIUS        : 1
  MAX_RADIUS        : 1000
  
  branchStack : []
  trees : []
  comments : []
  activeNode : null
  activeTree : null
  firstEdgeDirection : null

  constructor : (tracing, @scaleInfo, @flycam, @flycam3d, @user) ->

    _.extend(this, new EventMixin())

    @idCount = 1
    @treeIdCount = 1
    @trees = []
    @comments = []
    @activeNode = null
    # Used to save in NML file, is always defined
    @lastActiveNodeId = 1
    @activeTree = null

    # For trees that are disconnected
    lostTrees = []

    @doubleBranchPop = false

<<<<<<< HEAD
    @data = tracing.content.contentData

    @flycam.setPosition(tracing.content.editPosition)
=======
    # initialize deferreds
    @finishedDeferred = new $.Deferred().resolve()
>>>>>>> a2c78fdf

    ############ Load Tree from @data ##############

    @stateLogger = new StateLogger(this, @flycam, tracing.version, tracing.content.id, tracing.content.settings.isEditable)
    
    console.log "Annotation data: ", tracing

    # get tree to build
    for treeData in @data.trees
      # Create new tree
      tree = new TraceTree(
        treeData.id,
        @getNewTreeColor(treeData.id),
        if treeData.name then treeData.name else "Tree#{('00'+treeData.id).slice(-3)}",
        treeData.timestamp)
      # Initialize nodes
      i = 0
      for node in treeData.nodes
        if node
          tree.nodes.push(new TracePoint(@TYPE_USUAL, node.id, node.position, node.radius, node.timestamp, treeData.id))
          # idCount should be bigger than any other id
          @idCount = Math.max(node.id + 1, @idCount);
      # Initialize edges
      for edge in treeData.edges
        sourceNode = @findNodeInList(tree.nodes, edge.source)
        targetNode = @findNodeInList(tree.nodes, edge.target)
        if sourceNode and targetNode
          sourceNode.appendNext(targetNode)
          targetNode.appendNext(sourceNode)
        else
          $.assertNotEquals(sourceNode, null, "source node undefined",
            {"edge" : edge})
          $.assertNotEquals(targetNode, null, "target node undefined",
            {"edge" : edge})

      # Set active Node
      activeNodeT = @findNodeInList(tree.nodes, @data.activeNode)
      if activeNodeT
        @activeNode = activeNodeT
        @lastActiveNodeId = @activeNode.id
        # Active Tree is the one last added
        @activeTree = tree

      @treeIdCount = Math.max(tree.treeId + 1, @treeIdCount)
      @trees.push(tree)
    
    # Set branchpoints
    nodeList = @getNodeListOfAllTrees()
    for branchpoint in @data.branchPoints
      node = @findNodeInList(nodeList, branchpoint.id)
      if node?
        node.type = @TYPE_BRANCH
        @branchStack.push(node)

    # Set comments
    for comment in @data.comments
      comment.node = @findNodeInList(nodeList, comment.node)
    @comments = @data.comments

    unless @activeTree
      if @trees.length > 0
        @activeTree = @trees[0]
      else
        @createNewTree()

    tracingType = tracing.typ
    if (tracingType == "Task" or tracingType == "Training") and nodeList.length == 0
      @addNode(tracing.content.editPosition)

    @branchPointsAllowed = tracing.content.settings.branchPointsAllowed
    if not @branchPointsAllowed
      # dirty but this actually is what needs to be done
      @TYPE_BRANCH = @TYPE_USUAL


      #calculate direction of first edge in nm
      if @data.trees[0]?.edges?
        for edge in @data.trees[0].edges
          sourceNode = @findNodeInList(@trees[0].nodes, edge.source).pos
          targetNode = @findNodeInList(@trees[0].nodes, edge.target).pos
          if sourceNode[0] != targetNode[0] or sourceNode[1] != targetNode[1] or sourceNode[2] != targetNode[2]
            @firstEdgeDirection = [targetNode[0] - sourceNode[0],
                                   targetNode[1] - sourceNode[1],
                                   targetNode[2] - sourceNode[2]]
            break

      if @firstEdgeDirection
        @flycam.setSpaceDirection(@firstEdgeDirection)
        @flycam3d.setDirection(@firstEdgeDirection)

    #@createNewTree()
    #for i in [0...10000]
    #  @addNode([Math.random() * 2000, Math.random() * 2000, Math.random() * 2000], TYPE_USUAL)

    $(window).on(
      "beforeunload"
      =>
        if !@stateLogger.stateSaved() and @stateLogger.isEditable
          @stateLogger.pushImpl(false)
          return "You haven't saved your progress, please give us 2 seconds to do so and and then leave this site."
        else
          return
    )

  pushNow : ->

    @stateLogger.pushNow()


  pushBranch : ->

    if @branchPointsAllowed
      if @activeNode
        @branchStack.push(@activeNode)
        @activeNode.type = @TYPE_BRANCH
        @stateLogger.push()

        @trigger("setBranch", true)
    else
      @trigger("noBranchPoints")


  popBranch : ->

    deferred = new $.Deferred()
    if @branchPointsAllowed
      if @branchStack.length and @doubleBranchPop
        @trigger( "doubleBranch", =>
          point = @branchStack.pop()
          @stateLogger.push()
          @setActiveNode(point.id)
          @activeNode.type = @TYPE_USUAL

          @trigger("setBranch", false, @activeNode.id)
          @doubleBranchPop = true
          deferred.resolve(@activeNode.id))
      else
        point = @branchStack.pop()
        @stateLogger.push()
        if point
          @setActiveNode(point.id)
          @activeNode.type = @TYPE_USUAL

          @trigger("setBranch", false, @activeNode.id)
          @doubleBranchPop = true
          deferred.resolve(@activeNode.id)
        else
          @trigger("emptyBranchStack")
          deferred.reject()
      deferred
    else
      @trigger("noBranchPoints")
      deferred.reject()

  deleteBranch : (node) ->

    if node.type != @TYPE_BRANCH then return

    i = 0
    while i < @branchStack.length
      if @branchStack[i].id == node.id
        @branchStack.splice(i, 1)
      else
        i++
    @trigger("deleteBranch")


  rejectBranchDeferred : ->

    @branchDeferred.reject()


  resolveBranchDeferred : ->

    @branchDeferred.resolve()


  addNode : (position, type, centered = true) ->

    if @ensureDirection(position)
      unless @lastRadius?
        @lastRadius = 10 * @scaleInfo.baseVoxel
        if @activeNode? then @lastRadius = @activeNode.radius
      point = new TracePoint(type, @idCount++, position, @lastRadius, (new Date()).getTime(), @activeTree.treeId)
      @activeTree.nodes.push(point)
      if @activeNode
        @activeNode.appendNext(point)
        point.appendNext(@activeNode)
        @activeNode = point
      else
        @activeNode = point
        point.type = @TYPE_BRANCH
        if @branchPointsAllowed
          centered = true
          @pushBranch()
      @lastActiveNodeId = @activeNode.id
      @doubleBranchPop = false

      @stateLogger.createNode(point, @activeTree.treeId)
      
      @trigger("newNode", centered)
    else
      @trigger("wrongDirection")


  ensureDirection : (position) ->

    if (!@branchPointsAllowed and @activeTree.nodes.length == 2 and
        @firstEdgeDirection and @activeTree.treeId == @trees[0].treeId)
      sourceNodeNm = @scaleInfo.voxelToNm(@activeTree.nodes[1].pos)
      targetNodeNm = @scaleInfo.voxelToNm(position)
      secondEdgeDirection = [targetNodeNm[0] - sourceNodeNm[0],
                             targetNodeNm[1] - sourceNodeNm[1],
                             targetNodeNm[2] - sourceNodeNm[2]]

      return (@firstEdgeDirection[0] * secondEdgeDirection[0] +
              @firstEdgeDirection[1] * secondEdgeDirection[1] +
              @firstEdgeDirection[2] * secondEdgeDirection[2] > 0)
    else
      true


  getActiveNode : -> @activeNode


  getActiveNodeId : -> @lastActiveNodeId


  getActiveNodePos : ->

    if @activeNode then @activeNode.pos else null


  getActiveNodeType : ->

    if @activeNode then @activeNode.type else null


  getActiveNodeRadius : ->

    if @activeNode then @activeNode.radius else null


  getActiveTreeId : ->

    if @activeTree then @activeTree.treeId else null


  getActiveTreeName : ->

    if @activeTree then @activeTree.name else null


  setTreeName : (name) ->

    if @activeTree
      if name
        @activeTree.name = name
      else
        @activeTree.name = "Tree#{('00'+@activeTree.treeId).slice(-3)}"
      @stateLogger.updateTree(@activeTree)
      
      @trigger("newTreeName")


  getNode : (id) ->

    for tree in @trees
      for node in tree.nodes
        if node.id == id then return node
    return null
    

  setActiveNodeRadius : (radius) ->

    # make sure radius is within bounds
    radius = Math.min(@MAX_RADIUS * @scaleInfo.baseVoxel, radius)
    radius = Math.max(@MIN_RADIUS * @scaleInfo.baseVoxel, radius)
    if @activeNode
      @activeNode.radius = radius
      @lastRadius = radius

    @stateLogger.updateNode(@activeNode, @activeTree.treeId)

    @trigger("newActiveNodeRadius", radius)


  setActiveNode : (nodeID, mergeTree = false) ->

    lastActiveNode = @activeNode
    lastActiveTree = @activeTree
    for tree in @trees
      for node in tree.nodes
        if node.id == nodeID
          @activeNode = node
          @lastActiveNodeId = @activeNode.id
          @activeTree = tree
          break
    @stateLogger.push()

    @trigger("newActiveNode")

    if mergeTree
      @mergeTree(lastActiveNode, lastActiveTree)


  setComment : (commentText) ->

    if(@activeNode?)
      # remove any existing comments for that node
      for i in [0...@comments.length]
        if(@comments[i].node.id == @activeNode.id)
          @comments.splice(i, 1)
          @deletedCommentIndex = i
          break
      if commentText != ""
        @comments.push({node: @activeNode, content: commentText})
      @stateLogger.push()
      @trigger("updateComments")


  getComment : (nodeID) ->

    unless nodeID? then nodeID = @activeNode.id if @activeNode?
    for comment in @comments
      if comment.node.id == nodeID then return comment.content
    return ""


  deleteComment : (nodeID) ->

    for i in [0...@comments.length]
      if(@comments[i].node.id == nodeID)
        @comments.splice(i, 1)
        @stateLogger.push()
        @trigger("updateComments")
        break


  nextCommentNodeID : (forward) ->

    length = @comments.length
    offset = if forward then 1 else -1

    unless @activeNode?
      if length > 0 then return @comments[0].node.id

    if length == 0
      return null

    for i in [0...@comments.length]
      if @comments[i].node.id == @activeNode.id
        return @comments[(length + i + offset) % length].node.id

    if @deletedCommentIndex?
      offset = if forward then 0 else -1
      return @comments[(length + @deletedCommentIndex + offset) % length].node.id

    return @comments[0].node.id


  getComments : =>

    @comments.sort(@compareNodes)


  getPlainComments : =>

    plainComments = []
    for comment in @comments
      plainComments.push({node: comment.node.id, content: comment.content})
    plainComments


  selectNextTree : (forward) ->

    trees = @getTreesSorted(@user.sortTreesByName)
    for i in [0...trees.length]
      if @activeTree.treeId == trees[i].treeId
        break

    diff = (if forward then 1 else -1) + trees.length
    @setActiveTree( trees[ (i + diff) % trees.length ].treeId )


  setActiveTree : (id) ->

    for tree in @trees
      if tree.treeId == id
        @activeTree = tree
        break
    if @activeTree.nodes.length == 0
      @activeNode = null
    else
      @activeNode = @activeTree.nodes[0]
      @lastActiveNodeId = @activeNode.id
    @stateLogger.push()

    @trigger("newActiveNode")
    @trigger("newActiveTree")


  getNewTreeColor : (treeId) ->

    # this generates the most distinct colors possible, using the golden ratio
    if treeId == 1
      return 0xFF0000
    else
      currentHue = treeId * @GOLDEN_RATIO
      currentHue %= 1
      ColorConverter.setHSV(new THREE.Color(), currentHue, 1, 1).getHex()


  shuffleActiveTreeColor : ->

    oldTreeId = @activeTree.treeId
    @activeTree.treeId = @treeIdCount++
    @activeTree.color = @getNewTreeColor(@activeTree.treeId)

    # update tree ids
    for node in @activeTree.nodes
      node.treeId = @activeTree.treeId

    @stateLogger.updateTree(@activeTree, oldTreeId)

    @trigger("newActiveTree")
    @trigger("newActiveTreeColor", oldTreeId)


  createNewTree : ->

    tree = new TraceTree(
      @treeIdCount++, 
      @getNewTreeColor(@treeIdCount-1), 
      "Tree#{('00'+(@treeIdCount-1)).slice(-3)}",
      (new Date()).getTime())
    @trees.push(tree)
    @activeTree = tree
    @activeNode = null

    @stateLogger.createTree(tree)

    @trigger("newTree", tree.treeId, tree.color)


  deleteActiveNode : ->

    unless @activeNode?
      return
    # don't delete nodes when the previous tree split isn't finished
    unless @finishedDeferred.state() == "resolved"
      return

    @deleteComment(@activeNode.id)
    for neighbor in @activeNode.neighbors
      neighbor.removeNeighbor(@activeNode.id)
    @activeTree.removeNode(@activeNode.id)

    deletedNode = @activeNode
    @stateLogger.deleteNode(deletedNode, @activeTree.treeId)

    @deleteBranch(deletedNode)
    
    if deletedNode.neighbors.length > 1
      # Need to split tree
      newTrees = []
      @trigger("removeSpheresOfTree", @activeTree.nodes.concat(deletedNode))
      oldActiveTreeId = @activeTree.treeId

      for i in [0...@activeNode.neighbors.length]
        unless i == 0
          # create new tree for all neighbors, except the first
          @createNewTree()

        @activeTree.nodes = []
        @getNodeListForRoot(@activeTree.nodes, deletedNode.neighbors[i])
        # update tree ids
        unless i == 0
          for node in @activeTree.nodes
            node.treeId = @activeTree.treeId
        @setActiveNode(deletedNode.neighbors[i].id)
        newTrees.push(@activeTree)

        if @activeTree.treeId != oldActiveTreeId
          nodeIds = []
          for node in @activeTree.nodes
            nodeIds.push(node.id)
          @stateLogger.moveTreeComponent(oldActiveTreeId, @activeTree.treeId, nodeIds)

      # this deferred will be resolved once the skeleton has finished reloading the trees
      @finishedDeferred = new $.Deferred()
      @trigger("reloadTrees", newTrees, @finishedDeferred)
        
    else if @activeNode.neighbors.length == 1
      # no children, so just remove it.
      @setActiveNode(deletedNode.neighbors[0].id)
      @trigger("deleteActiveNode", deletedNode, @activeTree.treeId)
    else
      @deleteTree(false)


  deleteTree : (notify, id, deleteBranchesAndComments) ->

    unless @activeNode?
      return

    if notify
      if confirm("Do you really want to delete the whole tree?")
        @reallyDeleteTree(id, deleteBranchesAndComments)
      else
        return
    else
      @reallyDeleteTree(id, deleteBranchesAndComments)


  reallyDeleteTree : (id, deleteBranchesAndComments = true) ->

    unless id
      id = @activeTree.treeId
    tree = @getTree(id)

    for i in [0..@trees.length]
      if @trees[i].treeId == tree.treeId
        index = i
        break
    @trees.splice(index, 1)
    # remove branchpoints and comments, NOT when merging trees
    for node in tree.nodes
      if deleteBranchesAndComments
        @deleteComment(node.id)
        @deleteBranch(node)
    # Because we always want an active tree, check if we need
    # to create one.
    if @trees.length == 0
      @createNewTree()
    else
      # just set the last tree to be the active one
      @setActiveTree(@trees[@trees.length - 1].treeId)
    @stateLogger.deleteTree(tree)

    @trigger("deleteTree", index)


  mergeTree : (lastNode, lastTree) ->

    activeNodeID = @activeNode.id
    if lastNode.id != activeNodeID
      if lastTree.treeId != @activeTree.treeId
        @activeTree.nodes = @activeTree.nodes.concat(lastTree.nodes)
        @activeNode.appendNext(lastNode)
        lastNode.appendNext(@activeNode)

        # update tree ids
        for node in @activeTree.nodes
          node.treeId = @activeTree.treeId
        
        @stateLogger.mergeTree(lastTree, @activeTree, lastNode.id, activeNodeID)

        @trigger("mergeTree", lastTree.treeId, lastNode, @activeNode)

        @deleteTree(false, lastTree.treeId, false)

        @setActiveNode(activeNodeID)
      else
        @trigger("mergeDifferentTrees")


  getTree : (id) ->

    unless id
      return @activeTree
    for tree in @trees
      if tree.treeId == id
        return tree
    return null


  getTrees : -> @trees


  getTreesSorted : ->

    if @user.sortTreesByName
      return (@trees.slice(0)).sort(@compareNames)
    else
      return (@trees.slice(0)).sort(@compareTimestamps)


  # returns a list of nodes that are connected to the parent
  #
  # ASSUMPTION:    we are dealing with a tree, circles would
  #                break this algorithm
  getNodeListForRoot : (result, root, previous) ->

    result.push(root)
    next = root.getNext(previous)
    while next?
      if _.isArray(next)
        for neighbor in next
          @getNodeListForRoot(result, neighbor, root)
        return
      else
        result.push(next)
        newNext = next.getNext(root)
        root = next
        next = newNext


  getNodeListOfAllTrees : ->

    result = []
    for tree in @trees
      result = result.concat(tree.nodes)
    return result


  rendered : -> @trigger("finishedRender")


  # Helper method used in initialization
  findNodeInList : (list, id) ->

    for node in list
      if node.id == id
        return node
    return null


  compareNames : (a, b) ->

    if a.name < b.name
      return -1
    if a.name > b.name
      return 1
    return 0


  compareTimestamps : (a,b) ->

    if a.timestamp < b.timestamp
      return -1
    if a.timestamp > b.timestamp
      return 1
    return 0


  compareNodes : (a, b) ->

    if a.node.treeId < b.node.treeId
      return -1
    if a.node.treeId > b.node.treeId
      return 1
    return a.node.id - b.node.id<|MERGE_RESOLUTION|>--- conflicted
+++ resolved
@@ -44,14 +44,13 @@
 
     @doubleBranchPop = false
 
-<<<<<<< HEAD
     @data = tracing.content.contentData
 
     @flycam.setPosition(tracing.content.editPosition)
-=======
+
     # initialize deferreds
     @finishedDeferred = new $.Deferred().resolve()
->>>>>>> a2c78fdf
+
 
     ############ Load Tree from @data ##############
 
