/**
 * layer.js
 * @flow weak
 */

import type { Vector3 } from "oxalis/constants";
<<<<<<< HEAD
import type { MappingType } from "oxalis/model/binary/mappings";
import BucketBuilder from "./bucket_builder";
=======
import BucketBuilder from "oxalis/model/binary/layers/bucket_builder";

import type { BoundingBoxObjectType } from "oxalis/model";

>>>>>>> bddcd333
import Request from "../../../../libs/request";

export type CategoryType = "color" | "segmentation";
type ElementClassType = string; // TODO: Can/should we be more precise like "uint16" | "Uint32"?

<<<<<<< HEAD
type BoundingBoxType = {
  depth: number,
  height: number,
  width: number,
  topLeft: Vector3,
};

export type DataStoreInfoType = {
=======
type DataStoreInfoType = {
>>>>>>> bddcd333
  typ: string;
  url: string;
  accessToken: string;
};

type LayerInfoType = {
  name: string;
  category: CategoryType;
  elementClass: ElementClassType;
  mappings: Array<MappingType>;
  maxCoordinates: BoundingBoxObjectType;
  resolutions: Array<number>;
}

export const REQUEST_TIMEOUT = 10000;

// Abstract class that defines the Layer interface and implements common
// functionality.
class Layer {
  fourBit: boolean;
  dataStoreInfo: DataStoreInfoType;
  name: string;
  dataSetName: string;
  bitDepth: number;
  tokenPromise: Promise<string>;
  tokenRequestPromise: ?Promise<string>;
  category: CategoryType;
  elementClass: ElementClassType;
  lowerBoundary: Vector3;
  upperBoundary: Vector3;
  mappings: Array<MappingType>;
  maxCoordinates: BoundingBoxObjectType;
  resolutions: Array<number>;


  constructor(layerInfo: LayerInfoType, dataSetName: string, dataStoreInfo: DataStoreInfoType) {
    this.dataSetName = dataSetName;
    this.dataStoreInfo = dataStoreInfo;

    this.name = layerInfo.name;
    this.category = layerInfo.category;
    this.elementClass = layerInfo.elementClass;
    this.mappings = layerInfo.mappings;
    this.maxCoordinates = layerInfo.maxCoordinates;
    this.resolutions = layerInfo.resolutions;

    this.bitDepth = parseInt(this.elementClass.substring(4));
    this.tokenPromise = this.requestDataToken();
  }


  requestDataToken() {
    if (this.tokenRequestPromise) { return this.tokenRequestPromise; }

    this.tokenRequestPromise = Request.receiveJSON(
      `/dataToken/generate?dataSetName=${this.dataSetName}&dataLayerName=${this.name}`,
    ).then((dataStore) => {
      this.tokenRequestPromise = null;
      return dataStore.token;
    },
    );

    return this.tokenRequestPromise;
  }


  doWithToken<T>(fn: (token: string) => T): Promise<T> {
    return this.tokenPromise
        .then(fn)
        .catch((error) => {
          if (error.status === 403) {
            console.warn("Token expired. Requesting new token...");
            this.tokenPromise = this.requestDataToken();
            return this.doWithToken(fn);
          }
          throw error;
        });
  }


  buildBuckets(batch, options) {
    return batch.map(bucketAddress => BucketBuilder.fromZoomedAddress(bucketAddress, options));
  }


  // Requests the data, ensures it has the right tokens and resolves with
  // an UInt8Array.
  requestFromStore(batch, options) {
    return this.doWithToken(token => this.requestFromStoreImpl(this.buildBuckets(batch, options), token),
    );
  }


  // Sends the batch to the store. `getBucketData(zoomedAddress) -> Uint8Array`
  // converts bucket addresses to the data to send to the server.
  sendToStore(batch, getBucketData) {
    return this.doWithToken(token => this.sendToStoreImpl(this.buildBuckets(batch), getBucketData, token),
    );
  }

  // eslint-disable-next-line no-unused-vars
  requestFromStoreImpl(batch, token) {
    throw new Error("Subclass responsibility");
  }


  // eslint-disable-next-line no-unused-vars
  sendToStoreImpl(batch, getBucketData, token) {
    throw new Error("Subclass responsibility");
  }
}


export default Layer;<|MERGE_RESOLUTION|>--- conflicted
+++ resolved
@@ -4,32 +4,17 @@
  */
 
 import type { Vector3 } from "oxalis/constants";
-<<<<<<< HEAD
 import type { MappingType } from "oxalis/model/binary/mappings";
-import BucketBuilder from "./bucket_builder";
-=======
 import BucketBuilder from "oxalis/model/binary/layers/bucket_builder";
 
 import type { BoundingBoxObjectType } from "oxalis/model";
 
->>>>>>> bddcd333
 import Request from "../../../../libs/request";
 
 export type CategoryType = "color" | "segmentation";
 type ElementClassType = string; // TODO: Can/should we be more precise like "uint16" | "Uint32"?
 
-<<<<<<< HEAD
-type BoundingBoxType = {
-  depth: number,
-  height: number,
-  width: number,
-  topLeft: Vector3,
-};
-
 export type DataStoreInfoType = {
-=======
-type DataStoreInfoType = {
->>>>>>> bddcd333
   typ: string;
   url: string;
   accessToken: string;
