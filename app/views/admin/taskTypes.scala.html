--- conflicted
+++ resolved
@@ -2,25 +2,14 @@
 
 @main(Some(loggedInUser)){
 	<div class="container">
-<<<<<<< HEAD
-    <h3>Create from temporary experiment</h3>
-    @helper.form(controllers.admin.routes.TaskAdministration.createType, 'class -> "form-horizontal") {
-      <input type="text" placeholder="Summary" name="summary">
-      <input type="text" placeholder="Description" name="description">
-      <input type="text" placeholder="Expected Time (min)" name="expectedTime.minTime">
-      <input type="text" placeholder="Expected Time (max)" name="expectedTime.maxTime">
-      <input type="text" placeholder="Time Limit" name="expectedTime.maxHard">
-      <div class="form-actions">
-=======
     <h3>Task types</h3>
     <div class="well">
       @helper.form(controllers.admin.routes.TaskAdministration.createType, 'class -> "form-horizontal") {
         <input type="text" placeholder="Summary" name="summary">
         <input type="text" placeholder="Description" name="description">
-        <input type="text" placeholder="Expected Time (min)" name="minTime">
-        <input type="text" placeholder="Expected Time (max)" name="maxTime">
-        <input type="text" placeholder="Time Limit" name="maxHard">
->>>>>>> b4913c8f
+        <input type="text" placeholder="Expected Time (min)" name="expectedTime.minTime">
+        <input type="text" placeholder="Expected Time (max)" name="expectedTime.maxTime">
+        <input type="text" placeholder="Time Limit" name="expectedTime.maxHard">
         <button type="submit" class="btn btn-primary">Create</button>
       }
     </div>
