# Changelog (Unreleased)

All notable (yet unreleased) user-facing changes to webknossos are documented in this file.
See `CHANGELOG.released.md` for the changes which are part of official releases.

The format is based on [Keep a Changelog](http://keepachangelog.com/en/1.0.0/)
and this project adheres to [Calendar Versioning](http://calver.org/) `0Y.0M.MICRO`.
For upgrade instructions, please check the [migration guide](MIGRATIONS.released.md).

## Unreleased
[Commits](https://github.com/scalableminds/webknossos/compare/22.01.0...HEAD)

### Added
- Added the possibility to add additional volume layers to an existing annotation via the left sidebar. [#5881](https://github.com/scalableminds/webknossos/pull/5881)
- Added a warning when navigating away from editing the dataset's properties without having saved. [#5948](https://github.com/scalableminds/webknossos/pull/5948)
- Tiff exports are now served from the datastore module to prepare for remote datastores with webknossos-worker. [#5942](https://github.com/scalableminds/webknossos/pull/5942)
- Added the organization id to the auth token page and organization page. [#5965](https://github.com/scalableminds/webknossos/pull/5965)
- Added the possibility to cancel running webknossos-worker jobs. [#5946](https://github.com/scalableminds/webknossos/pull/5946)

### Changed
<<<<<<< HEAD
- When changing which layers are visible in an annotation, this setting is persisted in the annotation, so when you share it, viewers will see the same visibility configuration. [#5967](https://github.com/scalableminds/webknossos/pull/5967)
=======
- Improved the UI for automatic suggestions to the datasource properties when editing a dataset. [#5948](https://github.com/scalableminds/webknossos/pull/5948)
>>>>>>> 48e2abfe

### Fixed
- Fixed bug where volume data downloads would sometimes produce invalid zips due to a race condition. [#5926](https://github.com/scalableminds/webknossos/pull/5926)
- Fixed a bug which caused that the keyboard delay wasn't respected properly when rapidly pressing a key. [#5947](https://github.com/scalableminds/webknossos/pull/5947)
- Fixed that navigating away from uploading a dataset properly warns the user that there is unsaved state. [#5948](https://github.com/scalableminds/webknossos/pull/5948)
- Fixed a bug where an organization would be created for an already existing email address. [#5949](https://github.com/scalableminds/webknossos/pull/5949)
- Fixed a bug where the paths of uploaded files were not checked correctly. [#5950](https://github.com/scalableminds/webknossos/pull/5950)
- Fixed that the used datastore could not be changed in the UI when uploading a dataset. [#5952](https://github.com/scalableminds/webknossos/pull/5952)

### Removed

### Breaking Changes<|MERGE_RESOLUTION|>--- conflicted
+++ resolved
@@ -18,11 +18,8 @@
 - Added the possibility to cancel running webknossos-worker jobs. [#5946](https://github.com/scalableminds/webknossos/pull/5946)
 
 ### Changed
-<<<<<<< HEAD
 - When changing which layers are visible in an annotation, this setting is persisted in the annotation, so when you share it, viewers will see the same visibility configuration. [#5967](https://github.com/scalableminds/webknossos/pull/5967)
-=======
 - Improved the UI for automatic suggestions to the datasource properties when editing a dataset. [#5948](https://github.com/scalableminds/webknossos/pull/5948)
->>>>>>> 48e2abfe
 
 ### Fixed
 - Fixed bug where volume data downloads would sometimes produce invalid zips due to a race condition. [#5926](https://github.com/scalableminds/webknossos/pull/5926)
