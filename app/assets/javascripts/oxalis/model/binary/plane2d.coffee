--- conflicted
+++ resolved
@@ -41,11 +41,7 @@
   dataTexture : null
 
 
-<<<<<<< HEAD
-  constructor : (index, @cube, @queue, @TEXTURE_SIZE_P, @DATA_BIT_DEPTH, @MAPPED_DATA_BIT_DEPTH) ->
-=======
-  constructor : (index, @cube, @queue, @TEXTURE_SIZE_P, @DATA_BIT_DEPTH, @TEXTURE_BIT_DEPTH) ->
->>>>>>> 9a75081a
+  constructor : (index, @cube, @queue, @TEXTURE_SIZE_P, @DATA_BIT_DEPTH, @TEXTURE_BIT_DEPTH, @MAPPED_DATA_BIT_DEPTH) ->
 
     _.extend(@, new EventMixin())
 
@@ -394,17 +390,12 @@
     source.nextPixelMask = (1 << source.pixelRepeatP) - 1
     source.nextRowMask = (1 << destination.widthP + source.rowRepeatP) - 1
 
-<<<<<<< HEAD
     mapping = source.mapping
 
     bytesSrc       = @DATA_BIT_DEPTH >> 3
     bytesSrcMapped = if mapping? then @MAPPED_DATA_BIT_DEPTH >> 3 else bytesSrc
     bytesDest      = @TEXTURE_BIT_DEPTH >> 3
-=======
-    bytesSrc  = @DATA_BIT_DEPTH >> 3
-    bytesDest = @TEXTURE_BIT_DEPTH >> 3
-    shorten   = bytesDest < bytesSrc
->>>>>>> 9a75081a
+    shorten        = bytesDest < bytesSrcMapped
 
     while i--
       dest = destination.offset++ * bytesDest
@@ -416,21 +407,14 @@
       if mapping?
         sourceValue = mapping[ sourceValue ]
 
+      # If you have to shorten the data,
       # use the first none-zero byte unless all are zero
       # assuming little endian order
-<<<<<<< HEAD
       for b in [0...bytesSrcMapped]
-        if (value = (sourceValue >> (b*8)) % 256 ) or b == bytesSrcMapped - 1
-          destination.buffer[dest++] = if contrastCurve? then contrastCurve[value] else value
-          break
-=======
-      for b in [0...bytesSrc]
-        if (value = source.buffer[src + b]) or b == bytesSrc - 1 or (not shorten)
+        if (value = (sourceValue >> (b*8)) % 256 ) or b == bytesSrcMapped - 1 or (not shorten)
           destination.buffer[dest++] = if contrastCurve? then contrastCurve[value] else value
           if shorten
             break
-      src += bytesSrc
->>>>>>> 9a75081a
 
       if (i & source.nextPixelMask) == 0
         source.offset += source.pixelDelta
