export default {
  version: 3,
  user: {
    id: "573f27ef3e00005400e69659",
    email: "scmboy@scalableminds.com",
    firstName: "SCM",
    lastName: "Boy",
    isAnonymous: false,
    teams: [
      {
        team: "another",
        role: {
          name: "admin",
        },
      },
    ],
  },
  created: "2017-05-03 15:17",
  stateLabel: "In Progress",
  state: {
    isAssigned: true,
    isFinished: false,
    isInProgress: true,
  },
  id: "5909d8793e00008c029d4d2a",
  name: "",
  typ: "Explorational",
  task: null,
  stats: null,
  restrictions: {
    allowAccess: true,
    allowUpdate: true,
    allowFinish: true,
    allowDownload: true,
  },
  formattedHash: "9d4d2a",
  downloadUrl: "http://localhost:9000/annotations/Explorational/5909d8793e00008c029d4d2a/download",
  content: {
    settings: {
      allowedModes: ["volume"],
      branchPointsAllowed: true,
      somaClickingAllowed: true,
      advancedOptionsAllowed: true,
    },
    dataSet: {
      name: "2012-09-28_ex145_07x2",
      dataStore: {
        name: "localhost",
        url: "http://localhost:9000",
        typ: "webknossos-store",
      },
      scale: [16.5, 16.5, 25],
      dataLayers: [
        {
          name: "color",
          category: "color",
<<<<<<< HEAD
          boundingBox: {
            topLeft: [
              3840,
              4220,
              2304,
            ],
=======
          maxCoordinates: {
            topLeft: [3840, 4220, 2304],
>>>>>>> ec812ab0
            width: 128,
            height: 131,
            depth: 384,
          },
          resolutions: [1, 2, 4, 8],
          fallback: null,
          elementClass: "uint8",
          mappings: [],
        },
        {
          name: "segmentation",
          category: "segmentation",
<<<<<<< HEAD
          boundingBox: {
            topLeft: [
              3840,
              4220,
              2304,
            ],
=======
          maxCoordinates: {
            topLeft: [3840, 4220, 2304],
>>>>>>> ec812ab0
            width: 128,
            height: 131,
            depth: 384,
          },
          resolutions: [1],
          fallback: null,
          elementClass: "uint16",
          mappings: [],
        },
      ],
    },
    contentData: {
      activeCell: 10000,
      customLayers: [
        {
          name: "64007765-cef9-4e31-b206-dba795b5be17",
          category: "segmentation",
<<<<<<< HEAD
          boundingBox: {
            topLeft: [
              3840,
              4220,
              2304,
            ],
=======
          maxCoordinates: {
            topLeft: [3840, 4220, 2304],
>>>>>>> ec812ab0
            width: 128,
            height: 131,
            depth: 384,
          },
          resolutions: [1],
          fallback: {
            dataSourceName: "2012-09-28_ex145_07x2",
            layerName: "segmentation",
          },
          elementClass: "uint16",
          mappings: [
            {
              name: "mapping_1",
              path: "mapping_path",
            },
          ],
        },
      ],
      nextCell: 21890,
      zoomLevel: 0,
    },
    editPosition: [3904, 4282, 2496],
    editRotation: [0, 0, 0],
    boundingBox: null,
    contentType: "volumeTracing",
  },
  contentType: "volumeTracing",
  dataSetName: "2012-09-28_ex145_07x2",
  tracingTime: 76252,
};<|MERGE_RESOLUTION|>--- conflicted
+++ resolved
@@ -54,17 +54,12 @@
         {
           name: "color",
           category: "color",
-<<<<<<< HEAD
           boundingBox: {
             topLeft: [
               3840,
               4220,
               2304,
             ],
-=======
-          maxCoordinates: {
-            topLeft: [3840, 4220, 2304],
->>>>>>> ec812ab0
             width: 128,
             height: 131,
             depth: 384,
@@ -77,17 +72,12 @@
         {
           name: "segmentation",
           category: "segmentation",
-<<<<<<< HEAD
           boundingBox: {
             topLeft: [
               3840,
               4220,
               2304,
             ],
-=======
-          maxCoordinates: {
-            topLeft: [3840, 4220, 2304],
->>>>>>> ec812ab0
             width: 128,
             height: 131,
             depth: 384,
@@ -105,17 +95,12 @@
         {
           name: "64007765-cef9-4e31-b206-dba795b5be17",
           category: "segmentation",
-<<<<<<< HEAD
           boundingBox: {
             topLeft: [
               3840,
               4220,
               2304,
             ],
-=======
-          maxCoordinates: {
-            topLeft: [3840, 4220, 2304],
->>>>>>> ec812ab0
             width: 128,
             height: 131,
             depth: 384,
