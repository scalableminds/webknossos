--- conflicted
+++ resolved
@@ -90,14 +90,11 @@
   setNodeRadiusAction,
   setShowSkeletonsAction,
 } from "oxalis/model/actions/skeletontracing_actions";
-<<<<<<< HEAD
-=======
 import {
   invertTransform,
   transformPointUnscaled,
 } from "oxalis/model/helpers/transformation_helpers";
 import { addLayerToAnnotation, deleteAnnotationLayer } from "oxalis/model/sagas/update_actions";
->>>>>>> f83da102
 import { Model } from "oxalis/singletons";
 import { api } from "oxalis/singletons";
 import type {
@@ -1251,11 +1248,7 @@
               paddingRight: 1,
             }}
           >
-<<<<<<< HEAD
             <TransformationIcon layer={{ category: "skeleton", name: tracingId }} />
-            {!isOnlyAnnotationLayer ? this.getDeleteAnnotationLayerButton(readableName) : null}
-=======
-            <TransformationIcon layer={{ category: "skeleton" }} />
             {!isOnlyAnnotationLayer
               ? this.getDeleteAnnotationLayerButton(
                   readableName,
@@ -1263,7 +1256,6 @@
                   tracing.skeleton.tracingId,
                 )
               : null}
->>>>>>> f83da102
           </div>
         </div>
         {showSkeletons ? (
