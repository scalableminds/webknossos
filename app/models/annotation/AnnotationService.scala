package models.annotation

import java.io.{BufferedOutputStream, File, FileOutputStream}

import akka.actor.ActorSystem
import akka.stream.Materializer
import com.scalableminds.util.accesscontext.{AuthorizedAccessContext, DBAccessContext, GlobalAccessContext}
import com.scalableminds.util.geometry.{BoundingBox, Vec3Double, Vec3Int}
import com.scalableminds.util.io.ZipIO
import com.scalableminds.util.mvc.Formatter
import com.scalableminds.util.tools.{BoxImplicits, Fox, FoxImplicits, TextUtils}
import com.scalableminds.webknossos.datastore.SkeletonTracing._
import com.scalableminds.webknossos.datastore.VolumeTracing.{VolumeTracing, VolumeTracingOpt, VolumeTracings}
import com.scalableminds.webknossos.datastore.geometry.{
  ColorProto,
  NamedBoundingBoxProto,
  Vec3DoubleProto,
  Vec3IntProto
}
import com.scalableminds.webknossos.datastore.helpers.{NodeDefaults, ProtoGeometryImplicits, SkeletonTracingDefaults}
import com.scalableminds.webknossos.datastore.models.datasource.{
  ElementClass,
  DataSourceLike => DataSource,
  SegmentationLayerLike => SegmentationLayer
}
import com.scalableminds.webknossos.tracingstore.tracings._
import com.scalableminds.webknossos.tracingstore.tracings.volume.{
  ResolutionRestrictions,
  VolumeTracingDefaults,
  VolumeTracingDownsampling
}
import com.typesafe.scalalogging.LazyLogging
import controllers.AnnotationLayerParameters
import javax.inject.Inject
import models.annotation.AnnotationState._
import models.annotation.AnnotationType.AnnotationType
import models.annotation.handler.SavedTracingInformationHandler
import models.annotation.nml.NmlWriter
import models.binary._
import models.mesh.{MeshDAO, MeshService}
import models.organization.OrganizationDAO
import models.project.ProjectDAO
import models.task.{Task, TaskDAO, TaskService, TaskTypeDAO}
import models.team.{Team, TeamDAO, TeamService}
import models.user.{User, UserDAO, UserService}
import net.liftweb.common.{Box, Full}
import play.api.i18n.{Messages, MessagesProvider}
import play.api.libs.Files.{TemporaryFile, TemporaryFileCreator}
import play.api.libs.iteratee.Enumerator
import play.api.libs.json.{JsNull, JsObject, Json}
import utils.ObjectId

import scala.concurrent.{ExecutionContext, Future}

case class DownloadAnnotation(skeletonTracingIdOpt: Option[String],
                              volumeTracingIdOpt: Option[String],
                              skeletonTracingOpt: Option[SkeletonTracing],
                              volumeTracingOpt: Option[VolumeTracing],
                              volumeDataOpt: Option[Array[Byte]],
                              name: String,
                              scaleOpt: Option[Vec3Double],
                              annotation: Annotation,
                              user: User,
                              taskOpt: Option[Task],
                              organizationName: String)

// Used to pass duplicate properties when creating a new tracing to avoid masking them.
// Uses the proto-generated geometry classes, hence the full qualifiers.
case class RedundantTracingProperties(
    editPosition: Vec3IntProto,
    editRotation: Vec3DoubleProto,
    zoomLevel: Double,
    userBoundingBoxes: Seq[NamedBoundingBoxProto]
)

class AnnotationService @Inject()(
    annotationInformationProvider: AnnotationInformationProvider,
    savedTracingInformationHandler: SavedTracingInformationHandler,
    annotationDAO: AnnotationDAO,
    annotationLayersDAO: AnnotationLayerDAO,
    userDAO: UserDAO,
    taskTypeDAO: TaskTypeDAO,
    taskService: TaskService,
    dataSetService: DataSetService,
    dataSetDAO: DataSetDAO,
    dataStoreService: DataStoreService,
    tracingStoreService: TracingStoreService,
    tracingStoreDAO: TracingStoreDAO,
    taskDAO: TaskDAO,
    teamDAO: TeamDAO,
    userService: UserService,
    teamService: TeamService,
    dataStoreDAO: DataStoreDAO,
    projectDAO: ProjectDAO,
    organizationDAO: OrganizationDAO,
    annotationRestrictionDefults: AnnotationRestrictionDefaults,
    nmlWriter: NmlWriter,
    temporaryFileCreator: TemporaryFileCreator,
    meshDAO: MeshDAO,
    meshService: MeshService,
    sharedAnnotationsDAO: SharedAnnotationsDAO)(implicit ec: ExecutionContext, val materializer: Materializer)
    extends BoxImplicits
    with FoxImplicits
    with ProtoGeometryImplicits
    with LazyLogging {
  implicit val actorSystem: ActorSystem = ActorSystem()

  val DefaultAnnotationListLimit = 1000

  private def selectSuitableTeam(user: User, dataSet: DataSet): Fox[ObjectId] =
    (for {
      userTeamIds <- userService.teamIdsFor(user._id)
      datasetAllowedTeamIds <- dataSetService.allowedTeamIdsFor(dataSet._id)
    } yield {
      val selectedTeamOpt = datasetAllowedTeamIds.intersect(userTeamIds).headOption
      selectedTeamOpt match {
        case Some(selectedTeam) => Fox.successful(selectedTeam)
        case None =>
          for {
            isTeamManagerOrAdminOfOrg <- userService.isTeamManagerOrAdminOfOrg(user, user._organization)
            _ <- bool2Fox(isTeamManagerOrAdminOfOrg || dataSet.isPublic || user.isDatasetManager)
            organizationTeamId <- organizationDAO.findOrganizationTeamId(user._organization)
          } yield organizationTeamId
      }
    }).flatten

  private def createVolumeTracing(
      dataSource: DataSource,
      organizationName: String,
      fallbackLayer: Option[SegmentationLayer],
      boundingBox: Option[BoundingBox] = None,
      startPosition: Option[Vec3Int] = None,
      startRotation: Option[Vec3Double] = None,
      resolutionRestrictions: ResolutionRestrictions
  ): Fox[VolumeTracing] = {
    val resolutions = VolumeTracingDownsampling.resolutionsForVolumeTracing(dataSource, fallbackLayer)
    val resolutionsRestricted = resolutionRestrictions.filterAllowed(resolutions)
    for {
      _ <- bool2Fox(resolutionsRestricted.nonEmpty) ?~> "annotation.volume.resolutionRestrictionsTooTight"
    } yield
      VolumeTracing(
        None,
        boundingBoxToProto(boundingBox.getOrElse(dataSource.boundingBox)),
        System.currentTimeMillis(),
        dataSource.id.name,
        vec3IntToProto(startPosition.getOrElse(dataSource.center)),
        vec3DoubleToProto(startRotation.getOrElse(vec3DoubleFromProto(VolumeTracingDefaults.editRotation))),
        elementClassToProto(
          fallbackLayer.map(layer => layer.elementClass).getOrElse(VolumeTracingDefaults.elementClass)),
        fallbackLayer.map(_.name),
        fallbackLayer.map(_.largestSegmentId).getOrElse(VolumeTracingDefaults.largestSegmentId),
        0,
        VolumeTracingDefaults.zoomLevel,
        organizationName = Some(organizationName),
        resolutions = resolutionsRestricted.map(vec3IntToProto)
      )
  }

  def addAnnotationLayer(annotation: Annotation,
                         organizationName: String,
                         annotationLayerParameters: AnnotationLayerParameters)(implicit ec: ExecutionContext,
                                                                               ctx: DBAccessContext): Fox[Unit] =
    for {
      dataSet <- dataSetDAO.findOne(annotation._dataSet) ?~> "dataSet.notFoundForAnnotation"
      dataSource <- dataSetService.dataSourceFor(dataSet).flatMap(_.toUsable) ?~> "dataSource.notFound"
      newAnnotationLayers <- createTracingsForExplorational(dataSet,
                                                            dataSource,
                                                            List(annotationLayerParameters),
                                                            organizationName,
                                                            annotation.annotationLayers)
      _ <- Fox.serialCombined(newAnnotationLayers)(l => annotationLayersDAO.insertOne(annotation._id, l))
    } yield ()

  private def createTracingsForExplorational(dataSet: DataSet,
                                             dataSource: DataSource,
                                             allAnnotationLayerParameters: List[AnnotationLayerParameters],
                                             organizationName: String,
                                             existingAnnotationLayers: List[AnnotationLayer] = List())(
      implicit ctx: DBAccessContext): Fox[List[AnnotationLayer]] = {

    def getFallbackLayer(fallbackLayerName: String): Fox[SegmentationLayer] =
      for {
        fallbackLayer <- dataSource.dataLayers
          .filter(dl => dl.name == fallbackLayerName)
          .flatMap {
            case layer: SegmentationLayer => Some(layer)
            case _                        => None
          }
          .headOption
          .toFox
        _ <- bool2Fox(fallbackLayer.elementClass != ElementClass.uint64) ?~> "annotation.volume.uint64"
      } yield fallbackLayer

    def createAndSaveAnnotationLayer(
        annotationLayerParameters: AnnotationLayerParameters,
        oldPrecedenceLayerProperties: Option[RedundantTracingProperties]): Fox[AnnotationLayer] =
      for {
        client <- tracingStoreService.clientFor(dataSet)
        tracingId <- annotationLayerParameters.typ match {
          case AnnotationLayerType.Skeleton =>
            val skeleton = SkeletonTracingDefaults.createInstance.copy(
              dataSetName = dataSet.name,
              editPosition = dataSource.center,
              organizationName = Some(organizationName),
            )
            val skeletonAdapted = oldPrecedenceLayerProperties.map { p =>
              skeleton.copy(
                editPosition = p.editPosition,
                editRotation = p.editRotation,
                zoomLevel = p.zoomLevel,
                userBoundingBoxes = p.userBoundingBoxes
              )
            }.getOrElse(skeleton)
            client.saveSkeletonTracing(skeletonAdapted)
          case AnnotationLayerType.Volume =>
            for {
              fallbackLayer <- Fox.runOptional(annotationLayerParameters.fallbackLayerName)(getFallbackLayer)
              volumeTracing <- createVolumeTracing(
                dataSource,
                organizationName,
                fallbackLayer,
                resolutionRestrictions =
                  annotationLayerParameters.resolutionRestrictions.getOrElse(ResolutionRestrictions.empty)
              )
              volumeTracingAdapted = oldPrecedenceLayerProperties.map { p =>
                volumeTracing.copy(
                  editPosition = p.editPosition,
                  editRotation = p.editRotation,
                  zoomLevel = p.zoomLevel,
                  userBoundingBoxes = p.userBoundingBoxes
                )
              }.getOrElse(volumeTracing)
              volumeTracingId <- client.saveVolumeTracing(volumeTracingAdapted)
            } yield volumeTracingId
          case _ =>
            Fox.failure(s"Unknown AnnotationLayerType: ${annotationLayerParameters.typ}")
        }
      } yield AnnotationLayer(tracingId, annotationLayerParameters.typ, annotationLayerParameters.name)

    def fetchOldPrecedenceLayer: Fox[Option[FetchedAnnotationLayer]] =
      if (existingAnnotationLayers.isEmpty) Fox.successful(None)
      else
        for {
          oldPrecedenceLayer <- selectLayerWithPrecedence(existingAnnotationLayers)
          tracingStoreClient <- tracingStoreService.clientFor(dataSet)
          oldPrecedenceLayerFetched <- if (oldPrecedenceLayer.typ == AnnotationLayerType.Skeleton)
            tracingStoreClient.getSkeletonTracing(oldPrecedenceLayer, None)
          else tracingStoreClient.getVolumeTracing(oldPrecedenceLayer, None, skipVolumeData = true)
        } yield Some(oldPrecedenceLayerFetched)

    def extractPrecedenceProperties(oldPrecedenceLayer: FetchedAnnotationLayer): RedundantTracingProperties =
      oldPrecedenceLayer.tracing match {
        case Left(s) =>
          RedundantTracingProperties(
            s.editPosition,
            s.editRotation,
            s.zoomLevel,
            s.userBoundingBoxes ++ s.userBoundingBox.map(
              com.scalableminds.webknossos.datastore.geometry.NamedBoundingBoxProto(0, None, None, None, _))
          )
        case Right(v) =>
          RedundantTracingProperties(
            v.editPosition,
            v.editRotation,
            v.zoomLevel,
            v.userBoundingBoxes ++ v.userBoundingBox.map(
              com.scalableminds.webknossos.datastore.geometry.NamedBoundingBoxProto(0, None, None, None, _))
          )
      }

    for {
      /*
        Note that the tracings have redundant properties, with a precedence logic selecting a layer
        from which the values are used. Adding a layer may change this precedence, so the redundant
        values need to be copied to the new layer from the layer that had precedence before. Otherwise, those
        properties would be masked and lost.
        Unfortunately, their history is still lost since the new layer gets only the latest snapshot.
        We do this for *every* new layer, since we only later get its ID which determines the actual precedence.
        All of this is skipped if existingAnnotationLayers is empty.
       */
      oldPrecedenceLayer <- fetchOldPrecedenceLayer
      precedenceProperties = oldPrecedenceLayer.map(extractPrecedenceProperties)
      newAnnotationLayers <- Fox.serialCombined(allAnnotationLayerParameters)(p =>
        createAndSaveAnnotationLayer(p, precedenceProperties))
    } yield newAnnotationLayers
  }

  /*
   If there is more than one tracing, select the one that has precedence for the parameters (they should be identical anyway)
   This needs to match the code in NmlWriter’s selectLayerWithPrecedence, though the types are different
   */
  private def selectLayerWithPrecedence(annotationLayers: List[AnnotationLayer]): Fox[AnnotationLayer] = {
    val skeletonLayers = annotationLayers.filter(_.typ == AnnotationLayerType.Skeleton)
    val volumeLayers = annotationLayers.filter(_.typ == AnnotationLayerType.Volume)
    if (skeletonLayers.nonEmpty) {
      Fox.successful(skeletonLayers.minBy(_.tracingId))
    } else if (volumeLayers.nonEmpty) {
      Fox.successful(volumeLayers.minBy(_.tracingId))
    } else Fox.failure("Trying to select precedence layer from empty layer list.")
  }

  def createExplorationalFor(user: User,
                             _dataSet: ObjectId,
                             annotationLayerParameters: List[AnnotationLayerParameters])(
      implicit ctx: DBAccessContext,
      m: MessagesProvider): Fox[Annotation] =
    for {
      dataSet <- dataSetDAO.findOne(_dataSet) ?~> "dataSet.noAccessById"
      dataSource <- dataSetService.dataSourceFor(dataSet)
      organization <- organizationDAO.findOne(user._organization)
      usableDataSource <- dataSource.toUsable ?~> Messages("dataSet.notImported", dataSource.id.name)
      annotationLayers <- createTracingsForExplorational(dataSet,
                                                         usableDataSource,
                                                         annotationLayerParameters,
                                                         organization.name)
      teamId <- selectSuitableTeam(user, dataSet) ?~> "annotation.create.forbidden"
      annotation = Annotation(ObjectId.generate, _dataSet, None, teamId, user._id, annotationLayers)
      _ <- annotationDAO.insertOne(annotation)
    } yield {
      annotation
    }

  def makeAnnotationHybrid(annotation: Annotation, organizationName: String, fallbackLayerName: Option[String])(
      implicit ctx: DBAccessContext): Fox[Unit] =
    for {
      newAnnotationLayerType <- annotation.tracingType match {
        case TracingType.skeleton => Fox.successful(AnnotationLayerType.Volume)
        case TracingType.volume   => Fox.successful(AnnotationLayerType.Skeleton)
        case _                    => Fox.failure("annotation.makeHybrid.alreadyHybrid")
      }
      usedFallbackLayerName = if (newAnnotationLayerType == AnnotationLayerType.Volume) fallbackLayerName else None
      newAnnotationLayerParameters = AnnotationLayerParameters(newAnnotationLayerType,
                                                               usedFallbackLayerName,
                                                               Some(ResolutionRestrictions.empty),
                                                               None)
      _ <- addAnnotationLayer(annotation, organizationName, newAnnotationLayerParameters) ?~> "makeHybrid.createTracings.failed"
    } yield ()

  def downsampleAnnotation(annotation: Annotation, volumeAnnotationLayer: AnnotationLayer)(
      implicit ctx: DBAccessContext): Fox[Unit] =
    for {
      dataSet <- dataSetDAO.findOne(annotation._dataSet) ?~> "dataSet.notFoundForAnnotation"
      _ <- bool2Fox(annotation.volumeAnnotationLayers.nonEmpty) ?~> "annotation.downsample.volumeOnly"
      rpcClient <- tracingStoreService.clientFor(dataSet)
      newVolumeTracingId <- rpcClient.duplicateVolumeTracing(volumeAnnotationLayer.tracingId, downsample = true)
      _ = logger.info(
        s"Replacing volume tracing ${volumeAnnotationLayer.tracingId} by downsampled copy $newVolumeTracingId for annotation ${annotation._id}.")
      _ <- annotationLayersDAO.replaceTracingId(annotation._id, volumeAnnotationLayer.tracingId, newVolumeTracingId)
    } yield ()

  // WARNING: needs to be repeatable, might be called multiple times for an annotation
  def finish(annotation: Annotation, user: User, restrictions: AnnotationRestrictions)(
      implicit ctx: DBAccessContext): Fox[String] = {
    def executeFinish: Fox[String] =
      for {
        _ <- annotationDAO.updateModified(annotation._id, System.currentTimeMillis)
        _ <- annotationDAO.updateState(annotation._id, AnnotationState.Finished)
      } yield {
        if (annotation._task.isEmpty)
          "annotation.finished"
        else
          "task.finished"
      }

    (for {
      allowed <- restrictions.allowFinishSoft(user)
    } yield {
      if (allowed) {
        if (annotation.state == Active) {
          logger.info(
            s"Finishing annotation ${annotation._id.toString}, new state will be ${AnnotationState.Finished.toString}, access context: ${ctx.toStringAnonymous}")
          executeFinish
        } else if (annotation.state == Finished) {
          logger.info(
            s"Silently not finishing annotation ${annotation._id.toString} for it is aready finished. Access context: ${ctx.toStringAnonymous}")
          Fox.successful("annotation.finished")
        } else {
          logger.info(
            s"Not finishing annotation ${annotation._id.toString} for its state is ${annotation.state.toString}. Access context: ${ctx.toStringAnonymous}")
          Fox.failure("annotation.notActive")
        }
      } else {
        logger.info(
          s"Not finishing annotation ${annotation._id.toString} due to missing permissions. Access context: ${ctx.toStringAnonymous}")
        Fox.failure("annotation.notPossible")
      }
    }).flatten
  }

  private def baseForTask(taskId: ObjectId)(implicit ctx: DBAccessContext): Fox[Annotation] =
    (for {
      list <- annotationDAO.findAllByTaskIdAndType(taskId, AnnotationType.TracingBase)
    } yield list.headOption.toFox).flatten

  def annotationsFor(taskId: ObjectId)(implicit ctx: DBAccessContext): Fox[List[Annotation]] =
    annotationDAO.findAllByTaskIdAndType(taskId, AnnotationType.Task)

  private def tracingsFromBase(annotationBase: Annotation, dataSet: DataSet)(
      implicit ctx: DBAccessContext,
      m: MessagesProvider): Fox[(Option[String], Option[String])] =
    for {
      _ <- bool2Fox(dataSet.isUsable) ?~> Messages("dataSet.notImported", dataSet.name)
      tracingStoreClient <- tracingStoreService.clientFor(dataSet)
      baseSkeletonIdOpt <- annotationBase.skeletonTracingId
      baseVolumeIdOpt <- annotationBase.volumeTracingId
      newSkeletonId: Option[String] <- Fox.runOptional(baseSkeletonIdOpt)(skeletonId =>
        tracingStoreClient.duplicateSkeletonTracing(skeletonId))
      newVolumeId: Option[String] <- Fox.runOptional(baseVolumeIdOpt)(volumeId =>
        tracingStoreClient.duplicateVolumeTracing(volumeId))
    } yield (newSkeletonId, newVolumeId)

  def createAnnotationFor(user: User, task: Task, initializingAnnotationId: ObjectId)(
      implicit m: MessagesProvider,
      ctx: DBAccessContext): Fox[Annotation] = {
    def useAsTemplateAndInsert(annotation: Annotation) =
      for {
        dataSetName <- dataSetDAO.getNameById(annotation._dataSet)(GlobalAccessContext) ?~> "dataSet.notFoundForAnnotation"
        dataSet <- dataSetDAO.findOne(annotation._dataSet) ?~> Messages("dataSet.noAccess", dataSetName)
        (newSkeletonId, newVolumeId) <- tracingsFromBase(annotation, dataSet) ?~> s"Failed to use annotation base as template for task ${task._id} with annotation base ${annotation._id}"
        annotationLayers <- AnnotationLayer.layersFromIds(newSkeletonId, newVolumeId)
        newAnnotation = annotation.copy(
          _id = initializingAnnotationId,
          _user = user._id,
          annotationLayers = annotationLayers,
          state = Active,
          typ = AnnotationType.Task,
          created = System.currentTimeMillis,
          modified = System.currentTimeMillis
        )
        _ <- annotationDAO.updateInitialized(newAnnotation)
      } yield newAnnotation

    for {
      annotationBase <- baseForTask(task._id) ?~> "Failed to retrieve annotation base."
      result <- useAsTemplateAndInsert(annotationBase).toFox
    } yield result
  }

  def createSkeletonTracingBase(dataSetName: String,
                                boundingBox: Option[BoundingBox],
                                startPosition: Vec3Int,
                                startRotation: Vec3Double): SkeletonTracing = {
    val initialNode = NodeDefaults.createInstance.withId(1).withPosition(startPosition).withRotation(startRotation)
    val initialTree = Tree(
      1,
      Seq(initialNode),
      Seq.empty,
      Some(ColorProto(1, 0, 0, 1)),
      Seq(BranchPoint(initialNode.id, System.currentTimeMillis())),
      Seq.empty,
      "",
      System.currentTimeMillis()
    )
    SkeletonTracingDefaults.createInstance.copy(
      dataSetName = dataSetName,
      boundingBox = boundingBox.flatMap { box =>
        if (box.isEmpty) None else Some(box)
      },
      editPosition = startPosition,
      editRotation = startRotation,
      activeNodeId = Some(1),
      trees = Seq(initialTree)
    )
  }

  def createVolumeTracingBase(dataSetName: String,
                              organizationId: ObjectId,
                              boundingBox: Option[BoundingBox],
                              startPosition: Vec3Int,
                              startRotation: Vec3Double,
                              volumeShowFallbackLayer: Boolean,
                              resolutionRestrictions: ResolutionRestrictions)(implicit ctx: DBAccessContext,
                                                                              m: MessagesProvider): Fox[VolumeTracing] =
    for {
      organization <- organizationDAO.findOne(organizationId)
      dataSet <- dataSetDAO.findOneByNameAndOrganization(dataSetName, organizationId) ?~> Messages("dataset.notFound",
                                                                                                   dataSetName)
      dataSource <- dataSetService.dataSourceFor(dataSet).flatMap(_.toUsable)

      fallbackLayer = if (volumeShowFallbackLayer) {
        dataSource.dataLayers.flatMap {
          case layer: SegmentationLayer => Some(layer)
          case _                        => None
        }.headOption
      } else None
      _ <- bool2Fox(fallbackLayer.forall(_.elementClass != ElementClass.uint64)) ?~> "annotation.volume.uint64"

      volumeTracing <- createVolumeTracing(
        dataSource,
        organization.name,
        fallbackLayer = fallbackLayer,
        boundingBox = boundingBox.flatMap { box =>
          if (box.isEmpty) None else Some(box)
        },
        startPosition = Some(startPosition),
        startRotation = Some(startRotation),
        resolutionRestrictions = resolutionRestrictions
      )
    } yield volumeTracing

  def abortInitializedAnnotationOnFailure(initializingAnnotationId: ObjectId,
                                          insertedAnnotationBox: Box[Annotation]): Fox[Unit] =
    insertedAnnotationBox match {
      case Full(_) => Fox.successful(())
      case _       => annotationDAO.abortInitializingAnnotation(initializingAnnotationId)
    }

  def createAnnotationBase(
      taskFox: Fox[Task],
      userId: ObjectId,
      skeletonTracingIdBox: Box[Option[String]],
      volumeTracingIdBox: Box[Option[String]],
      dataSetId: ObjectId,
      description: Option[String]
  )(implicit ctx: DBAccessContext): Fox[Unit] =
    for {
      task <- taskFox
      skeletonIdOpt <- skeletonTracingIdBox.toFox
      volumeIdOpt <- volumeTracingIdBox.toFox
      _ <- bool2Fox(skeletonIdOpt.isDefined || volumeIdOpt.isDefined) ?~> "annotation.needsAtleastOne"
      project <- projectDAO.findOne(task._project)
      annotationLayers <- AnnotationLayer.layersFromIds(skeletonIdOpt, volumeIdOpt)
      annotationBase = Annotation(ObjectId.generate,
                                  dataSetId,
                                  Some(task._id),
                                  project._team,
                                  userId,
                                  annotationLayers,
                                  description.getOrElse(""),
                                  typ = AnnotationType.TracingBase)
      _ <- annotationDAO.insertOne(annotationBase)
    } yield ()

  def createFrom(user: User,
                 dataSet: DataSet,
                 annotationLayers: List[AnnotationLayer],
                 annotationType: AnnotationType,
                 name: Option[String],
                 description: String): Fox[Annotation] =
    for {
      teamId <- selectSuitableTeam(user, dataSet)
      annotation = Annotation(ObjectId.generate,
                              dataSet._id,
                              None,
                              teamId,
                              user._id,
                              annotationLayers,
                              description,
                              name = name.getOrElse(""),
                              typ = annotationType)
      _ <- annotationDAO.insertOne(annotation)
    } yield annotation

  // Does not use access query (because they dont support prefixes). Use only after separate access check!
  def sharedAnnotationsFor(userTeams: List[ObjectId]): Fox[List[Annotation]] =
    sharedAnnotationsDAO.findAllSharedForTeams(userTeams)

  def updateTeamsForSharedAnnotation(annotationId: ObjectId, teams: List[ObjectId])(
      implicit ctx: DBAccessContext): Fox[Unit] =
    sharedAnnotationsDAO.updateTeamsForSharedAnnotation(annotationId, teams)

  def sharedTeamsFor(annotationId: ObjectId)(implicit ctx: DBAccessContext): Fox[List[Team]] =
    for {
      teamIds <- sharedAnnotationsDAO.sharedTeamsFor(annotationId)
      teamIdsValidated <- Fox.serialCombined(teamIds)(ObjectId.parse(_))
      teams <- Fox.serialCombined(teamIdsValidated)(teamDAO.findOne(_))
    } yield teams

  def zipAnnotations(annotations: List[Annotation], zipFileName: String, skipVolumeData: Boolean)(
      implicit
      ctx: DBAccessContext): Fox[TemporaryFile] =
    for {
      downloadAnnotations <- getTracingsScalesAndNamesFor(annotations, skipVolumeData)
      nmlsAndNames <- Fox.serialCombined(downloadAnnotations.flatten) {
        case DownloadAnnotation(skeletonTracingIdOpt,
                                volumeTracingIdOpt,
                                skeletonTracingOpt,
                                volumeTracingOpt,
                                volumeDataOpt,
                                name,
                                scaleOpt,
                                annotation,
                                user,
                                taskOpt,
                                organizationName) =>
          for {
            fetchedAnnotationLayersForAnnotation <- FetchedAnnotationLayer.layersFromTracings(skeletonTracingIdOpt,
                                                                                              volumeTracingIdOpt,
                                                                                              skeletonTracingOpt,
                                                                                              volumeTracingOpt)
            nml = nmlWriter.toNmlStream(fetchedAnnotationLayersForAnnotation,
                                        Some(annotation),
                                        scaleOpt,
                                        Some(name + "_data.zip"),
                                        organizationName,
                                        Some(user),
                                        taskOpt)
          } yield (nml, name, volumeDataOpt)
      }
      zip <- createZip(nmlsAndNames, zipFileName)
    } yield zip

  private def getTracingsScalesAndNamesFor(annotations: List[Annotation], skipVolumeData: Boolean)(
      implicit ctx: DBAccessContext): Fox[List[List[DownloadAnnotation]]] = {

    def getSingleDownloadAnnotation(annotation: Annotation, scaleOpt: Option[Vec3Double]) =
      for {
        user <- userService.findOneById(annotation._user, useCache = true) ?~> "user.notFound"
        taskOpt <- Fox.runOptional(annotation._task)(taskDAO.findOne) ?~> "task.notFound"
        name <- savedTracingInformationHandler.nameForAnnotation(annotation)
        organizationName <- organizationDAO.findOrganizationNameForAnnotation(annotation._id)
        skeletonTracingIdOpt <- annotation.skeletonTracingId
        volumeTracingIdOpt <- annotation.volumeTracingId
      } yield
        DownloadAnnotation(skeletonTracingIdOpt,
                           volumeTracingIdOpt,
                           None,
                           None,
                           None,
                           name,
                           scaleOpt,
                           annotation,
                           user,
                           taskOpt,
                           organizationName)

    def getSkeletonTracings(dataSetId: ObjectId, tracingIds: List[Option[String]]): Fox[List[Option[SkeletonTracing]]] =
      for {
        dataSet <- dataSetDAO.findOne(dataSetId)
        tracingStoreClient <- tracingStoreService.clientFor(dataSet)
        tracingContainers: List[SkeletonTracings] <- Fox.serialCombined(tracingIds.grouped(1000).toList)(
          tracingStoreClient.getSkeletonTracings)
        tracingOpts: List[SkeletonTracingOpt] = tracingContainers.flatMap(_.tracings)
      } yield tracingOpts.map(_.tracing)

    def getVolumeTracings(dataSetId: ObjectId, tracingIds: List[Option[String]]): Fox[List[Option[VolumeTracing]]] =
      for {
        dataSet <- dataSetDAO.findOne(dataSetId)
        tracingStoreClient <- tracingStoreService.clientFor(dataSet)
        tracingContainers: List[VolumeTracings] <- Fox.serialCombined(tracingIds.grouped(1000).toList)(
          tracingStoreClient.getVolumeTracings)
        tracingOpts: List[VolumeTracingOpt] = tracingContainers.flatMap(_.tracings)
      } yield tracingOpts.map(_.tracing)

    def getVolumeDataObjects(dataSetId: ObjectId, tracingIds: List[Option[String]]): Fox[List[Option[Array[Byte]]]] =
      for {
        dataSet <- dataSetDAO.findOne(dataSetId)
        tracingStoreClient <- tracingStoreService.clientFor(dataSet)
        tracingDataObjects: List[Option[Array[Byte]]] <- Fox.serialCombined(tracingIds) {
          case None                      => Fox.successful(None)
          case Some(_) if skipVolumeData => Fox.successful(None)
          case Some(tracingId)           => tracingStoreClient.getVolumeData(tracingId).map(Some(_))
        }
      } yield tracingDataObjects

    def getDatasetScale(dataSetId: ObjectId) =
      for {
        dataSet <- dataSetDAO.findOne(dataSetId)
      } yield dataSet.scale

    val annotationsGrouped: Map[ObjectId, List[Annotation]] = annotations.groupBy(_._dataSet)
    val tracingsGrouped = annotationsGrouped.map {
      case (dataSetId, annotations) =>
        for {
          scale <- getDatasetScale(dataSetId)
          skeletonTracingIdOpts <- Fox.serialCombined(annotations)(a => a.skeletonTracingId)
          volumeTracingIdOpts <- Fox.serialCombined(annotations)(a => a.volumeTracingId)
          skeletonTracings <- getSkeletonTracings(dataSetId, skeletonTracingIdOpts)
          volumeTracings <- getVolumeTracings(dataSetId, volumeTracingIdOpts)
          volumeDataObjects <- getVolumeDataObjects(dataSetId, volumeTracingIdOpts)
          incompleteDownloadAnnotations <- Fox.serialCombined(annotations)(getSingleDownloadAnnotation(_, scale))
        } yield
          incompleteDownloadAnnotations
            .zip(skeletonTracings)
            .map {
              case (downloadAnnotation, skeletonTracingOpt) =>
                downloadAnnotation.copy(skeletonTracingOpt = skeletonTracingOpt)
            }
            .zip(volumeTracings)
            .map {
              case (downloadAnnotation, volumeTracingOpt) =>
                downloadAnnotation.copy(volumeTracingOpt = volumeTracingOpt)
            }
            .zip(volumeDataObjects)
            .map {
              case (downloadAnnotation, volumeDataOpt) =>
                downloadAnnotation.copy(volumeDataOpt = volumeDataOpt)
            }
    }

    Fox.combined(tracingsGrouped.toList)
  }

  private def createZip(nmls: List[(Enumerator[Array[Byte]], String, Option[Array[Byte]])],
                        zipFileName: String): Future[TemporaryFile] = {
    val zipped = temporaryFileCreator.create(TextUtils.normalize(zipFileName), ".zip")
    val zipper = ZipIO.startZip(new BufferedOutputStream(new FileOutputStream(new File(zipped.path.toString))))

    def addToZip(nmls: List[(Enumerator[Array[Byte]], String, Option[Array[Byte]])]): Future[Boolean] =
      nmls match {
        case (nml, name, volumeDataOpt) :: tail =>
          if (volumeDataOpt.isDefined) {
            val subZip = temporaryFileCreator.create(TextUtils.normalize(name), ".zip")
            val subZipper =
              ZipIO.startZip(new BufferedOutputStream(new FileOutputStream(new File(subZip.path.toString))))
            volumeDataOpt.foreach(volumeData => subZipper.addFileFromBytes(name + "_data.zip", volumeData))
            for {
              _ <- subZipper.addFileFromEnumerator(name + ".nml", nml)
              _ = subZipper.close()
              _ = zipper.addFileFromTemporaryFile(name + ".zip", subZip)
              res <- addToZip(tail)
            } yield res
          } else {
            zipper.addFileFromEnumerator(name + ".nml", nml).flatMap(_ => addToZip(tail))
          }
        case _ =>
          Future.successful(true)
      }

    addToZip(nmls).map { _ =>
      zipper.close()
      zipped
    }
  }

  def transferAnnotationToUser(typ: String, id: String, userId: ObjectId, issuingUser: User)(
      implicit ctx: DBAccessContext): Fox[Annotation] =
    for {
      annotation <- annotationInformationProvider.provideAnnotation(typ, id, issuingUser) ?~> "annotation.notFound"
      newUser <- userDAO.findOne(userId) ?~> "user.notFound"
      _ <- dataSetDAO.findOne(annotation._dataSet)(AuthorizedAccessContext(newUser)) ?~> "annotation.transferee.noDataSetAccess"
      _ <- annotationDAO.updateUser(annotation._id, newUser._id)
      updated <- annotationInformationProvider.provideAnnotation(typ, id, issuingUser)
    } yield updated

  def resetToBase(annotation: Annotation)(implicit ctx: DBAccessContext, m: MessagesProvider): Fox[Unit] =
    annotation.typ match {
      case AnnotationType.Explorational =>
        Fox.failure("annotation.revert.tasksOnly")
      case AnnotationType.Task =>
        for {
          task <- taskFor(annotation)
          oldSkeletonTracingIdOpt <- annotation.skeletonTracingId // This also asserts that the annotation does not have multiple volume/skeleton layers
          oldVolumeTracingIdOpt <- annotation.volumeTracingId
          _ = logger.warn(
            s"Resetting annotation ${annotation._id} to base, discarding skeleton tracing $oldSkeletonTracingIdOpt and/or volume tracing $oldVolumeTracingIdOpt")
          annotationBase <- baseForTask(task._id)
          dataSet <- dataSetDAO.findOne(annotationBase._dataSet)(GlobalAccessContext) ?~> "dataSet.notFoundForAnnotation"
          (newSkeletonIdOpt, newVolumeIdOpt) <- tracingsFromBase(annotationBase, dataSet)
          _ <- Fox.bool2Fox(newSkeletonIdOpt.isDefined || newVolumeIdOpt.isDefined) ?~> "annotation.needsEitherSkeletonOrVolume"
          _ <- Fox.runOptional(newSkeletonIdOpt)(newSkeletonId =>
            oldSkeletonTracingIdOpt.toFox.map { oldSkeletonId =>
              annotationLayersDAO.replaceTracingId(annotation._id, oldSkeletonId, newSkeletonId)
          })
          _ <- Fox.runOptional(newVolumeIdOpt)(newVolumeId =>
            oldVolumeTracingIdOpt.toFox.map { oldVolumeId =>
              annotationLayersDAO.replaceTracingId(annotation._id, oldVolumeId, newVolumeId)
          })
        } yield ()
    }

  private def settingsFor(annotation: Annotation)(implicit ctx: DBAccessContext) =
    if (annotation.typ == AnnotationType.Task || annotation.typ == AnnotationType.TracingBase)
      for {
        taskId <- annotation._task.toFox
        task: Task <- taskDAO.findOne(taskId) ?~> "task.notFound"
        taskType <- taskTypeDAO.findOne(task._taskType) ?~> "taskType.notFound"
      } yield {
        taskType.settings
      } else
      Fox.successful(AnnotationSettings.defaultFor(annotation.tracingType))

  def taskFor(annotation: Annotation)(implicit ctx: DBAccessContext): Fox[Task] =
    annotation._task.toFox.flatMap(taskId => taskDAO.findOne(taskId))

  def publicWrites(annotation: Annotation,
                   requestingUser: Option[User] = None,
                   restrictionsOpt: Option[AnnotationRestrictions] = None): Fox[JsObject] = {
    implicit val ctx: DBAccessContext = GlobalAccessContext
    for {
      dataSet <- dataSetDAO.findOne(annotation._dataSet) ?~> "dataSet.notFoundForAnnotation"
      organization <- organizationDAO.findOne(dataSet._organization) ?~> "organization.notFound"
      task = annotation._task.toFox.flatMap(taskId => taskDAO.findOne(taskId))
      taskJson <- task.flatMap(t => taskService.publicWrites(t)).getOrElse(JsNull)
      userJson <- userJsonForAnnotation(annotation._user, requestingUser)
      settings <- settingsFor(annotation)
      restrictionsJs <- AnnotationRestrictions.writeAsJson(
        restrictionsOpt.getOrElse(annotationRestrictionDefults.defaultsFor(annotation)),
        requestingUser)
      dataStore <- dataStoreDAO.findOneByName(dataSet._dataStore.trim) ?~> "datastore.notFound"
      dataStoreJs <- dataStoreService.publicWrites(dataStore)
      meshes <- meshDAO.findAllWithAnnotation(annotation._id)
      meshesJs <- Fox.serialCombined(meshes)(meshService.publicWrites)
      teams <- sharedTeamsFor(annotation._id)
      teamsJson <- Fox.serialCombined(teams)(teamService.publicWrites(_))
      tracingStore <- tracingStoreDAO.findFirst
      tracingStoreJs <- tracingStoreService.publicWrites(tracingStore)
    } yield {
      Json.obj(
        "modified" -> annotation.modified,
        "state" -> annotation.state,
        "id" -> annotation.id,
        "name" -> annotation.name,
        "description" -> annotation.description,
        "viewConfiguration" -> annotation.viewConfiguration,
        "typ" -> annotation.typ,
        "task" -> taskJson,
        "stats" -> annotation.statistics,
        "restrictions" -> restrictionsJs,
        "formattedHash" -> Formatter.formatHash(annotation._id.toString),
        "annotationLayers" -> Json.toJson(annotation.annotationLayers),
        "dataSetName" -> dataSet.name,
        "organization" -> organization.name,
        "dataStore" -> dataStoreJs,
        "tracingStore" -> tracingStoreJs,
        "visibility" -> annotation.visibility,
        "settings" -> settings,
        "tracingTime" -> annotation.tracingTime,
        "teams" -> teamsJson,
        "tags" -> (annotation.tags ++ Set(dataSet.name, annotation.tracingType.toString)),
        "user" -> userJson,
        "owner" -> userJson,
        "meshes" -> meshesJs
      )
    }
  }

  private def userJsonForAnnotation(userId: ObjectId, requestingUser: Option[User]): Fox[Option[JsObject]] =
    if (userId == ObjectId.dummyId) {
      Fox.successful(None)
    } else {
      for {
        user <- userService.findOneById(userId, useCache = true)(GlobalAccessContext)
        isTeamManagerOrAdminOfOwner <- Fox.runOptional(requestingUser)(requester =>
          userService.isTeamManagerOrAdminOf(requester, user))
        userJson <- if (isTeamManagerOrAdminOfOwner.getOrElse(false)) userService.compactWrites(user).map(Some(_))
        else Fox.successful(None)
      } yield userJson
    }

  //for Explorative Annotations list
  def compactWrites(annotation: Annotation)(implicit ctx: DBAccessContext): Fox[JsObject] =
    for {
      dataSet <- dataSetDAO.findOne(annotation._dataSet)(GlobalAccessContext) ?~> "dataSet.notFoundForAnnotation"
      organization <- organizationDAO.findOne(dataSet._organization)(GlobalAccessContext) ?~> "organization.notFound"
<<<<<<< HEAD
      teams <- sharedTeamsFor(annotation._id)
      teamsJson <- Fox.serialCombined(teams)(teamService.publicWrites(_, Some(organization)))
=======
>>>>>>> 0dfb7a67
      user <- userDAO.findOne(annotation._user)(GlobalAccessContext)
      userJson = Json.obj(
        "id" -> user._id.toString,
        "firstName" -> user.firstName,
        "lastName" -> user.lastName
      )
    } yield {
      Json.obj(
        "modified" -> annotation.modified,
        "state" -> annotation.state,
        "id" -> annotation._id.toString,
        "name" -> annotation.name,
        "description" -> annotation.description,
        "typ" -> annotation.typ,
        "stats" -> annotation.statistics,
        "formattedHash" -> Formatter.formatHash(annotation._id.toString),
        "annotationLayers" -> annotation.annotationLayers,
        "dataSetName" -> dataSet.name,
        "organization" -> organization.name,
        "visibility" -> annotation.visibility,
        "tracingTime" -> annotation.tracingTime,
        "teams" -> teamsJson,
        "tags" -> (annotation.tags ++ Set(dataSet.name, annotation.tracingType.toString)),
        "owner" -> userJson
      )
    }
}<|MERGE_RESOLUTION|>--- conflicted
+++ resolved
@@ -843,11 +843,8 @@
     for {
       dataSet <- dataSetDAO.findOne(annotation._dataSet)(GlobalAccessContext) ?~> "dataSet.notFoundForAnnotation"
       organization <- organizationDAO.findOne(dataSet._organization)(GlobalAccessContext) ?~> "organization.notFound"
-<<<<<<< HEAD
       teams <- sharedTeamsFor(annotation._id)
       teamsJson <- Fox.serialCombined(teams)(teamService.publicWrites(_, Some(organization)))
-=======
->>>>>>> 0dfb7a67
       user <- userDAO.findOne(annotation._user)(GlobalAccessContext)
       userJson = Json.obj(
         "id" -> user._id.toString,
