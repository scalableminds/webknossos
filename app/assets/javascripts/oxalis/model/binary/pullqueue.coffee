### define
./cube : Cube
../../../libs/array_buffer_socket : ArrayBufferSocket
###

class PullQueue

  # Constants
  BATCH_LIMIT : 6
  BATCH_SIZE : 3
  ROUND_TRIP_TIME_SMOOTHER : .125
  BUCKET_TIME_SMOOTHER : .125

  cube : null
  queue : null

  dataSetName : ""

  batchCount : 0
  roundTripTime : 0
  
  constructor : (@dataSetName, @cube, @dataLayerName, @tracingId ) ->

    @queue = []
    @loadedBucketList = []
    @requestedBucketList = []
    @loadedBuckets = 0
    @loadedBytes = 0
    @totalLoadedBuckets = 0
    @totalLoadedBytes = 0

  swap : (a, b) ->

    queue = @queue

    tmp = queue[a]
    queue[a] = queue[b]
    queue[b] = tmp


  siftUp :(pos) ->

    queue = @queue

    while pos and queue[pos].priority < queue[(pos - 1) >> 1].priority
      parent = (pos - 1) >> 1
      @swap(pos, parent)
      pos = parent


  siftDown : (pos) ->

    queue = @queue

    while (pos << 1) + 1 < queue.length
      child = (pos << 1) + 1
      child++ if child + 1 < queue.length and queue[child].priority > queue[child + 1].priority
      break if queue[pos].priority < queue[child].priority
      @swap(pos, child)
      pos = child


  insert : (bucket, priority) ->

    # Buckets with a negative priority are not loaded
    return unless priority >= 0
    
    # Checking whether bucket is already loaded
    unless @cube.isBucketRequestedByZoomedAddress(bucket)
      @queue.push( { "bucket" : bucket, "priority" : priority } )
      @siftUp(@queue.length - 1)


  removeFirst : ->

    # No buckets in the queue
    return null unless @queue.length

    # Receive and remove first itemfrom queue
    first = @queue.splice(0, 1, @queue[@queue.length - 1])[0]
    @queue.pop()
    @siftDown(0)

    first.bucket


  clear : ->

    @queue = []


  pull : ->

    # Starting to download some buckets
    while @batchCount < @BATCH_LIMIT and @queue.length
      
      batch = []

      while batch.length < @BATCH_SIZE and @queue.length
        
        bucket = @removeFirst()
        unless @cube.isBucketRequestedByZoomedAddress(bucket)
          batch.push bucket
          @cube.requestBucketByZoomedAddress(bucket)
          #console.log "Requested: ", bucket
          @requestedBucketList.push(bucket)

      @pullBatch(batch) if batch.length > 0


  pullBatch : (batch) ->
    # Loading a bunch of buckets

    @batchCount++

    transmitBuffer = []
    for bucket in batch
      zoomStep = bucket[3]
      transmitBuffer.push(
        zoomStep
        if @fourBit and zoomStep == 0 then 1 else 0
        bucket[0] << (zoomStep + @cube.BUCKET_SIZE_P)
        bucket[1] << (zoomStep + @cube.BUCKET_SIZE_P)
        bucket[2] << (zoomStep + @cube.BUCKET_SIZE_P)
      )

    # Measuring the time until response arrives to select appropriate preloading strategy 
    roundTripBeginTime = new Date()

    @getLoadSocket().send(transmitBuffer)
      .then(

        (responseBuffer) =>

          @updateConnectionInfo(new Date() - roundTripBeginTime, batch.length, responseBuffer.length)

          offset = 0

          for bucket, i in batch

            if transmitBuffer[i * 5 + 1]
              bucketData = @decode(responseBuffer.subarray(offset, offset += (@cube.BUCKET_LENGTH >> 1)))
            else
              bucketData = responseBuffer.subarray(offset, offset += @cube.BUCKET_LENGTH)
<<<<<<< HEAD
=======
            @loadedBucketList.push(bucket)
>>>>>>> 519127ea
            @cube.setBucketByZoomedAddress(bucket, bucketData)

        =>
          
          for bucket in batch

            @cube.setBucketByZoomedAddress(bucket, null)
            #console.log "Failed: ", bucket
    
    ).always =>

      @batchCount--
      @pull()


  updateConnectionInfo : (roundTripTime, bucketCount, byteCount) ->

    if @roundTripTime?
      @roundTripTime = (1 - @ROUND_TRIP_TIME_SMOOTHER) * @roundTripTime + @ROUND_TRIP_TIME_SMOOTHER * roundTripTime
    else
      @roundTripTime = roundTripTime

    @loadedBuckets += bucketCount
    @loadedBytes += byteCount
    @totalLoadedBuckets += bucketCount
    @totalLoadedBytes += byteCount


  decode : (colors) ->

    # Expand 4-bit data
    newColors = new Uint8Array(colors.length << 1)

    index = 0
    while index < newColors.length
      value = colors[index >> 1] 
      newColors[index] = value & 0b11110000
      index++
      newColors[index] = value << 4
      index++

    newColors


  set4Bit : (@fourBit) ->


  getLoadSocket : ->

    if @socket? then @socket else @socket = new ArrayBufferSocket(
      senders : [
        # new ArrayBufferSocket.WebWorker("ws://#{document.location.host}/binary/ws?dataSetName=#{@dataSetName}&cubeSize=#{1 << @cube.BUCKET_SIZE_P}")
        # new ArrayBufferSocket.WebSocket("ws://#{document.location.host}/binary/ws?dataSetName=#{@dataSetName}&cubeSize=#{1 << @cube.BUCKET_SIZE_P}")
        new ArrayBufferSocket.XmlHttpRequest("/datasets/#{@dataSetName}/layers/#{@dataLayerName}/data?cubeSize=#{1 << @cube.BUCKET_SIZE_P}&annotationId=#{@tracingId}")
      ]
      requestBufferType : Float32Array
      responseBufferType : Uint8Array
    )


  getTestBucket : _.once ->

    result = new Uint8Array(@cube.BUCKET_LENGTH)

    index = 0
    for i in [0...@cube.BUCKET_LENGTH / 3]
      result[index++] = 255
      result[index++] = 255
      result[index++] = 0

    result<|MERGE_RESOLUTION|>--- conflicted
+++ resolved
@@ -142,10 +142,8 @@
               bucketData = @decode(responseBuffer.subarray(offset, offset += (@cube.BUCKET_LENGTH >> 1)))
             else
               bucketData = responseBuffer.subarray(offset, offset += @cube.BUCKET_LENGTH)
-<<<<<<< HEAD
-=======
+
             @loadedBucketList.push(bucket)
->>>>>>> 519127ea
             @cube.setBucketByZoomedAddress(bucket, bucketData)
 
         =>
