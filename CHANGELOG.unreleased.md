--- conflicted
+++ resolved
@@ -19,11 +19,8 @@
 
 ### Changed
 - Redesigned the info tab in the right-hand sidebar to be fit the new branding and design language. [#7110](https://github.com/scalableminds/webknossos/pull/7110)
-<<<<<<< HEAD
 - Improved support for touch devices by adding floating buttons for easier navigation and layout changes. [#7178](https://github.com/scalableminds/webknossos/pull/7178)
-=======
 - Optimized processing of parallel requests (new thread pool configuration, asynchronous FossilDB client), improving performance and reducing idle waiting. [#7139](https://github.com/scalableminds/webknossos/pull/7139)
->>>>>>> b408ae58
 
 ### Fixed
 - Fixed rare rendering bug at viewport edge for anisotropic datasets. [#7163](https://github.com/scalableminds/webknossos/pull/7163)
