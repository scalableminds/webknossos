--- conflicted
+++ resolved
@@ -17,11 +17,8 @@
 - Added a context menu option to separate an agglomerate skeleton using Min-Cut. Activate the Proofreading tool, select the source node and open the context menu by right-clicking on the target node which you would like to separate through Min-Cut. [#6361](https://github.com/scalableminds/webknossos/pull/6361)
 - Added a "clear" button to reset skeletons/meshes after successful mergers/split. [#6459](https://github.com/scalableminds/webknossos/pull/6459)
 - The proofreading tool now supports merging and splitting (via min-cut) agglomerates by rightclicking a segment (and not a node). Note that there still has to be an active node so that both partners of the operation are defined. [#6464](https://github.com/scalableminds/webknossos/pull/6464)
-<<<<<<< HEAD
+- The color of a segments can now be changed in the segments tab. Rightclick a segment in the list and select "Change Color" to open a color picker. [#6372](https://github.com/scalableminds/webknossos/pull/6372)
 - Added possibility to read N5 datasets. [#6466](https://github.com/scalableminds/webknossos/pull/6466)
-=======
-- The color of a segments can now be changed in the segments tab. Rightclick a segment in the list and select "Change Color" to open a color picker. [#6372](https://github.com/scalableminds/webknossos/pull/6372)
->>>>>>> 81240795
 
 ### Changed
 - Selecting a node with the proofreading tool won't have any side effects anymore. Previous versions could load additional agglomerate skeletons in certain scenarios which could be confusing. [#6477](https://github.com/scalableminds/webknossos/pull/6477)
