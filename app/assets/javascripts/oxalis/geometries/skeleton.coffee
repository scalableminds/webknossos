--- conflicted
+++ resolved
@@ -536,8 +536,7 @@
 
     hsvColor = ColorConverter.getHSV(new THREE.Color().setHex(hexColor))
     hsvColor.h = (hsvColor.h + 0.5) % 1
-<<<<<<< HEAD
-    new THREE.Color().setHSV(hsvColor.h, hsvColor.s, hsvColor.v).getHex()
+    ColorConverter.setHSV(new THREE.Color(), hsvColor.h, hsvColor.s, hsvColor.v).getHex()
 
   setSizeAttenuation : (boolean) ->
 
@@ -548,7 +547,4 @@
     @branches.material.sizeAttenuation = boolean
     @branches.material.needsUpdate = true
     @activeNodeParticle.material.sizeAttenuation = boolean
-    @activeNodeParticle.material.needsUpdate = true
-=======
-    ColorConverter.setHSV(new THREE.Color(), hsvColor.h, hsvColor.s, hsvColor.v).getHex()
->>>>>>> 5925261d
+    @activeNodeParticle.material.needsUpdate = true