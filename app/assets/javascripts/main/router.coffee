### define
jquery : $
underscore : _
libs/toast : Toast
main/routing_utils : RoutingUtils
oxalis/constants : constants
backbone : Backbone
./paginator : Paginator
###

class Router extends Backbone.Router

  routes :
<<<<<<< HEAD
    "dashboard"                   : "dashboard"
    "users"                       : "users"
    "teams"                       : "teams"
    "admin/taskTypes"             : "hideLoading"
    "admin/projects"              : "projects"
    "admin/datasets"              : "datasets"
    "admin/trainingsTasks/create" : "createTraingsTasks"
    "admin/tasks/overview"        : "taskOverview"
    "annotations/Task/:id"        : "tracingTrace"
    "annotations/Explorational/:id"        : "tracingTrace"
    "datasets/:id/view"           : "tracingView"
    "users/:id/details"           : "userDetails"
    "*url"                        : "hideLoading"
=======
    "dashboard"                     : "dashboard"
    "users"                         : "users"
    "teams"                         : "teams"
    "admin/taskTypes"               : "hideLoading"
    "admin/projects"                : "projects"
    "admin/datasets"                : "datasets"
    "admin/trainingsTasks/create"   : "createTraingsTasks"
    "admin/tasks/overview"          : "taskOverview"
    "annotations/Task/:id"          : "tracingTrace"
    "annotations/Explorational/:id" : "tracingTrace"
    "datasets/:id/view"             : "tracingView"
    "users/:id/details"             : "userDetails"
    "*url"                          : "hideLoading"
>>>>>>> 4138b163

    #"admin/tasks/algorithm"      : "taskAlgorithm"



  hideLoading : ->

    $("#loader").css("display" : "none")


  dashboard : ->

    require ["main/dashboardLoader"], (DashboardLoader) ->

      DashboardLoader.displayBasicDashboard()
      DashboardLoader.displayUserDashboard()
      return


  userDetails : ->

    require ["main/dashboardLoader"], (DashboardLoader) ->
      DashboardLoader.displayBasicDashboard()
      return


  tracingTrace : ->

    require [
      "oxalis/controller"
      "libs/core_ext"
      "three"
      "stats"
    ], (Controller) ->

      leftTabBar = $("#main")
      dataUrl = leftTabBar.data("url")

      populateTemplate = (data) ->
        templateSource = _.unescape(leftTabBar.html())
        templateOutput = _.template(templateSource)(data)
        leftTabBar.html(templateOutput)

      $.ajax(
        url: dataUrl
        type: 'GET'
        success: (task) ->

          if task.noData
            populateTemplate({task : null})
          else
            populateTemplate({task : task})

        error: (xhr, status, error) ->

          console.error("Something went wrong when receiving task data", xhr, status, error)

        complete: (task) ->

          oxalis = window.oxalis = new Controller(constants.CONTROL_MODE_TRACE)
      )

      return

  tracingView : ->

    require [
      "oxalis/controller"
      "libs/core_ext"
      "three"
      "three"
      "stats"
      "slider"
    ], (Controller) ->

      oxalis = window.oxalis = new Controller(constants.CONTROL_MODE_VIEW)

      return


  datasets : ->

    $modal = $(".modal")
    $modal.find(".btn-primary").on "click", -> submitTeams()

    # Attach model to main body to avoid z-Index
    $modal = $modal.detach()
    $("body").append($modal)

    teamsCache = null
    assignedTeams = []

    $(".team-label").on "click", ->
      # Find parent and read all labels for one dataset
      $parent = $(this).closest("tr")
      dataset = $parent.find("td").first().text().trim()
      $modal.data("dataset", dataset)

      $labels = $parent.find(".team-label").find(".label")
      assignedTeams = _.map($labels, (label) -> return $(label).text())

      if teamsCache
        showModal()
      else
        $.ajax(
          url: "/api/teams"
          dataType: "json"
        ).done (responseJSON) =>
          teamsCache = responseJSON
          showModal()

    showModal = ->

      $teamList = $modal.find("ul").empty()
      $checkBoxTags = _.map(teamsCache, (team) ->

        checked = if _.contains(assignedTeams, team.name) then "checked" else ""
        $("""
          <li>
            <label class="checkbox"><input type="checkbox" value="#{team.name}" #{checked}> #{team.name}</label>
          </li>
        """)
      )
      $teamList.append($checkBoxTags)
      $modal.modal("show")


    submitTeams = ->

        $checkboxes = $modal.find("input:checked")
        dataset = $modal.data("dataset")
        assignedTeams = _.map($checkboxes, (checkbox) -> return $(checkbox).parent().text().trim())

        console.log dataset, assignedTeams
        $modal.modal("hide")
        $.ajax(
          url: "/api/datasets/#{dataset}/teams"
          type: "POST"
          contentType: "application/json; charset=utf-8"
          data: JSON.stringify(assignedTeams)
        ).done ->
          window.location.reload()

    return @hideLoading()


  taskOverview : ->

    require ["admin/views/task/task_overview_view"], (TaskOverviewView) =>

      new TaskOverviewView(
        el : $("#main-container").find("#task-overview")[0]
      )

      return @hideLoading()


  users : ->

    require [
      "admin/views/user/user_list_view",
      "admin/views/pagination_view"
      "admin/models/user/user_collection"], (UserListView, PaginationView, UserCollection) =>

<<<<<<< HEAD
      @changeView(new UserListView())
      return @hideLoading()


  teams : ->

    require ["./admin/views/team/team_list_view"], (TeamListView) =>
=======
      userCollection = new UserCollection()
      paginationView = new PaginationView({collection: userCollection})
      userListView = new UserListView({collection: userCollection})

      @changeView(paginationView, userListView)
      return @hideLoading()


  teams : ->

    require ["admin/views/team/team_list_view"], (TeamListView) =>
>>>>>>> 4138b163

      @changeView(new TeamListView())
      return @hideLoading()


  taskAlgorithm : ->

    require ["admin/views/task/task_algorithm_view"], (TaskAlgorithmView) =>

      new TaskAlgorithmView(
        el : $("#main-container").find("#task-selection-algoritm")[0]
      )

      return @hideLoading()


  projects : ->

    preparePaginationData = (projects, users) ->

      for aProject, index in projects

        id = aProject._owner.$oid
        owner = _.find(users, (u) -> u.id == id)

        if owner
          ownerName = owner.firstName + " " + owner.lastName
        else
          ownerName = "<deleted>"

        projects[index].owner = ownerName

      return {"data" : projects }

    $owner = $("#owner")
    $pageSelection = $(".page-selection")

    ajaxOptions =
      url : $pageSelection.data("url")
      dataType : "json"
      type : "get"

    $.ajax(ajaxOptions).done((response) ->

      paginationData = preparePaginationData(response.projects, response.users)

      new Paginator( $pageSelection, paginationData)

      for aUser in response.users
        $owner.append("<option value='#{aUser.id}' selected=''>#{aUser.firstName} #{aUser.lastName}</option>")
    )

  createTraingsTasks : ->

    url = $("#form-well").data("url")

    $.get(url).done((response) ->

      $selectTask = $("#task")
      $selectTracing = $("#tracing")

      # set autocompletion source for tracings domain input
      $("#training_domain").data("source", response.experiences)

      for aTask in response.tasks
        summary = aTask.type.summary || ""
        id = aTask.id
        $selectTask.append("<option value='#{id}'>#{summary} #{id}</option>")

      for aTracing in response.annotations
        id = aTracing.id
        optionString = aTracing.typ + " " + aTracing.dataSetName + " " + aTracing.created
        $selectTracing.append("<option value='#{id}'>#{optionString}</option>")


      @hideLoading()
    )


<<<<<<< HEAD
  changeView : (view) ->

    $("#main-container").html(view.render().el)
=======
  changeView : (views...) ->

    $mainContainer = $("#main-container").empty()
    for view in views
      $mainContainer.append(view.render().el)
>>>>>>> 4138b163



<|MERGE_RESOLUTION|>--- conflicted
+++ resolved
@@ -11,21 +11,6 @@
 class Router extends Backbone.Router
 
   routes :
-<<<<<<< HEAD
-    "dashboard"                   : "dashboard"
-    "users"                       : "users"
-    "teams"                       : "teams"
-    "admin/taskTypes"             : "hideLoading"
-    "admin/projects"              : "projects"
-    "admin/datasets"              : "datasets"
-    "admin/trainingsTasks/create" : "createTraingsTasks"
-    "admin/tasks/overview"        : "taskOverview"
-    "annotations/Task/:id"        : "tracingTrace"
-    "annotations/Explorational/:id"        : "tracingTrace"
-    "datasets/:id/view"           : "tracingView"
-    "users/:id/details"           : "userDetails"
-    "*url"                        : "hideLoading"
-=======
     "dashboard"                     : "dashboard"
     "users"                         : "users"
     "teams"                         : "teams"
@@ -39,7 +24,6 @@
     "datasets/:id/view"             : "tracingView"
     "users/:id/details"             : "userDetails"
     "*url"                          : "hideLoading"
->>>>>>> 4138b163
 
     #"admin/tasks/algorithm"      : "taskAlgorithm"
 
@@ -204,15 +188,6 @@
       "admin/views/pagination_view"
       "admin/models/user/user_collection"], (UserListView, PaginationView, UserCollection) =>
 
-<<<<<<< HEAD
-      @changeView(new UserListView())
-      return @hideLoading()
-
-
-  teams : ->
-
-    require ["./admin/views/team/team_list_view"], (TeamListView) =>
-=======
       userCollection = new UserCollection()
       paginationView = new PaginationView({collection: userCollection})
       userListView = new UserListView({collection: userCollection})
@@ -224,7 +199,6 @@
   teams : ->
 
     require ["admin/views/team/team_list_view"], (TeamListView) =>
->>>>>>> 4138b163
 
       @changeView(new TeamListView())
       return @hideLoading()
@@ -304,17 +278,11 @@
     )
 
 
-<<<<<<< HEAD
-  changeView : (view) ->
-
-    $("#main-container").html(view.render().el)
-=======
   changeView : (views...) ->
 
     $mainContainer = $("#main-container").empty()
     for view in views
       $mainContainer.append(view.render().el)
->>>>>>> 4138b163
-
-
-
+
+
+
