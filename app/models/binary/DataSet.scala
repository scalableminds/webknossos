package models.binary


import com.scalableminds.util.geometry.{BoundingBox, Point3D, Scale}
import com.scalableminds.util.accesscontext.{DBAccessContext, GlobalAccessContext}
import com.scalableminds.util.tools.{Fox, FoxImplicits, JsonHelper}
import com.scalableminds.webknossos.datastore.models.datasource.inbox.{UnusableDataSource, InboxDataSourceLike => InboxDataSource}
import com.scalableminds.webknossos.datastore.models.datasource.{AbstractDataLayer, AbstractSegmentationLayer, Category, DataSourceId, ElementClass, GenericDataSource, DataLayerLike => DataLayer}
import com.scalableminds.webknossos.schema.Tables._
import javax.inject.Inject
import models.configuration.DataSetConfiguration
import models.team._
import models.user.User
import net.liftweb.common.Full
import play.api.i18n.Messages
import play.api.i18n.Messages.Implicits._
import play.api.libs.concurrent.Execution.Implicits._
import play.api.libs.json._
import play.utils.UriEncoding
import slick.jdbc.PostgresProfile.api._
import slick.jdbc.TransactionIsolation.Serializable
import slick.lifted.Rep
import utils.{ObjectId, SQLClient, SQLDAO, SimpleSQLDAO}


case class DataSet(
                       _id: ObjectId,
                       _dataStore: String,
                       _organization: ObjectId,
                       defaultConfiguration: Option[DataSetConfiguration] = None,
                       description: Option[String] = None,
                       displayName: Option[String] = None,
                       isPublic: Boolean,
                       isUsable: Boolean,
                       name: String,
                       scale: Option[Scale],
                       sharingToken: Option[String],
                       status: String,
                       logoUrl: Option[String],
                       created: Long = System.currentTimeMillis(),
                       isDeleted: Boolean = false
                     ) extends FoxImplicits {

  def urlEncodedName: String =
    UriEncoding.encodePathSegment(name, "UTF-8")

}

class DataSetDAO @Inject()(sqlClient: SQLClient, dataSetDataLayerDAO: DataSetDataLayerDAO, organizationDAO: OrganizationDAO) extends SQLDAO[DataSet, DatasetsRow, Datasets](sqlClient) {
  val collection = Datasets

  def idColumn(x: Datasets): Rep[String] = x._Id

  def isDeletedColumn(x: Datasets): Rep[Boolean] = x.isdeleted

  private def parseScaleOpt(literalOpt: Option[String]): Fox[Option[Scale]] = literalOpt match {
    case Some(literal) => for {
      scale <- Scale.fromList(parseArrayTuple(literal).map(_.toFloat)) ?~> "could not parse edit position"
    } yield Some(scale)
    case None => Fox.successful(None)
  }

  private def writeScaleLiteral(scale: Scale): String =
    writeStructTuple(List(scale.x, scale.y, scale.z).map(_.toString))

  def parse(r: DatasetsRow): Fox[DataSet] = {
    for {
      scale <- parseScaleOpt(r.scale)
      defaultConfigurationOpt <- Fox.runOptional(r.defaultconfiguration)(JsonHelper.parseJsonToFox[DataSetConfiguration](_))
    } yield {
      DataSet(
        ObjectId(r._Id),
        r._Datastore.trim,
        ObjectId(r._Organization),
        defaultConfigurationOpt,
        r.description,
        r.displayname,
        r.ispublic,
        r.isusable,
        r.name,
        scale,
        r.sharingtoken,
        r.status,
        r.logourl,
        r.created.getTime,
        r.isdeleted
      )
    }
  }

  override def anonymousReadAccessQ(sharingToken: Option[String]) = s"isPublic" + sharingToken.map(t => s" or sharingToken = '$t'").getOrElse("")

  override def readAccessQ(requestingUserId: ObjectId) =
    s"""isPublic
        or _organization in (select _organization from webknossos.users_ where _id = '${requestingUserId.id}' and isAdmin)
        or _id in (select _dataSet
          from (webknossos.dataSet_allowedTeams dt join (select _team from webknossos.user_team_roles where _user = '${requestingUserId.id}') ut on dt._team = ut._team))
        or ('${requestingUserId.id}' in (select _user from webknossos.user_team_roles where isTeammanager)
            and _organization in (select _organization from webknossos.users_ where _id = '${requestingUserId.id}'))"""

  override def findOne(id: ObjectId)(implicit ctx: DBAccessContext): Fox[DataSet] =
    for {
      accessQuery <- readAccessQuery
      rList <- run(sql"select #${columns} from #${existingCollectionName} where _id = ${id.id} and #${accessQuery}".as[DatasetsRow])
      r <- rList.headOption.toFox ?~> ("Could not find object " + id + " in " + collectionName)
      parsed <- parse(r) ?~> ("SQLDAO Error: Could not parse database row for object " + id + " in " + collectionName)
    } yield parsed

  override def findAll(implicit ctx: DBAccessContext): Fox[List[DataSet]] = {
    for {
      accessQuery <- readAccessQuery
      r <- run(sql"select #${columns} from #${existingCollectionName} where #${accessQuery}".as[DatasetsRow])
      parsed <- Fox.combined(r.toList.map(parse))
    } yield parsed
  }

  def findOneByNameAndOrganizationName(name: String, organizationName: String)(implicit ctx: DBAccessContext): Fox[DataSet] =
    for {
      organization <- OrganizationDAO.findOneByName(organizationName) ?~> "organization.notFound"
      dataset <- findOneByNameAndOrganization(name, organization._id)
    } yield dataset

  def findOneByNameAndOrganization(name: String, organizationId: ObjectId)(implicit ctx: DBAccessContext): Fox[DataSet] =
    for {
      accessQuery <- readAccessQuery
      rList <- run(sql"select #${columns} from #${existingCollectionName} where name = ${name} and _organization = ${organizationId} and #${accessQuery}".as[DatasetsRow])
      r <- rList.headOption.toFox
      parsed <- parse(r)
    } yield {
      parsed
    }

  def getIdByName(name: String)(implicit ctx: DBAccessContext): Fox[ObjectId] =
    for {
      accessQuery <- readAccessQuery
      rList <- run(sql"select _id from #${existingCollectionName} where name = ${name} and #${accessQuery}".as[String])
      r <- rList.headOption.toFox
    } yield ObjectId(r)

  def getNameById(id: ObjectId)(implicit ctx: DBAccessContext): Fox[String] =
    for {
      accessQuery <- readAccessQuery
      rList <- run(sql"select name from #${existingCollectionName} where _id = ${id} and #${accessQuery}".as[String])
      r <- rList.headOption.toFox
    } yield r

  def getSharingTokenByName(name: String, organizationId: ObjectId)(implicit ctx: DBAccessContext): Fox[Option[String]] = {
    for {
      accessQuery <- readAccessQuery
      rList <- run(sql"select sharingToken from webknossos.datasets_ where name = ${name} and _organization = ${organizationId} and #${accessQuery}".as[Option[String]])
      r <- rList.headOption.toFox
    } yield {
      r
    }
  }

  def updateSharingTokenByName(name: String, organizationId: ObjectId, sharingToken: Option[String])(implicit ctx: DBAccessContext): Fox[Unit] = {
    for {
      accessQuery <- readAccessQuery
      _ <- run(sqlu"update webknossos.datasets_ set sharingToken = ${sharingToken} where name = ${name} and _organization = ${organizationId} and #${accessQuery}")
    } yield ()
  }

  def updateFields(_id: ObjectId, description: Option[String], displayName: Option[String], isPublic: Boolean)(implicit ctx: DBAccessContext): Fox[Unit] = {
    val q = for {row <- Datasets if (notdel(row) && row._Id === _id.id)} yield (row.description, row.displayname, row.ispublic)
    for {
      _ <- run(q.update(description, displayName, isPublic))
    } yield ()
  }

  def updateDefaultConfigurationByName(name: String, configuration: DataSetConfiguration)(implicit ctx: DBAccessContext): Fox[Unit] = {
    for {
      _ <- run(sqlu"""update webknossos.dataSets
                      set defaultConfiguration = '#${sanitize(Json.toJson(configuration).toString)}'
                      where name = ${name}""")
    } yield ()
  }

  def insertOne(d: DataSet)(implicit ctx: DBAccessContext): Fox[Unit] = {
    val defaultConfiguration: Option[String] = d.defaultConfiguration.map(c => Json.toJson(c.configuration).toString)
    for {
      _ <- run(
        sqlu"""insert into webknossos.dataSets(_id, _dataStore, _organization, defaultConfiguration, description, displayName, isPublic, isUsable, name, scale, status, sharingToken, created, isDeleted)
               values(${d._id.id}, ${d._dataStore}, ${d._organization.id}, #${optionLiteral(defaultConfiguration.map(sanitize))}, ${d.description}, ${d.displayName}, ${d.isPublic}, ${d.isUsable},
                      ${d.name}, #${optionLiteral(d.scale.map(s => writeScaleLiteral(s)))}, ${d.status.take(1024)}, ${d.sharingToken}, ${new java.sql.Timestamp(d.created)}, ${d.isDeleted})
            """)
    } yield ()
  }

  def updateDataSourceByName(name: String, dataStoreName: String, source: InboxDataSource, isUsable: Boolean)(implicit ctx: DBAccessContext): Fox[Unit] = {

    for {
<<<<<<< HEAD
      old <- findOneByNameAndOrganizationName(name, source.id.team)
      organization <- OrganizationDAO.findOneByName(source.id.team)
=======
      old <- findOneByName(name)
      organization <- organizationDAO.findOneByName(source.id.team)
>>>>>>> 3f35de88
      q =
      sqlu"""update webknossos.dataSets
                    set _dataStore = ${dataStoreName},
                        _organization = ${organization._id.id},
                        isUsable = ${isUsable},
                        scale = #${optionLiteral(source.scaleOpt.map(s => writeScaleLiteral(s)))},
                        status = ${source.statusOpt.getOrElse("")}
                   where _id = ${old._id.id}"""
      _ <- run(q)
      _ <- dataSetDataLayerDAO.updateLayers(old._id, source)
    } yield ()
  }

  def deactivateUnreported(names: List[String], dataStoreName: String): Fox[Unit] = {
    val inclusionPredicate = if (names.isEmpty) "true" else s"name not in ${writeStructTupleWithQuotes(names.map(sanitize))}"
    val deleteResolutionsQuery =
      sqlu"""delete from webknossos.dataSet_resolutions where _dataSet in
            (select _id from webknossos.dataSets where _dataStore = ${dataStoreName}
             and #${inclusionPredicate})"""
    val deleteLayersQuery =
      sqlu"""delete from webknossos.dataSet_layers where _dataSet in
            (select _id from webknossos.dataSets where _dataStore = ${dataStoreName}
             and #${inclusionPredicate})"""
    val setToUnusableQuery =
      sqlu"""update webknossos.datasets
             set isUsable = false, status = 'No longer available on datastore.', scale = NULL
             where _dataStore = ${dataStoreName}
             and #${inclusionPredicate}"""
    for {
      _ <- run(DBIO.sequence(List(deleteResolutionsQuery, deleteLayersQuery, setToUnusableQuery)).transactionally)
    } yield ()
  }

}


class DataSetResolutionsDAO @Inject()(sqlClient: SQLClient) extends SimpleSQLDAO(sqlClient) {

  def parseRow(row: DatasetResolutionsRow): Fox[Point3D] = {
    for {
      resolution <- Point3D.fromList(parseArrayTuple(row.resolution).map(_.toInt)) ?~> "could not parse resolution"
    } yield resolution
  }

  def findDataResolutionForLayer(dataSetId: ObjectId, dataLayerName: String): Fox[List[Point3D]] = {
    for {
      rows <- run(DatasetResolutions.filter(r => r._Dataset === dataSetId.id && r.datalayername === dataLayerName).result).map(_.toList)
      rowsParsed <- Fox.combined(rows.map(parseRow)) ?~> "could not parse resolution row"
    } yield {
      rowsParsed
    }
  }

  def updateResolutions(_dataSet: ObjectId, dataLayersOpt: Option[List[DataLayer]]): Fox[Unit] = {
    val clearQuery = sqlu"delete from webknossos.dataSet_resolutions where _dataSet = ${_dataSet.id}"
    val insertQueries = dataLayersOpt match {
      case Some(dataLayers: List[DataLayer]) => {
        dataLayers.map { layer =>
          layer.resolutions.map { resolution => {
            sqlu"""insert into webknossos.dataSet_resolutions(_dataSet, dataLayerName, resolution)
                       values(${_dataSet.id}, ${layer.name}, '#${writeStructTuple(resolution.toList.map(_.toString))}')"""
          }
          }
        }.flatten
      }
      case _ => List()
    }
    for {
      _ <- run(DBIO.sequence(List(clearQuery) ++ insertQueries).transactionally)
    } yield ()
  }

}


class DataSetDataLayerDAO @Inject()(sqlClient: SQLClient, dataSetResolutionsDAO: DataSetResolutionsDAO) extends SimpleSQLDAO(sqlClient) {

  def parseRow(row: DatasetLayersRow, dataSetId: ObjectId): Fox[DataLayer] = {
    val result: Fox[Fox[DataLayer]] = for {
      category <- Category.fromString(row.category).toFox ?~> "Could not parse Layer Category"
      boundingBox <- BoundingBox.fromSQL(parseArrayTuple(row.boundingbox).map(_.toInt)).toFox ?~> "Could not parse boundingbox"
      elementClass <- ElementClass.fromString(row.elementclass).toFox ?~> "Could not parse Layer ElementClass"
      resolutions <- dataSetResolutionsDAO.findDataResolutionForLayer(dataSetId, row.name) ?~> "Could not find resolution for layer"
    } yield {
      (row.largestsegmentid, row.mappings) match {
        case (Some(segmentId), Some(mappings)) =>
                                  Fox.successful(AbstractSegmentationLayer(
                                  row.name,
                                  category,
                                  boundingBox,
                                  resolutions.sortBy(_.maxDim),
                                  elementClass,
                                  segmentId,
                                  parseArrayTuple(mappings).toSet
                                ))
        case (None, None) => Fox.successful(AbstractDataLayer(
                                  row.name,
                                  category,
                                  boundingBox,
                                  resolutions.sortBy(_.maxDim),
                                  elementClass
                                ))
        case _ => Fox.failure("Could not match Dataset Layer")
      }
    }
    result.flatten
  }

  def findAllForDataSet(dataSetId: ObjectId)(implicit ctx: DBAccessContext): Fox[List[DataLayer]] = {
    for {
      rows <- run(DatasetLayers.filter(_._Dataset === dataSetId.id).result).map(_.toList)
      rowsParsed <- Fox.combined(rows.map(parseRow(_, dataSetId)))
    } yield {
      rowsParsed
    }
  }

  def findOneByNameForDataSet(dataLayerName: String, dataSetId: ObjectId)(implicit ctx: DBAccessContext): Fox[DataLayer] = {
    for {
      rows <- run(DatasetLayers.filter(_._Dataset === dataSetId.id).filter(_.name === dataLayerName).result).map(_.toList)
      firstRow <- rows.headOption.toFox ?~> ("Could not find data layer " + dataLayerName)
      parsed <- parseRow(firstRow, dataSetId)
    } yield {
      parsed
    }
  }

  def insertLayerQuery(_dataSet: ObjectId, layer: DataLayer) =
    layer match {
      case s: AbstractSegmentationLayer => {
        sqlu"""insert into webknossos.dataset_layers(_dataSet, name, category, elementClass, boundingBox, largestSegmentId, mappings)
                    values(${_dataSet.id}, ${s.name}, '#${s.category.toString}', '#${s.elementClass.toString}',
                     '#${writeStructTuple(s.boundingBox.toSql.map(_.toString))}', ${s.largestSegmentId}, '#${writeArrayTuple(s.mappings.map(sanitize(_)).toList)}')"""
      }
      case d: AbstractDataLayer => {
        sqlu"""insert into webknossos.dataset_layers(_dataSet, name, category, elementClass, boundingBox)
                    values(${_dataSet.id}, ${d.name}, '#${d.category.toString}', '#${d.elementClass.toString}',
                     '#${writeStructTuple(d.boundingBox.toSql.map(_.toString))}')"""
      }
      case _ => throw new Exception("DataLayer type mismatch")
    }

  def updateLayers(_dataSet: ObjectId, source: InboxDataSource)(implicit ctx: DBAccessContext): Fox[Unit] = {
    val clearQuery = sqlu"delete from webknossos.dataset_layers where _dataSet = (select _id from webknossos.dataSets where _id = ${_dataSet.id})"
    val insertQueries = source.toUsable match {
      case Some(usable) => usable.dataLayers.map(insertLayerQuery(_dataSet, _))
      case None => List()
    }
    for {
      _ <- run(DBIO.sequence(List(clearQuery) ++ insertQueries))
      _ <- dataSetResolutionsDAO.updateResolutions(_dataSet, source.toUsable.map(_.dataLayers))
    } yield ()
  }
}


class DataSetAllowedTeamsDAO @Inject()(sqlClient: SQLClient) extends SimpleSQLDAO(sqlClient) {

  def findAllForDataSet(dataSetId: ObjectId)(implicit ctx: DBAccessContext): Fox[List[ObjectId]] = {
    val query = for {
      (allowedteam, team) <- DatasetAllowedteams.filter(_._Dataset === dataSetId.id) join Teams on (_._Team === _._Id)
    } yield team._Id

    run(query.result).flatMap(rows => Fox.serialCombined(rows.toList)(ObjectId.parse(_)))
  }

  def updateAllowedTeamsForDataSet(_id: ObjectId, allowedTeams: List[ObjectId])(implicit ctx: DBAccessContext): Fox[Unit] = {
    val clearQuery =
      sqlu"""delete from webknossos.dataSet_allowedTeams
                             where _dataSet = (
                               select _id from webknossos.dataSets where _id = ${_id}
                             )"""

    val insertQueries = allowedTeams.map(teamId =>
      sqlu"""insert into webknossos.dataSet_allowedTeams(_dataSet, _team)
                                                              values((select _id from webknossos.dataSets where _id = ${_id}),
                                                                     ${teamId.id})""")

    val composedQuery = DBIO.sequence(List(clearQuery) ++ insertQueries)
    for {
      _ <- run(composedQuery.transactionally.withTransactionIsolation(Serializable), retryCount = 50, retryIfErrorContains = List(transactionSerializationError))
    } yield ()
  }
}


class DataSetLastUsedTimesDAO @Inject()(sqlClient: SQLClient) extends SimpleSQLDAO(sqlClient) {
  def findForDataSetAndUser(dataSetId: ObjectId, userId: ObjectId): Fox[Long] = {
    for {
      rList <- run(sql"select lastUsedTime from webknossos.dataSet_lastUsedTimes where _dataSet = ${dataSetId} and _user = ${userId}".as[java.sql.Timestamp])
      r <- rList.headOption.toFox
    } yield (r.getTime)
  }

  def updateForDataSetAndUser(dataSetId: ObjectId, userId: ObjectId): Fox[Unit] = {
    val clearQuery = sqlu"delete from webknossos.dataSet_lastUsedTimes where _dataSet = ${dataSetId} and _user = ${userId}"
    val insertQuery = sqlu"insert into webknossos.dataSet_lastUsedTimes(_dataSet, _user, lastUsedTime) values(${dataSetId}, ${userId}, NOW())"
    val composedQuery = DBIO.sequence(List(clearQuery, insertQuery))
    for {
      _ <- run(composedQuery.transactionally.withTransactionIsolation(Serializable), retryCount = 50, retryIfErrorContains = List(transactionSerializationError))
    } yield ()
  }
}<|MERGE_RESOLUTION|>--- conflicted
+++ resolved
@@ -190,13 +190,8 @@
   def updateDataSourceByName(name: String, dataStoreName: String, source: InboxDataSource, isUsable: Boolean)(implicit ctx: DBAccessContext): Fox[Unit] = {
 
     for {
-<<<<<<< HEAD
       old <- findOneByNameAndOrganizationName(name, source.id.team)
-      organization <- OrganizationDAO.findOneByName(source.id.team)
-=======
-      old <- findOneByName(name)
       organization <- organizationDAO.findOneByName(source.id.team)
->>>>>>> 3f35de88
       q =
       sqlu"""update webknossos.dataSets
                     set _dataStore = ${dataStoreName},
