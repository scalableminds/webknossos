// @flow
import { type RouterHistory, withRouter } from "react-router-dom";
import { Tabs, Icon } from "antd";
<<<<<<< HEAD
import React, { useState, useEffect } from "react";
=======
import React from "react";
import { connect } from "react-redux";
import _ from "lodash";
>>>>>>> 25ced295

import type { APIUser } from "admin/api_flow_types";
import type { OxalisState } from "oxalis/store";
import { enforceActiveUser } from "oxalis/model/accessors/user_accessor";
import DatasetAddForeignView from "admin/dataset/dataset_add_foreign_view";
import DatasetAddWkConnectView from "admin/dataset/dataset_add_wk_connect_view";
import DatasetUploadView from "admin/dataset/dataset_upload_view";
import SampleDatasetsModal from "dashboard/dataset/sample_datasets_modal";
import features from "features";
<<<<<<< HEAD
import { getDatastores } from "admin/admin_rest_api";
import type { APIDataStore } from "admin/api_flow_types";
=======
import renderIndependently from "libs/render_independently";
>>>>>>> 25ced295

const { TabPane } = Tabs;

type Props = {|
  activeUser: APIUser,
|};
type PropsWithRouter = {|
  ...Props,
  history: RouterHistory,
|};

const renderSampleDatasetsModal = (user: APIUser, history: RouterHistory) => {
  renderIndependently(destroy => (
    <SampleDatasetsModal
      organizationName={user.organization}
      destroy={destroy}
      onOk={() => history.push("/dashboard/datasets")}
    />
  ));
};

<<<<<<< HEAD
// TODO: Replace with useFetch once it is merged
function useDatastores(): { own: Array<APIDataStore>, wkConnect: Array<APIDataStore> } {
  const [datastores, setDatastores] = useState({ own: [], wkConnect: [] });
  const fetchDatastores = async () => {
    const fetchedDatastores = await getDatastores();
    const categorizedDatastores = {
      own: fetchedDatastores.filter(ds => !ds.isForeign && !ds.isConnector),
      wkConnect: fetchedDatastores.filter(ds => ds.isConnector),
    };
    setDatastores(categorizedDatastores);
  };
  useEffect(() => {
    fetchDatastores();
  }, []);
  return datastores;
}

const DatasetAddView = ({ history }: Props) => {
  const datastores = useDatastores();

  const handleDatasetAdded = (organization: string, datasetName: string) => {
    const url = `/datasets/${organization}/${datasetName}/import`;
    history.push(url);
  };

  return (
=======
const DatasetAddView = ({ history, activeUser }: PropsWithRouter) => (
  <React.Fragment>
>>>>>>> 25ced295
    <Tabs defaultActiveKey="1" className="container">
      <TabPane
        tab={
          <span>
            <Icon type="upload" />
            Upload Dataset
          </span>
        }
        key="1"
      >
<<<<<<< HEAD
        <DatasetUploadView datastores={datastores.own} onUploaded={handleDatasetAdded} />
      </TabPane>
      {datastores.wkConnect.length > 0 && (
        <TabPane
          tab={
            <span>
              <Icon type="plus" />
              Add Dataset via wk-connect
            </span>
          }
          key="2"
        >
          <DatasetAddWkConnectView datastores={datastores.wkConnect} onAdded={handleDatasetAdded} />
        </TabPane>
      )}
      {features().addForeignDataset && (
=======
        <DatasetUploadView
          onUploaded={(organization: string, datasetName: string) => {
            const url = `/datasets/${organization}/${datasetName}/import`;
            history.push(url);
          }}
        />
      </TabPane>
      {features().addForeignDataset ? (
>>>>>>> 25ced295
        <TabPane
          tab={
            <span>
              <Icon type="bars" />
<<<<<<< HEAD
              Add Foreign Dataset
            </span>
          }
          key="3"
        >
          <DatasetAddForeignView onAdded={() => history.push("/dashboard")} />
        </TabPane>
      )}
    </Tabs>
  );
};
=======
              Add foreign Dataset
            </span>
          }
          key="2"
        >
          <DatasetAddForeignView onAdded={() => history.push("/dashboard")} />
        </TabPane>
      ) : null}
    </Tabs>
    <div style={{ textAlign: "center" }}>
      <p>or</p>
      <p>
        <a href="#" onClick={() => renderSampleDatasetsModal(activeUser, history)}>
          Add a Sample Dataset
        </a>
      </p>
    </div>
  </React.Fragment>
);
>>>>>>> 25ced295

const mapStateToProps = (state: OxalisState) => ({
  activeUser: enforceActiveUser(state.activeUser),
});

export default connect<Props, {||}, _, _, _, _>(mapStateToProps)(withRouter(DatasetAddView));<|MERGE_RESOLUTION|>--- conflicted
+++ resolved
@@ -1,15 +1,11 @@
 // @flow
 import { type RouterHistory, withRouter } from "react-router-dom";
 import { Tabs, Icon } from "antd";
-<<<<<<< HEAD
 import React, { useState, useEffect } from "react";
-=======
-import React from "react";
 import { connect } from "react-redux";
 import _ from "lodash";
->>>>>>> 25ced295
 
-import type { APIUser } from "admin/api_flow_types";
+import type { APIUser, APIDataStore } from "admin/api_flow_types";
 import type { OxalisState } from "oxalis/store";
 import { enforceActiveUser } from "oxalis/model/accessors/user_accessor";
 import DatasetAddForeignView from "admin/dataset/dataset_add_foreign_view";
@@ -17,12 +13,8 @@
 import DatasetUploadView from "admin/dataset/dataset_upload_view";
 import SampleDatasetsModal from "dashboard/dataset/sample_datasets_modal";
 import features from "features";
-<<<<<<< HEAD
 import { getDatastores } from "admin/admin_rest_api";
-import type { APIDataStore } from "admin/api_flow_types";
-=======
 import renderIndependently from "libs/render_independently";
->>>>>>> 25ced295
 
 const { TabPane } = Tabs;
 
@@ -44,7 +36,6 @@
   ));
 };
 
-<<<<<<< HEAD
 // TODO: Replace with useFetch once it is merged
 function useDatastores(): { own: Array<APIDataStore>, wkConnect: Array<APIDataStore> } {
   const [datastores, setDatastores] = useState({ own: [], wkConnect: [] });
@@ -62,7 +53,7 @@
   return datastores;
 }
 
-const DatasetAddView = ({ history }: Props) => {
+const DatasetAddView = ({ history, activeUser }: PropsWithRouter) => {
   const datastores = useDatastores();
 
   const handleDatasetAdded = (organization: string, datasetName: string) => {
@@ -71,84 +62,60 @@
   };
 
   return (
-=======
-const DatasetAddView = ({ history, activeUser }: PropsWithRouter) => (
-  <React.Fragment>
->>>>>>> 25ced295
-    <Tabs defaultActiveKey="1" className="container">
-      <TabPane
-        tab={
-          <span>
-            <Icon type="upload" />
-            Upload Dataset
-          </span>
-        }
-        key="1"
-      >
-<<<<<<< HEAD
-        <DatasetUploadView datastores={datastores.own} onUploaded={handleDatasetAdded} />
-      </TabPane>
-      {datastores.wkConnect.length > 0 && (
+    <React.Fragment>
+      <Tabs defaultActiveKey="1" className="container">
         <TabPane
           tab={
             <span>
-              <Icon type="plus" />
-              Add Dataset via wk-connect
+              <Icon type="upload" />
+              Upload Dataset
             </span>
           }
-          key="2"
+          key="1"
         >
-          <DatasetAddWkConnectView datastores={datastores.wkConnect} onAdded={handleDatasetAdded} />
+          <DatasetUploadView datastores={datastores.own} onUploaded={handleDatasetAdded} />
         </TabPane>
-      )}
-      {features().addForeignDataset && (
-=======
-        <DatasetUploadView
-          onUploaded={(organization: string, datasetName: string) => {
-            const url = `/datasets/${organization}/${datasetName}/import`;
-            history.push(url);
-          }}
-        />
-      </TabPane>
-      {features().addForeignDataset ? (
->>>>>>> 25ced295
-        <TabPane
-          tab={
-            <span>
-              <Icon type="bars" />
-<<<<<<< HEAD
-              Add Foreign Dataset
-            </span>
-          }
-          key="3"
-        >
-          <DatasetAddForeignView onAdded={() => history.push("/dashboard")} />
-        </TabPane>
-      )}
-    </Tabs>
+        {datastores.wkConnect.length > 0 && (
+          <TabPane
+            tab={
+              <span>
+                <Icon type="plus" />
+                Add Dataset via wk-connect
+              </span>
+            }
+            key="2"
+          >
+            <DatasetAddWkConnectView
+              datastores={datastores.wkConnect}
+              onAdded={handleDatasetAdded}
+            />
+          </TabPane>
+        )}
+        {features().addForeignDataset && (
+          <TabPane
+            tab={
+              <span>
+                <Icon type="bars" />
+                Add Foreign Dataset
+              </span>
+            }
+            key="3"
+          >
+            <DatasetAddForeignView onAdded={() => history.push("/dashboard")} />
+          </TabPane>
+        )}
+      </Tabs>
+      <div style={{ textAlign: "center" }}>
+        <p>or</p>
+        <p>
+          <a href="#" onClick={() => renderSampleDatasetsModal(activeUser, history)}>
+            Add a Sample Dataset
+          </a>
+        </p>
+      </div>
+    </React.Fragment>
   );
 };
-=======
-              Add foreign Dataset
-            </span>
-          }
-          key="2"
-        >
-          <DatasetAddForeignView onAdded={() => history.push("/dashboard")} />
-        </TabPane>
-      ) : null}
-    </Tabs>
-    <div style={{ textAlign: "center" }}>
-      <p>or</p>
-      <p>
-        <a href="#" onClick={() => renderSampleDatasetsModal(activeUser, history)}>
-          Add a Sample Dataset
-        </a>
-      </p>
-    </div>
-  </React.Fragment>
-);
->>>>>>> 25ced295
 
 const mapStateToProps = (state: OxalisState) => ({
   activeUser: enforceActiveUser(state.activeUser),
