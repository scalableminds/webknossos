--- conflicted
+++ resolved
@@ -1,22 +1,9 @@
-<<<<<<< HEAD
-import Deferred from "libs/async/deferred";
-import type { ContourMode, OrthoView, Vector2, Vector3 } from "oxalis/constants";
-import { QuickSelectGeometry } from "oxalis/geometries/helper_geometries";
-import { AllUserBoundingBoxActions } from "oxalis/model/actions/annotation_actions";
-import type { Segment, SegmentGroup, SegmentMap } from "oxalis/store";
-import type { Dispatch } from "redux";
-import { batchActions } from "redux-batched-actions";
 import type {
   BucketDataArray,
   ServerEditableMapping,
   ServerVolumeTracing,
 } from "types/api_flow_types";
-import { type AdditionalCoordinate } from "types/api_flow_types";
-import BucketSnapshot from "../bucket_data_handling/bucket_snapshot";
-=======
-import type { ServerEditableMapping, ServerVolumeTracing } from "types/api_flow_types";
-import type { Vector2, Vector3, OrthoView, ContourMode, BucketAddress } from "oxalis/constants";
-import type { BucketDataArray } from "oxalis/model/bucket_data_handling/bucket";
+import type { Vector2, Vector3, OrthoView, ContourMode } from "oxalis/constants";
 import type { NumberLike, Segment, SegmentGroup, SegmentMap } from "oxalis/store";
 import Deferred from "libs/async/deferred";
 import type { Dispatch } from "redux";
@@ -24,7 +11,7 @@
 import type { QuickSelectGeometry } from "oxalis/geometries/helper_geometries";
 import { batchActions } from "redux-batched-actions";
 import type { AdditionalCoordinate } from "types/api_flow_types";
->>>>>>> 2b1242f5
+import type BucketSnapshot from "../bucket_data_handling/bucket_snapshot";
 
 export type InitializeVolumeTracingAction = ReturnType<typeof initializeVolumeTracingAction>;
 export type InitializeEditableMappingAction = ReturnType<typeof initializeEditableMappingAction>;
@@ -363,17 +350,8 @@
 export const addBucketToUndoAction = (bucketSnapshot: BucketSnapshot) =>
   ({
     type: "ADD_BUCKET_TO_UNDO",
-<<<<<<< HEAD
     bucketSnapshot,
-  } as const);
-=======
-    zoomedBucketAddress,
-    bucketData,
-    maybeUnmergedBucketLoadedPromise,
-    pendingOperations: pendingOperations.slice(),
-    tracingId,
-  }) as const;
->>>>>>> 2b1242f5
+  }) as const;
 
 export const importVolumeTracingAction = () =>
   ({
