<<<<<<< HEAD
# Volume Annotations & Proof-Reading

In addition to [skeleton annotations](../skeleton_annotation/index.md), WEBKNOSSOS also supports volume/segmentation annotations.
This annotation type lets you label voxel groups using efficient drawing tools.

![youtube-video](https://www.youtube.com/embed/iw2C7XB6wP4?start=120)

=======
# Volume Annotations
>>>>>>> eafc81e3

WEBKNOSSOS supports volume/segmentation annotations. This annotation type lets you label voxel groups using efficient drawing tools. In the following pages, you will learn: 

- Which [volume annotation tools](../volume_annotation/tools.md) are available and how to use them
- What the [segment list](../volume_annotation/segments_list.md) is
- How to get [statistics](segments_statistics.md) on your segments
- How to [import and export](import_export.md) volume annotations
- How to use [pen tablets and iPads](pen_tablets.md) to annotate on WEBKNOSSOS

Watch this tutorial to get started: 
![youtube-video](https://www.youtube.com/embed/iw2C7XB6wP4?start=120)

## Merging volume annotation with fallback data

After finishing the annotation of a volume layer with a fallback layer, the combined state of these layers can be materialized into a new dataset. For this, go to the layer settings in the left border tab. On the top right of the volume layer is the following button:

![Icon to open the materialize volume annotation modal](../images/materialize_volume_annotation_icon.jpg)

<<<<<<< HEAD
This button opens up a modal that starts a long-running job which will materialize the volume annotation.

## Proof-Reading and Merging Segments

See the section on [proofreading](../proofreading/tools.md).

## AI Quick Select
The built-in quick select tools allows you draw a selection around a cell or object and WEBKNOSSOS will use machine-learning to automatically do the segmentation for you.

The feature is based on the [Segment Anything Model](https://arxiv.org/abs/2304.02643) and works across a wide range of imaging modalities.

The AI quick select tool in combination with the volume interpolation feature speeds ups annotation workflows significantly.

![type:video](https://static.webknossos.org/assets/docs/tutorial-volume-annotation/04_new_AI_quick_select.mp4)

To use the AI quick selection tool, select it from the toolbar at the top of the screen. Make sure the AI option is toggled (default setting) otherwise the quick select tool will default to using flood-fills which depending on your situation is also very handy.

![type:video](https://static.webknossos.org/assets/docs/tutorial-volume-annotation/05_interpolating.mp4)

## Volume Interpolation

When using the brush or trace tool, you can use the `Volume Interpolation` feature for faster annotation speed (in a task context, this feature has to be enabled explicitly).
Simply label a segment in one slice (e.g., z=10), move forward by a few slices (e.g., z=14) and label the segment there.
Now, you can click the "Interpolate" button (or use the shortcut V) to interpolate the segment between the annotated slices (e.g., z=11, z=12, z=13).

Note that it is recommended to proofread the interpolated slices afterward since the interpolation is a heuristic.

![youtube-video](https://www.youtube.com/embed/QqU72vHRR2I)

## Volume Extrusion

Similar to the above interpolation feature, you can also extrude the currently active segment.
This means, that you can label a segment on one slice (e.g., z=10), move a few slices forward (e.g., z=12) and copy the segment to the relevant slices (e.g., z=11, z=12). In contrast to interpolation mode, WEBKNOSSOS will not adapt the shape/boundary of the extruded segments to fit between the source and target segment. Instead, the extruded volume will retain the shape of the source segment and extend that along the z-axis.
The extrusion can be triggered by using the extrude button in the toolbar (also available as a dropdown next to the interpolation/extrusion button).

![youtube-video](https://www.youtube.com/embed/GucpEA6Wev8)

## Volume Flood Fills

WEBKNOSSOS supports volumetric flood fills (3D) to relabel a segment with a new ID. Instead of having to relabel segment slice-by-slice, WEBKNOSSOS can do this for you. This operation allows you to fix both split and merge errors:

- For split errors: Combine two segments by relabeling one segment with the ID of the other. Since this operation is fairly compute-intensive you might be better of with the `Merger Mode`, explained above.
- For merge errors: You have to manually split two segments at their intersection/border, e.g. a cell boundary. Use the eraser brush and make sure to establish a clear cut between both segments on a slice-by-slice basis. Both segments must not touch any longer. Create a new segment ID from the toolbar and apply it to one of the partial segments that you just divided.

Note that due to performance reasons, 3D flood-fills only work in a small, local bounding box.
For larger areas we recommend working with the [proofreading tool](../proofreading/tools.md) instead.




## Hybrid Annotations

A hybrid annotation contains both skeleton and volume annotations.
This is the default behavior when creating a new WEBKNOSSOS annotation.

With hybrid annotations, you can use an existing skeleton as a guide to support volume annotation tasks.
Alternatively, comments on skeleton nodes can be used to label/mark specific cells and positions during a volume annotation.

WEBKNOSSOS also supports pure skeleton or pure volume annotations for dedicated tasks/projects or backward compatibility.
Those can be converted to a hybrid annotation, by adding a volume/skeleton layer by clicking the `Add Volume Annotation Layer` button in the left-hand layers tab.
=======
This button opens up a modal that starts a long-running job which will materialize the volume annotation.
>>>>>>> eafc81e3
<|MERGE_RESOLUTION|>--- conflicted
+++ resolved
@@ -1,14 +1,4 @@
-<<<<<<< HEAD
-# Volume Annotations & Proof-Reading
-
-In addition to [skeleton annotations](../skeleton_annotation/index.md), WEBKNOSSOS also supports volume/segmentation annotations.
-This annotation type lets you label voxel groups using efficient drawing tools.
-
-![youtube-video](https://www.youtube.com/embed/iw2C7XB6wP4?start=120)
-
-=======
 # Volume Annotations
->>>>>>> eafc81e3
 
 WEBKNOSSOS supports volume/segmentation annotations. This annotation type lets you label voxel groups using efficient drawing tools. In the following pages, you will learn: 
 
@@ -27,67 +17,4 @@
 
 ![Icon to open the materialize volume annotation modal](../images/materialize_volume_annotation_icon.jpg)
 
-<<<<<<< HEAD
-This button opens up a modal that starts a long-running job which will materialize the volume annotation.
-
-## Proof-Reading and Merging Segments
-
-See the section on [proofreading](../proofreading/tools.md).
-
-## AI Quick Select
-The built-in quick select tools allows you draw a selection around a cell or object and WEBKNOSSOS will use machine-learning to automatically do the segmentation for you.
-
-The feature is based on the [Segment Anything Model](https://arxiv.org/abs/2304.02643) and works across a wide range of imaging modalities.
-
-The AI quick select tool in combination with the volume interpolation feature speeds ups annotation workflows significantly.
-
-![type:video](https://static.webknossos.org/assets/docs/tutorial-volume-annotation/04_new_AI_quick_select.mp4)
-
-To use the AI quick selection tool, select it from the toolbar at the top of the screen. Make sure the AI option is toggled (default setting) otherwise the quick select tool will default to using flood-fills which depending on your situation is also very handy.
-
-![type:video](https://static.webknossos.org/assets/docs/tutorial-volume-annotation/05_interpolating.mp4)
-
-## Volume Interpolation
-
-When using the brush or trace tool, you can use the `Volume Interpolation` feature for faster annotation speed (in a task context, this feature has to be enabled explicitly).
-Simply label a segment in one slice (e.g., z=10), move forward by a few slices (e.g., z=14) and label the segment there.
-Now, you can click the "Interpolate" button (or use the shortcut V) to interpolate the segment between the annotated slices (e.g., z=11, z=12, z=13).
-
-Note that it is recommended to proofread the interpolated slices afterward since the interpolation is a heuristic.
-
-![youtube-video](https://www.youtube.com/embed/QqU72vHRR2I)
-
-## Volume Extrusion
-
-Similar to the above interpolation feature, you can also extrude the currently active segment.
-This means, that you can label a segment on one slice (e.g., z=10), move a few slices forward (e.g., z=12) and copy the segment to the relevant slices (e.g., z=11, z=12). In contrast to interpolation mode, WEBKNOSSOS will not adapt the shape/boundary of the extruded segments to fit between the source and target segment. Instead, the extruded volume will retain the shape of the source segment and extend that along the z-axis.
-The extrusion can be triggered by using the extrude button in the toolbar (also available as a dropdown next to the interpolation/extrusion button).
-
-![youtube-video](https://www.youtube.com/embed/GucpEA6Wev8)
-
-## Volume Flood Fills
-
-WEBKNOSSOS supports volumetric flood fills (3D) to relabel a segment with a new ID. Instead of having to relabel segment slice-by-slice, WEBKNOSSOS can do this for you. This operation allows you to fix both split and merge errors:
-
-- For split errors: Combine two segments by relabeling one segment with the ID of the other. Since this operation is fairly compute-intensive you might be better of with the `Merger Mode`, explained above.
-- For merge errors: You have to manually split two segments at their intersection/border, e.g. a cell boundary. Use the eraser brush and make sure to establish a clear cut between both segments on a slice-by-slice basis. Both segments must not touch any longer. Create a new segment ID from the toolbar and apply it to one of the partial segments that you just divided.
-
-Note that due to performance reasons, 3D flood-fills only work in a small, local bounding box.
-For larger areas we recommend working with the [proofreading tool](../proofreading/tools.md) instead.
-
-
-
-
-## Hybrid Annotations
-
-A hybrid annotation contains both skeleton and volume annotations.
-This is the default behavior when creating a new WEBKNOSSOS annotation.
-
-With hybrid annotations, you can use an existing skeleton as a guide to support volume annotation tasks.
-Alternatively, comments on skeleton nodes can be used to label/mark specific cells and positions during a volume annotation.
-
-WEBKNOSSOS also supports pure skeleton or pure volume annotations for dedicated tasks/projects or backward compatibility.
-Those can be converted to a hybrid annotation, by adding a volume/skeleton layer by clicking the `Add Volume Annotation Layer` button in the left-hand layers tab.
-=======
-This button opens up a modal that starts a long-running job which will materialize the volume annotation.
->>>>>>> eafc81e3
+This button opens up a modal that starts a long-running job which will materialize the volume annotation.