--- conflicted
+++ resolved
@@ -694,7 +694,10 @@
     bucket.containsValue(targetAgglomerateId),
   );
 
-<<<<<<< HEAD
+  if (action.type === "PROOFREAD_MERGE") {
+    // Remove the segment that doesn't exist anymore.
+    yield* put(removeSegmentAction(targetAgglomerateId, volumeTracing.tracingId));
+  }
   // todop: reactivate
   // const [newSourceAgglomerateId, newTargetAgglomerateId] = yield* all([
   //   call(getDataValue, sourcePosition),
@@ -714,31 +717,6 @@
   //     nodePosition: targetPosition,
   //   },
   // ]);
-=======
-  if (action.type === "PROOFREAD_MERGE") {
-    // Remove the segment that doesn't exist anymore.
-    yield* put(removeSegmentAction(targetAgglomerateId, volumeTracing.tracingId));
-  }
-
-  const [newSourceAgglomerateId, newTargetAgglomerateId] = yield* all([
-    call(getDataValue, sourcePosition),
-    call(getDataValue, targetPosition),
-  ]);
-
-  /* Reload meshes */
-  yield* spawn(refreshAffectedMeshes, volumeTracingId, [
-    {
-      agglomerateId: sourceAgglomerateId,
-      newAgglomerateId: newSourceAgglomerateId,
-      nodePosition: sourcePosition,
-    },
-    {
-      agglomerateId: targetAgglomerateId,
-      newAgglomerateId: newTargetAgglomerateId,
-      nodePosition: targetPosition,
-    },
-  ]);
->>>>>>> c47cd650
 }
 
 function* handleProofreadCutNeighbors(action: Action) {
