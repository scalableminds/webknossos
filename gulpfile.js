--- conflicted
+++ resolved
@@ -32,10 +32,6 @@
   "three.trackball"       : nodePath + "three.js/examples/js/controls/TrackballControls",
   "jasny-bootstrap"       : nodePath + "jasny-bootstrap/dist/js/jasny-bootstrap",
   "bootstrap-multiselect" : nodePath + "bootstrap-multiselect/dist/js/bootstrap-multiselect",
-<<<<<<< HEAD
-  "jasny-bootstrap"       : nodePath + "jasny-bootstrap/dist/js/jasny-bootstrap",
-=======
->>>>>>> df6e7916
 };
 
 
