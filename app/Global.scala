--- conflicted
+++ resolved
@@ -33,7 +33,6 @@
     Props(new DirectoryWatcherActor(new DataSetChangeHandler)),
     name = "directoryWatcher")
 
-<<<<<<< HEAD
   override def onStart(app: Application) {
       implicit val timeout = Timeout(5 seconds)
       (DirectoryWatcher ? StartWatching("binaryData")).onSuccess {
@@ -45,16 +44,7 @@
             InitialData.insert()
           }
       }
-=======
-    if (Play.current.mode == Mode.Dev) {
-      BasicEvolution.runDBEvolution()
-      // Data insertion needs to be delayed, because the dataSets need to be
-      // found by the DirectoryWatcher first
-      InitialData.insert()
-    }
-    
-    Role.ensureImportantRoles()
->>>>>>> 327e3e39
+      Role.ensureImportantRoles()
   }
 
   override def onStop(app: Application) {
