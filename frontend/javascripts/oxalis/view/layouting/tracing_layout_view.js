/**
 * tracing_layout_view.js
 * @flow
 */

import { Alert, Icon, Layout, Tooltip } from "antd";
import type { Dispatch } from "redux";
import { connect } from "react-redux";
import { withRouter } from "react-router-dom";
import type { RouterHistory } from "react-router-dom";
import * as React from "react";
import _ from "lodash";

import Request from "libs/request";
import Constants, { type ViewMode, type Vector3, type OrthoView } from "oxalis/constants";
import type { OxalisState, AnnotationType, TraceOrViewCommand } from "oxalis/store";
import { RenderToPortal } from "oxalis/view/layouting/portal_utils";
import { updateUserSettingAction } from "oxalis/model/actions/settings_actions";
import ActionBarView from "oxalis/view/action_bar_view";
import NodeContextMenu from "oxalis/view/node_context_menu";
import ButtonComponent from "oxalis/view/components/button_component";
import NmlUploadZoneContainer from "oxalis/view/nml_upload_zone_container";
import OxalisController from "oxalis/controller";
import type { ControllerStatus } from "oxalis/controller";
import MergerModeController from "oxalis/controller/merger_mode_controller";
import Toast from "libs/toast";
import TracingView from "oxalis/view/tracing_view";
import { importTracingFiles } from "oxalis/view/right-menu/trees_tab_view";
import VersionView from "oxalis/view/version_view";
import messages from "messages";
import { document, location } from "libs/window";
import ErrorHandling from "libs/error_handling";
import CrossOriginApi from "oxalis/api/cross_origin_api";
import { recalculateInputCatcherSizes } from "oxalis/view/input_catcher";
import {
  layoutEmitter,
  storeLayoutConfig,
  setActiveLayout,
  getLastActiveLayout,
  getLayoutConfig,
} from "oxalis/view/layouting/layout_persistence";
import { is2dDataset } from "oxalis/model/accessors/dataset_accessor";
import Statusbar from "statusbar";
import TabTitle from "../components/tab_title_component";
import FlexLayoutWrapper from "./flex_layout_wrapper";

import { determineLayout } from "./default_layout_configs";

const { Sider } = Layout;

type OwnProps = {|
  initialAnnotationType: AnnotationType,
  initialCommandType: TraceOrViewCommand,
|};
type StateProps = {|
  viewMode: ViewMode,
  isUpdateTracingAllowed: boolean,
  showVersionRestore: boolean,
  storedLayouts: Object,
  isDatasetOnScratchVolume: boolean,
  autoSaveLayouts: boolean,
  datasetName: string,
  is2d: boolean,
  displayName: string,
  organization: string,
  isLeftBorderOpen: boolean,
|};
type DispatchProps = {|
  setAutoSaveLayouts: boolean => void,
|};
type Props = {| ...OwnProps, ...StateProps, ...DispatchProps |};
type PropsWithRouter = {| ...OwnProps, ...StateProps, ...DispatchProps, history: RouterHistory |};

type State = {
  activeLayoutName: string,
  hasError: boolean,
  status: ControllerStatus,
  nodeContextMenuPosition: ?[number, number],
  clickedNodeId: ?number,
  nodeContextMenuGlobalPosition: Vector3,
  nodeContextMenuViewport: ?OrthoView,
  model: Object,
};

const canvasAndLayoutContainerID = "canvasAndLayoutContainer";

class TracingLayoutView extends React.PureComponent<PropsWithRouter, State> {
  static getDerivedStateFromError() {
    // DO NOT set hasError back to false EVER as this will trigger a remount of the Controller
    // with unforeseeable consequences
    return { hasError: true };
  }

  constructor(props: PropsWithRouter) {
    super(props);
    const layoutType = determineLayout(
      this.props.initialCommandType.type,
      this.props.viewMode,
      this.props.is2d,
    );
    const lastActiveLayoutName = getLastActiveLayout(layoutType);
    const layout = getLayoutConfig(layoutType, lastActiveLayoutName);
    this.state = {
      activeLayoutName: lastActiveLayoutName,
      hasError: false,
      status: "loading",
      nodeContextMenuPosition: null,
      clickedNodeId: null,
      nodeContextMenuGlobalPosition: [0, 0, 0],
      nodeContextMenuViewport: null,
      model: layout,
    };
  }

  componentDidMount() {
    window.addEventListener("resize", this.debouncedOnLayoutChange);
  }

  componentDidCatch(error: Error) {
    ErrorHandling.notify(error);
    Toast.error(messages["react.rendering_error"]);
  }

  componentWillUnmount() {
    // Replace entire document with loading message
    document.body.removeChild(document.getElementById("main-container"));
    window.removeEventListener("resize", this.debouncedOnLayoutChange);

    const refreshMessage = document.createElement("p");
    refreshMessage.innerHTML = "Reloading webKnossos...";
    refreshMessage.style.position = "absolute";
    refreshMessage.style.top = "10px";
    refreshMessage.style.left = "10px";
    document.body.appendChild(refreshMessage);

    // Do a complete page refresh to make sure all tracing data is garbage
    // collected and all events are canceled, etc.
    location.reload();
  }

  onStatusLoaded = (newStatus: ControllerStatus) => {
    this.setState({ status: newStatus });
    // After the data is loaded recalculate the layout type and the active layout.
    const { initialCommandType, viewMode, is2d } = this.props;
    const layoutType = determineLayout(initialCommandType.type, viewMode, is2d);
    const lastActiveLayoutName = getLastActiveLayout(layoutType);
    const layout = getLayoutConfig(layoutType, lastActiveLayoutName);
    this.setState({
      activeLayoutName: lastActiveLayoutName,
      model: layout,
    });
    setTimeout(() => {
      recalculateInputCatcherSizes();
      window.needsRerender = true;
    }, 500);
  };

  showNodeContextMenuAt = (
    xPos: number,
    yPos: number,
    nodeId: ?number,
    globalPosition: Vector3,
    viewport: OrthoView,
  ) => {
    this.setState({
      nodeContextMenuPosition: [xPos, yPos],
      clickedNodeId: nodeId,
      nodeContextMenuGlobalPosition: globalPosition,
      nodeContextMenuViewport: viewport,
    });
  };

  hideNodeContextMenu = () => {
    this.setState({
      nodeContextMenuPosition: null,
      clickedNodeId: null,
      nodeContextMenuGlobalPosition: [0, 0, 0],
      nodeContextMenuViewport: null,
    });
  };

  onLayoutChange = (model?: Object, layoutName?: string) => {
    recalculateInputCatcherSizes();
    window.needsRerender = true;
    if (model != null) {
      this.setState({ model });
    }
    if (this.props.autoSaveLayouts) {
      this.saveCurrentLayout(layoutName);
    }
  };

  // eslint-disable-next-line react/sort-comp
  debouncedOnLayoutChange = _.debounce(() => this.onLayoutChange(), Constants.RESIZE_THROTTLE_TIME);

  saveCurrentLayout = (layoutName?: string) => {
    const layoutKey = determineLayout(
      this.props.initialCommandType.type,
      this.props.viewMode,
      this.props.is2d,
    );
    storeLayoutConfig(this.state.model, layoutKey, layoutName || this.state.activeLayoutName);
  };

  getTabTitle = () => {
    const getDescriptors = () => {
      switch (this.state.status) {
        case "loading":
          return ["Loading"];
        case "failedLoading":
          return ["Error"];
        default:
          return [this.props.displayName, this.props.organization];
      }
    };
    const titleArray: Array<string> = [...getDescriptors(), "webKnossos"];
    return titleArray.filter(elem => elem).join(" | ");
  };

  getLayoutNamesFromCurrentView = (layoutKey): Array<string> =>
    this.props.storedLayouts[layoutKey] ? Object.keys(this.props.storedLayouts[layoutKey]) : [];

  toggleLeftBorder = () => {
    layoutEmitter.emit("toggleBorder", "left");
  };

  render() {
    if (this.state.hasError) {
      return (
        <div style={{ marginTop: 50, textAlign: "center" }}>
          {messages["react.rendering_error"]}
        </div>
      );
    }

    const {
      clickedNodeId,
      nodeContextMenuPosition,
      nodeContextMenuGlobalPosition,
      nodeContextMenuViewport,
      status,
      activeLayoutName,
    } = this.state;

    const layoutType = determineLayout(
      this.props.initialCommandType.type,
      this.props.viewMode,
      this.props.is2d,
    );
    const currentLayoutNames = this.getLayoutNamesFromCurrentView(layoutType);
    const { isDatasetOnScratchVolume, isUpdateTracingAllowed, isLeftBorderOpen } = this.props;

    const createNewTracing = async (
      files: Array<File>,
      createGroupForEachFile: boolean,
    ): Promise<void> => {
      const response = await Request.sendMultipartFormReceiveJSON("/api/annotations/upload", {
        data: { nmlFile: files, createGroupForEachFile, datasetName: this.props.datasetName },
      });
      this.props.history.push(`/annotations/${response.annotation.typ}/${response.annotation.id}`);
    };

    return (
      <React.Fragment>
        {nodeContextMenuPosition != null && nodeContextMenuViewport != null ? (
          <NodeContextMenu
            hideNodeContextMenu={this.hideNodeContextMenu}
            clickedNodeId={clickedNodeId}
            nodeContextMenuPosition={nodeContextMenuPosition}
            globalPosition={nodeContextMenuGlobalPosition}
            viewport={nodeContextMenuViewport}
          />
        ) : null}
        <NmlUploadZoneContainer
          onImport={isUpdateTracingAllowed ? importTracingFiles : createNewTracing}
          isUpdateAllowed={isUpdateTracingAllowed}
        >
          <TabTitle title={this.getTabTitle()} />
          <OxalisController
            initialAnnotationType={this.props.initialAnnotationType}
            initialCommandType={this.props.initialCommandType}
            controllerStatus={status}
            setControllerStatus={this.onStatusLoaded}
            showNodeContextMenuAt={this.showNodeContextMenuAt}
          />
          <CrossOriginApi />
          <Layout className="tracing-layout">
            <RenderToPortal portalId="navbarTracingSlot">
              {status === "loaded" ? (
                <div style={{ flex: "0 1 auto", zIndex: 210, display: "flex" }}>
                  <ButtonComponent
                    className={isLeftBorderOpen ? "highlight-togglable-button" : ""}
                    onClick={this.toggleLeftBorder}
                    shape="circle"
                  >
                    <Icon
                      type="setting"
                      className="withoutIconMargin"
                      style={{
                        display: "flex",
                        alignItems: "center",
                        justifyContent: "center",
                      }}
                    />
                  </ButtonComponent>
                  <ActionBarView
                    layoutProps={{
                      storedLayoutNamesForView: currentLayoutNames,
                      activeLayout: activeLayoutName,
                      layoutKey: layoutType,
                      setCurrentLayout: layoutName => {
                        this.setState({
                          activeLayoutName: layoutName,
                        });
                        setActiveLayout(layoutType, layoutName);
                      },
                      saveCurrentLayout: this.saveCurrentLayout,
                      setAutoSaveLayouts: this.props.setAutoSaveLayouts,
                      autoSaveLayouts: this.props.autoSaveLayouts,
                    }}
                  />
                  {isDatasetOnScratchVolume ? (
                    <Tooltip title={messages["dataset.is_scratch"]}>
                      <Alert
                        className="hide-on-small-screen"
                        style={{
                          height: 30,
                          paddingTop: 4,
                          backgroundColor: "#f17a27",
                          color: "white",
                        }}
                        message={
                          <span>
                            Dataset is on tmpscratch!{" "}
                            <Icon type="warning" theme="filled" style={{ margin: "0 0 0 6px" }} />
                          </span>
                        }
                        type="error"
                      />
                    </Tooltip>
                  ) : null}
                </div>
              ) : null}
            </RenderToPortal>
            <Layout style={{ display: "flex" }}>
<<<<<<< HEAD
              <Sider
                collapsible
                trigger={null}
                collapsed={isSettingsCollapsed}
                collapsedWidth={0}
                width={360}
                style={{ zIndex: 100, marginRight: isSettingsCollapsed ? 0 : 8, marginBottom: 11 }}
              >
                <SettingsView dontRenderContents={isSettingsCollapsed} />
              </Sider>
=======
>>>>>>> 93de7e85
              <MergerModeController />
              <div
                id={canvasAndLayoutContainerID}
                style={{ position: "relative", width: "100%", height: "100%" }}
              >
                <TracingView />
                {status === "loaded" ? (
                  <FlexLayoutWrapper
                    onLayoutChange={this.onLayoutChange}
                    layoutKey={layoutType}
                    layoutName={activeLayoutName}
                  />
                ) : null}
              </div>
              {this.props.showVersionRestore ? (
                <Sider id="version-restore-sider" width={400}>
                  <VersionView allowUpdate={isUpdateTracingAllowed} />
                </Sider>
              ) : null}
            </Layout>
            <Statusbar />
          </Layout>
        </NmlUploadZoneContainer>
      </React.Fragment>
    );
  }
}

const mapDispatchToProps = (dispatch: Dispatch<*>) => ({
  setAutoSaveLayouts(value: boolean) {
    dispatch(updateUserSettingAction("autoSaveLayouts", value));
  },
});

function mapStateToProps(state: OxalisState): StateProps {
  return {
    viewMode: state.temporaryConfiguration.viewMode,
    autoSaveLayouts: state.userConfiguration.autoSaveLayouts,
    isUpdateTracingAllowed: state.tracing.restrictions.allowUpdate,
    showVersionRestore: state.uiInformation.showVersionRestore,
    storedLayouts: state.uiInformation.storedLayouts,
    isDatasetOnScratchVolume: state.dataset.dataStore.isScratch,
    datasetName: state.dataset.name,
    is2d: is2dDataset(state.dataset),
    displayName: state.tracing.name ? state.tracing.name : state.dataset.name,
    organization: state.dataset.owningOrganization,
    isLeftBorderOpen: state.uiInformation.borderOpenStatus.left,
  };
}

export default connect<Props, OwnProps, _, _, _, _>(
  mapStateToProps,
  mapDispatchToProps,
)(withRouter(TracingLayoutView));<|MERGE_RESOLUTION|>--- conflicted
+++ resolved
@@ -343,19 +343,6 @@
               ) : null}
             </RenderToPortal>
             <Layout style={{ display: "flex" }}>
-<<<<<<< HEAD
-              <Sider
-                collapsible
-                trigger={null}
-                collapsed={isSettingsCollapsed}
-                collapsedWidth={0}
-                width={360}
-                style={{ zIndex: 100, marginRight: isSettingsCollapsed ? 0 : 8, marginBottom: 11 }}
-              >
-                <SettingsView dontRenderContents={isSettingsCollapsed} />
-              </Sider>
-=======
->>>>>>> 93de7e85
               <MergerModeController />
               <div
                 id={canvasAndLayoutContainerID}
