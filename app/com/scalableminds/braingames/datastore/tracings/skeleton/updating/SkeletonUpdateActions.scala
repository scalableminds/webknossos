--- conflicted
+++ resolved
@@ -162,11 +162,7 @@
       .withEditPosition(editPosition)
       .withEditRotation(editRotation)
       .withZoomLevel(zoomLevel)
-<<<<<<< HEAD
-      .copy(userBoundingBox = userBoundingBox)
-=======
-      .copy(activeNodeId = activeNode)
->>>>>>> 88ac470f
+      .copy(userBoundingBox = userBoundingBox, activeNodeId = activeNode)
 }
 
 
