--- conflicted
+++ resolved
@@ -12,7 +12,6 @@
 import slick.lifted.Rep
 import utils.{ObjectId, SQLClient, SQLDAO}
 
-import java.sql.Timestamp
 import scala.concurrent.ExecutionContext
 
 case class Organization(
@@ -22,7 +21,7 @@
     logoUrl: String,
     displayName: String,
     pricingPlan: PricingPlan,
-    paidUntil: Option[Timestamp],
+    paidUntil: Option[Instant],
     includedUsers: Option[Int],
     includedStorage: Option[Long],
     _rootFolder: ObjectId,
@@ -52,7 +51,7 @@
         r.logourl,
         r.displayname,
         pricingPlan,
-        r.paiduntil,
+        r.paiduntil.map(Instant.fromSql),
         r.includedusers,
         r.includedstorage,
         ObjectId(r._Rootfolder),
@@ -90,16 +89,14 @@
 
   def insertOne(o: Organization): Fox[Unit] =
     for {
-      _ <- run(
-<<<<<<< HEAD
-        sqlu"""insert into webknossos.organizations(_id, name, additionalInformation, logoUrl, displayName, _rootFolder, newUserMailingList, overTimeMailingList, enableAutoVerify, pricingplan, paidUntil, includedusers, includedstorage, created, isDeleted)
-values(${o._id.id}, ${o.name}, ${o.additionalInformation}, ${o.logoUrl}, ${o.displayName}, ${o._rootFolder}, ${o.newUserMailingList}, ${o.overTimeMailingList}, ${o.enableAutoVerify}, '#${o.pricingPlan}', ${o.paidUntil}, ${o.includedUsers}, ${o.includedStorage}, ${new java.sql.Timestamp(
-          o.created)}, ${o.isDeleted})
-=======
-        sqlu"""insert into webknossos.organizations(_id, name, additionalInformation, logoUrl, displayName, _rootFolder, newUserMailingList, overTimeMailingList, enableAutoVerify, created, isDeleted)
-                  values(${o._id.id}, ${o.name}, ${o.additionalInformation}, ${o.logoUrl}, ${o.displayName}, ${o._rootFolder},
-                   ${o.newUserMailingList}, ${o.overTimeMailingList}, ${o.enableAutoVerify}, ${o.created}, ${o.isDeleted})
->>>>>>> 290a82c0
+      _ <- run(sqlu"""INSERT INTO webknossos.organizations
+                      (_id, name, additionalInformation, logoUrl, displayName, _rootFolder,
+                      newUserMailingList, overTimeMailingList, enableAutoVerify,
+                      pricingplan, paidUntil, includedusers, includedstorage, created, isDeleted)
+                      VALUES
+                      (${o._id.id}, ${o.name}, ${o.additionalInformation}, ${o.logoUrl}, ${o.displayName}, ${o._rootFolder},
+                      ${o.newUserMailingList}, ${o.overTimeMailingList}, ${o.enableAutoVerify},
+                      '#${o.pricingPlan}', ${o.paidUntil}, ${o.includedUsers}, ${o.includedStorage}, ${o.created}, ${o.isDeleted})
             """)
     } yield ()
 
