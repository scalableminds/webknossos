@import "../_variables.less";

#tracing {
  position: relative;
  display: inline-block;
  vertical-align: top;

  margin: 0 20px;
}

#flightmode-switch {
  position: absolute;
  top: 12px;
  left: 12px;
}

#inputcatchers {
  position: absolute;
  width: 100%;
}
.inputcatcher {
  border-style: solid;
  border-width: 2px;
  z-index: 20;
  box-sizing: border-box;
  -moz-box-sizing: border-box;
  float: left;
  margin: 0;
  opacity: 0.85;
  width: 100%;
  height: 100%;

  &.PLANE_XY {
    border-color: @xyRed;
  }
  &.PLANE_YZ {
    border-color: @yzBlue;
  }
  &.PLANE_XZ {
    border-color: @xzGreen;
  }
  &.TDView {
    border-color: white;
  }

  &:hover {
    opacity: 1;
  }
}

#inputcatcher_TDView {
  position: relative;
}
#TDViewControls {
  text-align: right;
  height: 20px;
  position: absolute;
  top: 0px;
  z-index: 30;
  width: 100%;

  .ant-btn {
    width: 60px;
    line-height: 23px;
    vertical-align: baseline;
    & > .colored-dot {
      display: inline-block;
      width: 10px;
      height: 10px;
      border-radius: 50%;
      margin-right: 5px;
    }
    &:nth-child(2) .colored-dot {
      background-color: @xyRed;
    }
    &:nth-child(3) .colored-dot {
      background-color: @yzBlue;
    }
    &:nth-child(4) .colored-dot {
      background-color: @xzGreen;
    }
  }
}

.cell-id-table {
  td,
  th {
    padding: 5px;
    text-align: right;
  }
}

.tracing-layout {
  height: ~"calc(100vh - 48px)";
  display: flex;

  &.ant-layout,
  & .ant-layout {
    overflow: initial;
  }
  .ant-layout-content {
    overflow: initial;
  }
  .ant-layout-sider {
    overflow-x: hidden;
    overflow-y: auto;
  }
  .ant-layout-has-sider {
    overflow-y: auto;
    overflow-x: auto;
    flex: 1 1 auto;
  }
}
.tracing-settings-menu {
  width: @left-menu-width;

  .ant-collapse-header {
    font-size: 14px;
  }

  .margin-bottom {
    margin-bottom: 10px;
  }

  .setting-label {
    word-wrap: break-word;
    white-space: normal;
    margin-right: 5px;
    display: inline-block;
  }
}
.tracing-right-menu {
  min-width: 450px;
}

.node-context-menu {
  z-index: 100;
  border-radius: 6px;
  color: @text-color;
  background: @component-background;
  box-shadow: @box-shadow-base;
  .node-context-menu-item {
    font-size: 12px;
    height: 30px;
    line-height: 30px;
    padding: 0px 10px;
  }
  .ant-menu {
    border-right: none;
  }
}
.node-context-menu-overlay {
  width: 100%;
  height: calc(100% - @navbar-height);
  position: absolute;
  z-index: 99;
}

#version-restore-sider {
  box-shadow: @box-shadow-base;
  border-left: 1px solid @border-color-base;
  padding-top: 15px;
  position: fixed;
  right: 0;
  z-index: 1000;
  top: @navbar-height;
  bottom: 0;

  .version-section {
    font-weight: bold;
    background-color: @layout-body-background;
  }

  .version-entry-header {
    .ant-avatar {
      color: @text-color;
      background-color: transparent;
    }
  }
  .version-entry {
    padding: 3px;
    &:hover:not(.active-version-entry) {
      background-color: @blue-1;
    }
  }
  .version-entry-indented {
    padding-left: 40px;
  }
  .active-version-entry {
    background-color: @blue-2;
  }

  .close-button > i {
    margin-right: 0px;
  }
}

.info-tab-block {
  p {
    margin-bottom: 0px;
  }
  margin-bottom: 12px;

  .info-tab-icon {
    width: 24px;
    height: 24px;
  }
}

#portal-navbarTracingSlot {
  width: 100%;
  line-height: normal;
}

.antd-legacy-group {
  .ant-btn {
    border-radius: 0;
    margin-left: -1px;
  }

  .ant-btn:first-child {
    border-radius: 2px 0 0 2px;
  }

  .ant-btn:last-child {
    border-radius: 0 2px 2px 0;
  }
}

<<<<<<< HEAD
// Dark mode for UI within navbar
.ant-layout-header {
  @dark-bg: #383d48;
  @dark-fg: #f1f1f1;
  @dark-border: #585868;
  @primary-bg: #2174c1;
  @primary-border: #1890ff;
  @hover-border: #40a9ff;
=======
// Dark mode for UI within navbar and footer
@dark-bg: #383d48;
@dark-fg: #f1f1f1;
@dark-border: #585868;
@primary-border: #1890ff;
@hover-border: #40a9ff;

.ant-layout-header,
.ant-layout-footer {
  width: 100%;
  z-index: 1000;
  color: rgba(255, 255, 255, 0.67) !important;
  background: #001529 !important;
>>>>>>> af087f43

  .ant-select-arrow,
  .ant-badge-dot {
    // Fix
    //   - arrow in select-box
    //   - dot on create-cell button
    // which disappears on hover otherwise
    z-index: 1;
  }

  .ant-btn,
  .ant-input,
  .ant-radio-button-wrapper,
  .ant-select > .ant-select-selector {
    background-color: @dark-bg;
    color: @dark-fg !important;
    border-color: @dark-border;

    &:hover {
      border-color: @hover-border !important;
      z-index: 1;
    }

    &:not(:first-child):hover::before {
      background-color: @hover-border !important;
    }

    &.ant-btn-disabled,
    &.ant-input-disabled,
    &.ant-radio-button-wrapper-disabled,
    &.ant-select-selector-disabled {
      color: fade(@dark-fg, 50%);
      border-color: @dark-border;

      &:hover::before {
        background-color: @dark-border !important;
      }
    }
  }

  .ant-select-arrow {
    color: @dark-fg;
  }

  .ant-btn-primary {
    background-color: @primary-bg !important;
  }

  // Radio button
  .ant-radio-button-wrapper:first-child {
    border-left: 1px solid @dark-border;
    &:hover {
      border-left: 1px solid @hover-border;
    }
  }

  .ant-radio-button-wrapper-checked,
  .ant-radio-button-wrapper-checked:first-child {
    border-color: @primary-border;
    color: @primary-border;

    &::before {
      background-color: @primary-border !important;
    }
  }

  .ant-radio-button-wrapper-checked .svg-gray-to-highlighted-blue {
    // Calculated with https://codepen.io/sosuke/pen/Pjoqqp
    // Input: background-color: #f1f1f1 for .pixel
    // Prepended `brightness(50%) invert(39%)` to output
    filter: brightness(50%) invert(39%) sepia(61%) saturate(2429%) hue-rotate(194deg)
      brightness(105%) contrast(101%);
  }

  .ant-radio-button-wrapper:not(:first-child)::before {
    background-color: @dark-border;
  }

  .ant-radio-button-wrapper-checked:not([class*=" ant-radio-button-wrapper-disabled"]).ant-radio-button-wrapper:first-child {
    border-right-color: @primary-border;
  }

  // Primary button in button group
  .ant-btn-group .ant-btn-primary:not(:first-child):not(:last-child) {
    border-right-color: @dark-border;
    border-left-color: @dark-border;
  }

  .ant-btn-danger {
    background: @error-color;

    &:hover {
      background: @error-color;
      color: white;
    }
  }
<<<<<<< HEAD

  // Settings icon
  .highlight-togglable-button.ant-btn {
    background-color: @primary-bg !important;
    &:not(:hover) {
      border-color: @primary-border !important;
    }
  }
=======
}

.footer {
  left: 0px;
  bottom: 0px;
  right: 0px;
  position: absolute;
  height: @footer-height;
  overflow: hidden;
  font-size: 11px;
  text-align: center;
  padding: 0px;
}

.center-item-using-flex {
  display: flex !important;
  align-items: center;
  justify-content: center;
}

.no-hover-highlighting {
  &:hover,
  &:focus,
  &:active {
    border-color: initial;
    background-color: initial;
    color: initial;
  }
}

.left-border-button,
.right-border-button {
  border: none;
  padding: 0px 5px 0px 0px;
  color: rgba(0, 0, 0, 0.65);
  i {
    font-size: 15px !important;
    margin: 0;
  }
}

.left-border-button.footer-button,
.right-border-button.footer-button {
  position: absolute;
  top: 0px;
  bottom: 0px;
  height: auto;
  color: @dark-fg;
  background-color: inherit;
}
.left-border-button.footer-button {
  left: 8px;
}
.right-border-button.footer-button {
  right: 8px;
}

.flex-layout-container {
  left: 0px;
  top: 0px;
  right: 0px;
  height: calc(100% - @footer-height);
  position: absolute;
  overflow: hidden;
>>>>>>> af087f43
}<|MERGE_RESOLUTION|>--- conflicted
+++ resolved
@@ -227,20 +227,11 @@
   }
 }
 
-<<<<<<< HEAD
-// Dark mode for UI within navbar
-.ant-layout-header {
-  @dark-bg: #383d48;
-  @dark-fg: #f1f1f1;
-  @dark-border: #585868;
-  @primary-bg: #2174c1;
-  @primary-border: #1890ff;
-  @hover-border: #40a9ff;
-=======
 // Dark mode for UI within navbar and footer
 @dark-bg: #383d48;
 @dark-fg: #f1f1f1;
 @dark-border: #585868;
+@primary-bg: #2174c1;
 @primary-border: #1890ff;
 @hover-border: #40a9ff;
 
@@ -250,7 +241,6 @@
   z-index: 1000;
   color: rgba(255, 255, 255, 0.67) !important;
   background: #001529 !important;
->>>>>>> af087f43
 
   .ant-select-arrow,
   .ant-badge-dot {
@@ -347,7 +337,6 @@
       color: white;
     }
   }
-<<<<<<< HEAD
 
   // Settings icon
   .highlight-togglable-button.ant-btn {
@@ -356,7 +345,6 @@
       border-color: @primary-border !important;
     }
   }
-=======
 }
 
 .footer {
@@ -421,5 +409,4 @@
   height: calc(100% - @footer-height);
   position: absolute;
   overflow: hidden;
->>>>>>> af087f43
 }