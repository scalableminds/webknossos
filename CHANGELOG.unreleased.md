--- conflicted
+++ resolved
@@ -15,13 +15,10 @@
 - Added list of all respective team members to the administration page for teams. [#6915](https://github.com/scalableminds/webknossos/pull/6915)
 
 ### Changed
-<<<<<<< HEAD
-- Uploads are now blocked when the organization’s storage quota is exceeded. [#6893](https://github.com/scalableminds/webknossos/pull/6893)
-=======
 - Interpolation during rendering is now more performance intensive, since the rendering approach was changed. Therefore, interpolation is disabled by default. On the flip side, the rendered quality is often higher than it used to be. [#6748](https://github.com/scalableminds/webknossos/pull/6748)
 - Updated the styling of the "welcome" screen for new users to be in line with the new branding. [#6904](https://github.com/scalableminds/webknossos/pull/6904)
 - Improved Terms-of-Service modal (e.g., allow to switch organization even when modal was blocking the remaining usage of WEBKNOSSOS). [#6930](https://github.com/scalableminds/webknossos/pull/6930)
->>>>>>> 0f8d0cce
+- Uploads are now blocked when the organization’s storage quota is exceeded. [#6893](https://github.com/scalableminds/webknossos/pull/6893)
 
 ### Fixed
 - Fixed an issue with text hints not being visible on the logout page for dark mode users. [#6916](https://github.com/scalableminds/webknossos/pull/6916)
