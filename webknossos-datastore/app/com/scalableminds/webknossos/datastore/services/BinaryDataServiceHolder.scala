package com.scalableminds.webknossos.datastore.services

import java.nio.file.Paths
import com.scalableminds.webknossos.datastore.DataStoreConfig
import com.scalableminds.webknossos.datastore.storage.FileSystemService

import javax.inject.Inject

/*
 * The BinaryDataService needs to be instantiated as singleton to provide a shared DataCubeCache.
 * There is, however an additional instance for volume tracings in the TracingStore
 * The TracingStore one (for VolumeTracings) already is a singleton, since the surrounding VolumeTracingService is a singleton.
 * The DataStore one is singleton-ized via this holder.
 */

class BinaryDataServiceHolder @Inject()(config: DataStoreConfig,
                                        agglomerateService: AgglomerateService,
<<<<<<< HEAD
                                        fileSystemService: FileSystemService) {

  val binaryDataService: BinaryDataService = new BinaryDataService(Paths.get(config.Datastore.baseFolder),
                                                                   config.Datastore.Cache.DataCube.maxEntries,
                                                                   Some(agglomerateService),
                                                                   Some(fileSystemService))
=======
                                        applicationHealthService: ApplicationHealthService) {

  val binaryDataService = new BinaryDataService(Paths.get(config.Datastore.baseFolder),
                                                config.Datastore.Cache.DataCube.maxEntries,
                                                Some(agglomerateService),
                                                Some(applicationHealthService))
>>>>>>> a492ffe3

}<|MERGE_RESOLUTION|>--- conflicted
+++ resolved
@@ -15,20 +15,15 @@
 
 class BinaryDataServiceHolder @Inject()(config: DataStoreConfig,
                                         agglomerateService: AgglomerateService,
-<<<<<<< HEAD
+                                        applicationHealthService: ApplicationHealthService,
                                         fileSystemService: FileSystemService) {
 
-  val binaryDataService: BinaryDataService = new BinaryDataService(Paths.get(config.Datastore.baseFolder),
-                                                                   config.Datastore.Cache.DataCube.maxEntries,
-                                                                   Some(agglomerateService),
-                                                                   Some(fileSystemService))
-=======
-                                        applicationHealthService: ApplicationHealthService) {
-
-  val binaryDataService = new BinaryDataService(Paths.get(config.Datastore.baseFolder),
-                                                config.Datastore.Cache.DataCube.maxEntries,
-                                                Some(agglomerateService),
-                                                Some(applicationHealthService))
->>>>>>> a492ffe3
+  val binaryDataService: BinaryDataService = new BinaryDataService(
+    Paths.get(config.Datastore.baseFolder),
+    config.Datastore.Cache.DataCube.maxEntries,
+    Some(agglomerateService),
+    Some(fileSystemService),
+    Some(applicationHealthService)
+  )
 
 }