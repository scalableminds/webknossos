--- conflicted
+++ resolved
@@ -41,23 +41,14 @@
                             dataLayerName: String
                           ) = Action.async(validateJson[List[WebKnossosDataRequest]]) {
     implicit request =>
-<<<<<<< HEAD
-      AllowRemoteOrigin {
-        for {
-          (dataSource, dataLayer) <- getDataSourceAndDataLayer(dataSetName, dataLayerName)
-          (data, indices) <- requestData(dataSource, dataLayer, request.body)
-        } yield Ok(data).withHeaders("MISSING-BUCKETS" -> formatMissingBucketList(indices))
-      }
-=======
       accessTokenService.validateAccess(UserAccessRequest.readDataSources(dataSetName)) {
         AllowRemoteOrigin {
             for {
               (dataSource, dataLayer) <- getDataSourceAndDataLayer(dataSetName, dataLayerName)
-              data <- requestData(dataSource, dataLayer, request.body)
-            } yield Ok(data)
-          }
-        }
->>>>>>> 614f5e0c
+              (data, indices) <- requestData(dataSource, dataLayer, request.body)
+            } yield Ok(data).withHeaders("MISSING-BUCKETS" -> formatMissingBucketList(indices))
+          }
+        }
   }
 
   def formatMissingBucketList(indices: List[Int]): String = {
@@ -80,20 +71,6 @@
                            halfByte: Boolean
                          ) = Action.async {
     implicit request =>
-<<<<<<< HEAD
-      AllowRemoteOrigin {
-        for {
-          (dataSource, dataLayer) <- getDataSourceAndDataLayer(dataSetName, dataLayerName)
-          request = DataRequest(
-            new VoxelPosition(x, y, z, dataLayer.lookUpResolution(resolution)),
-            width,
-            height,
-            depth,
-            DataServiceRequestSettings(halfByte = halfByte)
-          )
-          (data, indices) <- requestData(dataSource, dataLayer, request)
-        } yield Ok(data).withHeaders("MISSING-BUCKETS" -> formatMissingBucketList(indices))
-=======
       accessTokenService.validateAccess(UserAccessRequest.readDataSources(dataSetName)) {
         AllowRemoteOrigin {
           for {
@@ -105,10 +82,9 @@
               depth,
               DataServiceRequestSettings(halfByte = halfByte)
             )
-          data <- requestData(dataSource, dataLayer, request).map(Ok(_))
-          } yield data
-        }
->>>>>>> 614f5e0c
+          (data, indices) <- requestData(dataSource, dataLayer, request)
+          } yield Ok(data).withHeaders("MISSING-BUCKETS" -> formatMissingBucketList(indices))
+        }
       }
   }
 
@@ -138,21 +114,6 @@
                          cubeSize: Int
                        ) = Action.async {
     implicit request =>
-<<<<<<< HEAD
-      AllowRemoteOrigin {
-        for {
-          (dataSource, dataLayer) <- getDataSourceAndDataLayer(dataSetName, dataLayerName)
-          request = DataRequest(
-                        new VoxelPosition(x * cubeSize * resolution,
-                          y * cubeSize * resolution,
-                          z * cubeSize * resolution,
-                          Point3D(resolution, resolution, resolution)),
-          cubeSize,
-          cubeSize,
-          cubeSize)
-          (data, indices) <- requestData(dataSource, dataLayer, request)
-        } yield Ok(data).withHeaders("MISSING-BUCKETS" -> formatMissingBucketList(indices))
-=======
       accessTokenService.validateAccess(UserAccessRequest.readDataSources(dataSetName)) {
         AllowRemoteOrigin {
           for {
@@ -165,10 +126,9 @@
             cubeSize,
             cubeSize,
             cubeSize)
-            data <- requestData(dataSource, dataLayer, request).map(Ok(_))
-          } yield data
-        }
->>>>>>> 614f5e0c
+            (data, indices) <- requestData(dataSource, dataLayer, request)
+        } yield Ok(data).withHeaders("MISSING-BUCKETS" -> formatMissingBucketList(indices))
+        }
       }
   }
 
