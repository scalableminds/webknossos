// @flow

<<<<<<< HEAD
import {
  type Channel,
  type Effect,
  type Pattern,
  type Task,
  type Saga as _Saga,
  channel,
  effects
} from "redux-saga";
=======
import { type Channel, type Effect, type Pattern, type Task, type Saga as _Saga, channel, effects } from "redux-saga";
>>>>>>> 7f8aecdb
import {
  all as typedAll,
  race as typedRace,
  take as typedTake,
  call as typedCall,
  delay as typedDelay,
  takeEvery as typedTakeEvery,
  takeLeading as typedTakeLeading,
  throttle as typedThrottle,
  cancel as typedCancel,
} from "redux-saga/effects";

import type { Action } from "oxalis/model/actions/actions";
import type { OxalisState } from "oxalis/store";

declare type Context = Object;

// We disable function spreads, as it weakens the typechecks (wrong parameter
// won't be noticed count)
// declare type FnSpread<T, R> = (...args: Array<T>) => Promise<R> | R;

<<<<<<< HEAD
declare type Fn0<R> = () => Promise<R> | Generator<*,R,*> | R;
declare type Fn1<T1, R> = (t1: T1) => Promise<R> | Generator<*,R,*> | R;
declare type Fn2<T1, T2, R> = (t1: T1, t2: T2) => Promise<R> | Generator<*,R,*> | R;
declare type Fn3<T1, T2, T3, R> = (t1: T1, t2: T2, t3: T3) => Promise<R> | Generator<*,R,*> | R;
declare type Fn4<T1, T2, T3, T4, R> = (t1: T1, t2: T2, t3: T3, t4: T4) => Promise<R> | Generator<*,R,*> | R;
declare type Fn5<T1, T2, T3, T4, T5, R> = (t1: T1, t2: T2, t3: T3, t4: T4, t5: T5) => Promise<R> | Generator<*,R,*> | R;
declare type Fn6<T1, T2, T3, T4, T5, T6, R> = (t1: T1, t2: T2, t3: T3, t4: T4, t5: T5, t6: T6) => Promise<R> | Generator<*,R,*> | R;
declare type Fn7<T1, T2, T3, T4, T5, T6, T7, R> = (t1: T1, t2: T2, t3: T3, t4: T4, t5: T5, t6: T6, t7: T7) => Promise<R> | Generator<*,R,*> | R;
=======
declare type Fn0<R> = () => Promise<R> | Generator<*, R, *> | R;
declare type Fn1<T1, R> = (t1: T1) => Promise<R> | Generator<*, R, *> | R;
declare type Fn2<T1, T2, R> = (t1: T1, t2: T2) => Promise<R> | Generator<*, R, *> | R;
declare type Fn3<T1, T2, T3, R> = (t1: T1, t2: T2, t3: T3) => Promise<R> | Generator<*, R, *> | R;
declare type Fn4<T1, T2, T3, T4, R> = (t1: T1, t2: T2, t3: T3, t4: T4) => Promise<R> | Generator<*, R, *> | R;
declare type Fn5<T1, T2, T3, T4, T5, R> = (t1: T1, t2: T2, t3: T3, t4: T4, t5: T5) => Promise<R> | Generator<*, R, *> | R;
declare type Fn6<T1, T2, T3, T4, T5, T6, R> = (t1: T1, t2: T2, t3: T3, t4: T4, t5: T5, t6: T6) => Promise<R> | Generator<*, R, *> | R;
>>>>>>> 7f8aecdb

/* ------------------ SELECT Stuff ------------------ */

// declare type SelectFnSpread<T, R> = (state: OxalisState, ...args: Array<T>) => R;
declare type SelectFn0<R> = (state: OxalisState) => R;
declare type SelectFn1<T1, R> = (state: OxalisState, t1: T1) => R;
declare type SelectFn2<T1, T2, R> = (state: OxalisState, t1: T1, t2: T2) => R;
declare type SelectFn3<T1, T2, T3, R> = (state: OxalisState, t1: T1, t2: T2, t3: T3) => R;
declare type SelectFn4<T1, T2, T3, T4, R> = (state: OxalisState, t1: T1, t2: T2, t3: T3, t4: T4) => R;
declare type SelectFn5<T1, T2, T3, T4, T5, R> = (state: OxalisState, t1: T1, t2: T2, t3: T3, t4: T4, t5: T5) => R;
declare type SelectFn6<T1, T2, T3, T4, T5, T6, R> = (state: OxalisState, t1: T1, t2: T2, t3: T3, t4: T4, t5: T5, t6: T6) => R;

declare type SelectFn = <R, Fn: SelectFn0<R>>(selector: Fn, ...rest: Array<void>) => Generator<*, R, *>;
// We are only using SelectFn0 and the others lead to flow errors
// & (<T1, R, Fn: SelectFn1<T1, R>>(selector: Fn, t1: T1, ...rest: Array<void>) => Generator<*, R, *>)
// & (<T1, T2, R, Fn: SelectFn2<T1, T2, R>>(selector: Fn, t1: T1, t2: T2, ...rest: Array<void>) => Generator<*, R, *>)
// & (<T1, T2, T3, R, Fn: SelectFn3<T1, T2, T3, R>>(selector: Fn, t1: T1, t2: T2, t3: T3, ...rest: Array<void>) => Generator<*, R, *>)
// & (<T1, T2, T3, T4, R, Fn: SelectFn4<T1, T2, T3, T4, R>>(selector: Fn, t1: T1, t2: T2, t3: T3, t4: T4, ...rest: Array<void>) => Generator<*, R, *>)
// & (<T1, T2, T3, T4, T5, R, Fn: SelectFn5<T1, T2, T3, T4, T5, R>>(selector: Fn, t1: T1, t2: T2, t3: T3, t4: T4, t5: T5, ...rest: Array<void>) => Generator<*, R, *>)
// & (<T1, T2, T3, T4, T5, T6, R, Fn: SelectFn6<T1, T2, T3, T4, T5, T6, R>>(selector: Fn, t1: T1, t2: T2, t3: T3, t4: T4, t5: T5, t6: T6, ...rest: Array<void>) => Generator<*, R, *>)
// & (<T, R, Fn: SelectFnSpread<T, R>>(selector: Fn, t1: T, t2: T, t3: T, t4: T, t5: T, t6: T, ...rest: Array<T>) => Generator<*, R, *>)

/* ------------------ CALL Stuff ------------------ */

<<<<<<< HEAD
declare type ContextCallFn =
  & (<R, C: Context, Fn: Fn0<R>>(cfn: [C, Fn], ...rest: Array<void>) => Generator<*, R, *>)
  & (<T1, R, C: Context, Fn: Fn1<T1, R>>(cfn: [C, Fn], t1: T1, ...rest: Array<void>) => Generator<*, R, *>)
  & (<T1, T2, R, C: Context, Fn: Fn2<T1, T2, R>>(cfn: [C, Fn], t1: T1, t2: T2, ...rest: Array<void>) => Generator<*, R, *>)
  & (<T1, T2, T3, R, C: Context, Fn: Fn3<T1, T2, T3, R>>(cfn: [C, Fn], t1: T1, t2: T2, t3: T3, ...rest: Array<void>) => Generator<*, R, *>)
  & (<T1, T2, T3, T4, R, C: Context, Fn: Fn4<T1, T2, T3, T4, R>>(cfn: [C, Fn], t1: T1, t2: T2, t3: T3, t4: T4, ...rest: Array<void>) => Generator<*, R, *>)
  & (<T1, T2, T3, T4, T5, R, C: Context, Fn: Fn5<T1, T2, T3, T4, T5, R>>(cfn: [C, Fn], t1: T1, t2: T2, t3: T3, t4: T4, t5: T5, ...rest: Array<void>) => Generator<*, R, *>)
  & (<T1, T2, T3, T4, T5, T6, R, C: Context, Fn: Fn6<T1, T2, T3, T4, T5, T6, R>>(cfn: [C, Fn], t1: T1, t2: T2, t3: T3, t4: T4, t5: T5, t6: T6, ...rest: Array<void>) => Generator<*, R, *>)
  & (<T1, T2, T3, T4, T5, T6, T7, R, C: Context, Fn: Fn7<T1, T2, T3, T4, T5, T6, T7, R>>(cfn: [C, Fn], t1: T1, t2: T2, t3: T3, t4: T4, t5: T5, t6: T6, t7: T7, ...rest: Array<void>) => Generator<*, R, *>)
  // & (<T, R, C: Context, Fn: FnSpread<T, R>>(cfn: [C, Fn], t1: T, t2: T, t3: T, t4: T, t5: T, t6: T, ...args: Array<T>) => Generator<*, R, *>);

declare type CallFn =
  & ContextCallFn
  & (<T1, R, Fn: Fn1<T1, R>>(fn: Fn, t1: T1) => Generator<*, R, *>)
  & (<R, Fn: Fn0<R>>(fn: Fn) => Generator<*, R, *>)
  & (<T1, T2, R, Fn: Fn2<T1, T2, R>>(fn: Fn, t1: T1, t2: T2) => Generator<*, R, *>)
  & (<T1, T2, T3, R, Fn: Fn3<T1, T2, T3, R>>(fn: Fn, t1: T1, t2: T2, t3: T3) => Generator<*, R, *>)
  & (<T1, T2, T3, T4, R, Fn: Fn4<T1, T2, T3, T4, R>>(fn: Fn, t1: T1, t2: T2, t3: T3, t4: T4) => Generator<*, R, *>)
  & (<T1, T2, T3, T4, T5, R, Fn: Fn5<T1, T2, T3, T4, T5, R>>(fn: Fn, t1: T1, t2: T2, t3: T3, t4: T4, t5: T5) => Generator<*, R, *>)
  & (<T1, T2, T3, T4, T5, T6, R, Fn: Fn6<T1, T2, T3, T4, T5, T6, R>>(fn: Fn, t1: T1, t2: T2, t3: T3, t4: T4, t5: T5, t6: T6) => Generator<*, R, *>)
  & (<T1, T2, T3, T4, T5, T6, T7, R, Fn: Fn7<T1, T2, T3, T4, T5, T6, T7, R>>(fn: Fn, t1: T1, t2: T2, t3: T3, t4: T4, t5: T5, t6: T6, t7: T7) => Generator<*, R, *>);
  // & (<T, R, Fn: FnSpread<T, R>>(fn: Fn, ...args: Array<T>) => Generator<*, R, *>);

  /* ------------------ CPS Stuff ------------------ */

  declare type CallbackFn<R> = (error: any, ret: R) => void;

  // declare type CpsFnSpread<T, R> = (cb: CallbackFn<R>, ...args: Array<T>) => any;
  declare type CpsFn0<R> = (cb: CallbackFn<R>) => any;
  declare type CpsFn1<T1, R> = (t1: T1, CallbackFn<R>) => any;
  declare type CpsFn2<T1, T2, R> = (t1: T1, t2: T2, cb: CallbackFn<R>) => any;
  declare type CpsFn3<T1, T2, T3, R> = (t1: T1, t2: T2, t3: T3, cb: CallbackFn<R>) => any;
  declare type CpsFn4<T1, T2, T3, T4, R> = (t1: T1, t2: T2, t3: T3, t4: T4, cb: CallbackFn<R>) => any;
  declare type CpsFn5<T1, T2, T3, T4, T5, R> = (t1: T1, t2: T2, t3: T3, t4: T4, t5: T5, cb: CallbackFn<R>) => any;
  declare type CpsFn6<T1, T2, T3, T4, T5, T6, R> = (t1: T1, t2: T2, t3: T3, t4: T4, t5: T5, t6: T6, cb: CallbackFn<R>) => any;


  declare type ContextCpsFn =
    & (<R, C: Context, Fn: CpsFn0<R>>(cfn: [C, Fn], ...rest: Array<void>) => Generator<*, R, *>)
    & (<T1, R, C: Context, Fn: CpsFn1<T1, R>>(cfn: [C, Fn], t1: T1, ...rest: Array<void>) => Generator<*, R, *>)
    & (<T1, T2, R, C: Context, Fn: CpsFn2<T1, T2, R>>(cfn: [C, Fn], t1: T1, t2: T2, ...rest: Array<void>) => Generator<*, R, *>)
    & (<T1, T2, T3, R, C: Context, Fn: CpsFn3<T1, T2, T3, R>>(cfn: [C, Fn], t1: T1, t2: T2, t3: T3, ...rest: Array<void>) => Generator<*, R, *>)
    & (<T1, T2, T3, T4, R, C: Context, Fn: CpsFn4<T1, T2, T3, T4, R>>(cfn: [C, Fn], t1: T1, t2: T2, t3: T3, t4: T4, ...rest: Array<void>) => Generator<*, R, *>)
    & (<T1, T2, T3, T4, T5, R, C: Context, Fn: CpsFn5<T1, T2, T3, T4, T5, R>>(cfn: [C, Fn], t1: T1, t2: T2, t3: T3, t4: T4, t5: T5, ...rest: Array<void>) => Generator<*, R, *>)
    & (<T1, T2, T3, T4, T5, T6, R, C: Context, Fn: CpsFn6<T1, T2, T3, T4, T5, T6, R>>(cfn: [C, Fn], t1: T1, t2: T2, t3: T3, t4: T4, t5: T5, t6: T6, ...rest: Array<void>) => Generator<*, R, *>)
    // & (<T, R, C: Context, Fn: CpsFnSpread<T, R>>(cfn: [C, Fn], t1: T, t2: T, t3: T, t4: T, t5: T, t6: T, ...args: Array<T>) => Generator<*, R, *>);

  declare type CpsFn =
    & ContextCpsFn
    & (<R, Fn: CpsFn0<R>>(fn: Fn, ...rest: Array<void>) => Generator<*, R, *>)
    & (<T1, R, Fn: CpsFn1<T1, R>>(fn: Fn, t1: T1, ...rest: Array<void>) => Generator<*, R, *>)
    & (<T1, T2, R, Fn: CpsFn2<T1, T2, R>>(fn: Fn, t1: T1, t2: T2, ...rest: Array<void>) => Generator<*, R, *>)
    & (<T1, T2, T3, R, Fn: CpsFn3<T1, T2, T3, R>>(fn: Fn, t1: T1, t2: T2, t3: T3, ...rest: Array<void>) => Generator<*, R, *>)
    & (<T1, T2, T3, T4, R, Fn: CpsFn4<T1, T2, T3, T4, R>>(fn: Fn, t1: T1, t2: T2, t3: T3, t4: T4, ...rest: Array<void>) => Generator<*, R, *>)
    & (<T1, T2, T3, T4, T5, R, Fn: CpsFn5<T1, T2, T3, T4, T5, R>>(fn: Fn, t1: T1, t2: T2, t3: T3, t4: T4, t5: T5, ...rest: Array<void>) => Generator<*, R, *>)
    & (<T1, T2, T3, T4, T5, T6, R, Fn: CpsFn6<T1, T2, T3, T4, T5, T6, R>>(fn: Fn, t1: T1, t2: T2, t3: T3, t4: T4, t5: T5, t6: T6, ...rest: Array<void>) => Generator<*, R, *>)
    // & (<T, R, Fn: CpsFnSpread<T, R>>(fn: Fn, ...args: Array<T>) => Generator<*, R, *>);


  /* ------------------ FORK Stuff ------------------ */

  declare type ContextForkFn =
    & (<R, C: Context, Fn: Fn0<R>>(cfn: [C, Fn], ...rest: Array<void>) => Generator<*, Task<R>, *>)
    & (<T1, R, C: Context, Fn: Fn1<T1, R>>(cfn: [C, Fn], t1: T1, ...rest: Array<void>) => Generator<*, Task<R>, *>)
    & (<T1, T2, R, C: Context, Fn: Fn2<T1, T2, R>>(cfn: [C, Fn], t1: T1, t2: T2, ...rest: Array<void>) => Generator<*, Task<R>, *>)
    & (<T1, T2, T3, R, C: Context, Fn: Fn3<T1, T2, T3, R>>(cfn: [C, Fn], t1: T1, t2: T2, t3: T3, ...rest: Array<void>) => Generator<*, Task<R>, *>)
    & (<T1, T2, T3, T4, R, C: Context, Fn: Fn4<T1, T2, T3, T4, R>>(cfn: [C, Fn], t1: T1, t2: T2, t3: T3, t4: T4, ...rest: Array<void>) => Generator<*, Task<R>, *>)
    & (<T1, T2, T3, T4, T5, R, C: Context, Fn: Fn5<T1, T2, T3, T4, T5, R>>(cfn: [C, Fn], t1: T1, t2: T2, t3: T3, t4: T4, t5: T5, ...rest: Array<void>) => Generator<*, Task<R>, *>)
    & (<T1, T2, T3, T4, T5, T6, R, C: Context, Fn: Fn6<T1, T2, T3, T4, T5, T6, R>>(cfn: [C, Fn], t1: T1, t2: T2, t3: T3, t4: T4, t5: T5, t6: T6, ...rest: Array<void>) => Generator<*, Task<R>, *>)
    // & (<T, R, C: Context, Fn: FnSpread<T, R>>(cfn: [C, Fn], t1: T, t2: T, t3: T, t4: T, t5: T, t6: T, ...args: Array<T>) => Generator<*, Task<R>, *>);

  declare type ForkFn =
    & ContextForkFn
    & (<R, Fn: Fn0<R>>(fn: Fn) => Generator<*, Task<R>, *>)
    & (<T1, R, Fn: Fn1<T1, R>>(fn: Fn, t1: T1) => Generator<*, Task<R>, *>)
    & (<T1, T2, R, Fn: Fn2<T1, T2, R>>(fn: Fn, t1: T1, t2: T2) => Generator<*, Task<R>, *>)
    & (<T1, T2, T3, R, Fn: Fn3<T1, T2, T3, R>>(fn: Fn, t1: T1, t2: T2, t3: T3) => Generator<*, Task<R>, *>)
    & (<T1, T2, T3, T4, R, Fn: Fn4<T1, T2, T3, T4, R>>(fn: Fn, t1: T1, t2: T2, t3: T3, t4: T4) => Generator<*, Task<R>, *>)
    & (<T1, T2, T3, T4, T5, R, Fn: Fn5<T1, T2, T3, T4, T5, R>>(fn: Fn, t1: T1, t2: T2, t3: T3, t4: T4, t5: T5) => Generator<*, Task<R>, *>)
    & (<T1, T2, T3, T4, T5, T6, R, Fn: Fn6<T1, T2, T3, T4, T5, T6, R>>(fn: Fn, t1: T1, t2: T2, t3: T3, t4: T4, t5: T5, t6: T6) => Generator<*, Task<R>, *>)
    // & (<T, R, Fn: FnSpread<T, R>>(fn: Fn, ...args: Array<T>) => Generator<*, R, *>);
=======
declare type ContextCallFn = (<R, C: Context, Fn: Fn0<R>>(cfn: [C, Fn], ...rest: Array<void>) => Generator<*, R, *>) &
  (<T1, R, C: Context, Fn: Fn1<T1, R>>(cfn: [C, Fn], t1: T1, ...rest: Array<void>) => Generator<*, R, *>) &
  (<T1, T2, R, C: Context, Fn: Fn2<T1, T2, R>>(cfn: [C, Fn], t1: T1, t2: T2, ...rest: Array<void>) => Generator<*, R, *>) &
  (<T1, T2, T3, R, C: Context, Fn: Fn3<T1, T2, T3, R>>(cfn: [C, Fn], t1: T1, t2: T2, t3: T3, ...rest: Array<void>) => Generator<*, R, *>) &
  (<T1, T2, T3, T4, R, C: Context, Fn: Fn4<T1, T2, T3, T4, R>>(cfn: [C, Fn], t1: T1, t2: T2, t3: T3, t4: T4, ...rest: Array<void>) => Generator<*, R, *>) &
  (<T1, T2, T3, T4, T5, R, C: Context, Fn: Fn5<T1, T2, T3, T4, T5, R>>(cfn: [C, Fn], t1: T1, t2: T2, t3: T3, t4: T4, t5: T5, ...rest: Array<void>) => Generator<*, R, *>) &
  (<T1, T2, T3, T4, T5, T6, R, C: Context, Fn: Fn6<T1, T2, T3, T4, T5, T6, R>>(cfn: [C, Fn], t1: T1, t2: T2, t3: T3, t4: T4, t5: T5, t6: T6, ...rest: Array<void>) => Generator<*, R, *>);
// & (<T, R, C: Context, Fn: FnSpread<T, R>>(cfn: [C, Fn], t1: T, t2: T, t3: T, t4: T, t5: T, t6: T, ...args: Array<T>) => Generator<*, R, *>);

declare type CallFn = ContextCallFn &
  (<T1, R, Fn: Fn1<T1, R>>(fn: Fn, t1: T1) => Generator<*, R, *>) &
  (<R, Fn: Fn0<R>>(fn: Fn) => Generator<*, R, *>) &
  (<T1, T2, R, Fn: Fn2<T1, T2, R>>(fn: Fn, t1: T1, t2: T2) => Generator<*, R, *>) &
  (<T1, T2, T3, R, Fn: Fn3<T1, T2, T3, R>>(fn: Fn, t1: T1, t2: T2, t3: T3) => Generator<*, R, *>) &
  (<T1, T2, T3, T4, R, Fn: Fn4<T1, T2, T3, T4, R>>(fn: Fn, t1: T1, t2: T2, t3: T3, t4: T4) => Generator<*, R, *>) &
  (<T1, T2, T3, T4, T5, R, Fn: Fn5<T1, T2, T3, T4, T5, R>>(fn: Fn, t1: T1, t2: T2, t3: T3, t4: T4, t5: T5) => Generator<*, R, *>) &
  (<T1, T2, T3, T4, T5, T6, R, Fn: Fn6<T1, T2, T3, T4, T5, T6, R>>(fn: Fn, t1: T1, t2: T2, t3: T3, t4: T4, t5: T5, t6: T6) => Generator<*, R, *>);
// & (<T, R, Fn: FnSpread<T, R>>(fn: Fn, ...args: Array<T>) => Generator<*, R, *>);

/* ------------------ CPS Stuff ------------------ */

declare type CallbackFn<R> = (error: any, ret: R) => void;

// declare type CpsFnSpread<T, R> = (cb: CallbackFn<R>, ...args: Array<T>) => any;
declare type CpsFn0<R> = (cb: CallbackFn<R>) => any;
declare type CpsFn1<T1, R> = (t1: T1, CallbackFn<R>) => any;
declare type CpsFn2<T1, T2, R> = (t1: T1, t2: T2, cb: CallbackFn<R>) => any;
declare type CpsFn3<T1, T2, T3, R> = (t1: T1, t2: T2, t3: T3, cb: CallbackFn<R>) => any;
declare type CpsFn4<T1, T2, T3, T4, R> = (t1: T1, t2: T2, t3: T3, t4: T4, cb: CallbackFn<R>) => any;
declare type CpsFn5<T1, T2, T3, T4, T5, R> = (t1: T1, t2: T2, t3: T3, t4: T4, t5: T5, cb: CallbackFn<R>) => any;
declare type CpsFn6<T1, T2, T3, T4, T5, T6, R> = (t1: T1, t2: T2, t3: T3, t4: T4, t5: T5, t6: T6, cb: CallbackFn<R>) => any;

declare type ContextCpsFn = (<R, C: Context, Fn: CpsFn0<R>>(cfn: [C, Fn], ...rest: Array<void>) => Generator<*, R, *>) &
  (<T1, R, C: Context, Fn: CpsFn1<T1, R>>(cfn: [C, Fn], t1: T1, ...rest: Array<void>) => Generator<*, R, *>) &
  (<T1, T2, R, C: Context, Fn: CpsFn2<T1, T2, R>>(cfn: [C, Fn], t1: T1, t2: T2, ...rest: Array<void>) => Generator<*, R, *>) &
  (<T1, T2, T3, R, C: Context, Fn: CpsFn3<T1, T2, T3, R>>(cfn: [C, Fn], t1: T1, t2: T2, t3: T3, ...rest: Array<void>) => Generator<*, R, *>) &
  (<T1, T2, T3, T4, R, C: Context, Fn: CpsFn4<T1, T2, T3, T4, R>>(cfn: [C, Fn], t1: T1, t2: T2, t3: T3, t4: T4, ...rest: Array<void>) => Generator<*, R, *>) &
  (<T1, T2, T3, T4, T5, R, C: Context, Fn: CpsFn5<T1, T2, T3, T4, T5, R>>(cfn: [C, Fn], t1: T1, t2: T2, t3: T3, t4: T4, t5: T5, ...rest: Array<void>) => Generator<*, R, *>) &
  (<T1, T2, T3, T4, T5, T6, R, C: Context, Fn: CpsFn6<T1, T2, T3, T4, T5, T6, R>>(cfn: [C, Fn], t1: T1, t2: T2, t3: T3, t4: T4, t5: T5, t6: T6, ...rest: Array<void>) => Generator<*, R, *>);
// & (<T, R, C: Context, Fn: CpsFnSpread<T, R>>(cfn: [C, Fn], t1: T, t2: T, t3: T, t4: T, t5: T, t6: T, ...args: Array<T>) => Generator<*, R, *>);

declare type CpsFn = ContextCpsFn &
  (<R, Fn: CpsFn0<R>>(fn: Fn, ...rest: Array<void>) => Generator<*, R, *>) &
  (<T1, R, Fn: CpsFn1<T1, R>>(fn: Fn, t1: T1, ...rest: Array<void>) => Generator<*, R, *>) &
  (<T1, T2, R, Fn: CpsFn2<T1, T2, R>>(fn: Fn, t1: T1, t2: T2, ...rest: Array<void>) => Generator<*, R, *>) &
  (<T1, T2, T3, R, Fn: CpsFn3<T1, T2, T3, R>>(fn: Fn, t1: T1, t2: T2, t3: T3, ...rest: Array<void>) => Generator<*, R, *>) &
  (<T1, T2, T3, T4, R, Fn: CpsFn4<T1, T2, T3, T4, R>>(fn: Fn, t1: T1, t2: T2, t3: T3, t4: T4, ...rest: Array<void>) => Generator<*, R, *>) &
  (<T1, T2, T3, T4, T5, R, Fn: CpsFn5<T1, T2, T3, T4, T5, R>>(fn: Fn, t1: T1, t2: T2, t3: T3, t4: T4, t5: T5, ...rest: Array<void>) => Generator<*, R, *>) &
  (<T1, T2, T3, T4, T5, T6, R, Fn: CpsFn6<T1, T2, T3, T4, T5, T6, R>>(fn: Fn, t1: T1, t2: T2, t3: T3, t4: T4, t5: T5, t6: T6, ...rest: Array<void>) => Generator<*, R, *>);
// & (<T, R, Fn: CpsFnSpread<T, R>>(fn: Fn, ...args: Array<T>) => Generator<*, R, *>);

/* ------------------ FORK Stuff ------------------ */

declare type ContextForkFn = (<R, C: Context, Fn: Fn0<R>>(cfn: [C, Fn], ...rest: Array<void>) => Generator<*, Task<R>, *>) &
  (<T1, R, C: Context, Fn: Fn1<T1, R>>(cfn: [C, Fn], t1: T1, ...rest: Array<void>) => Generator<*, Task<R>, *>) &
  (<T1, T2, R, C: Context, Fn: Fn2<T1, T2, R>>(cfn: [C, Fn], t1: T1, t2: T2, ...rest: Array<void>) => Generator<*, Task<R>, *>) &
  (<T1, T2, T3, R, C: Context, Fn: Fn3<T1, T2, T3, R>>(cfn: [C, Fn], t1: T1, t2: T2, t3: T3, ...rest: Array<void>) => Generator<*, Task<R>, *>) &
  (<T1, T2, T3, T4, R, C: Context, Fn: Fn4<T1, T2, T3, T4, R>>(cfn: [C, Fn], t1: T1, t2: T2, t3: T3, t4: T4, ...rest: Array<void>) => Generator<*, Task<R>, *>) &
  (<T1, T2, T3, T4, T5, R, C: Context, Fn: Fn5<T1, T2, T3, T4, T5, R>>(cfn: [C, Fn], t1: T1, t2: T2, t3: T3, t4: T4, t5: T5, ...rest: Array<void>) => Generator<*, Task<R>, *>) &
  (<T1, T2, T3, T4, T5, T6, R, C: Context, Fn: Fn6<T1, T2, T3, T4, T5, T6, R>>(cfn: [C, Fn], t1: T1, t2: T2, t3: T3, t4: T4, t5: T5, t6: T6, ...rest: Array<void>) => Generator<*, Task<R>, *>);
// & (<T, R, C: Context, Fn: FnSpread<T, R>>(cfn: [C, Fn], t1: T, t2: T, t3: T, t4: T, t5: T, t6: T, ...args: Array<T>) => Generator<*, Task<R>, *>);

declare type ForkFn = ContextForkFn &
  (<R, Fn: Fn0<R>>(fn: Fn) => Generator<*, Task<R>, *>) &
  (<T1, R, Fn: Fn1<T1, R>>(fn: Fn, t1: T1) => Generator<*, Task<R>, *>) &
  (<T1, T2, R, Fn: Fn2<T1, T2, R>>(fn: Fn, t1: T1, t2: T2) => Generator<*, Task<R>, *>) &
  (<T1, T2, T3, R, Fn: Fn3<T1, T2, T3, R>>(fn: Fn, t1: T1, t2: T2, t3: T3) => Generator<*, Task<R>, *>) &
  (<T1, T2, T3, T4, R, Fn: Fn4<T1, T2, T3, T4, R>>(fn: Fn, t1: T1, t2: T2, t3: T3, t4: T4) => Generator<*, Task<R>, *>) &
  (<T1, T2, T3, T4, T5, R, Fn: Fn5<T1, T2, T3, T4, T5, R>>(fn: Fn, t1: T1, t2: T2, t3: T3, t4: T4, t5: T5) => Generator<*, Task<R>, *>) &
  (<T1, T2, T3, T4, T5, T6, R, Fn: Fn6<T1, T2, T3, T4, T5, T6, R>>(fn: Fn, t1: T1, t2: T2, t3: T3, t4: T4, t5: T5, t6: T6) => Generator<*, Task<R>, *>);
// & (<T, R, Fn: FnSpread<T, R>>(fn: Fn, ...args: Array<T>) => Generator<*, R, *>);
>>>>>>> 7f8aecdb

/* ------------------ Effects without return types ------------------ */

declare type PutFn = {
  <T: Action>(action: T): Generator<*, void, *>,
  <T: Action>(channel: Channel<T>, action: T): Generator<*, void, *>,
};

type ExtractReturnType = <R>((...args: any) => R) => R;
type ReturnType<Fn> = $Call<ExtractReturnType, Fn>;

declare type CancelledFn = () => Generator<*, boolean, *>;
declare type TakeFn = <P: Pattern>(pattern: P) => Generator<*, Action, *>;
declare type RaceFnTest = (...args: any) => Generator<*, ReturnType<typeof typedRace>, *>;

declare type RaceFn = <R: { +[name: string]: Effect }>(effects: R) => Generator<*, { +[name: $Keys<R>]: ?Action }, *>;

declare type JoinFn = <T: Task<*> | Array<Task<*>>>(tasks: T) => Generator<*, T, *>;

declare export var select: SelectFn;
declare export var call: CallFn;
declare export var put: PutFn;
declare export var cps: CpsFn;
declare export var fork: ForkFn;
declare export var cancelled: CancelledFn;
declare export var take: TakeFn;
declare export var race: RaceFn;
declare export var join: JoinFn;

// Export the original saga function prefixed with a _
declare export var _all: typeof typedAll;
declare export var _take: typeof typedTake;
declare export var _call: typeof typedCall;
declare export var _takeEvery: typeof typedTakeEvery;
declare export var _takeLeading: typeof typedTakeLeading;
declare export var _throttle: typeof typedThrottle;
declare export var _cancel: typeof typedCancel;
declare export var _delay: typeof typedDelay;
export type Saga<T> = _Saga<T>;<|MERGE_RESOLUTION|>--- conflicted
+++ resolved
@@ -1,18 +1,6 @@
 // @flow
 
-<<<<<<< HEAD
-import {
-  type Channel,
-  type Effect,
-  type Pattern,
-  type Task,
-  type Saga as _Saga,
-  channel,
-  effects
-} from "redux-saga";
-=======
 import { type Channel, type Effect, type Pattern, type Task, type Saga as _Saga, channel, effects } from "redux-saga";
->>>>>>> 7f8aecdb
 import {
   all as typedAll,
   race as typedRace,
@@ -34,16 +22,6 @@
 // won't be noticed count)
 // declare type FnSpread<T, R> = (...args: Array<T>) => Promise<R> | R;
 
-<<<<<<< HEAD
-declare type Fn0<R> = () => Promise<R> | Generator<*,R,*> | R;
-declare type Fn1<T1, R> = (t1: T1) => Promise<R> | Generator<*,R,*> | R;
-declare type Fn2<T1, T2, R> = (t1: T1, t2: T2) => Promise<R> | Generator<*,R,*> | R;
-declare type Fn3<T1, T2, T3, R> = (t1: T1, t2: T2, t3: T3) => Promise<R> | Generator<*,R,*> | R;
-declare type Fn4<T1, T2, T3, T4, R> = (t1: T1, t2: T2, t3: T3, t4: T4) => Promise<R> | Generator<*,R,*> | R;
-declare type Fn5<T1, T2, T3, T4, T5, R> = (t1: T1, t2: T2, t3: T3, t4: T4, t5: T5) => Promise<R> | Generator<*,R,*> | R;
-declare type Fn6<T1, T2, T3, T4, T5, T6, R> = (t1: T1, t2: T2, t3: T3, t4: T4, t5: T5, t6: T6) => Promise<R> | Generator<*,R,*> | R;
-declare type Fn7<T1, T2, T3, T4, T5, T6, T7, R> = (t1: T1, t2: T2, t3: T3, t4: T4, t5: T5, t6: T6, t7: T7) => Promise<R> | Generator<*,R,*> | R;
-=======
 declare type Fn0<R> = () => Promise<R> | Generator<*, R, *> | R;
 declare type Fn1<T1, R> = (t1: T1) => Promise<R> | Generator<*, R, *> | R;
 declare type Fn2<T1, T2, R> = (t1: T1, t2: T2) => Promise<R> | Generator<*, R, *> | R;
@@ -51,7 +29,7 @@
 declare type Fn4<T1, T2, T3, T4, R> = (t1: T1, t2: T2, t3: T3, t4: T4) => Promise<R> | Generator<*, R, *> | R;
 declare type Fn5<T1, T2, T3, T4, T5, R> = (t1: T1, t2: T2, t3: T3, t4: T4, t5: T5) => Promise<R> | Generator<*, R, *> | R;
 declare type Fn6<T1, T2, T3, T4, T5, T6, R> = (t1: T1, t2: T2, t3: T3, t4: T4, t5: T5, t6: T6) => Promise<R> | Generator<*, R, *> | R;
->>>>>>> 7f8aecdb
+declare type Fn7<T1, T2, T3, T4, T5, T6, T7, R> = (t1: T1, t2: T2, t3: T3, t4: T4, t5: T5, t6: T6, t7: T7) => Promise<R> | Generator<*, R, *> | R;
 
 /* ------------------ SELECT Stuff ------------------ */
 
@@ -76,89 +54,6 @@
 
 /* ------------------ CALL Stuff ------------------ */
 
-<<<<<<< HEAD
-declare type ContextCallFn =
-  & (<R, C: Context, Fn: Fn0<R>>(cfn: [C, Fn], ...rest: Array<void>) => Generator<*, R, *>)
-  & (<T1, R, C: Context, Fn: Fn1<T1, R>>(cfn: [C, Fn], t1: T1, ...rest: Array<void>) => Generator<*, R, *>)
-  & (<T1, T2, R, C: Context, Fn: Fn2<T1, T2, R>>(cfn: [C, Fn], t1: T1, t2: T2, ...rest: Array<void>) => Generator<*, R, *>)
-  & (<T1, T2, T3, R, C: Context, Fn: Fn3<T1, T2, T3, R>>(cfn: [C, Fn], t1: T1, t2: T2, t3: T3, ...rest: Array<void>) => Generator<*, R, *>)
-  & (<T1, T2, T3, T4, R, C: Context, Fn: Fn4<T1, T2, T3, T4, R>>(cfn: [C, Fn], t1: T1, t2: T2, t3: T3, t4: T4, ...rest: Array<void>) => Generator<*, R, *>)
-  & (<T1, T2, T3, T4, T5, R, C: Context, Fn: Fn5<T1, T2, T3, T4, T5, R>>(cfn: [C, Fn], t1: T1, t2: T2, t3: T3, t4: T4, t5: T5, ...rest: Array<void>) => Generator<*, R, *>)
-  & (<T1, T2, T3, T4, T5, T6, R, C: Context, Fn: Fn6<T1, T2, T3, T4, T5, T6, R>>(cfn: [C, Fn], t1: T1, t2: T2, t3: T3, t4: T4, t5: T5, t6: T6, ...rest: Array<void>) => Generator<*, R, *>)
-  & (<T1, T2, T3, T4, T5, T6, T7, R, C: Context, Fn: Fn7<T1, T2, T3, T4, T5, T6, T7, R>>(cfn: [C, Fn], t1: T1, t2: T2, t3: T3, t4: T4, t5: T5, t6: T6, t7: T7, ...rest: Array<void>) => Generator<*, R, *>)
-  // & (<T, R, C: Context, Fn: FnSpread<T, R>>(cfn: [C, Fn], t1: T, t2: T, t3: T, t4: T, t5: T, t6: T, ...args: Array<T>) => Generator<*, R, *>);
-
-declare type CallFn =
-  & ContextCallFn
-  & (<T1, R, Fn: Fn1<T1, R>>(fn: Fn, t1: T1) => Generator<*, R, *>)
-  & (<R, Fn: Fn0<R>>(fn: Fn) => Generator<*, R, *>)
-  & (<T1, T2, R, Fn: Fn2<T1, T2, R>>(fn: Fn, t1: T1, t2: T2) => Generator<*, R, *>)
-  & (<T1, T2, T3, R, Fn: Fn3<T1, T2, T3, R>>(fn: Fn, t1: T1, t2: T2, t3: T3) => Generator<*, R, *>)
-  & (<T1, T2, T3, T4, R, Fn: Fn4<T1, T2, T3, T4, R>>(fn: Fn, t1: T1, t2: T2, t3: T3, t4: T4) => Generator<*, R, *>)
-  & (<T1, T2, T3, T4, T5, R, Fn: Fn5<T1, T2, T3, T4, T5, R>>(fn: Fn, t1: T1, t2: T2, t3: T3, t4: T4, t5: T5) => Generator<*, R, *>)
-  & (<T1, T2, T3, T4, T5, T6, R, Fn: Fn6<T1, T2, T3, T4, T5, T6, R>>(fn: Fn, t1: T1, t2: T2, t3: T3, t4: T4, t5: T5, t6: T6) => Generator<*, R, *>)
-  & (<T1, T2, T3, T4, T5, T6, T7, R, Fn: Fn7<T1, T2, T3, T4, T5, T6, T7, R>>(fn: Fn, t1: T1, t2: T2, t3: T3, t4: T4, t5: T5, t6: T6, t7: T7) => Generator<*, R, *>);
-  // & (<T, R, Fn: FnSpread<T, R>>(fn: Fn, ...args: Array<T>) => Generator<*, R, *>);
-
-  /* ------------------ CPS Stuff ------------------ */
-
-  declare type CallbackFn<R> = (error: any, ret: R) => void;
-
-  // declare type CpsFnSpread<T, R> = (cb: CallbackFn<R>, ...args: Array<T>) => any;
-  declare type CpsFn0<R> = (cb: CallbackFn<R>) => any;
-  declare type CpsFn1<T1, R> = (t1: T1, CallbackFn<R>) => any;
-  declare type CpsFn2<T1, T2, R> = (t1: T1, t2: T2, cb: CallbackFn<R>) => any;
-  declare type CpsFn3<T1, T2, T3, R> = (t1: T1, t2: T2, t3: T3, cb: CallbackFn<R>) => any;
-  declare type CpsFn4<T1, T2, T3, T4, R> = (t1: T1, t2: T2, t3: T3, t4: T4, cb: CallbackFn<R>) => any;
-  declare type CpsFn5<T1, T2, T3, T4, T5, R> = (t1: T1, t2: T2, t3: T3, t4: T4, t5: T5, cb: CallbackFn<R>) => any;
-  declare type CpsFn6<T1, T2, T3, T4, T5, T6, R> = (t1: T1, t2: T2, t3: T3, t4: T4, t5: T5, t6: T6, cb: CallbackFn<R>) => any;
-
-
-  declare type ContextCpsFn =
-    & (<R, C: Context, Fn: CpsFn0<R>>(cfn: [C, Fn], ...rest: Array<void>) => Generator<*, R, *>)
-    & (<T1, R, C: Context, Fn: CpsFn1<T1, R>>(cfn: [C, Fn], t1: T1, ...rest: Array<void>) => Generator<*, R, *>)
-    & (<T1, T2, R, C: Context, Fn: CpsFn2<T1, T2, R>>(cfn: [C, Fn], t1: T1, t2: T2, ...rest: Array<void>) => Generator<*, R, *>)
-    & (<T1, T2, T3, R, C: Context, Fn: CpsFn3<T1, T2, T3, R>>(cfn: [C, Fn], t1: T1, t2: T2, t3: T3, ...rest: Array<void>) => Generator<*, R, *>)
-    & (<T1, T2, T3, T4, R, C: Context, Fn: CpsFn4<T1, T2, T3, T4, R>>(cfn: [C, Fn], t1: T1, t2: T2, t3: T3, t4: T4, ...rest: Array<void>) => Generator<*, R, *>)
-    & (<T1, T2, T3, T4, T5, R, C: Context, Fn: CpsFn5<T1, T2, T3, T4, T5, R>>(cfn: [C, Fn], t1: T1, t2: T2, t3: T3, t4: T4, t5: T5, ...rest: Array<void>) => Generator<*, R, *>)
-    & (<T1, T2, T3, T4, T5, T6, R, C: Context, Fn: CpsFn6<T1, T2, T3, T4, T5, T6, R>>(cfn: [C, Fn], t1: T1, t2: T2, t3: T3, t4: T4, t5: T5, t6: T6, ...rest: Array<void>) => Generator<*, R, *>)
-    // & (<T, R, C: Context, Fn: CpsFnSpread<T, R>>(cfn: [C, Fn], t1: T, t2: T, t3: T, t4: T, t5: T, t6: T, ...args: Array<T>) => Generator<*, R, *>);
-
-  declare type CpsFn =
-    & ContextCpsFn
-    & (<R, Fn: CpsFn0<R>>(fn: Fn, ...rest: Array<void>) => Generator<*, R, *>)
-    & (<T1, R, Fn: CpsFn1<T1, R>>(fn: Fn, t1: T1, ...rest: Array<void>) => Generator<*, R, *>)
-    & (<T1, T2, R, Fn: CpsFn2<T1, T2, R>>(fn: Fn, t1: T1, t2: T2, ...rest: Array<void>) => Generator<*, R, *>)
-    & (<T1, T2, T3, R, Fn: CpsFn3<T1, T2, T3, R>>(fn: Fn, t1: T1, t2: T2, t3: T3, ...rest: Array<void>) => Generator<*, R, *>)
-    & (<T1, T2, T3, T4, R, Fn: CpsFn4<T1, T2, T3, T4, R>>(fn: Fn, t1: T1, t2: T2, t3: T3, t4: T4, ...rest: Array<void>) => Generator<*, R, *>)
-    & (<T1, T2, T3, T4, T5, R, Fn: CpsFn5<T1, T2, T3, T4, T5, R>>(fn: Fn, t1: T1, t2: T2, t3: T3, t4: T4, t5: T5, ...rest: Array<void>) => Generator<*, R, *>)
-    & (<T1, T2, T3, T4, T5, T6, R, Fn: CpsFn6<T1, T2, T3, T4, T5, T6, R>>(fn: Fn, t1: T1, t2: T2, t3: T3, t4: T4, t5: T5, t6: T6, ...rest: Array<void>) => Generator<*, R, *>)
-    // & (<T, R, Fn: CpsFnSpread<T, R>>(fn: Fn, ...args: Array<T>) => Generator<*, R, *>);
-
-
-  /* ------------------ FORK Stuff ------------------ */
-
-  declare type ContextForkFn =
-    & (<R, C: Context, Fn: Fn0<R>>(cfn: [C, Fn], ...rest: Array<void>) => Generator<*, Task<R>, *>)
-    & (<T1, R, C: Context, Fn: Fn1<T1, R>>(cfn: [C, Fn], t1: T1, ...rest: Array<void>) => Generator<*, Task<R>, *>)
-    & (<T1, T2, R, C: Context, Fn: Fn2<T1, T2, R>>(cfn: [C, Fn], t1: T1, t2: T2, ...rest: Array<void>) => Generator<*, Task<R>, *>)
-    & (<T1, T2, T3, R, C: Context, Fn: Fn3<T1, T2, T3, R>>(cfn: [C, Fn], t1: T1, t2: T2, t3: T3, ...rest: Array<void>) => Generator<*, Task<R>, *>)
-    & (<T1, T2, T3, T4, R, C: Context, Fn: Fn4<T1, T2, T3, T4, R>>(cfn: [C, Fn], t1: T1, t2: T2, t3: T3, t4: T4, ...rest: Array<void>) => Generator<*, Task<R>, *>)
-    & (<T1, T2, T3, T4, T5, R, C: Context, Fn: Fn5<T1, T2, T3, T4, T5, R>>(cfn: [C, Fn], t1: T1, t2: T2, t3: T3, t4: T4, t5: T5, ...rest: Array<void>) => Generator<*, Task<R>, *>)
-    & (<T1, T2, T3, T4, T5, T6, R, C: Context, Fn: Fn6<T1, T2, T3, T4, T5, T6, R>>(cfn: [C, Fn], t1: T1, t2: T2, t3: T3, t4: T4, t5: T5, t6: T6, ...rest: Array<void>) => Generator<*, Task<R>, *>)
-    // & (<T, R, C: Context, Fn: FnSpread<T, R>>(cfn: [C, Fn], t1: T, t2: T, t3: T, t4: T, t5: T, t6: T, ...args: Array<T>) => Generator<*, Task<R>, *>);
-
-  declare type ForkFn =
-    & ContextForkFn
-    & (<R, Fn: Fn0<R>>(fn: Fn) => Generator<*, Task<R>, *>)
-    & (<T1, R, Fn: Fn1<T1, R>>(fn: Fn, t1: T1) => Generator<*, Task<R>, *>)
-    & (<T1, T2, R, Fn: Fn2<T1, T2, R>>(fn: Fn, t1: T1, t2: T2) => Generator<*, Task<R>, *>)
-    & (<T1, T2, T3, R, Fn: Fn3<T1, T2, T3, R>>(fn: Fn, t1: T1, t2: T2, t3: T3) => Generator<*, Task<R>, *>)
-    & (<T1, T2, T3, T4, R, Fn: Fn4<T1, T2, T3, T4, R>>(fn: Fn, t1: T1, t2: T2, t3: T3, t4: T4) => Generator<*, Task<R>, *>)
-    & (<T1, T2, T3, T4, T5, R, Fn: Fn5<T1, T2, T3, T4, T5, R>>(fn: Fn, t1: T1, t2: T2, t3: T3, t4: T4, t5: T5) => Generator<*, Task<R>, *>)
-    & (<T1, T2, T3, T4, T5, T6, R, Fn: Fn6<T1, T2, T3, T4, T5, T6, R>>(fn: Fn, t1: T1, t2: T2, t3: T3, t4: T4, t5: T5, t6: T6) => Generator<*, Task<R>, *>)
-    // & (<T, R, Fn: FnSpread<T, R>>(fn: Fn, ...args: Array<T>) => Generator<*, R, *>);
-=======
 declare type ContextCallFn = (<R, C: Context, Fn: Fn0<R>>(cfn: [C, Fn], ...rest: Array<void>) => Generator<*, R, *>) &
   (<T1, R, C: Context, Fn: Fn1<T1, R>>(cfn: [C, Fn], t1: T1, ...rest: Array<void>) => Generator<*, R, *>) &
   (<T1, T2, R, C: Context, Fn: Fn2<T1, T2, R>>(cfn: [C, Fn], t1: T1, t2: T2, ...rest: Array<void>) => Generator<*, R, *>) &
@@ -230,7 +125,6 @@
   (<T1, T2, T3, T4, T5, R, Fn: Fn5<T1, T2, T3, T4, T5, R>>(fn: Fn, t1: T1, t2: T2, t3: T3, t4: T4, t5: T5) => Generator<*, Task<R>, *>) &
   (<T1, T2, T3, T4, T5, T6, R, Fn: Fn6<T1, T2, T3, T4, T5, T6, R>>(fn: Fn, t1: T1, t2: T2, t3: T3, t4: T4, t5: T5, t6: T6) => Generator<*, Task<R>, *>);
 // & (<T, R, Fn: FnSpread<T, R>>(fn: Fn, ...args: Array<T>) => Generator<*, R, *>);
->>>>>>> 7f8aecdb
 
 /* ------------------ Effects without return types ------------------ */
 
