import _ from "lodash";
import app from "app";
import Marionette from "backbone.marionette";
import SortTableBehavior from "libs/behaviors/sort_table_behavior";
import DashboardTaskListItemView from "./dashboard_task_list_item_view";
import TaskTransferModalView from "./task_transfer_modal_view";
import UserTasksCollection from "../models/user_tasks_collection";

class DashboardTaskListView extends Marionette.CompositeView {
  static initClass() {
<<<<<<< HEAD

    this.prototype.template  = _.template(`\
=======
    this.prototype.template = _.template(`\
>>>>>>> fc3226b2
<h3>Tasks</h3>
<% if (isAdminView) { %>
  <a href="<%- jsRoutes.controllers.AnnotationIOController.userDownload(id).url %>"
     class="btn btn-primary"
     title="download all finished tracings">
      <i class="fa fa-download"></i>download
  </a>
<% } else { %>
  <a href="#"
     class="btn btn-success"
     id="new-task-button">
     Get a new task
  </a>
<% } %>
<div class="divider-vertical"></div>
<a href="#" id="toggle-finished" class="btn btn-default">
  Show <%= getFinishVerb() %> tasks only
</a>
<table class="table table-striped sortable-table">
  <thead>
    <tr>
      <th data-sort="formattedHash"># </th>
      <th data-sort="type.summary">Type </th>
      <th data-sort="projectName">Project </th>
      <th data-sort="type.description">Description </th>
      <th>Modes </th>
      <th data-sort="created">Created</th>
      <th></th>
    </tr>
  </thead>
  <tbody></tbody>
</table>
<div class="modal-container"></div>\
`);

<<<<<<< HEAD
    this.prototype.childViewContainer  = "tbody";
    this.prototype.childView  = DashboardTaskListItemView;


    this.prototype.ui  =
      {"modalContainer" : ".modal-container"};

    this.prototype.events  = {
      "click #new-task-button" : "newTask",
      "click #transfer-task" : "transferTask",
      "click #toggle-finished" : "toggleFinished"
=======
    this.prototype.childViewContainer = "tbody";
    this.prototype.childView = DashboardTaskListItemView;


    this.prototype.ui =
      { modalContainer: ".modal-container" };

    this.prototype.events = {
      "click #new-task-button": "newTask",
      "click #transfer-task": "transferTask",
      "click #toggle-finished": "toggleFinished",
>>>>>>> fc3226b2
    };

    this.prototype.behaviors = {
      SortTableBehavior: {
        behaviorClass: SortTableBehavior,
      },
    };
  }
  childViewOptions() {
    return { isAdminView: this.options.isAdminView };
  }


  templateContext() {
    return {
      isAdminView: this.options.isAdminView,
      getFinishVerb: () => this.showFinishedTasks ? "unfinished" : "finished",
    };
  }


  initialize(options) {
    this.options = options;
    this.showFinishedTasks = false;
<<<<<<< HEAD

    app.router.showLoadingSpinner()
    this.collection = new UserTasksCollection([], {userID : this.options.userID});
    this.listenTo(this.collection, "sync", () => app.router.hideLoadingSpinner())
=======
    this.collection = new UserTasksCollection([], { userID: this.options.userID });
>>>>>>> fc3226b2
    this.collection.fetch();

    this.listenTo(app.vent, "modal:destroy", this.refresh);
  }

  filter(child) {
    if (this.showFinishedTasks) {
      return child.get("annotation.state.isFinished");
    } else {
      return !child.get("annotation.state.isFinished");
    }
  }

  newTask(event) {
    event.preventDefault();

    if (this.collection.filter(UserTasksCollection.prototype.unfinishedTasksFilter).length === 0 || confirm("Do you really want another task?")) {
      return this.collection.getNewTask();
    }
  }


  toggleFinished() {
    this.showFinishedTasks = !this.showFinishedTasks;
    this.collection.isFinished = this.showFinishedTasks;
    return this.refresh();
  }


  transferTask(evt) {
    evt.preventDefault();

    const modalContainer = new Marionette.Region({
      el: this.ui.modalContainer,
    });
    const url = evt.target.href;
    this.modal = new TaskTransferModalView({ url });
    return modalContainer.show(this.modal);
  }


  refresh() {
<<<<<<< HEAD

    app.router.showLoadingSpinner()
    return this.collection.fetch().then( () => {
      return this.render();
    }
=======
    return this.collection.fetch().then(() => this.render(),
>>>>>>> fc3226b2
    );
  }

  onDestroy() {
    return __guard__(this.modal, x => x.destroy());
  }
}
DashboardTaskListView.initClass();


export default DashboardTaskListView;

function __guard__(value, transform) {
  return (typeof value !== "undefined" && value !== null) ? transform(value) : undefined;
}<|MERGE_RESOLUTION|>--- conflicted
+++ resolved
@@ -8,12 +8,8 @@
 
 class DashboardTaskListView extends Marionette.CompositeView {
   static initClass() {
-<<<<<<< HEAD
 
-    this.prototype.template  = _.template(`\
-=======
     this.prototype.template = _.template(`\
->>>>>>> fc3226b2
 <h3>Tasks</h3>
 <% if (isAdminView) { %>
   <a href="<%- jsRoutes.controllers.AnnotationIOController.userDownload(id).url %>"
@@ -49,19 +45,6 @@
 <div class="modal-container"></div>\
 `);
 
-<<<<<<< HEAD
-    this.prototype.childViewContainer  = "tbody";
-    this.prototype.childView  = DashboardTaskListItemView;
-
-
-    this.prototype.ui  =
-      {"modalContainer" : ".modal-container"};
-
-    this.prototype.events  = {
-      "click #new-task-button" : "newTask",
-      "click #transfer-task" : "transferTask",
-      "click #toggle-finished" : "toggleFinished"
-=======
     this.prototype.childViewContainer = "tbody";
     this.prototype.childView = DashboardTaskListItemView;
 
@@ -73,7 +56,6 @@
       "click #new-task-button": "newTask",
       "click #transfer-task": "transferTask",
       "click #toggle-finished": "toggleFinished",
->>>>>>> fc3226b2
     };
 
     this.prototype.behaviors = {
@@ -98,14 +80,11 @@
   initialize(options) {
     this.options = options;
     this.showFinishedTasks = false;
-<<<<<<< HEAD
 
     app.router.showLoadingSpinner()
-    this.collection = new UserTasksCollection([], {userID : this.options.userID});
+    this.collection = new UserTasksCollection([], { userID: this.options.userID });
     this.listenTo(this.collection, "sync", () => app.router.hideLoadingSpinner())
-=======
-    this.collection = new UserTasksCollection([], { userID: this.options.userID });
->>>>>>> fc3226b2
+
     this.collection.fetch();
 
     this.listenTo(app.vent, "modal:destroy", this.refresh);
@@ -148,15 +127,9 @@
 
 
   refresh() {
-<<<<<<< HEAD
 
     app.router.showLoadingSpinner()
-    return this.collection.fetch().then( () => {
-      return this.render();
-    }
-=======
-    return this.collection.fetch().then(() => this.render(),
->>>>>>> fc3226b2
+    this.collection.fetch().then(() => this.render(),
     );
   }
 
