import { Select, Tooltip } from "antd";
import { connect } from "react-redux";
import React from "react";
import debounceRender from "react-debounce-render";
import type { APIDataset, APISegmentationLayer } from "types/api_flow_types";
import type { Vector3 } from "oxalis/constants";
import { ControlModeEnum, MappingStatusEnum } from "oxalis/constants";
import type { OxalisState, Mapping, MappingType, EditableMapping } from "oxalis/store";
import { getPosition } from "oxalis/model/accessors/flycam_accessor";
import {
  getSegmentationLayerByName,
  getMappingInfo,
} from "oxalis/model/accessors/dataset_accessor";
import {
  ensureLayerMappingsAreLoadedAction,
  setLayerMappingsAction,
} from "oxalis/model/actions/dataset_actions";
import {
  setMappingEnabledAction,
  setHideUnmappedIdsAction,
  setMappingAction,
} from "oxalis/model/actions/settings_actions";
import { SwitchSetting } from "oxalis/view/components/setting_input_views";
import * as Utils from "libs/utils";
import {
  getEditableMappingForVolumeTracingId,
  hasEditableMapping,
  isMappingLocked,
} from "oxalis/model/accessors/volumetracing_accessor";
import messages from "messages";
import { isAnnotationOwner } from "oxalis/model/accessors/annotation_accessor";

const { Option, OptGroup } = Select;

type OwnProps = {
  layerName: string;
};
type StateProps = {
  dataset: APIDataset;
  segmentationLayer: APISegmentationLayer | null | undefined;
  position: Vector3;
  isMappingEnabled: boolean;
  mapping: Mapping | null | undefined;
  mappingName: string | null | undefined;
  hideUnmappedIds: boolean | null | undefined;
  mappingType: MappingType;
  mappingColors: Array<number> | null | undefined;
  editableMapping: EditableMapping | null | undefined;
  isMappingLocked: boolean;
  isMergerModeEnabled: boolean;
  allowUpdate: boolean;
  isEditableMappingActive: boolean;
  isAnnotationLockedByOwner: boolean;
  isOwner: boolean;
  isInViewMode: boolean;
} & typeof mapDispatchToProps;
type Props = OwnProps & StateProps;
type State = {
  // shouldMappingBeEnabled is the UI state which is directly connected to the
  // toggle button. The actual mapping in the store is only activated when
  // the user selects a mapping from the dropdown (which is only possible after
  // using the toggle). This is why, there is this.state.shouldMappingBeEnabled and
  // this.props.isMappingEnabled
  shouldMappingBeEnabled: boolean;
  isRefreshingMappingList: boolean;
};

const needle = "##";

const packMappingNameAndCategory = (mappingName: string, category: MappingType) =>
  `${category}${needle}${mappingName}`;

const unpackMappingNameAndCategory = (packedString: string) => {
  const needlePos = packedString.indexOf(needle);
  const categoryName = packedString.slice(0, needlePos);
  const mappingName = packedString.slice(needlePos + needle.length);
  return [mappingName, categoryName];
};

class MappingSettingsView extends React.Component<Props, State> {
  state = {
    shouldMappingBeEnabled: false,
    isRefreshingMappingList: false,
  };

  componentDidMount() {
    if (this.props.isMappingEnabled) {
      this.ensureMappingsAreLoaded();
    }
  }

  componentDidUpdate(prevProps: Props) {
    if (this.props.isMappingEnabled !== prevProps.isMappingEnabled) {
      this.ensureMappingsAreLoaded();
    }
  }

  handleChangeHideUnmappedSegments = (hideUnmappedIds: boolean) => {
    this.props.setHideUnmappedIds(this.props.layerName, hideUnmappedIds);
  };

  handleChangeMapping = (packedMappingNameWithCategory: string): void => {
    const [mappingName, mappingType] = unpackMappingNameAndCategory(packedMappingNameWithCategory);

    if (mappingType !== "JSON" && mappingType !== "HDF5") {
      throw new Error("Invalid mapping type");
    }

    this.props.setMapping(this.props.layerName, mappingName, mappingType, {
      showLoadingIndicator: true,
    });
    // @ts-ignore
    if (document.activeElement) document.activeElement.blur();
  };

  async ensureMappingsAreLoaded() {
    const { segmentationLayer } = this.props;

    if (!segmentationLayer) {
      return;
    }

    this.props.ensureLayerMappingsAreLoaded(segmentationLayer.name);
  }

  handleSetMappingEnabled = (shouldMappingBeEnabled: boolean): void => {
    if (shouldMappingBeEnabled) {
      this.ensureMappingsAreLoaded();
    }

    this.setState({
      shouldMappingBeEnabled,
    });

    if (this.props.mappingName != null) {
      this.props.setMappingEnabled(this.props.layerName, shouldMappingBeEnabled);
    }
  };

  render() {
    const {
      segmentationLayer,
      mappingName,
      editableMapping,
      isMergerModeEnabled,
      mapping,
      hideUnmappedIds,
      isMappingEnabled,
      isMappingLocked,
      allowUpdate,
      isEditableMappingActive,
      isAnnotationLockedByOwner,
      isOwner,
      isInViewMode,
    } = this.props;

    const availableMappings = segmentationLayer?.mappings != null ? segmentationLayer.mappings : [];
    const availableAgglomerates = segmentationLayer?.agglomerates || [];
    // Antd does not render the placeholder when a value is defined (even when it's null).
    // That's why, we only pass the value when it's actually defined.
    const selectValueProp =
      mappingName != null
        ? {
            value:
              editableMapping != null
                ? `${editableMapping.baseMappingName} (${mappingName})`
                : mappingName,
          }
        : {};

    const renderCategoryOptions = (optionStrings: string[], category: MappingType) => {
      const useGroups = availableMappings.length > 0 && availableAgglomerates.length > 0;
      const elements = optionStrings
        .slice()
        .sort(Utils.localeCompareBy((optionString) => optionString))
        .map((optionString) => (
          <Option
            key={packMappingNameAndCategory(optionString, category)}
            value={packMappingNameAndCategory(optionString, category)}
            title={optionString}
          >
            {optionString}
          </Option>
        ));
      return useGroups ? <OptGroup label={category}>{elements}</OptGroup> : elements;
    };

    // The mapping toggle should be active if either the user clicked on it (this.state.shouldMappingBeEnabled)
    // or a mapping was activated, e.g. from the API or by selecting one from the dropdown (this.props.isMappingEnabled).
    const shouldMappingBeEnabled = this.state.shouldMappingBeEnabled || isMappingEnabled;
    const renderHideUnmappedSegmentsSwitch =
      (shouldMappingBeEnabled || isMergerModeEnabled) && mapping && hideUnmappedIds != null;
<<<<<<< HEAD
    const isDisabled = isMappingLocked || (!allowUpdate && !isInViewMode);
=======
    const isDisabled = isEditableMappingActive || isMappingLocked || isAnnotationLockedByOwner;
>>>>>>> 902b1e5d
    const disabledMessage = !allowUpdate
      ? messages["tracing.read_only_mode_notification"](isAnnotationLockedByOwner, isOwner)
      : isEditableMappingActive
        ? "The mapping has been edited through proofreading actions and can no longer be disabled or changed."
        : mapping
          ? "This mapping has been locked to this annotation, because the segmentation was modified while it was active. It can no longer be disabled or changed."
          : "The segmentation was modified while no mapping was active. To ensure a consistent state, mappings can no longer be enabled.";
    return (
      <React.Fragment>
        {
          /* Only display the mapping selection when merger mode is not active
         to avoid conflicts in the logic of the UI. */
          !this.props.isMergerModeEnabled ? (
            <React.Fragment>
              <Tooltip title={isDisabled ? disabledMessage : null}>
                <div
                  style={{
                    marginBottom: 6,
                  }}
                >
                  <SwitchSetting
                    onChange={this.handleSetMappingEnabled}
                    value={shouldMappingBeEnabled}
                    label="ID Mapping"
                    // Assume that the mappings are being loaded if they are null
                    loading={shouldMappingBeEnabled && segmentationLayer?.mappings == null}
                    disabled={isDisabled}
                  />
                </div>
              </Tooltip>

              {/*
                Show mapping-select even when the mapping is disabled but the UI was used before
                (i.e., mappingName != null)
                */}
              {shouldMappingBeEnabled ? (
                <Select
                  placeholder="Select mapping"
                  defaultActiveFirstOption={false}
                  style={{
                    width: "100%",
                    marginBottom: 14,
                  }}
                  {...selectValueProp}
                  onChange={this.handleChangeMapping}
                  notFoundContent="No mappings found."
                  disabled={isDisabled}
                >
                  {renderCategoryOptions(availableMappings, "JSON")}
                  {renderCategoryOptions(availableAgglomerates, "HDF5")}
                </Select>
              ) : null}
            </React.Fragment>
          ) : null
        }
        {renderHideUnmappedSegmentsSwitch ? (
          <SwitchSetting
            onChange={this.handleChangeHideUnmappedSegments}
            value={hideUnmappedIds}
            label="Hide unmapped segments"
            loading={this.state.isRefreshingMappingList}
          />
        ) : null}
      </React.Fragment>
    );
  }
}

const mapDispatchToProps = {
  setMappingEnabled: setMappingEnabledAction,
  setAvailableMappingsForLayer: setLayerMappingsAction,
  setHideUnmappedIds: setHideUnmappedIdsAction,
  setMapping: setMappingAction,
  ensureLayerMappingsAreLoaded: ensureLayerMappingsAreLoadedAction,
};

function mapStateToProps(state: OxalisState, ownProps: OwnProps) {
  const activeMappingInfo = getMappingInfo(
    state.temporaryConfiguration.activeMappingByLayer,
    ownProps.layerName,
  );
  const segmentationLayer = getSegmentationLayerByName(state.dataset, ownProps.layerName);
  const editableMapping = getEditableMappingForVolumeTracingId(state, segmentationLayer.tracingId);

  return {
    dataset: state.dataset,
    position: getPosition(state.flycam),
    hideUnmappedIds: activeMappingInfo.hideUnmappedIds,
    isMappingEnabled: activeMappingInfo.mappingStatus === MappingStatusEnum.ENABLED,
    mapping: activeMappingInfo.mapping,
    mappingName: activeMappingInfo.mappingName,
    mappingType: activeMappingInfo.mappingType,
    mappingColors: activeMappingInfo.mappingColors,
    segmentationLayer,
    isMergerModeEnabled: state.temporaryConfiguration.isMergerModeEnabled,
    allowUpdate: state.tracing.restrictions.allowUpdate,
    editableMapping,
    isEditableMappingActive: hasEditableMapping(state, ownProps.layerName),
    isMappingLocked: isMappingLocked(state, ownProps.layerName),
    isAnnotationLockedByOwner: state.tracing.isLockedByOwner,
    isOwner: isAnnotationOwner(state),
    isInViewMode: state.temporaryConfiguration.controlMode === ControlModeEnum.VIEW,
  };
}

const debounceTime = 100;
const maxWait = 500;

const connector = connect(mapStateToProps, mapDispatchToProps);
export default connector(
  debounceRender(MappingSettingsView, debounceTime, {
    maxWait,
  }),
);<|MERGE_RESOLUTION|>--- conflicted
+++ resolved
@@ -4,7 +4,7 @@
 import debounceRender from "react-debounce-render";
 import type { APIDataset, APISegmentationLayer } from "types/api_flow_types";
 import type { Vector3 } from "oxalis/constants";
-import { ControlModeEnum, MappingStatusEnum } from "oxalis/constants";
+import { MappingStatusEnum } from "oxalis/constants";
 import type { OxalisState, Mapping, MappingType, EditableMapping } from "oxalis/store";
 import { getPosition } from "oxalis/model/accessors/flycam_accessor";
 import {
@@ -52,7 +52,6 @@
   isEditableMappingActive: boolean;
   isAnnotationLockedByOwner: boolean;
   isOwner: boolean;
-  isInViewMode: boolean;
 } & typeof mapDispatchToProps;
 type Props = OwnProps & StateProps;
 type State = {
@@ -151,7 +150,6 @@
       isEditableMappingActive,
       isAnnotationLockedByOwner,
       isOwner,
-      isInViewMode,
     } = this.props;
 
     const availableMappings = segmentationLayer?.mappings != null ? segmentationLayer.mappings : [];
@@ -190,11 +188,7 @@
     const shouldMappingBeEnabled = this.state.shouldMappingBeEnabled || isMappingEnabled;
     const renderHideUnmappedSegmentsSwitch =
       (shouldMappingBeEnabled || isMergerModeEnabled) && mapping && hideUnmappedIds != null;
-<<<<<<< HEAD
-    const isDisabled = isMappingLocked || (!allowUpdate && !isInViewMode);
-=======
     const isDisabled = isEditableMappingActive || isMappingLocked || isAnnotationLockedByOwner;
->>>>>>> 902b1e5d
     const disabledMessage = !allowUpdate
       ? messages["tracing.read_only_mode_notification"](isAnnotationLockedByOwner, isOwner)
       : isEditableMappingActive
@@ -296,7 +290,6 @@
     isMappingLocked: isMappingLocked(state, ownProps.layerName),
     isAnnotationLockedByOwner: state.tracing.isLockedByOwner,
     isOwner: isAnnotationOwner(state),
-    isInViewMode: state.temporaryConfiguration.controlMode === ControlModeEnum.VIEW,
   };
 }
 
