--- conflicted
+++ resolved
@@ -20,7 +20,6 @@
 
 object PrecomputedArray extends LazyLogging {
   @throws[IOException]
-<<<<<<< HEAD
   def open(magPath: VaultPath,
            dataSourceId: DataSourceId,
            layerName: String,
@@ -28,14 +27,7 @@
            channelIndex: Option[Int],
            sharedChunkContentsCache: AlfuCache[String, MultiArray])(implicit ec: ExecutionContext): PrecomputedArray = {
     val basePath = magPath.parent
-    val headerPath = s"${PrecomputedHeader.FILENAME_INFO}"
-    val headerBytes = (basePath / headerPath).readBytes()
-=======
-  def open(magPath: VaultPath, axisOrderOpt: Option[AxisOrder], channelIndex: Option[Int])(
-      implicit ec: ExecutionContext): PrecomputedArray = {
-
     val headerBytes = (magPath.parent / PrecomputedHeader.FILENAME_INFO).readBytes()
->>>>>>> d2385115
     if (headerBytes.isEmpty)
       throw new IOException(
         "'" + PrecomputedHeader.FILENAME_INFO + "' expected but is not readable or missing in store.")
@@ -57,10 +49,7 @@
       throw new IllegalArgumentException(
         f"Chunk size of this Precomputed Array exceeds limit of ${DatasetArray.chunkSizeLimitBytes}, got ${scaleHeader.bytesPerChunk}")
     }
-<<<<<<< HEAD
-    val datasetPath = new DatasetPath(key)
     new PrecomputedArray(
-      datasetPath,
       basePath,
       dataSourceId,
       layerName,
@@ -72,36 +61,14 @@
   }
 }
 
-class PrecomputedArray(relativePath: DatasetPath,
-                       vaultPath: VaultPath,
+class PrecomputedArray(vaultPath: VaultPath,
                        dataSourceId: DataSourceId,
                        layerName: String,
                        header: PrecomputedScaleHeader,
                        axisOrder: AxisOrder,
                        channelIndex: Option[Int],
                        sharedChunkContentsCache: AlfuCache[String, MultiArray])(implicit ec: ExecutionContext)
-    extends DatasetArray(relativePath,
-                         vaultPath,
-                         dataSourceId,
-                         layerName,
-                         header,
-                         axisOrder,
-                         channelIndex,
-                         sharedChunkContentsCache)
-=======
-    new PrecomputedArray(magPath,
-                         scaleHeader,
-                         axisOrderOpt.getOrElse(AxisOrder.asZyxFromRank(scaleHeader.rank)),
-                         channelIndex)
-  }
-}
-
-class PrecomputedArray(vaultPath: VaultPath,
-                       header: PrecomputedScaleHeader,
-                       axisOrder: AxisOrder,
-                       channelIndex: Option[Int])(implicit ec: ExecutionContext)
-    extends DatasetArray(vaultPath, header, axisOrder, channelIndex)
->>>>>>> d2385115
+    extends DatasetArray(vaultPath, dataSourceId, layerName, header, axisOrder, channelIndex, sharedChunkContentsCache)
     with FoxImplicits
     with LazyLogging {
 
