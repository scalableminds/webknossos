--- conflicted
+++ resolved
@@ -75,16 +75,9 @@
       }
 
       override def allowDownload(user: Option[User]) = async {
-<<<<<<< HEAD
-        val isTraining = await(annotation.isTrainingsAnnotation())
-        user.map {
-          user =>
-            !isTraining && allowAccess(user)
-=======
         user.map {
           user =>
             !annotation.isTrainingsAnnotation && allowAccess(user)
->>>>>>> 41c2200e
         } getOrElse false
       }
     }
