--- conflicted
+++ resolved
@@ -15,13 +15,6 @@
 import * as Utils from "libs/utils";
 import constants, { type Vector3, type Vector4 } from "oxalis/constants";
 import window from "libs/window";
-<<<<<<< HEAD
-import Toast from "libs/toast";
-import { bucketPositionToGlobalAddress } from "oxalis/model/helpers/position_converter";
-import { getResolutions } from "oxalis/model/accessors/dataset_accessor";
-import Store from "oxalis/store";
-=======
->>>>>>> 165b1837
 
 export const BucketStateEnum = {
   UNREQUESTED: "UNREQUESTED",
