--- conflicted
+++ resolved
@@ -41,15 +41,12 @@
     @planes[Dimensions.PLANE_XZ] = new Plane2D(Dimensions.PLANE_XZ, @cube, @queue, @TEXTURE_SIZE_P)
     @planes[Dimensions.PLANE_YZ] = new Plane2D(Dimensions.PLANE_YZ, @cube, @queue, @TEXTURE_SIZE_P)
 
-<<<<<<< HEAD
     contrastCurve = new Uint8Array(256)
     @contrastCurves[0] = new Uint8Array(256)
-=======
+
     @user.on({
       set4BitChanged : (is4Bit) => @queue(is4Bit)
     })
-
->>>>>>> 4388389c
 
     for i in [1...@cube.ZOOM_STEP_COUNT]
       @contrastCurves[i] = contrastCurve
