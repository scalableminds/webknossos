/**
 * abstract_plane_material_factory.js
 * @flow weak
 */

import app from "app";
import Utils from "libs/utils";
<<<<<<< HEAD
import * as THREE from "three";
=======
import THREE from "three";
import Model from "oxalis/model";
>>>>>>> 7fcbe3f2
import AbstractMaterialFactory from "./abstract_material_factory";

class AbstractPlaneMaterialFactory extends AbstractMaterialFactory {

  textures: {
    [key: string]: THREE.DataTexture;
  }
  minFilter: THREE.NearestFilter;
  maxFilter: THREE.NearestFilter;
  tWidth: number;

  // Copied from backbone events (TODO: handle this better)
  listenTo: Function;

  constructor(model: Model, tWidth: number) {
    super(model);
    this.tWidth = tWidth;
    this.minFilter = THREE.NearestFilter;
    this.maxFilter = THREE.NearestFilter;
    this.createTextures();
  }


  setupUniforms() {
    super.setupUniforms();

    for (const binary of this.model.getColorBinaries()) {
      const name = this.sanitizeName(binary.name);
      this.uniforms[`${name}_brightness`] = {
        type: "f",
        value: this.model.datasetConfiguration.get(`layers.${binary.name}.brightness`) / 255,
      };
      this.uniforms[`${name}_contrast`] = {
        type: "f",
        value: this.model.datasetConfiguration.get(`layers.${binary.name}.contrast`),
      };
    }
  }


  makeMaterial(options) {
    super.makeMaterial(options);

    this.material.setData = (name, data) => {
      const textureName = this.sanitizeName(name);
      Utils.__guard__(this.textures[textureName], x => x.image.data.set(data));
      Utils.__guard__(this.textures[textureName], (x1) => { x1.needsUpdate = true; });
    };
  }


  setupChangeListeners() {
    this.listenTo(this.model.datasetConfiguration, "change", function (model) {
      const object = model.changed.layers || {};
      for (const binaryName of Object.keys(object)) {
        const changes = object[binaryName];
        const name = this.sanitizeName(binaryName);
        if (changes.brightness != null) {
          this.uniforms[`${name}_brightness`].value = changes.brightness / 255;
        }
        if (changes.contrast != null) {
          this.uniforms[`${name}_contrast`].value = changes.contrast;
        }
      }
      app.vent.trigger("rerender");
    });
  }


  createTextures() {
    throw new Error("Subclass responsibility");
  }


  sanitizeName(name) {
    // Make sure name starts with a letter and contains
    // no "-" signs

    if (name == null) { return null; }
    return `binary_${name.replace(/-/g, "_")}`;
  }


  createDataTexture(width, bytes) {
    const format = bytes === 1 ? THREE.LuminanceFormat : THREE.RGBFormat;

    return new THREE.DataTexture(
      new Uint8Array(bytes * width * width), width, width,
      format, THREE.UnsignedByteType,
      THREE.UVMapping,
      THREE.ClampToEdgeWrapping, THREE.ClampToEdgeWrapping,
      this.minFilter, this.maxFilter,
    );
  }


  getVertexShader() {
    return `\
varying vec2 vUv;
void main() {
  vUv = uv;
  gl_Position =   projectionMatrix *
                  modelViewMatrix *
                  vec4(position,1.0); }\
`;
  }
}

export default AbstractPlaneMaterialFactory;<|MERGE_RESOLUTION|>--- conflicted
+++ resolved
@@ -5,19 +5,15 @@
 
 import app from "app";
 import Utils from "libs/utils";
-<<<<<<< HEAD
 import * as THREE from "three";
-=======
-import THREE from "three";
 import Model from "oxalis/model";
->>>>>>> 7fcbe3f2
 import AbstractMaterialFactory from "./abstract_material_factory";
 
 class AbstractPlaneMaterialFactory extends AbstractMaterialFactory {
 
   textures: {
     [key: string]: THREE.DataTexture;
-  }
+  };
   minFilter: THREE.NearestFilter;
   maxFilter: THREE.NearestFilter;
   tWidth: number;
