package controllers

import play.api.Logger
import play.api.libs.json.Json._
import play.api.libs.json._
import models.graph.BranchPoint
import play.api.mvc._
import org.bson.types.ObjectId
import brainflight.tools.Math._
import brainflight.security.Secured
import brainflight.tools.geometry.Vector3I
import brainflight.tools.geometry.Vector3I._
import models.user.User
import models.security._
import models.tracing.Tracing
import play.api.libs.iteratee.Concurrent
import play.api.libs.iteratee.Iteratee
import play.api.libs.iteratee.Concurrent.Channel
import play.api.libs.iteratee.Input
import play.api.libs.iteratee.Done
import play.api.libs.iteratee.Enumerator
import play.api.libs.Comet
import models.binary.DataSet
import models.graph.Node
import models.graph.Edge
import brainflight.tools.geometry.Point3D
import models.tracing.UsedTracings
import models.user.TimeTracking
import brainflight.view.helpers._
import models.task.Task
import views._
import play.api.i18n.Messages
import models.tracing.UsedTracings
<<<<<<< HEAD
import net.liftweb.common._
import braingames.mvc.Controller
=======
>>>>>>> a643f050

object TracingController extends Controller with Secured {
  override val DefaultAccessRole = Role.User

  def createDataSetInformation(dataSetName: String) =
    DataSet.findOneByName(dataSetName) match {
      case Some(dataSet) =>
        Json.obj(
          "dataSet" -> Json.obj(
            "id" -> dataSet.id,
<<<<<<< HEAD
            "dataLayers" -> Json.toJson(dataSet.dataLayers.map {
              case (id, layer) =>
                id -> Json.obj(
                  "resolutions" -> layer.supportedResolutions)
            }),
=======
            "dataLayers" -> Json.toJson(dataSet.dataLayers.map{case (id, layer) => 
              id -> Json.obj(
                       "resolutions" -> layer.supportedResolutions)}),
>>>>>>> a643f050
            "upperBoundary" -> dataSet.maxCoordinates))
      case _ =>
        Json.obj("error" -> Messages("dataSet.notFound"))
    }

  def createTracingInformation(tracing: Tracing) = {
    Json.obj(
      "tracing" -> tracing)
  }

  def createTracingsList(user: User) = {
    Tracing.findFor(user).map{ tracing =>
      Json.obj(
        "name" -> (tracing.dataSetName + "  " + formatDate(tracing.date)),
        "id" -> tracing.id,
        "isNew" -> false)
    }
  }

  def createNewTracingList() = {
    DataSet.findAll.map(d => Json.obj(
      "name" -> ("New on " + d.name),
      "id" -> d.id,
      "isNew" -> true))
  }

  def createExplorational = Authenticated(parser = parse.urlFormEncoded) { implicit request =>
    for {
      dataSetId <- postParameter("dataSetId") ?~ Messages("dataSet.notSupplied")
      dataSet <- DataSet.findOneById(dataSetId) ?~ Messages("dataSet.notFound")
    } yield {
      val tracing = Tracing.createTracingFor(request.user, dataSet)
      UsedTracings.use(request.user, tracing)
      Redirect(routes.Game.index)
    }
  }

  def list = Authenticated { implicit request =>
    Ok(Json.toJson(createNewTracingList ++ createTracingsList(request.user)))
  }

  def info(tracingId: String) = Authenticated { implicit request =>
    (for {
      tracing <- Tracing.findOneById(tracingId) ?~ Messages("tracing.notFound")
      if(tracing._user == request.user._id)
    } yield {
      Ok(createTracingInformation(tracing) ++
        createDataSetInformation(tracing.dataSetName))
    }) ?~ Messages("notAllowed") ~> 403
  }

  def update(tracingId: String) = Authenticated(parse.json(maxLength = 2097152)) { implicit request =>
<<<<<<< HEAD
    (for {
      tracing <- Tracing.findOneById(tracingId) ?~ Messages("tracing.notFound")
      if(tracing._user == request.user._id)
      updatedTracing <- (request.body).asOpt[Tracing] ?~ Messages("tracing.invalid")
    } yield {
      Tracing.save(updatedTracing.copy(timestamp = System.currentTimeMillis))
      TimeTracking.logUserAction(request.user, updatedTracing)
      Ok
    }) ?~ Messages("notAllowed") ~> 403
=======
    Tracing
      .findOneById(tracingId)
      .filter(_._user == request.user._id)
      .flatMap { oldTracing =>
        (request.body).asOpt[Tracing].map { tracing =>
          if (tracing.version == oldTracing.version + 1) {
            Tracing.save(tracing.copy(timestamp = System.currentTimeMillis))
            TimeTracking.logUserAction(request.user, tracing)
            AjaxOk.success(Json.obj("version" -> tracing.version), "tracing.saved")
          } else
            AjaxBadRequest.error(createTracingInformation(oldTracing), "tracing.dirtyState")
        }
      }
      .getOrElse(AjaxBadRequest.error("Update for tracing with id '%s' failed.".format(tracingId)))
>>>>>>> a643f050
  }

  private def finishTracing(user: User, tracingId: String): Box[(Tracing, String)] = {
    (for {
      tracing <- Tracing.findOneById(tracingId) ?~ Messages("tracing.notFound")
      if( tracing._user == user._id && tracing.state.isInProgress) 
    } yield {
      UsedTracings.removeAll(tracing)
      tracing match {
        case tracing if tracing.taskId.isEmpty =>
          tracing.update(_.finish) -> Messages("tracing.finished")
        case tracing if tracing.isTrainingsTracing =>
          tracing.update(_.passToReview) -> Messages("task.passedToReview")
        case _ =>
          tracing.update(_.finish) -> Messages("task.finished")
      }
    }) ?~ Messages("tracing.notPossible")
  }

  def finish(tracingId: String, experimental: Boolean) = Authenticated { implicit request =>
    finishTracing(request.user, tracingId).map {
      case (tracing, message) =>
        if (experimental)
          JsonOk(message)
        else
          (for {
            taskId <- tracing.taskId ?~ Messages("tracing.task.notFound")
            task <- Task.findOneById(taskId) ?~ Messages("task.notFound")
          } yield {
            JsonOk(html.user.dashboard.taskTracingTableItem(task, tracing), message)
          }) asResult
    }
  }

  def finishWithRedirect(tracingId: String) = Authenticated { implicit request =>
    finishTracing(request.user, tracingId).map {
      case (_, message) =>
        Redirect(routes.UserController.dashboard).flashing("success" -> message)
    }
  }

}<|MERGE_RESOLUTION|>--- conflicted
+++ resolved
@@ -31,11 +31,8 @@
 import views._
 import play.api.i18n.Messages
 import models.tracing.UsedTracings
-<<<<<<< HEAD
 import net.liftweb.common._
 import braingames.mvc.Controller
-=======
->>>>>>> a643f050
 
 object TracingController extends Controller with Secured {
   override val DefaultAccessRole = Role.User
@@ -46,17 +43,11 @@
         Json.obj(
           "dataSet" -> Json.obj(
             "id" -> dataSet.id,
-<<<<<<< HEAD
             "dataLayers" -> Json.toJson(dataSet.dataLayers.map {
               case (id, layer) =>
                 id -> Json.obj(
                   "resolutions" -> layer.supportedResolutions)
             }),
-=======
-            "dataLayers" -> Json.toJson(dataSet.dataLayers.map{case (id, layer) => 
-              id -> Json.obj(
-                       "resolutions" -> layer.supportedResolutions)}),
->>>>>>> a643f050
             "upperBoundary" -> dataSet.maxCoordinates))
       case _ =>
         Json.obj("error" -> Messages("dataSet.notFound"))
@@ -68,7 +59,7 @@
   }
 
   def createTracingsList(user: User) = {
-    Tracing.findFor(user).map{ tracing =>
+    Tracing.findFor(user).map { tracing =>
       Json.obj(
         "name" -> (tracing.dataSetName + "  " + formatDate(tracing.date)),
         "id" -> tracing.id,
@@ -101,7 +92,7 @@
   def info(tracingId: String) = Authenticated { implicit request =>
     (for {
       tracing <- Tracing.findOneById(tracingId) ?~ Messages("tracing.notFound")
-      if(tracing._user == request.user._id)
+      if (tracing._user == request.user._id)
     } yield {
       Ok(createTracingInformation(tracing) ++
         createDataSetInformation(tracing.dataSetName))
@@ -109,38 +100,24 @@
   }
 
   def update(tracingId: String) = Authenticated(parse.json(maxLength = 2097152)) { implicit request =>
-<<<<<<< HEAD
     (for {
       tracing <- Tracing.findOneById(tracingId) ?~ Messages("tracing.notFound")
-      if(tracing._user == request.user._id)
+      if (tracing._user == request.user._id)
       updatedTracing <- (request.body).asOpt[Tracing] ?~ Messages("tracing.invalid")
     } yield {
-      Tracing.save(updatedTracing.copy(timestamp = System.currentTimeMillis))
-      TimeTracking.logUserAction(request.user, updatedTracing)
-      Ok
+      if (updatedTracing.version == tracing.version + 1) {
+        Tracing.save(updatedTracing.copy(timestamp = System.currentTimeMillis))
+        TimeTracking.logUserAction(request.user, updatedTracing)
+        JsonOk(Json.obj("version" -> tracing.version), "tracing.saved")
+      } else
+        JsonBadRequest(createTracingInformation(tracing), "tracing.dirtyState")
     }) ?~ Messages("notAllowed") ~> 403
-=======
-    Tracing
-      .findOneById(tracingId)
-      .filter(_._user == request.user._id)
-      .flatMap { oldTracing =>
-        (request.body).asOpt[Tracing].map { tracing =>
-          if (tracing.version == oldTracing.version + 1) {
-            Tracing.save(tracing.copy(timestamp = System.currentTimeMillis))
-            TimeTracking.logUserAction(request.user, tracing)
-            AjaxOk.success(Json.obj("version" -> tracing.version), "tracing.saved")
-          } else
-            AjaxBadRequest.error(createTracingInformation(oldTracing), "tracing.dirtyState")
-        }
-      }
-      .getOrElse(AjaxBadRequest.error("Update for tracing with id '%s' failed.".format(tracingId)))
->>>>>>> a643f050
   }
 
   private def finishTracing(user: User, tracingId: String): Box[(Tracing, String)] = {
     (for {
       tracing <- Tracing.findOneById(tracingId) ?~ Messages("tracing.notFound")
-      if( tracing._user == user._id && tracing.state.isInProgress) 
+      if (tracing._user == user._id && tracing.state.isInProgress)
     } yield {
       UsedTracings.removeAll(tracing)
       tracing match {
