/*
 * Copyright (C) 20011-2014 Scalable minds UG (haftungsbeschränkt) & Co. KG. <http://scm.io>
 */
package controllers

import javax.inject.Inject

import scala.concurrent.Future
import com.scalableminds.util.reactivemongo.GlobalAccessContext
import com.scalableminds.util.tools.Fox
import models.mturk.{MTurkAssignmentConfig, MTurkProjectDAO}
import models.project.{Project, ProjectDAO, ProjectService, WebknossosAssignmentConfig}
import models.task._
import models.user.User
import net.liftweb.common.{Empty, Full}
import oxalis.security.silhouetteOxalis.{UserAwareAction, UserAwareRequest, SecuredRequest, SecuredAction}
import play.api.i18n.{Messages, MessagesApi}
import play.api.libs.concurrent.Execution.Implicits._
import play.api.libs.json.{JsValue, Json}
import play.twirl.api.Html

class ProjectController @Inject()(val messagesApi: MessagesApi) extends Controller {
  def empty(name: String) = SecuredAction {
    implicit request =>
      Ok(views.html.main()(Html("")))
  }

  def list = SecuredAction.async {
    implicit request =>
      for {
        projects <- ProjectDAO.findAll
<<<<<<< HEAD
        js <- Fox.serialSequence(projects)(Project.projectPublicWritesWithStatus(_, request.identity))
=======
        js <- Fox.serialSequence(projects)(Project.projectPublicWrites(_, request.user))
      } yield {
        Ok(Json.toJson(js))
      }
  }

  def listWithStatus = Authenticated.async {
    implicit request =>
      for {
        projects <- ProjectDAO.findAll
        allCounts <- OpenAssignmentDAO.countForProjects
        js <- Fox.serialCombined(projects) { project =>
          for {
            openAssignments <- project.assignmentConfiguration match {
              case WebknossosAssignmentConfig =>
                Fox.successful(allCounts.get(project.name).getOrElse(0))
              case _: MTurkAssignmentConfig =>
                MTurkProjectDAO.findByProject(project.name).map(_.numberOfOpenAssignments)
            }
            r <- Project.projectPublicWritesWithStatus(project, openAssignments, request.user)
          } yield r
        }
>>>>>>> 3eaf7ff5
      } yield {
        Ok(Json.toJson(js))
      }
  }

  def read(projectName: String) = SecuredAction.async {
    implicit request =>
      for {
        project <- ProjectDAO.findOneByName(projectName) ?~> Messages("project.notFound", projectName)
        js <- Project.projectPublicWrites(project, request.identity)
      } yield {
        Ok(js)
      }
  }

  def delete(projectName: String) = SecuredAction.async {
    implicit request =>
      for {
        project <- ProjectDAO.findOneByName(projectName) ?~> Messages("project.notFound", projectName)
        _ <- project.isOwnedBy(request.identity) ?~> Messages("project.remove.notAllowed")
        _ <- ProjectService.remove(project) ?~> Messages("project.remove.failure")
      } yield {
        JsonOk(Messages("project.remove.success"))
      }
  }

  def create = SecuredAction.async(parse.json) { implicit request =>
    withJsonBodyUsing(Project.projectPublicReads) { project =>
      ProjectDAO.findOneByName(project.name)(GlobalAccessContext).futureBox.flatMap {
        case Empty if request.identity.isAdminOf(project.team) =>
          for {
            _ <- ProjectService.reportToExternalService(project, request.body)
            _ <- ProjectDAO.insert(project)
<<<<<<< HEAD
            js <- Project.projectPublicWritesWithStatus(project, request.identity)
=======
            js <- Project.projectPublicWrites(project, request.user)
>>>>>>> 3eaf7ff5
          } yield Ok(js)
        case Empty                                                       =>
          Future.successful(JsonBadRequest(Messages("team.notAllowed")))
        case _                                                           =>
          Future.successful(JsonBadRequest(Messages("project.name.alreadyTaken")))
      }
    }
  }

  def update(projectName: String) = SecuredAction.async(parse.json) { implicit request =>
    withJsonBodyUsing(Project.projectPublicReads) { updateRequest =>
      for{
        project <- ProjectDAO.findOneByName(projectName)(GlobalAccessContext) ?~> Messages("project.notFound", projectName)
        _ <- request.identity.adminTeamNames.contains(project.team) ?~> Messages("team.notAllowed")
        updatedProject <- ProjectService.update(project._id, project, updateRequest) ?~> Messages("project.update.failed", projectName)
<<<<<<< HEAD
        js <- Project.projectPublicWritesWithStatus(updatedProject, request.identity)
=======
        js <- Project.projectPublicWrites(updatedProject, request.user)
>>>>>>> 3eaf7ff5
      } yield Ok(js)
    }
  }

  def pause(projectName: String) = SecuredAction.async {
    implicit request =>
      updatePauseStatus(projectName, isPaused = true)
  }

  def resume(projectName: String) = SecuredAction.async {
    implicit request =>
      updatePauseStatus(projectName, isPaused = false)
  }

  private def updatePauseStatus(projectName: String, isPaused: Boolean)(implicit request: SecuredRequest[_]) = {
    for {
      project <- ProjectDAO.findOneByName(projectName) ?~> Messages("project.notFound", projectName)
      updatedProject <- ProjectService.updatePauseStatus(project, isPaused) ?~> Messages("project.update.failed", projectName)
      js <- Project.projectPublicWrites(updatedProject, request.identity)
    } yield {
      Ok(js)
    }
  }

  def tasksForProject(projectName: String) = SecuredAction.async {
    implicit request =>
      for {
        project <- ProjectDAO.findOneByName(projectName) ?~> Messages("project.notFound", projectName)
        _ <- request.identity.adminTeamNames.contains(project.team) ?~> Messages("notAllowed")
        tasks <- project.tasks
        js <- Fox.serialSequence(tasks)(t => Task.transformToJson(t, Some(request.identity)))
      } yield {
        Ok(Json.toJson(js))
      }
  }
}<|MERGE_RESOLUTION|>--- conflicted
+++ resolved
@@ -29,16 +29,13 @@
     implicit request =>
       for {
         projects <- ProjectDAO.findAll
-<<<<<<< HEAD
-        js <- Fox.serialSequence(projects)(Project.projectPublicWritesWithStatus(_, request.identity))
-=======
-        js <- Fox.serialSequence(projects)(Project.projectPublicWrites(_, request.user))
+        js <- Fox.serialSequence(projects)(Project.projectPublicWrites(_, request.identity))
       } yield {
         Ok(Json.toJson(js))
       }
   }
 
-  def listWithStatus = Authenticated.async {
+  def listWithStatus = SecuredAction.async {
     implicit request =>
       for {
         projects <- ProjectDAO.findAll
@@ -51,10 +48,9 @@
               case _: MTurkAssignmentConfig =>
                 MTurkProjectDAO.findByProject(project.name).map(_.numberOfOpenAssignments)
             }
-            r <- Project.projectPublicWritesWithStatus(project, openAssignments, request.user)
+            r <- Project.projectPublicWritesWithStatus(project, openAssignments, request.identity)
           } yield r
         }
->>>>>>> 3eaf7ff5
       } yield {
         Ok(Json.toJson(js))
       }
@@ -88,11 +84,7 @@
           for {
             _ <- ProjectService.reportToExternalService(project, request.body)
             _ <- ProjectDAO.insert(project)
-<<<<<<< HEAD
-            js <- Project.projectPublicWritesWithStatus(project, request.identity)
-=======
-            js <- Project.projectPublicWrites(project, request.user)
->>>>>>> 3eaf7ff5
+            js <- Project.projectPublicWrites(project, request.identity)
           } yield Ok(js)
         case Empty                                                       =>
           Future.successful(JsonBadRequest(Messages("team.notAllowed")))
@@ -108,11 +100,7 @@
         project <- ProjectDAO.findOneByName(projectName)(GlobalAccessContext) ?~> Messages("project.notFound", projectName)
         _ <- request.identity.adminTeamNames.contains(project.team) ?~> Messages("team.notAllowed")
         updatedProject <- ProjectService.update(project._id, project, updateRequest) ?~> Messages("project.update.failed", projectName)
-<<<<<<< HEAD
-        js <- Project.projectPublicWritesWithStatus(updatedProject, request.identity)
-=======
-        js <- Project.projectPublicWrites(updatedProject, request.user)
->>>>>>> 3eaf7ff5
+        js <- Project.projectPublicWrites(updatedProject, request.identity)
       } yield Ok(js)
     }
   }
