--- conflicted
+++ resolved
@@ -19,11 +19,8 @@
 - The NML parser now rounds floating point values in node coordinates. [#4045](https://github.com/scalableminds/webknossos/pull/4045)
 
 ### Fixed
-<<<<<<< HEAD
+- The admin task list now only shows tasks belonging to a project one can administrate. [#4087](https://github.com/scalableminds/webknossos/pull/4087)
 - When making a hybrid tracing from a volume tracing, the user bounding box is no longer lost. [#4062](https://github.com/scalableminds/webknossos/pull/4062)
-=======
-- The admin task list now only shows tasks belonging to a project one can administrate. [#4087](https://github.com/scalableminds/webknossos/pull/4087)
->>>>>>> 09bab0bd
 
 ### Removed
 - It is no longer possible to scroll through planes while dragging one. [#4085](https://github.com/scalableminds/webknossos/pull/4085)
