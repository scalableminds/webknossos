--- conflicted
+++ resolved
@@ -4,10 +4,6 @@
  */
 
 import _ from "lodash";
-<<<<<<< HEAD
-import app from "app";
-=======
->>>>>>> 174cad9c
 import * as THREE from "three";
 import TWEEN from "tween.js";
 import Store from "oxalis/store";
@@ -32,9 +28,6 @@
   constructor(treeId: number, treeColor, model: Model) {
     // create skeletonTracing to show in TDView
     const edgeGeometry = new THREE.BufferGeometry();
-<<<<<<< HEAD
-    const nodeGeometry = new THREE.BufferGeometry();
-=======
     edgeGeometry.addAttribute("position", new THREE.BufferAttribute(new Float32Array(3), 3));
 
     const nodeGeometry = new THREE.BufferGeometry();
@@ -42,7 +35,6 @@
     nodeGeometry.addAttribute("sizeNm", new THREE.BufferAttribute(new Float32Array(1), 1));
     nodeGeometry.addAttribute("nodeScaleFactor", new THREE.BufferAttribute(new Float32Array(1), 1));
     nodeGeometry.addAttribute("color", new THREE.BufferAttribute(new Float32Array(3), 3));
->>>>>>> 174cad9c
     nodeGeometry.nodeIDs = [];
 
     this.edges = new THREE.LineSegments(
@@ -75,67 +67,6 @@
     });
   }
 
-<<<<<<< HEAD
-  makeDynamicFloatAttribute(itemSize, resizableBuffer) {
-    const attr = new THREE.BufferAttribute(resizableBuffer, itemSize);
-    attr.setDynamic(true);
-    return attr;
-  }
-
-  reset(nodes, edges) {
-    this.resetNodes(nodes);
-    this.resetEdges(nodes, edges);
-  }
-
-  resetEdges(nodes, edges) {
-    const edgesBuffer = [];
-
-    for (const edge of edges) {
-      const sourceNodePosition = nodes[edge.source].position;
-      const targetNodePosition = nodes[edge.target].position;
-      edgesBuffer.push(sourceNodePosition[0], sourceNodePosition[1], sourceNodePosition[2], targetNodePosition[0], targetNodePosition[1], targetNodePosition[2]);
-    }
-
-    const edgesMesh = this.edges;
-    edgesMesh.geometry.dispose(); // Free any memory allocated on the GPU
-
-    edgesMesh.geometry.addAttribute("position", this.makeDynamicFloatAttribute(3, new Float32Array(edgesBuffer)));
-    edgesMesh.geometry.computeBoundingSphere();
-  }
-
-  resetNodes(nodes) {
-    const nodeCount = _.size(nodes);
-
-    if (nodeCount) {
-      const sizesBuffer = [];
-      const scalesBuffer = [];
-      const positionBuffer = [];
-      const colorBuffer = [];
-      const nodeIDs = [];
-
-      // explicitly use loop here for performance reasons #perfmatters
-      for (const node of _.values(nodes)) {
-        const nodeColor = this.getColor(node.id);
-
-        sizesBuffer.push(node.radius * 2);
-        scalesBuffer.push(1.0);
-        positionBuffer.push(node.position[0], node.position[1], node.position[2]);
-        colorBuffer.push(nodeColor[0], nodeColor[1], nodeColor[2]);
-        nodeIDs.push(node.id);
-      }
-
-      const nodesMesh = this.nodes;
-      nodesMesh.geometry.dispose(); // Free any memory allocated on the GPU
-
-      nodesMesh.geometry.addAttribute("position", this.makeDynamicFloatAttribute(3, new Float32Array(positionBuffer)));
-      nodesMesh.geometry.addAttribute("sizeNm", this.makeDynamicFloatAttribute(1, new Float32Array(sizesBuffer)));
-      nodesMesh.geometry.addAttribute("nodeScaleFactor", this.makeDynamicFloatAttribute(1, new Float32Array(scalesBuffer)));
-      nodesMesh.geometry.addAttribute("color", this.makeDynamicFloatAttribute(3, new Float32Array(colorBuffer)));
-      nodesMesh.geometry.nodeIDs = nodeIDs;
-
-      nodesMesh.geometry.computeBoundingSphere();
-      // nodesMesh.geometry.setDrawRange(0, nodeCount);
-=======
   reset(nodes, edges) {
     this.resetNodes(nodes);
     this.resetEdges(nodes, edges);
@@ -206,17 +137,12 @@
       nodesMesh.geometry.attributes.color.needsUpdate = true;
 
       nodesMesh.geometry.computeBoundingSphere();
->>>>>>> 174cad9c
     }
   }
 
   setSizeAttenuation(sizeAttenuation) {
     this.nodes.material.sizeAttenuation = sizeAttenuation;
-<<<<<<< HEAD
-    // this.updateGeometries();
-=======
     this.nodes.material.needsUpdate = true;
->>>>>>> 174cad9c
   }
 
   getMeshes() {
@@ -235,35 +161,19 @@
     const highlighted = 2.0;
 
     const nodeIndex = _.findIndex(this.nodes.geometry.nodeIDs, id => id === nodeId);
-<<<<<<< HEAD
-    if (nodeIndex) {
-=======
     if (nodeIndex >= 0) {
->>>>>>> 174cad9c
       this.animateNodeScale(normal, highlighted, nodeIndex, () => this.animateNodeScale(highlighted, normal, nodeIndex));
     }
   }
 
   animateNodeScale(from, to, index, onComplete = _.noop) {
-<<<<<<< HEAD
-    // const setScaleFactor = factor => this.scalesBuffer.set([factor], index);
-    const redraw = () => {
-      // this.updateGeometries();
-      app.vent.trigger("rerender");
-=======
     const setScaleFactor = (factor) => {
       this.nodes.geometry.attributes.nodeScaleFactor.set([factor], index);
       this.nodes.geometry.attributes.nodeScaleFactor.needsUpdate = true;
->>>>>>> 174cad9c
     };
 
     const onUpdate = function () {
-<<<<<<< HEAD
-      // setScaleFactor(this.scaleFactor);
-      redraw();
-=======
       setScaleFactor(this.scaleFactor);
->>>>>>> 174cad9c
     };
 
     const tweenAnimation = new TWEEN.Tween({ scaleFactor: from });
