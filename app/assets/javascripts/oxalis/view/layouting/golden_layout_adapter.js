// @flow

import * as React from "react";
import GoldenLayout from "golden-layout/dist/goldenlayout";
import _ from "lodash";
import Constants from "oxalis/constants";
import Toast from "libs/toast";
import window from "libs/window";
import { listenToStoreProperty } from "oxalis/model/helpers/listener_helpers";
import Store from "oxalis/store";
import { PortalTarget, RenderToPortal } from "./portal_utils";
<<<<<<< HEAD
import { layoutEmitter } from "./layout_persistence";
import { resetDefaultLayouts } from "./default_layout_configs";
=======
import { layoutEmitter, getLayoutConfig } from "./layout_persistence";
>>>>>>> 1141949b

type Props<KeyType> = {
  id: string,
  layoutKey: KeyType,
  activeLayoutName: string,
  onLayoutChange?: (config: Object, layoutKey: string) => void,
  children: React.Node,
  style: Object,
};

export const getGroundTruthLayoutRect = () => {
  const mainContainer = document.querySelector(".ant-layout .ant-layout-has-sider");
  if (!mainContainer) {
    return { height: undefined, width: undefined };
  }
  const { offsetWidth, offsetHeight } = mainContainer;
  // The -1s are a workaround, since otherwise scrollbars
  // would appear from time to time
  return { width: offsetWidth - 1, height: offsetHeight - 1 };
};

function preventUndefinedRect(rect: Object) {
  if (rect.height === undefined || rect.width === undefined) {
    // use fallback values
    return { height: 500, width: 500 };
  }
  return rect;
}

export const getDesiredLayoutRect = () => {
  const { layoutScaleValue } = Store.getState().userConfiguration;
  const { width, height } = preventUndefinedRect(getGroundTruthLayoutRect());
  return {
    width: width * layoutScaleValue,
    height: height * layoutScaleValue,
  };
};

const monkeypatchGLSizeGetter = gl => {
  const _oldWidth = gl.container.width;
  gl.container.width = value => {
    if (value) {
      return _oldWidth.call(gl, value);
    } else {
      let { width } = getGroundTruthLayoutRect();
      if (width === undefined) {
        width = 500;
      }
      return width * Store.getState().userConfiguration.layoutScaleValue;
    }
  };
  const _oldHeight = gl.container.height;
  gl.container.height = value => {
    if (value) {
      return _oldHeight.call(gl, value);
    } else {
      let { height } = getGroundTruthLayoutRect();
      if (height === undefined) {
        height = 500;
      }
      return height * Store.getState().userConfiguration.layoutScaleValue;
    }
  };
};

const updateSizeForGl = gl => {
  const container = document.querySelector("#layoutContainer");
  if (!container) {
    return;
  }
  let { width, height } = getGroundTruthLayoutRect();
  if (width === undefined || height === undefined) {
    width = 500;
    height = 500;
  }
  const layoutScale = Store.getState().userConfiguration.layoutScaleValue;
  container.style.width = `${Math.floor(width * layoutScale)}px`;
  container.style.height = `${Math.floor(height * layoutScale)}px`;

  gl.updateSize(width * layoutScale, height * layoutScale);
};

export class GoldenLayoutAdapter extends React.PureComponent<Props<*>, *> {
  gl: GoldenLayout;
  unbindListeners: Array<() => void>;

  componentDidMount() {
    this.setupLayout();
  }

  componentDidUpdate(prevProps: Props<*>) {
    if (
      prevProps.layoutKey !== this.props.layoutKey ||
      prevProps.activeLayoutName !== this.props.activeLayoutName
    ) {
      this.rebuildLayout();
    }
  }

  componentWillUnmount() {
    this.unbind();
  }

  unbind() {
    this.unbindListeners.forEach(unbind => unbind());
  }

  rebuildLayout() {
    this.unbind();
    this.gl.destroy();
    this.setupLayout();
  }

  onStateChange() {
    const { onLayoutChange } = this.props;
    if (onLayoutChange != null) {
      onLayoutChange(this.gl.toConfig(), this.props.activeLayoutName);
    }
  }

  setupLayout() {
    const activeLayout = getLayoutConfig(this.props.layoutKey, this.props.activeLayoutName);
    const gl = new GoldenLayout(activeLayout, `#${this.props.id}`);
    this.gl = gl;
    gl.registerComponent("PortalTarget", PortalTarget);

    const updateSize = () => updateSizeForGl(gl);
    const updateSizeDebounced = _.debounce(updateSize, Constants.RESIZE_THROTTLE_TIME / 5);
    window.addEventListener("resize", updateSize);
    const unbindResizeListener = () => window.removeEventListener("resize", updateSize);
    const unbindResetListener = layoutEmitter.on("resetLayout", () => {
      resetDefaultLayouts();
      this.rebuildLayout();
    });
    const unbindChangedScaleListener = listenToStoreProperty(
      store => store.userConfiguration.layoutScaleValue,
      () => {
        updateSizeDebounced();
      },
      true,
    );

    gl.on("stateChanged", () => this.onStateChange());

    this.unbindListeners = [unbindResetListener, unbindChangedScaleListener, unbindResizeListener];

    updateSize();
    // The timeout is necessary since react cannot deal with react.render calls (which goldenlayout executes)
    // while being in the middle of a react lifecycle (componentDidMount)
    setTimeout(() => {
      try {
        gl.init();
      } catch (exception) {
        // This might happen when the serialized layout config is not compatible with the newest version.
        // However, this should be mitigated by currentLayoutVersion in default_layout_configs.js
        Toast.error("Layout couldn't be restored. The default layout is used instead.");
        layoutEmitter.emit("resetLayout");
        return;
      }
      // Rerender since the portals just became available
      this.forceUpdate();
      // Trigger initial state update so that the size of the input catchers are set up correctly
      this.onStateChange();
      // Monkeypatch the gl size getters so that the layout can be larger then the viewport (k/l scaling)
      monkeypatchGLSizeGetter(gl);
      // Ensure that the size is correct
      updateSize();
    }, 10);
  }

  render() {
    const layoutContainer = (
      <div key="layoutContainer" id={this.props.id} style={this.props.style} />
    );
    const portals = React.Children.toArray(this.props.children).map(child => (
      <RenderToPortal key={child.props.portalKey} portalId={child.props.portalKey}>
        {child}
      </RenderToPortal>
    ));
    return [layoutContainer, ...portals];
  }
}

// Warning: Don't use a default export for this component. Otherwise, when webpack is run in prod mode,
// UglifyJS will break this component by re-mounting it on every state change of the parent
export default {};<|MERGE_RESOLUTION|>--- conflicted
+++ resolved
@@ -9,12 +9,8 @@
 import { listenToStoreProperty } from "oxalis/model/helpers/listener_helpers";
 import Store from "oxalis/store";
 import { PortalTarget, RenderToPortal } from "./portal_utils";
-<<<<<<< HEAD
-import { layoutEmitter } from "./layout_persistence";
+import { layoutEmitter, getLayoutConfig } from "./layout_persistence";
 import { resetDefaultLayouts } from "./default_layout_configs";
-=======
-import { layoutEmitter, getLayoutConfig } from "./layout_persistence";
->>>>>>> 1141949b
 
 type Props<KeyType> = {
   id: string,
