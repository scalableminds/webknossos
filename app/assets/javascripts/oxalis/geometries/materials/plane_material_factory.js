--- conflicted
+++ resolved
@@ -261,14 +261,6 @@
       ),
     );
 
-<<<<<<< HEAD
-    listenToStoreProperty(
-      storeState => getPlaneScalingFactor(storeState.flycam) / getViewportScale(this.planeID),
-      pixelToVoxelFactor => {
-        this.uniforms.pixelToVoxelFactor.value = pixelToVoxelFactor;
-      },
-      true,
-=======
     this.storePropertyUnsubscribers.push(
       listenToStoreProperty(
         storeState => storeState.temporaryConfiguration.activeMapping.mappingSize,
@@ -277,7 +269,6 @@
         },
         true,
       ),
->>>>>>> eb08d0fc
     );
 
     this.storePropertyUnsubscribers.push(
@@ -292,7 +283,7 @@
 
     this.storePropertyUnsubscribers.push(
       listenToStoreProperty(
-        storeState => getPlaneScalingFactor(storeState.flycam) / storeState.userConfiguration.scale,
+        storeState => getPlaneScalingFactor(storeState.flycam) / getViewportScale(this.planeID),
         pixelToVoxelFactor => {
           this.uniforms.pixelToVoxelFactor.value = pixelToVoxelFactor;
         },
