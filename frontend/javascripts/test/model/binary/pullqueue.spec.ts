import _ from "lodash";
<<<<<<< HEAD
import runAsync from "test/helpers/run-async";
import { describe, it, expect, beforeEach, vi } from "vitest";
import PullQueue from "oxalis/model/bucket_data_handling/pullqueue";
import { requestWithFallback } from "oxalis/model/bucket_data_handling/wkstore_adapter";
import "oxalis/model";
import { DataBucket, BucketStateEnum } from "oxalis/model/bucket_data_handling/bucket";
import type { BucketAddress } from "oxalis/constants";

vi.mock("oxalis/model/sagas/root_saga", function () {
  return function* () {
    yield;
  };
=======
import mockRequire from "mock-require";
import "test/mocks/lz4";
import runAsync from "test/helpers/run-async";
import sinon from "sinon";
import anyTest, { type TestFn } from "ava";
import type PullQueueType from "oxalis/model/bucket_data_handling/pullqueue";

const RequestMock = {
  always: (promise: Promise<unknown>, func: () => void) => promise.then(func, func),
};
mockRequire("oxalis/model/sagas/root_saga", function* () {
  yield;
>>>>>>> 7bde5c28
});

vi.mock("oxalis/model", function () {
  return {
    getLayerRenderingManagerByName: () => ({
      currentBucketPickerTick: 0,
    }),
  };
});
<<<<<<< HEAD

vi.mock("oxalis/model/bucket_data_handling/wkstore_adapter", function () {
  return {
    requestWithFallback: vi.fn(),
  };
});

const mockedCube = {
=======
mockRequire("libs/request", RequestMock);
const WkstoreAdapterMock = {
  requestWithFallback: sinon.stub(),
};
mockRequire("oxalis/model/bucket_data_handling/wkstore_adapter", WkstoreAdapterMock);

const mockedCubeTemplate = {
>>>>>>> 7bde5c28
  isSegmentation: true,
  shouldEagerlyMaintainUsedValueSet: () => false,
  triggerBucketDataChanged: () => {},
};
<<<<<<< HEAD

vi.mock("oxalis/store", function () {
  return {
    default: {
      getState: () => ({
        dataset: {
          dataSource: {
            dataLayers: [
              {
                url: "url",
                name: "layername",
                category: "color",
                resolutions: [[1, 1, 1]],
              },
            ],
          },
        },
        datasetConfiguration: {
          renderMissingDataBlack: true,
        },
      }),
      dispatch: vi.fn(),
      subscribe: vi.fn(),
    },
  };
});

interface TestContext {
  pullQueue: PullQueue;
  buckets: DataBucket[];
}

describe("PullQueue", () => {
  beforeEach<TestContext>(async (context) => {
    const cube = {
      getBucket: vi.fn(),
      getOrCreateBucket: vi.fn(),
      boundingBox: {
        containsBucket: vi.fn().mockReturnValue(true),
        removeOutsideArea: vi.fn(),
      },
      shouldEagerlyMaintainUsedValueSet: () => false,
    };
    const datastoreInfo = {
      typ: "webknossos-store",
    };
    const pullQueue = new PullQueue(cube as any, "layername", datastoreInfo as any);
    const buckets = [
      new DataBucket("uint8", [0, 0, 0, 0], null as any, mockedCube as any),
      new DataBucket("uint8", [1, 1, 1, 1], null as any, mockedCube as any),
    ];

    cube.getBucket.mockImplementation((address: BucketAddress) => {
      return buckets.find((bucket) => _.isEqual(bucket.zoomedAddress, address));
    });
    cube.getOrCreateBucket.mockImplementation((address: BucketAddress) => {
      return buckets.find((bucket) => _.isEqual(bucket.zoomedAddress, address));
=======
const tracingId = "volumeTracingId";
const StoreMock = {
  getState: () => ({
    dataset: {
      dataSource: {
        dataLayers: [layer],
      },
    },
    tracing: {
      volumes: [{ tracingId }],
    },
    datasetConfiguration: {
      renderMissingDataBlack: true,
    },
  }),
  dispatch: sinon.stub(),
  subscribe: sinon.stub(),
};
mockRequire("oxalis/store", StoreMock);
// Avoid node caching and make sure all mockRequires are applied
const PullQueue: typeof PullQueueType = mockRequire.reRequire(
  "oxalis/model/bucket_data_handling/pullqueue",
).default;
const { DataBucket, BucketStateEnum } = mockRequire.reRequire(
  "oxalis/model/bucket_data_handling/bucket",
);

// Ava's recommendation for Typescript types
// https://github.com/avajs/ava/blob/main/docs/recipes/typescript.md#typing-tcontext
const test = anyTest as TestFn<{
  buckets: Array<typeof DataBucket>;
  pullQueue: Record<string, any>;
}>;

test.beforeEach((t) => {
  const cube = {
    getBucket: sinon.stub(),
    getOrCreateBucket: sinon.stub(),
    boundingBox: {
      containsBucket: sinon.stub().returns(true),
      removeOutsideArea: sinon.stub(),
    },
    shouldEagerlyMaintainUsedValueSet: () => false,
  };
  const datastoreInfo = {
    typ: "webknossos-store",
  };
  const pullQueue = new PullQueue(cube as any, layer.name, datastoreInfo as any);
  const mockedCube = {
    ...mockedCubeTemplate,
    pullQueue,
  };
  const buckets = [
    new DataBucket("uint8", [0, 0, 0, 0], null, mockedCube),
    new DataBucket("uint8", [1, 1, 1, 1], null, mockedCube),
  ];

  for (const bucket of buckets) {
    cube.getBucket.withArgs(bucket.zoomedAddress).returns(bucket);
    cube.getOrCreateBucket.withArgs(bucket.zoomedAddress).returns(bucket);
    pullQueue.add({
      bucket: bucket.zoomedAddress,
      priority: 0,
>>>>>>> 7bde5c28
    });

    for (const bucket of buckets) {
      pullQueue.add({
        bucket: bucket.zoomedAddress,
        priority: 0,
      });
    }

    context.pullQueue = pullQueue;
    context.buckets = buckets;
  });

  it<TestContext>("Successful pulling: should receive the correct data", ({
    pullQueue,
    buckets,
  }) => {
    const bucketData1 = _.range(0, 32 * 32 * 32).map((i) => i % 256);
    const bucketData2 = _.range(0, 32 * 32 * 32).map((i) => (2 * i) % 256);

    vi.mocked(requestWithFallback).mockResolvedValue([
      new Uint8Array(bucketData1),
      new Uint8Array(bucketData2),
    ]);
    pullQueue.pull();
    return runAsync([
      () => {
        expect(buckets[0].state).toBe(BucketStateEnum.LOADED);
        expect(buckets[1].state).toBe(BucketStateEnum.LOADED);
        expect(buckets[0].getData()).toEqual(new Uint8Array(bucketData1));
        expect(buckets[1].getData()).toEqual(new Uint8Array(bucketData2));
      },
    ]);
  });

  function prepare() {
    vi.mocked(requestWithFallback)
      .mockReset()
      .mockRejectedValueOnce(new Error("Expected promise rejection in tests. Can be ignored."))
      .mockResolvedValueOnce([new Uint8Array(32 ** 3)]);
  }

  it<TestContext>("Request Failure: should not request twice if not bucket dirty", async ({
    pullQueue,
    buckets,
  }) => {
    prepare();
    pullQueue.pull();

    return runAsync([
      async () => {
        expect(requestWithFallback).toHaveBeenCalledTimes(1);
        expect(buckets[0].state).toBe(BucketStateEnum.UNREQUESTED);
        expect(buckets[1].state).toBe(BucketStateEnum.UNREQUESTED);
      },
    ]);
  });

  it<TestContext>("Request Failure: should reinsert dirty buckets", ({ pullQueue, buckets }) => {
    prepare();
    buckets[0].dirty = true;
    buckets[0].data = new Uint8Array(32 * 32 * 32);
    pullQueue.pull();

    return runAsync([
      async () => {
        expect(requestWithFallback).toHaveBeenCalledTimes(2);
        expect(buckets[0].state).toBe(BucketStateEnum.LOADED);
        expect(buckets[1].state).toBe(BucketStateEnum.UNREQUESTED);
      },
    ]);
  });
});<|MERGE_RESOLUTION|>--- conflicted
+++ resolved
@@ -1,5 +1,4 @@
 import _ from "lodash";
-<<<<<<< HEAD
 import runAsync from "test/helpers/run-async";
 import { describe, it, expect, beforeEach, vi } from "vitest";
 import PullQueue from "oxalis/model/bucket_data_handling/pullqueue";
@@ -12,20 +11,6 @@
   return function* () {
     yield;
   };
-=======
-import mockRequire from "mock-require";
-import "test/mocks/lz4";
-import runAsync from "test/helpers/run-async";
-import sinon from "sinon";
-import anyTest, { type TestFn } from "ava";
-import type PullQueueType from "oxalis/model/bucket_data_handling/pullqueue";
-
-const RequestMock = {
-  always: (promise: Promise<unknown>, func: () => void) => promise.then(func, func),
-};
-mockRequire("oxalis/model/sagas/root_saga", function* () {
-  yield;
->>>>>>> 7bde5c28
 });
 
 vi.mock("oxalis/model", function () {
@@ -35,7 +20,6 @@
     }),
   };
 });
-<<<<<<< HEAD
 
 vi.mock("oxalis/model/bucket_data_handling/wkstore_adapter", function () {
   return {
@@ -44,21 +28,12 @@
 });
 
 const mockedCube = {
-=======
-mockRequire("libs/request", RequestMock);
-const WkstoreAdapterMock = {
-  requestWithFallback: sinon.stub(),
-};
-mockRequire("oxalis/model/bucket_data_handling/wkstore_adapter", WkstoreAdapterMock);
-
-const mockedCubeTemplate = {
->>>>>>> 7bde5c28
   isSegmentation: true,
   shouldEagerlyMaintainUsedValueSet: () => false,
   triggerBucketDataChanged: () => {},
 };
-<<<<<<< HEAD
 
+const tracingId = "volumeTracingId";
 vi.mock("oxalis/store", function () {
   return {
     default: {
@@ -74,6 +49,10 @@
               },
             ],
           },
+        },
+        tracing: {
+          // TODO is the variable "tracingId" defined when vitest hoists the mock implementation?
+          volumes: [{ tracingId }],
         },
         datasetConfiguration: {
           renderMissingDataBlack: true,
@@ -115,71 +94,6 @@
     });
     cube.getOrCreateBucket.mockImplementation((address: BucketAddress) => {
       return buckets.find((bucket) => _.isEqual(bucket.zoomedAddress, address));
-=======
-const tracingId = "volumeTracingId";
-const StoreMock = {
-  getState: () => ({
-    dataset: {
-      dataSource: {
-        dataLayers: [layer],
-      },
-    },
-    tracing: {
-      volumes: [{ tracingId }],
-    },
-    datasetConfiguration: {
-      renderMissingDataBlack: true,
-    },
-  }),
-  dispatch: sinon.stub(),
-  subscribe: sinon.stub(),
-};
-mockRequire("oxalis/store", StoreMock);
-// Avoid node caching and make sure all mockRequires are applied
-const PullQueue: typeof PullQueueType = mockRequire.reRequire(
-  "oxalis/model/bucket_data_handling/pullqueue",
-).default;
-const { DataBucket, BucketStateEnum } = mockRequire.reRequire(
-  "oxalis/model/bucket_data_handling/bucket",
-);
-
-// Ava's recommendation for Typescript types
-// https://github.com/avajs/ava/blob/main/docs/recipes/typescript.md#typing-tcontext
-const test = anyTest as TestFn<{
-  buckets: Array<typeof DataBucket>;
-  pullQueue: Record<string, any>;
-}>;
-
-test.beforeEach((t) => {
-  const cube = {
-    getBucket: sinon.stub(),
-    getOrCreateBucket: sinon.stub(),
-    boundingBox: {
-      containsBucket: sinon.stub().returns(true),
-      removeOutsideArea: sinon.stub(),
-    },
-    shouldEagerlyMaintainUsedValueSet: () => false,
-  };
-  const datastoreInfo = {
-    typ: "webknossos-store",
-  };
-  const pullQueue = new PullQueue(cube as any, layer.name, datastoreInfo as any);
-  const mockedCube = {
-    ...mockedCubeTemplate,
-    pullQueue,
-  };
-  const buckets = [
-    new DataBucket("uint8", [0, 0, 0, 0], null, mockedCube),
-    new DataBucket("uint8", [1, 1, 1, 1], null, mockedCube),
-  ];
-
-  for (const bucket of buckets) {
-    cube.getBucket.withArgs(bucket.zoomedAddress).returns(bucket);
-    cube.getOrCreateBucket.withArgs(bucket.zoomedAddress).returns(bucket);
-    pullQueue.add({
-      bucket: bucket.zoomedAddress,
-      priority: 0,
->>>>>>> 7bde5c28
     });
 
     for (const bucket of buckets) {
