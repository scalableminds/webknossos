--- conflicted
+++ resolved
@@ -18,11 +18,7 @@
   roundTripTime : 0
 
 
-<<<<<<< HEAD
-  constructor : (@cube, @layer, @boundingBox, @connectionInfo, @datastoreInfo) ->
-=======
-  constructor : (@dataSetName, @cube, @layer, @connectionInfo, @datastoreInfo) ->
->>>>>>> 18710d6a
+  constructor : (@cube, @layer, @connectionInfo, @datastoreInfo) ->
 
     @queue = []
     @BATCH_SIZE = if @isNDstore() then 1 else 3
