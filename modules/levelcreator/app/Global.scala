--- conflicted
+++ resolved
@@ -13,44 +13,18 @@
 
 
 object Global extends GlobalSettings {
-<<<<<<< HEAD
-
-  lazy val DirectoryWatcher = Akka.system.actorOf(
-    Props(new DirectoryWatcherActor(new MongoDataSetChangeHandler)),
-    name = "directoryWatcher")
-=======
->>>>>>> e528bc99
     
   override def onStart(app: Application) {
       val conf = app.configuration
       implicit val sys = Akka.system(app)
       implicit val timeout = Timeout((conf.getInt("actor.defaultTimeout") getOrElse 20) seconds)
-<<<<<<< HEAD
-      new File("knowledge").mkdir
-      (DirectoryWatcher ? StartWatching("knowledge")).onSuccess {
-        case x =>
-          if (Play.current.mode == Mode.Dev) {
-            //BasicEvolution.runDBEvolution()
-            // Data insertion needs to be delayed, because the dataSets need to be
-            // found by the DirectoryWatcher first
-            Logger.info("starting in Dev mode")
-          }
-          
-      }
-=======
       BinaryDataService.start()
->>>>>>> e528bc99
       StackWorkDistributor.start
       MissionWatcher.start
   }
 
   override def onStop(app: Application) {
-<<<<<<< HEAD
-    ActorSystems.dataRequestSystem.shutdown
-    DirectoryWatcher ! StopWatching
-=======
     BinaryDataService.stop()
->>>>>>> e528bc99
     Akka.system.actorFor("/user/missionWatcher") ! StopWatchingForMissions()
     models.context.BinaryDB.connection.close()
     models.context.db.close()
