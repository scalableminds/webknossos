--- conflicted
+++ resolved
@@ -3,16 +3,9 @@
 # ~~~~
 
 # The general pages
-<<<<<<< HEAD
-GET           /                                                          controllers.Application.index
-GET           /dashboard                                                 controllers.UserController.empty
-GET           /impressum                                                 controllers.Application.impressum
-=======
 GET           /                                                    controllers.Application.index
-GET           /dashboard                                           controllers.UserController.dashboard
-GET           /getDashboardInfo                                    controllers.UserController.getDashboardInfo
+GET           /dashboard                                           controllers.UserController.empty
 GET           /impressum                                           controllers.Application.impressum
->>>>>>> 577eff34
 
 # Github Issues integration
 GET           /issues                                              controllers.GithubIssues.index
@@ -30,40 +23,23 @@
 POST          /register                                            controllers.Authentication.handleRegistration
 
 # User settings
-<<<<<<< HEAD
-GET           /users                                                     controllers.UserController.empty
-POST          /user/configuration                                        controllers.SettingsController.update
-GET           /user/configuration                                        controllers.SettingsController.read
-GET           /user/configuration/default                                controllers.SettingsController.default
-GET           /user/tasks/request                                        controllers.TaskController.request
-GET           /users/:id/details                                         controllers.UserController.emptyWithWildcard(id)
-
-GET           /api/users                                                 controllers.UserController.list
-GET           /api/user                                                  controllers.UserController.current
-GET           /api/user/annotations                                      controllers.UserController.annotations
-GET           /api/user/loggedTime                                       controllers.UserController.loggedTime
-GET           /api/users/:id                                             controllers.UserController.user(id: String)
-DELETE        /api/users/:id                                             controllers.UserController.delete(id: String)
-PUT           /api/users/:id                                             controllers.UserController.update(id: String)
-GET           /api/users/:id/annotations                                 controllers.UserController.userAnnotations(id: String)
-GET           /api/users/:id/annotations/download                        controllers.admin.NMLIO.userDownload(id: String)
-# GET         /api/users/:id/loginAs                                     controllers.UserController.loginAsUser(id: String)
-
-=======
 GET           /users                                               controllers.UserController.empty
 POST          /user/configuration                                  controllers.SettingsController.update
 GET           /user/configuration                                  controllers.SettingsController.read
 GET           /user/configuration/default                          controllers.SettingsController.default
 GET           /user/tasks/request                                  controllers.TaskController.request
+GET           /users/:id/details                                   controllers.UserController.emptyWithWildcard(id)
 
 GET           /api/users                                           controllers.UserController.list
 GET           /api/user                                            controllers.UserController.current
+GET           /api/user/annotations                                controllers.UserController.annotations
+GET           /api/user/loggedTime                                 controllers.UserController.loggedTime
+GET           /api/users/:id                                       controllers.UserController.user(id: String)
 DELETE        /api/users/:id                                       controllers.UserController.delete(id: String)
 PUT           /api/users/:id                                       controllers.UserController.update(id: String)
+GET           /api/users/:id/annotations                           controllers.UserController.userAnnotations(id: String)
 GET           /api/users/:id/annotations/download                  controllers.admin.NMLIO.userDownload(id: String)
 # GET         /api/users/:id/loginAs                                     controllers.UserController.loginAsUser(id: String)
-GET           /users/:id/details                                   controllers.UserController.show(id: String)
->>>>>>> 577eff34
 
 # Team
 GET           /teams                                               controllers.TeamController.empty
