package controllers

import javax.inject.Inject

import com.scalableminds.webknossos.datastore.models.datasource.DataSourceId
import com.scalableminds.webknossos.datastore.models.datasource.inbox.{InboxDataSourceLike => InboxDataSource}
import com.scalableminds.webknossos.datastore.services.DataStoreStatus
import com.scalableminds.util.accesscontext.GlobalAccessContext
import com.scalableminds.util.tools.Fox
import com.typesafe.scalalogging.LazyLogging
import models.annotation.{Annotation, AnnotationDAO}
import models.binary._
import models.user.time.TimeSpanService
import play.api.libs.json.{JsError, JsObject, JsSuccess}
import models.annotation.AnnotationState._
<<<<<<< HEAD
import models.team.OrganizationDAO
import oxalis.security.WkSilhouetteEnvironment
=======
import oxalis.security.{WkEnv, WkSilhouetteEnvironment}
import com.mohiva.play.silhouette.api.Silhouette
>>>>>>> e0dbf535

import scala.concurrent.{ExecutionContext, Future}

class WKDataStoreController @Inject()(dataSetService: DataSetService,
                                      dataStoreService: DataStoreService,
                                      annotationDAO: AnnotationDAO,
                                      dataStoreDAO: DataStoreDAO,
                                      organizationDAO: OrganizationDAO,
                                      timeSpanService: TimeSpanService,
                                      wkSilhouetteEnvironment: WkSilhouetteEnvironment,
                                      sil: Silhouette[WkEnv])
                                     (implicit ec: ExecutionContext)
  extends Controller
    with LazyLogging {

  val bearerTokenService = wkSilhouetteEnvironment.combinedAuthenticatorService.tokenAuthenticatorService

<<<<<<< HEAD
  def validateDataSetUpload(name: String) = wkDataStoreActions.DataStoreAction(name).async(parse.json) { implicit request =>
    for {

      uploadInfo <- request.body.validate[DataSourceId].asOpt.toFox ?~> "dataStore.upload.invalid"
      organization <- organizationDAO.findOneByName(uploadInfo.team)(GlobalAccessContext) ?~> "organization.notFound"
      _ <- bool2Fox(dataSetService.isProperDataSetName(uploadInfo.name)) ?~> "dataSet.name.invalid"
      _ <- dataSetService.assertNewDataSetName(uploadInfo.name, organization._id)(GlobalAccessContext) ?~> "dataSet.name.alreadyTaken"
      _ <- bool2Fox(uploadInfo.team.nonEmpty) ?~> "team.invalid"
    } yield Ok
=======
  def validateDataSetUpload(name: String) = Action.async(parse.json) { implicit request =>
    dataStoreService.validateAccess(name) { dataStore =>
      for {
        uploadInfo <- request.body.validate[DataSourceId].asOpt.toFox ?~> "dataStore.upload.invalid"
        _ <- bool2Fox(dataSetService.isProperDataSetName(uploadInfo.name)) ?~> "dataSet.name.invalid"
        _ <- dataSetService.assertNewDataSetName(uploadInfo.name)(GlobalAccessContext) ?~> "dataSet.name.alreadyTaken"
        _ <- bool2Fox(uploadInfo.team.nonEmpty) ?~> "team.invalid"
      } yield Ok
    }
>>>>>>> e0dbf535
  }

  def statusUpdate(name: String) = Action.async(parse.json) { implicit request =>
    dataStoreService.validateAccess(name) { dataStore =>
      request.body.validate[DataStoreStatus] match {
        case JsSuccess(status, _) =>
          logger.debug(s"Status update from data store '$name'. Status: " + status.ok)
          dataStoreDAO.updateUrlByName(name, status.url)(GlobalAccessContext).map(_ => Ok)
        case e: JsError =>
          logger.error("Data store '$name' sent invalid update. Error: " + e)
          Future.successful(JsonBadRequest(JsError.toJson(e)))
      }
    }
  }

  def updateAll(name: String) = Action.async(parse.json) { implicit request =>
    dataStoreService.validateAccess(name) { dataStore =>
      request.body.validate[List[InboxDataSource]] match {
        case JsSuccess(dataSources, _) =>
          for {
            _ <- dataSetService.deactivateUnreportedDataSources(dataStore.name, dataSources)(GlobalAccessContext)
            _ <- dataSetService.updateDataSources(dataStore, dataSources)(GlobalAccessContext)
          } yield {
            JsonOk
          }

        case e: JsError =>
          logger.warn("Data store reported invalid json for data sources.")
          Fox.successful(JsonBadRequest(JsError.toJson(e)))
      }
    }
  }

  def updateOne(name: String) = Action.async(parse.json) { implicit request =>
    dataStoreService.validateAccess(name) { dataStore =>
      request.body.validate[InboxDataSource] match {
        case JsSuccess(dataSource, _) =>
          for {
            _ <- dataSetService.updateDataSources(dataStore, List(dataSource))(GlobalAccessContext)
          } yield {
            JsonOk
          }
        case e: JsError =>
          logger.warn("Data store reported invalid json for data source.")
          Fox.successful(JsonBadRequest(JsError.toJson(e)))
      }
    }
  }

  def handleTracingUpdateReport(name: String) = Action.async(parse.json) { implicit request =>
    dataStoreService.validateAccess(name) { dataStore =>
      for {
        tracingId <- (request.body \ "tracingId").asOpt[String].toFox
        annotation <- annotationDAO.findOneByTracingId(tracingId)(GlobalAccessContext)
        _ <- ensureAnnotationNotFinished(annotation)
        timestamps <- (request.body \ "timestamps").asOpt[List[Long]].toFox
        statisticsOpt = (request.body \ "statistics").asOpt[JsObject]
        userTokenOpt = (request.body \ "userToken").asOpt[String]
        _ <- statisticsOpt match {
          case Some(statistics) => annotationDAO.updateStatistics(annotation._id, statistics)(GlobalAccessContext)
          case None => Fox.successful(())
        }
        _ <- annotationDAO.updateModified(annotation._id, System.currentTimeMillis)(GlobalAccessContext)
        userBox <- bearerTokenService.userForTokenOpt(userTokenOpt)(GlobalAccessContext).futureBox
        _ <- Fox.runOptional(userBox)(user => timeSpanService.logUserInteraction(timestamps, user, annotation)(GlobalAccessContext))
      } yield {
        Ok
      }
    }
  }

  private def ensureAnnotationNotFinished(annotation: Annotation) = {
    if (annotation.state == Finished) Fox.failure("annotation already finshed")
    else Fox.successful(())
  }
}<|MERGE_RESOLUTION|>--- conflicted
+++ resolved
@@ -13,13 +13,9 @@
 import models.user.time.TimeSpanService
 import play.api.libs.json.{JsError, JsObject, JsSuccess}
 import models.annotation.AnnotationState._
-<<<<<<< HEAD
 import models.team.OrganizationDAO
-import oxalis.security.WkSilhouetteEnvironment
-=======
 import oxalis.security.{WkEnv, WkSilhouetteEnvironment}
 import com.mohiva.play.silhouette.api.Silhouette
->>>>>>> e0dbf535
 
 import scala.concurrent.{ExecutionContext, Future}
 
@@ -37,27 +33,16 @@
 
   val bearerTokenService = wkSilhouetteEnvironment.combinedAuthenticatorService.tokenAuthenticatorService
 
-<<<<<<< HEAD
-  def validateDataSetUpload(name: String) = wkDataStoreActions.DataStoreAction(name).async(parse.json) { implicit request =>
-    for {
-
-      uploadInfo <- request.body.validate[DataSourceId].asOpt.toFox ?~> "dataStore.upload.invalid"
-      organization <- organizationDAO.findOneByName(uploadInfo.team)(GlobalAccessContext) ?~> "organization.notFound"
-      _ <- bool2Fox(dataSetService.isProperDataSetName(uploadInfo.name)) ?~> "dataSet.name.invalid"
-      _ <- dataSetService.assertNewDataSetName(uploadInfo.name, organization._id)(GlobalAccessContext) ?~> "dataSet.name.alreadyTaken"
-      _ <- bool2Fox(uploadInfo.team.nonEmpty) ?~> "team.invalid"
-    } yield Ok
-=======
   def validateDataSetUpload(name: String) = Action.async(parse.json) { implicit request =>
     dataStoreService.validateAccess(name) { dataStore =>
       for {
         uploadInfo <- request.body.validate[DataSourceId].asOpt.toFox ?~> "dataStore.upload.invalid"
+        organization <- organizationDAO.findOneByName(uploadInfo.team)(GlobalAccessContext) ?~> "organization.notFound"
         _ <- bool2Fox(dataSetService.isProperDataSetName(uploadInfo.name)) ?~> "dataSet.name.invalid"
-        _ <- dataSetService.assertNewDataSetName(uploadInfo.name)(GlobalAccessContext) ?~> "dataSet.name.alreadyTaken"
+        _ <- dataSetService.assertNewDataSetName(uploadInfo.name, organization._id)(GlobalAccessContext) ?~> "dataSet.name.alreadyTaken"
         _ <- bool2Fox(uploadInfo.team.nonEmpty) ?~> "team.invalid"
       } yield Ok
     }
->>>>>>> e0dbf535
   }
 
   def statusUpdate(name: String) = Action.async(parse.json) { implicit request =>
