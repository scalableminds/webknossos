--- conflicted
+++ resolved
@@ -27,15 +27,9 @@
                       dataSetName: Option[String],
                       dataLayerName: Option[String],
                       token: String = DataToken.generateRandomToken,
-<<<<<<< HEAD
-                      expiration: Long = System.currentTimeMillis + DataToken.expirationTime) {
+                      expiration: Long = System.currentTimeMillis + DataToken.expirationTime.toMillis) {
   def isValidFor(dataSetName: String, dataLayerName: String): Boolean =
     !isExpired && this.dataSetName.contains(dataSetName) && this.dataLayerName.contains(dataLayerName)
-=======
-                      expiration: Long = System.currentTimeMillis + DataToken.expirationTime.toMillis) {
-  def isValidFor(dataSetName: String, dataLayerName: String) =
-    !isExpired && dataSetName == this.dataSetName && dataLayerName == this.dataLayerName
->>>>>>> 54539af4
 
   def isExpired: Boolean =
     expiration < System.currentTimeMillis
