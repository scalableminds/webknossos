--- conflicted
+++ resolved
@@ -1548,14 +1548,7 @@
    */
   async loadPrecomputedMesh(segmentId: number, seedPosition: Vector3, layerName: ?string) {
     const state = Store.getState();
-<<<<<<< HEAD
-    const effectiveLayerName = getNameOfRequestedOrVisibleSegmentationLayer(
-      Store.getState(),
-      layerName,
-    );
-=======
-    const effectiveLayerName = getRequestedLayerNameOrVisibleLayer(state, layerName);
->>>>>>> 987ebf44
+    const effectiveLayerName = getNameOfRequestedOrVisibleSegmentationLayer(state, layerName);
     if (!effectiveLayerName) {
       return;
     }
