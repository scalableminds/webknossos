--- conflicted
+++ resolved
@@ -50,11 +50,7 @@
 
 // Maximum number of triangles allowed in an animation to not overload the server
 // Remember: The backend worker code only simplifies meshes with >100.000 polygons; all other meshes are rendered as is
-<<<<<<< HEAD
-const MAX_TRIANGLES_PER_ANIMATION = 20000000; // 20 million triangles
-=======
-const MAX_TRIANGLES_PER_ANIMATION = 20e6; // 20 million triangles
->>>>>>> 52ce9536
+const MAX_TRIANGLES_PER_ANIMATION = 20_000_000; // 20 million triangles
 
 function selectMagForTextureCreation(
   colorLayer: APIDataLayer,
@@ -212,11 +208,7 @@
     const isTooManyTriangles = totalTriangles > MAX_TRIANGLES_PER_ANIMATION;
     if (isTooManyTriangles)
       errorMessages.push(
-<<<<<<< HEAD
-        `You selected too many triangles for the animation. Please keep the total triangle count below ${(MAX_TRIANGLES_PER_ANIMATION / 1000).toFixed(0)}k to create an animation. Current count: ${(totalTriangles / 1000).toFixed(1)}k triangles.`,
-=======
         `You selected too many meshes for the animation. Please keep the total triangle count below ${(MAX_TRIANGLES_PER_ANIMATION / 1000).toFixed(0)}k to create an animation. Current count: ${formatTriangles(totalTriangles)}k triangles.`,
->>>>>>> 52ce9536
       );
 
     const isBoundingBoxEmpty = selectedBoundingBox.getVolume() === 0;
