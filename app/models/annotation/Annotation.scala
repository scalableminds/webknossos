--- conflicted
+++ resolved
@@ -153,14 +153,14 @@
   underlying.indexesManager.ensure(Index(Seq("_task" -> IndexType.Ascending)))
   underlying.indexesManager.ensure(Index(Seq("_user" -> IndexType.Ascending)))
 
-<<<<<<< HEAD
   override def find(query: JsObject = Json.obj())(implicit ctx: DBAccessContext) = {
     super.find(query ++ Json.obj("isActive" -> true))
   }
 
   override def findOne(query: JsObject = Json.obj())(implicit ctx: DBAccessContext) = {
     super.findOne(query ++ Json.obj("isActive" -> true))
-=======
+  }
+
   override val AccessDefinitions = new DefaultAccessDefinitions{
 
     override def findQueryFilter(implicit ctx: DBAccessContext) = {
@@ -188,7 +188,6 @@
           DenyEveryone()
       }
     }
->>>>>>> 54c87c55
   }
 
   def defaultFindForUserQ(_user: BSONObjectID, annotationType: AnnotationType) = Json.obj(
