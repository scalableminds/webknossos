--- conflicted
+++ resolved
@@ -7,15 +7,9 @@
 @import play.api.libs.concurrent.Execution.Implicits._
 
 @main( ){
-<<<<<<< HEAD
   <div id="container" data-tracing-type="@annotation.typ" data-tracing-id="@annotation.id" class="hide clearfix">
     <div id="main" role="main" data-url="@controllers.routes.AnnotationController.info(annotation.typ, annotation.id)">
       <div id="left-menu">
-=======
-  <div id="container" data-tracing-type="@annotation.typ" data-tracing-id="@annotation.id" class="clearfix">
-    <div id="main" role="main" data-url="@controllers.routes.AnnotationController.info(annotation.typ, annotation.id)">
-      <div id="overlay">
->>>>>>> a8e10584
         @if(annotation.restrictions.allowUpdate(session.user)){
           <a href="#" class="btn btn-primary" id="trace-save-button">Save</a>
         } else {
@@ -34,18 +28,12 @@
             <span id="zoomFactor"></span>
         </div>
         <div class="input-group">
-          <span class="add-on input-group-addon">Position</span>
+          <span class="input-group-addon">Position</span>
           <input id="trace-position-input" class="form-control" type="text">
         </div>
-<<<<<<< HEAD
         <div class="input-group" id="trace-rotation">
-          <span class="add-on input-group-addon">Rotation</span>
+          <span class="input-group-addon">Rotation</span>
           <input id="trace-rotation-input" class="form-control" type="text">
-=======
-        <div class="input-prepend hide" id="trace-rotation">
-          <span class="add-on">Rotation</span>
-          <input id="trace-rotation-input" type="text">
->>>>>>> a8e10584
         </div>
 
 
@@ -104,11 +92,11 @@
       <div id="merge">
         <p>Please enter the IDs of the cells to merge or select them in the viewport:</p>
         <div class="input-group">
-          <span class="add-on input-group-addon">Cell 1</span>
+          <span class="input-group-addon">Cell 1</span>
           <input id="merge-cell1" class="form-control" type="text">
         </div>
         <div class="input-group">
-          <span class="add-on input-group-addon">Cell 2</span>
+          <span class="input-group-addon">Cell 2</span>
           <input id="merge-cell2" class="form-control" type="text">
         </div>
       </div>
