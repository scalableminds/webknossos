--- conflicted
+++ resolved
@@ -1,13 +1,8 @@
-<<<<<<< HEAD
 /**
  * app.js
  * @flow weak
  */
 
-
-let app;
-=======
->>>>>>> 165298b3
 import Marionette from "backbone.marionette";
 
 // eslint-disable-next-line no-unused-vars
