--- conflicted
+++ resolved
@@ -11,19 +11,9 @@
 [Commits](https://github.com/scalableminds/webknossos/compare/25.04.0...HEAD)
 
 ### Added
-<<<<<<< HEAD
-- Allow to mirror datasets along an axis in the dataset settings as part of the rotation feature. [#8485](https://github.com/scalableminds/webknossos/pull/8485)
-- The opacity of meshes can be adjusted using the 'Change Segment Color' context menu entry in the segments tab. [#8443](https://github.com/scalableminds/webknossos/pull/8443)
 - Added the possibility to join an organization without requiring a paid user slot in case an organization already pays for the same user. Such a user is called a "Guest User". [#8502](https://github.com/scalableminds/webknossos/pull/8502)
-- Performance improvements for volume annotation save requests. [#8460](https://github.com/scalableminds/webknossos/pull/8460)
-- Performance improvements for segment statistics (volume + bounding box in context menu). [#8469](https://github.com/scalableminds/webknossos/pull/8469)
-- Added that the dataset name is automatically corrected in view mode URLs upon loading. [#8514](https://github.com/scalableminds/webknossos/pull/8514)
-- Upgraded backend dependencies for improved performance and stability. [#8507](https://github.com/scalableminds/webknossos/pull/8507)
-- New config option `datastore.dataVaults.credentials` allows admins to set up global credentials for remote dataset loading. [#8509](https://github.com/scalableminds/webknossos/pull/8509)
-=======
 - Added more layer specific settings to the configurations included in sharing links. [#8539](https://github.com/scalableminds/webknossos/pull/8539)
 - When uploading multiple NMLs at once, the description is now kept, if all NMLs with non-empty descriptions have the same description. [#8533](https://github.com/scalableminds/webknossos/pull/8533)
->>>>>>> 595dbfdb
 
 ### Changed
 - Updated E2E tests to use `vitest` framework instead of `ava`. [#8543](https://github.com/scalableminds/webknossos/pull/8543)
