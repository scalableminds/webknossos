--- conflicted
+++ resolved
@@ -11,19 +11,7 @@
 [Commits](https://github.com/scalableminds/webknossos/compare/24.07.0...HEAD)
 
 ### Added
-<<<<<<< HEAD
-- Added that proofreading merge actions reuse custom names of segments. A merge action now combines the potenial existing custom names of both segments and a split-action copies the custom name to the split-off segment. [#7877](https://github.com/scalableminds/webknossos/pull/7877)
-- Added the option for the owner to lock explorative annotations. Locked annotations cannot be modified by any user. An annotation can be locked in the annotations table and when viewing the annotation via the navbar dropdown menu. [#7801](https://github.com/scalableminds/webknossos/pull/7801)
-- Added the option to set a default mapping for a dataset in the dataset view configuration. The default mapping is loaded when the dataset is opened and the user / url does not configure something else. [#7858](https://github.com/scalableminds/webknossos/pull/7858)
-- Uploading an annotation into a dataset that it was not created for now also works if the dataset is in a different organization. [#7816](https://github.com/scalableminds/webknossos/pull/7816)
-- When downloading + reuploading an annotation that is based on a segmentation layer with active mapping, that mapping is now still be selected after the reupload. [#7822](https://github.com/scalableminds/webknossos/pull/7822)
-- Added the ability to change the unit of the dataset voxel size to any supported unit of the [ome/ngff standard](https://github.com/ome/ngff/blob/39605eec64ceff481bb3a98f0adeaa330ab1ef26/latest/index.bs#L192). This allows users to upload and work with low-resolution datasets with a different base unit than nanometer. [#7783](https://github.com/scalableminds/webknossos/pull/7783)
-- In the Voxelytics workflow list, the name of the WEBKNOSSOS user who started the job is displayed. [#7794](https://github.com/scalableminds/webknossos/pull/7795)
-- Start an alignment job (aligns the section in a dataset) via the "AI Analysis" button. [#7820](https://github.com/scalableminds/webknossos/pull/7820)
-- Added additional validation for the animation job modal. Bounding boxes must be larger then zero. [#7883](https://github.com/scalableminds/webknossos/pull/7883)
 - Added route `/import?url=<url_to_datasource>` to automatically import and view remote datasets. [#7844](https://github.com/scalableminds/webknossos/pull/7844)
-=======
->>>>>>> b866aef6
 
 ### Changed
 
