--- conflicted
+++ resolved
@@ -251,38 +251,23 @@
 
   def runConvertToWkwJob(organizationName: String, dataSetName: String, scale: String): Action[AnyContent] =
     sil.SecuredAction.async { implicit request =>
-<<<<<<< HEAD
-      for {
-        organization <- organizationDAO.findOneByName(organizationName) ?~> Messages("organization.notFound",
-                                                                                     organizationName)
-        _ <- bool2Fox(request.identity._organization == organization._id) ~> FORBIDDEN
-        command = "convert_to_wkw"
-        commandArgs = Json.obj(
-          "organization_name" -> organizationName,
-          "dataset_name" -> dataSetName,
-          "scale" -> scale,
-          "webknossos_token" -> TracingStoreRpcClient.webKnossosToken
-        )
-
-        job <- jobService.runJob(command, commandArgs, request.identity) ?~> "job.couldNotRunCubing"
-        js <- jobService.publicWrites(job)
-      } yield Ok(js)
-=======
       log(Some(slackNotificationService.noticeFailedJobRequest)) {
         for {
           organization <- organizationDAO.findOneByName(organizationName) ?~> Messages("organization.notFound",
                                                                                        organizationName)
           _ <- bool2Fox(request.identity._organization == organization._id) ~> FORBIDDEN
           command = "convert_to_wkw"
-          commandArgs = Json.obj("organization_name" -> organizationName,
-                                 "dataset_name" -> dataSetName,
-                                 "scale" -> scale)
+          commandArgs = Json.obj(
+            "organization_name" -> organizationName,
+            "dataset_name" -> dataSetName,
+            "scale" -> scale,
+            "webknossos_token" -> TracingStoreRpcClient.webKnossosToken
+          )
 
           job <- jobService.runJob(command, commandArgs, request.identity) ?~> "job.couldNotRunCubing"
           js <- jobService.publicWrites(job)
         } yield Ok(js)
       }
->>>>>>> f41f4ae3
     }
 
   def runExportTiffJob(organizationName: String,
