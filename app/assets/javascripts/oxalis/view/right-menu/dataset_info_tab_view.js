--- conflicted
+++ resolved
@@ -196,11 +196,7 @@
     const tracingDescription = this.props.tracing.description || "<no description>";
 
     return (
-<<<<<<< HEAD
-      <div className="ignore-me flex-overflow">
-=======
-      <div>
->>>>>>> 357de8ce
+      <div className="flex-overflow">
         <p>{annotationTypeLabel}</p>
         <p>
           <span>
