--- conflicted
+++ resolved
@@ -11,18 +11,11 @@
 import scala.concurrent.ExecutionContext.Implicits.global
 
 object Dependencies{
-<<<<<<< HEAD
   val akkaVersion = "2.4.1"
   val reactiveVersion = "0.11.7"
   val reactivePlayVersion = "0.11.7.play24"
   val braingamesVersion = "8.3.1"
   val twelvemonkeysVersion = "3.1.2"
-=======
-  val akkaVersion = "2.2.0"
-  val reactiveVersion = "0.10.0"
-  val reactivePlayVersion = "0.10.2"
-  val braingamesVersion = "6.10.19-master-fix"
->>>>>>> 4b50f796
 
   val restFb = "com.restfb" % "restfb" % "1.6.11"
   val commonsIo = "commons-io" % "commons-io" % "2.4"
@@ -60,16 +53,10 @@
   val sonaSnaps = "sonatype snaps" at "https://oss.sonatype.org/content/repositories/snapshots/"
   val sgSnaps = "sgodbillon" at "https://bitbucket.org/sgodbillon/repository/raw/master/snapshots/"
   val typesafeRel = "typesafe" at "http://repo.typesafe.com/typesafe/releases"
-<<<<<<< HEAD
-  val scmRel = Resolver.url("Scalableminds REL Repo", url("http://scalableminds.github.com/releases/"))(Resolver.ivyStylePatterns)
-  val scmIntRel = "scm.io intern releases repo" at "http://maven.scm.io/releases/"
-  val scmIntSnaps = "scm.io intern snapshots repo" at "http://maven.scm.io/snapshots/"
-  val bintray = "scalaz-bintray" at "http://dl.bintray.com/scalaz/releases"
-=======
   val scmRel = "scm.io releases S3 bucket" at "https://s3-eu-central-1.amazonaws.com/maven.scm.io/releases/"
   val scmSnaps = "scm.io snapshots S3 bucket" at "https://s3-eu-central-1.amazonaws.com/maven.scm.io/snapshots/"
   val teamon = "teamon.eu repo" at "http://repo.teamon.eu"
->>>>>>> 4b50f796
+  val bintray = "scalaz-bintray" at "http://dl.bintray.com/scalaz/releases"
 }
 
 object AssetCompilation {
@@ -184,14 +171,9 @@
     sgSnaps,
     typesafeRel,
     scmRel,
-<<<<<<< HEAD
-    scmIntRel,
-    scmIntSnaps,
-    bintray
-=======
     scmSnaps,
+    bintray,
     teamon
->>>>>>> 4b50f796
   )
 
   lazy val oxalisSettings = Seq(
