--- conflicted
+++ resolved
@@ -9,17 +9,10 @@
 import scala.concurrent.ExecutionContext.Implicits.global
 
 object Dependencies{
-<<<<<<< HEAD
   val akkaVersion = "2.3.8"
   val reactiveVersion = "0.10.5.0.akka23"
   val reactivePlayVersion = "0.10.5.0.akka23"
-  val braingamesVersion = "7.7.2"
-=======
-  val akkaVersion = "2.2.0"
-  val reactiveVersion = "0.10.0"
-  val reactivePlayVersion = "0.10.2"
-  val braingamesVersion = "6.10.7-master-fix"
->>>>>>> 46b58041
+  val braingamesVersion = "7.7.5"
 
   val restFb = "com.restfb" % "restfb" % "1.6.11"
   val commonsIo = "commons-io" % "commons-io" % "2.4"
