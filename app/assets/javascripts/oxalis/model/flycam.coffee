--- conflicted
+++ resolved
@@ -125,13 +125,8 @@
   moveActivePlane : (p) -> # vector of voxels in BaseVoxels
     p = Dimensions.transDim(p, @activePlane)
     ind = Dimensions.getIndices(@activePlane)
-<<<<<<< HEAD
     zoomFactor = 1 << @integerZoomSteps[@activePlane]
     scaleFactor = @scaleInfo.baseVoxelFactors
-=======
-    zoomFactor = Math.pow(2, @zoomSteps[@activePlane])
-    scaleFactor = @model.scaleInfo.baseVoxelFactors
->>>>>>> 68dd6f39
     delta = [p[0]*zoomFactor*scaleFactor[0], p[1]*zoomFactor*scaleFactor[1], p[2]*zoomFactor*scaleFactor[2]]
     # change direction of the value connected to space, based on the last direction
     delta[ind[2]] *= @spaceDirection
