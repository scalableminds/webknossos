// @flow
import * as React from "react";
import { Row, Col, Card, Popover } from "antd";
import Markdown from "react-remarkable";
import { formatScale } from "libs/format_utils";
import _ from "lodash";
import { getThumbnailURL, hasSegmentation } from "oxalis/model/accessors/dataset_accessor";

import type { APIDataset } from "admin/api_flow_types";

const columnSpan = { xs: 24, sm: 24, md: 24, lg: 12, xl: 12, xxl: 8 };
const thumbnailDimension = 500;

type Props = {
  datasets: Array<APIDataset>,
  organizationName: string,
  showOrganizationHeader: boolean,
  croppedDatasetCount: ?number,
};

type State = {
  showLessContent: boolean,
};

function getDisplayName(dataset: APIDataset): string {
  return dataset.displayName != null && dataset.displayName !== ""
    ? dataset.displayName
    : dataset.name;
}

function getDescription(dataset: APIDataset) {
  let freeTextDescription = null;
  if (dataset.description) {
    freeTextDescription = (
      <Markdown
        source={dataset.description}
        options={{ html: false, breaks: true, linkify: true }}
      />
    );
  } else {
    freeTextDescription = hasSegmentation(dataset) ? (
      <p>Original data and segmentation</p>
    ) : (
      <p>Original data</p>
    );
  }

  return (
    <div>
      <p>Scale: {formatScale(dataset.dataSource.scale)}</p>
      {freeTextDescription}
    </div>
  );
}

function ThumbnailAndDescription({
  thumbnailURL,
  description,
  name,
}: {
  thumbnailURL: string,
  name: string,
  description: React.Element<*> | string,
}) {
  return (
    <React.Fragment>
      <span className="dataset-thumbnail" title="Click to view dataset">
        <div
          className="dataset-thumbnail-image"
          style={{
            background: `url('${thumbnailURL}?w=${thumbnailDimension}&h=${thumbnailDimension}')`,
            backgroundSize: "cover",
            width: "100%",
            height: "100%",
          }}
        />
      </span>
      <div className="dataset-description">
        <div className="description-flex">
          <h3>{name}</h3>
          <div className="dataset-description-body">{description}</div>
        </div>
      </div>
    </React.Fragment>
  );
}

function ThumbnailAndDescriptionFromDataset({ dataset }: { dataset: APIDataset }) {
  return (
    <ThumbnailAndDescription
      thumbnailURL={getThumbnailURL(dataset)}
      name={getDisplayName(dataset)}
      description={getDescription(dataset)}
    />
  );
}

class DatasetPanel extends React.PureComponent<Props, State> {
  constructor(props: Props) {
    super(props);
    this.state = {
      showLessContent: true,
    };
  }

  handleClick = () => {
    this.setState(prevState => ({ showLessContent: !prevState.showLessContent }));
  };

<<<<<<< HEAD
  renderCard = (dataset: APIDatasetType) => (
    <a href={`/datasets/${dataset.owningOrganization}/${dataset.name}/view`} title="View Dataset">
=======
  renderCard = (dataset: APIDataset) => (
    <a href={`/datasets/${dataset.name}/view`} title="View Dataset">
>>>>>>> e2f43bae
      <Card bodyStyle={{ padding: 0 }} className="spotlight-item-card">
        <ThumbnailAndDescriptionFromDataset dataset={dataset} />
      </Card>
    </a>
  );

  renderMultiDatasetCard = (groupName: string, datasets: APIDataset[]) => {
    const multiDescription = (
      <div>
        This collection consists of multiple datasets:
        <ul>
          {datasets.map(dataset => {
            const popoverContent = (
              <div className="spotlight-popover-card">
                <ThumbnailAndDescriptionFromDataset dataset={dataset} />
              </div>
            );
            return (
              <li key={dataset.name}>
                <Popover
                  placement="left"
                  content={popoverContent}
                  trigger="hover"
                  overlayClassName="antd-spotlight-popover-card"
                >
                  <a href="#">{getDisplayName(dataset)}</a>
                </Popover>
              </li>
            );
          })}
        </ul>
      </div>
    );

    return (
      <Card bodyStyle={{ padding: 0 }} className="spotlight-item-card">
        <ThumbnailAndDescription
          thumbnailURL={getThumbnailURL(datasets[0])}
          name={groupName}
          description={multiDescription}
        />
      </Card>
    );
  };

  render() {
    const groupedDatasets = _.entries(
      // Instead of dataset.name, this could be grouped by a group tag
      _.groupBy(this.props.datasets, dataset => dataset.name),
    );
    const maybeCroppedDatasetsGroup =
      this.state.showLessContent && this.props.croppedDatasetCount != null
        ? groupedDatasets.slice(0, this.props.croppedDatasetCount)
        : groupedDatasets;

    return (
      <div className="dataset-panel">
        {this.props.showOrganizationHeader && <h1>{this.props.organizationName}</h1>}
        <Row gutter={16}>
          {maybeCroppedDatasetsGroup.map(([groupName, datasets]) => (
            <Col className="gallery-dataset-col" {...columnSpan} key={groupName}>
              {datasets.length === 1
                ? this.renderCard(datasets[0])
                : this.renderMultiDatasetCard(groupName, datasets)}
            </Col>
          ))}
        </Row>
        {this.props.croppedDatasetCount != null &&
        groupedDatasets.length > this.props.croppedDatasetCount ? (
          <a className="show-more-link" onClick={this.handleClick}>
            {this.state.showLessContent ? "show more" : "show less"}
          </a>
        ) : null}
      </div>
    );
  }
}

export default DatasetPanel;<|MERGE_RESOLUTION|>--- conflicted
+++ resolved
@@ -107,13 +107,8 @@
     this.setState(prevState => ({ showLessContent: !prevState.showLessContent }));
   };
 
-<<<<<<< HEAD
-  renderCard = (dataset: APIDatasetType) => (
+  renderCard = (dataset: APIDataset) => (
     <a href={`/datasets/${dataset.owningOrganization}/${dataset.name}/view`} title="View Dataset">
-=======
-  renderCard = (dataset: APIDataset) => (
-    <a href={`/datasets/${dataset.name}/view`} title="View Dataset">
->>>>>>> e2f43bae
       <Card bodyStyle={{ padding: 0 }} className="spotlight-item-card">
         <ThumbnailAndDescriptionFromDataset dataset={dataset} />
       </Card>
