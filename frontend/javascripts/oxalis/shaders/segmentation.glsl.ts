import {
  hsvToRgb,
  jsRgb2hsv,
  getElementOfPermutation,
  jsGetElementOfPermutation,
  aaStep,
  colormapJet,
  jsColormapJet,
} from "oxalis/shaders/utils.glsl";
import { Vector3, Vector4 } from "oxalis/constants";
import type { ShaderModule } from "./shader_module_system";
import { binarySearchIndex } from "./mappings.glsl";
import { getRgbaAtIndex } from "./texture_access.glsl";
import { hashCombine } from "./hashing.glsl";

export const convertCellIdToRGB: ShaderModule = {
  requirements: [
    hsvToRgb,
    getRgbaAtIndex,
    getElementOfPermutation,
    aaStep,
    colormapJet,
    hashCombine,
  ],
  code: `
    uint vec4ToUint(vec4 idLow) {
      uint integerValue = (uint(idLow.a) << 24) | (uint(idLow.b) << 16) | (uint(idLow.g) << 8) | uint(idLow.r);
      return integerValue;
    }

    vec3 attemptCustomColorLookUp(uint integerValue, uint seed) {
      highp uint h0 = hashCombine(seed, integerValue) % CUCKOO_ENTRY_CAPACITY;
      h0 = uint(h0 * CUCKOO_ELEMENTS_PER_ENTRY / CUCKOO_ELEMENTS_PER_TEXEL);
      highp uint x = h0 % CUCKOO_TWIDTH;
      highp uint y = h0 / CUCKOO_TWIDTH;

      uvec4 customEntry = texelFetch(custom_color_texture, ivec2(x, y), 0);
      uvec3 customColor = customEntry.gba;

      if (customEntry.r != uint(integerValue)) {
         return vec3(-1);
      }

      return vec3(customEntry.gba) / 255.;
    }
    vec3 convertCellIdToRGB(vec4 idHigh, vec4 idLow) {
      /*
      This function maps from a segment id to a color with a pattern.
      For the color, the jet color map is used. For the patterns, we employ the following
      features:
      - different shapes (stripes and grid)
      - different angles
      - different densities (see frequencyModulator)

      The features are pseudo-randomly combined using getElementOfPermutation.
      This approach gives us 19 colors  * 2 shapes * 17 angles * 3 densities and therefore
      1938 different segment styles.

      If custom colors were provided via mappings, the color values are used from there.
      The patterns are still painted on top of these, though.
      */

      // Since collisions of ids are bound to happen, using all 64 bits is not
      // necessary, which is why we simply combine the 32-bit tuple into one 32-bit value.
      vec4 id = idHigh + idLow;
      float significantSegmentIndex = 256.0 * id.g + id.r;

      float colorCount = 19.;
      float colorIndex = getElementOfPermutation(significantSegmentIndex, colorCount, 2.);
      float colorValueDecimal = 1.0 / colorCount * colorIndex;
      float colorHue = rgb2hsv(colormapJet(colorValueDecimal)).x;
      float colorSaturation = 1.;
      float colorValue = 1.;
      // For historical reference: the old color generation was:
      // float lastEightBits = id.r;
      // float colorHue = mod(lastEightBits * (golden_ratio - 1.0), 1.0);

      uint integerValue = vec4ToUint(idLow);
      vec3 customColor = attemptCustomColorLookUp(integerValue, custom_color_seeds[0]);
      if (customColor.r == -1.) {
        customColor = attemptCustomColorLookUp(integerValue, custom_color_seeds[1]);
      }
      if (customColor.r == -1.) {
        customColor = attemptCustomColorLookUp(integerValue, custom_color_seeds[2]);
      }
      if (customColor.r != -1.) {
        vec3 customHSV = rgb2hsv(customColor);
        colorHue = customHSV.x;
        colorSaturation = customHSV.y;
        colorValue = customHSV.z;
      }

      // The following code scales the world coordinates so that the coordinate frequency is in a "pleasant" range.
      // Also, when zooming out, coordinates change faster which make the pattern more turbulent. Dividing by the
      // zoomValue compensates this. Note that the zoom *step* should not be used here, because that value relates to the
      // three-dimensional dataset. Since the patterns are only 2D, the zoomValue is a better proxy.
      //
      // By default, scale everything with fineTunedScale as this seemed a good value during testing.
      float fineTunedScale = 0.15;
      // Additionally, apply another scale factor (between 0.5 and 1.5) depending on the segment id.
      float frequencySequenceLength = 3.;
      float frequencyModulator = mix(0.5, 1.5, getElementOfPermutation(significantSegmentIndex, frequencySequenceLength, 2.) / frequencySequenceLength);
      float coordScaling = fineTunedScale * frequencyModulator;
      // Round the zoomValue so that the pattern frequency only changes at distinct steps. Otherwise, zooming out
      // wouldn't change the pattern at all, which would feel weird.
      float zoomAdaption = ceil(zoomValue);
      vec3 worldCoordUVW = coordScaling * getWorldCoordUVW()  / zoomAdaption;

      float baseVoxelSize = min(min(datasetScale.x, datasetScale.y), datasetScale.z);
      vec3 anisotropyFactorUVW = transDim(datasetScale) / baseVoxelSize;
      worldCoordUVW.x = worldCoordUVW.x * anisotropyFactorUVW.x;
      worldCoordUVW.y = worldCoordUVW.y * anisotropyFactorUVW.y;

      float angleCount = 17.;
      float angle = 1.0 / angleCount * getElementOfPermutation(significantSegmentIndex, angleCount, 3.0);

      // To produce a stripe or grid pattern, we use the current fragment coordinates
      // and an angle.
      // stripeValueA is a value between 0 and 1 which - when rounded - denotes if the current fragment
      // is in the "bright" or "dark" stripe class.
      // Similarly, stripeValueB is constructed, with the difference that the angle is orthogonal to
      // stripeValueA.
      // When combining both stripe values, a grid can be produced. When only using stripeValueA, a simple
      // stripe pattern is rendered.
      float stripeValueA = mix(
        worldCoordUVW.x,
        worldCoordUVW.y,
        angle
      );
      float stripeValueB = mix(
        worldCoordUVW.x,
        -worldCoordUVW.y,
        1.0 - angle
      );

      // useGrid is binary, but we generate a pseudo-random sequence of 13 elements which we map
      // to ones and zeros. This has the benefit that the periodicity has a prime length.
      float useGridSequenceLength = 13.;
      float useGrid = step(mod(getElementOfPermutation(significantSegmentIndex, useGridSequenceLength, 2.0), 2.0), 0.5);
      // Cast the continuous stripe values to 0 and 1 + a bit of anti-aliasing.
      float aaStripeValueA = aaStep(stripeValueA);
      float aaStripeValueB = aaStep(stripeValueB);
      // Combine both stripe values when a grid should be rendered. Otherwise, only use aaStripeValueA
      float aaStripeValue = 1.0 - max(aaStripeValueA, useGrid * aaStripeValueB);

      vec4 HSV = vec4(
        colorHue,
        colorSaturation - 0.5 * ((1. - aaStripeValue) * segmentationPatternOpacity / 100.0),
        colorValue - 0.5 * (aaStripeValue * segmentationPatternOpacity / 100.0),
        1.0
      );

      return hsvToRgb(HSV);
    }
  `,
};
// This function mirrors the above convertCellIdToRGB-function.
// Output is in [0,1] for R, G, B, and A
export const jsConvertCellIdToRGBA = (
  id: number,
  customColors?: Array<Vector3> | null | undefined,
  alpha: number = 1,
): Vector4 => {
  if (id === 0) {
    // Return white
    return [1, 1, 1, 1];
  }

  let rgb;

  if (customColors != null) {
    const last8Bits = id % 2 ** 8;
    rgb = customColors[last8Bits] || [0, 0, 0];
  } else {
    // The shader always derives the segment color by using a 64-bit id from which
    // - the lower 16 bits of the lower 32 bits and
    // - the lower 16 bits of the upper 32 bits
    // are used to derive the color.
    // In JS, we do it similarly:
    const bigId = BigInt(id);
    const highPart = Number((bigId >> 32n) % 2n ** 16n);
    const lowPart = id % 2 ** 16;
    const significantSegmentIndex = highPart + lowPart;
    const colorCount = 19;
    const colorIndex = jsGetElementOfPermutation(significantSegmentIndex, colorCount, 2);
    const colorValueDecimal = (1.0 / colorCount) * colorIndex;
    rgb = jsColormapJet(colorValueDecimal);
  }

  return [...rgb, alpha];
};
// Output is in [0,1] for H, S, L, and A
export const jsConvertCellIdToHSLA = (
  id: number,
  customColors?: Array<Vector3> | null | undefined,
  alpha: number = 1,
): Vector4 => {
  const [r, g, b] = jsConvertCellIdToRGBA(id, customColors, alpha);
  const hue = (1 / 360) * jsRgb2hsv([r, g, b])[0];
  return [hue, 1, 0.5, alpha];
};

export const getBrushOverlay: ShaderModule = {
  code: `
    vec4 getBrushOverlay(vec3 worldCoordUVW) {
      vec4 brushOverlayColor = vec4(0.0);

      if (!isMouseInCanvas || !isMouseInActiveViewport || !showBrush) {
        return brushOverlayColor;
      }
      vec3 flooredMousePos = floor(globalMousePosition);

      // Compute the anisotropy of the dataset so that the brush looks the same in
      // each viewport
      float baseVoxelSize = min(min(datasetScale.x, datasetScale.y), datasetScale.z);
      vec3 anisotropyFactorUVW = transDim(datasetScale) / baseVoxelSize;

      float dist = length((floor(worldCoordUVW.xy) - transDim(flooredMousePos).xy) * anisotropyFactorUVW.xy);

      float radius = ceil(brushSizeInPixel / 2.0);
      if (radius > dist) {
        brushOverlayColor = vec4(vec3(1.0), 0.5);
      }

      return brushOverlayColor;
    }
  `,
};

export const getCrossHairOverlay: ShaderModule = {
  code: `
    vec4 getCrossHairOverlay(vec3 worldCoordUVW) {
      // An active segment position of -1, -1, -1 indicates that the position is not available
      if (activeSegmentPosition == vec3(-1.0)) {
        return vec4(0.0);
      }

      vec3 flooredGlobalPosUVW = transDim(floor(globalPosition));
      vec3 activeSegmentPosUVW = transDim(activeSegmentPosition);

      // Compute the anisotropy of the dataset so that the cross hair looks the same in
      // each viewport
      float baseVoxelSize = min(min(datasetScale.x, datasetScale.y), datasetScale.z);
      vec3 anisotropyFactorUVW = transDim(datasetScale) / baseVoxelSize;

      // Compute the distance in screen coordinate space to show a zoom-independent cross hair
      vec2 distanceVector = (worldCoordUVW.xy - activeSegmentPosUVW.xy) * anisotropyFactorUVW.xy / zoomValue;

      vec4 crossHairColor = vec4(1.0, 1.0, 1.0, 0.5);
      crossHairColor.a = float(
        // Only show the cross hair in proofreading mode ...
        isProofreading &&
        // ... when no supervoxel is highlighted in 3D viewport (the cross
        // position might not reflect the selected supervoxel which can be confusing).
        !isUnmappedSegmentHighlighted &&
        // ... on the exact w-slice ...
        flooredGlobalPosUVW.z == floor(activeSegmentPosUVW.z) &&
        // ... with this extent ...
        max(abs(distanceVector.x), abs(distanceVector.y)) < 12.0 &&
        // ... with this thickness ...
        (abs(distanceVector.x) < 2.0 || abs(distanceVector.y) < 2.0) &&
        // ... leaving some free space in the middle.
        max(abs(distanceVector.x), abs(distanceVector.y)) > 4.0
      );

      return crossHairColor;
    }
  `,
};

export const getSegmentId: ShaderModule = {
  requirements: [binarySearchIndex, getRgbaAtIndex],
  code: `

  <% _.each(segmentationLayerNames, function(segmentationName, layerIndex) { %>
<<<<<<< HEAD
    void getSegmentationId_<%= segmentationName %>(vec3 worldPositionUVW, out vec4[2] segmentation_id, out vec4[2] mapped_id) {
=======
    vec4[2] getSegmentId_<%= segmentationName %>(vec3 worldPositionUVW) {
      vec4[2] volume_color;
>>>>>>> 6ee06fb5
      vec3 transformedCoordUVW = transDim((<%= segmentationName %>_transform * vec4(transDim(worldPositionUVW), 1.0)).xyz);
      if (isOutsideOfBoundingBox(transformedCoordUVW)) {
        return;
      }

      segmentation_id =
        getSegmentIdOrFallback(
          <%= formatNumberAsGLSLFloat(colorLayerNames.length + layerIndex) %>,
          <%= segmentationName %>_data_texture_width,
          <%= formatNumberAsGLSLFloat(textureLayerInfos[segmentationName].packingDegree) %>,
          transformedCoordUVW,
          vec4(0.0, 0.0, 0.0, 0.0),
          !<%= segmentationName %>_has_transform
        );

      // Depending on the packing degree, the returned volume color contains extra values
      // which should be ignored (in the binary search as well as when comparing
      // a cell id with the hovered cell passed via uniforms, for example).

      <% if (textureLayerInfos[segmentationName].packingDegree === 4) { %>
        segmentation_id[1] = vec4(segmentation_id[1].r, 0.0, 0.0, 0.0);
      <% } else if (textureLayerInfos[segmentationName].packingDegree === 2) { %>
        segmentation_id[1] = vec4(segmentation_id[1].r, segmentation_id[1].g, 0.0, 0.0);
      <% } %>

      mapped_id[0] = segmentation_id[0];
      mapped_id[1] = segmentation_id[1];

      if (isMappingEnabled) {
        // Note that currently only the lower 32 bits of the segmentation
        // are used for applying the JSON mapping.

        float index = binarySearchIndex(
          segmentation_mapping_lookup_texture,
          mappingSize,
          segmentation_id[1]
        );
        if (index != -1.0) {
          mapped_id[1] = getRgbaAtIndex(
            segmentation_mapping_texture,
            <%= mappingTextureWidth %>,
            index
          );
        } else if (hideUnmappedIds) {
          mapped_id[1] = vec4(0.0);
        }
      }

      segmentation_id[0] *= 255.0;
      segmentation_id[1] *= 255.0;
      mapped_id[0] *= 255.0;
      mapped_id[1] *= 255.0;
      return;
    }
<% }) %>
  `,
};<|MERGE_RESOLUTION|>--- conflicted
+++ resolved
@@ -273,12 +273,7 @@
   code: `
 
   <% _.each(segmentationLayerNames, function(segmentationName, layerIndex) { %>
-<<<<<<< HEAD
-    void getSegmentationId_<%= segmentationName %>(vec3 worldPositionUVW, out vec4[2] segmentation_id, out vec4[2] mapped_id) {
-=======
-    vec4[2] getSegmentId_<%= segmentationName %>(vec3 worldPositionUVW) {
-      vec4[2] volume_color;
->>>>>>> 6ee06fb5
+    void getSegmentId_<%= segmentationName %>(vec3 worldPositionUVW, out vec4[2] segmentation_id, out vec4[2] mapped_id) {
       vec3 transformedCoordUVW = transDim((<%= segmentationName %>_transform * vec4(transDim(worldPositionUVW), 1.0)).xyz);
       if (isOutsideOfBoundingBox(transformedCoordUVW)) {
         return;
