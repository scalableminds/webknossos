--- conflicted
+++ resolved
@@ -11,36 +11,12 @@
 [Commits](https://github.com/scalableminds/webknossos/compare/24.07.0...HEAD)
 
 ### Added
-<<<<<<< HEAD
-- Added that proofreading merge actions reuse custom names of segments. A merge action now combines the potenial existing custom names of both segments and a split-action copies the custom name to the split-off segment. [#7877](https://github.com/scalableminds/webknossos/pull/7877)
-- Added the option for the owner to lock explorative annotations. Locked annotations cannot be modified by any user. An annotation can be locked in the annotations table and when viewing the annotation via the navbar dropdown menu. [#7801](https://github.com/scalableminds/webknossos/pull/7801)
-- Added the option to set a default mapping for a dataset in the dataset view configuration. The default mapping is loaded when the dataset is opened and the user / url does not configure something else. [#7858](https://github.com/scalableminds/webknossos/pull/7858)
-- Uploading an annotation into a dataset that it was not created for now also works if the dataset is in a different organization. [#7816](https://github.com/scalableminds/webknossos/pull/7816)
-- When downloading + reuploading an annotation that is based on a segmentation layer with active mapping, that mapping is now still be selected after the reupload. [#7822](https://github.com/scalableminds/webknossos/pull/7822)
-- Added the ability to change the unit of the dataset voxel size to any supported unit of the [ome/ngff standard](https://github.com/ome/ngff/blob/39605eec64ceff481bb3a98f0adeaa330ab1ef26/latest/index.bs#L192). This allows users to upload and work with low-resolution datasets with a different base unit than nanometer. [#7783](https://github.com/scalableminds/webknossos/pull/7783)
-- Added the option to move a bounding box via dragging and pressing ctrl / meta. [#7892](https://github.com/scalableminds/webknossos/pull/7892)
-- In the Voxelytics workflow list, the name of the WEBKNOSSOS user who started the job is displayed. [#7794](https://github.com/scalableminds/webknossos/pull/7795)
-- Start an alignment job (aligns the section in a dataset) via the "AI Analysis" button. [#7820](https://github.com/scalableminds/webknossos/pull/7820)
-- Added additional validation for the animation job modal. Bounding boxes must be larger then zero. [#7883](https://github.com/scalableminds/webknossos/pull/7883)
-=======
->>>>>>> b866aef6
+- Added the option to move a bounding box via dragging while pressing ctrl / meta. [#7892](https://github.com/scalableminds/webknossos/pull/7892)
 
 ### Changed
 
 ### Fixed
-<<<<<<< HEAD
-- Fixed a bug where the warning to zoom in to see the agglomerate mapping was shown to the user even when the 3D viewport was maximized and no volume data was shown. [#7865](https://github.com/scalableminds/webknossos/issues/7865) 
-- Fixed a bug that prevented saving new dataset settings. [#7903](https://github.com/scalableminds/webknossos/pull/7903)
 - Fixed a bug that allowed the default newly created bounding box to appear outside the dataset. In case the whole bounding box would be outside it is created regardless. [#7892](https://github.com/scalableminds/webknossos/pull/7892)
-- Fixed a bug where brushing on a fallback segmentation with active mapping and with segment index file would lead to failed saves. [#7833](https://github.com/scalableminds/webknossos/pull/7833)
-- Fixed a bug where the "Hide Meshes" / "Show Meshes" options of the context menu for segment groups were not available although at leas one mesh was set to visible / invisible. [#7890](https://github.com/scalableminds/webknossos/pull/7890)
-- Fixed a bug where sometimes old mismatching javascript code would be served after upgrades. [#7854](https://github.com/scalableminds/webknossos/pull/7854)
-- Fixed a bug where dataset uploads of zipped tiff data via the UI would be rejected. [#7856](https://github.com/scalableminds/webknossos/pull/7856)
-- Fixed a bug with incorrect validation of layer names in the animation modal. [#7882](https://github.com/scalableminds/webknossos/pull/7882)
-- Fixed a bug in the fullMesh.stl route used by the render_animation worker job, where some meshes in proofreading annotations could not be loaded. [#7887](https://github.com/scalableminds/webknossos/pull/7887)
-- Fixed that dataset composition did not work when selecting only one dataset for composition. [#7889](https://github.com/scalableminds/webknossos/pull/7889)
-=======
->>>>>>> b866aef6
 
 ### Removed
 
