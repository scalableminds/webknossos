--- conflicted
+++ resolved
@@ -6,26 +6,16 @@
 
 class VolumeTracingRightMenuView extends AbstractTabView
 
-<<<<<<< HEAD
-  TABS : [
-    {
-      id : "tab-info"
-      name : "Info"
-      viewClass : DatasetInfoView
-    }
-    {
-      id : "volume-mapping-info"
-      name : "Mapping Info"
-      viewClass : MappingInfoView
-    }
-  ]
-=======
   getTabs : ->
     [
+      {
+        id : "tab-info"
+        name : "Info"
+        viewClass : DatasetInfoView
+      }
       {
         id : "volume-mapping-info"
         name : "Mapping Info"
         viewClass : MappingInfoView
       }
-    ]
->>>>>>> abab5533
+    ]