--- conflicted
+++ resolved
@@ -17,11 +17,7 @@
 import View from "oxalis/view";
 import Store from "oxalis/store";
 import { updateUserSettingAction } from "oxalis/model/actions/settings_actions";
-<<<<<<< HEAD
-import { setActiveNodeAction, createCommentAction, deleteNodeAction, createTreeAction, createNodeAction, createBranchPointAction, deleteBranchPointAction } from "oxalis/model/actions/skeletontracing_actions";
-=======
 import { setActiveNodeAction, deleteNodeAction, createTreeAction, createNodeAction, createBranchPointAction, deleteBranchPointAction } from "oxalis/model/actions/skeletontracing_actions";
->>>>>>> a8d4c513
 import SceneController from "oxalis/controller/scene_controller";
 import SkeletonTracingController from "oxalis/controller/annotations/skeletontracing_controller";
 import { getBaseVoxel } from "oxalis/model/scaleinfo";
@@ -33,12 +29,8 @@
 import type { Matrix4x4 } from "libs/mjs";
 import { yawFlycamAction, pitchFlycamAction, setPositionAction, setRotationAction, zoomInAction, zoomOutAction, moveFlycamAction } from "oxalis/model/actions/flycam_actions";
 import { getRotation, getPosition } from "oxalis/model/accessors/flycam_accessor";
-<<<<<<< HEAD
-import { getActiveNode, getMaxNodeId } from "oxalis/model/accessors/skeletontracing_accessor";
-=======
 import { getActiveNode, getMaxNodeId, getBranchPoints } from "oxalis/model/accessors/skeletontracing_accessor";
 import messages from "messages";
->>>>>>> a8d4c513
 
 class ArbitraryController {
   arbitraryView: ArbitraryView;
@@ -394,31 +386,15 @@
     // Consider for deletion
     this.setWaypoint();
     Store.dispatch(createBranchPointAction());
-<<<<<<< HEAD
-    Toast.success("Branchpoint set");
-=======
     Toast.success(messages["tracing.branchpoint_set"]);
->>>>>>> a8d4c513
   }
 
 
   popBranch(): void {
-<<<<<<< HEAD
-    // Consider for deletion
-    Store.dispatch(deleteBranchPointAction());
-
-    const activeNodeId = Store.getState().skeletonTracing.activeNodeId;
-    if (activeNodeId === 1) {
-      Store.dispatch(yawFlycamAction(Math.PI));
-      Toast.warning("Reached initial node, view reversed");
-      Store.dispatch(createCommentAction("reversed"));
-    }
-=======
     if (getBranchPoints(Store.getState().skeletonTracing).length === 0) {
       Toast.error(messages["tracing.no_more_branchpoints"]);
     }
     Store.dispatch(deleteBranchPointAction());
->>>>>>> a8d4c513
   }
 
 
