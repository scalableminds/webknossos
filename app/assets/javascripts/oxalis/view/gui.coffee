### define
../../libs/datgui/dat.gui : DatGui
../../libs/request : Request
../../libs/event_mixin : EventMixin
../../libs/toast : Toast
../model/dimensions : Dimensions
../constants : constants
###

class Gui 

  model : null
  
  constructor : (container, @model, @restrictions, @tracingSettings) ->
    
    _.extend(this, new EventMixin())

    @updateGlobalPosition( @model.flycam.getPosition() )

    @user = @model.user
    @qualityArray = ["high", "medium", "low"]

    @datasetPostfix = _.last(@model.binary["color"].dataSetName.split("_"))
    @datasetPosition = @initDatasetPosition(@user.get("briConNames"))

    somaClickingAllowed = @tracingSettings.somaClickingAllowed
    
    @settings = 

<<<<<<< HEAD
      fourBit : @user.get("fourBit")
      brightness : @user.get("brightness")[@datasetPosition]
      contrast : @user.get("contrast")[@datasetPosition]
=======
      boundingBox : "0, 0, 0, 0, 0, 0"
      fourBit : @user.fourBit
      brightness : @user.brightness[@datasetPosition]
      contrast : @user.contrast[@datasetPosition]
>>>>>>> b10a3ad8
      resetBrightnessAndContrast : => @resetBrightnessAndContrast()
      quality : @qualityArray[@user.get("quality")]

      activeTreeID : @model.cellTracing.getActiveTreeId()
      activeNodeID : @model.cellTracing.getActiveNodeId() or -1
      activeCellID : @model.volumeTracing.getActiveCellId()
      newNodeNewTree : if somaClickingAllowed then @user.get("newNodeNewTree") else false
      deleteActiveNode : => @trigger "deleteActiveNode"
      createNewCell : => @trigger "createNewCell"

    if @datasetPosition == 0
      # add new dataset to settings
      @user.get("briConNames").push(@datasetPostfix)
      @user.get("brightness").push(@settings.brightness)
      @user.get("contrast").push(@settings.contrast)
      @datasetPosition = @user.get("briConNames").length - 1


    @gui = new dat.GUI(autoPlace: false, width : 280, hideable : false, closed : true)

    container.append @gui.domElement

    @folders = []
    
    @folders.push( fControls = @gui.addFolder("Controls") )
    @addCheckbox(fControls, @user.getSettings(), "inverseX", "Inverse X")
    @addCheckbox(fControls, @user.getSettings(), "inverseY", "Inverse Y")
    @addSlider(fControls, @user.getSettings(), "keyboardDelay",
      0, 500, 10, "Keyboard delay (ms)" )

    @folders.push( @fViewportcontrols = @gui.addFolder("Viewportoptions") )
    @moveValueController = @addSlider(@fViewportcontrols, @user.getSettings(), "moveValue",
      constants.MIN_MOVE_VALUE, constants.MAX_MOVE_VALUE, 10, "Move Value (nm/s)")
    @zoomController = @addSlider(@fViewportcontrols, @user.getSettings(), "zoom",
      0.01, @model.flycam.getMaxZoomStep(), 0.001, "Zoom")
    @scaleController = @addSlider(@fViewportcontrols, @user.getSettings(), "scale", constants.MIN_SCALE,
      constants.MAX_SCALE, 0.1, "Viewport Scale")
    @addCheckbox(@fViewportcontrols, @user.getSettings(), "dynamicSpaceDirection", "d/f-Switching")

    @folders.push( @fFlightcontrols = @gui.addFolder("Flightoptions") )
    @addSlider(@fFlightcontrols, @user.getSettings(), "mouseRotateValue",
      0.001, 0.02, 0.001, "Mouse Rotation")
    @addSlider(@fFlightcontrols, @user.getSettings(), "rotateValue",
      0.001, 0.08, 0.001, "Keyboard Rotation Value")
    @moveValue3dController = @addSlider(@fFlightcontrols, @user.getSettings(), "moveValue3d",
      constants.MIN_MOVE_VALUE, constants.MAX_MOVE_VALUE, 10, "Move Value (nm/s)")
    @addSlider(@fFlightcontrols, @user.getSettings(), "crosshairSize",
      0.05, 0.5, 0.01, "Crosshair size")

    @folders.push( @fView = @gui.addFolder("View") )
    bbController = @fView.add(@settings, "boundingBox").name("Bounding Box").onChange(@setBoundingBox)
    @addTooltip(bbController, "Format: minX, minY, minZ, maxX, maxY, maxZ")
    @addCheckbox(@fView, @settings, "fourBit", "4 Bit")
    @addCheckbox(@fView, @user.getSettings(), "interpolation", "Interpolation")
    @brightnessController =
      @addSlider(@fView, @settings, "brightness",
        -256, 256, 5, "Brightness", @setBrightnessAndContrast)
    @contrastController =
      @addSlider(@fView, @settings, "contrast",
        0.5, 5, 0.1, "Contrast", @setBrightnessAndContrast)
    @addFunction(@fView, @settings, "resetBrightnessAndContrast",
      "Reset B/C")
    @clippingController = @addSlider(@fView, @user.getSettings(), "clippingDistance",
      1, 1000 * @model.scaleInfo.baseVoxel, 1, "Clipping Distance")
    @clippingControllerArbitrary = @addSlider(@fView, @user.getSettings(), "clippingDistanceArbitrary",
      1, 127, 1, "Clipping Distance")
    @addCheckbox(@fView, @user.getSettings(), "displayCrosshair", "Show Crosshairs")
    (@fView.add @settings, "quality", @qualityArray)
                          .name("Quality")
                          .onChange((v) => @setQuality(v))

    @folders.push(@fTDView = @gui.addFolder("3D View"))
    @addCheckbox(@fTDView, @user.getSettings(), "displayTDViewXY", "Display XY-Plane")
    @addCheckbox(@fTDView, @user.getSettings(), "displayTDViewYZ", "Display YZ-Plane")
    @addCheckbox(@fTDView, @user.getSettings(), "displayTDViewXZ", "Display XZ-Plane")

    @folders.push( @fTrees = @gui.addFolder("Trees") )
    @activeTreeIdController = @addNumber(@fTrees, @settings, "activeTreeID",
      1, 1, "Active Tree ID", (value) => @trigger( "setActiveTree", value))
    if somaClickingAllowed
      @addCheckbox(@fTrees, @settings, "newNodeNewTree", "Soma clicking mode")
    else
      @set("newNodeNewTree", false, Boolean)

    @folders.push( @fNodes = @gui.addFolder("Nodes") )
    @activeNodeIdController = @addNumber(@fNodes, @settings, "activeNodeID",
      1, 1, "Active Node ID", (value) => @trigger( "setActiveNode", value))
    @particleSizeController = @addSlider(@fNodes, @user.getSettings(), "particleSize",
      constants.MIN_PARTICLE_SIZE, constants.MAX_PARTICLE_SIZE, 1, "Node size")
    @addFunction(@fNodes, @settings, "deleteActiveNode", "Delete Active Node")

    @folders.push( @fCells = @gui.addFolder("Cells") )
    @activeCellIdController = @addNumber(@fCells, @settings, "activeCellID",
      0, 1, "Active Cell ID", (value) => @trigger( "setActiveCell", value))
    @addFunction(@fCells, @settings, "createNewCell", "Create new Cell")

    @fTrees.open()
    @fNodes.open()
    @fCells.open()

    $("#dataset-name").text(@model.binary["color"].dataSetName)

    $("#trace-position-input").on "change", (event) => 

      @setPosFromString(event.target.value)
      $("#trace-position-input").blur()

    $("#trace-finish-button").click (event) =>

      event.preventDefault()
      @saveNow().done =>
        if confirm("Are you sure you want to permanently finish this tracing?")
          window.location.href = event.srcElement.href

    $("#trace-download-button").click (event) =>

      event.preventDefault()
      @saveNow().done =>
          window.location.href = event.srcElement.href

    $("#trace-save-button").click (event) =>

      event.preventDefault()
      @saveNow()


    @model.flycam.on
      positionChanged : (position) => 
        @updateGlobalPosition(position)

    @model.user.on
      zoomChanged : (zoom) =>
        nm = zoom * constants.PLANE_WIDTH * @model.scaleInfo.baseVoxel
        if(nm<1000)
          $("#zoomFactor").html("<p>Viewport width: " + nm.toFixed(0) + " nm</p>")
        else if (nm<1000000)
          $("#zoomFactor").html("<p>Viewport width: " + (nm / 1000).toFixed(1) + " μm</p>")
        else
          $("#zoomFactor").html("<p>Viewport width: " + (nm / 1000000).toFixed(1) + " mm</p>")

    @model.cellTracing.on
      newActiveNode    : => @update()
      newActiveTree    : => @update()
      deleteActiveTree : => @update()
      deleteActiveNode : => @update()
      deleteLastNode   : => @update()
      newNode          : => @update()
      newTree          : => @update()

    @model.volumeTracing.on
      newActiveCell    : =>
        console.log "newActiveCell!"
        @update()

    @model.user.on
      scaleChanged : => @updateScale()
      zoomChanged : => @updateZoom()
      moveValueChanged : => @updateMoveValue()
      moveValue3dChanged : => @updateMoveValue3d()
      particleSizeChanged : => @updateParticleSize()

    @model.binary["segmentation"]?.cube.on
      bucketLoaded : => @updateSegmentID()

    @createTooltips()


  addCheckbox : (folder, object, propertyName, displayName) =>

    return (folder.add object, propertyName)
                          .name(displayName)
                          .onChange((v) => @set(propertyName, v,  Boolean))


  addSlider : (folder, object, propertyName, start, end, step, displayName, onChange) =>

    unless onChange?
      onChange = (v) => @set(propertyName, v, Number)
    return (folder.add object, propertyName, start, end)
                          .step(step)
                          .name(displayName)
                          .onChange(onChange)


  addFunction : (folder, object, propertyName, displayName) =>

    return (folder.add object, propertyName)
                          .name(displayName)


  addNumber : (folder, object, propertyName, min, step, displayName, onChange) =>

    unless onChange?
      onChange = (v) => @set(propertyName, v, Number)
    return (folder.add object, propertyName)
                          .min(min)
                          .step(step)
                          .name(displayName)
                          .onChange(onChange)


  saveNow : =>

    @user.pushImpl()
    if @restrictions.allowUpdate
      @model.cellTracing.pushNow()
        .then( 
          -> Toast.success("Saved!")
          -> Toast.error("Couldn't save. Please try again.")
        )
    else
      new $.Deferred().resolve()


  setBoundingBox : (value) =>

    bbArray = @stringToNumberArray( value )
    if bbArray?.length == 6
      @trigger("newBoundingBox", bbArray)


  setPosFromString : (posString) =>
 
    posArray = @stringToNumberArray( posString )
    if posArray?.length == 3
      @model.flycam.setPosition(posArray)
      return
    else
      @updateGlobalPosition(@model.flycam.getPosition())


  stringToNumberArray : (s) ->

    # remove leading/trailing whitespaces
    s = s.trim()
    # replace remaining whitespaces with commata
    s = s.replace /,?\s+,?/g, ","
    stringArray = s.split(",")

    result = []
    for e in stringArray
      if not isNaN(newEl = parseInt(e))
        result.push(newEl)
      else
        return null

    return result


  setPosFromString : (posString) =>

    # remove leading/trailing whitespaces
    strippedString = posString.trim()
    # replace remaining whitespaces with commata
    unifiedString = strippedString.replace /,?\s+,?/g, ","
    stringArray = unifiedString.split(",")
    if stringArray.length == 3
      pos = [parseInt(stringArray[0]), parseInt(stringArray[1]), parseInt(stringArray[2])]
      if !isNaN(pos[0]) and !isNaN(pos[1]) and !isNaN(pos[2])
        @model.flycam.setPosition(pos)
        return
    @updateGlobalPosition(@model.flycam.getPosition())


  initDatasetPosition : (briConNames) ->

    for i in [0...briConNames.length]
      if briConNames[i] == @datasetPostfix
        datasetPosition = i
    unless datasetPosition
      # take default values
      datasetPosition = 0
    datasetPosition


  addTooltip : (element, title) ->

    $(element.domElement).parent().parent().tooltip({ title : title })


  createTooltips : ->

      $(".cr.number.has-slider").tooltip({"title" : "Move mouse up or down while clicking the number to easily adjust the value"})


  updateGlobalPosition : (globalPos) =>

    stringPos = Math.floor(globalPos[0]) + ", " + Math.floor(globalPos[1]) + ", " + Math.floor(globalPos[2])
    $("#trace-position-input").val(stringPos)
    @updateSegmentID()

  updateSegmentID : ->

    if @model.binary["segmentation"]?
      segmentID = @model.binary["segmentation"].cube.getDataValue( @model.flycam.getPosition() )
      if segmentID?
        $("#segment-id").html("<p>Segment ID: " + segmentID + "</p>")
      else
        $("#segment-id").html("<p>Segment ID: -</p>")


  set : (name, value, type) =>

    @user.setValue( name, (type) value)


  setBrightnessAndContrast : =>
    @model.binary["color"].updateContrastCurve(@settings.brightness, @settings.contrast)
    
    @user.get("brightness")[@datasetPosition] = (Number) @settings.brightness
    @user.get("contrast")[@datasetPosition] = (Number) @settings.contrast
    @user.push()


  resetBrightnessAndContrast : =>

    Request.send(
      url : "/user/configuration/default"
      dataType : "json"
    ).done (defaultData) =>
      defaultDatasetPosition = @initDatasetPosition(defaultData.briConNames)

      @settings.brightness = defaultData.brightness[defaultDatasetPosition]
      @settings.contrast = defaultData.contrast[defaultDatasetPosition]
      @setBrightnessAndContrast()
      @brightnessController.updateDisplay()
      @contrastController.updateDisplay()


  setQuality : (value) =>

    for i in [0...@qualityArray.length]
      if @qualityArray[i] == value
        value = i
    @set("quality", value, Number)


  updateParticleSize : =>

    @particleSizeController.updateDisplay()


  updateMoveValue : =>

    @moveValueController.updateDisplay()


  updateMoveValue3d : =>

    @moveValue3dController.updateDisplay()


  updateScale : =>

    @scaleController.updateDisplay()


  updateZoom : =>

    @zoomController.updateDisplay()


  update : ->

    # Helper method to combine common update methods
    # called when value user switch to different active node
    @settings.activeNodeID = @model.cellTracing.getActiveNodeId() or -1
    @settings.activeTreeID = @model.cellTracing.getActiveTreeId()
    @settings.activeCellID = @model.volumeTracing.getActiveCellId()
    @activeNodeIdController.updateDisplay()
    @activeTreeIdController.updateDisplay()
    @activeCellIdController.updateDisplay()


  setFolderVisibility : (folder, visible) ->

    $element = $(folder.domElement)
    if visible then $element.show() else $element.hide()


  setFolderElementVisibility : (element, visible) ->

    $element = $(element.domElement).parents(".cr")
    if visible then $element.show() else $element.hide()


  hideFolders : (folders) ->

    for folder in folders
      @setFolderVisibility( folder, false)


  setMode : (mode) ->

    for folder in @folders
      @setFolderVisibility(folder, true)
    @setFolderElementVisibility( @clippingControllerArbitrary, false )
    @setFolderElementVisibility( @clippingController, true )

    if      mode == constants.MODE_PLANE_TRACING
      @hideFolders( [ @fFlightcontrols, @fCells ] )
      @user.triggerAll()
    else if mode == constants.MODE_ARBITRARY or mode == constants.MODE_ARBITRARY_PLANE
      @hideFolders( [ @fViewportcontrols, @fTDView, @fCells ] )
      @setFolderElementVisibility( @clippingControllerArbitrary, true )
      @setFolderElementVisibility( @clippingController, false )
      @user.triggerAll()
    else if mode == constants.MODE_VOLUME
      @hideFolders( [ @fTrees, @fNodes, @fFlightcontrols ] )
<|MERGE_RESOLUTION|>--- conflicted
+++ resolved
@@ -27,16 +27,10 @@
     
     @settings = 
 
-<<<<<<< HEAD
+      boundingBox : "0, 0, 0, 0, 0, 0"
       fourBit : @user.get("fourBit")
       brightness : @user.get("brightness")[@datasetPosition]
       contrast : @user.get("contrast")[@datasetPosition]
-=======
-      boundingBox : "0, 0, 0, 0, 0, 0"
-      fourBit : @user.fourBit
-      brightness : @user.brightness[@datasetPosition]
-      contrast : @user.contrast[@datasetPosition]
->>>>>>> b10a3ad8
       resetBrightnessAndContrast : => @resetBrightnessAndContrast()
       quality : @qualityArray[@user.get("quality")]
 
