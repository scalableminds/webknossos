# Changelog (Unreleased)

All notable (yet unreleased) user-facing changes to WEBKNOSSOS are documented in this file.
See `CHANGELOG.released.md` for the changes which are part of official releases.

The format is based on [Keep a Changelog](http://keepachangelog.com/en/1.0.0/)
and this project adheres to [Calendar Versioning](http://calver.org/) `0Y.0M.MICRO`.
For upgrade instructions, please check the [migration guide](MIGRATIONS.released.md).

## Unreleased
[Commits](https://github.com/scalableminds/webknossos/compare/23.11.0...HEAD)

### Added

### Changed

### Fixed
<<<<<<< HEAD
- Searching the segments in the sidebar will highlight newly focused segments properly now. [#7406](https://github.com/scalableminds/webknossos/pull/7406)
=======
- Fixed a bug when opening a task for which a mag restriction exists. The bug only occurred when the referenced mag didn't exist in the dataset. [#7403](https://github.com/scalableminds/webknossos/pull/7403)
>>>>>>> 695da1f5

### Removed

### Breaking Changes<|MERGE_RESOLUTION|>--- conflicted
+++ resolved
@@ -15,11 +15,8 @@
 ### Changed
 
 ### Fixed
-<<<<<<< HEAD
 - Searching the segments in the sidebar will highlight newly focused segments properly now. [#7406](https://github.com/scalableminds/webknossos/pull/7406)
-=======
 - Fixed a bug when opening a task for which a mag restriction exists. The bug only occurred when the referenced mag didn't exist in the dataset. [#7403](https://github.com/scalableminds/webknossos/pull/7403)
->>>>>>> 695da1f5
 
 ### Removed
 
