# Changelog (Unreleased)

All notable (yet unreleased) user-facing changes to WEBKNOSSOS are documented in this file.
See `CHANGELOG.released.md` for the changes which are part of official releases.

The format is based on [Keep a Changelog](http://keepachangelog.com/en/1.0.0/)
and this project adheres to [Calendar Versioning](http://calver.org/) `0Y.0M.MICRO`.
For upgrade instructions, please check the [migration guide](MIGRATIONS.released.md).

## Unreleased
[Commits](https://github.com/scalableminds/webknossos/compare/25.03.0...HEAD)

### Added
- Added a credit system making payment for long running jobs possible. For now it is in testing phase. [#8352](https://github.com/scalableminds/webknossos/pull/8352)
- The opacity of meshes can be adjusted using the 'Change Segment Color' context menu entry in the segments tab. [#8443](https://github.com/scalableminds/webknossos/pull/8443)
- The maximum available storage of an organization is now enforced during upload. [#8385](https://github.com/scalableminds/webknossos/pull/8385)
- Performance improvements for volume annotation save requests. [#8460](https://github.com/scalableminds/webknossos/pull/8460)
- Performance improvements for segment statistics (volume + bounding box in context menu). [#8469](https://github.com/scalableminds/webknossos/pull/8469)
- Upgraded backend dependencies for improved performance and stability. [#8507](https://github.com/scalableminds/webknossos/pull/8507)
- New config option `datastore.dataVaults.credentials` allows admins to set up global credentials for remote dataset loading. [#8509](https://github.com/scalableminds/webknossos/pull/8509)

### Changed
<<<<<<< HEAD
- Added a parameter to the reserve manual upload route allowing to make the request fail if the name is already taken. Moreover, the new dataset's id and directory name are returned in the response. [#8476](https://github.com/scalableminds/webknossos/pull/8476)
=======
- The skeleton tool can no longer be activated if the skeleton layer is invisible. [#8501](https://github.com/scalableminds/webknossos/pull/8501)
- Improved speed of mesh rendering and mouse interaction in 3D viewport. [#8106](https://github.com/scalableminds/webknossos/pull/8106)
>>>>>>> 18da17f3

### Fixed
- Fixed visual alignment of actions in ai model list. [#8474](https://github.com/scalableminds/webknossos/pull/8474)
- Fixed that is was possible to trigger the find largest segment id job on layers which are not stored as segmentation layers on the server. [#8503](https://github.com/scalableminds/webknossos/pull/8503)
- Improve formatting of credits amount in organization management page [#8487](https://github.com/scalableminds/webknossos/pull/8487)
- Re-enabled jobs planned to be paid with credits for organizations without a paid plan. [#8478](https://github.com/scalableminds/webknossos/pull/8478)
- Fixed that the dataset extent tooltip in the right details bar in the dashboard did not properly update when switching datasets. [#8477](https://github.com/scalableminds/webknossos/pull/8477)
- Fixed a bug where task creation with volume zip as input would fail. [#8468](https://github.com/scalableminds/webknossos/pull/8468)
- Fixed a rare and subtle bug related to volume annotation and undo/redo. [#7506](https://github.com/scalableminds/webknossos/pull/7506)
- Fixed that a warning message about a newer version of an annotation was shown multiple times. [#8486](https://github.com/scalableminds/webknossos/pull/8486)
- Fixed a bug where segment statistics would sometimes be wrong in case of an on-disk segmentation fallback layer with segment index file. [#8460](https://github.com/scalableminds/webknossos/pull/8460)
- Fixed a bug where sometimes outdated segment statistics would be displayed. [#8460](https://github.com/scalableminds/webknossos/pull/8460)
- Fixed a bug where the annotation list would sometimes load very long if you have many annotations. [#8498](https://github.com/scalableminds/webknossos/pull/8498)
- Fixed a bug where outbound zarr streaming would contain a typo in the zarr header dimension_separator field. [#8510](https://github.com/scalableminds/webknossos/pull/8510)
- Fixed a bug where sometimes large skeletons were not saved correctly, making them inaccessible on the next load. [#8513](https://github.com/scalableminds/webknossos/pull/8513)

### Removed

### Breaking Changes<|MERGE_RESOLUTION|>--- conflicted
+++ resolved
@@ -20,12 +20,9 @@
 - New config option `datastore.dataVaults.credentials` allows admins to set up global credentials for remote dataset loading. [#8509](https://github.com/scalableminds/webknossos/pull/8509)
 
 ### Changed
-<<<<<<< HEAD
 - Added a parameter to the reserve manual upload route allowing to make the request fail if the name is already taken. Moreover, the new dataset's id and directory name are returned in the response. [#8476](https://github.com/scalableminds/webknossos/pull/8476)
-=======
 - The skeleton tool can no longer be activated if the skeleton layer is invisible. [#8501](https://github.com/scalableminds/webknossos/pull/8501)
 - Improved speed of mesh rendering and mouse interaction in 3D viewport. [#8106](https://github.com/scalableminds/webknossos/pull/8106)
->>>>>>> 18da17f3
 
 ### Fixed
 - Fixed visual alignment of actions in ai model list. [#8474](https://github.com/scalableminds/webknossos/pull/8474)
