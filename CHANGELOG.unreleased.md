# Changelog (Unreleased)

All notable (yet unreleased) user-facing changes to webknossos are documented in this file.
See `CHANGELOG.released.md` for the changes which are part of official releases.

The format is based on [Keep a Changelog](http://keepachangelog.com/en/1.0.0/)
and this project adheres to [Calendar Versioning](http://calver.org/) `0Y.0M.MICRO`.
For upgrade instructions, please check the [migration guide](MIGRATIONS.released.md).

## Unreleased
[Commits](https://github.com/scalableminds/webknossos/compare/22.12.0...HEAD)

### Added

### Changed
<<<<<<< HEAD
- webKnossos is now able to recover from a lost webGL context. [#6663](https://github.com/scalableminds/webknossos/pull/6663)
=======
- Bulk task creation now needs the taskTypeId, the task type summary will no longer be accepted. [#6640](https://github.com/scalableminds/webknossos/pull/6640)
>>>>>>> 3020bb0b

### Fixed
- Fixed a bug where it was possible to create invalid an state by deleting teams that are referenced elsewhere. [6664](https://github.com/scalableminds/webknossos/pull/6664)

### Removed

### Breaking Changes<|MERGE_RESOLUTION|>--- conflicted
+++ resolved
@@ -13,11 +13,8 @@
 ### Added
 
 ### Changed
-<<<<<<< HEAD
 - webKnossos is now able to recover from a lost webGL context. [#6663](https://github.com/scalableminds/webknossos/pull/6663)
-=======
 - Bulk task creation now needs the taskTypeId, the task type summary will no longer be accepted. [#6640](https://github.com/scalableminds/webknossos/pull/6640)
->>>>>>> 3020bb0b
 
 ### Fixed
 - Fixed a bug where it was possible to create invalid an state by deleting teams that are referenced elsewhere. [6664](https://github.com/scalableminds/webknossos/pull/6664)
