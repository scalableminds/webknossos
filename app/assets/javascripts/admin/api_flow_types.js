/**
 * api_flow_types.js
 * @flow
 */
import type { SkeletonTracingStatsType } from "oxalis/model/accessors/skeletontracing_accessor";
import type { Vector3, Vector6, Point3 } from "oxalis/constants";
import type { BoundingBoxObjectType, EdgeType, CommentType, TreeGroupType } from "oxalis/store";
import Enum from "Enumjs";

export type APIMessageType = { ["info" | "warning" | "error"]: string };

type ElementClassType = "uint8" | "uint16" | "uint32";

export type APIMappingType = {
  +parent?: string,
  +name: string,
  +classes?: Array<Array<number>>,
  +colors?: Array<number>,
  +hideUnmappedIds?: boolean,
};

type APIDataLayerBaseType = {|
  +name: string,
  +boundingBox: BoundingBoxObjectType,
  +resolutions: Array<Vector3>,
  +elementClass: ElementClassType,
  +mappings?: Array<string>,
|};

type APIColorLayerType = {|
  ...APIDataLayerBaseType,
  category: "color",
|};

type APISegmentationLayerType = {|
  ...APIDataLayerBaseType,
  category: "segmentation",
  largestSegmentId: number,
|};

export type APIDataLayerType = APIColorLayerType | APISegmentationLayerType;

export type APIDataSourceType = {
  +id: {
    +name: string,
    +team: string,
  },
  +status?: string,
  +dataLayers: Array<APIDataLayerType>,
  +scale: Vector3,
};

export type APIDataStoreType = {
  +name: string,
  +url: string,
  +typ: "webknossos-store",
  +accessToken?: string,
};

export type APITeamType = {
  +id: string,
  +name: string,
  +organization: string,
};

export type APIDatasetType = {
  +allowedTeams: Array<APITeamType>,
  +created: number,
  +dataSource: APIDataSourceType,
  +dataStore: APIDataStoreType,
  +description: ?string,
  +isActive: boolean,
  +isEditable: boolean,
  +isPublic: boolean,
  +name: string,
  +displayName: string,
  +owningOrganization: string,
  +logoUrl: ?string,
  +lastUsedByUser: number,
};

export type APIDataSourceWithMessagesType = {
  +dataSource?: APIDataSourceType,
  +messages: Array<APIMessageType>,
};

export type APITeamMembershipType = {
  +id: string,
  +name: string,
  +isTeamManager: boolean,
};

export type ExperienceMapType = { +[string]: number };

export type APIUserBaseType = {
  +created: number,
  +email: string,
  +firstName: string,
  +lastName: string,
  +id: string,
  +isAnonymous: boolean,
  +teams: Array<APITeamMembershipType>,
};

export type APIUserType = APIUserBaseType & {
  +experiences: ExperienceMapType,
  +isAdmin: boolean,
  +isActive: boolean,
  +isEditable: boolean,
  +lastActivity: number,
  +organization: string,
};

export type APITimeIntervalType = {
  paymentInterval: {
    month: number,
    year: number,
  },
  durationInSeconds: number,
};
export type APIUserLoggedTimeType = {
  loggedTime: Array<APITimeIntervalType>,
};

export type APIActiveUserType = {
  email: string,
  activeTasks: number,
};

export type APIRestrictionsType = {|
  +allowAccess: boolean,
  +allowUpdate: boolean,
  +allowFinish: boolean,
  +allowDownload: boolean,
|};

export type APIAllowedModeType = "orthogonal" | "oblique" | "flight" | "volume";

export type APISettingsType = {|
  +allowedModes: Array<APIAllowedModeType>,
  +preferredMode?: APIAllowedModeType,
  +branchPointsAllowed: boolean,
  +somaClickingAllowed: boolean,
|};

export const APITracingTypeEnum = Enum.make({
  Explorational: "Explorational",
  Task: "Task",
  View: "View",
  CompoundTask: "CompoundTask",
  CompoundProject: "CompoundProject",
  CompoundTaskType: "CompoundTaskType",
});

export type APITracingType = $Keys<typeof APITracingTypeEnum>;

export type APITaskTypeType = {
  +id: string,
  +summary: string,
  +description: string,
  +teamId: string,
  +teamName: string,
  +settings: APISettingsType,
};

export type TaskStatusType = { +open: number, +active: number, +finished: number };

export type APIScriptType = {
  +id: string,
  +name: string,
  +owner: APIUserBaseType,
  +gist: string,
};

type APIProjectTypeBase = {
  +name: string,
  +team: string,
  +priority: number,
  +paused: boolean,
  +expectedTime: number,
  +numberOfOpenAssignments: number,
};

export type APIProjectType = APIProjectTypeBase & {
  +id: string,
  +owner: APIUserBaseType,
};

export type APIProjectUpdaterType = APIProjectTypeBase & {
  +id: string,
  +owner: string,
};

export type APIProjectCreatorType = APIProjectTypeBase & {
  +owner: string,
};

export type APITaskType = {
  +boundingBox: ?BoundingBoxObjectType,
  +boundingBoxVec6?: Vector6,
  +created: number,
  +creationInfo: ?string,
  +dataSet: string,
  +editPosition: Vector3,
  +editRotation: Vector3,
  +formattedHash: string,
  +id: string,
  +neededExperience: {
    +domain: string,
    +value: number,
  },
  +projectName: string,
  +script: ?APIScriptType,
  +status: TaskStatusType,
  +team: string,
  +tracingTime: ?number,
  +type: APITaskTypeType,
  +directLinks?: Array<string>,
};

export type APIAnnotationTypeCompact = {
  +tracing: {
    +skeleton: ?string,
    +volume: ?string,
  },
  +dataSetName: string,
  +description: string,
  +formattedHash: string,
  +modified: number,
  +id: string,
  +isPublic: boolean,
  +name: string,
  +state: string,
  +stats: SkeletonTracingStatsType | {||},
  +tags: Array<string>,
  +tracingTime: ?number,
  +typ: APITracingType,
};

type APIAnnotationTypeBase = APIAnnotationTypeCompact & {
  +dataStore: APIDataStoreType,
  +restrictions: APIRestrictionsType,
  +settings: APISettingsType,
  +user?: APIUserBaseType,
};

export type APIAnnotationType = APIAnnotationTypeBase & {
  +task: ?APITaskType,
};

export type APIAnnotationWithTaskType = APIAnnotationTypeBase & {
  +task: APITaskType,
};

export type APITaskWithAnnotationType = APITaskType & {
  +annotation: APIAnnotationType,
};

export type DatasetConfigType = {
  +name: string,
  +organization: string,
  +datastore: string,
  +zipFile: File,
};

export type APITimeTrackingType = {
  time: string,
  timestamp: number,
  annotation: string,
  _id: string,
  task_id: string,
  project_name: string,
  tasktype_id: string,
  tasktype_summary: string,
};

export type APIProjectProgressReportType = {
  +projectName: string,
  +paused: boolean,
  +totalTasks: number,
  +totalInstances: number,
  +openInstances: number,
  +activeInstances: number,
  +finishedInstances: number,
  +inProgressInstances: number,
};

export type APIOpenTasksReportType = {
  +id: string,
  +user: string,
  +totalAssignments: number,
  +assignmentsByProjects: { [projectName: string]: number },
};

export type APIOrganizationType = {
  +id: string,
  +name: string,
  +additionalInformation: string,
  +displayName: string,
};

export type APIBuildInfoType = {
  webknossos: {
    name: string,
    commitHash: string,
    scalaVersion: string,
    version: string,
    sbtVersion: string,
    commitDate: string,
    ciTag: string,
    ciBuild: string,
  },
  "webknossos-wrap": {
    builtAtMillis: string,
    name: string,
    commitHash: string,
    scalaVersion: string,
    version: string,
    sbtVersion: string,
    builtAtString: string,
  },
};

export type APIFeatureToggles = {
<<<<<<< HEAD
  +discussionBoard: string | false,
  +discussionBoardRequiresAdmin: boolean,
=======
  +discussionBoard: boolean,
  +hybridTracings: boolean,
  +allowOrganzationCreation: boolean,
>>>>>>> 90ca0e07
};

// Tracing related datatypes
export type ServerNodeType = {
  id: number,
  position: Point3,
  rotation: Point3,
  bitDepth: number,
  viewport: number,
  resolution: number,
  radius: number,
  createdTimestamp: number,
  interpolation: boolean,
};

export type ServerBranchPointType = {
  createdTimestamp: number,
  nodeId: number,
};

export type ServerBoundingBoxType = {
  topLeft: Point3,
  width: number,
  height: number,
  depth: number,
};

export type ServerBoundingBoxTypeTuple = {
  topLeft: Vector3,
  width: number,
  height: number,
  depth: number,
};

export type ServerSkeletonTracingTreeType = {
  branchPoints: Array<ServerBranchPointType>,
  color: ?{ r: number, g: number, b: number },
  comments: Array<CommentType>,
  edges: Array<EdgeType>,
  name: string,
  nodes: Array<ServerNodeType>,
  treeId: number,
  createdTimestamp: number,
  groupId?: ?number,
};

export type ServerTracingBaseType = {|
  id: string,
  userBoundingBox?: ServerBoundingBoxType,
  createdTimestamp: number,
  editPosition: Point3,
  editRotation: Point3,
  error?: string,
  version: number,
  zoomLevel: number,
|};

export type ServerSkeletonTracingType = {|
  ...ServerTracingBaseType,
  activeNodeId?: number,
  boundingBox?: ServerBoundingBoxType,
  trees: Array<ServerSkeletonTracingTreeType>,
  treeGroups: ?Array<TreeGroupType>,
|};

export type ServerVolumeTracingType = {|
  ...ServerTracingBaseType,
  activeSegmentId?: number,
  boundingBox: ServerBoundingBoxType,
  elementClass: ElementClassType,
  fallbackLayer?: string,
  largestSegmentId: number,
|};

export type ServerTracingType = ServerSkeletonTracingType | ServerVolumeTracingType;

export type HybridServerTracingType = {
  skeleton: ?ServerSkeletonTracingType,
  volume: ?ServerVolumeTracingType,
};

export default {};<|MERGE_RESOLUTION|>--- conflicted
+++ resolved
@@ -322,14 +322,10 @@
 };
 
 export type APIFeatureToggles = {
-<<<<<<< HEAD
   +discussionBoard: string | false,
   +discussionBoardRequiresAdmin: boolean,
-=======
-  +discussionBoard: boolean,
   +hybridTracings: boolean,
   +allowOrganzationCreation: boolean,
->>>>>>> 90ca0e07
 };
 
 // Tracing related datatypes
