// @flow
<<<<<<< HEAD

=======
>>>>>>> e646227b
import { type RouterHistory, withRouter } from "react-router-dom";
import { Spin, Tabs } from "antd";
import { connect } from "react-redux";
import * as React from "react";
import _ from "lodash";

import type { APIUser } from "admin/api_flow_types";
import type { OxalisState } from "oxalis/store";
import { enforceActiveUser } from "oxalis/model/accessors/user_accessor";
import { getUser } from "admin/admin_rest_api";
import DashboardTaskListView from "dashboard/dashboard_task_list_view";
import DatasetView from "dashboard/dataset_view";
import ExplorativeAnnotationsView from "dashboard/explorative_annotations_view";
import NmlUploadZoneContainer from "oxalis/view/nml_upload_zone_container";
import Request from "libs/request";

const { TabPane } = Tabs;

type OwnProps = {|
  userId: ?string,
  isAdminView: boolean,
  initialTabKey: ?string,
|};
type StateProps = {|
  activeUser: APIUser,
|};
type Props = {| ...OwnProps, ...StateProps |};
type PropsWithRouter = {| ...Props, history: RouterHistory |};

type State = {
  activeTabKey: string,
  user: ?APIUser,
};

export const urlTokenToTabKeyMap = {
  datasets: "datasets",
  tasks: "tasks",
  annotations: "explorativeAnnotations",
};

class DashboardView extends React.PureComponent<PropsWithRouter, State> {
  constructor(props: PropsWithRouter) {
    super(props);

    const validTabKeys = this.getValidTabKeys();
    const { initialTabKey } = this.props;
    const lastUsedTabKey = localStorage.getItem("lastUsedDashboardTab");
    const defaultTabKey = this.props.isAdminView ? "tasks" : "datasets";

    // Flow doesn't allow validTabKeys[key] where key may be null, so check that first
    const activeTabKey =
      (initialTabKey && validTabKeys[initialTabKey] && initialTabKey) ||
      (lastUsedTabKey && validTabKeys[lastUsedTabKey] && lastUsedTabKey) ||
      defaultTabKey;
    this.state = {
      activeTabKey,
      user: null,
    };
  }

  componentDidMount() {
    this.fetchUser();
  }

  async fetchUser(): Promise<void> {
    const user =
      this.props.userId != null ? await getUser(this.props.userId) : this.props.activeUser;

    this.setState({ user });
  }

  uploadNmls = async (files: Array<File>, createGroupForEachFile: boolean): Promise<void> => {
    const response = await Request.sendMultipartFormReceiveJSON("/api/annotations/upload", {
      data: { nmlFile: files, createGroupForEachFile },
    });
    this.props.history.push(`/annotations/${response.annotation.typ}/${response.annotation.id}`);
  };

  getValidTabKeys() {
    const { isAdminView } = this.props;

    return {
      datasets: !isAdminView,
      tasks: true,
      explorativeAnnotations: true,
    };
  }

  getTabs(user: APIUser) {
    if (this.props.activeUser) {
      const validTabKeys = this.getValidTabKeys();

      return [
        validTabKeys.datasets ? (
          <TabPane tab="Datasets" key="datasets">
            <DatasetView user={user} />
          </TabPane>
        ) : null,
        <TabPane tab="Tasks" key="tasks">
          <DashboardTaskListView isAdminView={this.props.isAdminView} userId={this.props.userId} />
        </TabPane>,
        <TabPane tab="Explorative Annotations" key="explorativeAnnotations">
          <ExplorativeAnnotationsView
            isAdminView={this.props.isAdminView}
            userId={this.props.userId}
          />
        </TabPane>,
      ];
    } else {
      return null;
    }
  }

  render() {
    const { user } = this.state;
    if (!user) {
      return (
        <div className="text-center" style={{ marginTop: 50, width: "100vw" }}>
          <Spin size="large" />
        </div>
      );
    }

    const onTabChange = activeTabKey => {
      const tabKeyToURLMap = _.invert(urlTokenToTabKeyMap);
      const url = tabKeyToURLMap[activeTabKey];
      if (url) {
        localStorage.setItem("lastUsedDashboardTab", activeTabKey);
        if (!this.props.isAdminView) {
          this.props.history.push(`/dashboard/${url}`);
        }
      }

      this.setState({ activeTabKey });
    };
    const userHeader = this.props.isAdminView ? (
      <h3>
        User: {user.firstName} {user.lastName}
      </h3>
    ) : null;

    return (
      <NmlUploadZoneContainer onImport={this.uploadNmls} isAllowed>
        <div className="container">
          {userHeader}
          <Tabs
            activeKey={this.state.activeTabKey}
            onChange={onTabChange}
            style={{ marginTop: 20 }}
          >
            {this.getTabs(user)}
          </Tabs>
        </div>
      </NmlUploadZoneContainer>
    );
  }
}

const mapStateToProps = (state: OxalisState): StateProps => ({
  activeUser: enforceActiveUser(state.activeUser),
});

export default connect<Props, OwnProps, _, _, _, _>(mapStateToProps)(withRouter(DashboardView));<|MERGE_RESOLUTION|>--- conflicted
+++ resolved
@@ -1,8 +1,4 @@
 // @flow
-<<<<<<< HEAD
-
-=======
->>>>>>> e646227b
 import { type RouterHistory, withRouter } from "react-router-dom";
 import { Spin, Tabs } from "antd";
 import { connect } from "react-redux";
