--- conflicted
+++ resolved
@@ -19,11 +19,7 @@
           <a href="@controllers.routes.AnnotationController.download(annotation.typ, annotation.id)" class="btn btn-default btn-small" id="trace-download-button"><i class="fa fa-download"></i>NML</a>
           <a href="#help-modal" class="btn btn-default btn-small" data-toggle="modal"><i class="fa fa-question-circle"></i>Help</a>
         </div>
-<<<<<<< HEAD
-=======
         <div id="share-button" class="btn btn-default form-control"><i class="fa fa-share-alt"></i>Share</div>
-        <div id="merge-button" class="btn btn-default form-control skeleton-controls">Merge</div>
->>>>>>> ebd26af6
 
         <div id="dataset" class="well well-sm">
             <span class="small-text-fn">@annotation._name.getOrElse(annotation.typ)</span><br />
