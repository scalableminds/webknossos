import com.typesafe.sbt.web.Import._
import sbt._
import sbt.Keys._
import play.Play.autoImport._
import PlayKeys._
import play.twirl.sbt.Import._
import sbt.Task
import scala.concurrent.Future
import scala.concurrent.ExecutionContext.Implicits.global

object Dependencies{
  val akkaVersion = "2.3.8"
  val reactiveVersion = "0.10.5.0.akka23"
  val reactivePlayVersion = "0.10.5.0.akka23"
<<<<<<< HEAD
  val braingamesVersion = "7.7.0-SNAPSHOT"
=======
  val braingamesVersion = "7.7.6"
>>>>>>> d51d9de5

  val restFb = "com.restfb" % "restfb" % "1.6.11"
  val commonsIo = "commons-io" % "commons-io" % "2.4"
  val commonsEmail = "org.apache.commons" % "commons-email" % "1.3.1"
  val commonsLang = "org.apache.commons" % "commons-lang3" % "3.1"
  val akkaTest = "com.typesafe.akka" %% "akka-testkit" % akkaVersion
  val akkaAgent = "com.typesafe.akka" %% "akka-agent" % akkaVersion
  val akkaRemote = "com.typesafe.akka" %% "akka-remote" % akkaVersion
  val jerseyClient = "com.sun.jersey" % "jersey-client" % "1.8"
  val jerseyCore = "com.sun.jersey" % "jersey-core" % "1.8"
  val reactivePlay = "org.reactivemongo" %% "play2-reactivemongo" % reactivePlayVersion
  val reactiveBson = "org.reactivemongo" %% "reactivemongo-bson-macros" % reactiveVersion
  val scalaReflect = "org.scala-lang" % "scala-reflect" % "2.11.2"
  val braingamesBinary = "com.scalableminds" %% "braingames-binary" % braingamesVersion
  val braingamesDatastore = "com.scalableminds" %% "braingames-datastore" % braingamesVersion
  val scalaAsync = "org.scala-lang.modules" %% "scala-async" % "0.9.2"
  val airbrake = "eu.teamon" %% "play-airbrake" % "0.4.0-SCM"
  val mongev = "com.scalableminds" %% "play-mongev" % "0.3.0"
  val playMetrics = "com.kenshoo" %% "metrics-play" % "2.3.0_0.1.7"
  val tiff = Seq(
      "com.twelvemonkeys.common" % "common-lang" % "3.0-rc5",
      "com.twelvemonkeys.common" % "common-io" % "3.0-rc5",
      "com.twelvemonkeys.common" % "common-image" % "3.0-rc5",
      "com.twelvemonkeys.imageio" %  "imageio-core" % "3.0-rc5",
      "com.twelvemonkeys.imageio" %  "imageio-metadata" % "3.0-rc5",
      "com.twelvemonkeys.imageio" % "imageio-jpeg" % "3.0-rc5",
      "com.twelvemonkeys.imageio" % "imageio-tiff" % "3.0-rc5"
    )
}

object Resolvers {
  val novusRel = "repo.novus rels" at "http://repo.novus.com/releases/"
  val novuesSnaps = "repo.novus snaps" at "http://repo.novus.com/snapshots/"
  val sonaRels = "sonatype rels" at "https://oss.sonatype.org/content/repositories/releases/"
  val sonaSnaps = "sonatype snaps" at "https://oss.sonatype.org/content/repositories/snapshots/"
  val sgSnaps = "sgodbillon" at "https://bitbucket.org/sgodbillon/repository/raw/master/snapshots/"
  val typesafeRel = "typesafe" at "http://repo.typesafe.com/typesafe/releases"
  val scmRel = Resolver.url("Scalableminds REL Repo", url("http://scalableminds.github.com/releases/"))(Resolver.ivyStylePatterns)
  val scmIntRel = "scm.io intern releases repo" at "http://maven.scm.io/releases/"
  val scmIntSnaps = "scm.io intern snapshots repo" at "http://maven.scm.io/snapshots/"
  val teamon = "teamon.eu repo" at "http://repo.teamon.eu"
}

object AssetCompilation {
  object SettingsKeys{
    val gulpPath = SettingKey[String]("gulp-path","where gulp is installed")
    val npmPath = SettingKey[String]("npm-path","where npm is installed")
  }

  import SettingsKeys._
  import com.typesafe.sbt.packager.universal.Keys._

  def isWindowsSystem = System.getProperty("os.name").startsWith("Windows")

  private def startProcess(app: String, param: String, base: File) = {
    if(isWindowsSystem)
      Process( "cmd" :: "/c" :: app :: param :: Nil, base )
    else
      Process( app :: param :: Nil, base )
  }

  private def killProcess(pid: String) = {
    if(isWindowsSystem)
      Process("kill" :: "-f" :: pid :: Nil).run()
    else
      Process("kill" :: pid :: Nil).run()
  }

  private def npmInstall: Def.Initialize[Task[Seq[File]]] = (npmPath, baseDirectory, streams) map { (npm, base, s) =>
    try{
      startProcess(npm, "install", base ) ! s.log
    } catch {
      case e: java.io.IOException =>
        s.log.error("Npm couldn't be found. Please set the configuration key 'AssetCompilation.npmPath' properly. " + e.getMessage)
    }
    Seq()
  }

  private def gulpGenerateTask: Def.Initialize[Task[Any]] = (gulpPath, baseDirectory, streams, target) map { (gulp, base, s, t) =>
    try{
      Future{
        startProcess(gulp, "debug", base) ! s.log
      }
    } catch {
      case e: java.io.IOException =>
        s.log.error("Gulp couldn't be found. Please set the configuration key 'AssetCompilation.gulpPath' properly. " + e.getMessage)
    }
  } dependsOn npmInstall

  private def killGulp(x: Unit) = {
    val pidFile = Path("target") / "gulp.pid"
    if(pidFile.exists){
      val pid = scala.io.Source.fromFile(pidFile).mkString.trim
      killProcess(pid)
      pidFile.delete()
      println("Pow, Pow. Blood is everywhere, gulp is gone!")
    }
  }

  private def assetsGenerationTask: Def.Initialize[Task[AnyVal]] = (gulpPath, baseDirectory, streams, target) map { (gulp, base, s, t) =>
    try{
      startProcess(gulp, "build", base) ! s.log
    } catch {
      case e: java.io.IOException =>
        s.log.error("Gulp couldn't be found. Please set the configuration key 'AssetCompilation.gulpPath' properly. " + e.getMessage)
    }
  } dependsOn npmInstall

  val settings = Seq(
    run in Compile <<= (run in Compile) map(killGulp) dependsOn gulpGenerateTask,
    stage <<= stage dependsOn assetsGenerationTask,
    dist <<= dist dependsOn assetsGenerationTask
  )
}

object ApplicationBuild extends Build {
  import Dependencies._
  import Resolvers._
  import AssetCompilation.SettingsKeys._

  val appName =  "oxalis"

  val appVersion = scala.io.Source.fromFile("version").mkString.trim

  val oxalisDependencies = Seq(
    restFb,
    commonsIo,
    commonsEmail,
    commonsLang,
    akkaTest,
    akkaAgent,
    akkaRemote,
    jerseyClient,
    jerseyCore,
    reactiveBson,
    reactivePlay,
    scalaReflect,
    braingamesBinary,
    braingamesDatastore,
    scalaAsync,
    cache,
    ws,
    airbrake,
    playMetrics,
    mongev)++tiff

  val dependencyResolvers = Seq(
    novusRel,
    novuesSnaps,
    sonaRels,
    sonaSnaps,
    sgSnaps,
    typesafeRel,
    scmRel,
    scmIntRel,
    scmIntSnaps,
    teamon
  )

  lazy val oxalisSettings = Seq(
    TwirlKeys.templateImports += "oxalis.view.helpers._",
    TwirlKeys.templateImports += "oxalis.view._",
    scalaVersion := "2.11.2",
    version := appVersion,
    gulpPath := (Path("node_modules") / ".bin" / "gulp").getPath,
    npmPath := "npm",
    libraryDependencies ++= oxalisDependencies,
    //requireJs := Seq("main"),
    //requireJsShim += "main.js",
    resolvers ++= dependencyResolvers,
    lessEntryPoints <<= (sourceDirectory in Compile)(base => base / "none"),
    coffeescriptEntryPoints <<= (sourceDirectory in Compile)(base => base / "none"),
    javascriptEntryPoints <<= (sourceDirectory in Compile)(base => base / "none"),
    //unmanagedResourceDirectories in Compile += target.value / "assets"
    sourceDirectory in Assets := file("none")

    // playAssetsDirectories += baseDirectory.value / "target" / "assets"
  )

  lazy val oxalis: Project = Project(appName, file("."))
    .enablePlugins(play.PlayScala)
    .settings((oxalisSettings ++ AssetCompilation.settings):_*)
}
<|MERGE_RESOLUTION|>--- conflicted
+++ resolved
@@ -12,11 +12,7 @@
   val akkaVersion = "2.3.8"
   val reactiveVersion = "0.10.5.0.akka23"
   val reactivePlayVersion = "0.10.5.0.akka23"
-<<<<<<< HEAD
-  val braingamesVersion = "7.7.0-SNAPSHOT"
-=======
-  val braingamesVersion = "7.7.6"
->>>>>>> d51d9de5
+  val braingamesVersion = "7.7.7-SNAPSHOT"
 
   val restFb = "com.restfb" % "restfb" % "1.6.11"
   val commonsIo = "commons-io" % "commons-io" % "2.4"
