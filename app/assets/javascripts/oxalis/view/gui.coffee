--- conflicted
+++ resolved
@@ -226,30 +226,23 @@
     @model.user.interpolation = (Boolean) value
     @model.user.push()
 
-<<<<<<< HEAD
+  set4Bit : (value) =>
+    @model.binary.queue.set4Bit(value)
+    @model.user.fourBit = (Boolean) value
+    @model.user.push()
+
+  setBrightnessAndContrast : =>
+    @model.binary.updateLookupTable(@settings.brightness, @settings.contrast)
+    @model.user.brightness = (Number) @settings.brightness
+    @model.user.contrast = (Number) @settings.contrast
+    @model.user.push()
+
   setQuality : (value) =>
     for i in [0..(@qualityArray.length - 1)]
       if @qualityArray[i] == value
         value = i
     @flycam.setQuality(value)
     @model.user.quality = (Number) value
-=======
-  set4Bit : (value) =>
-    @model.binary.queue.set4Bit(value)
-    @model.user.fourBit = (Boolean) value
-    @model.user.push()
-
-  setBrightnessAndContrast : =>
-    @model.binary.updateLookupTable(@settings.brightness, @settings.contrast)
-    @model.user.brightness = (Number) @settings.brightness
-    @model.user.contrast = (Number) @settings.contrast
-    @model.user.push()
-
-  setMinZoomStep : (value) =>
-    value = parseInt(value)
-    @flycam.setOverrideZoomStep(value)
-    @model.user.minZoomStep = (Number) value
->>>>>>> 1a6d9412
     @model.user.push()
 
   setDisplayPreviewXY : (value) =>
