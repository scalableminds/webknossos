--- conflicted
+++ resolved
@@ -1,27 +1,23 @@
 // @flow
 import PriorityQueue from "js-priority-queue";
 
-import type { Area } from "oxalis/model/accessors/flycam_accessor";
+import type { APIDataset } from "admin/api_flow_types";
+import { type Area, getMaxBucketCountPerDim } from "oxalis/model/accessors/flycam_accessor";
+import { getBaseVoxelFactors } from "oxalis/model/scaleinfo";
 import { getResolutions } from "oxalis/model/accessors/dataset_accessor";
 import {
   getResolutionsFactors,
   zoomedAddressToAnotherZoomStep,
 } from "oxalis/model/helpers/position_converter";
 import type DataCube from "oxalis/model/bucket_data_handling/data_cube";
-<<<<<<< HEAD
 import Dimensions from "oxalis/model/dimensions";
-import Store from "oxalis/store";
 import constants, {
   type OrthoViewMap,
   OrthoViewValuesWithoutTDView,
   type Vector3,
   type Vector4,
 } from "oxalis/constants";
-=======
-import { getResolutions } from "oxalis/model/accessors/dataset_accessor";
-import type { APIDataset } from "admin/api_flow_types";
-import { getMaxBucketCountPerDim } from "oxalis/model/accessors/flycam_accessor";
-import { getBaseVoxelFactors } from "oxalis/model/scaleinfo";
+
 import { extraBucketPerEdge, extraBucketsPerDim } from "./orthogonal_bucket_picker_constants";
 
 function getUnzoomedBucketCountPerDim(
@@ -77,7 +73,6 @@
 
 export const getAnchorPositionToCenterDistance = (bucketPerDim: number) =>
   Math.ceil((bucketPerDim - 1) / 2);
->>>>>>> 4ccf3e8b
 
 export default function determineBucketsForOrthogonal(
   dataset: APIDataset,
