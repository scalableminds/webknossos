import { createNanoEvents, type Emitter } from "nanoevents";
import * as THREE from "three";
import _ from "lodash";
import type { BucketDataArray, ElementClass } from "types/api_flow_types";
import { PullQueueConstants } from "oxalis/model/bucket_data_handling/pullqueue";
import type { MaybeUnmergedBucketLoadedPromise } from "oxalis/model/actions/volumetracing_actions";
import { addBucketToUndoAction } from "oxalis/model/actions/volumetracing_actions";
import { bucketPositionToGlobalAddress } from "oxalis/model/helpers/position_converter";
import { castForArrayType, mod } from "libs/utils";
import type { BoundingBoxType, BucketAddress, Vector3 } from "oxalis/constants";
import Constants from "oxalis/constants";
import type DataCube from "oxalis/model/bucket_data_handling/data_cube";
import ErrorHandling from "libs/error_handling";
import Store from "oxalis/store";
import type TemporalBucketManager from "oxalis/model/bucket_data_handling/temporal_bucket_manager";
import window from "libs/window";
import { getActiveMagIndexForLayer } from "../accessors/flycam_accessor";
<<<<<<< HEAD
import { type AdditionalCoordinate } from "types/api_flow_types";
import { uint8ToTypedBuffer } from "../helpers/bucket_compression";
import BucketSnapshot, { PendingOperation } from "./bucket_snapshot";
import { getVolumeTracingById } from "../accessors/volumetracing_accessor";
=======
import type { AdditionalCoordinate } from "types/api_flow_types";
>>>>>>> 2b1242f5

export enum BucketStateEnum {
  UNREQUESTED = "UNREQUESTED",
  REQUESTED = "REQUESTED",
  MISSING = "MISSING", // Missing means that the bucket couldn't be found on the data store
  LOADED = "LOADED",
}
export type BucketStateEnumType = keyof typeof BucketStateEnum;
<<<<<<< HEAD

export const bucketDebuggingFlags = {
  // For visualizing buckets which are passed to the GPU
  visualizeBucketsOnGPU: false,
  // For visualizing buckets which are prefetched
  visualizePrefetchedBuckets: false,
  // For enforcing fallback rendering. enforcedZoomDiff == 2, means
  // that buckets of currentZoomStep + 2 are rendered.
  enforcedZoomDiff: undefined,
};
// Exposing this variable allows debugging on deployed systems
// @ts-ignore
window.bucketDebuggingFlags = bucketDebuggingFlags;
=======
export type BucketDataArray =
  | Uint8Array
  | Uint16Array
  | Uint32Array
  | Float32Array
  | BigUint64Array;
>>>>>>> 2b1242f5

const WARNING_THROTTLE_THRESHOLD = 10000;

const warnMergeWithoutPendingOperations = _.throttle(() => {
  ErrorHandling.notify(
    new Error("Bucket.merge() was called with an empty list of pending operations."),
  );
}, WARNING_THROTTLE_THRESHOLD);

export function assertNonNullBucket(bucket: Bucket): asserts bucket is DataBucket {
  if (bucket.type === "null") {
    throw new Error("Unexpected null bucket.");
  }
}

export class NullBucket {
<<<<<<< HEAD
  readonly type: "null" = "null";
=======
  type = "null" as const;
>>>>>>> 2b1242f5

  hasData(): boolean {
    return false;
  }

  needsRequest(): boolean {
    return false;
  }

  getData(): BucketDataArray {
    throw new Error("NullBucket has no data.");
  }

  ensureLoaded(): Promise<void> {
    return Promise.resolve();
  }
}

export type TypedArrayConstructor =
  | Uint8ArrayConstructor
  | Uint16ArrayConstructor
  | Uint32ArrayConstructor
  | Float32ArrayConstructor
  | BigUint64ArrayConstructor;
export const getConstructorForElementClass = (
  type: ElementClass,
): [TypedArrayConstructor, number] => {
  switch (type) {
    case "int8":
    case "uint8":
      return [Uint8Array, 1];

    case "int16":
    case "uint16":
      return [Uint16Array, 1];

    case "uint24":
      // There is no Uint24Array and uint24 is treated in a special way (rgb) anyways
      return [Uint8Array, 3];

    case "int32":
    case "uint32":
      return [Uint32Array, 1];

    case "float":
      return [Float32Array, 1];

    case "int64":
    case "uint64":
      return [BigUint64Array, 1];

    default:
      throw new Error(`This type is not supported by the DataBucket class: ${type}`);
  }
};
export const NULL_BUCKET = new NullBucket();
export type Bucket = DataBucket | NullBucket;

// This set saves whether a bucket is already added to the current undo volume batch
// and gets cleared when a volume transaction is ended (marked by the action
// FINISH_ANNOTATION_STROKE).
export const bucketsAlreadyInUndoState: Set<Bucket> = new Set();
export function markVolumeTransactionEnd() {
  bucketsAlreadyInUndoState.clear();
}

export class DataBucket {
<<<<<<< HEAD
  readonly type: "data" = "data";
  readonly elementClass: ElementClass;
  readonly zoomedAddress: BucketAddress;
  versionAtRequestTime: number | null = null;
  // todop: or should it be versionAtInstantiationTime ?
=======
  type = "data" as const;
  elementClass: ElementClass;
>>>>>>> 2b1242f5
  visualizedMesh: Record<string, any> | null | undefined;
  // @ts-expect-error ts-migrate(2564) FIXME: Property 'visualizationColor' has no initializer a... Remove this comment to see the full error message
  visualizationColor: THREE.Color;
  // If dirty, the bucket's data was potentially edited and needs to be
  // saved to the server.
  dirty: boolean;
  // `dirtyCount` reflects how many pending snapshots of the bucket exist.
  // A pending snapshot is a snapshot which was either
  // - not yet saved (after successful saving the dirtyCount is decremented) or
  // - not yet created by the PushQueue, since the PushQueue creates the snapshots
  //   in a debounced manner
  dirtyCount: number = 0;
  pendingOperations: Array<PendingOperation> = [];
  state: BucketStateEnumType;
  accessed: boolean;
  data: BucketDataArray | null | undefined;
  temporalBucketManager: TemporalBucketManager;
  cube: DataCube;
  _fallbackBucket: Bucket | null | undefined;
  throttledTriggerLabeled: () => void;
  emitter: Emitter;
  maybeUnmergedBucketLoadedPromise: MaybeUnmergedBucketLoadedPromise;
  // Especially, for segmentation buckets, it can be interesting to
  // know whether a certain ID is contained in this bucket. To
  // speed up such requests a cached set of the contained values
  // can be stored in cachedValueSet.
  cachedValueSet: Set<number> | Set<bigint> | null = null;

  constructor(
    elementClass: ElementClass,
    zoomedAddress: BucketAddress,
    temporalBucketManager: TemporalBucketManager,
    cube: DataCube,
  ) {
    this.emitter = createNanoEvents();
    this.maybeUnmergedBucketLoadedPromise = null;
    this.elementClass = elementClass;
    this.cube = cube;
    this.zoomedAddress = zoomedAddress;
    this.temporalBucketManager = temporalBucketManager;
    this.state = BucketStateEnum.UNREQUESTED;
    this.dirty = false;
    this.accessed = false;
    this.data = null;

    if (this.cube.isSegmentation) {
      this.throttledTriggerLabeled = _.throttle(() => this.trigger("bucketLabeled"), 10);
    } else {
      this.throttledTriggerLabeled = _.noop;
    }
    this._breakMaybe();
  }

  once(event: string, callback: (...args: any[]) => any): () => void {
    const unbind = this.emitter.on(event, (...args: any[]) => {
      unbind();
      callback(...args);
    });
    return unbind;
  }

  on(event: string, cb: (...args: any[]) => any): () => void {
    return this.emitter.on(event, cb);
  }

  trigger(event: string, ...args: any[]): void {
    this.emitter.emit(event, ...args);
  }

  getBoundingBox(): BoundingBoxType {
    const min = bucketPositionToGlobalAddress(this.zoomedAddress, this.cube.magInfo);
    const bucketMag = this.cube.magInfo.getMagByIndexOrThrow(this.zoomedAddress[3]);
    const max: Vector3 = [
      min[0] + Constants.BUCKET_WIDTH * bucketMag[0],
      min[1] + Constants.BUCKET_WIDTH * bucketMag[1],
      min[2] + Constants.BUCKET_WIDTH * bucketMag[2],
    ];
    return {
      min,
      max,
    };
  }

  getGlobalPosition(): Vector3 {
    return bucketPositionToGlobalAddress(this.zoomedAddress, this.cube.magInfo);
  }

  getTopLeftInMag(): Vector3 {
    return [
      this.zoomedAddress[0] * Constants.BUCKET_WIDTH,
      this.zoomedAddress[1] * Constants.BUCKET_WIDTH,
      this.zoomedAddress[2] * Constants.BUCKET_WIDTH,
    ];
  }

  mayBeGarbageCollected(): boolean {
    const collect =
      !this.accessed &&
      !this.dirty &&
      this.state !== BucketStateEnum.REQUESTED &&
      this.dirtyCount === 0;
    return collect;
  }

  destroy(): void {
    this._breakMaybe();
    // Since we rely on the GC to collect buckets, we
    // can easily have references to buckets which prohibit GC.
    // As a countermeasure, we set the data attribute to null
    // so that at least the big memory hog is tamed (unfortunately,
    // this doesn't help against references which point directly to this.data)
    this.data = null;
    this.invalidateValueSet();
    this.trigger("bucketCollected");
    // Remove all event handlers (see https://github.com/ai/nanoevents#remove-all-listeners)
    this.emitter.events = {};
  }

  needsRequest(): boolean {
    return this.state === BucketStateEnum.UNREQUESTED;
  }

  isRequested(): boolean {
    return this.state === BucketStateEnum.REQUESTED;
  }

  isLoaded(): boolean {
    return this.state === BucketStateEnum.LOADED;
  }

  isMissing(): boolean {
    return this.state === BucketStateEnum.MISSING;
  }

  needsBackendData(): boolean {
    /*
    "Needs backend data" means that the front-end has not received any data (nor "missing" reply) for this bucket, yet.
    The return value does
      - not tell whether the data fetching was already initiated (does not differentiate between UNREQUESTED and REQUESTED)
      - not tell whether the backend actually has data for the address (does not differentiate between LOADED and MISSING)
    */
    return this.state === BucketStateEnum.UNREQUESTED || this.state === BucketStateEnum.REQUESTED;
  }

  getAddress(): Vector3 {
    return [this.zoomedAddress[0], this.zoomedAddress[1], this.zoomedAddress[2]];
  }

  getAdditionalCoordinates(): AdditionalCoordinate[] | undefined | null {
    return this.zoomedAddress[4];
  }

  is3DVoxelInsideBucket = (voxel: Vector3, zoomStep: number) => {
    // Checks whether a given 3D voxel is outside of the bucket it refers to (i.e., a coordinate is negative
    // or greater than 32). If this is the case, the bucket address of the neighbor which contains the position
    // is also returned along with the adjusted voxel coordinate in that neighboring bucket.
    const neighbourBucketAddress: BucketAddress = [
      this.zoomedAddress[0],
      this.zoomedAddress[1],
      this.zoomedAddress[2],
      zoomStep,
      this.getAdditionalCoordinates() || [],
    ];
    let isVoxelOutside = false;
    const adjustedVoxel: Vector3 = [voxel[0], voxel[1], voxel[2]];

    for (const dimensionIndex of [0, 1, 2]) {
      if (voxel[dimensionIndex] < 0 || voxel[dimensionIndex] >= Constants.BUCKET_WIDTH) {
        isVoxelOutside = true;
        const sign = Math.sign(voxel[dimensionIndex]);
        const offset = Math.ceil(Math.abs(voxel[dimensionIndex]) / Constants.BUCKET_WIDTH);
        // If the voxel coordinate is below 0, sign is negative and will lower the neighbor
        // bucket address
        (neighbourBucketAddress[dimensionIndex] as number) += sign * offset;
      }

      adjustedVoxel[dimensionIndex] = mod(adjustedVoxel[dimensionIndex], Constants.BUCKET_WIDTH);
    }

    return {
      isVoxelOutside,
      neighbourBucketAddress,
      adjustedVoxel,
    };
  };

  getCopyOfData(): BucketDataArray {
    const bucketData = this.getOrCreateData();
    const TypedArrayClass = getConstructorForElementClass(this.elementClass)[0];
    const dataClone = new TypedArrayClass(bucketData);
    return dataClone;
  }

  async label_DEPRECATED(labelFunc: PendingOperation): Promise<void> {
    /*
     * It's not recommended to use this method (repeatedly), as it can be
     * very slow. See the docstring for Bucket.getOrCreateData() for alternatives.
     */
    const bucketData = await this.getDataForMutation();
    this.startDataMutation();
    labelFunc(bucketData);
    this.endDataMutation();
  }

  _markAndAddBucketForUndo() {
    // This method adds a snapshot of the current bucket to the undo stack.
    // Note that the method may be called multiple times during a volume
    // transaction (e.g., when moving the brush over the same buckets for
    // multiple frames). Since a snapshot of the "old" data should be
    // saved to the undo stack, the snapshot only has to be created once
    // for each transaction.
    // This is ensured by checking bucketsAlreadyInUndoState.
    this.dirty = true;

    if (bucketsAlreadyInUndoState.has(this)) {
      return;
    }

    bucketsAlreadyInUndoState.add(this);

    Store.dispatch(
      // Always use the current state of this.maybeUnmergedBucketLoadedPromise, since
      // this bucket could be added to multiple undo batches while it's fetched. All entries
      // need to have the corresponding promise for the undo to work correctly.
      addBucketToUndoAction(this.getSnapshot("MUTATION")),
    );
  }

  getSnapshot(purpose: "MUTATION" | "PREPARE_RESTORE_TO_SNAPSHOT"): BucketSnapshot {
    // getSnapshot is called in two use cases:
    // 1) The user mutates data.
    //    If this.data is null, it will be allocated and the bucket will be added
    //    to the pullQueue and temporalBucketManager.
    // 2) The user uses undo/redo which will restore the bucket to another snapshot.
    //    Before this restoration is done, the current version is snapshotted.
    //    In that case, data must not be null, as it's important that we don't
    //    initiate a new request from the back-end. If we did this, we would depend
    //    on the correct version being fetched. Correct would be the most recent
    //    version, but older snapshots might depend on another version.

    if (purpose === "PREPARE_RESTORE_TO_SNAPSHOT" && this.data == null) {
      throw new Error("Unexpected getSnapshot call.");
      // this scenario can happen when
      // - the user hits undo and an older version of this bucket should be restored.
      // - however, this bucket was gc'ed and has no local changes
      // in this scenario:
      // - there are no unsaved changes.
      // - when restoring the snapshot, the version of the bucket should be loaded
      //   that was stored at the backend at the current time.
      // This "if" avoids that getCopyOfData() is called.
      // The consequences of that would be (and were in older versions):
      // - getOrCreateData()
      // - this.temporalBucketManager.addBucket(this);
      // - pullBucket()
      // Thus, the newest version of this bucket would be requested.
      // When the user hits undo, getSnapshot("PREPARE_RESTORE_TO_SNAPSHOT") is called before restoreToSnapshot.
      // This means, that the newest bucket data would be fetched asynchronously
      // and then it would overwrite the mutation in restoreToSnapshot.

      // const volumeTracing = getVolumeTracingById(Store.getState().tracing, this.getTracingId());
      // const version = volumeTracing.version;

      // return new BucketSnapshot(
      //   this.zoomedAddress,
      //   null,
      //   null,
      //   null,
      //   this.getTracingId(),
      //   this.elementClass,
      //   this.versionAtRequestTime,
      // );
    }

    const dataClone = this.getCopyOfData();

    if (this.needsBackendData() && this.maybeUnmergedBucketLoadedPromise == null) {
      this.maybeUnmergedBucketLoadedPromise = new Promise((resolve, _reject) => {
        this.once("unmergedBucketDataLoaded", (data) => {
          // Once the bucket was loaded, maybeUnmergedBucketLoadedPromise can be null'ed
          this.maybeUnmergedBucketLoadedPromise = null;
          resolve(data);
        });
      });
    }

    return new BucketSnapshot(
      this.zoomedAddress,
      dataClone,
      this.maybeUnmergedBucketLoadedPromise,
      this.pendingOperations.slice(),
      this.getTracingId(),
      this.elementClass,
      this.versionAtRequestTime,
    );
  }

  async restoreToSnapshot(snapshot: BucketSnapshot): Promise<void> {
    // This function is async, but can still finish offline, because
    // getDataForRestore only needs to wait for decompression in the webworker.
    const { newData, newPendingOperations, needsMergeWithBackendData } =
      await snapshot.getDataForRestore();
    // Set the new bucket data. This will add the bucket directly to the pushqueue, too.
    this.setData(newData, newPendingOperations);

    // needsMergeWithBackendData should be irrelevant. if the snapshot is complete,
    // the bucket should also be loaded.
    // if it's not complete, the bucket should already be requested.

    if (this.state === BucketStateEnum.UNREQUESTED) {
      this._logMaybe(
        "setData was called but state is still unrequested. will probably be overwritten?",
      );
    } else {
      this._logMaybe("setData was called. state==", this.state);
    }
  }

  hasData(): boolean {
    return this.data != null;
  }

  getData(): BucketDataArray {
    const { data } = this;

    if (data == null) {
      throw new Error("Bucket.getData() called, but data does not exist (anymore).");
    }

    return data;
  }

  setData(newData: BucketDataArray, newPendingOperations: Array<PendingOperation>) {
    this.data = newData;
    this.invalidateValueSet();
    this.pendingOperations = newPendingOperations;
    this.dirty = true;
    this.endDataMutation();
    this.cube.triggerBucketDataChanged();
  }

  markAsNeeded(): void {
    this.accessed = true;
  }

  markAsUnneeded(): void {
    this.accessed = false;
  }

  getOrCreateData(): BucketDataArray {
    /*
     * Don't use this method to get the bucket's data, if you want to mutate it.
     * Instead, use
     *   1) the preferred VoxelMap primitive (via applyVoxelMap) which works for not
     *      (yet) loaded buckets
     *   2) or the async method getDataForMutation(), which ensures that the bucket is
     *      loaded before mutation (therefore, no async merge operations have to be
     *      defined). See DataCube.floodFill() for an example usage of this pattern.
     */
    if (this.data == null) {
      const [TypedArrayClass, channelCount] = getConstructorForElementClass(this.elementClass);
      this.data = new TypedArrayClass(channelCount * Constants.BUCKET_SIZE);

      if (!this.isMissing()) {
        this.temporalBucketManager.addBucket(this);
      }
    }

    return this.getData();
  }

  async getDataForMutation(): Promise<BucketDataArray> {
    /*
     * You can use the returned data to inspect it. If you decide to mutate the data,
     * please call startDataMutation() before the mutation and endDataMutation() afterwards.
     * Example:
     *
     * const data = await bucket.getDataForMutation();
     * bucket.startDataMutation();
     * data[...] = ...;
     * bucket.endDataMutation();
     */
    await this.ensureLoaded();
    return this.getOrCreateData();
  }

  startDataMutation(): void {
    /*
     * See Bucket.getDataForMutation() for a safe way of using this method.
     */
    this._markAndAddBucketForUndo();
  }

  endDataMutation(): void {
    /*
     * See Bucket.getDataForMutation() for a safe way of using this method.
     */
    this.cube.pushQueue.insert(this);
    this.throttledTriggerLabeled();
  }

  applyVoxelMap(
    voxelMap: Uint8Array,
    segmentId: number,
    get3DAddress: (arg0: number, arg1: number, arg2: Vector3 | Float32Array) => void,
    sliceCount: number,
    thirdDimensionIndex: 0 | 1 | 2, // If shouldOverwrite is false, a voxel is only overwritten if
    // its old value is equal to overwritableValue.
    shouldOverwrite: boolean = true,
    overwritableValue: number = 0,
  ): boolean {
    const data = this.getOrCreateData();

    if (this.needsBackendData()) {
      // If the frontend does not yet have the backend's data
      // for this bucket, we apply the voxel map, but also
      // save it in this.pendingOperations. See Bucket.merge()
      // for more details.
      this.pendingOperations.push((_data) =>
        this._applyVoxelMapInPlace(
          _data,
          voxelMap,
          segmentId,
          get3DAddress,
          sliceCount,
          thirdDimensionIndex,
          shouldOverwrite,
          overwritableValue,
        ),
      );
    }

    return this._applyVoxelMapInPlace(
      data,
      voxelMap,
      segmentId,
      get3DAddress,
      sliceCount,
      thirdDimensionIndex,
      shouldOverwrite,
      overwritableValue,
    );
  }

  _applyVoxelMapInPlace(
    data: BucketDataArray,
    voxelMap: Uint8Array,
    uncastSegmentId: number,
    get3DAddress: (arg0: number, arg1: number, arg2: Vector3 | Float32Array) => void,
    sliceCount: number,
    thirdDimensionIndex: 0 | 1 | 2, // If shouldOverwrite is false, a voxel is only overwritten if
    // its old value is equal to overwritableValue.
    shouldOverwrite: boolean = true,
    overwritableValue: number = 0,
  ): boolean {
    const out = new Float32Array(3);
    let wroteVoxels = false;

    const segmentId = castForArrayType(uncastSegmentId, data);

    for (let firstDim = 0; firstDim < Constants.BUCKET_WIDTH; firstDim++) {
      for (let secondDim = 0; secondDim < Constants.BUCKET_WIDTH; secondDim++) {
        if (voxelMap[firstDim * Constants.BUCKET_WIDTH + secondDim] === 1) {
          get3DAddress(firstDim, secondDim, out);
          const voxelToLabel = out;
          voxelToLabel[thirdDimensionIndex] =
            (voxelToLabel[thirdDimensionIndex] + sliceCount) % Constants.BUCKET_WIDTH;
          // The voxelToLabel is already within the bucket and in the correct magnification.
          const voxelAddress = this.cube.getVoxelIndexByVoxelOffset(voxelToLabel);
          const currentSegmentId = Number(data[voxelAddress]);

          if (shouldOverwrite || (!shouldOverwrite && currentSegmentId === overwritableValue)) {
            data[voxelAddress] = segmentId;
            wroteVoxels = true;
          }
        }
      }
    }

    this.invalidateValueSet();

    return wroteVoxels;
  }

  markAsPulled(versionAtRequestTime: number | null): void {
    // todop (only renaming): rename to markAsRequested
    switch (this.state) {
      case BucketStateEnum.UNREQUESTED: {
        this.versionAtRequestTime = versionAtRequestTime;
        this._breakMaybe();
        this.state = BucketStateEnum.REQUESTED;
        break;
      }

      default:
        this.unexpectedState();
    }
  }

  markAsFailed(isMissing: boolean): void {
    switch (this.state) {
      case BucketStateEnum.REQUESTED: {
        this.state = isMissing ? BucketStateEnum.MISSING : BucketStateEnum.UNREQUESTED;

        if (isMissing) {
          this.trigger("bucketMissing");
        }

        break;
      }

      default:
        this.unexpectedState();
    }
  }

<<<<<<< HEAD
  receiveData(arrayBuffer: Uint8Array | null | undefined): void {
    if (this.data != null) {
      this._logMaybe("bucket.receiveData was called, but this.data already exists.");
    }
    const data = uint8ToTypedBuffer(arrayBuffer, this.elementClass);
=======
  receiveData(arrayBuffer: Uint8Array | null | undefined, computeValueSet: boolean = false): void {
    const data = this.uint8ToTypedBuffer(arrayBuffer);
>>>>>>> 2b1242f5
    const [TypedArrayClass, channelCount] = getConstructorForElementClass(this.elementClass);

    if (data.length !== channelCount * Constants.BUCKET_SIZE) {
      const debugInfo = // Disable this conditional if you need verbose output here.
        process.env.IS_TESTING
          ? " (<omitted>)"
          : {
              arrayBuffer,
              actual: data.length,
              expected: channelCount * Constants.BUCKET_SIZE,
              channelCount,
            };
      console.warn("bucket.data has unexpected length", debugInfo);
      ErrorHandling.notify(
        new Error(`bucket.data has unexpected length. Details: ${JSON.stringify(debugInfo)}`),
      );
    }

    switch (this.state) {
      case BucketStateEnum.REQUESTED: {
        // Clone the data for the unmergedBucketDataLoaded event,
        // as the following merge operation is done in-place.
        const dataClone = new TypedArrayClass(data);
        this.trigger("unmergedBucketDataLoaded", dataClone);

        if (this.dirty) {
          this.merge(data);
        } else {
          this.data = data;
        }
        this.invalidateValueSet();
<<<<<<< HEAD
        this._breakMaybe();
=======
        if (computeValueSet) {
          this.ensureValueSet();
        }
>>>>>>> 2b1242f5

        this.state = BucketStateEnum.LOADED;
        this.trigger("bucketLoaded", data);
        this.cube.triggerBucketDataChanged();
        break;
      }

      default:
        this.unexpectedState();
    }
  }

  private invalidateValueSet() {
    this.cachedValueSet = null;
  }

  private ensureValueSet(): asserts this is { cachedValueSet: Set<number> | Set<bigint> } {
    if (this.cachedValueSet == null) {
      // @ts-ignore The Set constructor accepts null and BigUint64Arrays just fine.
      this.cachedValueSet = new Set(this.data);
    }
  }

  containsValue(value: number | bigint): boolean {
    this.ensureValueSet();
    // @ts-ignore The Set has function accepts number | bigint values just fine, regardless of what's in it.
    return this.cachedValueSet.has(value);
  }

  getValueSet(): Set<number> | Set<bigint> {
    this.ensureValueSet();
    return this.cachedValueSet;
  }

  markAsPushed(): void {
    switch (this.state) {
      case BucketStateEnum.LOADED:
      case BucketStateEnum.MISSING: {
        this.dirty = false;
        break;
      }

      default:
        this.unexpectedState();
    }
  }

  unexpectedState(): void {
    throw new Error(`Unexpected state: ${this.state}`);
  }

  getTracingId(): string {
    return this.cube.layerName;
  }

  merge(fetchedData: BucketDataArray): void {
    if (this.data == null) {
      throw new Error("Bucket.merge() called, but data does not exist.");
    }

    // The frontend just received the backend's data for this bucket.
    // We apply all pendingOperations on the backends data
    // and set it to this.data.
    // The old this.data is discarded/overwritten, since it was only
    // a preliminary version of the data.
    for (const op of this.pendingOperations) {
      op(fetchedData);
    }

    this.data = fetchedData;

    if (this.pendingOperations.length === 0) {
      // This can happen when mutating an unloaded bucket and then
      // undoing it. The bucket is still marked as dirty, even though
      // no pending operations are necessary (since the bucket was restored
      // to an untouched version).
      // See this refactoring issue: https://github.com/scalableminds/webknossos/issues/5973
      warnMergeWithoutPendingOperations();
    }

    this.pendingOperations = [];
  }

  // The following three methods can be used for debugging purposes.
  // The bucket will be rendered in the 3D scene as a wireframe geometry.
  visualize() {
    if (this.visualizedMesh != null) {
      return;
    }

    const colors = [
      new THREE.Color(0, 0, 0),
      new THREE.Color(255, 0, 0),
      new THREE.Color(0, 255, 0),
      new THREE.Color(0, 0, 255),
      new THREE.Color(255, 0, 255),
      new THREE.Color(255, 255, 0),
    ];

    const zoomStep = getActiveMagIndexForLayer(Store.getState(), this.cube.layerName);

    if (this.zoomedAddress[3] === zoomStep) {
      // @ts-ignore
      this.visualizedMesh = window.addBucketMesh(
        bucketPositionToGlobalAddress(this.zoomedAddress, this.cube.magInfo),
        this.zoomedAddress[3],
        this.cube.magInfo.getMagByIndex(this.zoomedAddress[3]),
        colors[this.zoomedAddress[3]] || this.visualizationColor,
      );
    }
  }

  unvisualize() {
    if (this.visualizedMesh != null) {
      // @ts-ignore
      window.removeBucketMesh(this.visualizedMesh);
      this.visualizedMesh = null;
    }
  }

  setVisualizationColor(colorDescriptor: string | number) {
    const color = new THREE.Color(colorDescriptor);
    this.visualizationColor = color;

    if (this.visualizedMesh != null) {
      this.visualizedMesh.material.color = color;
    }
  }

  // This is a debugging function to enable logging specific
  // to a certain bucket. When drilling down on a specific bucket
  // you can adapt the if-condition (e.g. for only printing logs
  // for a specific bucket address).
  //
  // Example usage:
  // bucket._logMaybe("Data of problematic bucket", bucket.data)
  _logMaybe = (...args: any[]) => {
    const addressStr = this.zoomedAddress.slice(0, 4).join(",");
    // console.log(addressStr, ...args);
    if (addressStr === [19, 30, 16, 0].join(",")) {
      console.log(addressStr, ...args);
    }
  };

  // debug position:
  // 619, 989, 533
  //
  //

  _breakMaybe = () => {
    const addressStr = this.zoomedAddress.slice(0, 4).join(",");
    if (addressStr === [19, 30, 16, 0].join(",")) {
      debugger;
    }
  };

  async ensureLoaded(): Promise<void> {
    let needsToAwaitBucket = false;

    if (this.isRequested()) {
      needsToAwaitBucket = true;
    } else if (this.needsRequest()) {
      this.cube.pullQueue.add({
        bucket: this.zoomedAddress,
        priority: PullQueueConstants.PRIORITY_HIGHEST,
      });
      this.cube.pullQueue.pull();
      needsToAwaitBucket = true;
    } else if (this.isMissing()) {
      // Awaiting is not necessary.
    }

    if (needsToAwaitBucket) {
      await new Promise((resolve) => {
        this.once("bucketLoaded", resolve);
        this.once("bucketMissing", resolve);
      });
    }

    // Bucket has been loaded by now or was loaded already
    if (this.isMissing()) {
      // In the past, ensureLoaded() never returned if the bucket
      // was MISSING. This log might help to discover potential
      // bugs which could arise in combination with MISSING buckets.
      console.warn("Awaited missing bucket.");
    }
  }
}<|MERGE_RESOLUTION|>--- conflicted
+++ resolved
@@ -15,14 +15,9 @@
 import type TemporalBucketManager from "oxalis/model/bucket_data_handling/temporal_bucket_manager";
 import window from "libs/window";
 import { getActiveMagIndexForLayer } from "../accessors/flycam_accessor";
-<<<<<<< HEAD
-import { type AdditionalCoordinate } from "types/api_flow_types";
+import type { AdditionalCoordinate } from "types/api_flow_types";
+import BucketSnapshot, { type PendingOperation } from "./bucket_snapshot";
 import { uint8ToTypedBuffer } from "../helpers/bucket_compression";
-import BucketSnapshot, { PendingOperation } from "./bucket_snapshot";
-import { getVolumeTracingById } from "../accessors/volumetracing_accessor";
-=======
-import type { AdditionalCoordinate } from "types/api_flow_types";
->>>>>>> 2b1242f5
 
 export enum BucketStateEnum {
   UNREQUESTED = "UNREQUESTED",
@@ -31,28 +26,6 @@
   LOADED = "LOADED",
 }
 export type BucketStateEnumType = keyof typeof BucketStateEnum;
-<<<<<<< HEAD
-
-export const bucketDebuggingFlags = {
-  // For visualizing buckets which are passed to the GPU
-  visualizeBucketsOnGPU: false,
-  // For visualizing buckets which are prefetched
-  visualizePrefetchedBuckets: false,
-  // For enforcing fallback rendering. enforcedZoomDiff == 2, means
-  // that buckets of currentZoomStep + 2 are rendered.
-  enforcedZoomDiff: undefined,
-};
-// Exposing this variable allows debugging on deployed systems
-// @ts-ignore
-window.bucketDebuggingFlags = bucketDebuggingFlags;
-=======
-export type BucketDataArray =
-  | Uint8Array
-  | Uint16Array
-  | Uint32Array
-  | Float32Array
-  | BigUint64Array;
->>>>>>> 2b1242f5
 
 const WARNING_THROTTLE_THRESHOLD = 10000;
 
@@ -69,11 +42,7 @@
 }
 
 export class NullBucket {
-<<<<<<< HEAD
-  readonly type: "null" = "null";
-=======
-  type = "null" as const;
->>>>>>> 2b1242f5
+  readonly type = "null" as const;
 
   hasData(): boolean {
     return false;
@@ -141,16 +110,11 @@
 }
 
 export class DataBucket {
-<<<<<<< HEAD
-  readonly type: "data" = "data";
+  readonly type = "data" as const;
   readonly elementClass: ElementClass;
   readonly zoomedAddress: BucketAddress;
+  // todop: or should it be versionAtInstantiationTime ?
   versionAtRequestTime: number | null = null;
-  // todop: or should it be versionAtInstantiationTime ?
-=======
-  type = "data" as const;
-  elementClass: ElementClass;
->>>>>>> 2b1242f5
   visualizedMesh: Record<string, any> | null | undefined;
   // @ts-expect-error ts-migrate(2564) FIXME: Property 'visualizationColor' has no initializer a... Remove this comment to see the full error message
   visualizationColor: THREE.Color;
@@ -201,7 +165,7 @@
     } else {
       this.throttledTriggerLabeled = _.noop;
     }
-    this._breakMaybe();
+    this._debuggerMaybe();
   }
 
   once(event: string, callback: (...args: any[]) => any): () => void {
@@ -256,7 +220,7 @@
   }
 
   destroy(): void {
-    this._breakMaybe();
+    this._debuggerMaybe();
     // Since we rely on the GC to collect buckets, we
     // can easily have references to buckets which prohibit GC.
     // As a countermeasure, we set the data attribute to null
@@ -450,8 +414,7 @@
   async restoreToSnapshot(snapshot: BucketSnapshot): Promise<void> {
     // This function is async, but can still finish offline, because
     // getDataForRestore only needs to wait for decompression in the webworker.
-    const { newData, newPendingOperations, needsMergeWithBackendData } =
-      await snapshot.getDataForRestore();
+    const { newData, newPendingOperations } = await snapshot.getDataForRestore();
     // Set the new bucket data. This will add the bucket directly to the pushqueue, too.
     this.setData(newData, newPendingOperations);
 
@@ -639,7 +602,7 @@
     switch (this.state) {
       case BucketStateEnum.UNREQUESTED: {
         this.versionAtRequestTime = versionAtRequestTime;
-        this._breakMaybe();
+        this._debuggerMaybe();
         this.state = BucketStateEnum.REQUESTED;
         break;
       }
@@ -666,16 +629,11 @@
     }
   }
 
-<<<<<<< HEAD
-  receiveData(arrayBuffer: Uint8Array | null | undefined): void {
+  receiveData(arrayBuffer: Uint8Array | null | undefined, computeValueSet: boolean = false): void {
     if (this.data != null) {
       this._logMaybe("bucket.receiveData was called, but this.data already exists.");
     }
     const data = uint8ToTypedBuffer(arrayBuffer, this.elementClass);
-=======
-  receiveData(arrayBuffer: Uint8Array | null | undefined, computeValueSet: boolean = false): void {
-    const data = this.uint8ToTypedBuffer(arrayBuffer);
->>>>>>> 2b1242f5
     const [TypedArrayClass, channelCount] = getConstructorForElementClass(this.elementClass);
 
     if (data.length !== channelCount * Constants.BUCKET_SIZE) {
@@ -707,13 +665,11 @@
           this.data = data;
         }
         this.invalidateValueSet();
-<<<<<<< HEAD
-        this._breakMaybe();
-=======
+        this._debuggerMaybe();
+
         if (computeValueSet) {
           this.ensureValueSet();
         }
->>>>>>> 2b1242f5
 
         this.state = BucketStateEnum.LOADED;
         this.trigger("bucketLoaded", data);
@@ -863,9 +819,10 @@
   //
   //
 
-  _breakMaybe = () => {
+  _debuggerMaybe = () => {
     const addressStr = this.zoomedAddress.slice(0, 4).join(",");
     if (addressStr === [19, 30, 16, 0].join(",")) {
+      // biome-ignore lint/suspicious/noDebugger: meant for debugging
       debugger;
     }
   };
