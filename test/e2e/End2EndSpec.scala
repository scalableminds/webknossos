--- conflicted
+++ resolved
@@ -52,11 +52,7 @@
     val testDatasetPath = "test/dataset/test-dataset.zip"
     val dataDirectory = new File("binaryData/Organization_X")
     if (!dataDirectory.exists()) {
-<<<<<<< HEAD
-      throw new Exception("Organization_X directory does not exist.")
-=======
       dataDirectory.mkdirs()
->>>>>>> 80343088
     }
     val testDatasetZip = new File(testDatasetPath)
     if (!testDatasetZip.exists()) {
@@ -72,8 +68,6 @@
         truncateCommonPrefix = true,
         excludeFromPrefix = None
       )
-<<<<<<< HEAD
-=======
 
     // Test if the dataset was unzipped successfully
     if (!dataDirectory.listFiles().exists(_.getName == "test-dataset")) {
@@ -89,7 +83,6 @@
     if (testFileContent.isEmpty) {
       throw new Exception("Required file is empty.")
     }
->>>>>>> 80343088
   }
 
 }