--- conflicted
+++ resolved
@@ -6,12 +6,8 @@
 
 import type { APIDataStore, APIUser, APIDatasetId } from "admin/api_flow_types";
 import type { OxalisState } from "oxalis/store";
-<<<<<<< HEAD
 import type { Vector3 } from "oxalis/constants";
-import { addDataset } from "admin/admin_rest_api";
-=======
 import { finishDatasetUpload, createResumableUpload } from "admin/admin_rest_api";
->>>>>>> 0553f8ed
 import Toast from "libs/toast";
 import * as Utils from "libs/utils";
 import messages from "messages";
@@ -45,25 +41,19 @@
 
 type State = {
   isUploading: boolean,
-<<<<<<< HEAD
   needsConversion: boolean,
-=======
   isRetrying: boolean,
   isFinished: boolean,
   uploadProgress: number,
->>>>>>> 0553f8ed
 };
 
 class DatasetUploadView extends React.PureComponent<PropsWithForm, State> {
   state = {
     isUploading: false,
-<<<<<<< HEAD
     needsConversion: false,
-=======
     isRetrying: false,
     isFinished: false,
     uploadProgress: 0,
->>>>>>> 0553f8ed
   };
 
   isDatasetManagerOrAdmin = () =>
@@ -104,24 +94,6 @@
           owningOrganization: activeUser.organization,
         };
 
-<<<<<<< HEAD
-        addDataset(datasetConfig).then(
-          async () => {
-            Toast.success(messages["dataset.upload_success"]);
-            trackAction("Upload dataset");
-            await Utils.sleep(3000); // wait for 3 seconds so the server can catch up / do its thing
-            this.props.onUploaded(
-              activeUser.organization,
-              formValues.name,
-              this.state.needsConversion,
-              formValues.scale,
-            );
-          },
-          () => {
-            this.setState({ isUploading: false });
-          },
-        );
-=======
         const resumableUpload = await createResumableUpload(datasetId, formValues.datastore);
 
         resumableUpload.on("fileSuccess", file => {
@@ -131,6 +103,7 @@
             organization: datasetId.owningOrganization,
             name: datasetId.name,
             initialTeams: formValues.initialTeams.map(team => team.id),
+            needsConversion: formValues.needsConversion,
           };
 
           finishDatasetUpload(formValues.datastore, uploadInfo).then(
@@ -138,7 +111,12 @@
               Toast.success(messages["dataset.upload_success"]);
               trackAction("Upload dataset");
               await Utils.sleep(3000); // wait for 3 seconds so the server can catch up / do its thing
-              this.props.onUploaded(activeUser.organization, formValues.name);
+              this.props.onUploaded(
+                activeUser.organization,
+                formValues.name,
+                this.state.needsConversion,
+                formValues.scale,
+              );
             },
             () => {
               Toast.error(messages["dataset.upload_failed"]);
@@ -170,7 +148,6 @@
         });
 
         resumableUpload.addFiles(formValues.zipFile);
->>>>>>> 0553f8ed
       }
     });
   };
