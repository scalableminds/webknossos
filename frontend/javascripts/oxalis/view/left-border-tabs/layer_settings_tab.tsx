--- conflicted
+++ resolved
@@ -11,11 +11,8 @@
   LockOutlined,
   UnlockOutlined,
   EllipsisOutlined,
-<<<<<<< HEAD
   SaveOutlined,
-=======
   MenuOutlined,
->>>>>>> 3dd41853
 } from "@ant-design/icons";
 import ErrorHandling from "libs/error_handling";
 import { connect } from "react-redux";
@@ -1100,7 +1097,6 @@
     location.reload();
   };
 
-<<<<<<< HEAD
   saveViewConfigurationAsDefault = () => {
     const { dataset, datasetConfiguration } = this.props;
     const dataSource: Array<{
@@ -1172,7 +1168,8 @@
         }
       },
     });
-=======
+  };
+
   onSortLayerSettingsEnd = ({ oldIndex, newIndex }: { oldIndex: number; newIndex: number }) => {
     // Fix for having a grabbing cursor during dragging from https://github.com/clauderic/react-sortable-hoc/issues/328#issuecomment-1005835670.
     document.body.classList.remove("is-dragging");
@@ -1186,7 +1183,6 @@
       ],
     });
     this.props.onChange("colorLayerOrder", newLayerOrder);
->>>>>>> 3dd41853
   };
 
   render() {
