--- conflicted
+++ resolved
@@ -1,12 +1,12 @@
 package com.scalableminds.webknossos.datastore.services
 
-import java.io.{File, FileWriter, RandomAccessFile}
-import java.nio.file.{AccessDeniedException, Files, Path, Paths}
+import java.io.{File, FileWriter}
+import java.nio.file.{Files, Path, Paths}
 
 import akka.actor.ActorSystem
 import com.google.inject.Inject
 import com.google.inject.name.Named
-import com.scalableminds.util.io.{PathUtils, ZipIO}
+import com.scalableminds.util.io.PathUtils
 import com.scalableminds.util.tools.{Fox, FoxImplicits, JsonHelper}
 import com.scalableminds.webknossos.datastore.DataStoreConfig
 import com.scalableminds.webknossos.datastore.dataformats.MappingProvider
@@ -23,7 +23,6 @@
 import play.api.libs.json.Json
 import org.joda.time.format.ISODateTimeFormat
 
-import scala.collection.mutable
 import scala.concurrent.ExecutionContext.Implicits.global
 import scala.concurrent.duration._
 import scala.io.Source
@@ -108,43 +107,6 @@
     if (emptyDirs.nonEmpty) logger.warn(s"Empty organization dataset dirs: ${emptyDirs.mkString(", ")}")
   }
 
-<<<<<<< HEAD
-  def handleUpload(id: DataSourceId, dataSetZip: File, needsConversion: Boolean): Fox[Unit] = {
-
-    def ensureDirectory(dir: Path) =
-      try {
-        Fox.successful(PathUtils.ensureDirectory(dir))
-      } catch {
-        case _: AccessDeniedException => Fox.failure("dataSet.import.fileAccessDenied")
-      }
-
-    val dataSourceDir = dataBaseDir.resolve(id.team).resolve(".forConversion").resolve(id.name)
-
-    logger.info(s"Uploading and unzipping dataset into $dataSourceDir")
-
-    for {
-      _ <- ensureDirectory(dataSourceDir)
-      unzipResult = ZipIO.unzipToFolder(dataSetZip,
-                                        dataSourceDir,
-                                        includeHiddenFiles = false,
-                                        truncateCommonPrefix = true,
-                                        Some(Category.values.map(_.toString).toList))
-      _ <- unzipResult match {
-        case Full(_) =>
-          if (needsConversion)
-            Fox.successful(())
-          else
-            dataSourceRepository.updateDataSource(dataSourceFromFolder(dataSourceDir, id.team))
-        case e =>
-          val errorMsg = s"Error unzipping uploaded dataset to $dataSourceDir: $e"
-          logger.warn(errorMsg)
-          Fox.failure(errorMsg)
-      }
-    } yield ()
-  }
-
-=======
->>>>>>> 0553f8ed
   def exploreDataSource(id: DataSourceId, previous: Option[DataSource]): Box[(DataSource, List[(String, String)])] = {
     val path = dataBaseDir.resolve(id.team).resolve(id.name)
     val report = DataSourceImportReport[Path](dataBaseDir.relativize(path))
