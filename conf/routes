--- conflicted
+++ resolved
@@ -75,12 +75,7 @@
 GET           /admin/nml/upload                                          controllers.admin.NMLIO.uploadForm
 POST          /admin/nml/upload                                          controllers.admin.NMLIO.upload
 
-<<<<<<< HEAD
 GET           /api/teams                                                 controllers.TeamController.list
-=======
-
->>>>>>> 9f2a11ab
-
 
 # Admin Tasks
 # TODO: those routes need to be renamed!
