# Changelog (Unreleased)

All notable (yet unreleased) user-facing changes to WEBKNOSSOS are documented in this file.
See `CHANGELOG.released.md` for the changes which are part of official releases.

The format is based on [Keep a Changelog](http://keepachangelog.com/en/1.0.0/)
and this project adheres to [Calendar Versioning](http://calver.org/) `0Y.0M.MICRO`.
For upgrade instructions, please check the [migration guide](MIGRATIONS.released.md).

## Unreleased
[Commits](https://github.com/scalableminds/webknossos/compare/24.12.0...HEAD)

### Added
- Added the total volume of a dataset to a tooltip in the dataset info tab. [#8229](https://github.com/scalableminds/webknossos/pull/8229)
- Optimized performance of data loading with “fill value“ chunks. [#8271](https://github.com/scalableminds/webknossos/pull/8271)
- The fill tool can now be adapted so that it only acts within a specified bounding box. Use the new "Restrict Floodfill" mode for that in the toolbar. [#8267](https://github.com/scalableminds/webknossos/pull/8267)
- Added the option for "Selective Segment Visibility" for segmentation layers. Select this option in the left sidebar to only show segments that are currently active or hovered.  [#8281](https://github.com/scalableminds/webknossos/pull/8281)
- A segment can be activated with doubleclick now. [#8281](https://github.com/scalableminds/webknossos/pull/8281)
- It is now possible to select the magnification of the layers on which an AI model will be trained. [#8266](https://github.com/scalableminds/webknossos/pull/8266)
- Added support for translations in OME NGFF zarr datasets (translation within coordinateTransformations on datasets). [#8311](https://github.com/scalableminds/webknossos/pull/8311)
- When the eraser tool is active, one can switch temporarily to the fill-segment tool by pressing shift and ctrl. Only pressing shift, switches to the pick-segment tool. [#8314](https://github.com/scalableminds/webknossos/pull/8314)
- Enabled auto sorting of Typescript imports in Biome linter. [#8313](https://github.com/scalableminds/webknossos/pull/8313)
- Clicking on a segment or tree group will show some details in the details table. [#8316](https://github.com/scalableminds/webknossos/pull/8316)
- Segment and tree names can be edited by doubleclicking them. [#8316](https://github.com/scalableminds/webknossos/pull/8316)

### Changed
- Renamed "resolution" to "magnification" in more places within the codebase, including local variables. [#8168](https://github.com/scalableminds/webknossos/pull/8168)
- Layer names are now allowed to contain `$` as special characters. [#8241](https://github.com/scalableminds/webknossos/pull/8241)
- Datasets can now be renamed and can have duplicate names. [#8075](https://github.com/scalableminds/webknossos/pull/8075)
- Starting an AI training job using multiple annotations now supports inputting task-IDs and considers their task bounding boxes. [#8310](https://github.com/scalableminds/webknossos/pull/8310)
- Improved the default colors for skeleton trees. [#8228](https://github.com/scalableminds/webknossos/pull/8228)
- Allowed to train an AI model using differently sized bounding boxes. We recommend all bounding boxes to have equal dimensions or to have dimensions which are multiples of the smallest bounding box. [#8222](https://github.com/scalableminds/webknossos/pull/8222)
- Within the bounding box tool, the cursor updates immediately after pressing `ctrl`, indicating that a bounding box can be moved instead of resized. [#8253](https://github.com/scalableminds/webknossos/pull/8253)
- Improved the styling of active tools and modes in the toolbar. [#8295](https://github.com/scalableminds/webknossos/pull/8295)

### Fixed
- Fixed that listing datasets with the `api/datasets` route without compression failed due to missing permissions regarding public datasets. [#8249](https://github.com/scalableminds/webknossos/pull/8249)
- A "Locked by anonymous user" banner is no longer shown when opening public editable annotations of other organizations. [#8273](https://github.com/scalableminds/webknossos/pull/8273)
- Fixed a bug that uploading a zarr dataset with an already existing `datasource-properties.json` file failed. [#8268](https://github.com/scalableminds/webknossos/pull/8268)
- Fixed the organization switching feature for datasets opened via old links. [#8257](https://github.com/scalableminds/webknossos/pull/8257)
- Fixed that uploading an NML file without an organization id failed. Now the user's organization is used as fallback. [#8277](https://github.com/scalableminds/webknossos/pull/8277)
- Fixed that the frontend did not ensure a minimum length for annotation layer names. Moreover, names starting with a `.` are also disallowed now. [#8244](https://github.com/scalableminds/webknossos/pull/8244)
- Fixed a bug where in the add remote dataset view the dataset name setting was not in sync with the datasource setting of the advanced tab making the form not submittable. [#8245](https://github.com/scalableminds/webknossos/pull/8245)
- Fix read and update dataset route for versions 8 and lower. [#8263](https://github.com/scalableminds/webknossos/pull/8263)
- Fixed that task bounding boxes are again converted to user bounding boxes when uploading annotations via nmls. [#8280](https://github.com/scalableminds/webknossos/pull/8280)
- Added missing legacy support for `isValidNewName` route. [#8252](https://github.com/scalableminds/webknossos/pull/8252)
- Fixed some layout issues in the upload view. [#8231](https://github.com/scalableminds/webknossos/pull/8231)
- Fixed `FATAL: role "postgres" does not exist` error message in Docker compose. [#8240](https://github.com/scalableminds/webknossos/pull/8240)
- Fixed the Zarr 3 implementation not accepting BytesCodec without "configuration" key. [#8282](https://github.com/scalableminds/webknossos/pull/8282)
- Fixed that reloading the data of a volume annotation layer did not work properly. [#8298](https://github.com/scalableminds/webknossos/pull/8298)
- Removed the magnification slider for the TIFF export within the download modal if only one magnification is available for the selected layer. [#8297](https://github.com/scalableminds/webknossos/pull/8297)
- Fixed regression in styling of segment and skeleton tree tab. [#8307](https://github.com/scalableminds/webknossos/pull/8307)
- Fixed the template for neuron inferral using a custom workflow. [#8312](https://github.com/scalableminds/webknossos/pull/8312)
<<<<<<< HEAD
- Fixed an issue where you could not maximize or reposition the 3D/XZ viewport in Safari. [#8337](https://github.com/scalableminds/webknossos/pull/8337)
=======
- Fixed that the list of processing jobs crashed for deleted job types. [#8300](https://github.com/scalableminds/webknossos/pull/8300)
>>>>>>> a04bca68

### Removed
- Removed support for HTTP API versions 3 and 4. [#8075](https://github.com/scalableminds/webknossos/pull/8075)
- Removed that a warning is shown when a dataset is served from a datastore that was marked with isScratch=true. [#8296](https://github.com/scalableminds/webknossos/pull/8296)

### Breaking Changes<|MERGE_RESOLUTION|>--- conflicted
+++ resolved
@@ -51,11 +51,8 @@
 - Removed the magnification slider for the TIFF export within the download modal if only one magnification is available for the selected layer. [#8297](https://github.com/scalableminds/webknossos/pull/8297)
 - Fixed regression in styling of segment and skeleton tree tab. [#8307](https://github.com/scalableminds/webknossos/pull/8307)
 - Fixed the template for neuron inferral using a custom workflow. [#8312](https://github.com/scalableminds/webknossos/pull/8312)
-<<<<<<< HEAD
+- Fixed that the list of processing jobs crashed for deleted job types. [#8300](https://github.com/scalableminds/webknossos/pull/8300)
 - Fixed an issue where you could not maximize or reposition the 3D/XZ viewport in Safari. [#8337](https://github.com/scalableminds/webknossos/pull/8337)
-=======
-- Fixed that the list of processing jobs crashed for deleted job types. [#8300](https://github.com/scalableminds/webknossos/pull/8300)
->>>>>>> a04bca68
 
 ### Removed
 - Removed support for HTTP API versions 3 and 4. [#8075](https://github.com/scalableminds/webknossos/pull/8075)
