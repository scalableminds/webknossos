--- conflicted
+++ resolved
@@ -1,112 +1,116 @@
-define(
-	[
-		"model",
-		"view",
-		"geometry_factory",
-		"input"
-	],
-	(Model, View, GeometryFactory, Input) ->
-
-		Controller ?= {}
-
-		MOVE_VALUE = 1
-		ROTATE_VALUE = 0.02
-		SCALE_FACTOR = 0.05
-
-		Controller = 
-
-			initialize : (@canvas) ->
-				
-				@initMouse() 
-				@initKeyboard()
-<<<<<<< HEAD
-				@initGamepad()
-=======
-				@input.deviceorientation = new Input.Deviceorientation(
-					"left"  : -> View.yawDistance ROTATE_VALUE
-					"right" : -> View.yawDistance -ROTATE_VALUE
-					"up"    : -> View.pitchDistance -ROTATE_VALUE
-					"down"  : -> View.pitchDistance ROTATE_VALUE
-				)
->>>>>>> db377f4c
-				
-				Model.Route.initialize().done (matrix) =>
-						
-					View.setMatrix(matrix)
-
-					GeometryFactory.createMesh("coordinateAxes", "mesh").done (mesh) ->
-						mesh.relativePosition.x = 100
-						View.addGeometry mesh
-						
-					GeometryFactory.createMesh("crosshair", "mesh").done (mesh) -> 	
-						View.addGeometry mesh
-
-					GeometryFactory.createTrianglesplane(128, 0, "trianglesplane").done (trianglesplane) ->
-						View.addGeometry trianglesplane
-
-			initMouse : ->
-				@input.mouse = new Input.Mouse(
-					@canvas
-					"x" : View.yawDistance
-					"y" : View.pitchDistance
-				)
-
-			initKeyboard : ->
-				
-				@input.keyboard = new Input.Keyboard(
-				
-					#ScaleTrianglesPlane
-					"l" : -> View.scaleTrianglesPlane(-SCALE_FACTOR)	
-					"k" : -> View.scaleTrianglesPlane(SCALE_FACTOR)	
-
-					#Move
-					"w" : -> View.move [0, MOVE_VALUE, 0]
-					"s" : -> View.move [0, -MOVE_VALUE, 0]
-					"a" : -> View.move [MOVE_VALUE, 0, 0]
-					"d" : -> View.move [-MOVE_VALUE, 0, 0]
-					"space" : -> View.move [0, 0, MOVE_VALUE]
-					"shift + space" : -> View.move [0, 0, -MOVE_VALUE]
-
-					#Rotate in distance
-					"left"  : -> View.yawDistance ROTATE_VALUE
-					"right" : -> View.yawDistance -ROTATE_VALUE
-					"up"    : -> View.pitchDistance -ROTATE_VALUE
-					"down"  : -> View.pitchDistance ROTATE_VALUE
-
-					#Branches
-					"b" : -> Model.Route.putBranch(View.getMatrix())
-					"h" : -> Model.Route.popBranch().done((matrix) -> View.setMatrix(matrix))
-
-					#Rotate at centre
-					"shift + left"  : -> View.yaw ROTATE_VALUE
-					"shift + right" : -> View.yaw -ROTATE_VALUE
-					"shift + up"    : -> View.pitch -ROTATE_VALUE
-					"shift + down"  : -> View.pitch ROTATE_VALUE
-				)
-
-			initGamepad : ->
-				@input.gamepad = new Input.Gamepad(
-						"ButtonA" : -> console.log "A"
-						"ButtonB" : -> console.log "B"
-						"ButtonX" : -> console.log "X"
-						"ButtonY" : -> console.log "Y"
-						"ButtonStart"  : -> console.log "Start"
-						"ButtonSelect" : -> console.log "Select"
-
-						# "LeftStickX" : -> console.log "LeftStick X"
-						# "LeftStickY" : -> console.log "LeftStick Y"
-						# "RightStickX": -> console.log "RightStick X"
-						# "RightStickX": -> console.log "RightStick Y"
-				)
-
-			input :
-				mouse : null
-				keyboard : null
-<<<<<<< HEAD
-				gamepad : null
-=======
-				deviceorientation : null
->>>>>>> db377f4c
-
-)		
-
+define(
+	[
+		"model",
+		"view",
+		"geometry_factory",
+		"input"
+	],
+	(Model, View, GeometryFactory, Input) ->
+
+		Controller ?= {}
+
+		MOVE_VALUE = 1
+		ROTATE_VALUE = 0.02
+		SCALE_FACTOR = 0.05
+
+		Controller = 
+
+			initialize : (@canvas) ->
+				
+				@initMouse() 
+				@initKeyboard()
+				@initGamepad()
+
+				@input.deviceorientation = new Input.Deviceorientation(
+					"left"  : -> View.yawDistance ROTATE_VALUE
+					"right" : -> View.yawDistance -ROTATE_VALUE
+					"up"    : -> View.pitchDistance -ROTATE_VALUE
+					"down"  : -> View.pitchDistance ROTATE_VALUE
+				)
+				
+				Model.Route.initialize().done (matrix) =>
+						
+					View.setMatrix(matrix)
+
+					GeometryFactory.createMesh("coordinateAxes", "mesh").done (mesh) ->
+						mesh.relativePosition.x = 100
+						View.addGeometry mesh
+						
+					GeometryFactory.createMesh("crosshair", "mesh").done (mesh) -> 	
+						View.addGeometry mesh
+
+					GeometryFactory.createTrianglesplane(128, 0, "trianglesplane").done (trianglesplane) ->
+						View.addGeometry trianglesplane
+
+			initMouse : ->
+				@input.mouse = new Input.Mouse(
+					@canvas
+					"x" : View.yawDistance
+					"y" : View.pitchDistance
+				)
+
+			initKeyboard : ->
+				
+				@input.keyboard = new Input.Keyboard(
+
+					#Fullscreen Mode
+					"f" : -> 
+						canvas = @canvas
+						if ( canvas.webkitRequestFullScreen )
+							canvas.webkitRequestFullScreen canvas.ALLOW_KEYBOARD_INPUT
+						else if ( canvas.mozRequestFullScreen )
+							canvas.RequestFullScreen()
+				
+					#ScaleTrianglesPlane
+					"l" : -> View.scaleTrianglesPlane(-SCALE_FACTOR)	
+					"k" : -> View.scaleTrianglesPlane(SCALE_FACTOR)	
+
+					#Move
+					"w" : -> View.move [0, MOVE_VALUE, 0]
+					"s" : -> View.move [0, -MOVE_VALUE, 0]
+					"a" : -> View.move [MOVE_VALUE, 0, 0]
+					"d" : -> View.move [-MOVE_VALUE, 0, 0]
+					"space" : -> View.move [0, 0, MOVE_VALUE]
+					"shift + space" : -> View.move [0, 0, -MOVE_VALUE]
+
+					#Rotate in distance
+					"left"  : -> View.yawDistance ROTATE_VALUE
+					"right" : -> View.yawDistance -ROTATE_VALUE
+					"up"    : -> View.pitchDistance -ROTATE_VALUE
+					"down"  : -> View.pitchDistance ROTATE_VALUE
+
+					#Branches
+					"b" : -> Model.Route.putBranch(View.getMatrix())
+					"h" : -> Model.Route.popBranch().done((matrix) -> View.setMatrix(matrix))
+
+					#Rotate at centre
+					"shift + left"  : -> View.yaw ROTATE_VALUE
+					"shift + right" : -> View.yaw -ROTATE_VALUE
+					"shift + up"    : -> View.pitch -ROTATE_VALUE
+					"shift + down"  : -> View.pitch ROTATE_VALUE
+				)
+
+			initGamepad : ->
+				@input.gamepad = new Input.Gamepad(
+						"ButtonA" : -> console.log "A"
+						"ButtonB" : -> console.log "B"
+						"ButtonX" : -> console.log "X"
+						"ButtonY" : -> console.log "Y"
+						"ButtonStart"  : -> console.log "Start"
+						"ButtonSelect" : -> console.log "Select"
+
+						# "LeftStickX" : -> console.log "LeftStick X"
+						# "LeftStickY" : -> console.log "LeftStick Y"
+						# "RightStickX": -> console.log "RightStick X"
+						# "RightStickX": -> console.log "RightStick Y"
+				)
+
+			input :
+				mouse : null
+				keyboard : null
+				gamepad : null
+				deviceorientation : null
+
+
+)		
+