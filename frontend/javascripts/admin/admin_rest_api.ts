--- conflicted
+++ resolved
@@ -59,13 +59,10 @@
   ServerEditableMapping,
   APICompoundType,
   ZarrPrivateLink,
-<<<<<<< HEAD
   VoxelyticsWorkflowInfo,
   VoxelyticsWorkflowReport,
   VoxelyticsChunkStatistics,
-=======
   ShortLink,
->>>>>>> b58497ed
 } from "types/api_flow_types";
 import { APIAnnotationTypeEnum } from "types/api_flow_types";
 import type { Vector3, Vector6 } from "oxalis/constants";
@@ -2301,66 +2298,7 @@
   );
 }
 
-<<<<<<< HEAD
-// ### Voxelytics
-export function getVoxelyticsWorkflows(): Promise<Array<VoxelyticsWorkflowInfo>> {
-  return Request.receiveJSON("/api/voxelytics/workflows");
-}
-
-export function getVoxelyticsWorkflow(
-  workflowHash: string,
-  runId: string | null,
-): Promise<VoxelyticsWorkflowReport> {
-  const params = new URLSearchParams();
-  if (runId != null) {
-    params.append("runId", runId);
-  }
-  return Request.receiveJSON(`/api/voxelytics/workflows/${workflowHash}?${params}`);
-}
-
-export function getVoxelyticsLogs(
-  runId: string,
-  taskName: string | null,
-  minLevel: string,
-): Promise<Array<{}>> {
-  const params = new URLSearchParams({ runId, minLevel });
-  if (taskName != null) {
-    params.append("taskName", taskName);
-  }
-  return Request.receiveJSON(`/api/voxelytics/logs?${params}`);
-}
-
-export function getVoxelyticsChunkStatistics(
-  workflowHash: string,
-  runId: string,
-  taskName: string,
-): Promise<Array<VoxelyticsChunkStatistics>> {
-  return Request.receiveJSON(
-    `/api/voxelytics/workflows/${workflowHash}/chunkStatistics?${new URLSearchParams({
-      runId,
-      taskName,
-    })}`,
-  );
-}
-export function getVoxelyticsArtifactChecksums(
-  workflowHash: string,
-  runId: string,
-  taskName: string,
-  artifactName?: string,
-): Promise<Array<Record<string, string | number>>> {
-  const params = new URLSearchParams({
-    runId,
-    taskName,
-  });
-  if (artifactName != null) {
-    params.append("artifactName", artifactName);
-  }
-  return Request.receiveJSON(
-    `/api/voxelytics/workflows/${workflowHash}/artifactChecksums?${params}`,
-  );
-=======
 // ### Short links
-
 export const createShortLink = _.memoize(
   (longLink: string): Promise<ShortLink> =>
     Request.sendJSONReceiveJSON("/api/shortLinks", {
@@ -2375,5 +2313,62 @@
 
 export function getShortLink(key: string): Promise<ShortLink> {
   return Request.receiveJSON(`/api/shortLinks/byKey/${key}`);
->>>>>>> b58497ed
+}
+
+// ### Voxelytics
+export function getVoxelyticsWorkflows(): Promise<Array<VoxelyticsWorkflowInfo>> {
+  return Request.receiveJSON("/api/voxelytics/workflows");
+}
+
+export function getVoxelyticsWorkflow(
+  workflowHash: string,
+  runId: string | null,
+): Promise<VoxelyticsWorkflowReport> {
+  const params = new URLSearchParams();
+  if (runId != null) {
+    params.append("runId", runId);
+  }
+  return Request.receiveJSON(`/api/voxelytics/workflows/${workflowHash}?${params}`);
+}
+
+export function getVoxelyticsLogs(
+  runId: string,
+  taskName: string | null,
+  minLevel: string,
+): Promise<Array<{}>> {
+  const params = new URLSearchParams({ runId, minLevel });
+  if (taskName != null) {
+    params.append("taskName", taskName);
+  }
+  return Request.receiveJSON(`/api/voxelytics/logs?${params}`);
+}
+
+export function getVoxelyticsChunkStatistics(
+  workflowHash: string,
+  runId: string,
+  taskName: string,
+): Promise<Array<VoxelyticsChunkStatistics>> {
+  return Request.receiveJSON(
+    `/api/voxelytics/workflows/${workflowHash}/chunkStatistics?${new URLSearchParams({
+      runId,
+      taskName,
+    })}`,
+  );
+}
+export function getVoxelyticsArtifactChecksums(
+  workflowHash: string,
+  runId: string,
+  taskName: string,
+  artifactName?: string,
+): Promise<Array<Record<string, string | number>>> {
+  const params = new URLSearchParams({
+    runId,
+    taskName,
+  });
+  if (artifactName != null) {
+    params.append("artifactName", artifactName);
+  }
+  return Request.receiveJSON(
+    `/api/voxelytics/workflows/${workflowHash}/artifactChecksums?${params}`,
+  );
 }