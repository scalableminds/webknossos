/**
 * controller.js
 * @flow
 */

import * as React from "react";
import { connect } from "react-redux";
import { withRouter } from "react-router-dom";
<<<<<<< HEAD
import { Spin, Modal } from "antd";
=======
import { Spin } from "antd";
import $ from "jquery";
>>>>>>> 6675992c
import _ from "lodash";
import app from "app";
import Utils from "libs/utils";
import BackboneEvents from "backbone-events-standalone";
import Stats from "stats.js";
import { InputKeyboardNoLoop, InputKeyboard } from "libs/input";
import Toast from "libs/toast";
import Store from "oxalis/store";
import PlaneController from "oxalis/controller/viewmodes/plane_controller";
import SkeletonTracingPlaneController from "oxalis/controller/combinations/skeletontracing_plane_controller";
import VolumeTracingPlaneController from "oxalis/controller/combinations/volumetracing_plane_controller";
import ArbitraryController from "oxalis/controller/viewmodes/arbitrary_controller";
import MinimalSkeletonTracingArbitraryController from "oxalis/controller/combinations/minimal_skeletontracing_arbitrary_controller";
import SceneController from "oxalis/controller/scene_controller";
import UrlManager from "oxalis/controller/url_manager";
import constants, { ControlModeEnum } from "oxalis/constants";
import ApiLoader from "oxalis/api/api_loader";
import api from "oxalis/api/internal_api";
import { wkReadyAction } from "oxalis/model/actions/actions";
import { saveNowAction, undoAction, redoAction } from "oxalis/model/actions/save_actions";
import { setViewModeAction, updateUserSettingAction } from "oxalis/model/actions/settings_actions";
import Model from "oxalis/model";
<<<<<<< HEAD
=======
import Modal from "oxalis/view/modal";
>>>>>>> 6675992c
import messages from "messages";
import { fetchGistContent } from "libs/gist";
import { document } from "libs/window";

import type { ModeType, ControlModeType } from "oxalis/constants";
import type { ReactRouterHistoryType } from "react_router";
import type { OxalisState, TracingTypeTracingType } from "oxalis/store";

type StateProps = {
  viewMode: ModeType,
};

type Props = {
  history: ReactRouterHistoryType,
  initialTracingType: TracingTypeTracingType,
  initialAnnotationId: string,
  initialControlmode: ControlModeType,
} & StateProps;

type State = {
  ready: boolean,
};

class Controller extends React.PureComponent<Props, State> {
  keyboard: InputKeyboard;
  keyboardNoLoop: InputKeyboardNoLoop;
  stats: Stats;

  // Copied from backbone events (TODO: handle this better)
  listenTo: Function;
  stopListening: Function;

  state = {
    ready: false,
  };

  // Main controller, responsible for setting modes and everything
  // that has to be controlled in any mode.
  //
  // We have a matrix of modes like this:
  //
  //   Annotation Mode \ View mode    Plane       Arbitrary
  //              Skeleton Tracing      X             X
  //                Volume Tracing      X             /
  //
  // In order to maximize code reuse, there is - besides the main
  // controller - a controller for each row, each column and each
  // cross in this matrix.

  componentDidMount() {
<<<<<<< HEAD
    _.extend(this, BackboneEvents);
=======
    _.extend(this, Backbone.Events);
>>>>>>> 6675992c

    UrlManager.initialize();

    if (!this.isWebGlSupported()) {
      Toast.error(messages["webgl.disabled"]);
    }

    Model.fetch(
      this.props.initialTracingType,
      this.props.initialAnnotationId,
      this.props.initialControlmode,
      true,
    )
      .then(() => this.modelFetchDone())
      .catch(error => {
        // Don't throw errors for errors already handled by the model.
        if (error !== Model.HANDLED_ERROR) {
          throw error;
        }
      });
  }

  modelFetchDone() {
    this.props.history.block(() => {
      const stateSaved = Model.stateSaved();
      if (!stateSaved && Store.getState().tracing.restrictions.allowUpdate) {
        Store.dispatch(saveNowAction());
        return messages["save.leave_page_unfinished"];
      }
      return null;
    });

    UrlManager.startUrlUpdater();
    SceneController.initialize();

    // FPS stats
    this.stats = new Stats();
    document.body.append(this.stats.domElement);

    this.initKeyboard();
    this.initTaskScript();
    this.maybeShowNewTaskTypeModal();

    for (const binaryName of Object.keys(Model.binary)) {
      this.listenTo(Model.binary[binaryName].cube, "bucketLoaded", () =>
        app.vent.trigger("rerender"),
      );
    }

    window.webknossos = new ApiLoader(Model);

    app.vent.trigger("webknossos:ready");
    Store.dispatch(wkReadyAction());
    this.setState({ ready: true });
  }

  async initTaskScript() {
    // Loads a Gist from GitHub with a user script if there is a
    // script assigned to the task
    const task = Store.getState().task;
    if (task != null && task.script != null) {
      const script = task.script;
      const content = await fetchGistContent(script.gist, script.name);
      try {
        // eslint-disable-next-line no-eval
        eval(content);
      } catch (error) {
        console.error(error);
        Toast.error(
          `Error executing the task script "${script.name}". See console for more information.`,
        );
      }
    }
  }

  // TODO find a new home
  maybeShowNewTaskTypeModal() {
    // Users can aquire new tasks directly in the tracing view. Occasionally,
    // they start working on a new TaskType and need to be instructed.
    let text;
    const task = Store.getState().task;
    if (!Utils.hasUrlParam("differentTaskType") || task == null) {
      return;
    }

    const taskType = task.type;
    const title = `Attention, new Task Type: ${taskType.summary}`;
    if (taskType.description) {
      text = `${messages["task.new_description"]}:<br>${taskType.description}`;
    } else {
      text = messages["task.no_description"];
    }

    Modal.info({
      title,
      content: text,
    });
  }

  scaleTrianglesPlane(delta: number): void {
    let scale = Store.getState().userConfiguration.scale + delta;
    scale = Math.min(constants.MAX_SCALE, scale);
    scale = Math.max(constants.MIN_SCALE, scale);

    Store.dispatch(updateUserSettingAction("scale", scale));
  }

  isWebGlSupported() {
    return (
      window.WebGLRenderingContext &&
      document.createElement("canvas").getContext("experimental-webgl")
    );
  }

  initKeyboard() {
    // avoid scrolling while pressing space
    document.addEventListener("keydown", (event: KeyboardEvent) => {
      if (
        (event.which === 32 || event.which === 18 || (event.which >= 37 && event.which <= 40)) &&
        Utils.isNoElementFocussed()
      ) {
        event.preventDefault();
      }
    });

    const controlMode = Store.getState().temporaryConfiguration.controlMode;
    const keyboardControls = {};
    let prevSegAlpha = 20;
    if (controlMode === ControlModeEnum.TRACE) {
      _.extend(keyboardControls, {
        // Set Mode, outcomment for release
        "shift + 1": () => Store.dispatch(setViewModeAction(constants.MODE_PLANE_TRACING)),
        "shift + 2": () => Store.dispatch(setViewModeAction(constants.MODE_ARBITRARY)),
        "shift + 3": () => Store.dispatch(setViewModeAction(constants.MODE_ARBITRARY_PLANE)),

        m: () => {
          // rotate allowed modes
          const currentViewMode = Store.getState().temporaryConfiguration.viewMode;
          const allowedModes = Store.getState().tracing.restrictions.allowedModes;
          const index = (allowedModes.indexOf(currentViewMode) + 1) % allowedModes.length;
          Store.dispatch(setViewModeAction(allowedModes[index]));
        },

        "super + s": event => {
          event.preventDefault();
          event.stopPropagation();
          Model.save();
        },

        "ctrl + s": event => {
          event.preventDefault();
          event.stopPropagation();
          Model.save();
        },

        // Undo
        "super + z": event => {
          event.preventDefault();
          event.stopPropagation();
          Store.dispatch(undoAction());
        },
        "ctrl + z": () => Store.dispatch(undoAction()),

        // Redo
        "super + y": event => {
          event.preventDefault();
          event.stopPropagation();
          Store.dispatch(redoAction());
        },
        "ctrl + y": () => Store.dispatch(redoAction()),
      });
    }

    _.extend(keyboardControls, {
      // In the long run this should probably live in a user script
      "3": function toggleSegmentationOpacity() {
        // Flow cannot infer the return type of getConfiguration :(
        // Should be fixed once this is fixed: https://github.com/facebook/flow/issues/4513
        const curSegAlpha = Number(api.data.getConfiguration("segmentationOpacity"));
        let newSegAlpha = 0;

        if (curSegAlpha > 0) {
          prevSegAlpha = curSegAlpha;
        } else {
          newSegAlpha = prevSegAlpha;
        }

        api.data.setConfiguration("segmentationOpacity", newSegAlpha);
      },
    });

    this.keyboardNoLoop = new InputKeyboardNoLoop(keyboardControls);

    this.keyboard = new InputKeyboard({
      // Scale planes
      l: timeFactor => {
        const scaleValue = Store.getState().userConfiguration.scaleValue;
        this.scaleTrianglesPlane(-scaleValue * timeFactor);
      },

      k: timeFactor => {
        const scaleValue = Store.getState().userConfiguration.scaleValue;
        this.scaleTrianglesPlane(scaleValue * timeFactor);
      },
    });
  }

  updateStats = () => this.stats.update();

  render() {
    if (!this.state.ready) {
<<<<<<< HEAD
      return <Spin spinning />;
=======
      return (
        <Spin
          spinning
          size="large"
          style={{
            position: "fixed",
            top: "64px",
            left: "0px",
            right: "0px",
            bottom: "0px",
            display: "flex",
            justifyContent: "center",
            alignItems: "center",
            zIndex: 1000,
          }}
        />
      );
>>>>>>> 6675992c
    }
    const state = Store.getState();
    const allowedModes = Store.getState().tracing.restrictions.allowedModes;
    const mode = this.props.viewMode;

    if (!allowedModes.includes(mode)) {
      // Since this mode is not allowed, render nothing. A warning about this will be
      // triggered in the model. Don't throw an error since the store might change so that
      // the render function can succeed.
      return null;
    }

    const isArbitrary = constants.MODES_ARBITRARY.includes(mode);
    const isPlane = constants.MODES_PLANE.includes(mode);

    if (isArbitrary) {
      if (state.tracing.restrictions.advancedOptionsAllowed) {
        return <ArbitraryController onRender={this.updateStats} viewMode={mode} />;
      } else {
        return (
          <MinimalSkeletonTracingArbitraryController onRender={this.updateStats} viewMode={mode} />
        );
      }
    } else if (isPlane) {
      switch (state.tracing.type) {
        case "volume": {
          return <VolumeTracingPlaneController onRender={this.updateStats} />;
        }
        case "skeleton": {
          return <SkeletonTracingPlaneController onRender={this.updateStats} />;
        }
        default: {
          return <PlaneController onRender={this.updateStats} />;
        }
      }
    } else {
      // At the moment, all possible view modes consist of the union of MODES_ARBITRARY and MODES_PLANE
      // In case we add new viewmodes, the following error will be thrown.
      throw new Error("The current mode is none of the four known mode types");
    }
  }
}

function mapStateToProps(state: OxalisState): StateProps {
  return {
    viewMode: state.temporaryConfiguration.viewMode,
  };
}

export default withRouter(connect(mapStateToProps)(Controller));<|MERGE_RESOLUTION|>--- conflicted
+++ resolved
@@ -6,12 +6,7 @@
 import * as React from "react";
 import { connect } from "react-redux";
 import { withRouter } from "react-router-dom";
-<<<<<<< HEAD
 import { Spin, Modal } from "antd";
-=======
-import { Spin } from "antd";
-import $ from "jquery";
->>>>>>> 6675992c
 import _ from "lodash";
 import app from "app";
 import Utils from "libs/utils";
@@ -34,10 +29,6 @@
 import { saveNowAction, undoAction, redoAction } from "oxalis/model/actions/save_actions";
 import { setViewModeAction, updateUserSettingAction } from "oxalis/model/actions/settings_actions";
 import Model from "oxalis/model";
-<<<<<<< HEAD
-=======
-import Modal from "oxalis/view/modal";
->>>>>>> 6675992c
 import messages from "messages";
 import { fetchGistContent } from "libs/gist";
 import { document } from "libs/window";
@@ -88,11 +79,7 @@
   // cross in this matrix.
 
   componentDidMount() {
-<<<<<<< HEAD
     _.extend(this, BackboneEvents);
-=======
-    _.extend(this, Backbone.Events);
->>>>>>> 6675992c
 
     UrlManager.initialize();
 
@@ -304,9 +291,6 @@
 
   render() {
     if (!this.state.ready) {
-<<<<<<< HEAD
-      return <Spin spinning />;
-=======
       return (
         <Spin
           spinning
@@ -324,7 +308,6 @@
           }}
         />
       );
->>>>>>> 6675992c
     }
     const state = Store.getState();
     const allowedModes = Store.getState().tracing.restrictions.allowedModes;
