--- conflicted
+++ resolved
@@ -1,8 +1,7 @@
 package nml
 import models.Color
 
-<<<<<<< HEAD
-case class Tree(treeId: Int, nodes: Set[Node], edges: Set[Edge], color: Color) {
+case class Tree(treeId: Int, nodes: Set[Node], edges: Set[Edge], color: Color) extends TreeLike{
 
   def addNodes(ns: Set[Node]) = this.copy(nodes = nodes ++ ns)
   def addEdges(es: Set[Edge]) = this.copy(edges = edges ++ es)
@@ -13,19 +12,6 @@
 
   def ++(t: Tree) = {
     Tree(treeId, nodes ++ t.nodes, edges ++ t.edges, color)
-=======
-case class Tree(treeId: Int, nodes: List[Node], edges: List[Edge], color: Color) extends TreeLike {
-
-  def addNodes(ns: List[Node]) = this.copy(nodes = nodes ::: ns)
-  def addEdges(es: List[Edge]) = this.copy(edges = edges ::: es)
-
-  def --(t: Tree) = {
-    Tree(treeId, nodes filterNot (t.nodes.contains), edges.filterNot(t.edges.contains), color)
-  }
-
-  def ++(t: Tree) = {
-    Tree(treeId, (nodes ++ t.nodes).distinct, (edges ++ t.edges).distinct, color)
->>>>>>> 695782d6
   }
 
   def changeTreeId(updatedTreeId: Int) = {
@@ -40,11 +26,5 @@
 }
 
 object Tree {
-<<<<<<< HEAD
   def empty = Tree(1, Set.empty, Set.empty, Color(1, 0, 0, 0))
-=======
-
-  def empty = Tree(1, Nil, Nil, Color(1, 0, 0, 0))
-
->>>>>>> 695782d6
 }