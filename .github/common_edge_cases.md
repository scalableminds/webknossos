# Common edge cases to consider when making significant changes to WEBKNOSSOS.

Will this also work if
 - Mag1 does not exist
 - There are multiple organizations
 - There is only one organization
 - The user is Team Manager, but not Admin/Dataset Manager
 - The annotation is a compound task/project/tasktype annotation
 - The user is logged out and views a public dataset or annotation
 - User uses dark mode / light mode
 - There is no local datastore/tracingstore module (Compare [instructions to test this locally](https://github.com/scalableminds/webknossos/wiki/Set-up-a-standalone-datastore-locally))
<<<<<<< HEAD
 - SQL pitfalls:
   - `WHERE x IN ()` with empty array literal (catch empty array in scala before the query)
   - `ARRAY_AGG(x)` with nullable values (use `ARRAY_REMOVE(ARRAY_AGG(x), null)` instead)
=======

 Also check that
  - Complex SQL queries have no fan out effect due to multiple left joins
  - SQL `IN` statements are never called with empty list
>>>>>>> e2f857fd
<|MERGE_RESOLUTION|>--- conflicted
+++ resolved
@@ -9,13 +9,7 @@
  - The user is logged out and views a public dataset or annotation
  - User uses dark mode / light mode
  - There is no local datastore/tracingstore module (Compare [instructions to test this locally](https://github.com/scalableminds/webknossos/wiki/Set-up-a-standalone-datastore-locally))
-<<<<<<< HEAD
  - SQL pitfalls:
-   - `WHERE x IN ()` with empty array literal (catch empty array in scala before the query)
+   - `WHERE x IN ()` with empty array literal (catch empty array in scala before the query): Check that SQL `IN` statements are never called with empty list
    - `ARRAY_AGG(x)` with nullable values (use `ARRAY_REMOVE(ARRAY_AGG(x), null)` instead)
-=======
-
- Also check that
-  - Complex SQL queries have no fan out effect due to multiple left joins
-  - SQL `IN` statements are never called with empty list
->>>>>>> e2f857fd
+   - check that complex SQL queries have no fan out effect due to multiple left joins