// @flow
import {
  Popover,
  Avatar,
  Form,
  Button,
  Col,
  Row,
  Tooltip,
  Modal,
  Progress,
  Alert,
  List,
} from "antd";
import { InfoCircleOutlined, FileOutlined, FolderOutlined, InboxOutlined } from "@ant-design/icons";
import { connect } from "react-redux";
import React from "react";
import moment from "moment";
import classnames from "classnames";
import _ from "lodash";
import { useDropzone } from "react-dropzone";

import ErrorHandling from "libs/error_handling";
import { type RouterHistory, withRouter } from "react-router-dom";
import type { APITeam, APIDataStore, APIUser, APIDatasetId } from "types/api_flow_types";
import type { OxalisState } from "oxalis/store";
import {
  finishDatasetUpload,
  createResumableUpload,
  startConvertToWkwJob,
  sendAnalyticsEvent,
  sendFailedRequestAnalyticsEvent,
} from "admin/admin_rest_api";
import Toast from "libs/toast";
import * as Utils from "libs/utils";
import messages from "messages";
import { trackAction } from "oxalis/model/helpers/analytics";
import { createReader, BlobReader } from "zip-js-webpack";
import {
  CardContainer,
  DatasetNameFormItem,
  DatastoreFormItem,
} from "admin/dataset/dataset_components";
import { Vector3Input } from "libs/vector_input";
import TeamSelectionComponent from "dashboard/dataset/team_selection_component";
import features from "features";
import { syncValidator } from "types/validation";
import { FormInstance } from "antd/lib/form";
import { FormItemWithInfo } from "../../dashboard/dataset/helper_components";

const FormItem = Form.Item;

const REPORT_THROTTLE_THRESHOLD = 1 * 60 * 1000; // 1 min

const logRetryToAnalytics = _.throttle((datasetName: string) => {
  ErrorHandling.notify(new Error(`Warning: Upload of dataset ${datasetName} was retried.`));
}, REPORT_THROTTLE_THRESHOLD);

type OwnProps = {|
  datastores: Array<APIDataStore>,
  withoutCard?: boolean,
  onUploaded: (string, string, boolean) => Promise<void> | void,
|};
type StateProps = {|
  activeUser: ?APIUser,
|};
type Props = {| ...OwnProps, ...StateProps |};
type PropsWithFormAndRouter = {|
  ...Props,
  history: RouterHistory,
|};

type State = {
  isUploading: boolean,
  needsConversion: boolean,
  isRetrying: boolean,
  uploadProgress: number,
  selectedTeams: APITeam | Array<APITeam>,
};

function WkwExample() {
  const description = `
  great_dataset          # Root folder
  ├─ color               # Dataset layer (e.g., color, segmentation)
  │  ├─ 1                # Magnification step (1, 2, 4, 8, 16 etc.)
  │  │  ├─ header.wkw    # Header wkw file
  │  │  ├─ z0
  │  │  │  ├─ y0
  │  │  │  │  ├─ x0.wkw  # Actual data wkw file
  │  │  │  │  └─ x1.wkw  # Actual data wkw file
  │  │  │  └─ y1/...
  │  │  └─ z1/...
  │  └─ 2/...
  ├─ segmentation/...
  └─ datasource-properties.json  # Dataset metadata (will be created upon import, if non-existent)
  `;

  return (
    <div>
      <h4>A typical WKW dataset looks like this:</h4>
      <pre className="dataset-import-folder-structure-hint">{description}</pre>
    </div>
  );
}

function SingleLayerImageStackExample() {
  const description = `
  great_dataset          # Root folder or zip archive (this outer container be omitted)
  ├─ file1.tif           # The files don't have to follow a certain naming pattern.
  ├─ file2.tif           # However, the files are sorted to obtain the final z-order.
  └─ file3.tif
  `;

  return (
    <div>
      <h4>For example, a flat list of (sorted) image files can be imported:</h4>
      <pre className="dataset-import-folder-structure-hint">{description}</pre>
    </div>
  );
}

function MultiLayerImageStackExample() {
  const description = `
  great_dataset          # Root folder or zip archive (this outer container be omitted)
  ├─ color               # 1st dataset layer (name may be arbitrary, e.g., color or segmentation)
  │  ├─ file1.tif        # The files don't have to follow a certain naming pattern.
  │  ├─ file2.tif        # However, the files are sorted to obtain the final z-order.
  │  └─ file3.tif
  └─ segmentation        # 2nd dataset layer
     ├─ file1.tif
     ├─ file2.tif
     └─ file3.tif
  `;

  return (
    <div>
      <h4>Uploading multiple image stacks (one per folder) will create a multi-layer dataset:</h4>
      <pre className="dataset-import-folder-structure-hint">{description}</pre>
    </div>
  );
}

class DatasetUploadView extends React.Component<PropsWithFormAndRouter, State> {
  state = {
    isUploading: false,
    needsConversion: false,
    isRetrying: false,
    uploadProgress: 0,
    selectedTeams: [],
  };

  formRef = React.createRef<typeof FormInstance>();

  componentDidMount() {
    sendAnalyticsEvent("open_upload_view");
  }

  componentDidUpdate(prevProps: PropsWithFormAndRouter) {
    const uploadableDatastores = this.props.datastores.filter(datastore => datastore.allowsUpload);
    if (this.formRef.current != null) {
      if (
        prevProps.datastores.length === 0 &&
        uploadableDatastores.length > 0 &&
        this.formRef.current.getFieldValue("datastore") !== uploadableDatastores[0].url
      ) {
        this.formRef.current.setFieldsValue({ datastore: uploadableDatastores[0].url });
      }
    }
  }

  isDatasetManagerOrAdmin = () =>
    this.props.activeUser &&
    (this.props.activeUser.isAdmin || this.props.activeUser.isDatasetManager);

  handleSubmit = async formValues => {
    const { activeUser } = this.props;
    const pathNameAtSubmit = window.location.pathname;

    if (activeUser != null) {
      Toast.info("Uploading dataset");
      this.setState({
        isUploading: true,
      });
      const beforeUnload = action => {
        // Only show the prompt if this is a proper beforeUnload event from the browser
        // or the pathname changed
        // This check has to be done because history.block triggers this function even if only the url hash changed
        if (action === undefined || pathNameAtSubmit !== window.location.pathname) {
          const { isUploading } = this.state;
          if (isUploading) {
            window.onbeforeunload = null; // clear the event handler otherwise it would be called twice. Once from history.block once from the beforeunload event
            window.setTimeout(() => {
              // restore the event handler in case a user chose to stay on the page
              window.onbeforeunload = beforeUnload;
            }, 500);
            return messages["dataset.leave_during_upload"];
          }
        }
        return null;
      };

      this.props.history.block(beforeUnload);
      window.onbeforeunload = beforeUnload;

      const datasetId: APIDatasetId = {
        name: formValues.name,
        owningOrganization: activeUser.organization,
      };
      const getRandomString = () => {
        const randomBytes = window.crypto.getRandomValues(new Uint8Array(6));
        return Array.from(randomBytes, byte => `0${byte.toString(16)}`.slice(-2)).join("");
      };

      const uploadId = `${moment(Date.now()).format("YYYY-MM-DD_HH-mm")}__${
        datasetId.name
      }__${getRandomString()}`;

      const resumableUpload = await createResumableUpload(
        datasetId,
        formValues.datastore,
        formValues.zipFile.length,
        uploadId,
      );

      resumableUpload.on("complete", () => {
        const newestForm = this.formRef.current;
        if (!newestForm) {
          throw new Error("Form couldn't be initialized.");
        }

        const uploadInfo = {
          uploadId,
          organization: datasetId.owningOrganization,
          name: datasetId.name,
          initialTeams: formValues.initialTeams.map(team => team.id),
          needsConversion: this.state.needsConversion,
        };

        finishDatasetUpload(formValues.datastore, uploadInfo).then(
          async () => {
            Toast.success(messages["dataset.upload_success"]);
            trackAction("Upload dataset");
            await Utils.sleep(3000); // wait for 3 seconds so the server can catch up / do its thing
            let maybeError;
            if (this.state.needsConversion) {
              try {
                await startConvertToWkwJob(
                  formValues.name,
                  activeUser.organization,
                  formValues.scale,
                );
              } catch (error) {
                maybeError = error;
              }
              if (maybeError == null) {
                Toast.info(
                  <React.Fragment>
                    The conversion for the uploaded dataset was started.
                    <br />
<<<<<<< HEAD
                    Click{" "}
                    <a target="_blank" href="/jobs" rel="noopener noreferrer">
                      here
                    </a>{" "}
                    to see all running jobs.
=======
                    Click <a href="/jobs">here</a> to see all running jobs.
>>>>>>> aa001d8b
                  </React.Fragment>,
                );
              } else {
                Toast.error(
                  "The conversion for the uploaded dataset could not be started. Please try again or contact us if this issue occurs again.",
                );
              }
            }
            this.setState({ isUploading: false });
            if (maybeError == null) {
              newestForm.setFieldsValue({ name: null, zipFile: [] });
              this.props.onUploaded(
                activeUser.organization,
                formValues.name,
                this.state.needsConversion,
              );
            }
          },
          error => {
            sendFailedRequestAnalyticsEvent("finish_dataset_upload", error, {
              dataset_name: datasetId.name,
            });
            Toast.error(messages["dataset.upload_failed"]);
            this.setState({
              isUploading: false,
              isRetrying: false,
              uploadProgress: 0,
            });
          },
        );
      });

      resumableUpload.on("filesAdded", () => {
        resumableUpload.upload();
      });

      resumableUpload.on("fileError", (file, message) => {
        Toast.error(message);
        this.setState({ isUploading: false });
      });

      resumableUpload.on("progress", () => {
        this.setState({ isRetrying: false, uploadProgress: resumableUpload.progress() });
      });

      resumableUpload.on("fileRetry", () => {
        logRetryToAnalytics(datasetId.name);
        this.setState({ isRetrying: true });
      });

      resumableUpload.addFiles(formValues.zipFile);
    }
  };

  getUploadModal = () => {
    const form = this.formRef.current;
    if (!form) {
      return null;
    }

    const { isRetrying, uploadProgress, isUploading } = this.state;
    return (
      <Modal
        visible={isUploading}
        closable={false}
        keyboard={false}
        maskClosable={false}
        className="no-footer-modal"
        cancelButtonProps={{ style: { display: "none" } }}
        okButtonProps={{ style: { display: "none" } }}
      >
        <div style={{ display: "flex", alignItems: "center", flexDirection: "column" }}>
          <FolderOutlined style={{ fontSize: 50 }} />
          <br />
          {isRetrying
            ? `Upload of dataset ${form.getFieldValue("name")} froze.`
            : `Uploading Dataset ${form.getFieldValue("name")}.`}
          <br />
          {isRetrying ? "Retrying to continue the upload..." : null}
          <br />
          <Progress
            // Round to 1 digit after the comma. Don't show 100%, since there is
            // some additional delay until the UI shows the next screen.
            // Otherwise, the user might think that nothing will happen after 100%
            // was reached.
            percent={Math.min(99.9, Math.round(uploadProgress * 1000) / 10)}
            status="active"
          />
        </div>
      </Modal>
    );
  };

  validateFiles = files => {
    if (files.length === 0) {
      return;
    }
    let needsConversion = true;
    const fileExtensions = [];
    for (const file of files) {
      const filenameParts = file.name.split(".");
      const fileExtension = filenameParts[filenameParts.length - 1].toLowerCase();
      fileExtensions.push(fileExtension);
      sendAnalyticsEvent("add_files_to_upload", { fileExtension });
      if (fileExtension === "zip") {
        createReader(
          new BlobReader(file),
          reader => {
            reader.getEntries(entries => {
              const wkwFile = entries.find(entry =>
                Utils.isFileExtensionEqualTo(entry.filename, "wkw"),
              );
              const hasArchiveWkwFile = wkwFile != null;
              this.handleNeedsConversionInfo(!hasArchiveWkwFile);
            });
          },
          () => {
            Modal.error({
              content: messages["dataset.upload_invalid_zip"],
            });
            const form = this.formRef.current;
            if (!form) {
              return;
            }
            form.setFieldsValue({ zipFile: [] });
          },
        );
        // We return here since not more than 1 zip archive is supported anyway.
        return;
      } else if (fileExtension === "wkw") {
        needsConversion = false;
      }
    }
    const countedFileExtensions = _.countBy(fileExtensions, str => str);
    Object.entries(countedFileExtensions).map(([fileExtension, count]) =>
      sendAnalyticsEvent("add_files_to_upload", { fileExtension, count }),
    );

    this.handleNeedsConversionInfo(needsConversion);
  };

  handleNeedsConversionInfo = needsConversion => {
    const form = this.formRef.current;
    if (!form) {
      return;
    }
    this.setState({ needsConversion });
    if (needsConversion && !features().jobsEnabled) {
      form.setFieldsValue({ zipFile: [] });
      Modal.info({
        content: (
          <div>
            The selected dataset does not seem to be in the WKW format. Please convert the dataset
            using{" "}
            <a
              target="_blank"
              href="https://github.com/scalableminds/webknossos-cuber/"
              rel="noopener noreferrer"
            >
              webknossos-cuber
            </a>{" "}
            or use a webKnossos instance which integrates a conversion service, such as{" "}
            <a target="_blank" href="http://webknossos.org/" rel="noopener noreferrer">
              webknossos.org
            </a>
            .
          </div>
        ),
      });
    }
  };

  maybeSetUploadName = files => {
    const form = this.formRef.current;
    if (!form) {
      return;
    }
    if (!form.getFieldValue("name") && files.length > 0) {
      const filenameParts = files[0].name.split(".");
      const filename = filenameParts.slice(0, -1).join(".");
      form.setFieldsValue({ name: filename });
      form.validateFields(["name"]);
    }
  };

  render() {
    const form = this.formRef.current;
    const { activeUser, withoutCard, datastores } = this.props;
    const isDatasetManagerOrAdmin = this.isDatasetManagerOrAdmin();
    const { needsConversion } = this.state;
    const uploadableDatastores = datastores.filter(datastore => datastore.allowsUpload);
    const hasOnlyOneDatastoreOrNone = uploadableDatastores.length <= 1;

    return (
      <div className="dataset-administration" style={{ padding: 5 }}>
        <CardContainer withoutCard={withoutCard} title="Upload Dataset">
          <Form
            onFinish={this.handleSubmit}
            layout="vertical"
            ref={this.formRef}
            initialValues={{ initialTeams: [], scale: [0, 0, 0], zipFile: [] }}
          >
            {features().isDemoInstance && (
              <Alert
                message={
                  <>
                    We are happy to help!
                    <br />
                    Please <a href="mailto:hello@webknossos.org">contact us</a> if you have any
                    trouble uploading your data or the uploader doesn&apos;t support your format
                    yet.
                  </>
                }
                type="info"
                style={{ marginBottom: 50 }}
              />
            )}
            <Row gutter={8}>
              <Col span={12}>
                <DatasetNameFormItem activeUser={activeUser} />
              </Col>
              <Col span={12}>
                <FormItem
                  name="initialTeams"
                  label="Teams allowed to access this dataset"
                  hasFeedback
                  rules={[
                    {
                      required: !isDatasetManagerOrAdmin,
                      message: !isDatasetManagerOrAdmin
                        ? messages["dataset.import.required.initialTeam"]
                        : null,
                    },
                  ]}
                >
                  <Tooltip title="Except for administrators and dataset managers, only members of the teams defined here will be able to view this dataset.">
                    <TeamSelectionComponent
                      mode="multiple"
                      value={this.state.selectedTeams}
                      onChange={selectedTeams => {
                        if (this.formRef.current == null) return;
                        if (!Array.isArray(selectedTeams)) {
                          // Making sure that we always have an array even when only one team is selected.
                          selectedTeams = [selectedTeams];
                        }
                        this.formRef.current.setFieldsValue({ initialTeams: selectedTeams });
                        this.setState({ selectedTeams });
                      }}
                      afterFetchedTeams={fetchedTeams => {
                        if (!features().isDemoInstance) {
                          return;
                        }
                        const teamOfOrganisation = fetchedTeams.find(
                          team => team.name === team.organization,
                        );
                        if (teamOfOrganisation == null) {
                          return;
                        }
                        if (this.formRef.current == null) return;
                        this.formRef.current.setFieldsValue({
                          initialTeams: [teamOfOrganisation],
                        });
                        this.setState({ selectedTeams: [teamOfOrganisation] });
                      }}
                    />
                  </Tooltip>
                </FormItem>
              </Col>
            </Row>
            <DatastoreFormItem
              form={form}
              datastores={uploadableDatastores}
              hidden={hasOnlyOneDatastoreOrNone}
            />
            {features().jobsEnabled && needsConversion ? (
              <React.Fragment>
                <FormItemWithInfo
                  name="scale"
                  label="Voxel Size"
                  info="The voxel size defines the extent (for x, y, z) of one voxel in nanometer."
                  disabled={this.state.needsConversion}
                  help="Your dataset is not yet in WKW Format. Therefore you need to define the voxel size."
                  rules={[
                    {
                      required: this.state.needsConversion,
                      message: "Please provide a scale for the dataset.",
                    },
                    {
                      validator: syncValidator(
                        value => value && value.every(el => el > 0),
                        "Each component of the scale must be larger than 0.",
                      ),
                    },
                  ]}
                >
                  <Vector3Input
                    style={{ width: 400 }}
                    allowDecimals
                    onChange={scale => {
                      if (this.formRef.current == null) return;
                      this.formRef.current.setFieldsValue({ scale });
                    }}
                  />
                </FormItemWithInfo>
              </React.Fragment>
            ) : null}

            <FormItem
              name="zipFile"
              label="Dataset"
              hasFeedback
              rules={[
                { required: true, message: messages["dataset.import.required.zipFile"] },
                {
                  validator: syncValidator(
                    files =>
                      files.filter(file => Utils.isFileExtensionEqualTo(file.path, "zip")).length <=
                      1,
                    "You cannot upload more than one archive.",
                  ),
                },
                {
                  validator: syncValidator(
                    files =>
                      files.filter(file => Utils.isFileExtensionEqualTo(file.path, ["tar", "rar"]))
                        .length === 0,
                    "Tar and rar archives are not supported currently. Please use zip archives.",
                  ),
                },
                {
                  validator: syncValidator(files => {
                    const archives = files.filter(file =>
                      Utils.isFileExtensionEqualTo(file.path, "zip"),
                    );
                    // Either there are no archives, or all files are archives
                    return archives.length === 0 || archives.length === files.length;
                  }, "Archives cannot be mixed with other files."),
                },
                {
                  validator: syncValidator(files => {
                    const wkwFiles = files.filter(file =>
                      Utils.isFileExtensionEqualTo(file.path, "wkw"),
                    );
                    const imageFiles = files.filter(file =>
                      Utils.isFileExtensionEqualTo(file.path, [
                        "tif",
                        "tiff",
                        "jpg",
                        "jpeg",
                        "png",
                        "czi",
                        "dm3",
                        "dm4",
                        "nifti",
                        "raw",
                      ]),
                    );
                    return wkwFiles.length === 0 || imageFiles.length === 0;
                  }, "WKW files should not be mixed with image files."),
                },
              ]}
              valuePropName="fileList"
            >
              <FileUploadArea
                onChange={files => {
                  this.maybeSetUploadName(files);
                  this.validateFiles(files);
                }}
                fileList={[]}
              />
            </FormItem>
            <FormItem style={{ marginBottom: 0 }}>
              <Button size="large" type="primary" htmlType="submit" style={{ width: "100%" }}>
                Upload
              </Button>
            </FormItem>
          </Form>
        </CardContainer>
        {this.getUploadModal()}
      </div>
    );
  }
}

function FileUploadArea({ fileList, onChange }) {
  const onDropAccepted = acceptedFiles => {
    // file.path should be set by react-dropzone (which uses file-selector::toFileWithPath).
    onChange(_.uniqBy(fileList.concat(acceptedFiles), file => file.path));
  };
  const removeFile = file => {
    onChange(_.without(fileList, file));
  };
  const { getRootProps, getInputProps, isDragActive, isDragAccept, isDragReject } = useDropzone({
    onDropAccepted,
  });
  const acceptedFiles = fileList;

  const files = acceptedFiles.map(file => <li key={file.path}>{file.path}</li>);

  const showSmallFileList = files.length > 10;
  const list = (
    <List
      itemLayout="horizontal"
      dataSource={acceptedFiles}
      size={showSmallFileList ? "small" : "default"}
      renderItem={item => (
        <List.Item
          actions={[
            <a key="list-loadmore-edit" onClick={() => removeFile(item)}>
              remove
            </a>,
          ]}
        >
          <List.Item.Meta
            avatar={
              !showSmallFileList && (
                <Avatar>
                  <FileOutlined />
                </Avatar>
              )
            }
            title={
              <span>
                {showSmallFileList && <FileOutlined />}{" "}
                <span style={{ color: "darkgrey" }}>{`${item.path
                  .split("/")
                  .slice(0, -1)
                  .join("/")}/`}</span>
                {item.name}
              </span>
            }
          />
        </List.Item>
      )}
    />
  );

  return (
    <div>
      <div
        {...getRootProps({
          className: classnames("dataset-upload-dropzone", {
            "dataset-upload-dropzone-active": isDragActive,
            "dataset-upload-dropzone-accept": isDragAccept,
            "dataset-upload-dropzone-rejct": isDragReject,
          }),
        })}
      >
        <input {...getInputProps()} />
        <InboxOutlined style={{ fontSize: 48, color: "var(--ant-primary)" }} />
        <p style={{ maxWidth: 800, textAlign: "center", marginTop: 8 }}>
          Drag your file(s) to this area to upload them. Either add individual image files, a zip
          archive or a folder.{" "}
          {features().jobsEnabled ? (
            <>
              <br />
              <br />
              <div style={{ textAlign: "left", display: "inline-block" }}>
                The following file formats are supported:
                <ul>
                  <li>
                    <Popover content={<WkwExample />} trigger="hover">
                      WKW dataset
                      <InfoCircleOutlined style={{ marginLeft: 4 }} />
                    </Popover>
                  </li>

                  <li>
                    <Popover content={<SingleLayerImageStackExample />} trigger="hover">
                      Single-Layer Image File Sequence (tif, jpg, png, dm3, dm4)
                      <InfoCircleOutlined style={{ marginLeft: 4 }} />
                    </Popover>
                  </li>

                  <li>
                    <Popover content={<MultiLayerImageStackExample />} trigger="hover">
                      Multi-Layer Image File Sequence
                      <InfoCircleOutlined style={{ marginLeft: 4 }} />
                    </Popover>
                  </li>

                  <li>Single-file images (tif, czi, nifti, raw)</li>

                  <li>KNOSSOS file hierarchy</li>
                </ul>
                Have a look at{" "}
                <a href="https://docs.webknossos.org/reference/data_formats#conversion-with-webknossos-org">
                  our documentation
                </a>{" "}
                to learn more.
              </div>
            </>
          ) : null}
        </p>
      </div>

      {files.length > 0 ? (
        <div style={{ marginTop: 8 }}>
          <h5>Files</h5>
          <div style={{ maxHeight: 600, overflowY: "auto" }}>{list}</div>
        </div>
      ) : null}
    </div>
  );
}

const mapStateToProps = (state: OxalisState): StateProps => ({
  activeUser: state.activeUser,
});

export default connect<Props, OwnProps, _, _, _, _>(mapStateToProps)(withRouter(DatasetUploadView));<|MERGE_RESOLUTION|>--- conflicted
+++ resolved
@@ -257,15 +257,11 @@
                   <React.Fragment>
                     The conversion for the uploaded dataset was started.
                     <br />
-<<<<<<< HEAD
                     Click{" "}
                     <a target="_blank" href="/jobs" rel="noopener noreferrer">
                       here
                     </a>{" "}
                     to see all running jobs.
-=======
-                    Click <a href="/jobs">here</a> to see all running jobs.
->>>>>>> aa001d8b
                   </React.Fragment>,
                 );
               } else {
