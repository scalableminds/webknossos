# Changelog (Unreleased)

All notable (yet unreleased) user-facing changes to WEBKNOSSOS are documented in this file.
See `CHANGELOG.released.md` for the changes which are part of official releases.

The format is based on [Keep a Changelog](http://keepachangelog.com/en/1.0.0/)
and this project adheres to [Calendar Versioning](http://calver.org/) `0Y.0M.MICRO`.
For upgrade instructions, please check the [migration guide](MIGRATIONS.released.md).

## Unreleased
[Commits](https://github.com/scalableminds/webknossos/compare/23.12.0...HEAD)

### Added
- Added support for S3-compliant object storage services (e.g. MinIO) as a storage backend for remote datasets. [#7453](https://github.com/scalableminds/webknossos/pull/7453)
- Added support for blosc compressed N5 datasets. [#7465](https://github.com/scalableminds/webknossos/pull/7465)
- Added route for triggering the compute segment index worker job. [#7471](https://github.com/scalableminds/webknossos/pull/7471)

### Changed
<<<<<<< HEAD
- An appropriate error is returned when requesting an API version that is higher that the current version. [#7424](https://github.com/scalableminds/webknossos/pull/7424)
- Upgraded FossilDB database used to store annotation data to version 0.1.27. [#7440](https://github.com/scalableminds/webknossos/pull/7440)
- Improved loading speed of the annotation list. [#7410](https://github.com/scalableminds/webknossos/pull/7410)
=======
>>>>>>> b5744e47

### Fixed
- Fixed several deprecation warning for using antd's Tabs.TabPane components. [#7469]
- Fixed problems when requests for loading data failed (could impact volume data consistency and rendering). [#7477](https://github.com/scalableminds/webknossos/pull/7477)

### Removed

### Breaking Changes<|MERGE_RESOLUTION|>--- conflicted
+++ resolved
@@ -16,12 +16,7 @@
 - Added route for triggering the compute segment index worker job. [#7471](https://github.com/scalableminds/webknossos/pull/7471)
 
 ### Changed
-<<<<<<< HEAD
-- An appropriate error is returned when requesting an API version that is higher that the current version. [#7424](https://github.com/scalableminds/webknossos/pull/7424)
-- Upgraded FossilDB database used to store annotation data to version 0.1.27. [#7440](https://github.com/scalableminds/webknossos/pull/7440)
 - Improved loading speed of the annotation list. [#7410](https://github.com/scalableminds/webknossos/pull/7410)
-=======
->>>>>>> b5744e47
 
 ### Fixed
 - Fixed several deprecation warning for using antd's Tabs.TabPane components. [#7469]
