--- conflicted
+++ resolved
@@ -1,11 +1,7 @@
 // @flow
 
 import * as THREE from "three";
-<<<<<<< HEAD
-import { COLOR_TEXTURE_WIDTH } from "oxalis/geometries/materials/node_shader";
-=======
 import { COLOR_TEXTURE_WIDTH_FIXED } from "oxalis/geometries/materials/node_shader";
->>>>>>> 564375fb
 import type { UniformsType } from "oxalis/geometries/materials/abstract_plane_material_factory";
 
 class EdgeShader {
@@ -61,16 +57,10 @@
 attribute float treeId;
 
 void main() {
-<<<<<<< HEAD
-    vec2 treeIdToTextureCoordinate = vec2(fract(treeId / ${COLOR_TEXTURE_WIDTH.toFixed(
-      1,
-    )}), treeId / (${COLOR_TEXTURE_WIDTH.toFixed(1)} * ${COLOR_TEXTURE_WIDTH.toFixed(1)}));
-=======
     vec2 treeIdToTextureCoordinate = vec2(fract(
       treeId / ${COLOR_TEXTURE_WIDTH_FIXED}),
       treeId / (${COLOR_TEXTURE_WIDTH_FIXED} * ${COLOR_TEXTURE_WIDTH_FIXED}
     ));
->>>>>>> 564375fb
     bool isVisible = texture2D(treeColors, treeIdToTextureCoordinate).a == 1.0 || is3DView == 1;
 
     if (!isVisible) {
