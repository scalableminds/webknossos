--- conflicted
+++ resolved
@@ -154,26 +154,16 @@
       for {
         dataStoreHandler <- dataSetService.handlerFor(dataSet)
         volumeTracingId <- annotation.volumeTracingId.toFox
-<<<<<<< HEAD
         (volumeTracing, data: Source[ByteString, _]) <- dataStoreHandler.getVolumeTracing(volumeTracingId)
-        skeletonTracingOpt <- Fox.runOptional(annotation.skeletonTracingId)(dataStoreHandler.getSkeletonTracing(_))
-=======
-        (volumeTracing, data) <- dataStoreHandler.getVolumeTracing(volumeTracingId)
         skeletonTracingOpt <- Fox.runOptional(annotation.skeletonTracingId)(dataStoreHandler.getSkeletonTracing)
         user <- userService.findOneById(annotation._user, useCache = true)
         taskOpt <- Fox.runOptional(annotation._task)(taskDAO.findOne)
->>>>>>> 0466840f
       } yield {
         (Enumerator.outputStream { outputStream =>
           ZipIO.zip(
             List(
-<<<<<<< HEAD
-              new NamedEnumeratorStream(name + ".nml", NmlWriter.toNmlStream(skeletonTracingOpt, Some(volumeTracing), annotation, dataSet.scale))//,
+              new NamedEnumeratorStream(name + ".nml", nmlWriter.toNmlStream(skeletonTracingOpt, Some(volumeTracing), Some(annotation), dataSet.scale, Some(user), taskOpt))//,
               //TODO new NamedEnumeratorStream("data.zip", data)
-=======
-              new NamedEnumeratorStream(name + ".nml", nmlWriter.toNmlStream(skeletonTracingOpt, Some(volumeTracing), Some(annotation), dataSet.scale, Some(user), taskOpt)),
-              new NamedEnumeratorStream("data.zip", data)
->>>>>>> 0466840f
             ), outputStream)
         }, name + ".zip")
       }
