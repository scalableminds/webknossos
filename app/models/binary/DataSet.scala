package models.binary

import com.mongodb.casbah.Imports._
import models.context._
import com.novus.salat.annotations._
import com.novus.salat.dao.SalatDAO
import braingames.geometry.Point3D
import play.api.libs.functional.syntax._
import models.basics._
import play.api.libs.json._
<<<<<<< HEAD
import braingames.binary.models.DataSet
import braingames.binary.models.{DataSetRepository => AbstractDataSetRepository}
import scala.concurrent.Future
import com.novus.salat._
import braingames.binary.models.DataSet

object DataSetRepository extends AbstractDataSetRepository with GlobalDBAccess{

  def deleteAllExcept(l: Array[String]) =
    DataSetDAO.deleteAllExcept(l)

  def updateOrCreate(dataSet: DataSet) =
    DataSetDAO.updateOrCreate(dataSet)

  def removeByName(name: String) =
    DataSetDAO.removeByName(name)

  def findByName(name: String) =
    DataSetDAO.findOneByName(name)
}

object DataSetDAO extends SecuredMongoDAO[DataSet] {
  val collectionName = "dataSets"

  import braingames.binary.models.DataLayer.dataLayerFormat

  val formatter = Json.format[DataSet]

  def default()(implicit ctx: DBAccessContext) =
    findMaxBy("priority")

  def deleteAllExcept(names: Array[String])(implicit ctx: DBAccessContext) =
    collectionRemove(Json.obj("name" -> Json.obj("$nin" -> names)))

  def findOneByName(name: String)(implicit ctx: DBAccessContext) =
    findOne("name", name)

  def updateOrCreate(d: DataSet)(implicit ctx: DBAccessContext) =
    collectionUpdate(
      Json.obj("name" -> d.name),
      Json.obj(
        "$set" -> formatWithoutId(d)),
      upsert = true)

  def removeByName(name: String)(implicit ctx: DBAccessContext) =
    remove("name", name)

=======
import models.user.User
import models.team.Team

case class BareDataSet(name: String, maxCoordinates: Point3D, priority: Int = 0) {
  def addLayers(baseDir: String,
                colorLayer: ColorLayer,
                segmentationLayers: List[SegmentationLayer] = Nil,
                classificationLayer: Option[ClassificationLayer] = None) = {
    DataSet(name, baseDir, maxCoordinates, priority, colorLayer, List(Team.default.name), segmentationLayers, classificationLayer)
  }

}

object BareDataSet extends Function3[String, Point3D, Int, BareDataSet] {

  implicit val BareDataSetReads: Reads[BareDataSet] = Json.reads[BareDataSet]
}

//TODO: basedir komplett rausziehen und in config definieren
case class DataSet(
    name: String,
    baseDir: String,
    maxCoordinates: Point3D,
    priority: Int = 0,
    colorLayer: ColorLayer,
    allowedTeams: List[String],
    segmentationLayers: List[SegmentationLayer] = Nil,
    classificationLayer: Option[ClassificationLayer] = None,
    _id: ObjectId = new ObjectId) extends DAOCaseClass[DataSet] {

  def dao = UnsecuredDataSet

  val id = _id.toString

  val dataLayers = ((colorLayer :: segmentationLayers)).groupBy(layer => layer.name).mapValues(list => list.head)

  /**
   * Checks if a point is inside the whole data set boundary.
   */
  def doesContain(point: Point3D) =
    point.x >= 0 && point.y >= 0 && point.z >= 0 && // lower bound
      !(point hasGreaterCoordinateAs maxCoordinates)
}

object UnsecuredDataSet extends BasicDAO[DataSet]("dataSets")

object DataSet {

  def default = {
    //find(MongoDBObject())

    val all = UnsecuredDataSet.findAll.filter(_.allowedTeams.contains(Team.default.name))
    if (all.isEmpty)
      throw new Exception("No default data set found!")
    all.maxBy(_.priority)
  }

  def hasAccess(user: User)(dataSet: DataSet) = {
    dataSet.allowedTeams.isEmpty || dataSet.allowedTeams.find(user.teams.contains).isDefined
  }

  def deleteAllExcept(names: Array[String]) = {
    UnsecuredDataSet.removeByIds(UnsecuredDataSet.findAll.filterNot(d => names.contains(d.name)).map(_._id))
  }

  def allAccessible(user: User) = {
    UnsecuredDataSet.findAll.filter(hasAccess(user))
  }

  def findOneById(id: String, user: User) =
    UnsecuredDataSet.findOneById(id).filter(hasAccess(user))

  def findInAllOneByName(name: String) =
    UnsecuredDataSet.findOne(MongoDBObject("name" -> name))

  def findOneByName(name: String, user: User) =
    UnsecuredDataSet.findOne(MongoDBObject("name" -> name)).filter(hasAccess(user))

  def updateOrCreate(d: DataSet) = {
    UnsecuredDataSet.findOne(MongoDBObject("name" -> d.name)) match {
      case Some(stored) =>
        stored.update(_ => d.copy(_id = stored._id, priority = stored.priority, allowedTeams = stored.allowedTeams))
      case _ =>
        UnsecuredDataSet.insertOne(d)
    }
  }

  def removeByName(name: String) {
    UnsecuredDataSet.remove(MongoDBObject("name" -> name))
  }

>>>>>>> 1bde6a24
}<|MERGE_RESOLUTION|>--- conflicted
+++ resolved
@@ -8,7 +8,6 @@
 import play.api.libs.functional.syntax._
 import models.basics._
 import play.api.libs.json._
-<<<<<<< HEAD
 import braingames.binary.models.DataSet
 import braingames.binary.models.{DataSetRepository => AbstractDataSetRepository}
 import scala.concurrent.Future
@@ -33,6 +32,17 @@
 object DataSetDAO extends SecuredMongoDAO[DataSet] {
   val collectionName = "dataSets"
 
+  // Security
+
+  override def findQueryFilter(implicit ctx: DBAccessContext) = {
+    ctx.user match{
+      case Some(user) =>
+        AllowIf(Json.obj("allowedTeams" -> Json.obj("$in" -> user.teams)))
+      case _ =>
+        DenyEveryone()
+    }
+  }
+
   import braingames.binary.models.DataLayer.dataLayerFormat
 
   val formatter = Json.format[DataSet]
@@ -50,103 +60,10 @@
     collectionUpdate(
       Json.obj("name" -> d.name),
       Json.obj(
-        "$set" -> formatWithoutId(d)),
+        "$seet" -> formatWithoutId(d)),
       upsert = true)
 
   def removeByName(name: String)(implicit ctx: DBAccessContext) =
     remove("name", name)
 
-=======
-import models.user.User
-import models.team.Team
-
-case class BareDataSet(name: String, maxCoordinates: Point3D, priority: Int = 0) {
-  def addLayers(baseDir: String,
-                colorLayer: ColorLayer,
-                segmentationLayers: List[SegmentationLayer] = Nil,
-                classificationLayer: Option[ClassificationLayer] = None) = {
-    DataSet(name, baseDir, maxCoordinates, priority, colorLayer, List(Team.default.name), segmentationLayers, classificationLayer)
-  }
-
-}
-
-object BareDataSet extends Function3[String, Point3D, Int, BareDataSet] {
-
-  implicit val BareDataSetReads: Reads[BareDataSet] = Json.reads[BareDataSet]
-}
-
-//TODO: basedir komplett rausziehen und in config definieren
-case class DataSet(
-    name: String,
-    baseDir: String,
-    maxCoordinates: Point3D,
-    priority: Int = 0,
-    colorLayer: ColorLayer,
-    allowedTeams: List[String],
-    segmentationLayers: List[SegmentationLayer] = Nil,
-    classificationLayer: Option[ClassificationLayer] = None,
-    _id: ObjectId = new ObjectId) extends DAOCaseClass[DataSet] {
-
-  def dao = UnsecuredDataSet
-
-  val id = _id.toString
-
-  val dataLayers = ((colorLayer :: segmentationLayers)).groupBy(layer => layer.name).mapValues(list => list.head)
-
-  /**
-   * Checks if a point is inside the whole data set boundary.
-   */
-  def doesContain(point: Point3D) =
-    point.x >= 0 && point.y >= 0 && point.z >= 0 && // lower bound
-      !(point hasGreaterCoordinateAs maxCoordinates)
-}
-
-object UnsecuredDataSet extends BasicDAO[DataSet]("dataSets")
-
-object DataSet {
-
-  def default = {
-    //find(MongoDBObject())
-
-    val all = UnsecuredDataSet.findAll.filter(_.allowedTeams.contains(Team.default.name))
-    if (all.isEmpty)
-      throw new Exception("No default data set found!")
-    all.maxBy(_.priority)
-  }
-
-  def hasAccess(user: User)(dataSet: DataSet) = {
-    dataSet.allowedTeams.isEmpty || dataSet.allowedTeams.find(user.teams.contains).isDefined
-  }
-
-  def deleteAllExcept(names: Array[String]) = {
-    UnsecuredDataSet.removeByIds(UnsecuredDataSet.findAll.filterNot(d => names.contains(d.name)).map(_._id))
-  }
-
-  def allAccessible(user: User) = {
-    UnsecuredDataSet.findAll.filter(hasAccess(user))
-  }
-
-  def findOneById(id: String, user: User) =
-    UnsecuredDataSet.findOneById(id).filter(hasAccess(user))
-
-  def findInAllOneByName(name: String) =
-    UnsecuredDataSet.findOne(MongoDBObject("name" -> name))
-
-  def findOneByName(name: String, user: User) =
-    UnsecuredDataSet.findOne(MongoDBObject("name" -> name)).filter(hasAccess(user))
-
-  def updateOrCreate(d: DataSet) = {
-    UnsecuredDataSet.findOne(MongoDBObject("name" -> d.name)) match {
-      case Some(stored) =>
-        stored.update(_ => d.copy(_id = stored._id, priority = stored.priority, allowedTeams = stored.allowedTeams))
-      case _ =>
-        UnsecuredDataSet.insertOne(d)
-    }
-  }
-
-  def removeByName(name: String) {
-    UnsecuredDataSet.remove(MongoDBObject("name" -> name))
-  }
-
->>>>>>> 1bde6a24
 }