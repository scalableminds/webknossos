package com.scalableminds.braingames.datastore.tracings.skeleton

import java.io.{BufferedOutputStream, File, FileOutputStream}
import java.util.UUID

import com.google.inject.Inject
import com.scalableminds.braingames.binary.helpers.DataSourceRepository
import com.scalableminds.braingames.binary.storage.kvstore.VersionedKeyValuePair
import com.scalableminds.braingames.datastore.tracings.TracingDataStore
import com.scalableminds.braingames.datastore.tracings.skeleton.elements.{BranchPoint, Node, SkeletonTracing, Tree}
import com.scalableminds.util.geometry.{BoundingBox, Point3D, Vector3D}
import com.scalableminds.util.image.Color
import com.scalableminds.util.io.{NamedEnumeratorStream, ZipIO}
import com.scalableminds.util.tools.{Fox, FoxImplicits, TextUtils}
import net.liftweb.common.{Box, Empty, Failure, Full}
import play.api.libs.Files.TemporaryFile
import play.api.libs.concurrent.Execution.Implicits._
import play.api.libs.iteratee.Enumerator

import scala.concurrent.Future
import scala.io.Source

/**
  * Created by f on 28.06.17.
  */
class SkeletonTracingService @Inject()(
                                        tracingDataStore: TracingDataStore
                                      ) extends FoxImplicits with TextUtils {

  def createNewId(): String = UUID.randomUUID.toString

  def find(tracingId: String, version: Option[Long] = None): Box[SkeletonTracing] =
    tracingDataStore.skeletons.getJson[SkeletonTracing](tracingId, version).map(_.value)

  def findVersioned(tracingId: String, version: Option[Long] = None): Box[VersionedKeyValuePair[SkeletonTracing]] =
    tracingDataStore.skeletons.getJson[SkeletonTracing](tracingId, version)

  def findUpdated(tracingId: String, version: Option[Long] = None): Box[SkeletonTracing] =
    findVersioned(tracingId, version).flatMap(tracing => applyPendingUpdates(tracing, version))

  //TODO: caching
  def save(tracing: SkeletonTracing) = tracingDataStore.skeletons.putJson(tracing.id, tracing.version, tracing)

  def saveUpdates(tracingId: String, updateActionGroups: List[SkeletonUpdateActionGroup]): Fox[List[Unit]] = {
    Fox.combined(for {
      updateActionGroup <- updateActionGroups
    } yield {
      tracingDataStore.skeletonUpdates.putJson(tracingId, updateActionGroup.version, updateActionGroup.actions)
    }.toFox)
  }

<<<<<<< HEAD
=======
  def create(dataSetName: String, parameters: CreateEmptyParameters): SkeletonTracing = {
    val id = createNewId()
    val tracing = SkeletonTracing(
      id = id,
      dataSetName = dataSetName,
      trees = createInitialTreeIfNeeded(parameters.startPosition, parameters.startRotation, parameters.insertStartAsNode, parameters.isFirstBranchPoint),
      timestamp = System.currentTimeMillis(),
      boundingBox = parameters.boundingBox,
      activeNodeId = if (parameters.insertStartAsNode.getOrElse(false)) Some(1) else None,
      // TODO: PROPER DEFAULTS
      editPosition = parameters.startPosition.getOrElse(Point3D(0, 0, 0)),
      editRotation = parameters.startRotation.getOrElse(Vector3D()),
      zoomLevel = 2.0,
      version = 0)
    save(tracing)
    tracing
  }

  private def createInitialTreeIfNeeded(startPosition: Option[Point3D], startRotation: Option[Vector3D], insertStartAsNode: Option[Boolean],
                                        isFirstBranchPoint: Option[Boolean] = None): List[Tree] = startPosition match {
    case None => List()
    case Some(startPositionSome) => startRotation match {
      case None => List()
      case Some(startRotationSome) => {
        if (insertStartAsNode.getOrElse(false)) {
          val node = Node(1, startPositionSome, startRotationSome)
          val branchPoints = if (isFirstBranchPoint.getOrElse(false)) List(BranchPoint(node.id, System.currentTimeMillis)) else List()
          List(Tree(1, Set(node), Set.empty, Some(Color.RED), Nil, Nil))
        } else List()
      }
    }
  }

  def downloadNml(tracing: SkeletonTracing, dataSourceRepository: DataSourceRepository): Option[Enumerator[Array[Byte]]] = {
    for {
      dataSource <- dataSourceRepository.findUsableByName(tracing.dataSetName)
    } yield {
      Enumerator.outputStream { os =>
        NmlWriter.toNml(tracing, os, dataSource.scale).map(_ => os.close())
      }
    }
  }

  def downloadMultiple(params: DownloadMultipleParameters, dataSourceRepository: DataSourceRepository): Fox[TemporaryFile] = {
    val nmls:List[(Enumerator[Array[Byte]],String)] = for {
      tracingParams <- params.tracings
      tracingVersioned <- findVersioned(tracingParams.tracingId, tracingParams.version)
      tracingUpdated <- applyPendingUpdates(tracingVersioned, tracingParams.version)
      tracingAsNml <- downloadNml(tracingUpdated, dataSourceRepository)
    } yield {
      (tracingAsNml, tracingParams.outfileName)
    }

    for {
      zip <- createZip(nmls, params.zipfileName)
    } yield zip
  }

  private def createZip(nmls: List[(Enumerator[Array[Byte]],String)], zipFileName: String): Future[TemporaryFile] = {
    val zipped = TemporaryFile(normalize(zipFileName), ".zip")
    val zipper = ZipIO.startZip(new BufferedOutputStream(new FileOutputStream(zipped.file)))

    def addToZip(nmls: List[(Enumerator[Array[Byte]],String)]): Future[Boolean] = {
      nmls match {
        case head :: tail =>
          zipper.withFile(head._2 + ".nml")(NamedEnumeratorStream(head._1, "").writeTo).flatMap(_ => addToZip(tail))
        case _            =>
          Future.successful(true)
      }
    }

    addToZip(nmls).map { _ =>
      zipper.close()
      zipped
    }
  }
>>>>>>> 38ae38fd

  def applyPendingUpdates(tracingVersioned: VersionedKeyValuePair[SkeletonTracing], desiredVersion: Option[Long]): Box[SkeletonTracing] = {
    val tracing = tracingVersioned.value
    val existingVersion = tracingVersioned.version
    val newVersion = findDesiredOrNewestPossibleVersion(desiredVersion, tracingVersioned)
    if (newVersion > existingVersion) {
      val pendingUpdates = findPendingUpdates(tracing.id, existingVersion, newVersion)
      for {
        updatedTracing <- update(tracing, pendingUpdates, newVersion)
      } yield {
        save(updatedTracing)
        updatedTracing
      }
    } else {
      Some(tracing)
    }
  }

  private def findDesiredOrNewestPossibleVersion(desiredVersion: Option[Long], tracingVersioned: VersionedKeyValuePair[SkeletonTracing]): Long = {
    (for {
      newestUpdate <- tracingDataStore.skeletonUpdates.get(tracingVersioned.value.id)
    } yield {
      desiredVersion match {
        case None => newestUpdate.version
        case Some(desiredSome) => math.min(desiredSome, newestUpdate.version)
      }
    }).getOrElse(tracingVersioned.version) //if there are no updates at all, assume tracing was created from NML
  }

  private def findPendingUpdates(tracingId: String, existingVersion: Long, desiredVersion: Long): List[SkeletonUpdateAction] = {
    def toListIter(versionIterator: Iterator[VersionedKeyValuePair[List[SkeletonUpdateAction]]],
                   acc: List[List[SkeletonUpdateAction]]): List[List[SkeletonUpdateAction]] = {
      if (!versionIterator.hasNext) acc
      else {
        val item = versionIterator.next()
        if (item.version <= existingVersion) acc
        else toListIter(versionIterator, item.value :: acc)
      }
    }

    if (desiredVersion == existingVersion) List()
    else {
      val versionIterator = tracingDataStore.skeletonUpdates.scanVersionsJson[List[SkeletonUpdateAction]](tracingId, Some(desiredVersion))
      toListIter(versionIterator, List()).flatten
    }
  }

  private def update(tracing: SkeletonTracing, updates: List[SkeletonUpdateAction], newVersion: Long): Box[SkeletonTracing] = {
    def updateIter(tracingBox: Box[SkeletonTracing], remainingUpdates: List[SkeletonUpdateAction]): Box[SkeletonTracing] = {
      tracingBox match {
        case Empty => Empty
        case Full(tracing) => {
          remainingUpdates match {
            case List() => Full(tracing)
            case RevertToVersionAction(sourceVersion) :: tail => {
              val sourceTracing = findUpdated(tracing.id, Some(sourceVersion))
              updateIter(sourceTracing, tail)
            }
            case update :: tail => updateIter(Full(update.applyOn(tracing)), tail)
          }
        }
        case _ => tracingBox
      }
    }

    updates match {
      case List() => Full(tracing)
      case head :: tail => {
        for {
          updated <- updateIter(Some(tracing), updates)
        } yield updated.copy(version = newVersion)
      }
    }
  }

  def duplicate(tracing: SkeletonTracing): SkeletonTracing = {
    val newTracing = tracing.copy(id = createNewId(), timestamp = System.currentTimeMillis(), version = 0)
    save(newTracing)
    newTracing
  }

  private def mergeTwo(tracingA: SkeletonTracing, tracingB: SkeletonTracing) = {
    def mergeBoundingBoxes(aOpt: Option[BoundingBox], bOpt: Option[BoundingBox]) =
      for {
        a <- aOpt
        b <- bOpt
      } yield a.combineWith(b)

    val nodeMapping = TreeUtils.calculateNodeMapping(tracingA.trees, tracingB.trees)
    val mergedTrees = TreeUtils.mergeTrees(tracingA.trees, tracingB.trees, nodeMapping)
    val mergedBoundingBoxes = mergeBoundingBoxes(tracingA.boundingBox, tracingB.boundingBox)
    tracingA.copy(trees = mergedTrees, boundingBox = mergedBoundingBoxes, version = 0)
  }

  def findMultipleUpdated(tracingSelectors: List[TracingSelector]): Fox[List[SkeletonTracing]] = {
    val boxes = tracingSelectors.map(selector => findUpdated(selector.tracingId, selector.version))
    Fox.combined(boxes.map(_.toFox))
  }

  def merge(tracings: List[SkeletonTracing], newId: String = createNewId()): SkeletonTracing = {
    val merged: SkeletonTracing = tracings.reduceLeft(mergeTwo)
    merged.copy(id=newId)
  }




  //TODO: move to wk
  def create(dataSetName: String, parameters: CreateEmptyParameters): SkeletonTracing = {
    val id = createNewId()
    val tracing = SkeletonTracing(
      id = id,
      dataSetName = dataSetName,
      trees = createInitialTreeIfNeeded(parameters.startPosition, parameters.startRotation, parameters.insertStartAsNode, parameters.isFirstBranchPoint),
      timestamp = System.currentTimeMillis(),
      boundingBox = parameters.boundingBox,
      activeNodeId = if (parameters.insertStartAsNode.getOrElse(false)) Some(1) else None,
      editPosition = parameters.startPosition,
      editRotation = parameters.startRotation,
      zoomLevel = None,
      version = 0)
    save(tracing)
    tracing
  }

  //TODO: move to wk
  private def createInitialTreeIfNeeded(startPosition: Option[Point3D], startRotation: Option[Vector3D], insertStartAsNode: Option[Boolean],
                                        isFirstBranchPoint: Option[Boolean] = None): List[Tree] = startPosition match {
    case None => List()
    case Some(startPositionSome) => startRotation match {
      case None => List()
      case Some(startRotationSome) => {
        if (insertStartAsNode.getOrElse(false)) {
          val node = Node(1, startPositionSome, startRotationSome)
          val branchPoints = if (isFirstBranchPoint.getOrElse(false)) List(BranchPoint(node.id, System.currentTimeMillis)) else List()
          List(Tree(1, Set(node), Set.empty, Some(Color.RED), Nil, Nil))
        } else List()
      }
    }
  }

  //TODO: move to wk
  def downloadNml(tracing: SkeletonTracing, dataSourceRepository: DataSourceRepository): Option[Enumerator[Array[Byte]]] = {
    for {
      dataSource <- dataSourceRepository.findUsableByName(tracing.dataSetName)
    } yield {
      Enumerator.outputStream { os =>
        NmlWriter.toNml(tracing, os, dataSource.scale).map(_ => os.close())
      }
    }
  }

  //TODO: move to wk
  def downloadMultiple(params: DownloadMultipleParameters, dataSourceRepository: DataSourceRepository): Fox[TemporaryFile] = {
    val nmls:List[(Enumerator[Array[Byte]],String)] = for {
      tracingParams <- params.tracings
      tracingVersioned <- findVersioned(tracingParams.tracingId, tracingParams.version)
      tracingUpdated <- applyPendingUpdates(tracingVersioned, tracingParams.version)
      tracingAsNml <- downloadNml(tracingUpdated, dataSourceRepository)
    } yield {
      (tracingAsNml, tracingParams.outfileName)
    }

    for {
      zip <- createZip(nmls, params.zipfileName)
    } yield zip
  }

  //TODO: move to wk
  private def createZip(nmls: List[(Enumerator[Array[Byte]],String)], zipFileName: String): Future[TemporaryFile] = {
    val zipped = TemporaryFile(normalize(zipFileName), ".zip")
    val zipper = ZipIO.startZip(new BufferedOutputStream(new FileOutputStream(zipped.file)))

    def addToZip(nmls: List[(Enumerator[Array[Byte]],String)]): Future[Boolean] = {
      nmls match {
        case head :: tail =>
          zipper.withFile(head._2 + ".nml")(NamedEnumeratorStream(head._1, "").writeTo).flatMap(_ => addToZip(tail))
        case _            =>
          Future.successful(true)
      }
    }

    addToZip(nmls).map { _ =>
      zipper.close()
      zipped
    }
  }

  //TODO: move to wk
  def extractAllFromZip(zipfile: Option[File]): Box[List[SkeletonTracing]] = {
    def isFailure[T](box: Box[T]) = {
      box match {
        case Failure(msg, _, _) => true
        case _ => false
      }
    }
    def findFailure[T](boxList: List[Box[T]]) = boxList.find(box => isFailure(box))

    def unzip(file: File) = {
      val boxOfBoxes: Box[List[Box[SkeletonTracing]]] = ZipIO.withUnziped(file) {
        case (filePath, is) => {
          val isNml = filePath.toString.toLowerCase.endsWith(".nml")
          if (!isNml) Empty
          else {
            val nml = Source.fromInputStream(is).mkString
            NmlParser.parse(createNewId(), filePath.getFileName.toString, nml)
          }
        }
      }
      boxOfBoxes match {
        case Full(tracings: List[Box[SkeletonTracing]]) => {
          val firstFailure = findFailure(tracings)
          firstFailure match {
            case Some(Failure(msg, _, _)) => Failure("Failed to parse an NML in zipfile: " + msg)
            case _ => Full(tracings.flatten)
          }
        }
        case _ => Failure("Could not unpack zipfile")
      }
    }

    zipfile match {
      case None => Failure("Empty or No zipfile")
      case Some(file) => unzip(file)
    }
  }

}<|MERGE_RESOLUTION|>--- conflicted
+++ resolved
@@ -49,85 +49,6 @@
     }.toFox)
   }
 
-<<<<<<< HEAD
-=======
-  def create(dataSetName: String, parameters: CreateEmptyParameters): SkeletonTracing = {
-    val id = createNewId()
-    val tracing = SkeletonTracing(
-      id = id,
-      dataSetName = dataSetName,
-      trees = createInitialTreeIfNeeded(parameters.startPosition, parameters.startRotation, parameters.insertStartAsNode, parameters.isFirstBranchPoint),
-      timestamp = System.currentTimeMillis(),
-      boundingBox = parameters.boundingBox,
-      activeNodeId = if (parameters.insertStartAsNode.getOrElse(false)) Some(1) else None,
-      // TODO: PROPER DEFAULTS
-      editPosition = parameters.startPosition.getOrElse(Point3D(0, 0, 0)),
-      editRotation = parameters.startRotation.getOrElse(Vector3D()),
-      zoomLevel = 2.0,
-      version = 0)
-    save(tracing)
-    tracing
-  }
-
-  private def createInitialTreeIfNeeded(startPosition: Option[Point3D], startRotation: Option[Vector3D], insertStartAsNode: Option[Boolean],
-                                        isFirstBranchPoint: Option[Boolean] = None): List[Tree] = startPosition match {
-    case None => List()
-    case Some(startPositionSome) => startRotation match {
-      case None => List()
-      case Some(startRotationSome) => {
-        if (insertStartAsNode.getOrElse(false)) {
-          val node = Node(1, startPositionSome, startRotationSome)
-          val branchPoints = if (isFirstBranchPoint.getOrElse(false)) List(BranchPoint(node.id, System.currentTimeMillis)) else List()
-          List(Tree(1, Set(node), Set.empty, Some(Color.RED), Nil, Nil))
-        } else List()
-      }
-    }
-  }
-
-  def downloadNml(tracing: SkeletonTracing, dataSourceRepository: DataSourceRepository): Option[Enumerator[Array[Byte]]] = {
-    for {
-      dataSource <- dataSourceRepository.findUsableByName(tracing.dataSetName)
-    } yield {
-      Enumerator.outputStream { os =>
-        NmlWriter.toNml(tracing, os, dataSource.scale).map(_ => os.close())
-      }
-    }
-  }
-
-  def downloadMultiple(params: DownloadMultipleParameters, dataSourceRepository: DataSourceRepository): Fox[TemporaryFile] = {
-    val nmls:List[(Enumerator[Array[Byte]],String)] = for {
-      tracingParams <- params.tracings
-      tracingVersioned <- findVersioned(tracingParams.tracingId, tracingParams.version)
-      tracingUpdated <- applyPendingUpdates(tracingVersioned, tracingParams.version)
-      tracingAsNml <- downloadNml(tracingUpdated, dataSourceRepository)
-    } yield {
-      (tracingAsNml, tracingParams.outfileName)
-    }
-
-    for {
-      zip <- createZip(nmls, params.zipfileName)
-    } yield zip
-  }
-
-  private def createZip(nmls: List[(Enumerator[Array[Byte]],String)], zipFileName: String): Future[TemporaryFile] = {
-    val zipped = TemporaryFile(normalize(zipFileName), ".zip")
-    val zipper = ZipIO.startZip(new BufferedOutputStream(new FileOutputStream(zipped.file)))
-
-    def addToZip(nmls: List[(Enumerator[Array[Byte]],String)]): Future[Boolean] = {
-      nmls match {
-        case head :: tail =>
-          zipper.withFile(head._2 + ".nml")(NamedEnumeratorStream(head._1, "").writeTo).flatMap(_ => addToZip(tail))
-        case _            =>
-          Future.successful(true)
-      }
-    }
-
-    addToZip(nmls).map { _ =>
-      zipper.close()
-      zipped
-    }
-  }
->>>>>>> 38ae38fd
 
   def applyPendingUpdates(tracingVersioned: VersionedKeyValuePair[SkeletonTracing], desiredVersion: Option[Long]): Box[SkeletonTracing] = {
     val tracing = tracingVersioned.value
@@ -245,9 +166,9 @@
       timestamp = System.currentTimeMillis(),
       boundingBox = parameters.boundingBox,
       activeNodeId = if (parameters.insertStartAsNode.getOrElse(false)) Some(1) else None,
-      editPosition = parameters.startPosition,
-      editRotation = parameters.startRotation,
-      zoomLevel = None,
+      editPosition = parameters.startPosition.getOrElse(Point3D(0, 0, 0)),
+      editRotation = parameters.startRotation.getOrElse(Vector3D()),
+      zoomLevel = 2.0,
       version = 0)
     save(tracing)
     tracing
