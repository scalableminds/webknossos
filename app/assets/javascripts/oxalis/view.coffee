--- conflicted
+++ resolved
@@ -31,11 +31,16 @@
       wrongDirection : =>
         Toast.error("You're tracing in the wrong direction")
       updateComments : (comments) => 
+        console.log comments
         @updateComments(comments)
       newActiveNode : => @updateActiveComment()
       deleteTree : => @updateActiveComment()
       newNode : => @updateActiveComment()
       newTree : => @updateActiveComment() })
+
+    # initialize comments
+    @model.route.updateComments()
+    @updateActiveComment()
 
 
   toggleTheme : ->
@@ -94,7 +99,6 @@
     popoverTemplate = '<div class="popover key-overlay"><div class="arrow key-arrow"></div><div class="popover-inner"><h3 class="popover-title"></h3><div class="popover-content"><p></p></div></div></div>'
     $('#help-overlay').popover({html: true, placement: 'bottom', title: 'keyboard commands', content: keycommands, template: popoverTemplate})
 
-<<<<<<< HEAD
 
   updateComments : (comments) ->
     
@@ -119,8 +123,24 @@
       $("#comment-input").val(comment)
     else
       $("#comment-input").val("")
-=======
+
+    oldIcon = $("#comment-container i.icon-arrow-right")
+    if oldIcon.length
+      oldIcon.toggleClass("icon-arrow-right", false)
+      oldIcon.toggleClass("icon-angle-right", true)
+
+    activeHref = $("#comment-container a[data-nodeid=#{@model.route.getActiveNodeId()}]")
+    if activeHref.length
+
+      newIcon = activeHref.parent("li").children("i")
+      newIcon.toggleClass("icon-arrow-right", true)
+      newIcon.toggleClass("icon-angle-right", false)
+
+      # animate scrolling to the new comment
+      $("#comment-container").animate({
+        scrollTop: newIcon.offset().top - $("#comment-container").offset().top + $("#comment-container").scrollTop()}, 500)
+
+
   webGlSupported : ->
 
-    return window.WebGLRenderingContext and document.createElement('canvas').getContext('experimental-webgl')
->>>>>>> 9a290496
+    return window.WebGLRenderingContext and document.createElement('canvas').getContext('experimental-webgl')