--- conflicted
+++ resolved
@@ -27,15 +27,12 @@
   "tracing.no_access": "You are not allowed to access this tracing.",
   "tracing.no_allowed_mode": "There was no valid allowed tracing mode specified.",
   "tracing.volume_missing_segmentation": "Volume is allowed, but segmentation does not exist.",
-<<<<<<< HEAD
   "tracing.delete_initial_node": "Do you really want to delete the initial node?",
   "tracing.delete_tree": "Do you really want to delete the whole tree?",
   "tracing.delete_tree_with_initial_node":
     "This tree contains the initial node. Do you really want to delete the whole tree?",
-=======
   "tracing.tree_viewer_no_cyclic_trees":
     "Cyclic trees are not supported by the abstract tree viewer.",
->>>>>>> 67b96e11
   "datastore.unknown_type": "Unknown datastore type:",
   "webgl.disabled": "Couldn't initialise WebGL, please make sure WebGL is enabled.",
   "task.user_script_retrieval_error": "Unable to retrieve script",
