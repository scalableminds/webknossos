package oxalis.security

import scala.concurrent.Future
import com.scalableminds.util.mvc.JsonResult
import models.user.{UserService, User}
import play.api.mvc._
import play.api.mvc.BodyParsers
import play.api.mvc.Results._
import play.api.i18n.{I18nSupport, Messages}
import play.api.mvc.Request
import play.api.Play
import play.api.Play.current
import controllers.routes
import play.api.libs.concurrent.Akka
import akka.actor.Props
import com.scalableminds.util.reactivemongo.GlobalAccessContext
import com.scalableminds.util.tools.{Fox, FoxImplicits}
import controllers.routes
import models.user.{User, UserService}
import net.liftweb.common.{Empty, Full}
import oxalis.user.{ActivityMonitor, UserActivity}
import oxalis.view.AuthedSessionData
import play.api.Play
import play.api.Play.current
import play.api.i18n.Messages
import play.api.libs.concurrent.Akka
import play.api.libs.concurrent.Execution.Implicits._
import play.api.mvc.Results._
import play.api.mvc.{Request, _}
import com.scalableminds.util.reactivemongo.GlobalAccessContext
import models.team.Role
import play.api.http.Status._

class AuthenticatedRequest[A](
  val user: User, override val request: Request[A]
  ) extends UserAwareRequest(Some(user), request)

class UserAwareRequest[A](
  val userOpt: Option[User], val request: Request[A]
  ) extends WrappedRequest(request)


object Secured {
  /**
   * Key used to store authentication information in the client cookie
   */
  val SessionInformationKey = "userId"

  val ActivityMonitor = Akka.system.actorOf(Props[ActivityMonitor], name = "activityMonitor")

  /**
   * Creates a map which can be added to a cookie to set a session
   */
  def createSession(user: User): Tuple2[String, String] =
    (SessionInformationKey -> user.id)
}

/**
 * Provide security features
 */
trait Secured extends FoxImplicits with I18nSupport{
  /**
   * Defines the access role which is used if no role is passed to an
   * authenticated action
   */
  val userService = models.user.UserService

  /**
   * Tries to extract the user from a request
   */
  def maybeUser(implicit request: RequestHeader): Fox[User] =
    userFromToken orElse userFromSession orElse autoLoginUser

  private def autoLoginUser: Fox[User] = {
    // development setting: if the key is set, one gets logged in automatically
    if (Play.configuration.getBoolean("application.authentication.enableDevAutoLogin").get)
      UserService.defaultUser
    else
      Fox.empty
  }

  private def userFromToken(implicit request: RequestHeader): Fox[User] =
    request.getQueryString("loginToken") match {
      case Some(token) =>
        userService.authByToken(token)(GlobalAccessContext)
      case _ =>
        Empty
    }

  private def userFromSession(implicit request: RequestHeader): Fox[User] =
    request.session.get(Secured.SessionInformationKey) match {
      case Some(id) =>
        userService.findOneById(id, useCache = true)(GlobalAccessContext)
      case _ =>
        Empty
    }

  /**
   * Awesome construct to create an authenticated action. It uses the helper
   * function defined below this one to ensure that a user is logged in. If
   * a user fails this check he is redirected to the result of 'onUnauthorized'
   *
   * Example usage:
   * def initialize = Authenticated( role=Admin ) { user =>
   * implicit request =>
   * Ok("User is logged in!")
   * }
   *
   */
  trait AuthHelpers {
    def executeAndEnsureSession[A](user: User, request: Request[A], block: (AuthenticatedRequest[A]) => Future[SimpleResult]): Future[SimpleResult] =
      if (request.session.get(Secured.SessionInformationKey) == Some(user.id))
        block(new AuthenticatedRequest(user, request))
      else
        block(new AuthenticatedRequest(user, request)).map { r =>
          r.withSession(Secured.createSession(user))
        }
  }

<<<<<<< HEAD
  object Authenticated extends ActionBuilder[AuthenticatedRequest]{
    def invokeBlock[A](request: Request[A], block: (AuthenticatedRequest[A]) => Future[Result]) = {
=======
  object Authenticated extends ActionBuilder[AuthenticatedRequest] with AuthHelpers{
    def invokeBlock[A](request: Request[A], block: (AuthenticatedRequest[A]) => Future[SimpleResult]) = {
>>>>>>> fc541039
      maybeUser(request).flatMap { user =>
        Secured.ActivityMonitor ! UserActivity(user, System.currentTimeMillis)
        if (user.verified)
          executeAndEnsureSession(user, request, block)
        else
          Future.successful(Forbidden(views.html.error.defaultError(Messages("user.notVerified"), false)(AuthedSessionData(user, request.flash))))
      }.getOrElse(onUnauthorized(request))
    }
  }

<<<<<<< HEAD
  object UserAwareAction extends ActionBuilder[UserAwareRequest] {
    def invokeBlock[A](request: Request[A], block: (UserAwareRequest[A]) => Future[Result]) = {
=======
  object UserAwareAction extends ActionBuilder[UserAwareRequest] with AuthHelpers{
    def invokeBlock[A](request: Request[A], block: (UserAwareRequest[A]) => Future[SimpleResult]) = {
>>>>>>> fc541039
      maybeUser(request).filter(_.verified).futureBox.flatMap {
        case Full(user) =>
          Secured.ActivityMonitor ! UserActivity(user, System.currentTimeMillis)
          executeAndEnsureSession(user, request, block)
        case _ =>
          block(new UserAwareRequest(None, request))
      }
    }
  }

  /**
   * Redirect to login if the user in not authorized.
   */
  private def onUnauthorized(request: RequestHeader) =
    if (request.path.startsWith("/api/"))
      new JsonResult(FORBIDDEN)(Messages("notAllowed"))
    else {
      val finalTarget = if (request.method == "GET") Some(request.uri) else None
      Results.Redirect(routes.Authentication.login(finalTarget))
    }
<<<<<<< HEAD
=======
   */
>>>>>>> fc541039
}<|MERGE_RESOLUTION|>--- conflicted
+++ resolved
@@ -108,8 +108,8 @@
    *
    */
   trait AuthHelpers {
-    def executeAndEnsureSession[A](user: User, request: Request[A], block: (AuthenticatedRequest[A]) => Future[SimpleResult]): Future[SimpleResult] =
-      if (request.session.get(Secured.SessionInformationKey) == Some(user.id))
+    def executeAndEnsureSession[A](user: User, request: Request[A], block: (AuthenticatedRequest[A]) => Future[Result]): Future[Result] =
+      if (request.session.get(Secured.SessionInformationKey).contains(user.id))
         block(new AuthenticatedRequest(user, request))
       else
         block(new AuthenticatedRequest(user, request)).map { r =>
@@ -117,13 +117,8 @@
         }
   }
 
-<<<<<<< HEAD
-  object Authenticated extends ActionBuilder[AuthenticatedRequest]{
+  object Authenticated extends ActionBuilder[AuthenticatedRequest] with AuthHelpers{
     def invokeBlock[A](request: Request[A], block: (AuthenticatedRequest[A]) => Future[Result]) = {
-=======
-  object Authenticated extends ActionBuilder[AuthenticatedRequest] with AuthHelpers{
-    def invokeBlock[A](request: Request[A], block: (AuthenticatedRequest[A]) => Future[SimpleResult]) = {
->>>>>>> fc541039
       maybeUser(request).flatMap { user =>
         Secured.ActivityMonitor ! UserActivity(user, System.currentTimeMillis)
         if (user.verified)
@@ -134,13 +129,8 @@
     }
   }
 
-<<<<<<< HEAD
-  object UserAwareAction extends ActionBuilder[UserAwareRequest] {
+  object UserAwareAction extends ActionBuilder[UserAwareRequest] with AuthHelpers{
     def invokeBlock[A](request: Request[A], block: (UserAwareRequest[A]) => Future[Result]) = {
-=======
-  object UserAwareAction extends ActionBuilder[UserAwareRequest] with AuthHelpers{
-    def invokeBlock[A](request: Request[A], block: (UserAwareRequest[A]) => Future[SimpleResult]) = {
->>>>>>> fc541039
       maybeUser(request).filter(_.verified).futureBox.flatMap {
         case Full(user) =>
           Secured.ActivityMonitor ! UserActivity(user, System.currentTimeMillis)
@@ -157,12 +147,17 @@
   private def onUnauthorized(request: RequestHeader) =
     if (request.path.startsWith("/api/"))
       new JsonResult(FORBIDDEN)(Messages("notAllowed"))
-    else {
-      val finalTarget = if (request.method == "GET") Some(request.uri) else None
-      Results.Redirect(routes.Authentication.login(finalTarget))
+    else
+      Results.Redirect(routes.Authentication.login)
+  // --
+
+  /**
+   * Action for authenticated users.
+
+  def IsAuthenticated(f: => String => Request[AnyContent] => Result) =
+    Security.Authenticated(userId, onUnauthorized) {
+      user =>
+        Action(request => f(user)(request))
     }
-<<<<<<< HEAD
-=======
    */
->>>>>>> fc541039
 }