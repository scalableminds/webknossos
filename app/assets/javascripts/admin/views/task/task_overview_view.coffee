--- conflicted
+++ resolved
@@ -1,9 +1,7 @@
-<<<<<<< HEAD
 _                = require("lodash")
 marionette       = require("backbone.marionette")
-VizWorker        = require("worker!libs/viz.js")
-PanZoomSVG       = require("libs/pan_zoom_svg")
-DispatchedWorker = require("libs/dispatched_worker")
+d3               = require("d3")
+cola             = require("cola")
 moment           = require("moment")
 routes           = require("routes")
 DateRangePicker  = require("daterangepicker")
@@ -11,23 +9,6 @@
 Utils            = require("libs/utils")
 TeamCollection   = require("admin/models/team/team_collection")
 SelectionView    = require("admin/views/selection_view")
-
-vizWorkerHandle = new DispatchedWorker(VizWorker)
-=======
-### define
-underscore : _
-backbone.marionette : marionette
-moment : moment
-routes : routes
-daterangepicker : DateRangePicker
-rangeslider : RangeSlider
-libs/utils : Utils
-admin/models/team/team_collection : TeamCollection
-admin/views/selection_view : SelectionView
-d3 : d3
-cola : cola
-###
->>>>>>> a0bc0d8d
 
 class TaskOverviewView extends Backbone.Marionette.LayoutView
 
@@ -252,17 +233,7 @@
 
   paintGraph : ->
 
-<<<<<<< HEAD
-    @getSVG().done( (graphSource) =>
-      vizWorkerHandle.send(
-        source : graphSource
-        format : "svg"
-        layoutEngine : "neato"
-      ).then(
-        (svgResult) =>
-=======
     @renderSVG()
->>>>>>> a0bc0d8d
 
 
   selectionChanged : ->
@@ -364,7 +335,7 @@
     svgNodesContainer.append("svg:text")
       .attr("class", "id")
       .text( (d) -> d.text )
-      .each( (d) -> 
+      .each( (d) ->
         d.width = @getBBox().width + TEXT_PADDING
         d.height = RECT_HEIGHT
       )
@@ -553,14 +524,9 @@
     .domain([0, 0.1, 0.2, 0.3, 0.4, 0.5, 0.6, 0.7, 0.8, 0.9, 1])
     .range(["#a50026","#d73027","#f46d43","#fdae61","#fee08b","#ffffbf","#d9ef8b","#a6d96a","#66bd63","#1a9850","#006837"])
 
-
-<<<<<<< HEAD
-  edge : (a, b) -> @quoted(a) + "->" + @quoted(b)
-
-module.exports = TaskOverviewView
-=======
   edge : (idA, idB, nodes, color="black") ->
     source : _.find(nodes, "id" : idA)
     target : _.find(nodes, "id" : idB)
     color : color
->>>>>>> a0bc0d8d
+
+module.exports = TaskOverviewView