--- conflicted
+++ resolved
@@ -5,13 +5,7 @@
   <head>
     <title>Oxalis</title>
     <link rel="shortcut icon" type="image/png" href="@routes.Assets.at("images/favicon.png")">
-<<<<<<< HEAD
-    <link rel="stylesheet" type="text/css" media="screen" href="@routes.Assets.at("bower_components/bootstrap/docs/assets/css/bootstrap.css")">
-    <link rel="stylesheet" type="text/css" media="screen" href="@routes.Assets.at("bower_components/font-awesome/css/font-awesome.min.css")">
-    <link rel="stylesheet" type="text/css" media="screen" href="@routes.Assets.at("bower_components/seiyria-bootstrap-slider/css/bootstrap-slider.css")">
-=======
     <link rel="stylesheet" type="text/css" media="screen" href="@routes.Assets.at("stylesheets/main.css")">
->>>>>>> 24b62d8a
 
     <script type="text/javascript"
       src="@routes.Assets.at("javascripts/libs/airbrake.min.js")"
@@ -28,10 +22,6 @@
       <link href='http://fonts.googleapis.com/css?family=Source+Sans+Pro' rel='stylesheet' type='text/css'>
     }
 
-<<<<<<< HEAD
-    <link rel="stylesheet" type="text/css" media="screen" href="@routes.Assets.at("stylesheets/main.css")">
-=======
->>>>>>> 24b62d8a
   </head>
   <body>
     @body
