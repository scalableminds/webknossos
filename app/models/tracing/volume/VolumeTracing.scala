--- conflicted
+++ resolved
@@ -86,17 +86,10 @@
     VolumeTracingDAO.findOneById(id)
 
   def createFrom(baseDataSet: DataSet)(implicit ctx: DBAccessContext) = {
-<<<<<<< HEAD
-    baseDataSet.dataSource.toFox.flatMap{ baseSource =>
-      val dataLayer = BinaryDataService.createUserDataSource(baseSource)
-      val t = VolumeTracing(baseDataSet.name, dataLayer.dataLayer.name, System.currentTimeMillis(), None, baseDataSet.defaultStart, None)
-      for{
-=======
     for {
       baseSource <- baseDataSet.dataSource.toFox
       dataLayer <- DataStoreHandler.createUserDataLayer(baseDataSet.dataStoreInfo, baseSource)
-      volumeTracing = VolumeTracing(baseDataSet.name, dataLayer.dataLayer.name)
->>>>>>> e92dc6cd
+      volumeTracing = VolumeTracing(baseDataSet.name, dataLayer.dataLayer.name, editPosition = baseDataSet.defaultStart)
       _ <- UserDataLayerDAO.insert(dataLayer)
       _ <- VolumeTracingDAO.insert(volumeTracing)
     } yield {
