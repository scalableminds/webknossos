--- conflicted
+++ resolved
@@ -29,11 +29,8 @@
 - Fixed the sorting of the dashboard task list and explorative annotation list. [#3153](https://github.com/scalableminds/webknossos/pull/3153)
 - Fixed a bug where non-privileged users were wrongly allowed to pause/unpause projects. [#3097](https://github.com/scalableminds/webknossos/pull/3097)
 - Fixed a regression bug which caused the initial data loading to fail sometimes. [#3149](https://github.com/scalableminds/webknossos/pull/3149)
-<<<<<<< HEAD
 - Fixed a bug which caused a blank screen sometimes when the user is not logged in. [#3167](https://github.com/scalableminds/webknossos/pull/3167)
-=======
 - Fixed a bug where NML downloads of Task Annotations failed. [#3166](https://github.com/scalableminds/webknossos/pull/3166)
->>>>>>> 98ab2eeb
 
 ### Removed
 
