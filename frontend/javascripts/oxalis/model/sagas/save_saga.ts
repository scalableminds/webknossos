--- conflicted
+++ resolved
@@ -501,22 +501,12 @@
       annotationId,
     );
 
-<<<<<<< HEAD
-    for (const tracing of tracings) {
-      // Read the tracing version again from the store, since the
-      // old reference to tracing might be outdated now due to the
-      // immutability.
-      const versionOnClient = yield* select((state) => {
-        return state.annotation.version;
-      });
-=======
     // Read the tracing version again from the store, since the
     // old reference to tracing might be outdated now due to the
     // immutability.
     const versionOnClient = yield* select((state) => {
-      return state.tracing.version;
+      return state.annotation.version;
     });
->>>>>>> d3a5a7aa
 
     const toastKey = "save_conflicts_warning";
     if (versionOnServer > versionOnClient) {
