### define
../../libs/resizable_buffer : ResizableBuffer
three.color : ColorConverter
./materials/particle_material_factory : ParticleMaterialFactory
###

class Tree

  constructor : (treeId, treeColor, @model) ->
    # create cellTracing to show in TDView and pre-allocate buffers

    edgeGeometry = new THREE.BufferGeometry()
    nodeGeometry = new THREE.BufferGeometry()

    edgeGeometry.addAttribute( 'position', Float32Array, 0, 3 )
    nodeGeometry.addAttribute( 'position', Float32Array, 0, 3 )
    nodeGeometry.addAttribute( 'size', Float32Array, 0, 1 )
    nodeGeometry.addAttribute( 'color', Float32Array, 0, 3 )

    @nodeIDs = nodeGeometry.nodeIDs = new ResizableBuffer(1, 100, Int32Array)
    edgeGeometry.dynamic = true
    nodeGeometry.dynamic = true

    @edgesBuffer = edgeGeometry.attributes.position._rBuffer = new ResizableBuffer(6)
    @nodesBuffer = nodeGeometry.attributes.position._rBuffer = new ResizableBuffer(3)
    @sizesBuffer = nodeGeometry.attributes.size._rBuffer = new ResizableBuffer(1)
    @nodesColorBuffer = nodeGeometry.attributes.color._rBuffer = new ResizableBuffer(3)

    @edges = new THREE.Line(
      edgeGeometry,
      new THREE.LineBasicMaterial({
<<<<<<< HEAD
        color: @darkenHex( treeColor ),
        linewidth: @model.user.particleSize / 4}),
      THREE.LinePieces
    )
=======
        color: @darkenHex( treeColor ), 
        linewidth: @model.user.get("particleSize") / 4}), THREE.LinePieces)
>>>>>>> 6c0ed0b2

    @particleMaterial = new ParticleMaterialFactory(@model).getMaterial()
    @nodes = new THREE.ParticleSystem(
<<<<<<< HEAD
      nodeGeometry, @particleMaterial
    )
=======
      nodeGeometry, 
      new THREE.ParticleBasicMaterial({
        vertexColors: true, 
        size: @model.user.get("particleSize"), 
        sizeAttenuation : false}))

    @nodesColorBuffer = new ResizableBuffer(3)
>>>>>>> 6c0ed0b2

    @id = treeId


  clear : ->

    @nodesBuffer.clear()
    @edgesBuffer.clear()
    @sizesBuffer.clear()
    @nodeIDs.clear()


  isEmpty : ->

    return @nodesBuffer.getLength() == 0


  addNode : (node) ->

    @nodesBuffer.push(node.pos)
    @sizesBuffer.push([node.radius * 2])
    @nodeIDs.push([node.id])
    @nodesColorBuffer.push( @getColor(node.id) )

    # Add any edge from smaller IDs to the node
    # ASSUMPTION: if this node is new, it should have a
    #             greater id as its neighbor
    for neighbor in node.neighbors
      if neighbor.id < node.id
        @edgesBuffer.push(neighbor.pos.concat(node.pos))

    @updateGeometries()


  addNodes : (nodeList) ->

    for node in nodeList
      @addNode( node )


  deleteNode : (node) ->

    swapLast = (array, index) =>
      lastElement = array.pop()
      for i in [0..array.elementLength]
        array.getAllElements()[index * array.elementLength + i] = lastElement[i]

    # Find index
    for i in [0...@nodeIDs.getLength()]
      if @nodeIDs.get(i) == node.id
        nodesIndex = i
        break

    # swap IDs and nodes
    swapLast( @nodeIDs, nodesIndex )
    swapLast( @nodesBuffer, nodesIndex )
    swapLast( @sizesBuffer, nodesIndex )
    swapLast( @nodesColorBuffer, nodesIndex )

    # Delete Edge by finding it in the array
    edgeArray = @getEdgeArray( node, node.neighbors[0] )

    for i in [0...@edgesBuffer.getLength()]
      found = true
      for j in [0..5]
        found &= Math.abs(@edges.geometry.attributes.position.array[6 * i + j] - edgeArray[j]) < 0.5
      if found
        edgesIndex = i
        break

    $.assert(found, "No edge found.", { found, edgeArray, nodesIndex })

    swapLast( @edgesBuffer, edgesIndex )

    @updateGeometries()

  mergeTree : (otherTree, lastNode, activeNode) ->

    merge = (property) =>
      @[property].pushSubarray(otherTree[property].getAllElements())

    # merge IDs, nodes and edges
    merge("nodeIDs")
    merge("nodesBuffer")
    merge("edgesBuffer")
    merge("sizesBuffer")
    @edgesBuffer.push( @getEdgeArray(lastNode, activeNode) )

    @updateNodesColors()
    @updateGeometries()


  getEdgeArray : (node1, node2) ->
    # ASSUMPTION: edges always go from smaller ID to bigger ID

    if node1.id < node2.id
      return node1.pos.concat(node2.pos)
    else
      return node2.pos.concat(node1.pos)


  setSize : (size) ->

    @nodes.material.size = size
    @edges.material.linewidth = size / 4


  setSizeAttenuation : (sizeAttenuation) ->

    @nodes.material.sizeAttenuation = sizeAttenuation
    @updateGeometries()


  updateTreeColor : ( newTreeId ) ->

    @id = newTreeId

    newColor = @model.cellTracing.getTree().color
    @edges.material.color = new THREE.Color( @darkenHex( newColor ) )

    @updateNodesColors()
    @updateGeometries()


  getMeshes : ->

    return [ @edges, @nodes ]


  dispose : ->

    for geometry in @getMeshes()

      geometry.geometry.dispose()
      geometry.material.dispose()


  updateNodesColors : ->

    @nodesColorBuffer.clear()
    for i in [0..@nodeIDs.length]
      @nodesColorBuffer.push( @getColor( @nodeIDs.get(i) ))

    @updateGeometries()


  updateNodeColor : (id, isActiveNode, isBranchPoint) ->

    for i in [0..@nodeIDs.length]
      if @nodeIDs.get(i) == id
        @nodesColorBuffer.set( @getColor( id, isActiveNode, isBranchPoint ), i )

    @updateGeometries()


  updateNodeRadius : (id, radius) ->

    for i in [0..@nodeIDs.length]
      if @nodeIDs.get(i) == id
        @sizesBuffer.set( [radius * 2], i )

    @updateGeometries()


  getColor : (id, isActiveNode, isBranchPoint) ->

    color = @model.cellTracing.getTree(@id).color
    if id?

      isActiveNode  = isActiveNode  || @model.cellTracing.getActiveNodeId() == id
      isBranchPoint = isBranchPoint || @model.cellTracing.isBranchPoint(id)

      if not isActiveNode
        color = @darkenHex(color)
      if isBranchPoint
        color = @invertHex(color)

    return @hexToRGB( color )


  showRadius : (show) ->

    @particleMaterial.setShowRadius( show )


  updateGeometries : ->

    for mesh in [ @edges, @nodes ]
      for attr of mesh.geometry.attributes
        a = mesh.geometry.attributes[attr]
        a.array       = a._rBuffer.getBuffer()
        a.numItems    = a._rBuffer.getBufferLength()
        a.needsUpdate = true


  #### Color utility methods

  hexToRGB : (hexColor) ->

    rgbColor = new THREE.Color().setHex(hexColor)
    [rgbColor.r, rgbColor.g, rgbColor.b]


  darkenHex : (hexColor) ->

    hsvColor = ColorConverter.getHSV(new THREE.Color().setHex(hexColor))
    hsvColor.v = 0.6
    ColorConverter.setHSV(new THREE.Color(), hsvColor.h, hsvColor.s, hsvColor.v).getHex()


  invertHex : (hexColor) ->

    hsvColor = ColorConverter.getHSV(new THREE.Color().setHex(hexColor))
    hsvColor.h = (hsvColor.h + 0.5) % 1
    ColorConverter.setHSV(new THREE.Color(), hsvColor.h, hsvColor.s, hsvColor.v).getHex()<|MERGE_RESOLUTION|>--- conflicted
+++ resolved
@@ -29,30 +29,15 @@
     @edges = new THREE.Line(
       edgeGeometry,
       new THREE.LineBasicMaterial({
-<<<<<<< HEAD
         color: @darkenHex( treeColor ),
-        linewidth: @model.user.particleSize / 4}),
+        linewidth: @model.user.get("particleSize") / 4}),
       THREE.LinePieces
     )
-=======
-        color: @darkenHex( treeColor ), 
-        linewidth: @model.user.get("particleSize") / 4}), THREE.LinePieces)
->>>>>>> 6c0ed0b2
 
     @particleMaterial = new ParticleMaterialFactory(@model).getMaterial()
     @nodes = new THREE.ParticleSystem(
-<<<<<<< HEAD
       nodeGeometry, @particleMaterial
     )
-=======
-      nodeGeometry, 
-      new THREE.ParticleBasicMaterial({
-        vertexColors: true, 
-        size: @model.user.get("particleSize"), 
-        sizeAttenuation : false}))
-
-    @nodesColorBuffer = new ResizableBuffer(3)
->>>>>>> 6c0ed0b2
 
     @id = treeId
 
