// @flow
import _ from "lodash";
import Request from "libs/request";
import Toast from "libs/toast";
import type { Message } from "libs/toast";
import * as Utils from "libs/utils";
import { location } from "libs/window";
import messages from "messages";
import { parseProtoTracing } from "oxalis/model/helpers/proto_helpers";
import type {
  APIUser,
  APIScript,
  APIScriptCreator,
  APIScriptUpdater,
  APITaskType,
  APITeam,
  APIProject,
  APIProjectWithAssignments,
  APIProjectCreator,
  APIProjectUpdater,
  APITask,
  APIAnnotation,
  APIAnnotationWithTask,
  APIDataStore,
<<<<<<< HEAD
=======
  APITracingStore,
>>>>>>> 261958ef
  DatasetConfig,
  APIDataset,
  APIMaybeUnimportedDataset,
  APIDataSource,
  APIDataSourceWithMessages,
  APITimeInterval,
  APIUserLoggedTime,
  APITimeTracking,
  APIProjectProgressReport,
  APIOpenTasksReport,
  APIBuildInfo,
  APITracingType,
  APIFeatureToggles,
  APIOrganization,
  ServerTracing,
  APIActiveUser,
  HybridServerTracing,
  ServerSkeletonTracing,
  ServerVolumeTracing,
  APIAnnotationTypeCompact,
  APIUpdateActionBatch,
  ExperienceDomainList,
} from "admin/api_flow_types";
import { APITracingTypeEnum } from "admin/api_flow_types";
import type { QueryObject } from "admin/task/task_search_form";
import type { NewTask, TaskCreationResponse } from "admin/task/task_create_bulk_view";
import type { DatasetConfiguration } from "oxalis/store";
import type { RequestOptions } from "libs/request";

const MAX_SERVER_ITEMS_PER_RESPONSE = 1000;

type NewTeam = {
  +name: string,
};

function assertResponseLimit(collection) {
  if (collection.length === MAX_SERVER_ITEMS_PER_RESPONSE) {
    Toast.warning(messages["request.max_item_count_alert"], { sticky: true });
  }
}

// ### Do with userToken
let tokenRequestPromise;
function requestUserToken(): Promise<string> {
  if (tokenRequestPromise) {
    return tokenRequestPromise;
  }

  tokenRequestPromise = Request.receiveJSON("/api/userToken/generate").then(tokenObj => {
    tokenRequestPromise = null;
    return tokenObj.token;
  });

  return tokenRequestPromise;
}

export function getSharingToken(): ?string {
  if (location != null) {
    const params = Utils.getUrlParamsObject();
    if (params != null && params.token != null) {
      return params.token;
    }
  }
  return null;
}

let tokenPromise;
export function doWithToken<T>(fn: (token: string) => Promise<T>): Promise<*> {
  const sharingToken = getSharingToken();
  if (sharingToken != null) {
    return fn(sharingToken);
  }
  if (!tokenPromise) tokenPromise = requestUserToken();
  return tokenPromise.then(fn).catch(error => {
    if (error.status === 403) {
      console.warn("Token expired. Requesting new token...");
      tokenPromise = requestUserToken();
      return doWithToken(fn);
    }
    throw error;
  });
}

// ### Users
export async function loginUser(formValues: { email: string, password: string }): Promise<Object> {
  await Request.sendJSONReceiveJSON("/api/auth/login", { data: formValues });
  return getActiveUser();
}

export async function getUsers(): Promise<Array<APIUser>> {
  const users = await Request.receiveJSON("/api/users");
  assertResponseLimit(users);

  return users;
}

export async function getAdminUsers(): Promise<Array<APIUser>> {
  const users = await Request.receiveJSON("/api/users?isAdmin=true");
  assertResponseLimit(users);

  return users;
}

export async function getEditableUsers(): Promise<Array<APIUser>> {
  const users = await Request.receiveJSON("/api/users?isEditable=true");
  assertResponseLimit(users);

  return users;
}

export function getUser(userId: string): Promise<APIUser> {
  return Request.receiveJSON(`/api/users/${userId}`);
}

export function updateUser(newUser: APIUser): Promise<APIUser> {
  return Request.sendJSONReceiveJSON(`/api/users/${newUser.id}`, {
    method: "PUT",
    data: newUser,
  });
}

export async function getAuthToken(): Promise<string> {
  const { token } = await Request.receiveJSON("/api/auth/token");
  return token;
}

export async function revokeAuthToken(): Promise<void> {
  await Request.receiveJSON("/api/auth/token", { method: "DELETE" });
}

export async function getLoggedTimes(userID: ?string): Promise<Array<APITimeInterval>> {
  const url = userID != null ? `/api/users/${userID}/loggedTime` : "/api/user/loggedTime";

  const response: APIUserLoggedTime = await Request.receiveJSON(url);
  return response.loggedTime;
}

// ### Scripts
export async function getScripts(): Promise<Array<APIScript>> {
  const scripts = await Request.receiveJSON("/api/scripts");
  assertResponseLimit(scripts);

  return scripts;
}

export function getScript(scriptId: string): Promise<APIScript> {
  return Request.receiveJSON(`/api/scripts/${scriptId}`);
}

export function deleteScript(scriptId: string): Promise<void> {
  return Request.receiveJSON(`/api/scripts/${scriptId}`, {
    method: "DELETE",
  });
}

export function createScript(script: APIScriptCreator): Promise<APIScript> {
  return Request.sendJSONReceiveJSON("/api/scripts", {
    data: script,
  });
}

export function updateScript(scriptId: string, script: APIScriptUpdater): Promise<APIScript> {
  return Request.sendJSONReceiveJSON(`/api/scripts/${scriptId}`, {
    method: "PUT",
    data: script,
  });
}

// ### TaskTypes
export async function getTaskTypes(): Promise<Array<APITaskType>> {
  const taskTypes = await Request.receiveJSON("/api/taskTypes");
  assertResponseLimit(taskTypes);

  return taskTypes;
}

export function deleteTaskType(taskTypeId: string): Promise<void> {
  return Request.receiveJSON(`/api/taskTypes/${taskTypeId}`, {
    method: "DELETE",
  });
}

export function getTaskType(taskTypeId: string): Promise<APITaskType> {
  return Request.receiveJSON(`/api/taskTypes/${taskTypeId}`);
}

export function createTaskType(
  taskType: $Diff<APITaskType, { id: string, teamName: string }>,
): Promise<APITaskType> {
  return Request.sendJSONReceiveJSON("/api/taskTypes", {
    data: taskType,
  });
}

export function updateTaskType(taskTypeId: string, taskType: APITaskType): Promise<void> {
  return Request.sendJSONReceiveJSON(`/api/taskTypes/${taskTypeId}`, {
    method: "PUT",
    data: taskType,
  });
}

// ### Teams
export async function getTeams(): Promise<Array<APITeam>> {
  const teams = await Request.receiveJSON("/api/teams");
  assertResponseLimit(teams);

  return teams;
}

export async function getEditableTeams(): Promise<Array<APITeam>> {
  const teams = await Request.receiveJSON("/api/teams?isEditable=true");
  assertResponseLimit(teams);

  return teams;
}

export function createTeam(newTeam: NewTeam): Promise<APITeam> {
  return Request.sendJSONReceiveJSON("/api/teams", {
    data: newTeam,
  });
}

export function deleteTeam(teamId: string): Promise<void> {
  return Request.receiveJSON(`/api/teams/${teamId}`, {
    method: "DELETE",
  });
}

// ### Projects
function transformProject<T: APIProject | APIProjectWithAssignments>(response: T): T {
  return Object.assign({}, response, {
    expectedTime: Utils.millisecondsToMinutes(response.expectedTime),
  });
}

export async function getProjects(): Promise<Array<APIProject>> {
  const responses = await Request.receiveJSON("/api/projects");
  assertResponseLimit(responses);

  return responses.map(transformProject);
}

export async function getProjectsWithOpenAssignments(): Promise<Array<APIProjectWithAssignments>> {
  const responses = await Request.receiveJSON("/api/projects/assignments");
  assertResponseLimit(responses);

  return responses.map(transformProject);
}

export async function getProject(projectName: string): Promise<APIProject> {
  const project = await Request.receiveJSON(`/api/projects/${projectName}`);
  return transformProject(project);
}

export async function increaseProjectTaskInstances(
  projectName: string,
  delta?: number = 1,
): Promise<APIProjectWithAssignments> {
  const project = await Request.receiveJSON(
    `/api/projects/${projectName}/incrementEachTasksInstances?delta=${delta}`,
  );
  return transformProject(project);
}

export function deleteProject(projectName: string): Promise<void> {
  return Request.receiveJSON(`/api/projects/${projectName}`, {
    method: "DELETE",
  });
}

export function createProject(project: APIProjectCreator): Promise<APIProject> {
  const transformedProject = Object.assign({}, project, {
    expectedTime: Utils.minutesToMilliseconds(project.expectedTime),
  });

  return Request.sendJSONReceiveJSON("/api/projects", {
    data: transformedProject,
  });
}

export function updateProject(
  projectName: string,
  project: APIProjectUpdater,
): Promise<APIProject> {
  const transformedProject = Object.assign({}, project, {
    expectedTime: Utils.minutesToMilliseconds(project.expectedTime),
  });

  return Request.sendJSONReceiveJSON(`/api/projects/${projectName}`, {
    method: "PUT",
    data: transformedProject,
  });
}

export async function pauseProject(projectName: string): Promise<APIProject> {
  const project = await Request.receiveJSON(`/api/projects/${projectName}/pause`);
  return transformProject(project);
}

export async function resumeProject(projectName: string): Promise<APIProject> {
  const project = await Request.receiveJSON(`/api/projects/${projectName}/resume`);
  return transformProject(project);
}

// ### Tasks
export function peekNextTasks(): Promise<?APITask> {
  return Request.receiveJSON("/api/user/tasks/peek");
}

export function requestTask(): Promise<APIAnnotationWithTask> {
  return Request.receiveJSON("/api/user/tasks/request");
}

export function getAnnotationsForTask(taskId: string): Promise<Array<APIAnnotation>> {
  return Request.receiveJSON(`/api/tasks/${taskId}/annotations`);
}

export function deleteTask(taskId: string): Promise<void> {
  return Request.receiveJSON(`/api/tasks/${taskId}`, {
    method: "DELETE",
  });
}
function transformTask(task: APITask): APITask {
  const tracingTime = task.tracingTime == null ? 0 : task.tracingTime;

  // convert bounding box
  let boundingBoxVec6;
  if (task.boundingBox != null) {
    const { topLeft, width, height, depth } = task.boundingBox;
    boundingBoxVec6 = Utils.numberArrayToVector6(topLeft.concat([width, height, depth]));
  }

  return { ...task, tracingTime, boundingBoxVec6 };
}

export async function getTasks(queryObject: QueryObject): Promise<Array<APITask>> {
  const responses = await Request.sendJSONReceiveJSON("/api/tasks/list", {
    data: queryObject,
  });

  const tasks = responses.map(response => transformTask(response));
  assertResponseLimit(tasks);
  return tasks;
}

// TODO fix return types
export function createTasks(tasks: Array<NewTask>): Promise<Array<TaskCreationResponse>> {
  return Request.sendJSONReceiveJSON("/api/tasks", {
    data: tasks,
  });
}

// TODO fix return types
export function createTaskFromNML(task: NewTask): Promise<Array<TaskCreationResponse>> {
  return Request.sendMultipartFormReceiveJSON("/api/tasks/createFromFiles", {
    data: {
      nmlFiles: task.nmlFiles,
      formJSON: JSON.stringify(task),
    },
  });
}

export async function getTask(taskId: string): Promise<APITask> {
  const task = await Request.receiveJSON(`/api/tasks/${taskId}`);
  return transformTask(task);
}

export async function updateTask(taskId: string, task: NewTask): Promise<APITask> {
  const updatedTask = await Request.sendJSONReceiveJSON(`/api/tasks/${taskId}`, {
    method: "PUT",
    data: task,
  });
  return transformTask(updatedTask);
}

export function finishTask(annotationId: string): Promise<APIAnnotation> {
  return finishAnnotation(annotationId, APITracingTypeEnum.Task);
}

export function transferTask(annotationId: string, userId: string): Promise<APIAnnotation> {
  return Request.sendJSONReceiveJSON(`/api/annotations/Task/${annotationId}/transfer`, {
    data: {
      userId,
    },
  });
}

export async function transferActiveTasksOfProject(
  projectName: string,
  userId: string,
): Promise<APIAnnotation> {
  return Request.sendJSONReceiveJSON(`/api/projects/${projectName}/transferActiveTasks`, {
    data: {
      userId,
    },
    method: "POST",
  });
}

export async function getUsersWithActiveTasks(projectName: string): Promise<Array<APIActiveUser>> {
  return Request.receiveJSON(`/api/projects/${projectName}/usersWithActiveTasks`);
}

// ### Annotations
export function getCompactAnnotations(
  isFinished: boolean,
): Promise<Array<APIAnnotationTypeCompact>> {
  return Request.receiveJSON(`/api/user/annotations?isFinished=${isFinished.toString()}`);
}

export function getCompactAnnotationsForUser(
  userId: string,
  isFinished: boolean,
): Promise<Array<APIAnnotationTypeCompact>> {
  return Request.receiveJSON(
    `/api/users/${userId}/annotations?isFinished=${isFinished.toString()}`,
  );
}

export function reOpenAnnotation(
  annotationId: string,
  annotationType: APITracingType,
): Promise<APIAnnotation> {
  return Request.receiveJSON(`/api/annotations/${annotationType}/${annotationId}/reopen`);
}

export type EditableAnnotation = {
  name: string,
  description: string,
  isPublic: boolean,
  tags: Array<string>,
};

export function editAnnotation(
  annotationId: string,
  annotationType: APITracingType,
  data: $Shape<EditableAnnotation>,
): Promise<void> {
  return Request.sendJSONReceiveJSON(`/api/annotations/${annotationType}/${annotationId}/edit`, {
    data,
  });
}

export function finishAnnotation(
  annotationId: string,
  annotationType: APITracingType,
): Promise<APIAnnotation> {
  return Request.receiveJSON(`/api/annotations/${annotationType}/${annotationId}/finish`);
}

export function resetAnnotation(
  annotationId: string,
  annotationType: APITracingType,
): Promise<APIAnnotation> {
  return Request.receiveJSON(`/api/annotations/${annotationType}/${annotationId}/reset`);
}

export function deleteAnnotation(
  annotationId: string,
  annotationType: APITracingType,
): Promise<{ messages: Array<Message> }> {
  return Request.receiveJSON(`/api/annotations/${annotationType}/${annotationId}`, {
    method: "DELETE",
  });
}

export function finishAllAnnotations(
  selectedAnnotationIds: Array<string>,
): Promise<{ messages: Array<Message> }> {
  return Request.sendJSONReceiveJSON("/api/annotations/Explorational/finish", {
    data: {
      annotations: selectedAnnotationIds,
    },
  });
}

export function copyAnnotationToUserAccount(
  annotationId: string,
  tracingType: APITracingType,
): Promise<APIAnnotation> {
  const url = `/api/annotations/${tracingType}/${annotationId}/duplicate`;
  return Request.receiveJSON(url);
}

export function getAnnotationInformation(
  annotationId: string,
  tracingType: APITracingType,
): Promise<APIAnnotation> {
  const infoUrl = `/api/annotations/${tracingType}/${annotationId}/info`;
  return Request.receiveJSON(infoUrl);
}

export function createExplorational(
  datasetName: string,
  typ: "volume" | "skeleton" | "hybrid",
  withFallback: boolean,
  options?: RequestOptions = {},
): Promise<APIAnnotation> {
  const url = `/api/datasets/${datasetName}/createExplorational`;
  return Request.sendJSONReceiveJSON(
    url,
    Object.assign({}, { data: { typ, withFallback } }, options),
  );
}

export async function getTracingForAnnotations(
  annotation: APIAnnotation,
  version?: number,
): Promise<HybridServerTracing> {
  const [_skeleton, _volume] = await Promise.all([
    getTracingForAnnotationType(annotation, "skeleton", version),
    getTracingForAnnotationType(annotation, "volume", version),
  ]);

  const skeleton = ((_skeleton: any): ?ServerSkeletonTracing);
  const volume = ((_volume: any): ?ServerVolumeTracing);

  return {
    skeleton,
    volume,
  };
}

export async function getTracingForAnnotationType(
  annotation: APIAnnotation,
  tracingType: "skeleton" | "volume",
  version?: number,
): Promise<?ServerTracing> {
  const tracingId = annotation.tracing[tracingType];
  if (!tracingId) {
    return null;
  }
  const possibleVersionString = version != null ? `&version=${version}` : "";
  const tracingArrayBuffer = await doWithToken(token =>
    Request.receiveArraybuffer(
      `${
        annotation.tracingStore.url
      }/tracings/${tracingType}/${tracingId}?token=${token}${possibleVersionString}`,
      { headers: { Accept: "application/x-protobuf" } },
    ),
  );

  const tracing = parseProtoTracing(tracingArrayBuffer, tracingType);
  // The tracing id is not contained in the server tracing, but in the annotation content
  tracing.id = tracingId;
  return tracing;
}

export function getUpdateActionLog(
  dataStoreUrl: string,
  tracingId: string,
  tracingType: "skeleton" | "volume",
): Promise<Array<APIUpdateActionBatch>> {
  return doWithToken(token =>
    Request.receiveJSON(
      `${dataStoreUrl}/tracings/${tracingType}/${tracingId}/updateActionLog?token=${token}`,
    ),
  );
}

// ### Datasets
export async function getDatasets(): Promise<Array<APIMaybeUnimportedDataset>> {
  const datasets = await Request.receiveJSON("/api/datasets");
  assertResponseLimit(datasets);

  return datasets;
}

export function getDatasetDatasource(
  dataset: APIMaybeUnimportedDataset,
): Promise<APIDataSourceWithMessages> {
  return doWithToken(token =>
    Request.receiveJSON(`${dataset.dataStore.url}/data/datasets/${dataset.name}?token=${token}`),
  );
}

export function readDatasetDatasource(dataset: APIDataset): Promise<APIDataSource> {
  return doWithToken(token =>
    Request.receiveJSON(
      `${dataset.dataStore.url}/data/datasets/${dataset.name}/readInboxDataSource?token=${token}`,
    ),
  );
}

export async function updateDatasetDatasource(
  datasetName: string,
  dataStoreUrl: string,
  datasource: APIDataSource,
): Promise<void> {
  await doWithToken(token =>
    Request.sendJSONReceiveJSON(`${dataStoreUrl}/data/datasets/${datasetName}?token=${token}`, {
      data: datasource,
    }),
  );
}

export async function getActiveDatasets(): Promise<Array<APIDataset>> {
  const datasets = await Request.receiveJSON("/api/datasets?isActive=true");
  assertResponseLimit(datasets);

  return datasets;
}

export function getDataset(datasetName: string, sharingToken?: ?string): Promise<APIDataset> {
  const sharingTokenSuffix = sharingToken != null ? `?sharingToken=${sharingToken}` : "";
  return Request.receiveJSON(`/api/datasets/${datasetName}${sharingTokenSuffix}`);
}

export function updateDataset(datasetName: string, dataset: APIDataset): Promise<APIDataset> {
  return Request.sendJSONReceiveJSON(`/api/datasets/${datasetName}`, {
    data: dataset,
  });
}

export function getDatasetConfiguration(datasetName: string): Promise<Object> {
  return Request.receiveJSON(`/api/dataSetConfigurations/${datasetName}`);
}

export function getDatasetDefaultConfiguration(datasetName: string): Promise<DatasetConfiguration> {
  return Request.receiveJSON(`/api/dataSetConfigurations/default/${datasetName}`);
}

export function updateDatasetDefaultConfiguration(
  datasetName: string,
  datasetConfiguration: DatasetConfiguration,
): Promise<{}> {
  return Request.sendJSONReceiveJSON(`/api/dataSetConfigurations/default/${datasetName}`, {
    data: datasetConfiguration,
  });
}

export function getDatasetAccessList(datasetName: string): Promise<Array<APIUser>> {
  return Request.receiveJSON(`/api/datasets/${datasetName}/accessList`);
}

export async function addDataset(datasetConfig: DatasetConfig): Promise<void> {
  await doWithToken(token =>
    Request.sendMultipartFormReceiveJSON(`/data/datasets?token=${token}`, {
      data: datasetConfig,
      host: datasetConfig.datastore,
    }),
  );
}

export async function addForeignDataSet(
  dataStoreName: string,
  url: string,
  dataSetName: string,
): Promise<string> {
  const { result } = await Request.sendJSONReceiveJSON("/api/datasets/addForeign", {
    data: {
      dataStoreName,
      url,
      dataSetName,
    },
  });
  return result;
}

// Returns void if the name is valid. Otherwise, a string is returned which denotes the reason.
export async function isDatasetNameValid(dataSetName: string): Promise<?string> {
  if (dataSetName === "") {
    return "The dataset name must not be empty.";
  }
  try {
    await Request.receiveJSON(`/api/datasets/${dataSetName}/isValidNewName`, {
      doNotCatch: true,
    });
    return null;
  } catch (ex) {
    const json = JSON.parse(await ex.text());
    return json.messages.map(msg => Object.values(msg)[0]).join(". ");
  }
}

export function updateDatasetTeams(
  datasetName: string,
  newTeams: Array<string>,
): Promise<APIDataset> {
  return Request.sendJSONReceiveJSON(`/api/datasets/${datasetName}/teams`, {
    data: newTeams,
  });
}

export async function triggerDatasetCheck(datastoreHost: string): Promise<void> {
  await doWithToken(token =>
    Request.triggerRequest(`/data/triggers/checkInboxBlocking?token=${token}`, {
      host: datastoreHost,
    }),
  );
}

export async function triggerDatasetClearCache(
  datastoreHost: string,
  datasetName: string,
): Promise<void> {
  await doWithToken(token =>
    Request.triggerRequest(`/data/triggers/clearCache/${datasetName}?token=${token}`, {
      host: datastoreHost,
    }),
  );
}

export async function getDatasetSharingToken(datasetName: string): Promise<string> {
  const { sharingToken } = await Request.receiveJSON(`/api/datasets/${datasetName}/sharingToken`);
  return sharingToken;
}

export async function revokeDatasetSharingToken(datasetName: string): Promise<void> {
  await Request.triggerRequest(`/api/datasets/${datasetName}/sharingToken`, { method: "DELETE" });
}

// #### Datastores
export async function getDatastores(): Promise<Array<APIDataStore>> {
  const datastores = await Request.receiveJSON("/api/datastores");
  assertResponseLimit(datastores);

  return datastores;
}
export const getDataStoresCached = _.memoize(getDatastores);

export function getTracingstore(): Promise<APITracingStore> {
  return Request.receiveJSON("api/tracingstore");
}

// ### Active User
export function getActiveUser(options: Object = {}): Promise<APIUser> {
  return Request.receiveJSON("/api/user", options);
}

export function getUserConfiguration(): Object {
  return Request.receiveJSON("/api/user/userConfiguration");
}

// ### TimeTracking
export async function getTimeTrackingForUserByMonth(
  userEmail: string,
  day: moment$Moment,
): Promise<Array<APITimeTracking>> {
  const month = day.format("M");
  const year = day.format("YYYY");

  const timeTrackingData = await Request.receiveJSON(
    `/api/time/userlist/${year}/${month}?email=${userEmail}`,
  );

  const { timelogs } = timeTrackingData[0];
  assertResponseLimit(timelogs);

  return timelogs;
}

export async function getTimeTrackingForUser(
  userId: string,
  startDate: moment$Moment,
  endDate: moment$Moment,
): Promise<Array<APITimeTracking>> {
  const timeTrackingData = await Request.receiveJSON(
    `/api/time/user/${userId}?startDate=${startDate.unix() * 1000}&endDate=${endDate.unix() *
      1000}`,
  );

  const { timelogs } = timeTrackingData;
  assertResponseLimit(timelogs);

  return timelogs;
}

export async function getProjectProgressReport(
  teamId: string,
  doNotCatch?: boolean = false,
): Promise<Array<APIProjectProgressReport>> {
  const progressData = await Request.receiveJSON(`/api/teams/${teamId}/progressOverview`, {
    doNotCatch,
  });
  assertResponseLimit(progressData);
  return progressData;
}

export async function getOpenTasksReport(teamId: string): Promise<Array<APIOpenTasksReport>> {
  const openTasksData = await Request.receiveJSON(`/api/teams/${teamId}/openTasksOverview`);
  assertResponseLimit(openTasksData);
  return openTasksData;
}

// ### Organizations
export function getOrganizations(): Promise<Array<APIOrganization>> {
  return Request.receiveJSON("/api/organizations");
}

export async function getOrganizationNames(): Promise<Array<string>> {
  const organizations = await getOrganizations();
  return organizations.map(org => org.name);
}

// ### BuildInfo
export function getBuildInfo(): Promise<APIBuildInfo> {
  return Request.receiveJSON("/api/buildinfo");
}

// ### Feature Selection
export function getFeatureToggles(): Promise<APIFeatureToggles> {
  return Request.receiveJSON("/api/features");
}

export function getOperatorData(): Promise<string> {
  return Request.receiveJSON("/api/operatorData");
}

// ## Experience Domains
export function getExistingExperienceDomains(): Promise<ExperienceDomainList> {
  return Request.receiveJSON("/api/tasks/experienceDomains");
}<|MERGE_RESOLUTION|>--- conflicted
+++ resolved
@@ -22,10 +22,7 @@
   APIAnnotation,
   APIAnnotationWithTask,
   APIDataStore,
-<<<<<<< HEAD
-=======
   APITracingStore,
->>>>>>> 261958ef
   DatasetConfig,
   APIDataset,
   APIMaybeUnimportedDataset,
