# Changelog (Unreleased)

All notable (yet unreleased) user-facing changes to WEBKNOSSOS are documented in this file.
See `CHANGELOG.released.md` for the changes which are part of official releases.

The format is based on [Keep a Changelog](http://keepachangelog.com/en/1.0.0/)
and this project adheres to [Calendar Versioning](http://calver.org/) `0Y.0M.MICRO`.
For upgrade instructions, please check the [migration guide](MIGRATIONS.released.md).

## Unreleased
[Commits](https://github.com/scalableminds/webknossos/compare/24.02.0...HEAD)

### Added
- Added support for storing analytics events in the Postgres. [#7594](https://github.com/scalableminds/webknossos/pull/7594) [#7609](https://github.com/scalableminds/webknossos/pull/7609)
- Segment statistics are now available for ND datases. [#7411](https://github.com/scalableminds/webknossos/pull/7411)
- Added support for uploading N5 and Neuroglancer Precomputed datasets. [#7578](https://github.com/scalableminds/webknossos/pull/7578)
- Webknossos can now open ND Zarr datasets with arbitrary axis orders (not limited to `**xyz` anymore). [#7592](https://github.com/scalableminds/webknossos/pull/7592)

### Changed
- Datasets stored in WKW format are no longer loaded with memory mapping, reducing memory demands. [#7528](https://github.com/scalableminds/webknossos/pull/7528)
- Content Security Policy (CSP) settings are now relaxed by default. To keep stricter CSP rules, add them to your specific `application.conf`. [#7589](https://github.com/scalableminds/webknossos/pull/7589)
- WEBKNOSSOS now uses Java 21. [#7599](https://github.com/scalableminds/webknossos/pull/7599)
- Email verification is disabled by default. To enable it, set `webKnossos.user.emailVerification.activated` to `true` in your `application.conf`. [#7620](https://github.com/scalableminds/webknossos/pull/7620) [#7621](https://github.com/scalableminds/webknossos/pull/7621)
- Added more documentation for N5 and Neuroglancer precomputed web upload. [#7622](https://github.com/scalableminds/webknossos/pull/7622)

### Fixed
<<<<<<< HEAD
=======
- Fixed rare SIGBUS crashes of the datastore module that were caused by memory mapping on unstable file systems. [#7528](https://github.com/scalableminds/webknossos/pull/7528)
- Fixed loading local datasets for organizations that have spaces in their names. [#7593](https://github.com/scalableminds/webknossos/pull/7593)
- Fixed a bug where proofreading annotations would stay black until the next server restart due to expired but cached tokens. [#7598](https://github.com/scalableminds/webknossos/pull/7598)
- Fixed a bug where ad-hoc meshing didn't make use of a segment index, even when it existed. [#7600](https://github.com/scalableminds/webknossos/pull/7600)
- Fixed a bug where importing remote datasets with existing datasource-properties.jsons would not properly register the remote credentials. [#7601](https://github.com/scalableminds/webknossos/pull/7601)
- Fixed a bug in ND volume annotation downloads where the additionalAxes metadata had wrong indices. [#7592](https://github.com/scalableminds/webknossos/pull/7592)
- Fixed a bug in proofreading aka editable mapping annotations where splitting would sometimes give the new id to the selected segment rather than to the split-off one. [#7608](https://github.com/scalableminds/webknossos/pull/7608)
- Fixed small styling errors as a follow up to the antd v5 upgrade [#7612](https://github.com/scalableminds/webknossos/pull/7612)
- Fixed deprecation warnings caused by Antd <Collapse> components. [#7610](https://github.com/scalableminds/webknossos/pull/7610)
- Fixed small styling error with a welcome notification for new users on webknossos.org. [7623](https://github.com/scalableminds/webknossos/pull/7623)
>>>>>>> 6ac0a01d
- Fixed a bug where the annotation list in the dashboard would attempt to display deleted annotations, and then fail. [#7628](https://github.com/scalableminds/webknossos/pull/7628)

### Removed

### Breaking Changes
- Updated antd UI library from version 4.24.15 to 5.13.2. Drop support for nodeJs version <18. [#7522](https://github.com/scalableminds/webknossos/pull/7522)<|MERGE_RESOLUTION|>--- conflicted
+++ resolved
@@ -24,8 +24,6 @@
 - Added more documentation for N5 and Neuroglancer precomputed web upload. [#7622](https://github.com/scalableminds/webknossos/pull/7622)
 
 ### Fixed
-<<<<<<< HEAD
-=======
 - Fixed rare SIGBUS crashes of the datastore module that were caused by memory mapping on unstable file systems. [#7528](https://github.com/scalableminds/webknossos/pull/7528)
 - Fixed loading local datasets for organizations that have spaces in their names. [#7593](https://github.com/scalableminds/webknossos/pull/7593)
 - Fixed a bug where proofreading annotations would stay black until the next server restart due to expired but cached tokens. [#7598](https://github.com/scalableminds/webknossos/pull/7598)
@@ -36,8 +34,6 @@
 - Fixed small styling errors as a follow up to the antd v5 upgrade [#7612](https://github.com/scalableminds/webknossos/pull/7612)
 - Fixed deprecation warnings caused by Antd <Collapse> components. [#7610](https://github.com/scalableminds/webknossos/pull/7610)
 - Fixed small styling error with a welcome notification for new users on webknossos.org. [7623](https://github.com/scalableminds/webknossos/pull/7623)
->>>>>>> 6ac0a01d
-- Fixed a bug where the annotation list in the dashboard would attempt to display deleted annotations, and then fail. [#7628](https://github.com/scalableminds/webknossos/pull/7628)
 
 ### Removed
 
