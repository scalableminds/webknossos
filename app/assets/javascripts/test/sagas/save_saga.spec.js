--- conflicted
+++ resolved
@@ -72,13 +72,8 @@
   ];
 
   const saga = pushAnnotationAsync();
-<<<<<<< HEAD
   expectValueDeepEqual(t, saga.next(), take(INIT_ACTIONS));
-  saga.next();
-=======
-  expectValueDeepEqual(t, saga.next(), take("INITIALIZE_SKELETONTRACING"));
   saga.next(); // setLastSaveTimestampAction
->>>>>>> c2f53250
   expectValueDeepEqual(t, saga.next(), take("PUSH_SAVE_QUEUE"));
   saga.next(SaveActions.pushSaveQueueAction(updateActions, true));
   saga.next();
@@ -114,54 +109,23 @@
     UpdateActions.createEdge(0, 1, 2),
   ];
 
-<<<<<<< HEAD
-  const saga = pushAnnotationAsync();
-  expectValueDeepEqual(t, saga.next(), take(INIT_ACTIONS));
-=======
   const saga = sendRequestToServer();
->>>>>>> c2f53250
   saga.next();
   saga.next(updateActions);
-<<<<<<< HEAD
-  expectValueDeepEqual(t,
-    saga.next({ version: 2, tracingType: "Explorational", tracingId: "1234567890" }),
-    call(Request.sendJSONReceiveJSON,
-      "/annotations/Explorational/1234567890?version=3", {
-        method: "PUT",
-        data: updateActions,
-      },
-    ),
-=======
   expectValueDeepEqual(
     t,
-    saga.next({ version: 2, tracingType: "Explorational", id: "1234567890" }),
+    saga.next({ version: 2, tracingType: "Explorational", tracingId: "1234567890" }),
     call(Request.sendJSONReceiveJSON, "/annotations/Explorational/1234567890?version=3", {
       method: "PUT",
       data: updateActions,
     }),
->>>>>>> c2f53250
   );
 
   expectValueDeepEqual(t, saga.throw("Timeout"), call(toggleErrorHighlighting, true));
   // wait for retry
   saga.next();
-<<<<<<< HEAD
-  saga.next();
-  saga.next(true);
-  saga.next(updateActions);
-  expectValueDeepEqual(t,
-    saga.next({ version: 2, tracingType: "Explorational", tracingId: "1234567890" }),
-    call(Request.sendJSONReceiveJSON,
-      "/annotations/Explorational/1234567890?version=3", {
-        method: "PUT",
-        data: updateActions,
-      },
-    ),
-  );
-=======
   // should retry
   expectValueDeepEqual(t, saga.next(), call(sendRequestToServer));
->>>>>>> c2f53250
 });
 
 test("SaveSaga should escalate on permanent client error update actions", (t) => {
@@ -170,35 +134,16 @@
     UpdateActions.createEdge(0, 1, 2),
   ];
 
-<<<<<<< HEAD
-  const saga = pushAnnotationAsync();
-  expectValueDeepEqual(t, saga.next(), take(INIT_ACTIONS));
-  saga.next();
-  expectValueDeepEqual(t, saga.next(), take("PUSH_SAVE_QUEUE"));
-  saga.next(SaveActions.pushSaveQueueAction(updateActions, true));
-=======
   const saga = sendRequestToServer();
->>>>>>> c2f53250
   saga.next();
   saga.next(updateActions);
-<<<<<<< HEAD
-  expectValueDeepEqual(t,
-    saga.next({ version: 2, tracingType: "Explorational", tracingId: "1234567890" }),
-    call(Request.sendJSONReceiveJSON,
-      "/annotations/Explorational/1234567890?version=3", {
-        method: "PUT",
-        data: updateActions,
-      },
-    ),
-=======
   expectValueDeepEqual(
     t,
-    saga.next({ version: 2, tracingType: "Explorational", id: "1234567890" }),
+    saga.next({ version: 2, tracingType: "Explorational", tracingId: "1234567890" }),
     call(Request.sendJSONReceiveJSON, "/annotations/Explorational/1234567890?version=3", {
       method: "PUT",
       data: updateActions,
     }),
->>>>>>> c2f53250
   );
 
   saga.throw({ status: 409 });
@@ -219,19 +164,7 @@
   saga.next(SaveActions.pushSaveQueueAction(updateActions, true));
   saga.next(SaveActions.saveNowAction());
   saga.next(updateActions);
-<<<<<<< HEAD
-  expectValueDeepEqual(t,
-    saga.next({ version: 2, tracingType: "Explorational", tracingId: "1234567890" }),
-    call(Request.sendJSONReceiveJSON,
-      "/annotations/Explorational/1234567890?version=3", {
-        method: "PUT",
-        data: updateActions,
-      },
-    ),
-  );
-=======
   saga.next();
->>>>>>> c2f53250
 });
 
 test("SaveSaga should remove the correct update actions", (t) => {
@@ -240,16 +173,7 @@
     UpdateActions.updateSkeletonTracing(initialState, [2, 3, 4], [0, 0, 1], 2),
   ];
 
-<<<<<<< HEAD
-  const saga = pushAnnotationAsync();
-  expectValueDeepEqual(t, saga.next(), take(INIT_ACTIONS));
-  saga.next();
-  expectValueDeepEqual(t, saga.next(), take("PUSH_SAVE_QUEUE"));
-  saga.next(SaveActions.pushSaveQueueAction(updateActions, false));
-  saga.next(SaveActions.saveNowAction());
-=======
   const saga = sendRequestToServer();
->>>>>>> c2f53250
   saga.next();
   saga.next(updateActions);
   saga.next({ version: 2, tracingType: "Explorational", tracingId: "1234567890" });
