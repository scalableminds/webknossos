/**
 * store.js
 * @flow
 */

import { createStore, applyMiddleware } from "redux";
import createSagaMiddleware from "redux-saga";
import reduceReducers from "oxalis/model/helpers/reduce_reducers";
import SettingsReducer from "oxalis/model/reducers/settings_reducer";
import TaskReducer from "oxalis/model/reducers/task_reducer";
import SaveReducer from "oxalis/model/reducers/save_reducer";
import SkeletonTracingReducer from "oxalis/model/reducers/skeletontracing_reducer";
import VolumeTracingReducer from "oxalis/model/reducers/volumetracing_reducer";
import FlycamReducer from "oxalis/model/reducers/flycam_reducer";
import ViewModeReducer from "oxalis/model/reducers/view_mode_reducer";
import AnnotationReducer from "oxalis/model/reducers/annotation_reducer";
import UserReducer from "oxalis/model/reducers/user_reducer";
import UiReducer from "oxalis/model/reducers/ui_reducer";
import rootSaga from "oxalis/model/sagas/root_saga";
import overwriteActionMiddleware from "oxalis/model/helpers/overwrite_action_middleware";
import googleAnalyticsMiddleware from "oxalis/model/helpers/google_analytics_middleware";
import Constants, { ControlModeEnum, OrthoViews } from "oxalis/constants";
import type {
  OrthoView,
  Vector2,
  Vector3,
  Mode,
  ContourMode,
  VolumeTool,
  ControlMode,
  BoundingBoxType,
  Rect,
} from "oxalis/constants";
import type { Matrix4x4 } from "libs/mjs";
import DiffableMap from "libs/diffable_map";
import EdgeCollection from "oxalis/model/edge_collection";
import type { UpdateAction } from "oxalis/model/sagas/update_actions";
import type { Action } from "oxalis/model/actions/actions";
import type {
  APIRestrictions,
  APIAllowedMode,
  APISettings,
  APIDataStore,
  APITracingType,
  APIScript,
  APITask,
  APIUser,
  APIDataset,
  APIDataLayer,
<<<<<<< HEAD
=======
  APITracingStore,
>>>>>>> 261958ef
} from "admin/api_flow_types";

export type CommentType = {|
  +content: string,
  +nodeId: number,
|};

export type Edge = {
  +source: number,
  +target: number,
};

export type Node = {
  +id: number,
  +position: Vector3,
  +rotation: Vector3,
  +bitDepth: number,
  +viewport: number,
  +resolution: number,
  +radius: number,
  +timestamp: number,
  +interpolation: boolean,
};

export type BranchPoint = {
  +timestamp: number,
  +nodeId: number,
};

export type NodeMap = DiffableMap<number, Node>;

export type BoundingBoxObject = {
  +topLeft: Vector3,
  +width: number,
  +height: number,
  +depth: number,
};

export type Tree = {|
  +treeId: number,
  +groupId: ?number,
  +color: Vector3,
  +name: string,
  +timestamp: number,
  +comments: Array<CommentType>,
  +branchPoints: Array<BranchPoint>,
  +edges: EdgeCollection,
  +isVisible: boolean,
  +nodes: NodeMap,
|};

export type TreeGroupTypeFlat = {|
  +name: string,
  +groupId: number,
|};

export type TreeGroup = {
  ...TreeGroupTypeFlat,
  +children: Array<TreeGroup>,
};

export type VolumeCell = {
  +id: number,
};

export type VolumeCellMap = { [number]: VolumeCell };

export type DataLayerType = APIDataLayer;

export type Restrictions = APIRestrictions;

export type AllowedMode = APIAllowedMode;

export type Settings = APISettings;

export type DataStoreInfo = APIDataStore;

export type TreeMap = { +[number]: Tree };
export type TemporaryMutableTreeMap = { [number]: Tree };

export type TracingTypeTracing = APITracingType;

export type RestrictionsAndSettings = {| ...Restrictions, ...Settings |};

export type Annotation = {|
  +annotationId: string,
  +restrictions: RestrictionsAndSettings,
  +isPublic: boolean,
  +tags: Array<string>,
  +description: string,
  +name: string,
<<<<<<< HEAD
=======
  +tracingStore: APITracingStore,
>>>>>>> 261958ef
  +tracingType: TracingTypeTracing,
|};

type TracingBase = {|
  +createdTimestamp: number,
  +version: number,
  +tracingId: string,
  +boundingBox: ?BoundingBoxType,
  +userBoundingBox: ?BoundingBoxType,
|};

export type SkeletonTracing = {|
  ...TracingBase,
  +type: "skeleton",
  +trees: TreeMap,
  +treeGroups: Array<TreeGroup>,
  +activeTreeId: ?number,
  +activeNodeId: ?number,
  +activeGroupId: ?number,
  +cachedMaxNodeId: number,
|};

export type VolumeTracing = {|
  ...TracingBase,
  +type: "volume",
  +maxCellId: number,
  +activeTool: VolumeTool,
  +activeCellId: number,
  +lastCentroid: ?Vector3,
  +contourTracingMode: ContourMode,
  +contourList: Array<Vector3>,
  +cells: VolumeCellMap,
|};

export type ReadOnlyTracing = {|
  ...TracingBase,
  +type: "readonly",
|};

export type HybridTracing = {|
  ...Annotation,
  skeleton: ?SkeletonTracing,
  volume: ?VolumeTracing,
  readOnly: ?ReadOnlyTracing,
|};

export type Tracing = HybridTracing;

export type DatasetLayerConfiguration = {|
  +color: Vector3,
  +brightness: number,
  +contrast: number,
|};

export type DatasetConfiguration = {
  +fourBit: boolean,
  +interpolation: boolean,
  +keyboardDelay: number,
  +layers: {
    [name: string]: DatasetLayerConfiguration,
  },
  +quality: 0 | 1 | 2,
  +segmentationOpacity: number,
  +highlightHoveredCellId: boolean,
  +position?: Vector3,
  +zoom?: number,
  +rotation?: Vector3,
  +renderMissingDataBlack: true,
};

export type UserConfiguration = {|
  +clippingDistance: number,
  +clippingDistanceArbitrary: number,
  +crosshairSize: number,
  +displayCrosshair: boolean,
  +displayScalebars: boolean,
  +dynamicSpaceDirection: boolean,
  +keyboardDelay: number,
  +mouseRotateValue: number,
  +moveValue: number,
  +moveValue3d: number,
  +newNodeNewTree: boolean,
  +highlightCommentedNodes: boolean,
  +overrideNodeRadius: boolean,
  +particleSize: number,
  +radius: number,
  +rotateValue: number,
  +layoutScaleValue: number,
  +sortCommentsAsc: boolean,
  +sortTreesByName: boolean,
  +sphericalCapRadius: number,
  +tdViewDisplayPlanes: boolean,
  +hideTreeRemovalWarning: boolean,
|};

export type Mapping = { [key: number]: number };

export type TemporaryConfiguration = {
  +viewMode: Mode,
  +flightmodeRecording: boolean,
  +controlMode: ControlMode,
  +mousePosition: ?Vector2,
  +brushSize: number,
  +activeMapping: {
    +mapping: ?Mapping,
    +mappingColors: ?Array<number>,
    +hideUnmappedIds: boolean,
    +isMappingEnabled: boolean,
    +mappingSize: number,
  },
};

export type Script = APIScript;

export type Task = APITask;

export type SaveQueueEntry = {
  version: number,
  timestamp: number,
  actions: Array<UpdateAction>,
};

export type ProgressInfo = {
  +processedActionCount: number,
  +totalActionCount: number,
};

export type IsBusyInfo = {
  +skeleton: boolean,
  +volume: boolean,
};

export type SaveState = {
  +isBusyInfo: IsBusyInfo,
  +queue: {
    +skeleton: Array<SaveQueueEntry>,
    +volume: Array<SaveQueueEntry>,
  },
  +lastSaveTimestamp: number,
  +progressInfo: ProgressInfo,
};

export type Flycam = {
  +zoomStep: number,
  +currentMatrix: Matrix4x4,
  +spaceDirectionOrtho: [-1 | 1, -1 | 1, -1 | 1],
  +direction: Vector3,
};

export type CameraData = {
  +near: number,
  +far: number,
  +left: number,
  +right: number,
  +top: number,
  +bottom: number,
  +up: Vector3,
  +lookAt: Vector3,
  +position: Vector3,
};

export type PartialCameraData = {
  +near?: number,
  +far?: number,
  +left?: number,
  +right?: number,
  +top?: number,
  +bottom?: number,
  +up?: Vector3,
  +lookAt?: Vector3,
  +position?: Vector3,
};

export type PlaneModeData = {
  +activeViewport: OrthoView,
  +tdCamera: CameraData,
  +inputCatcherRects: {
    +PLANE_XY: Rect,
    +PLANE_YZ: Rect,
    +PLANE_XZ: Rect,
    +TDView: Rect,
  },
};

type ArbitraryModeData = {
  +inputCatcherRect: Rect,
};

export type ViewModeData = {
  +plane: PlaneModeData,
  +arbitrary: ArbitraryModeData,
};

type UiInformation = {
  +showDropzoneModal: boolean,
  +showVersionRestore: boolean,
};

export type OxalisState = {|
  +datasetConfiguration: DatasetConfiguration,
  +userConfiguration: UserConfiguration,
  +temporaryConfiguration: TemporaryConfiguration,
  +dataset: APIDataset,
  +tracing: Tracing,
  +task: ?Task,
  +save: SaveState,
  +flycam: Flycam,
  +viewModeData: ViewModeData,
  +activeUser: ?APIUser,
  +uiInformation: UiInformation,
|};

const defaultViewportRect = {
  top: 0,
  left: 0,
  width: Constants.VIEWPORT_WIDTH,
  height: Constants.VIEWPORT_WIDTH,
};

const initialAnnotationInfo = {
  annotationId: "",
  restrictions: {
    branchPointsAllowed: false,
    allowUpdate: false,
    allowFinish: false,
    allowAccess: true,
    allowDownload: false,
    somaClickingAllowed: false,
    allowedModes: ["orthogonal", "oblique", "flight"],
  },
  isPublic: false,
  tags: [],
  description: "",
  name: "",
  tracingStore: {
    name: "localhost",
    url: "http://localhost:9000",
  },
  tracingType: "View",
};

export const defaultState: OxalisState = {
  datasetConfiguration: {
    fourBit: true,
    interpolation: false,
    keyboardDelay: 342,
    layers: {},
    quality: 0,
    segmentationOpacity: 20,
    highlightHoveredCellId: true,
    renderMissingDataBlack: true,
  },
  userConfiguration: {
    clippingDistance: 50,
    clippingDistanceArbitrary: 64,
    crosshairSize: 0.1,
    displayCrosshair: true,
    displayScalebars: false,
    dynamicSpaceDirection: true,
    keyboardDelay: 200,
    mouseRotateValue: 0.004,
    moveValue: 300,
    moveValue3d: 300,
    newNodeNewTree: false,
    highlightCommentedNodes: false,
    overrideNodeRadius: true,
    particleSize: 5,
    radius: 5,
    rotateValue: 0.01,
    layoutScaleValue: 1,
    sortCommentsAsc: true,
    sortTreesByName: false,
    sphericalCapRadius: 140,
    tdViewDisplayPlanes: true,
    hideTreeRemovalWarning: false,
  },
  temporaryConfiguration: {
    viewMode: Constants.MODE_PLANE_TRACING,
    flightmodeRecording: false,
    controlMode: ControlModeEnum.VIEW,
    mousePosition: null,
    brushSize: 50,
    activeMapping: {
      mapping: null,
      mappingColors: null,
      hideUnmappedIds: false,
      isMappingEnabled: false,
      mappingSize: 0,
    },
  },
  task: null,
  dataset: {
    name: "Test Dataset",
    created: 123,
    dataSource: {
      dataLayers: [],
      scale: [5, 5, 5],
      id: {
        name: "Test Dataset",
        team: "",
      },
    },
    isPublic: false,
    isActive: true,
    isEditable: true,
    dataStore: {
      name: "localhost",
      url: "http://localhost:9000",
      typ: "webknossos-store",
    },
    owningOrganization: "Connectomics department",
    description: null,
    displayName: "Awesome Test Dataset",
    allowedTeams: [],
    logoUrl: null,
    lastUsedByUser: 0,
    isForeign: false,
    sortingKey: 123,
  },
  tracing: {
    ...initialAnnotationInfo,
    readOnly: {
      boundingBox: null,
      createdTimestamp: 0,
      userBoundingBox: null,
      type: "readonly",
      version: 0,
      tracingId: "",
    },
    volume: null,
    skeleton: null,
  },
  save: {
    queue: {
      skeleton: [],
      volume: [],
    },
    isBusyInfo: {
      skeleton: false,
      volume: false,
    },
    lastSaveTimestamp: 0,
    progressInfo: {
      processedActionCount: 0,
      totalActionCount: 0,
    },
  },
  flycam: {
    zoomStep: 1.3,
    currentMatrix: [1, 0, 0, 0, 0, 1, 0, 0, 0, 0, 1, 0, 0, 0, 0, 1],
    spaceDirectionOrtho: [1, 1, 1],
    direction: [0, 0, 0],
  },
  viewModeData: {
    plane: {
      activeViewport: OrthoViews.PLANE_XY,
      tdCamera: {
        near: 0,
        far: 0,
        left: 0,
        right: 0,
        top: 0,
        bottom: 0,
        up: [0, 0, 0],
        lookAt: [0, 0, 0],
        position: [0, 0, 0],
      },
      inputCatcherRects: {
        PLANE_XY: defaultViewportRect,
        PLANE_YZ: defaultViewportRect,
        PLANE_XZ: defaultViewportRect,
        TDView: defaultViewportRect,
      },
    },
    arbitrary: {
      inputCatcherRect: defaultViewportRect,
    },
  },
  activeUser: null,
  uiInformation: {
    showDropzoneModal: false,
    showVersionRestore: false,
  },
};

const sagaMiddleware = createSagaMiddleware();

export type Reducer = (state: OxalisState, action: Action) => OxalisState;

const combinedReducers = reduceReducers(
  SettingsReducer,
  SkeletonTracingReducer,
  VolumeTracingReducer,
  TaskReducer,
  SaveReducer,
  FlycamReducer,
  ViewModeReducer,
  AnnotationReducer,
  UserReducer,
  UiReducer,
);

const store = createStore(
  combinedReducers,
  defaultState,
  applyMiddleware(googleAnalyticsMiddleware, overwriteActionMiddleware, sagaMiddleware),
);
sagaMiddleware.run(rootSaga);

export default store;<|MERGE_RESOLUTION|>--- conflicted
+++ resolved
@@ -47,10 +47,7 @@
   APIUser,
   APIDataset,
   APIDataLayer,
-<<<<<<< HEAD
-=======
   APITracingStore,
->>>>>>> 261958ef
 } from "admin/api_flow_types";
 
 export type CommentType = {|
@@ -142,10 +139,7 @@
   +tags: Array<string>,
   +description: string,
   +name: string,
-<<<<<<< HEAD
-=======
   +tracingStore: APITracingStore,
->>>>>>> 261958ef
   +tracingType: TracingTypeTracing,
 |};
 
