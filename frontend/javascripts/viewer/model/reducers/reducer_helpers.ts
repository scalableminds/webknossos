--- conflicted
+++ resolved
@@ -17,21 +17,15 @@
   isVolumeTool,
 } from "viewer/model/accessors/volumetracing_accessor";
 import { updateKey } from "viewer/model/helpers/deep_update";
-<<<<<<< HEAD
 import type {
   Annotation,
   BoundingBoxObject,
-  TreeGroup,
-  TreeMap,
   UserBoundingBox,
   UserBoundingBoxToServer,
   WebknossosState,
 } from "viewer/store";
-=======
-import type { BoundingBoxObject, UserBoundingBox, UserBoundingBoxToServer } from "viewer/store";
-import type { Annotation, WebknossosState } from "viewer/store";
->>>>>>> a535d3b0
 import { getDisabledInfoForTools } from "../accessors/disabled_tool_accessor";
+import type { TreeGroup, TreeMap } from "../types/tree_types";
 
 export function convertServerBoundingBoxToBoundingBox(
   boundingBox: ServerBoundingBox,
