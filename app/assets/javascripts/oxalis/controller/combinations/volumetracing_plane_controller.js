--- conflicted
+++ resolved
@@ -207,23 +207,6 @@
   getKeyboardControls(): Object {
     return _.extend(super.getKeyboardControls(), {
       c: () => Store.dispatch(createCellAction()),
-<<<<<<< HEAD
-      "ctrl + i": async event => {
-        const { mousePosition } = Store.getState().temporaryConfiguration;
-        if (mousePosition) {
-          const [x, y] = mousePosition;
-          const globalMousePosition = calculateGlobalPos({ x, y });
-          const { cube } = Model.getSegmentationLayer();
-          const mapping = event.altKey ? cube.mapping : null;
-          const hoveredId = cube.getDataValue(globalMousePosition, mapping);
-          await Clipboard.copy(String(hoveredId));
-          Toast.success(`Cell id ${hoveredId} copied to clipboard.`);
-        } else {
-          Toast.warning("No cell under cursor.");
-        }
-      },
-=======
->>>>>>> 58209ed0
     });
   }
 
