package controllers

import akka.actor.ActorSystem
import com.mohiva.play.silhouette.api.actions.SecuredRequest
import com.mohiva.play.silhouette.api.exceptions.ProviderException
import com.mohiva.play.silhouette.api.services.AuthenticatorResult
import com.mohiva.play.silhouette.api.util.{Credentials, PasswordInfo}
import com.mohiva.play.silhouette.api.{LoginInfo, Silhouette}
import com.mohiva.play.silhouette.impl.providers.CredentialsProvider
import com.scalableminds.util.accesscontext.{AuthorizedAccessContext, DBAccessContext, GlobalAccessContext}
import com.scalableminds.util.tools.JsonHelper.validateJsValue
import com.scalableminds.util.tools.{Fox, FoxImplicits, TextUtils}
import models.analytics.{AnalyticsService, InviteEvent, JoinOrganizationEvent, SignupEvent}
import models.annotation.AnnotationState.Cancelled
import models.annotation.{AnnotationDAO, AnnotationIdentifier, AnnotationInformationProvider}
import models.binary.DataSetDAO
import models.organization.{Organization, OrganizationDAO, OrganizationService}
import models.user._
import models.voxelytics.VoxelyticsDAO
import net.liftweb.common.{Box, Empty, Failure, Full}
import org.apache.commons.codec.binary.Base64
import org.apache.commons.codec.digest.{HmacAlgorithms, HmacUtils}
import oxalis.mail.{DefaultMails, MailchimpClient, MailchimpTag, Send}
import oxalis.security._
import oxalis.thirdparty.BrainTracing
import play.api.data.Form
import play.api.data.Forms.{email, _}
import play.api.data.validation.Constraints._
import play.api.i18n.Messages
import play.api.libs.json._
import play.api.mvc.{Action, AnyContent, Cookie, PlayBodyParsers, Request, Result}
import utils.{ObjectId, WkConf}

import java.net.URLEncoder
import javax.inject.Inject
import scala.concurrent.{ExecutionContext, Future}

class AuthenticationController @Inject()(
    actorSystem: ActorSystem,
    credentialsProvider: CredentialsProvider,
    passwordHasher: PasswordHasher,
    userService: UserService,
    annotationProvider: AnnotationInformationProvider,
    organizationService: OrganizationService,
    inviteService: InviteService,
    inviteDAO: InviteDAO,
    brainTracing: BrainTracing,
    mailchimpClient: MailchimpClient,
    organizationDAO: OrganizationDAO,
    analyticsService: AnalyticsService,
    userDAO: UserDAO,
    dataSetDAO: DataSetDAO,
    multiUserDAO: MultiUserDAO,
    defaultMails: DefaultMails,
    conf: WkConf,
    annotationDAO: AnnotationDAO,
    voxelyticsDAO: VoxelyticsDAO,
    wkSilhouetteEnvironment: WkSilhouetteEnvironment,
    openIdConnectClient: OpenIdConnectClient,
    sil: Silhouette[WkEnv])(implicit ec: ExecutionContext, bodyParsers: PlayBodyParsers)
    extends Controller
    with AuthForms
    with FoxImplicits {

  private val combinedAuthenticatorService = wkSilhouetteEnvironment.combinedAuthenticatorService
  private val bearerTokenAuthenticatorService = combinedAuthenticatorService.tokenAuthenticatorService

  private lazy val Mailer =
    actorSystem.actorSelection("/user/mailActor")

  private lazy val ssoKey =
    conf.WebKnossos.User.ssoKey

  def register: Action[AnyContent] = Action.async { implicit request =>
    signUpForm.bindFromRequest.fold(
      bogusForm => Future.successful(BadRequest(bogusForm.toString)),
      signUpData => {
        val email = signUpData.email.toLowerCase
        var errors = List[String]()
        val firstName = TextUtils.normalizeStrong(signUpData.firstName).getOrElse {
          errors ::= Messages("user.firstName.invalid")
          ""
        }
        val lastName = TextUtils.normalizeStrong(signUpData.lastName).getOrElse {
          errors ::= Messages("user.lastName.invalid")
          ""
        }
        multiUserDAO.findOneByEmail(email)(GlobalAccessContext).futureBox.flatMap {
          case Full(_) =>
            errors ::= Messages("user.email.alreadyInUse")
            Fox.successful(BadRequest(Json.obj("messages" -> Json.toJson(errors.map(t => Json.obj("error" -> t))))))
          case Empty =>
            if (errors.nonEmpty) {
              Fox.successful(BadRequest(Json.obj("messages" -> Json.toJson(errors.map(t => Json.obj("error" -> t))))))
            } else {
              for {
                inviteBox: Box[Invite] <- inviteService.findInviteByTokenOpt(signUpData.inviteToken).futureBox
                organizationName = Option(signUpData.organization).filter(_.trim.nonEmpty)
                organization <- organizationService.findOneByInviteByNameOrDefault(
                  inviteBox.toOption,
                  organizationName)(GlobalAccessContext) ?~> Messages("organization.notFound", signUpData.organization)
                autoActivate = inviteBox.toOption.map(_.autoActivate).getOrElse(organization.enableAutoVerify)
<<<<<<< HEAD
                user <- userService.insert(organization._id,
                                           email,
                                           firstName,
                                           lastName,
                                           autoActivate,
                                           passwordHasher.hash(signUpData.password),
                                           isAdmin = false,
                                           isOrganizationOwner = false) ?~> "user.creation.failed"
                multiUser <- multiUserDAO.findOne(user._multiUser)(GlobalAccessContext)
                _ = analyticsService.track(SignupEvent(user, inviteBox.isDefined))
                _ <- Fox.runOptional(inviteBox.toOption)(i =>
                  inviteService.deactivateUsedInvite(i)(GlobalAccessContext))
                brainDBResult <- brainTracing.registerIfNeeded(user, signUpData.password).toFox
=======
                _ <- createUser(organization,
                                email,
                                firstName,
                                lastName,
                                autoActivate,
                                Option(signUpData.password),
                                inviteBox,
                                registerBrainDB = true)
>>>>>>> e3dfdd26
              } yield {
                Ok
              }
            }
          case f: Failure => Fox.failure(f.msg)
        }
      }
    )
  }

  private def createUser(organization: Organization,
                         email: String,
                         firstName: String,
                         lastName: String,
                         autoActivate: Boolean,
                         password: Option[String],
                         inviteBox: Box[Invite] = Empty,
                         registerBrainDB: Boolean = false)(implicit request: Request[AnyContent]): Fox[User] = {
    val passwordInfo: PasswordInfo =
      password.map(passwordHasher.hash).getOrElse(userService.getOpenIdConnectPasswordInfo)
    for {
      user <- userService.insert(organization._id, email, firstName, lastName, autoActivate, passwordInfo) ?~> "user.creation.failed"
      multiUser <- multiUserDAO.findOne(user._multiUser)(GlobalAccessContext)
      _ = analyticsService.track(SignupEvent(user, inviteBox.isDefined))
      _ <- Fox.runIf(inviteBox.isDefined)(Fox.runOptional(inviteBox.toOption)(i =>
        inviteService.deactivateUsedInvite(i)(GlobalAccessContext)))
      brainDBResult <- Fox.runIf(registerBrainDB)(brainTracing.registerIfNeeded(user, password.getOrElse("")))
      _ = if (conf.Features.isDemoInstance) {
        mailchimpClient.registerUser(user, multiUser, tag = MailchimpTag.RegisteredAsUser)
      } else {
        Mailer ! Send(defaultMails.newUserMail(user.name, email, brainDBResult.flatten, autoActivate))
      }
      _ = Mailer ! Send(
        defaultMails.registerAdminNotifyerMail(user.name, email, brainDBResult.flatten, organization, autoActivate))
    } yield {
      user
    }
  }

  def authenticate: Action[AnyContent] = Action.async { implicit request =>
    signInForm.bindFromRequest.fold(
      bogusForm => Future.successful(BadRequest(bogusForm.toString)),
      signInData => {
        val email = signInData.email.toLowerCase
        val userFopt: Future[Option[User]] =
          userService.userFromMultiUserEmail(email)(GlobalAccessContext).futureBox.map(_.toOption)
        val idF = userFopt.map(userOpt => userOpt.map(_._id.id).getOrElse("")) // do not fail here if there is no user for email. Fail below.
        idF
          .map(id => Credentials(id, signInData.password))
          .flatMap(credentials => credentialsProvider.authenticate(credentials))
          .flatMap {
            loginInfo =>
              userService.retrieve(loginInfo).flatMap {
                case Some(user) if !user.isDeactivated =>
                  for {
                    authenticator <- combinedAuthenticatorService.create(loginInfo)
                    value <- combinedAuthenticatorService.init(authenticator)
                    result <- combinedAuthenticatorService.embed(value, Ok)
                    _ <- multiUserDAO.updateLastLoggedInIdentity(user._multiUser, user._id)(GlobalAccessContext)
                    _ = userDAO.updateLastActivity(user._id)(GlobalAccessContext)
                  } yield result
                case None =>
                  Future.successful(BadRequest(Messages("error.noUser")))
                case Some(_) => Future.successful(BadRequest(Messages("user.deactivated")))
              }
          }
          .recover {
            case _: ProviderException => BadRequest(Messages("error.invalidCredentials"))
          }
      }
    )
  }

  def switchMultiUser(email: String): Action[AnyContent] = sil.SecuredAction.async { implicit request =>
    implicit val ctx: GlobalAccessContext.type = GlobalAccessContext
    for {
      requestingMultiUser <- multiUserDAO.findOne(request.identity._multiUser)
      _ <- bool2Fox(requestingMultiUser.isSuperUser) ?~> Messages("user.notAuthorised") ~> FORBIDDEN
      targetUser <- userService.userFromMultiUserEmail(email) ?~> "user.notFound" ~> NOT_FOUND
      result <- switchToUser(targetUser._id)
    } yield result
  }

  def switchOrganization(organizationName: String): Action[AnyContent] = sil.SecuredAction.async { implicit request =>
    for {
      organization <- organizationDAO.findOneByName(organizationName) ?~> Messages("organization.notFound",
                                                                                   organizationName) ~> NOT_FOUND
      _ <- userService.fillSuperUserIdentity(request.identity, organization._id)
      targetUser <- userDAO.findOneByOrgaAndMultiUser(organization._id, request.identity._multiUser)(
        GlobalAccessContext) ?~> "user.notFound" ~> NOT_FOUND
      _ <- bool2Fox(!targetUser.isDeactivated) ?~> "user.deactivated"
      result <- switchToUser(targetUser._id)
      _ <- multiUserDAO.updateLastLoggedInIdentity(request.identity._multiUser, targetUser._id)
    } yield result
  }

  private def switchToUser(targetUserId: ObjectId)(
      implicit request: SecuredRequest[WkEnv, AnyContent]): Future[AuthenticatorResult] =
    for {
      _ <- combinedAuthenticatorService.discard(request.authenticator, Ok) //to logout the admin
      loginInfo = LoginInfo(CredentialsProvider.ID, targetUserId.id)
      authenticator <- combinedAuthenticatorService.create(loginInfo)
      cookie <- combinedAuthenticatorService.init(authenticator)
      result <- combinedAuthenticatorService.embed(cookie, Redirect("/dashboard")) //to login the new user
    } yield result

  /*
    superadmin - can definitely switch, find organization via global access context
    not superadmin - fetch all identities, construct access context, try until one works
   */

  def accessibleBySwitching(organizationName: Option[String],
                            dataSetName: Option[String],
                            annotationId: Option[String],
                            workflowHash: Option[String]): Action[AnyContent] = sil.SecuredAction.async {
    implicit request =>
      for {
        isSuperuser <- multiUserDAO.findOne(request.identity._multiUser).map(_.isSuperUser)
        selectedOrganization <- if (isSuperuser)
          accessibleBySwitchingForSuperUser(organizationName, dataSetName, annotationId, workflowHash)
        else
          accessibleBySwitchingForMultiUser(request.identity._multiUser,
                                            organizationName,
                                            dataSetName,
                                            annotationId,
                                            workflowHash)
        _ <- bool2Fox(selectedOrganization._id != request.identity._organization) // User is already in correct orga, but still could not see dataset. Assume this had a reason.
        selectedOrganizationJs <- organizationService.publicWrites(selectedOrganization)
      } yield Ok(selectedOrganizationJs)
  }

  private def accessibleBySwitchingForSuperUser(organizationNameOpt: Option[String],
                                                dataSetNameOpt: Option[String],
                                                annotationIdOpt: Option[String],
                                                workflowHashOpt: Option[String]): Fox[Organization] = {
    implicit val ctx: DBAccessContext = GlobalAccessContext
    (organizationNameOpt, dataSetNameOpt, annotationIdOpt, workflowHashOpt) match {
      case (Some(organizationName), Some(dataSetName), None, None) =>
        for {
          organization <- organizationDAO.findOneByName(organizationName)
          _ <- dataSetDAO.findOneByNameAndOrganization(dataSetName, organization._id)
        } yield organization
      case (None, None, Some(annotationId), None) =>
        for {
          annotationObjectId <- ObjectId.fromString(annotationId)
          annotation <- annotationDAO.findOne(annotationObjectId) // Note: this does not work for compound annotations.
          user <- userDAO.findOne(annotation._user)
          organization <- organizationDAO.findOne(user._organization)
        } yield organization
      case (None, None, None, Some(workflowHash)) =>
        for {
          workflow <- voxelyticsDAO.findWorkflowByHash(workflowHash)
          organization <- organizationDAO.findOne(workflow._organization)
        } yield organization
      case _ => Fox.failure("Can either test access for dataset or annotation or workflow, not a combination")
    }
  }

  private def accessibleBySwitchingForMultiUser(multiUserId: ObjectId,
                                                organizationNameOpt: Option[String],
                                                dataSetNameOpt: Option[String],
                                                annotationIdOpt: Option[String],
                                                workflowHashOpt: Option[String]): Fox[Organization] =
    for {
      identities <- userDAO.findAllByMultiUser(multiUserId)
      selectedIdentity <- Fox.find(identities)(
        identity =>
          canAccessDatasetOrAnnotationOrWorkflow(identity,
                                                 organizationNameOpt,
                                                 dataSetNameOpt,
                                                 annotationIdOpt,
                                                 workflowHashOpt))
      selectedOrganization <- organizationDAO.findOne(selectedIdentity._organization)(GlobalAccessContext)
    } yield selectedOrganization

  private def canAccessDatasetOrAnnotationOrWorkflow(user: User,
                                                     organizationNameOpt: Option[String],
                                                     dataSetNameOpt: Option[String],
                                                     annotationIdOpt: Option[String],
                                                     workflowHashOpt: Option[String]): Fox[Boolean] = {
    val ctx = AuthorizedAccessContext(user)
    (organizationNameOpt, dataSetNameOpt, annotationIdOpt, workflowHashOpt) match {
      case (Some(organizationName), Some(dataSetName), None, None) =>
        canAccessDataset(ctx, organizationName, dataSetName)
      case (None, None, Some(annotationId), None) =>
        canAccessAnnotation(user, ctx, annotationId)
      case (None, None, None, Some(workflowHash)) =>
        canAccessWorkflow(user, workflowHash)
      case _ => Fox.failure("Can either test access for dataset or annotation or workflow, not a combination")
    }
  }

  private def canAccessDataset(ctx: DBAccessContext, organizationName: String, dataSetName: String): Fox[Boolean] = {
    val foundFox = for {
      organization <- organizationDAO.findOneByName(organizationName)(GlobalAccessContext)
      _ <- dataSetDAO.findOneByNameAndOrganization(dataSetName, organization._id)(ctx)
    } yield ()
    foundFox.futureBox.map(_.isDefined)
  }

  private def canAccessAnnotation(user: User, ctx: DBAccessContext, annotationId: String): Fox[Boolean] = {
    val foundFox = for {
      annotationIdParsed <- ObjectId.fromString(annotationId)
      annotation <- annotationDAO.findOne(annotationIdParsed)(GlobalAccessContext)
      _ <- bool2Fox(annotation.state != Cancelled)
      restrictions <- annotationProvider.restrictionsFor(AnnotationIdentifier(annotation.typ, annotationIdParsed))(ctx)
      _ <- restrictions.allowAccess(user)
    } yield ()
    foundFox.futureBox.map(_.isDefined)
  }

  private def canAccessWorkflow(user: User, workflowHash: String): Fox[Boolean] = {
    val foundFox = for {
      _ <- voxelyticsDAO.findWorkflowByHashAndOrganization(user._organization, workflowHash)
    } yield ()
    foundFox.futureBox.map(_.isDefined)
  }

  def joinOrganization(inviteToken: String): Action[AnyContent] = sil.SecuredAction.async { implicit request =>
    for {
      invite <- inviteDAO.findOneByTokenValue(inviteToken) ?~> "invite.invalidToken"
      organization <- organizationDAO.findOne(invite._organization)(GlobalAccessContext) ?~> "invite.invalidToken"
      _ <- userService.assertNotInOrgaYet(request.identity._multiUser, organization._id)
      _ <- userService.joinOrganization(request.identity, organization._id, autoActivate = invite.autoActivate)
      _ = analyticsService.track(JoinOrganizationEvent(request.identity, organization))
      userEmail <- userService.emailFor(request.identity)
      _ = Mailer ! Send(
        defaultMails
          .registerAdminNotifyerMail(request.identity.name, userEmail, None, organization, invite.autoActivate))
      _ <- inviteService.deactivateUsedInvite(invite)(GlobalAccessContext)
    } yield Ok
  }

  def sendInvites: Action[InviteParameters] = sil.SecuredAction.async(validateJson[InviteParameters]) {
    implicit request =>
      for {
        _ <- Fox.serialCombined(request.body.recipients)(recipient =>
          inviteService.inviteOneRecipient(recipient, request.identity, request.body.autoActivate))
        _ = analyticsService.track(InviteEvent(request.identity, request.body.recipients.length))
        _ = mailchimpClient.tagUser(request.identity, MailchimpTag.HasInvitedTeam)
      } yield Ok
  }

  // If a user has forgotten their password
  def handleStartResetPassword: Action[AnyContent] = Action.async { implicit request =>
    emailForm.bindFromRequest.fold(
      bogusForm => Future.successful(BadRequest(bogusForm.toString)),
      email => {
        val userFopt: Future[Option[User]] =
          userService.userFromMultiUserEmail(email.toLowerCase)(GlobalAccessContext).futureBox.map(_.toOption)
        val idF = userFopt.map(userOpt => userOpt.map(_._id.id).getOrElse("")) // do not fail here if there is no user for email. Fail below to unify error handling.
        idF.flatMap(id => userService.retrieve(LoginInfo(CredentialsProvider.ID, id))).flatMap {
          case None => Future.successful(NotFound(Messages("error.noUser")))
          case Some(user) =>
            for {
              token <- bearerTokenAuthenticatorService.createAndInit(user.loginInfo, TokenType.ResetPassword)
            } yield {
              Mailer ! Send(defaultMails.resetPasswordMail(user.name, email.toLowerCase, token))
              Ok
            }
        }
      }
    )
  }

  // If a user has forgotten their password
  def handleResetPassword: Action[AnyContent] = Action.async { implicit request =>
    resetPasswordForm.bindFromRequest.fold(
      bogusForm => Future.successful(BadRequest(bogusForm.toString)),
      passwords => {
        bearerTokenAuthenticatorService.userForToken(passwords.token.trim).futureBox.flatMap {
          case Full(user) =>
            for {
              _ <- multiUserDAO.updatePasswordInfo(user._multiUser, passwordHasher.hash(passwords.password1))(
                GlobalAccessContext)
              _ <- bearerTokenAuthenticatorService.remove(passwords.token.trim)
            } yield Ok
          case _ =>
            Future.successful(BadRequest(Messages("auth.invalidToken")))
        }
      }
    )
  }

  // Users who are logged in can change their password. The old password has to be validated again.
  def changePassword: Action[AnyContent] = sil.SecuredAction.async { implicit request =>
    changePasswordForm.bindFromRequest.fold(
      bogusForm => Future.successful(BadRequest(bogusForm.toString)),
      passwords => {
        val credentials = Credentials(request.identity._id.id, passwords.oldPassword)
        credentialsProvider
          .authenticate(credentials)
          .flatMap {
            loginInfo =>
              userService.retrieve(loginInfo).flatMap {
                case None =>
                  Future.successful(NotFound(Messages("error.noUser")))
                case Some(user) =>
                  for {
                    _ <- multiUserDAO.updatePasswordInfo(user._multiUser, passwordHasher.hash(passwords.password1))
                    _ <- combinedAuthenticatorService.discard(request.authenticator, Ok)
                    userEmail <- userService.emailFor(user)
                  } yield {
                    Mailer ! Send(defaultMails.changePasswordMail(user.name, userEmail))
                    Ok
                  }
              }
          }
          .recover {
            case _: ProviderException => BadRequest(Messages("error.invalidCredentials"))
          }
      }
    )
  }

  def getToken: Action[AnyContent] = sil.SecuredAction.async { implicit request =>
    for {
      token <- combinedAuthenticatorService.findOrCreateToken(request.identity.loginInfo)
    } yield Ok(Json.obj("token" -> token.id))
  }

  def deleteToken(): Action[AnyContent] = sil.SecuredAction.async { implicit request =>
    combinedAuthenticatorService.findTokenByLoginInfo(request.identity.loginInfo).flatMap {
      case Some(token) =>
        combinedAuthenticatorService.discard(token, Ok(Json.obj("messages" -> Messages("auth.tokenDeleted"))))
      case _ => Future.successful(Ok)
    }
  }

  def logout: Action[AnyContent] = sil.UserAwareAction.async { implicit request =>
    request.authenticator match {
      case Some(authenticator) => combinedAuthenticatorService.discard(authenticator, Ok)
      case _                   => Future.successful(Ok)
    }
  }

  def singleSignOn(sso: String, sig: String): Action[AnyContent] = sil.UserAwareAction.async { implicit request =>
    if (ssoKey == "")
      logger.warn("No SSO key configured! To use single-sign-on a sso key needs to be defined in the configuration.")

    request.identity match {
      case Some(user) =>
        // logged in
        // Check if the request we received was signed using our private sso-key
        if (shaHex(ssoKey, sso) == sig) {
          val payload = new String(Base64.decodeBase64(sso))
          val values = play.core.parsers.FormUrlEncodedParser.parse(payload)
          for {
            nonce <- values.get("nonce").flatMap(_.headOption) ?~> "Nonce is missing"
            returnUrl <- values.get("return_sso_url").flatMap(_.headOption) ?~> "Return url is missing"
            userEmail <- userService.emailFor(user)
          } yield {
            val returnPayload =
              s"nonce=$nonce&" +
                s"email=${URLEncoder.encode(userEmail, "UTF-8")}&" +
                s"external_id=${URLEncoder.encode(user._id.toString, "UTF-8")}&" +
                s"username=${URLEncoder.encode(user.abreviatedName, "UTF-8")}&" +
                s"name=${URLEncoder.encode(user.name, "UTF-8")}"
            val encodedReturnPayload = Base64.encodeBase64String(returnPayload.getBytes("UTF-8"))
            val returnSignature = shaHex(ssoKey, encodedReturnPayload)
            val query = "sso=" + URLEncoder.encode(encodedReturnPayload, "UTF-8") + "&sig=" + returnSignature
            Redirect(returnUrl + "?" + query)
          }
        } else {
          Fox.successful(BadRequest("Invalid signature"))
        }
      case None => Fox.successful(Redirect("/auth/login?redirectPage=http://discuss.webknossos.org")) // not logged in
    }
  }

  lazy val absoluteOpenIdConnectCallbackURL = s"${conf.Http.uri}/api/auth/oidc/callback"

  def loginViaOpenIdConnect(): Action[AnyContent] = sil.UserAwareAction.async { implicit request =>
    openIdConnectClient.getRedirectUrl(absoluteOpenIdConnectCallbackURL).map(url => Ok(Json.obj("redirect_url" -> url)))
  }

  private def loginUser(loginInfo: LoginInfo)(implicit request: Request[AnyContent]): Future[Result] =
    userService.retrieve(loginInfo).flatMap {
      case Some(user) if !user.isDeactivated =>
        for {
          authenticator: CombinedAuthenticator <- combinedAuthenticatorService.create(loginInfo)
          value: Cookie <- combinedAuthenticatorService.init(authenticator)
          result: AuthenticatorResult <- combinedAuthenticatorService.embed(value, Redirect("/dashboard"))
          _ <- multiUserDAO.updateLastLoggedInIdentity(user._multiUser, user._id)(GlobalAccessContext)
          _ = userDAO.updateLastActivity(user._id)(GlobalAccessContext)
        } yield result
      case None =>
        Future.successful(BadRequest(Messages("error.noUser")))
      case Some(_) => Future.successful(BadRequest(Messages("user.deactivated")))
    }

  // Is called after user was successfully authenticated
  def loginOrSignupViaOidc(oidc: OpenIdConnectClaimSet): Request[AnyContent] => Future[Result] = {
    implicit request: Request[AnyContent] =>
      userService.userFromMultiUserEmail(oidc.email)(GlobalAccessContext).futureBox.flatMap {
        case Full(user) =>
          val loginInfo = LoginInfo("credentials", user._id.toString)
          loginUser(loginInfo)
        case Empty =>
          for {
            organization: Organization <- organizationService.findOneByInviteByNameOrDefault(None, None)(
              GlobalAccessContext)
            user <- createUser(organization, oidc.email, oidc.given_name, oidc.family_name, autoActivate = true, None)
            // After registering, also login
            loginInfo = LoginInfo("credentials", user._id.toString)
            loginResult <- loginUser(loginInfo)
          } yield loginResult
        case _ => Future.successful(InternalServerError)
      }
  }

  def openIdCallback(): Action[AnyContent] = Action.async { implicit request =>
    for {
      code <- openIdConnectClient.getToken(
        absoluteOpenIdConnectCallbackURL,
        request.queryString.get("code").flatMap(_.headOption).getOrElse("missing code"),
      )
      oidc: OpenIdConnectClaimSet <- validateJsValue[OpenIdConnectClaimSet](code).toFox
      user_result <- loginOrSignupViaOidc(oidc)(request)
    } yield user_result
  }

  private def shaHex(key: String, valueToDigest: String): String =
    new HmacUtils(HmacAlgorithms.HMAC_SHA_256, key).hmacHex(valueToDigest)

  def createOrganizationWithAdmin: Action[AnyContent] = sil.UserAwareAction.async { implicit request =>
    signUpForm.bindFromRequest.fold(
      bogusForm => Future.successful(BadRequest(bogusForm.toString)),
      signUpData => {
        organizationService.assertMayCreateOrganization(request.identity).futureBox.flatMap {
          case Full(_) =>
            val email = signUpData.email.toLowerCase
            var errors = List[String]()
            val firstName = TextUtils.normalizeStrong(signUpData.firstName).getOrElse {
              errors ::= Messages("user.firstName.invalid")
              ""
            }
            val lastName = TextUtils.normalizeStrong(signUpData.lastName).getOrElse {
              errors ::= Messages("user.lastName.invalid")
              ""
            }
            multiUserDAO.findOneByEmail(email)(GlobalAccessContext).futureBox.flatMap {
              case Full(_) =>
                errors ::= Messages("user.email.alreadyInUse")
                Fox.successful(BadRequest(Json.obj("messages" -> Json.toJson(errors.map(t => Json.obj("error" -> t))))))
              case Empty =>
                if (errors.nonEmpty) {
                  Fox.successful(
                    BadRequest(Json.obj("messages" -> Json.toJson(errors.map(t => Json.obj("error" -> t))))))
                } else {
                  for {
                    organization <- organizationService.createOrganization(
                      Option(signUpData.organization).filter(_.trim.nonEmpty),
                      signUpData.organizationDisplayName) ?~> "organization.create.failed"
                    user <- userService.insert(organization._id,
                                               email,
                                               firstName,
                                               lastName,
                                               isActive = true,
                                               passwordHasher.hash(signUpData.password),
                                               isAdmin = true,
                                               isOrganizationOwner = true) ?~> "user.creation.failed"
                    _ = analyticsService.track(SignupEvent(user, hadInvite = false))
                    multiUser <- multiUserDAO.findOne(user._multiUser)
                    dataStoreToken <- bearerTokenAuthenticatorService
                      .createAndInit(user.loginInfo, TokenType.DataStore, deleteOld = false)
                      .toFox
                    _ <- organizationService
                      .createOrganizationFolder(organization.name, dataStoreToken) ?~> "organization.folderCreation.failed"
                  } yield {
                    Mailer ! Send(
                      defaultMails.newOrganizationMail(organization.displayName,
                                                       email.toLowerCase,
                                                       request.headers.get("Host").getOrElse("")))
                    if (conf.Features.isDemoInstance) {
                      mailchimpClient.registerUser(user, multiUser, MailchimpTag.RegisteredAsAdmin)
                    }
                    Ok
                  }
                }
              case f: Failure => Fox.failure(f.msg)
            }
          case _ => Fox.failure(Messages("organization.create.forbidden"))
        }
      }
    )
  }

}

case class InviteParameters(
    recipients: List[String],
    autoActivate: Boolean
)

object InviteParameters {
  implicit val jsonFormat: Format[InviteParameters] = Json.format[InviteParameters]
}

trait AuthForms {

  val passwordMinLength = 8

  // Sign up
  case class SignUpData(organization: String,
                        organizationDisplayName: String,
                        email: String,
                        firstName: String,
                        lastName: String,
                        password: String,
                        inviteToken: Option[String])

  def signUpForm(implicit messages: Messages): Form[SignUpData] =
    Form(
      mapping(
        "organization" -> text,
        "organizationDisplayName" -> text,
        "email" -> email,
        "password" -> tuple(
          "password1" -> nonEmptyText.verifying(minLength(passwordMinLength)),
          "password2" -> nonEmptyText
        ).verifying(Messages("error.passwordsDontMatch"), password => password._1 == password._2),
        "firstName" -> nonEmptyText,
        "lastName" -> nonEmptyText,
        "inviteToken" -> optional(nonEmptyText),
      )((organization, organizationDisplayName, email, password, firstName, lastName, inviteToken) =>
        SignUpData(organization, organizationDisplayName, email, firstName, lastName, password._1, inviteToken))(
        signUpData =>
          Some(
            (signUpData.organization,
             signUpData.organizationDisplayName,
             signUpData.email,
             ("", ""),
             signUpData.firstName,
             signUpData.lastName,
             signUpData.inviteToken))))

  // Sign in
  case class SignInData(email: String, password: String)

  val signInForm: Form[SignInData] = Form(
    mapping(
      "email" -> email,
      "password" -> nonEmptyText
    )(SignInData.apply)(SignInData.unapply))

  // Start password recovery
  val emailForm: Form[String] = Form(single("email" -> email))

  // Password recovery
  case class ResetPasswordData(token: String, password1: String, password2: String)

  def resetPasswordForm(implicit messages: Messages): Form[ResetPasswordData] =
    Form(
      mapping(
        "token" -> text,
        "password" -> tuple(
          "password1" -> nonEmptyText.verifying(minLength(passwordMinLength)),
          "password2" -> nonEmptyText
        ).verifying(Messages("error.passwordsDontMatch"), password => password._1 == password._2)
      )((token, password) => ResetPasswordData(token, password._1, password._2))(resetPasswordData =>
        Some(resetPasswordData.token, (resetPasswordData.password1, resetPasswordData.password1))))

  case class ChangePasswordData(oldPassword: String, password1: String, password2: String)

  def changePasswordForm(implicit messages: Messages): Form[ChangePasswordData] =
    Form(
      mapping(
        "oldPassword" -> nonEmptyText,
        "password" -> tuple(
          "password1" -> nonEmptyText.verifying(minLength(passwordMinLength)),
          "password2" -> nonEmptyText
        ).verifying(Messages("error.passwordsDontMatch"), password => password._1 == password._2)
      )((oldPassword, password) => ChangePasswordData(oldPassword, password._1, password._2))(changePasswordData =>
        Some(changePasswordData.oldPassword, (changePasswordData.password1, changePasswordData.password2))))

}<|MERGE_RESOLUTION|>--- conflicted
+++ resolved
@@ -100,21 +100,6 @@
                   inviteBox.toOption,
                   organizationName)(GlobalAccessContext) ?~> Messages("organization.notFound", signUpData.organization)
                 autoActivate = inviteBox.toOption.map(_.autoActivate).getOrElse(organization.enableAutoVerify)
-<<<<<<< HEAD
-                user <- userService.insert(organization._id,
-                                           email,
-                                           firstName,
-                                           lastName,
-                                           autoActivate,
-                                           passwordHasher.hash(signUpData.password),
-                                           isAdmin = false,
-                                           isOrganizationOwner = false) ?~> "user.creation.failed"
-                multiUser <- multiUserDAO.findOne(user._multiUser)(GlobalAccessContext)
-                _ = analyticsService.track(SignupEvent(user, inviteBox.isDefined))
-                _ <- Fox.runOptional(inviteBox.toOption)(i =>
-                  inviteService.deactivateUsedInvite(i)(GlobalAccessContext))
-                brainDBResult <- brainTracing.registerIfNeeded(user, signUpData.password).toFox
-=======
                 _ <- createUser(organization,
                                 email,
                                 firstName,
@@ -123,7 +108,6 @@
                                 Option(signUpData.password),
                                 inviteBox,
                                 registerBrainDB = true)
->>>>>>> e3dfdd26
               } yield {
                 Ok
               }
