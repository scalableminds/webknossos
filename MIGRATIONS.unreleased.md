--- conflicted
+++ resolved
@@ -7,12 +7,9 @@
 
 ## Unreleased
 
-<<<<<<< HEAD
-- If your setup includes a webknossos-worker, it needs to be updated to the latest version (PR https://github.com/scalableminds/webknossos-worker/pull/70)
-=======
 - The docker files now place the webKnossos installation under `/webknossos` instead of `/srv/webknossos`. All mounts, most importantly `/srv/webknossos/binaryData`, need to be changed accordingly.
 - The entrypoint of the docker files have changed. Therefore, any existing `docker-compose.yml` setups need to be adapted. In most cases, only the `entrypoint: bin/webknossos` lines need to be removed (if existant).
->>>>>>> e16a4381
+- If your setup includes a webknossos-worker, it needs to be updated to the latest version (PR https://github.com/scalableminds/webknossos-worker/pull/70)
 
 ### Postgres Evolutions:
 
