@import "../../../node_modules/antd/dist/antd.css";
@import (inline) "../../../node_modules/c3/c3.css";
@import "../../../node_modules/font-awesome/less/font-awesome.less";

@import "_variables.less";
@import "_general.less";
@import "admin/_task.less";
@import "admin/_statistics.less";
@import "_dashboard.less";
@import "trace_view/_tracing_view.less";
@import "trace_view/_action_bar.less";
@import "trace_view/_right_menu.less";
@import "_help.less";
@import "antd_overwrites.less";

// ----------------------- MAIN STYLES
body {
  color: @mainColor;
  font-family: "Source Sans Pro", sans-serif;
  font-weight: 400;
  font-size: 16px;
  -webkit-font-smoothing: antialised;
  height: ~"calc(100vh - 41px)";
}
<<<<<<< HEAD

.save-error .navbar {
  background-color: #c00;
=======
body:-webkit-full-screen {
  width: 100%;
  height: 100%;
}
.save-error {
  .ant-layout-header,
  .ant-menu {
    background-color: #c00 !important;
  }
>>>>>>> d603cb21
}
.logo {
  background: url(/assets/images/oxalis-white.png) 15px center no-repeat;
  padding-left: 43px;
  height: 40px;
  float: left;
  margin-top: 6px;
}
.logo:hover {
  color: #999;
}

.navbar #main-menu {
  a [class^="fa-"],
  a [class*=" fa-"] {
    color: #fff;
  }
  .dropdown-menu i {
    color: #000;
  }
}

.container.wide {
  margin-left: 20px;
  margin-right: 20px;
  width: auto;
}

.bold {
  font-weight: bold;
}

// Only affect child items in tables
td.nowrap * {
  white-space: nowrap;
}

.nowrap {
  white-space: nowrap;
}

.fa-random {
  width: 14px;
  background-position: -217px -120px;
}

.fa-bull::before {
  display: inline-block;
  width: 16px;
  content: "•";
  text-align: center;
}

.inline-block {
  display: inline-block;
}

#stats {
  position: fixed;
  bottom: 0;
  right: 0;
}

#credits {
  margin-top: 50px;
  border-radius: 0;
  color: #888;

  section {
    margin-top: 4em;
  }

  img {
    margin-bottom: 15px;
  }
}

#oxalis-header {
  margin-bottom: 20px;
  margin-top: 20px;
  text-align: center;
  height: 150px;

  img {
    height: 150px;
    width: 150px;
  }

  div {
    vertical-align: middle;
    font-weight: 200;
    display: inline-block;
    font-size: 120px;
    line-height: normal;
    color: #000;
    margin-left: 17px;
  }
}

#spotlight-footnote {
  text-align: center;
}

#impressum {
  h5 {
    margin-top: 2em;
  }
}

@media screen and (max-width: 960px) {
  .container {
    width: auto;
    margin: 0 10px;
  }
}

// Fixing font awesome
.btn [class^="fa-"],
.nav [class^="fa-"],
.btn [class*=" fa-"],
.nav [class*=" fa-"] {
  line-height: normal;
}

// make sure text and icons have space between them
i {
  margin-right: 5px;
}

<<<<<<< HEAD
=======
.ant-spin-dot i {
  margin-right: 0;
}

.v-center > .v-center-agent {
  display: table-cell;
  vertical-align: middle;
}

.v-center {
  display: table;
  height: 100%;
}

>>>>>>> d603cb21
.flex-column {
  display: flex;
  flex-direction: column;
  flex-grow: 1;
}

.flex-column-for-ant-tabs-container > div.ant-tabs-content {
  flex-grow: 1;
}

.flex-overflow {
  overflow-y: auto;
  flex-grow: 1;
  height: 0;
}

.monospace-id {
  // break long IDs
  word-wrap: break-word;
  max-width: 154px;
  font-family: monospace;
  font-size: 12px;
}

img.img-50 {
  width: 47%;
}

.divider-vertical {
  display: inline-block;
  vertical-align: middle;
  height: 25px;
  margin: 0 8px;
  border-right: 1px solid #e5e5e5;
}

.table-nohead {
  thead tr th {
    border: none;
  }
  tbody tr:first-child {
    td,
    th {
      border-top: none;
    }
  }
}

@media (min-width: 1200px) .container {
  width: 1170px;
}
@media (min-width: 992px) .container {
  width: 970px;
}
@media (min-width: 768px) .container {
  width: 750px;
}

.container {
  margin-right: auto;
  margin-left: auto;
  padding-left: 15px;
  padding-right: 15px;
}<|MERGE_RESOLUTION|>--- conflicted
+++ resolved
@@ -22,21 +22,12 @@
   -webkit-font-smoothing: antialised;
   height: ~"calc(100vh - 41px)";
 }
-<<<<<<< HEAD
-
-.save-error .navbar {
-  background-color: #c00;
-=======
-body:-webkit-full-screen {
-  width: 100%;
-  height: 100%;
-}
+
 .save-error {
   .ant-layout-header,
   .ant-menu {
     background-color: #c00 !important;
   }
->>>>>>> d603cb21
 }
 .logo {
   background: url(/assets/images/oxalis-white.png) 15px center no-repeat;
@@ -166,8 +157,6 @@
   margin-right: 5px;
 }
 
-<<<<<<< HEAD
-=======
 .ant-spin-dot i {
   margin-right: 0;
 }
@@ -182,7 +171,6 @@
   height: 100%;
 }
 
->>>>>>> d603cb21
 .flex-column {
   display: flex;
   flex-direction: column;
@@ -231,14 +219,20 @@
   }
 }
 
-@media (min-width: 1200px) .container {
-  width: 1170px;
-}
-@media (min-width: 992px) .container {
-  width: 970px;
-}
-@media (min-width: 768px) .container {
-  width: 750px;
+@media (min-width: 1200px) {
+  .container {
+    width: 1170px;
+  }
+}
+@media (min-width: 992px) {
+  .container {
+    width: 970px;
+  }
+}
+@media (min-width: 768px) {
+  .container {
+    width: 750px;
+  }
 }
 
 .container {
