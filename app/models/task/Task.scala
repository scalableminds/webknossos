--- conflicted
+++ resolved
@@ -53,11 +53,7 @@
     AnnotationService.annotationsFor(this)
 
   def settings(implicit ctx: DBAccessContext) =
-<<<<<<< HEAD
     taskType.map(_.settings) getOrElse AnnotationSettings.skeletonDefault
-=======
-    taskType.map(_.settings) getOrElse AnnotationSettings.default
->>>>>>> 41c2200e
 
   def isTraining =
     training.isDefined
@@ -96,20 +92,13 @@
       editPosition <- task.annotationBase.flatMap(_.content.map(_.editPosition)) getOrElse Point3D(1, 1, 1)
       status <- task.status
       taskType <- task.taskType.futureBox
-<<<<<<< HEAD
-=======
       projectName = task._project.getOrElse("")
->>>>>>> 41c2200e
     } yield {
       Json.obj(
         "id" -> task.id,
         "formattedHash" -> Formatter.formatHash(task.id),
         "seedIdHeidelberg" -> task.seedIdHeidelberg,
-<<<<<<< HEAD
-        "projectName" -> task._project.getOrElse("").toString,
-=======
         "projectName" -> projectName,
->>>>>>> 41c2200e
         "type" -> taskType.toOption,
         "dataSet" -> dataSetName,
         "editPosition" -> editPosition,
