# Changelog (Unreleased)

All notable (yet unreleased) user-facing changes to webknossos are documented in this file.
See `CHANGELOG.released.md` for the changes which are part of official releases.

The format is based on [Keep a Changelog](http://keepachangelog.com/en/1.0.0/)
and this project adheres to [Calendar Versioning](http://calver.org/) `0Y.0M.MICRO`.
For upgrade instructions, please check the [migration guide](MIGRATIONS.released.md).

## Unreleased
[Commits](https://github.com/scalableminds/webknossos/compare/22.11.1...HEAD)

### Added
- Added a new Quick-Select tool for volume annotation. This tools allows to draw a rectangle over a segment to annotate it automatically. The tool operates on the intensity data of the visible color layer and automatically fills out the segment starting from the center of the rectangle. Next to the tool, there is a settings button which allows to enable a preview mode and to tweak some other parameters. If the preview is enabled, the parameters can be fine-tuned while the preview updates instantly. [#6542](https://github.com/scalableminds/webknossos/pull/6542)
- The largest segment id for a segmentation layer can be computed automatically from the dataset settings page. [#6415](https://github.com/scalableminds/webknossos/pull/6415)
- Button for switching organizations for Voxelytics workflows. [#6572](https://github.com/scalableminds/webknossos/pull/6572)
- Added ability to shuffle / set colors for a whole tree group. [#6586](https://github.com/scalableminds/webknossos/pull/6586)
- Annotation layers can now be removed. [#6593](https://github.com/scalableminds/webknossos/pull/6593)
- When adding remote Zarr datasets with multiple channels, channels are converted into layers. [#6609](https://github.com/scalableminds/webknossos/pull/6609)

### Changed
- The log viewer in the Voxelytics workflow reporting now uses a virtualized list. [#6579](https://github.com/scalableminds/webknossos/pull/6579)
- Node positions are always handled as integers. They have always been persisted as integers by the server, anyway, but the session in which a node was created handled the position as floating point in earlier versions. [#6589](https://github.com/scalableminds/webknossos/pull/6589)
- When merging annotations, bounding boxes are no longer duplicated. [#6576](https://github.com/scalableminds/webknossos/pull/6576)
- Jobs can no longer be started on datastores without workers. [#6595](https://github.com/scalableminds/webknossos/pull/6595)
- When downloading volume annotations with volume data skipped, the nml volume tag is now included anyway (but has no location attribute in this case). [#6566](https://github.com/scalableminds/webknossos/pull/6566)
- Re-phrased some backend (error) messages to improve clarity and provide helping hints. [#6616](https://github.com/scalableminds/webknossos/pull/6616)
 
### Fixed
- Fixed importing a dataset from disk. [#6615](https://github.com/scalableminds/webknossos/pull/6615)
<<<<<<< HEAD
- Fixed importing NGFF Zarr datasets with translation transforms. [#6621](https://github.com/scalableminds/webknossos/pull/6621)
=======
- Fixed a bug in the dataset import view, where the layer name text field would lose focus after each key press. [#6615](https://github.com/scalableminds/webknossos/pull/6615)
>>>>>>> b18635a2

### Removed

### Breaking Changes<|MERGE_RESOLUTION|>--- conflicted
+++ resolved
@@ -28,11 +28,8 @@
  
 ### Fixed
 - Fixed importing a dataset from disk. [#6615](https://github.com/scalableminds/webknossos/pull/6615)
-<<<<<<< HEAD
-- Fixed importing NGFF Zarr datasets with translation transforms. [#6621](https://github.com/scalableminds/webknossos/pull/6621)
-=======
 - Fixed a bug in the dataset import view, where the layer name text field would lose focus after each key press. [#6615](https://github.com/scalableminds/webknossos/pull/6615)
->>>>>>> b18635a2
+- Fixed importing NGFF Zarr datasets with non-scale transforms. [#6621](https://github.com/scalableminds/webknossos/pull/6621)
 
 ### Removed
 
