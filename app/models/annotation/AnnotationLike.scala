package models.annotation

import controllers.Application
import models.annotation
import models.user.{UserService, User}
import models.task.{TaskDAO, Task}
import models.annotation.AnnotationType._
import play.api.libs.json._
import play.api.libs.functional.syntax._
import scala.concurrent.Future
import play.api.libs.concurrent.Execution.Implicits._
import com.scalableminds.util.reactivemongo.{GlobalAccessContext, DBAccessContext}
import com.scalableminds.util.tools.{FoxImplicits, Fox}
import reactivemongo.bson.BSONObjectID
import com.typesafe.scalalogging.LazyLogging
import models.tracing.AnnotationStatistics
import play.api.libs.json.Json.JsValueWrapper
import oxalis.mvc.{UrlHelper, FilterableJson}
import com.scalableminds.util.mvc.Formatter
import org.joda.time.format.DateTimeFormat

/**
 * Company: scalableminds
 * User: tmbo
 * Date: 01.06.13
 * Time: 15:06
 */
trait AnnotationLike extends AnnotationStatistics {
  def _name: Option[String]

  def _user: Option[BSONObjectID]

  def user: Fox[User] =
    _user.toFox.flatMap(u => UserService.findOneById(u.stringify, useCache = true)(GlobalAccessContext))

  def team: String

  def muta: AnnotationMutationsLike

  def content: Fox[AnnotationContent]

  def id: String

  def typ: AnnotationType

  def _task: Option[BSONObjectID]

  def task: Fox[Task] =
    _task.toFox.flatMap(id => TaskDAO.findOneById(id)(GlobalAccessContext))

  def state: AnnotationState

  def restrictions: AnnotationRestrictions

  def relativeDownloadUrl: Option[String]

  def version: Int

  // def incrementVersion: AnnotationLike

  def dataSetName = content.map(_.dataSetName) getOrElse ""

  def annotationInfo(user: Option[User])(implicit ctx: DBAccessContext): Fox[JsObject] =
    AnnotationLike.annotationLikeInfoWrites(this, user, Nil)

  def created : Long

  def temporaryDuplicate(keepId: Boolean)(implicit ctx: DBAccessContext): Fox[TemporaryAnnotation]

  def makeReadOnly: AnnotationLike

  def saveToDB(implicit ctx: DBAccessContext): Fox[AnnotationLike]

  def tracingTime: Option[Long]

  def isRevertPossible: Boolean = {
    // Unfortunately, we can not revert all tracings, because we do not have the history for all of them
    // hence we need a way to decide if a tracing can safely be revert. We will use the created date of the
    // annotation to do so
    created > 1470002400000L  // 1.8.2016, 00:00:00
  }

  def isPublic: Boolean
}

object AnnotationLike extends FoxImplicits with FilterableJson with UrlHelper{

  def stateLabel(annotation: AnnotationLike, user: Option[User]) = {
    annotation.state match {
      case s if s.isFinished =>
        "Finished"
      case _ =>
        "In Progress"
    }
  }

  def annotationLikeInfoWrites(a: AnnotationLike, user: Option[User], exclude: List[String])(implicit ctx: DBAccessContext): Fox[JsObject] = {
    JsonObjectWithFilter(exclude)(
      "version" +> a.version,
      "user" +> a.user.map(u => User.userCompactWrites.writes(u)).getOrElse(JsNull),
      "created" +> DateTimeFormat.forPattern("yyyy-MM-dd HH:mm").print(a.created),
      "stateLabel" +> stateLabel(a, user),
      "state" +> a.state,
      "id" +> a.id,
      "name" +> a._name.getOrElse(""),
      "typ" +> a.typ,
      "task" +> a.task.flatMap(t => Task.transformToJson(t, user)).getOrElse(JsNull),
      "stats" +> a.statisticsForAnnotation().map(_.writeAsJson).getOrElse(JsNull),
      "restrictions" +> AnnotationRestrictions.writeAsJson(a.restrictions, user),
      "formattedHash" +> Formatter.formatHash(a.id),
      "downloadUrl" +> a.relativeDownloadUrl.map(toAbsoluteUrl),
      "content" +> a.content.flatMap(AnnotationContent.writeAsJson(_)).getOrElse(JsNull),
      "contentType" +> a.content.map(_.contentType).getOrElse(""),
      "dataSetName" +> a.dataSetName,
      "tracingTime" +> a.tracingTime,
<<<<<<< HEAD
      "tags" +> a.dataSetName.map(name => Json.arr(a.typ, name))
=======
      "isPublic" +> a.isPublic
>>>>>>> 84893162
    )
  }
}<|MERGE_RESOLUTION|>--- conflicted
+++ resolved
@@ -113,11 +113,8 @@
       "contentType" +> a.content.map(_.contentType).getOrElse(""),
       "dataSetName" +> a.dataSetName,
       "tracingTime" +> a.tracingTime,
-<<<<<<< HEAD
+      "isPublic" +> a.isPublic,
       "tags" +> a.dataSetName.map(name => Json.arr(a.typ, name))
-=======
-      "isPublic" +> a.isPublic
->>>>>>> 84893162
     )
   }
 }