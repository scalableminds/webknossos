// @flow
import React from "react";
import Model from "oxalis/model";
import DatasetActionsView from "oxalis/view/action-bar/dataset_actions_view";
import DatasetPositionView from "oxalis/view/action-bar/dataset_position_view";
import ViewModesView from "oxalis/view/action-bar/view_modes_view";
import VolumeActionsView from "oxalis/view/action-bar/volume_actions_view";
<<<<<<< HEAD
import Constants, { ControlModeEnum } from "oxalis/constants";
import { Button } from "antd";
=======
import Constants from "oxalis/constants";
>>>>>>> 3039e6f4
import Store from "oxalis/store";
import { Menu } from "antd";

<<<<<<< HEAD
function ActionBarView({ oldModel }: { oldModel: OxalisModel }) {
  const temporaryConfiguration = Store.getState().temporaryConfiguration;
  const isTraceMode = temporaryConfiguration.controlMode === ControlModeEnum.TRACE;
  const isVolumeMode = temporaryConfiguration.viewMode === Constants.MODE_VOLUME;
  const hasAdvancedOptions = oldModel.settings.advancedOptionsAllowed;
=======
const MenuItem = Menu.Item;


function ActionBarView() {
  const isTraceMode = Model.controlMode === Constants.CONTROL_MODE_TRACE;
  const isVolumeMode = Store.getState().temporaryConfiguration.viewMode === Constants.MODE_VOLUME;
  const hasAdvancedOptions = Store.getState().tracing.restrictions.advancedOptionsAllowed;
>>>>>>> 3039e6f4

  return (
    <Menu mode="horizontal">
      { isTraceMode ? <MenuItem><DatasetActionsView /></MenuItem> : null }
      { hasAdvancedOptions ? <MenuItem><DatasetPositionView /></MenuItem> : null }
      { isVolumeMode && hasAdvancedOptions ? <MenuItem><VolumeActionsView /></MenuItem> : null }
      { !isVolumeMode && isTraceMode && hasAdvancedOptions ? <MenuItem><ViewModesView /></MenuItem> : null }
    </Menu>
  );
}

export default ActionBarView;<|MERGE_RESOLUTION|>--- conflicted
+++ resolved
@@ -5,30 +5,17 @@
 import DatasetPositionView from "oxalis/view/action-bar/dataset_position_view";
 import ViewModesView from "oxalis/view/action-bar/view_modes_view";
 import VolumeActionsView from "oxalis/view/action-bar/volume_actions_view";
-<<<<<<< HEAD
 import Constants, { ControlModeEnum } from "oxalis/constants";
-import { Button } from "antd";
-=======
-import Constants from "oxalis/constants";
->>>>>>> 3039e6f4
 import Store from "oxalis/store";
 import { Menu } from "antd";
 
-<<<<<<< HEAD
-function ActionBarView({ oldModel }: { oldModel: OxalisModel }) {
+const MenuItem = Menu.Item;
+
+function ActionBarView() {
   const temporaryConfiguration = Store.getState().temporaryConfiguration;
   const isTraceMode = temporaryConfiguration.controlMode === ControlModeEnum.TRACE;
   const isVolumeMode = temporaryConfiguration.viewMode === Constants.MODE_VOLUME;
-  const hasAdvancedOptions = oldModel.settings.advancedOptionsAllowed;
-=======
-const MenuItem = Menu.Item;
-
-
-function ActionBarView() {
-  const isTraceMode = Model.controlMode === Constants.CONTROL_MODE_TRACE;
-  const isVolumeMode = Store.getState().temporaryConfiguration.viewMode === Constants.MODE_VOLUME;
   const hasAdvancedOptions = Store.getState().tracing.restrictions.advancedOptionsAllowed;
->>>>>>> 3039e6f4
 
   return (
     <Menu mode="horizontal">
