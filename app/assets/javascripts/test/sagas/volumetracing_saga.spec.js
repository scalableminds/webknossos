/**
 * volumetracing_saga.spec.js
 * @flow
 */

/* eslint-disable import/no-extraneous-dependencies, import/first */
import test from "ava";
import { expectValueDeepEqual, execCall } from "../helpers/sagaHelpers";
import mockRequire from "mock-require";
import _ from "lodash";
import { OrthoViews } from "oxalis/constants";
import update from "immutability-helper";
import { take, put, race, call } from "redux-saga/effects";
import * as VolumeTracingActions from "oxalis/model/actions/volumetracing_actions";
import { pushSaveQueueAction } from "oxalis/model/actions/save_actions";
import VolumeTracingReducer from "oxalis/model/reducers/volumetracing_reducer";
import { withoutUpdateTracing } from "../helpers/saveHelpers";

const mockedVolumeLayer = {
  isEmpty: () => false,
  finish: _.noop,
  getVoxelIterator: _.noop,
  getCentroid: _.noop,
};

mockRequire("app", { currentUser: { firstName: "SCM", lastName: "Boy" } });
mockRequire("oxalis/model/sagas/root_saga", function*() {
  yield;
});

const { saveTracingAsync } = require("oxalis/model/sagas/save_saga");
const { editVolumeLayerAsync, finishLayer } = require("oxalis/model/sagas/volumetracing_saga");
const VolumeLayer = require("oxalis/model/volumetracing/volumelayer").default;
const { defaultState } = require("oxalis/store");

<<<<<<< HEAD
=======
function withoutUpdateTracing(items: Array<UpdateAction>): Array<UpdateAction> {
  return items.filter(item => item.action !== "updateTracing");
}

>>>>>>> ae9b7844
const volumeTracing = {
  type: "volume",
  tracingType: "Explorational",
  name: "",
  activeCellId: 0,
  cells: [],
  viewMode: 0,
  maxCellId: 0,
  contourList: [[1, 2, 3], [7, 8, 9]],
  restrictions: {
    branchPointsAllowed: true,
    allowUpdate: true,
    allowFinish: true,
    allowAccess: true,
    allowDownload: true,
  },
};

const initialState = update(defaultState, {
  tracing: {
    $set: volumeTracing,
  },
});

const ACTIVE_CELL_ID = 5;

const setActiveCellAction = VolumeTracingActions.setActiveCellAction(ACTIVE_CELL_ID);
const createCellAction = VolumeTracingActions.createCellAction();
const startEditingAction = VolumeTracingActions.startEditingAction(OrthoViews.PLANE_XY);
const addToLayerActionFn = VolumeTracingActions.addToLayerAction;
const finishEditingAction = VolumeTracingActions.finishEditingAction();
const resetContourAction = VolumeTracingActions.resetContourAction();

const INIT_RACE_ACTION_OBJECT = {
  initSkeleton: take("INITIALIZE_SKELETONTRACING"),
  initVolume: take("INITIALIZE_VOLUMETRACING"),
};

test("VolumeTracingSaga shouldn't do anything if unchanged (saga test)", t => {
  const saga = saveTracingAsync();
  expectValueDeepEqual(t, saga.next(), race(INIT_RACE_ACTION_OBJECT));
  saga.next({ initVolume: true });
  saga.next(initialState.tracing);
  saga.next();
  saga.next(true);
  saga.next();
  saga.next(initialState.tracing);
  // only updateTracing
  const items = execCall(t, saga.next(initialState.flycam));
  t.is(withoutUpdateTracing(items).length, 0);
});

test("VolumeTracingSaga should do something if changed (saga test)", t => {
  const newState = VolumeTracingReducer(initialState, setActiveCellAction);

  const saga = saveTracingAsync();
  expectValueDeepEqual(t, saga.next(), race(INIT_RACE_ACTION_OBJECT));
  saga.next({ initVolume: true });
  saga.next(initialState.tracing);
  saga.next();
  saga.next(true);
  saga.next();
  saga.next(newState.tracing);
  const items = execCall(t, saga.next(newState.flycam));
  t.is(withoutUpdateTracing(items).length, 0);
  t.true(items[0].value.activeCell === ACTIVE_CELL_ID);
  expectValueDeepEqual(t, saga.next(items), put(pushSaveQueueAction(items)));
});

test("VolumeTracingSaga should create a volume layer (saga test)", t => {
  const saga = editVolumeLayerAsync();
  saga.next();
  expectValueDeepEqual(t, saga.next(true), take("START_EDITING"));
  saga.next(startEditingAction);
  const startEditingSaga = execCall(t, saga.next(false));
  startEditingSaga.next();
  const layer = startEditingSaga.next([1, 1, 1]).value;
  t.is(layer.plane, OrthoViews.PLANE_XY);
});

test("VolumeTracingSaga should add values to volume layer (saga test)", t => {
  const saga = editVolumeLayerAsync();
  saga.next();
  expectValueDeepEqual(t, saga.next(true), take("START_EDITING"));
  saga.next(startEditingAction);
  saga.next(false);
  const volumeLayer = new VolumeLayer(OrthoViews.PLANE_XY, 10);
  saga.next(volumeLayer);
  saga.next({ addToLayerAction: addToLayerActionFn([1, 2, 3]) });
  saga.next({ addToLayerAction: addToLayerActionFn([2, 3, 4]) });
  saga.next({ addToLayerAction: addToLayerActionFn([3, 4, 5]) });
  t.deepEqual(volumeLayer.minCoord, [-1, 0, 1]);
  t.deepEqual(volumeLayer.maxCoord, [5, 6, 7]);
});

test("VolumeTracingSaga should finish a volume layer (saga test)", t => {
  const saga = editVolumeLayerAsync();
  saga.next();
  expectValueDeepEqual(t, saga.next(true), take("START_EDITING"));
  saga.next(startEditingAction);
  saga.next(false);
  const volumeLayer = new VolumeLayer(OrthoViews.PLANE_XY, 10);
  saga.next(volumeLayer);
  saga.next({ addToLayerAction: addToLayerActionFn([1, 2, 3]) });
  // Validate that finishLayer was called
  expectValueDeepEqual(t, saga.next({ finishEditingAction }), call(finishLayer, volumeLayer));
});

test("VolumeTracingSaga should abort editing on cell creation (saga test)", t => {
  const saga = editVolumeLayerAsync();
  saga.next();
  expectValueDeepEqual(t, saga.next(true), take("START_EDITING"));
  saga.next(startEditingAction);
  saga.next(false);
  saga.next();
  saga.next({ createCellAction });
  saga.next();
  // Saga should be at the beginning again
  expectValueDeepEqual(t, saga.next(true), take("START_EDITING"));
});

test("finishLayer saga should emit resetContourAction and then be done (saga test)", t => {
  // $FlowFixMe
  const saga = finishLayer(mockedVolumeLayer);
  saga.next();
  saga.next(ACTIVE_CELL_ID);
  const iterator = saga.next();
  expectValueDeepEqual(t, iterator, put(resetContourAction));
  t.true(saga.next().done);
});<|MERGE_RESOLUTION|>--- conflicted
+++ resolved
@@ -33,13 +33,6 @@
 const VolumeLayer = require("oxalis/model/volumetracing/volumelayer").default;
 const { defaultState } = require("oxalis/store");
 
-<<<<<<< HEAD
-=======
-function withoutUpdateTracing(items: Array<UpdateAction>): Array<UpdateAction> {
-  return items.filter(item => item.action !== "updateTracing");
-}
-
->>>>>>> ae9b7844
 const volumeTracing = {
   type: "volume",
   tracingType: "Explorational",
