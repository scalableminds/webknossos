import { doWithToken } from "admin/rest_api";
import ErrorHandling from "libs/error_handling";
import Request from "libs/request";
import { parseMaybe } from "libs/utils";
import WebworkerPool from "libs/webworker_pool";
import window from "libs/window";
import _ from "lodash";
import type { AdditionalCoordinate } from "types/api_types";
import type { BucketAddress, Vector3 } from "viewer/constants";
import constants, { MappingStatusEnum } from "viewer/constants";
import {
  getByteCountFromLayer,
  getMagInfo,
  getMappingInfo,
  isSegmentationLayer,
} from "viewer/model/accessors/dataset_accessor";
import {
  getVolumeTracingById,
  needsLocalHdf5Mapping,
} from "viewer/model/accessors/volumetracing_accessor";
import type { DataBucket } from "viewer/model/bucket_data_handling/bucket";
import { bucketPositionToGlobalAddress } from "viewer/model/helpers/position_converter";
import type { UpdateActionWithoutIsolationRequirement } from "viewer/model/sagas/volume/update_actions";
import { updateBucket } from "viewer/model/sagas/volume/update_actions";
import type { DataLayerType, VolumeTracing } from "viewer/store";
import Store from "viewer/store";
import ByteArraysToLz4Base64Worker from "viewer/workers/byte_arrays_to_lz4_base64.worker";
import { createWorker } from "viewer/workers/comlink_wrapper";
import DecodeFourBitWorker from "viewer/workers/decode_four_bit.worker";
import { getGlobalDataConnectionInfo } from "../data_connection_info";
import type { MagInfo } from "../helpers/mag_info";

const decodeFourBit = createWorker(DecodeFourBitWorker);

// For 32-bit buckets with 32^3 voxels, a COMPRESSION_BATCH_SIZE of
// 128 corresponds to 16.8 MB that are sent to a webworker in one
// go.
const COMPRESSION_BATCH_SIZE = 128;
const COMPRESSION_WORKER_COUNT = 2;
const compressionPool = new WebworkerPool(
  () => createWorker(ByteArraysToLz4Base64Worker),
  COMPRESSION_WORKER_COUNT,
);

export const REQUEST_TIMEOUT = 60000;

export type SendBucketInfo = {
  position: Vector3;
  additionalCoordinates: Array<AdditionalCoordinate> | null | undefined;
  mag: Vector3;
  cubeSize: number;
};
type RequestBucketInfo = SendBucketInfo & {
  fourBit: boolean;
  applyAgglomerate?: string;
  version?: number;
};

// Converts a zoomed address ([x, y, z, zoomStep] array) into a bucket JSON
// object as expected by the server on bucket request
const createRequestBucketInfo = (
  zoomedAddress: BucketAddress,
  magInfo: MagInfo,
  fourBit: boolean,
  applyAgglomerate: string | null | undefined,
  version: number | null | undefined,
): RequestBucketInfo => ({
  ...createSendBucketInfo(zoomedAddress, magInfo),
  fourBit,
  ...(applyAgglomerate != null
    ? {
        applyAgglomerate,
      }
    : {}),
  ...(version != null
    ? {
        version,
      }
    : {}),
});

function createSendBucketInfo(zoomedAddress: BucketAddress, magInfo: MagInfo): SendBucketInfo {
  return {
    position: bucketPositionToGlobalAddress(zoomedAddress, magInfo),
    additionalCoordinates: zoomedAddress[4],
    mag: magInfo.getMagByIndexOrThrow(zoomedAddress[3]),
    cubeSize: constants.BUCKET_WIDTH,
  };
}

function getNullIndices<T>(arr: Array<T | null | undefined>): Array<number> {
  return arr.map((el, idx) => (el != null ? -1 : idx)).filter((idx) => idx > -1);
}

const getDataStoreUrl = (layerInfo: DataLayerType, optLayerName?: string) => {
  const state = Store.getState();
  const datasetId = state.dataset.id;
  const dataStoreHost = state.dataset.dataStore.url;
  return `${dataStoreHost}/data/datasets/${datasetId}/layers/${optLayerName || layerInfo.name}`;
};
const getTracingStoreUrl = (layerInfo: DataLayerType) => {
  const state = Store.getState();
  const tracingStoreHost = state.annotation.tracingStore.url;
  return `${tracingStoreHost}/tracings/volume/${layerInfo.name}`;
};

export async function requestWithFallback(
  layerInfo: DataLayerType,
  batch: Array<BucketAddress>,
): Promise<Array<Uint8Array<ArrayBuffer> | null | undefined>> {
  const state = Store.getState();

  const maybeVolumeTracing =
    "tracingId" in layerInfo && layerInfo.tracingId != null
      ? getVolumeTracingById(state.annotation, layerInfo.tracingId)
      : null;

  // For non-segmentation layers and for viewing datasets, we'll always use the datastore URL.
  // We also use the data store, if an hdf5 mapping should be locally applied. This is only the
  // case if the proofreading tool is active or the layer was already proofread. In that case,
  // no bucket data changes can exist on the tracing store.
  const shouldUseDataStore =
    maybeVolumeTracing == null || needsLocalHdf5Mapping(state, layerInfo.name);

  const requestUrl = shouldUseDataStore
    ? getDataStoreUrl(layerInfo, maybeVolumeTracing?.fallbackLayer)
    : getTracingStoreUrl(layerInfo);
  const bucketBuffers = await requestFromStore(
    requestUrl,
    layerInfo,
    batch,
    maybeVolumeTracing,
    maybeVolumeTracing != null ? state.annotation.annotationId : undefined,
  );
  const missingBucketIndices = getNullIndices(bucketBuffers);

  // If buckets could not be found on the tracing store (e.g. this happens when the buckets
  // were not annotated yet), they are instead looked up in the fallback layer
  // on the tracing store.
  // This retry mechanism is only active for volume tracings with fallback layers without
  // editable mappings (aka proofreading).
  const retry =
    missingBucketIndices.length > 0 &&
    maybeVolumeTracing != null &&
    maybeVolumeTracing.fallbackLayer != null &&
    !maybeVolumeTracing.hasEditableMapping;

  if (!retry) {
    return bucketBuffers;
  }

  if (maybeVolumeTracing == null) {
    // Satisfy typescript
    return bucketBuffers;
  }

  // Request missing buckets from the datastore as a fallback
  const fallbackBatch = missingBucketIndices.map((idx) => batch[idx]);
  const fallbackBuffers = await requestFromStore(
    getDataStoreUrl(layerInfo, maybeVolumeTracing.fallbackLayer),
    layerInfo,
    fallbackBatch,
    maybeVolumeTracing,
    maybeVolumeTracing != null ? state.annotation.annotationId : undefined,
    true,
  );
  return bucketBuffers.map((bucket, idx) => {
    if (bucket != null) {
      return bucket;
    } else {
      const fallbackIdx = missingBucketIndices.indexOf(idx);
      return fallbackBuffers[fallbackIdx];
    }
  });
}
export async function requestFromStore(
  dataUrl: string,
  layerInfo: DataLayerType,
  batch: Array<BucketAddress>,
  maybeVolumeTracing: VolumeTracing | null | undefined,
  maybeAnnotationId: string | undefined,
  isVolumeFallback: boolean = false,
): Promise<Array<Uint8Array<ArrayBuffer> | null | undefined>> {
  const state = Store.getState();
  const isSegmentation = isSegmentationLayer(state.dataset, layerInfo.name);
  const fourBit = state.datasetConfiguration.fourBit && !isSegmentation;

  // Mappings can be applied in the frontend or on the server.
  const agglomerateMappingNameToApplyOnServer = (() => {
    if (!isSegmentation) {
      return null;
    }
    if (needsLocalHdf5Mapping(state, layerInfo.name)) {
      return null;
    }
    const activeMapping = getMappingInfo(
      state.temporaryConfiguration.activeMappingByLayer,
      layerInfo.name,
    );
    return activeMapping != null && // Start to request mapped data during mapping activation phase already
      activeMapping.mappingStatus !== MappingStatusEnum.DISABLED &&
      activeMapping.mappingType !== "JSON"
      ? activeMapping.mappingName
      : null;
  })();

  const magInfo = getMagInfo(layerInfo.mags);
  const version =
    !isVolumeFallback && isSegmentation && maybeVolumeTracing != null
      ? state.annotation.version
      : null;
  const bucketInfo = batch.map((zoomedAddress) =>
    createRequestBucketInfo(
      zoomedAddress,
      magInfo,
      fourBit,
      agglomerateMappingNameToApplyOnServer,
      version,
    ),
  );

  try {
    return await doWithToken(async (token) => {
      const startingTime = window.performance.now();
      const params = new URLSearchParams({
        token,
      });
      if (maybeAnnotationId != null) {
        params.append("annotationId", maybeAnnotationId);
      }
      const { buffer: responseBuffer, headers } =
        await Request.sendJSONReceiveArraybufferWithHeaders(`${dataUrl}/data?${params}`, {
          data: bucketInfo,
          timeout: REQUEST_TIMEOUT,
          showErrorToast: false,
        });
      const endTime = window.performance.now();
      const missingBuckets = (parseMaybe(headers["missing-buckets"]) || []) as number[];
      const receivedBucketsCount = batch.length - missingBuckets.length;
      const BUCKET_BYTE_LENGTH = constants.BUCKET_SIZE * getByteCountFromLayer(layerInfo);
      getGlobalDataConnectionInfo().log(
        startingTime,
        endTime,
        receivedBucketsCount * BUCKET_BYTE_LENGTH,
      );
      let resultBuffer = responseBuffer;

      if (fourBit) {
        resultBuffer = await decodeFourBit(resultBuffer);
      }

      return sliceBufferIntoPieces(layerInfo, batch, missingBuckets, new Uint8Array(resultBuffer));
    });
  } catch (errorResponse) {
    const errorMessage = `Requesting data from layer "${layerInfo.name}" failed. Some rendered areas might remain empty. Retrying...`;
    const detailedError =
      // @ts-ignore
      errorResponse.status != null
        ? // @ts-ignore
          `Status code ${errorResponse.status} - "${errorResponse.statusText}" - URL: ${errorResponse.url}.`
        : // @ts-ignore
          errorResponse.message;
    console.error(`${errorMessage} ${detailedError}`);
    console.error(errorResponse);
    ErrorHandling.notify(new Error(errorMessage), {
      detailedError,
      isOnline: window.navigator.onLine,
    });
    throw errorResponse;
  }
}

export class BucketServiceWS {
  callbackById: Record<number, (buf: Uint8Array<ArrayBuffer> | null) => void> = {};
  sentCounter: number = 0;
  receivedCounter: number = 0;
  constructor(
    private ws: WebSocket,
    public layerInfo: DataLayerType,
    resolve: (wss: BucketServiceWS) => void,
    private reject: (error: unknown) => void,
  ) {
    ws.onopen = () => {
      resolve(this);
    };
    ws.onerror = this.onError;
    ws.onmessage = this.handleResponse;

    ws.addEventListener("close", (event) => {
      console.log("The connection has been closed successfully.", event);
    });
    ws.addEventListener("error", (event) => {
      console.warn("The connection got an error.", event);
    });
  }

  close() {
    this.ws.close();
  }

  private onError(error: unknown) {
    console.error(error);
    this.reject(error);
  }

  async decompressBlob(blob) {
    let ds = new DecompressionStream("gzip");
    let stream = Readable.from(blob);
    let decompressedStream = stream.pipeThrough(ds);
    return await new Response(decompressedStream).blob();
  }

  handleResponse = (message: { data: ArrayBuffer }) => {
    const messageDecompressed = this.decompressBlob(message.data)
    this.receivedCounter++;
<<<<<<< HEAD
    const messageId = Number(new BigInt64Array(messageDecompressed, 0, 4)[0]);
=======
    const messageId = Number(new DataView(message.data).getBigInt64(0, false));
>>>>>>> 09e5b4f0

    const cb = this.callbackById[messageId];
    delete this.callbackById[messageId];
    if (cb) {
      const endTime = window.performance.now();
<<<<<<< HEAD
      const receivedBucketsCount = messageDecompressed.byteLength > 4 ? 1 : 0;
=======
      const receivedBucketsCount = message.data.byteLength > 8 ? 1 : 0;
>>>>>>> 09e5b4f0
      const BUCKET_BYTE_LENGTH = constants.BUCKET_SIZE * getByteCountFromLayer(this.layerInfo);
      getGlobalDataConnectionInfo().log(
        cb.startingTime,
        endTime,
        receivedBucketsCount * BUCKET_BYTE_LENGTH,
      );

<<<<<<< HEAD
      cb(receivedBucketsCount === 1 ? new Uint8Array(messageDecompressed, 5) : null);
=======
      cb(receivedBucketsCount === 1 ? new Uint8Array(message.data, 8) : null);
>>>>>>> 09e5b4f0
    } else {
      console.error("couldn't look up cb for messageId", messageId);
    }
  };

  requestBucket(address: BucketAddress, callback: (buf: Uint8Array<ArrayBuffer> | null) => void) {
    const magInfo = getMagInfo(this.layerInfo.mags);
    const version = null;
    const agglomerateMappingNameToApplyOnServer = null;
    const fourbit = false;
    const bucketInfo = createRequestBucketInfo(
      address,
      magInfo,
      fourbit,
      agglomerateMappingNameToApplyOnServer,
      version,
    );

    const str = JSON.stringify({ ...bucketInfo, messageId: this.sentCounter });
    const buf = new ArrayBuffer(str.length);
    const bufView = new Uint8Array(buf);
    for (let i = 0, strLen = str.length; i < strLen; i++) {
      bufView[i] = str.charCodeAt(i);
    }

    callback.startingTime = window.performance.now();
    this.callbackById[this.sentCounter] = callback;
    if (this.ws.readyState === 3) {
      console.log("closing? :( received/sent:", this.receivedCounter, "/", this.sentCounter);
    } else {
      this.ws.send(buf);
      this.sentCounter++;
    }
  }
}

export function createBucketServiceWS(layerInfo: DataLayerType): Promise<BucketServiceWS> {
  return doWithToken(async (token) => {
    const params = new URLSearchParams({
      token,
    });
    return new Promise((resolve, reject) => {
      const urlWithHost = getDataStoreUrl(layerInfo); //
      const url = urlWithHost.replace(/^http/, "ws").replace("9000", "9001");

      const ws = new WebSocket(`${url}/dataWS?${params}`);
      ws.binaryType = "arraybuffer";

      const bucketService = new BucketServiceWS(ws, layerInfo, resolve, reject);
      return bucketService;
    });
  });
}

function sliceBufferIntoPieces(
  layerInfo: DataLayerType,
  batch: Array<BucketAddress>,
  missingBuckets: Array<number>,
  buffer: Uint8Array<ArrayBuffer>,
): Array<Uint8Array<ArrayBuffer> | null | undefined> {
  const BUCKET_BYTE_LENGTH = constants.BUCKET_SIZE * getByteCountFromLayer(layerInfo);
  const availableBucketCount = batch.length - missingBuckets.length;
  const expectedTotalByteLength = availableBucketCount * BUCKET_BYTE_LENGTH;
  if (expectedTotalByteLength !== buffer.length) {
    throw new Error(
      `Expected ${expectedTotalByteLength} bytes, but received ${buffer.length}. Rejecting buckets.`,
    );
  }
  let offset = 0;
  const bucketBuffers = batch.map((_bucketAddress, index) => {
    const isMissing = missingBuckets.indexOf(index) > -1;
    const subbuffer = isMissing ? null : buffer.subarray(offset, (offset += BUCKET_BYTE_LENGTH));
    return subbuffer;
  });
  return bucketBuffers;
}

export async function createCompressedUpdateBucketActions(
  batch: Array<DataBucket>,
): Promise<UpdateActionWithoutIsolationRequirement[]> {
  return _.flatten(
    await Promise.all(
      _.chunk(batch, COMPRESSION_BATCH_SIZE).map(async (batchSubset) => {
        const byteArrays = batchSubset.map((bucket) => {
          const data = bucket.getCopyOfData();
          return new Uint8Array(data.buffer, data.byteOffset, data.byteLength);
        });

        const compressedBase64Strings = await compressionPool.submit(byteArrays);
        return compressedBase64Strings.map((compressedBase64, index) => {
          const bucket = batchSubset[index];
          const bucketInfo = createSendBucketInfo(bucket.zoomedAddress, bucket.cube.magInfo);
          return updateBucket(bucketInfo, compressedBase64, bucket.getTracingId());
        });
      }),
    ),
  );
}<|MERGE_RESOLUTION|>--- conflicted
+++ resolved
@@ -311,23 +311,15 @@
   }
 
   handleResponse = (message: { data: ArrayBuffer }) => {
-    const messageDecompressed = this.decompressBlob(message.data)
     this.receivedCounter++;
-<<<<<<< HEAD
-    const messageId = Number(new BigInt64Array(messageDecompressed, 0, 4)[0]);
-=======
-    const messageId = Number(new DataView(message.data).getBigInt64(0, false));
->>>>>>> 09e5b4f0
+    const messageDataDecompressed = decompressBlob(message.data);
+    const messageId = Number(new DataView(messageDataDecompressed).getBigInt64(0, false));
 
     const cb = this.callbackById[messageId];
     delete this.callbackById[messageId];
     if (cb) {
       const endTime = window.performance.now();
-<<<<<<< HEAD
-      const receivedBucketsCount = messageDecompressed.byteLength > 4 ? 1 : 0;
-=======
-      const receivedBucketsCount = message.data.byteLength > 8 ? 1 : 0;
->>>>>>> 09e5b4f0
+      const receivedBucketsCount = messageDataDecompressed.byteLength > 8 ? 1 : 0;
       const BUCKET_BYTE_LENGTH = constants.BUCKET_SIZE * getByteCountFromLayer(this.layerInfo);
       getGlobalDataConnectionInfo().log(
         cb.startingTime,
@@ -335,11 +327,7 @@
         receivedBucketsCount * BUCKET_BYTE_LENGTH,
       );
 
-<<<<<<< HEAD
-      cb(receivedBucketsCount === 1 ? new Uint8Array(messageDecompressed, 5) : null);
-=======
-      cb(receivedBucketsCount === 1 ? new Uint8Array(message.data, 8) : null);
->>>>>>> 09e5b4f0
+      cb(receivedBucketsCount === 1 ? new Uint8Array(messageDataDecompressed, 8) : null);
     } else {
       console.error("couldn't look up cb for messageId", messageId);
     }
