package nml
import models.Color

<<<<<<< HEAD
case class Tree(treeId: Int, nodes: Set[Node], edges: Set[Edge], color: Color) {
=======
case class Tree(treeId: Int, nodes: Set[Node], edges: Set[Edge], color: Color) extends TreeLike{
>>>>>>> e8292b20

  def addNodes(ns: Set[Node]) = this.copy(nodes = nodes ++ ns)
  def addEdges(es: Set[Edge]) = this.copy(edges = edges ++ es)

  def --(t: Tree) = {
    Tree(treeId, nodes -- t.nodes, edges -- t.edges, color)
<<<<<<< HEAD
  }

  def ++(t: Tree) = {
    Tree(treeId, nodes ++ t.nodes, edges ++ t.edges, color)
=======
  }

  def ++(t: Tree) = {
    Tree(treeId, nodes ++ t.nodes, edges ++ t.edges, color)
  }

  def changeTreeId(updatedTreeId: Int) = {
    this.copy(treeId = updatedTreeId)
  }

  def applyNodeMapping(f: Int => Int) = {
    this.copy(
      nodes = nodes.map(node => node.copy(id = f(node.id))),
      edges = edges.map(edge => edge.copy(source = f(edge.source), target = f(edge.target))))
>>>>>>> e8292b20
  }
}

object Tree {
  def empty = Tree(1, Set.empty, Set.empty, Color(1, 0, 0, 0))
}<|MERGE_RESOLUTION|>--- conflicted
+++ resolved
@@ -1,23 +1,13 @@
 package nml
 import models.Color
 
-<<<<<<< HEAD
-case class Tree(treeId: Int, nodes: Set[Node], edges: Set[Edge], color: Color) {
-=======
-case class Tree(treeId: Int, nodes: Set[Node], edges: Set[Edge], color: Color) extends TreeLike{
->>>>>>> e8292b20
+case class Tree(treeId: Int, nodes: Set[Node], edges: Set[Edge], color: Color, name: String = "") extends TreeLike{
 
   def addNodes(ns: Set[Node]) = this.copy(nodes = nodes ++ ns)
   def addEdges(es: Set[Edge]) = this.copy(edges = edges ++ es)
 
   def --(t: Tree) = {
     Tree(treeId, nodes -- t.nodes, edges -- t.edges, color)
-<<<<<<< HEAD
-  }
-
-  def ++(t: Tree) = {
-    Tree(treeId, nodes ++ t.nodes, edges ++ t.edges, color)
-=======
   }
 
   def ++(t: Tree) = {
@@ -32,7 +22,6 @@
     this.copy(
       nodes = nodes.map(node => node.copy(id = f(node.id))),
       edges = edges.map(edge => edge.copy(source = f(edge.source), target = f(edge.target))))
->>>>>>> e8292b20
   }
 }
 
