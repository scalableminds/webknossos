import { ExperimentOutlined } from "@ant-design/icons";
import { withAuthentication } from "admin/auth/authentication_modal";
import { createExplorational } from "admin/rest_api";
import { Alert, Button, Dropdown, Modal, Popover, Space } from "antd";
import { AsyncButton, type AsyncButtonProps } from "components/async_clickables";
import { NewVolumeLayerSelection } from "dashboard/advanced_dataset/create_explorative_modal";
import { useWkSelector } from "libs/react_hooks";
import { isUserAdminOrTeamManager } from "libs/utils";
import { ArbitraryVectorInput } from "libs/vector_input";
import * as React from "react";
import { connect, useDispatch } from "react-redux";
import { useNavigate } from "react-router-dom";
import type { APIDataset, APISegmentationLayer, APIUser } from "types/api_types";
import { APIJobCommand, type AdditionalCoordinate } from "types/api_types";
import { type ControlMode, MappingStatusEnum, type ViewMode } from "viewer/constants";
import constants, { ControlModeEnum } from "viewer/constants";
import {
  doesSupportVolumeWithFallback,
  getColorLayers,
  getMappingInfoForSupportedLayer,
  getSegmentationLayers,
  getUnifiedAdditionalCoordinates,
  getVisibleSegmentationLayers,
  is2dDataset,
} from "viewer/model/accessors/dataset_accessor";
import { setAdditionalCoordinatesAction } from "viewer/model/actions/flycam_actions";
import { setAIJobDrawerStateAction } from "viewer/model/actions/ui_actions";
import type { WebknossosState } from "viewer/store";
import Store from "viewer/store";
import AddNewLayoutModal from "viewer/view/action-bar/add_new_layout_modal";
import DatasetPositionAndRotationView from "viewer/view/action-bar/dataset_position_view";
import ToolbarView from "viewer/view/action-bar/tools/toolbar_view";
import TracingActionsView, {
  getLayoutMenu,
  type LayoutProps,
} from "viewer/view/action-bar/tracing_actions_view";
import ViewDatasetActionsView from "viewer/view/action-bar/view_dataset_actions_view";
import ViewModesView from "viewer/view/action-bar/view_modes_view";
import {
  LayoutEvents,
  addNewLayout,
  deleteLayout,
  getLayoutConfig,
  layoutEmitter,
} from "viewer/view/layouting/layout_persistence";
// import { StartAIJobModal } from "./action-bar/ai_job_modals/start_ai_job_modal";
import ToolkitView from "./action-bar/tools/toolkit_switcher_view";
import { NumberSliderSetting } from "./components/setting_input_views";

const VersionRestoreWarning = (
  <Alert
    title="Read-only version restore mode active!"
    style={{
      padding: "4px 15px",
    }}
    type="info"
  />
);
type StateProps = {
  dataset: APIDataset;
  activeUser: APIUser | null | undefined;
  controlMode: ControlMode;
  showVersionRestore: boolean;
  is2d: boolean;
  viewMode: ViewMode;
};
type OwnProps = {
  layoutProps: LayoutProps;
};
type Props = OwnProps & StateProps;
type State = {
  isNewLayoutModalOpen: boolean;
};

function AdditionalCoordinatesInputView() {
  const additionalAxes = useWkSelector((state) => getUnifiedAdditionalCoordinates(state.dataset));
  const additionalCoordinates = useWkSelector((state) => state.flycam.additionalCoordinates);
  const dispatch = useDispatch();
  const changeAdditionalCoordinates = (values: AdditionalCoordinate[] | null) => {
    if (values != null) {
      dispatch(setAdditionalCoordinatesAction(values));
    }
  };
  const changeAdditionalCoordinatesFromVector = (values: number[]) => {
    if (additionalCoordinates != null) {
      dispatch(
        setAdditionalCoordinatesAction(
          additionalCoordinates.map((el, index) => ({
            ...el,
            value: values[index],
          })),
        ),
      );
    }
  };

  if (additionalCoordinates == null || additionalCoordinates.length === 0) {
    return null;
  }
  return (
    <Popover
      content={
        <div>
          {additionalCoordinates.map((coord, idx) => {
            const { bounds } = additionalAxes[coord.name];
            return (
              <NumberSliderSetting
                label={coord.name}
                key={coord.name}
                min={bounds[0]}
                max={bounds[1] - 1}
                value={coord.value}
                spans={[2, 18, 4]}
                onChange={(newCoord) => {
                  const newCoords = additionalCoordinates.slice();
                  newCoords[idx] = {
                    ...newCoords[idx],
                    value: newCoord,
                  };
                  changeAdditionalCoordinates(newCoords);
                }}
                wheelFactor={0.05}
              />
            );
          })}
        </div>
      }
    >
      <ArbitraryVectorInput
        autoSize
        vectorLength={additionalCoordinates.length}
        value={additionalCoordinates.map((el) => el.value)}
        onChange={changeAdditionalCoordinatesFromVector}
        style={{ marginLeft: 10, marginRight: 10 }}
        addonBefore={additionalCoordinates.map((coord) => coord.name).join("")}
      />
    </Popover>
  );
}

function CreateAnnotationButton() {
  const navigate = useNavigate();
  const activeUser = useWkSelector((state) => state.activeUser);
  const visibleSegmentationLayers = useWkSelector((state) => getVisibleSegmentationLayers(state));
  const segmentationLayers = useWkSelector((state) => getSegmentationLayers(state.dataset));
  const dataset = useWkSelector((state) => state.dataset);
  const [isLayerSelectionModalVisible, setLayerSelectionModalVisible] =
    React.useState<boolean>(false);
  const [selectedLayerName, setSelectedLayerName] = React.useState<string | undefined>(undefined);

  const getUnambiguousSegmentationLayer = () => {
    if (visibleSegmentationLayers?.length === 1) return visibleSegmentationLayers[0];
    if (segmentationLayers.length === 1) return segmentationLayers[0];
    return null;
  };

  const continueWithLayer = async (layer: APISegmentationLayer | null | undefined) => {
    // If the dataset supports creating an annotation with a fallback segmentation,
    // use it (as the fallback can always be removed later)
    const fallbackLayerName = getFallbackLayerName(layer);
    const mappingInfo = getMappingInfoForSupportedLayer(Store.getState());
    let maybeMappingName = null;
    if (
      mappingInfo.mappingStatus !== MappingStatusEnum.DISABLED &&
      mappingInfo.mappingType !== "JSON"
    ) {
      maybeMappingName = mappingInfo.mappingName;
    }

    const annotation = await createExplorational(
      dataset.id,
      "hybrid",
      false,
      fallbackLayerName,
      maybeMappingName,
    );
    navigate(`/annotations/${annotation.id}${location.hash}`);
  };

  const getFallbackLayerName = (segmentationLayer: APISegmentationLayer | null | undefined) => {
    return segmentationLayer && doesSupportVolumeWithFallback(dataset, segmentationLayer)
      ? segmentationLayer.name
      : null;
  };

  const onClick = async () => {
    // This will be set in cases where it is clear which layer to use.
    const unambiguousSegmentationLayer = getUnambiguousSegmentationLayer();
    if (unambiguousSegmentationLayer == null && segmentationLayers.length > 1) {
      setLayerSelectionModalVisible(true);
      return;
    }
    await continueWithLayer(unambiguousSegmentationLayer);
  };

  const handleLayerSelected = async () => {
    setLayerSelectionModalVisible(false);
    const selectedLayer = selectedLayerName
      ? segmentationLayers.find((layer) => layer.name === selectedLayerName)
      : null;
    await continueWithLayer(selectedLayer);
  };

  const ButtonWithAuthentication = withAuthentication<AsyncButtonProps, typeof AsyncButton>(
    AsyncButton,
  );

  return (
    <div
      onKeyDownCapture={(e: React.KeyboardEvent) => {
        // Prevent closing the modal upon pressing some keys.
        if (e.ctrlKey || e.metaKey || e.key === "AltGraph" || e.getModifierState("AltGraph")) {
          e.stopPropagation();
        }
      }}
    >
      <ButtonWithAuthentication
        activeUser={activeUser}
        authenticationMessage="You have to register or login to create an annotation."
        type="primary"
        onClick={onClick}
      >
        Create Annotation
      </ButtonWithAuthentication>

      <Modal
        open={isLayerSelectionModalVisible}
        onCancel={() => setLayerSelectionModalVisible(false)}
        onOk={handleLayerSelected}
      >
        <NewVolumeLayerSelection
          segmentationLayers={segmentationLayers}
          dataset={dataset}
          selectedSegmentationLayerName={selectedLayerName}
          setSelectedSegmentationLayerName={setSelectedLayerName}
        />
      </Modal>
    </div>
  );
}

function ModesView() {
  const hasSkeleton = useWkSelector((state) => state.annotation.skeleton != null);
  const is2d = useWkSelector((state) => is2dDataset(state.dataset));
  const controlMode = useWkSelector((state) => state.temporaryConfiguration.controlMode);
  const isViewMode = controlMode === ControlModeEnum.VIEW;
  const isReadOnly = useWkSelector((state) => !state.annotation.isUpdatingCurrentlyAllowed);
  const isOrthoMode = useWkSelector(
    (state) => state.temporaryConfiguration.viewMode === "orthogonal",
  );

  const isArbitrarySupported = hasSkeleton || isViewMode;

  // The outer div is necessary for proper spacing.
  return (
    <div>
      <Space.Compact>
        {isArbitrarySupported && !is2d ? <ViewModesView /> : null}
        {isViewMode || isReadOnly || !isOrthoMode ? null : <ToolkitView />}
      </Space.Compact>
    </div>
  );
}

class ActionBarView extends React.PureComponent<Props, State> {
  state: State = {
    isNewLayoutModalOpen: false,
  };

  handleResetLayout = () => {
    layoutEmitter.emit(
      LayoutEvents.resetLayout,
      this.props.layoutProps.layoutKey,
      this.props.layoutProps.activeLayout,
    );
  };

  handleLayoutDeleted = (layoutName: string) => {
    deleteLayout(this.props.layoutProps.layoutKey, layoutName);
  };

  addNewLayout = (layoutName: string) => {
    this.setState({
      isNewLayoutModalOpen: false,
    });
    const configForLayout = getLayoutConfig(
      this.props.layoutProps.layoutKey,
      this.props.layoutProps.activeLayout,
    );

    if (addNewLayout(this.props.layoutProps.layoutKey, layoutName, configForLayout)) {
      this.props.layoutProps.setCurrentLayout(layoutName);
    }
  };

  renderStartAIJobButton(disabled: boolean, tooltipTextIfDisabled: string): React.ReactNode {
    const tooltipText = disabled ? tooltipTextIfDisabled : "Start a processing job using AI";
    const isSuperUser = this.props.activeUser?.isSuperUser === true;
    const menuItems = [
      {
        key: "open_ai_inference_button",
        onClick: () => Store.dispatch(setAIJobDrawerStateAction("open_ai_inference")),
        label: "Run AI model",
      },
      ...(isSuperUser
        ? [
            {
              key: "open_ai_training_button",
              onClick: () => Store.dispatch(setAIJobDrawerStateAction("open_ai_training")),
              label: "Train new AI model",
            },
          ]
        : []),
      {
        key: "open_ai_alignment_button",
        onClick: () => Store.dispatch(setAIJobDrawerStateAction("open_ai_alignment")),
        label: "Run AI Alignment",
      },
    ];

    return (
<<<<<<< HEAD
      <ButtonComponent
        key="ai-job-button"
        onClick={() => Store.dispatch(setAIJobModalStateAction(APIJobCommand.INFER_NEURONS))}
        style={{ marginLeft: 10, pointerEvents: "auto" }}
        disabled={disabled}
        title={tooltipText}
        icon={<i className="fas fa-magic" />}
      >
        AI Analysis
      </ButtonComponent>
=======
      <div>
        <Dropdown
          key="ai-job-dropdown"
          menu={{
            items: menuItems,
          }}
          disabled={disabled}
        >
          <Button disabled={disabled} icon={<ExperimentOutlined />} title={tooltipText}>
            AI Analysis
          </Button>
        </Dropdown>
      </div>
>>>>>>> 4ab0fe66
    );
  }

  renderStartTracingButton(): React.ReactNode {
    return <CreateAnnotationButton />;
  }

  render() {
    const { dataset, is2d, showVersionRestore, controlMode, layoutProps, viewMode, activeUser } =
      this.props;
    const isAdminOrDatasetManager = activeUser && isUserAdminOrTeamManager(activeUser);
    const isViewMode = controlMode === ControlModeEnum.VIEW;
    const getIsAIAnalysisEnabled = () => {
      const jobsEnabled =
        dataset.dataStore.jobsSupportedByAvailableWorkers.includes(APIJobCommand.INFER_NEURONS) ||
        dataset.dataStore.jobsSupportedByAvailableWorkers.includes(
          APIJobCommand.INFER_MITOCHONDRIA,
        ) ||
        dataset.dataStore.jobsSupportedByAvailableWorkers.includes(APIJobCommand.INFER_NUCLEI) ||
        dataset.dataStore.jobsSupportedByAvailableWorkers.includes(APIJobCommand.ALIGN_SECTIONS);
      return jobsEnabled;
    };

    const layoutMenu = getLayoutMenu({
      ...layoutProps,
      addNewLayout: () => {
        this.setState({
          isNewLayoutModalOpen: true,
        });
      },
      onResetLayout: this.handleResetLayout,
      onSelectLayout: layoutProps.setCurrentLayout,
      onDeleteLayout: this.handleLayoutDeleted,
    });

    const colorLayers = getColorLayers(dataset);
    const datasetHasNoColorLayer = colorLayers.length === 0;
    const isNd = (colorLayers[0]?.additionalAxes ?? []).length > 0;
    const is2DOrNDDataset = isNd || is2d;
    const isAIAnalysisDisabled = !getIsAIAnalysisEnabled();
    const shouldDisableAIJobButton =
      isAIAnalysisDisabled || datasetHasNoColorLayer || is2DOrNDDataset;
    let tooltip = "AI analysis is not enabled for this dataset.";
    if (datasetHasNoColorLayer) {
      tooltip = "The dataset needs to have a color layer to start AI processing jobs.";
    } else if (is2DOrNDDataset) {
      tooltip = `AI Analysis is not supported for ${is2d ? "2D" : "ND"} datasets.`;
    }

    return (
      <React.Fragment>
        <div className="action-bar">
          {isViewMode || showVersionRestore ? (
            <ViewDatasetActionsView layoutMenu={layoutMenu} />
          ) : (
            <TracingActionsView layoutMenu={layoutMenu} />
          )}
          {showVersionRestore ? VersionRestoreWarning : null}
          <DatasetPositionAndRotationView />
          <AdditionalCoordinatesInputView />
          <ModesView />
          {getIsAIAnalysisEnabled() && isAdminOrDatasetManager
            ? this.renderStartAIJobButton(shouldDisableAIJobButton, tooltip)
            : null}
          {isViewMode ? this.renderStartTracingButton() : null}
          {constants.MODES_PLANE.indexOf(viewMode) > -1 ? <ToolbarView /> : null}
        </div>
        <AddNewLayoutModal
          addLayout={this.addNewLayout}
          isOpen={this.state.isNewLayoutModalOpen}
          onCancel={() =>
            this.setState({
              isNewLayoutModalOpen: false,
            })
          }
        />
      </React.Fragment>
    );
  }
}

const mapStateToProps = (state: WebknossosState): StateProps => ({
  dataset: state.dataset,
  activeUser: state.activeUser,
  controlMode: state.temporaryConfiguration.controlMode,
  showVersionRestore: state.uiInformation.showVersionRestore,
  is2d: is2dDataset(state.dataset),
  viewMode: state.temporaryConfiguration.viewMode,
});

const connector = connect(mapStateToProps);
export default connector(ActionBarView);<|MERGE_RESOLUTION|>--- conflicted
+++ resolved
@@ -319,32 +319,17 @@
     ];
 
     return (
-<<<<<<< HEAD
-      <ButtonComponent
-        key="ai-job-button"
-        onClick={() => Store.dispatch(setAIJobModalStateAction(APIJobCommand.INFER_NEURONS))}
-        style={{ marginLeft: 10, pointerEvents: "auto" }}
+      <Dropdown
+        key="ai-job-dropdown"
+        menu={{
+          items: menuItems,
+        }}
         disabled={disabled}
-        title={tooltipText}
-        icon={<i className="fas fa-magic" />}
       >
-        AI Analysis
-      </ButtonComponent>
-=======
-      <div>
-        <Dropdown
-          key="ai-job-dropdown"
-          menu={{
-            items: menuItems,
-          }}
-          disabled={disabled}
-        >
-          <Button disabled={disabled} icon={<ExperimentOutlined />} title={tooltipText}>
-            AI Analysis
-          </Button>
-        </Dropdown>
-      </div>
->>>>>>> 4ab0fe66
+        <Button disabled={disabled} icon={<ExperimentOutlined />} title={tooltipText}>
+          AI Analysis
+        </Button>
+      </Dropdown>
     );
   }
 
