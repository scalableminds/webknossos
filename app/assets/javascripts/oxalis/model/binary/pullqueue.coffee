### define
./cube : Cube
../../../libs/array_buffer_socket : ArrayBufferSocket
###

class PullQueue

  # Constants
  BATCH_LIMIT : 6
  BATCH_SIZE : 2
  ROUND_TRIP_TIME_SMOOTHER : .125
  BUCKET_TIME_SMOOTHER : .125

  cube : null
  queue : []
<<<<<<< HEAD

  socket : null
  socket4Bit : null
  socket8Bit : null
=======
>>>>>>> 1cb1475b

  dataSetId : ""

  batchCount : 0
  roundTripTime : 0

  
  constructor : (@dataSetId, @cube) ->


  swap : (a, b) ->

    queue = @queue

    tmp = queue[a]
    queue[a] = queue[b]
    queue[b] = tmp


  siftUp :(pos) ->

    queue = @queue

    while pos and queue[pos].priority < queue[(pos - 1) >> 1].priority
      parent = (pos - 1) >> 1
      @swap(pos, parent)
      pos = parent


  siftDown : (pos) ->

    queue = @queue

    while (pos << 1) + 1 < queue.length
      child = (pos << 1) + 1
      child++ if child + 1 < queue.length and queue[child].priority > queue[child + 1].priority
      break if queue[pos].priority < queue[child].priority
      @swap(pos, child)
      pos = child


  insert : (bucket, priority) ->

    # Buckets with a negative priority are not loaded
    return unless priority >= 0
    
    # Checking whether bucket is already loaded
    unless @cube.isBucketRequestedByZoomedAddress(bucket)
      @queue.push( { "bucket" : bucket, "priority" : priority } )
      @siftUp(@queue.length - 1)


  removeFirst : ->

    # No buckets in the queue
    return null unless @queue.length

    # Receive and remove first itemfrom queue
    first = @queue.splice(0, 1, @queue[@queue.length - 1])[0]
    @queue.pop()
    @siftDown(0)

    first.bucket


  clear : ->

    @queue.length = 0


  # Starting to download some buckets
  pull : ->

    while @batchCount < @BATCH_LIMIT and @queue.length
      
      batch = []

      while batch.length < @BATCH_SIZE and @queue.length
        
        bucket = @removeFirst()
        unless @cube.isBucketRequestedByZoomedAddress(bucket)
          batch.push bucket
          @cube.requestBucketByZoomedAddress(bucket)
          #console.log "Requested: ", bucket

      @pullBatch(batch) if batch.length > 0


  # Loading a bunch of buckets
  pullBatch : (batch) ->

    @batchCount++

    transmitBuffer = []
    for bucket in batch
      zoomStep = bucket[3]
      transmitBuffer.push(
        zoomStep
        if @fourBit and zoomStep == 0 then 1 else 0
        bucket[0] << (zoomStep + @cube.BUCKET_SIZE_P),
        bucket[1] << (zoomStep + @cube.BUCKET_SIZE_P),
        bucket[2] << (zoomStep + @cube.BUCKET_SIZE_P)
      )

    # Measuring the time until response arrives to select appropriate preloading strategy 
    roundTripBeginTime = new Date()

    @getLoadSocket().send(transmitBuffer)
      .pipe(

        (responseBuffer) =>

          @updateConnectionInfo(new Date() - roundTripBeginTime, batch.length)

          for bucket, i in batch

            if transmitBuffer[5 * i + 1]
              bucketData = @decode(responseBuffer.subarray(i * (@cube.BUCKET_LENGTH >> 1), (i + 1) * (@cube.BUCKET_LENGTH >> 1)))
            else
              bucketData = responseBuffer.subarray(i * @cube.BUCKET_LENGTH, (i + 1) * @cube.BUCKET_LENGTH)

            #console.log "Success: ", bucket
            @cube.setBucketByZoomedAddress(bucket, bucketData)

        =>
          
          for bucket in batch

            @cube.setBucketByZoomedAddress(bucket, null)
            #console.log "Failed: ", bucket
    
    ).always =>

      @batchCount--
      @pull()


  updateConnectionInfo : (roundTripTime, bucketCount) ->

    if @roundTripTime? and @bucketTime?
      @roundTripTime = (1 - @ROUND_TRIP_TIME_SMOOTHER) * @roundTripTime + @ROUND_TRIP_TIME_SMOOTHER * roundTripTime
      @bucketTime = (1 - @BUCKET_TIME_SMOOTHER) * @bucketTime + @BUCKET_TIME_SMOOTHER * (new Date() - @lastReceiveTime) / bucketCount
    else
      @roundTripTime = roundTripTime
      @bucketTime = roundTripTime / bucketCount

    @bucketsPerSecond = 1000 / @bucketTime
    @lastReceiveTime = new Date()


  decode : (colors) ->

    # Expand 4-bit data
    newColors = new Uint8Array(colors.length << 1)

    index = 0
    while index < newColors.length
      value = colors[index >> 1] 
      newColors[index] = value & 0b11110000
      index++
      newColors[index] = value << 4
      index++

    newColors

  set4Bit : (@fourBit) ->

  getLoadSocket : _.once ->

    new ArrayBufferSocket(
      senders : [
        # new ArrayBufferSocket.WebWorker("ws://#{document.location.host}/binary/ws?dataSetId=#{@dataSetId}&cubeSize=#{1 << @cube.BUCKET_SIZE_P}")
        new ArrayBufferSocket.WebSocket("ws://#{document.location.host}/binary/ws?dataSetId=#{@dataSetId}&cubeSize=#{1 << @cube.BUCKET_SIZE_P}")
        new ArrayBufferSocket.XmlHttpRequest("/binary/ajax?dataSetId=#{@dataSetId}&cubeSize=#{1 << @cube.BUCKET_SIZE_P}")
      ]
      requestBufferType : Float32Array
      responseBufferType : Uint8Array
    )<|MERGE_RESOLUTION|>--- conflicted
+++ resolved
@@ -13,13 +13,6 @@
 
   cube : null
   queue : []
-<<<<<<< HEAD
-
-  socket : null
-  socket4Bit : null
-  socket8Bit : null
-=======
->>>>>>> 1cb1475b
 
   dataSetId : ""
 
