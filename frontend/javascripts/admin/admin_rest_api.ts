import { saveAs } from "file-saver";
import ResumableJS from "resumablejs";
import _ from "lodash";
import type {
  APIActiveUser,
  APIAnnotation,
  APIAnnotationCompact,
  APIAnnotationType,
  APIAnnotationVisibility,
  APIAnnotationWithTask,
  APIBuildInfo,
  APIConnectomeFile,
  APIDataSource,
  APIDataSourceWithMessages,
  APIDataStore,
  APIDataset,
  APIDatasetId,
  APIFeatureToggles,
  APIHistogramData,
  APIJob,
  APIJobCeleryState,
  APIJobManualState,
  APIJobState,
  APIMapping,
  APIMaybeUnimportedDataset,
  APIMeshFile,
  APIOpenTasksReport,
  APIOrganization,
  APIProject,
  APIProjectCreator,
  APIProjectProgressReport,
  APIProjectUpdater,
  APIProjectWithAssignments,
  APIResolutionRestrictions,
  APIScript,
  APIScriptCreator,
  APIScriptUpdater,
  APITask,
  APITaskType,
  APITeam,
  APITimeInterval,
  APITimeTracking,
  APITracingStore,
  APIUpdateActionBatch,
  APIUser,
  APIUserLoggedTime,
  APIUserTheme,
  AnnotationLayerDescriptor,
  AnnotationViewConfiguration,
  EditableLayerProperties,
  ExperienceDomainList,
  MeshMetaData,
  RemoteMeshMetaData,
  ServerTracing,
  TracingType,
  WkConnectDatasetConfig,
<<<<<<< HEAD
  ServerEditableMapping,
=======
  APICompoundType,
>>>>>>> 3188e278
} from "types/api_flow_types";
import { APIAnnotationTypeEnum } from "types/api_flow_types";
import type { Vector3, Vector6 } from "oxalis/constants";
import { ControlModeEnum } from "oxalis/constants";
import type {
  DatasetConfiguration,
  PartialDatasetConfiguration,
  Tracing,
  TraceOrViewCommand,
  MappingType,
  VolumeTracing,
  UserConfiguration,
} from "oxalis/store";
import type { NewTask, TaskCreationResponseContainer } from "admin/task/task_create_bulk_view";
import type { QueryObject } from "admin/task/task_search_form";
import { V3 } from "libs/mjs";
import type { Versions } from "oxalis/view/version_view";
import { enforceValidatedDatasetViewConfiguration } from "types/schemas/dataset_view_configuration_defaults";
import { parseProtoTracing } from "oxalis/model/helpers/proto_helpers";
import type { RequestOptions } from "libs/request";
import Request from "libs/request";
import type { Message } from "libs/toast";
import Toast from "libs/toast";
import * as Utils from "libs/utils";
import messages from "messages";
import window, { location } from "libs/window";
import { SaveQueueType } from "oxalis/model/actions/save_actions";

const MAX_SERVER_ITEMS_PER_RESPONSE = 1000;

type NewTeam = {
  readonly name: string;
};

function assertResponseLimit(collection: unknown[]) {
  if (collection.length === MAX_SERVER_ITEMS_PER_RESPONSE) {
    Toast.warning(messages["request.max_item_count_alert"], {
      sticky: true,
    });
  }
}

// ### Do with userToken
let tokenRequestPromise: Promise<string> | null;

function requestUserToken(): Promise<string> {
  if (tokenRequestPromise) {
    return tokenRequestPromise;
  }

  tokenRequestPromise = Request.receiveJSON("/api/userToken/generate", {
    method: "POST",
  }).then((tokenObj) => {
    tokenRequestPromise = null;
    return tokenObj.token as string;
  });

  return tokenRequestPromise;
}

export function getSharingToken(): string | null | undefined {
  if (location != null) {
    const params = Utils.getUrlParamsObject();

    if (params != null && params.token != null) {
      return params.token;
    }
  }

  return null;
}

let tokenPromise: Promise<string>;
export function doWithToken<T>(fn: (token: string) => Promise<T>, tries: number = 1): Promise<any> {
  const sharingToken = getSharingToken();

  if (sharingToken != null) {
    return fn(sharingToken);
  }

  if (!tokenPromise) tokenPromise = requestUserToken();
  return tokenPromise.then(fn).catch((error) => {
    if (error.status === 403) {
      console.warn("Token expired. Requesting new token...");
      tokenPromise = requestUserToken();

      // If three new tokens did not fix the 403, abort, otherwise we'll get into an endless loop here
      if (tries < 3) {
        return doWithToken(fn, tries + 1);
      }
    }

    throw error;
  });
}

export function sendAnalyticsEvent(eventType: string, eventProperties: {} = {}): void {
  // Note that the Promise from sendJSONReceiveJSON is not awaited or returned here,
  // since failing analytics events should not have an impact on the application logic.
  Request.sendJSONReceiveJSON(`/api/analytics/${eventType}`, {
    method: "POST",
    data: eventProperties,
    showErrorToast: false,
  });
}
export function sendFailedRequestAnalyticsEvent(
  requestType: string,
  error: Record<string, any>,
  requestProperties: {},
): void {
  const eventProperties = {
    request_type: requestType,
    request_properties: requestProperties,
    status: error.status || 0,
    messages: error.messages || [],
  };
  sendAnalyticsEvent("request_failed", eventProperties);
}

// ### Users
export async function loginUser(formValues: {
  email: string;
  password: string;
}): Promise<Record<string, any>> {
  await Request.sendJSONReceiveJSON("/api/auth/login", {
    data: formValues,
  });
  return getActiveUser();
}

export async function getUsers(): Promise<Array<APIUser>> {
  const users = await Request.receiveJSON("/api/users");
  assertResponseLimit(users);
  return users;
}

export async function getTeamManagerOrAdminUsers(): Promise<Array<APIUser>> {
  const users = await Request.receiveJSON("/api/users?isTeamManagerOrAdmin=true");
  assertResponseLimit(users);
  return users;
}

export async function getAdminUsers(): Promise<Array<APIUser>> {
  const users = await Request.receiveJSON("/api/users?isAdmin=true");
  assertResponseLimit(users);
  return users;
}

export async function getEditableUsers(): Promise<Array<APIUser>> {
  const users = await Request.receiveJSON("/api/users?isEditable=true");
  assertResponseLimit(users);
  return users;
}

export function getUser(userId: string): Promise<APIUser> {
  return Request.receiveJSON(`/api/users/${userId}`);
}

export function updateUser(newUser: Partial<APIUser>): Promise<APIUser> {
  return Request.sendJSONReceiveJSON(`/api/users/${newUser.id}`, {
    method: "PATCH",
    data: newUser,
  });
}

export function updateNovelUserExperienceInfos(
  user: APIUser,
  novelUserExperienceShape: Record<string, any>,
): [APIUser, Promise<APIUser>] {
  const novelUserExperienceInfos = {
    ...user.novelUserExperienceInfos,
    ...novelUserExperienceShape,
  };
  const newUserSync = { ...user, novelUserExperienceInfos };
  const newUserAsync = Request.sendJSONReceiveJSON(
    `/api/users/${user.id}/novelUserExperienceInfos`,
    {
      method: "PUT",
      data: novelUserExperienceInfos,
    },
  );
  return [newUserSync, newUserAsync];
}

export function updateLastTaskTypeIdOfUser(
  userId: string,
  lastTaskTypeId: string,
): Promise<APIUser> {
  return Request.sendJSONReceiveJSON(`/api/users/${userId}/taskTypeId`, {
    method: "PUT",
    data: {
      lastTaskTypeId,
    },
  });
}

export function updateSelectedThemeOfUser(
  userId: string,
  selectedTheme: APIUserTheme,
): Promise<APIUser> {
  return Request.sendJSONReceiveJSON(`/api/users/${userId}/selectedTheme`, {
    method: "PUT",
    data: JSON.stringify(selectedTheme),
  });
}

export async function getAuthToken(): Promise<string> {
  const { token } = await Request.receiveJSON("/api/auth/token");
  return token;
}

export async function revokeAuthToken(): Promise<void> {
  await Request.receiveJSON("/api/auth/token", {
    method: "DELETE",
  });
}

export async function getLoggedTimes(
  userID: string | null | undefined,
): Promise<Array<APITimeInterval>> {
  const url = userID != null ? `/api/users/${userID}/loggedTime` : "/api/user/loggedTime";
  const response: APIUserLoggedTime = await Request.receiveJSON(url);
  return response.loggedTime;
}

// ### Scripts
export async function getScripts(): Promise<Array<APIScript>> {
  const scripts = await Request.receiveJSON("/api/scripts");
  assertResponseLimit(scripts);
  return scripts;
}

export function getScript(scriptId: string): Promise<APIScript> {
  return Request.receiveJSON(`/api/scripts/${scriptId}`);
}

export function deleteScript(scriptId: string): Promise<void> {
  return Request.receiveJSON(`/api/scripts/${scriptId}`, {
    method: "DELETE",
  });
}

export function createScript(script: APIScriptCreator): Promise<APIScript> {
  return Request.sendJSONReceiveJSON("/api/scripts", {
    data: script,
  });
}

export function updateScript(scriptId: string, script: APIScriptUpdater): Promise<APIScript> {
  return Request.sendJSONReceiveJSON(`/api/scripts/${scriptId}`, {
    method: "PUT",
    data: script,
  });
}
// ### TaskTypes
export async function getTaskTypes(): Promise<Array<APITaskType>> {
  const taskTypes = await Request.receiveJSON("/api/taskTypes");
  assertResponseLimit(taskTypes);
  return taskTypes;
}
export function deleteTaskType(taskTypeId: string): Promise<void> {
  return Request.receiveJSON(`/api/taskTypes/${taskTypeId}`, {
    method: "DELETE",
  });
}
export function getTaskType(taskTypeId: string): Promise<APITaskType> {
  return Request.receiveJSON(`/api/taskTypes/${taskTypeId}`);
}
export function createTaskType(
  taskType: Omit<APITaskType, "id" | "teamName">,
): Promise<APITaskType> {
  return Request.sendJSONReceiveJSON("/api/taskTypes", {
    data: taskType,
  });
}

export function updateTaskType(taskTypeId: string, taskType: APITaskType): Promise<void> {
  return Request.sendJSONReceiveJSON(`/api/taskTypes/${taskTypeId}`, {
    method: "PUT",
    data: taskType,
  });
}

// ### Teams
export async function getTeams(): Promise<Array<APITeam>> {
  const teams = await Request.receiveJSON("/api/teams", {
    doNotInvestigate: true,
  });
  assertResponseLimit(teams);
  return teams;
}

export async function getEditableTeams(): Promise<Array<APITeam>> {
  const teams = await Request.receiveJSON("/api/teams?isEditable=true", {
    doNotInvestigate: true,
  });
  assertResponseLimit(teams);
  return teams;
}

export function createTeam(newTeam: NewTeam): Promise<APITeam> {
  return Request.sendJSONReceiveJSON("/api/teams", {
    data: newTeam,
  });
}

export function deleteTeam(teamId: string): Promise<void> {
  return Request.receiveJSON(`/api/teams/${teamId}`, {
    method: "DELETE",
  });
}

// ### Projects
function transformProject<T extends APIProject | APIProjectWithAssignments>(response: T): T {
  return Object.assign({}, response, {
    expectedTime: Utils.millisecondsToMinutes(response.expectedTime),
  });
}

export async function getProjects(): Promise<Array<APIProject>> {
  const responses = await Request.receiveJSON("/api/projects");
  assertResponseLimit(responses);
  return responses.map(transformProject);
}
export async function getProjectsWithOpenAssignments(): Promise<Array<APIProjectWithAssignments>> {
  const responses = await Request.receiveJSON("/api/projects/assignments");
  assertResponseLimit(responses);
  return responses.map(transformProject);
}
export async function getProjectsForTaskType(
  taskTypeId: string,
): Promise<Array<APIProjectWithAssignments>> {
  const responses = await Request.receiveJSON(`/api/taskTypes/${taskTypeId}/projects`);
  assertResponseLimit(responses);
  return responses.map(transformProject);
}
export async function getProject(projectId: string): Promise<APIProject> {
  const project = await Request.receiveJSON(`/api/projects/${projectId}`);
  return transformProject(project);
}
export async function increaseProjectTaskInstances(
  projectId: string,
  delta: number = 1,
): Promise<APIProjectWithAssignments> {
  const project = await Request.receiveJSON(
    `/api/projects/${projectId}/incrementEachTasksInstances?delta=${delta}`,
    {
      method: "PATCH",
    },
  );
  return transformProject(project);
}
export function deleteProject(projectId: string): Promise<void> {
  return Request.receiveJSON(`/api/projects/${projectId}`, {
    method: "DELETE",
  });
}
export function createProject(project: APIProjectCreator): Promise<APIProject> {
  const transformedProject = Object.assign({}, project, {
    expectedTime: Utils.minutesToMilliseconds(project.expectedTime),
  });
  return Request.sendJSONReceiveJSON("/api/projects", {
    data: transformedProject,
  });
}
export function updateProject(projectId: string, project: APIProjectUpdater): Promise<APIProject> {
  const transformedProject = Object.assign({}, project, {
    expectedTime: Utils.minutesToMilliseconds(project.expectedTime),
  });
  return Request.sendJSONReceiveJSON(`/api/projects/${projectId}`, {
    method: "PUT",
    data: transformedProject,
  });
}
export async function pauseProject(projectId: string): Promise<APIProject> {
  const project = await Request.receiveJSON(`/api/projects/${projectId}/pause`, {
    method: "PATCH",
  });
  return transformProject(project);
}
export async function resumeProject(projectId: string): Promise<APIProject> {
  const project = await Request.receiveJSON(`/api/projects/${projectId}/resume`, {
    method: "PATCH",
  });
  return transformProject(project);
}
// ### Tasks
export function peekNextTasks(): Promise<APITask | null | undefined> {
  return Request.receiveJSON("/api/user/tasks/peek");
}
export async function requestTask(): Promise<APIAnnotationWithTask> {
  const taskWithMessages = await Request.receiveJSON("/api/user/tasks/request", {
    method: "POST",
  });
  // Extract the potential messages property before returning the task to avoid
  // failing e2e tests in annotations.e2e.ts
  const { messages: _messages, ...task } = taskWithMessages;
  return task;
}
export function getAnnotationsForTask(taskId: string): Promise<Array<APIAnnotation>> {
  return Request.receiveJSON(`/api/tasks/${taskId}/annotations`);
}
export function deleteTask(taskId: string): Promise<void> {
  return Request.receiveJSON(`/api/tasks/${taskId}`, {
    method: "DELETE",
  });
}

function transformTask(task: APITask): APITask {
  const tracingTime = task.tracingTime == null ? 0 : task.tracingTime;
  // convert bounding box
  let boundingBoxVec6;

  if (task.boundingBox != null) {
    const { topLeft, width, height, depth } = task.boundingBox;
    boundingBoxVec6 = Utils.numberArrayToVector6(topLeft.concat([width, height, depth]));
  }

  return { ...task, tracingTime, boundingBoxVec6 };
}

export async function getTasks(queryObject: QueryObject): Promise<Array<APITask>> {
  const responses = await Request.sendJSONReceiveJSON("/api/tasks/list", {
    data: queryObject,
  });
  const tasks = responses.map((response: APITask) => transformTask(response));
  assertResponseLimit(tasks);
  return tasks;
}

export function createTasks(tasks: Array<NewTask>): Promise<TaskCreationResponseContainer> {
  return Request.sendJSONReceiveJSON("/api/tasks", {
    data: tasks,
  });
}

export function createTaskFromNML(task: NewTask): Promise<TaskCreationResponseContainer> {
  return Request.sendMultipartFormReceiveJSON("/api/tasks/createFromFiles", {
    data: {
      nmlFiles: task.nmlFiles,
      formJSON: JSON.stringify(task),
    },
  });
}

export async function getTask(taskId: string, options: RequestOptions = {}): Promise<APITask> {
  const task = await Request.receiveJSON(`/api/tasks/${taskId}`, options);
  return transformTask(task);
}

export async function updateTask(taskId: string, task: NewTask): Promise<APITask> {
  const updatedTask = await Request.sendJSONReceiveJSON(`/api/tasks/${taskId}`, {
    method: "PUT",
    data: task,
  });
  return transformTask(updatedTask);
}

export function finishTask(annotationId: string): Promise<APIAnnotation> {
  return finishAnnotation(annotationId, APIAnnotationTypeEnum.Task);
}

export function transferTask(annotationId: string, userId: string): Promise<APIAnnotation> {
  return Request.sendJSONReceiveJSON(`/api/annotations/Task/${annotationId}/transfer`, {
    method: "PATCH",
    data: {
      userId,
    },
  });
}

export async function transferActiveTasksOfProject(
  projectId: string,
  userId: string,
): Promise<APIAnnotation> {
  return Request.sendJSONReceiveJSON(`/api/projects/${projectId}/transferActiveTasks`, {
    data: {
      userId,
    },
    method: "POST",
  });
}

export async function getUsersWithActiveTasks(projectId: string): Promise<Array<APIActiveUser>> {
  return Request.receiveJSON(`/api/projects/${projectId}/usersWithActiveTasks`);
}

// ### Annotations
export function getCompactAnnotations(
  isFinished: boolean,
  pageNumber: number = 0,
): Promise<Array<APIAnnotationCompact>> {
  return Request.receiveJSON(
    `/api/user/annotations?isFinished=${isFinished.toString()}&pageNumber=${pageNumber}`,
  );
}

export function getCompactAnnotationsForUser(
  userId: string,
  isFinished: boolean,
  pageNumber: number = 0,
): Promise<Array<APIAnnotationCompact>> {
  return Request.receiveJSON(
    `/api/users/${userId}/annotations?isFinished=${isFinished.toString()}&pageNumber=${pageNumber}`,
  );
}

export function getSharedAnnotations(): Promise<Array<APIAnnotationCompact>> {
  return Request.receiveJSON("/api/annotations/shared");
}

export function getTeamsForSharedAnnotation(
  typ: string,
  id: string,
  options?: RequestOptions,
): Promise<Array<APITeam>> {
  return Request.receiveJSON(`/api/annotations/${typ}/${id}/sharedTeams`, options);
}

export function updateTeamsForSharedAnnotation(
  typ: string,
  id: string,
  teamIds: Array<string>,
): Promise<Array<APITeam>> {
  return Request.sendJSONReceiveJSON(`/api/annotations/${typ}/${id}/sharedTeams`, {
    data: teamIds,
    method: "PATCH",
  });
}

export function reOpenAnnotation(
  annotationId: string,
  annotationType: APIAnnotationType,
): Promise<APIAnnotation> {
  return Request.receiveJSON(`/api/annotations/${annotationType}/${annotationId}/reopen`, {
    method: "PATCH",
  });
}

export type EditableAnnotation = {
  name: string;
  description: string;
  visibility: APIAnnotationVisibility;
  tags: Array<string>;
  viewConfiguration?: AnnotationViewConfiguration;
};

export function editAnnotation(
  annotationId: string,
  annotationType: APIAnnotationType,
  data: Partial<EditableAnnotation>,
): Promise<void> {
  return Request.sendJSONReceiveJSON(`/api/annotations/${annotationType}/${annotationId}/edit`, {
    data,
    method: "PATCH",
  });
}

export function updateAnnotationLayer(
  annotationId: string,
  annotationType: APIAnnotationType,
  tracingId: string,
  layerProperties: EditableLayerProperties,
): Promise<{
  name: string | null | undefined;
}> {
  return Request.sendJSONReceiveJSON(
    `/api/annotations/${annotationType}/${annotationId}/editLayer/${tracingId}`,
    {
      method: "PATCH",
      data: layerProperties,
    },
  );
}

type AnnotationLayerCreateDescriptor = {
  typ: "Skeleton" | "Volume";
  name: string;
  fallbackLayerName?: string | null | undefined;
  resolutionRestrictions?: APIResolutionRestrictions | null | undefined;
};

export function addAnnotationLayer(
  annotationId: string,
  annotationType: APIAnnotationType,
  newAnnotationLayer: AnnotationLayerCreateDescriptor,
): Promise<APIAnnotation> {
  return Request.sendJSONReceiveJSON(
    `/api/annotations/${annotationType}/${annotationId}/addAnnotationLayer`,
    {
      method: "PATCH",
      data: newAnnotationLayer,
    },
  );
}

export function finishAnnotation(
  annotationId: string,
  annotationType: APIAnnotationType,
): Promise<APIAnnotation> {
  return Request.receiveJSON(
    `/api/annotations/${annotationType}/${annotationId}/finish?timestamp=${Date.now()}`,
    {
      method: "PATCH",
    },
  );
}

export function resetAnnotation(
  annotationId: string,
  annotationType: APIAnnotationType,
): Promise<APIAnnotation> {
  return Request.receiveJSON(`/api/annotations/${annotationType}/${annotationId}/reset`, {
    method: "PUT",
  });
}

export function deleteAnnotation(
  annotationId: string,
  annotationType: APIAnnotationType,
): Promise<{
  messages: Array<Message>;
}> {
  return Request.receiveJSON(`/api/annotations/${annotationType}/${annotationId}`, {
    method: "DELETE",
  });
}

export function finishAllAnnotations(selectedAnnotationIds: Array<string>): Promise<{
  messages: Array<Message>;
}> {
  return Request.sendJSONReceiveJSON(
    `/api/annotations/Explorational/finish?timestamp=${Date.now()}`,
    {
      method: "PATCH",
      data: {
        annotations: selectedAnnotationIds,
      },
    },
  );
}

export function copyAnnotationToUserAccount(
  annotationId: string,
  annotationType: APIAnnotationType,
): Promise<APIAnnotation> {
  const url = `/api/annotations/${annotationType}/${annotationId}/duplicate`;
  return Request.receiveJSON(url, {
    method: "POST",
  });
}

export async function getAnnotationInformation(
  annotationId: string,
  options: RequestOptions = {},
): Promise<APIAnnotation> {
  const infoUrl = `/api/annotations/${annotationId}/info?timestamp=${Date.now()}`;
  const annotationWithMessages = await Request.receiveJSON(infoUrl, options);

  // Extract the potential messages property before returning the task to avoid
  // failing e2e tests in annotations.e2e.ts
  const { messages: _messages, ...annotation } = annotationWithMessages;
  return annotation;
}

export async function getAnnotationCompoundInformation(
  annotationId: string,
  annotationType: APICompoundType,
  options: RequestOptions = {},
): Promise<APIAnnotation> {
  const infoUrl = `/api/annotations/${annotationType}/${annotationId}/info?timestamp=${Date.now()}`;
  const annotationWithMessages = await Request.receiveJSON(infoUrl, options);

  // Extract the potential messages property before returning the task to avoid
  // failing e2e tests in annotations.e2e.ts
  const { messages: _messages, ...annotation } = annotationWithMessages;
  return annotation;
}

export function getEmptySandboxAnnotationInformation(
  datasetId: APIDatasetId,
  tracingType: TracingType,
  sharingToken?: string | null | undefined,
  options: RequestOptions = {},
): Promise<APIAnnotation> {
  const sharingTokenSuffix = sharingToken != null ? `?sharingToken=${sharingToken}` : "";
  const infoUrl = `/api/datasets/${datasetId.owningOrganization}/${datasetId.name}/sandbox/${tracingType}${sharingTokenSuffix}`;
  return Request.receiveJSON(infoUrl, options);
}

export function createExplorational(
  datasetId: APIDatasetId,
  typ: TracingType,
  fallbackLayerName?: string | null | undefined,
  resolutionRestrictions?: APIResolutionRestrictions | null | undefined,
  options: RequestOptions = {},
): Promise<APIAnnotation> {
  const url = `/api/datasets/${datasetId.owningOrganization}/${datasetId.name}/createExplorational`;
  let layers: Array<AnnotationLayerCreateDescriptor> = [];

  if (typ === "skeleton") {
    layers = [
      {
        typ: "Skeleton",
        name: "Skeleton",
      },
    ];
  } else if (typ === "volume") {
    layers = [
      {
        typ: "Volume",
        name: "Volume",
        fallbackLayerName,
        resolutionRestrictions,
      }, // { typ: "Volume", name: "Volume 2" },
    ];
  } else {
    layers = [
      {
        typ: "Skeleton",
        name: "Skeleton",
      },
      {
        typ: "Volume",
        name: "Volume",
        fallbackLayerName,
        resolutionRestrictions,
      }, // { typ: "Volume", name: "Volume 2" },
    ];
  }

  return Request.sendJSONReceiveJSON(url, { ...options, data: layers });
}

export async function getTracingsForAnnotation(
  annotation: APIAnnotation,
  versions: Versions = {},
): Promise<Array<ServerTracing>> {
  const skeletonLayers = annotation.annotationLayers.filter((layer) => layer.typ === "Skeleton");
  const fullAnnotationLayers = await Promise.all(
    annotation.annotationLayers.map((layer) =>
      getTracingForAnnotationType(annotation, layer, versions),
    ),
  );

  if (skeletonLayers.length > 1) {
    throw new Error(
      "Having more than one skeleton layer is currently not supported by webKnossos.",
    );
  }

  return fullAnnotationLayers;
}

function extractVersion(
  versions: Versions,
  tracingId: string,
  typ: "Volume" | "Skeleton",
): number | null | undefined {
  if (typ === "Skeleton") {
    return versions.skeleton;
  } else if (versions.volumes != null) {
    return versions.volumes[tracingId];
  }

  return null;
}

export async function getTracingForAnnotationType(
  annotation: APIAnnotation,
  annotationLayerDescriptor: AnnotationLayerDescriptor,
  versions: Versions = {},
): Promise<ServerTracing> {
  const { tracingId, typ } = annotationLayerDescriptor;
  const version = extractVersion(versions, tracingId, typ);
  const tracingType = typ.toLowerCase();
  const possibleVersionString = version != null ? `&version=${version}` : "";
  const tracingArrayBuffer = await doWithToken((token) =>
    Request.receiveArraybuffer(
      `${annotation.tracingStore.url}/tracings/${tracingType}/${tracingId}?token=${token}${possibleVersionString}`,
      {
        headers: {
          Accept: "application/x-protobuf",
        },
      },
    ),
  );
  const tracing = parseProtoTracing(tracingArrayBuffer, tracingType);
  // The tracing id is not contained in the server tracing, but in the annotation content.
  tracing.id = tracingId;
  // Additionally, we assign the typ property (skeleton vs volume).
  // Flow complains since we don't doublecheck that we assign the correct type depending
  // on the tracing's structure.
  tracing.typ = typ;
  return tracing;
}

export function getUpdateActionLog(
  tracingStoreUrl: string,
  tracingId: string,
  versionedObjectType: SaveQueueType,
): Promise<Array<APIUpdateActionBatch>> {
  return doWithToken((token) =>
    Request.receiveJSON(
      `${tracingStoreUrl}/tracings/${versionedObjectType}/${tracingId}/updateActionLog?token=${token}`,
    ),
  );
}

export async function importVolumeTracing(
  tracing: Tracing,
  volumeTracing: VolumeTracing,
  dataFile: File,
): Promise<number> {
  return doWithToken((token) =>
    Request.sendMultipartFormReceiveJSON(
      `${tracing.tracingStore.url}/tracings/volume/${volumeTracing.tracingId}/importVolumeData?token=${token}`,
      {
        data: {
          dataFile,
          currentVersion: volumeTracing.version,
        },
      },
    ),
  );
}

export function convertToHybridTracing(
  annotationId: string,
  fallbackLayerName: string | null | undefined,
): Promise<void> {
  return Request.receiveJSON(`/api/annotations/Explorational/${annotationId}/makeHybrid`, {
    method: "PATCH",
    // @ts-expect-error ts-migrate(2345) FIXME: Argument of type '{ method: "PATCH"; fallbackLayer... Remove this comment to see the full error message
    fallbackLayerName,
  });
}

export async function downloadAnnotation(
  annotationId: string,
  annotationType: APIAnnotationType,
  showVolumeFallbackDownloadWarning: boolean = false,
  versions: Versions = {},
  includeVolumeData: boolean = true,
) {
  const possibleVersionString = Object.entries(versions)
    .map(([key, val]) => `${key}Version=${val}`)
    .join("&");

  if (showVolumeFallbackDownloadWarning) {
    Toast.info(messages["annotation.no_fallback_data_included"], {
      timeout: 12000,
    });
  }
  const skipVolumeDataString = includeVolumeData ? "" : "skipVolumeData=true";
  const maybeAmpersand = possibleVersionString === "" && !includeVolumeData ? "" : "&";

  const downloadUrl = `/api/annotations/${annotationType}/${annotationId}/download?${possibleVersionString}${maybeAmpersand}${skipVolumeDataString}`;
  const { buffer, headers } = await Request.receiveArraybuffer(downloadUrl, {
    extractHeaders: true,
  });

  // Using headers to determine the name and type of the file.
  const contentDispositionHeader = headers["content-disposition"];
  const filenameStartingPart = 'filename="';
  const filenameStartingPosition =
    contentDispositionHeader.indexOf(filenameStartingPart) + filenameStartingPart.length;
  const filenameEndPosition = contentDispositionHeader.indexOf('"', filenameStartingPosition + 1);
  const filename = contentDispositionHeader.substring(
    filenameStartingPosition,
    filenameEndPosition,
  );
  const blob = new Blob([buffer], {
    type: headers["content-type"],
  });
  saveAs(blob, filename);
}

// When the annotation is open, please use the corresponding method
// in api_latest.js. It will take care of saving the annotation and
// reloading it.
export async function downsampleSegmentation(
  annotationId: string,
  annotationType: APIAnnotationType,
  tracingId: string,
): Promise<void> {
  await Request.receiveJSON(
    `/api/annotations/${annotationType}/${annotationId}/downsample?tracingId=${tracingId}`,
    {
      method: "PATCH",
    },
  );
}
// ### Datasets
export async function getDatasets(
  isUnreported: boolean | null | undefined = null,
): Promise<Array<APIMaybeUnimportedDataset>> {
  const parameters = isUnreported != null ? `?isUnreported=${String(isUnreported)}` : "";
  const datasets = await Request.receiveJSON(`/api/datasets${parameters}`);
  assertResponseLimit(datasets);
  return datasets;
}
export async function getJobs(): Promise<APIJob[]> {
  const jobs = await Request.receiveJSON("/api/jobs");
  assertResponseLimit(jobs);
  // @ts-expect-error ts-migrate(7006) FIXME: Parameter 'job' implicitly has an 'any' type.
  return jobs.map((job) => ({
    id: job.id,
    type: job.command,
    datasetName: job.commandArgs.dataset_name,
    organizationName: job.commandArgs.organization_name,
    layerName: job.commandArgs.layer_name || job.commandArgs.volume_layer_name,
    boundingBox: job.commandArgs.bbox,
    exportFileName: job.commandArgs.export_file_name,
    tracingId: job.commandArgs.volume_tracing_id,
    annotationId: job.commandArgs.annotation_id,
    annotationType: job.commandArgs.annotation_type,
    mergeSegments: job.commandArgs.merge_segments,
    state: adaptJobState(job.command, job.state, job.manualState),
    manualState: job.manualState,
    result: job.returnValue,
    resultLink: job.resultLink,
    createdAt: job.created,
  }));
}

function adaptJobState(
  command: string,
  celeryState: APIJobCeleryState,
  manualState: APIJobManualState,
): APIJobState {
  if (manualState) {
    return manualState;
  } else if (celeryState === "FAILURE" && isManualPassJobType(command)) {
    return "MANUAL";
  }

  return celeryState || "UNKNOWN";
}

function isManualPassJobType(command: string) {
  return ["convert_to_wkw"].includes(command);
}

export async function cancelJob(jobId: string): Promise<Array<APIJob>> {
  return Request.receiveJSON(`/api/jobs/${jobId}/cancel`, {
    method: "PATCH",
  });
}

export async function startConvertToWkwJob(
  datasetName: string,
  organizationName: string,
  scale: Vector3,
  datastoreName: string,
): Promise<Array<APIJob>> {
  return Request.receiveJSON(
    `/api/jobs/run/convertToWkw/${organizationName}/${datasetName}?scale=${scale.toString()}&dataStoreName=${datastoreName}`,
    {
      method: "POST",
    },
  );
}

export async function startExportTiffJob(
  datasetName: string,
  organizationName: string,
  bbox: Vector6,
  layerName: string | null | undefined,
  annotationId: string | null | undefined,
  annotationType: APIAnnotationType | null | undefined,
  annotationLayerName: string | null | undefined,
  mappingName: string | null | undefined,
  mappingType: string | null | undefined,
  hideUnmappedIds: boolean | null | undefined,
): Promise<Array<APIJob>> {
  const layerNameSuffix = layerName != null ? `&layerName=${layerName}` : "";
  const annotationIdSuffix = annotationId != null ? `&annotationId=${annotationId}` : "";
  const annotationTypeSuffix = annotationType != null ? `&annotationType=${annotationType}` : "";
  const annotationLayerNameSuffix =
    annotationLayerName != null ? `&annotationLayerName=${annotationLayerName}` : "";
  const mappingNameSuffix = mappingName != null ? `&mappingName=${mappingName}` : "";
  const mappingTypeSuffix = mappingType != null ? `&mappingType=${mappingType}` : "";
  const hideUnmappedIdsSuffix =
    hideUnmappedIds != null ? `&hideUnmappedIds=${hideUnmappedIds.toString()}` : "";
  return Request.receiveJSON(
    `/api/jobs/run/exportTiff/${organizationName}/${datasetName}?bbox=${bbox.join(
      ",",
    )}${layerNameSuffix}${annotationIdSuffix}${annotationTypeSuffix}${annotationLayerNameSuffix}${mappingNameSuffix}${mappingTypeSuffix}${hideUnmappedIdsSuffix}`,
    {
      method: "POST",
    },
  );
}

export function startComputeMeshFileJob(
  organizationName: string,
  datasetName: string,
  layerName: string,
  mag: Vector3,
  agglomerateView?: string,
): Promise<APIJob> {
  return Request.receiveJSON(
    `/api/jobs/run/computeMeshFile/${organizationName}/${datasetName}?layerName=${layerName}&mag=${mag.join(
      "-",
    )}${agglomerateView ? `&agglomerateView=${agglomerateView}` : ""}`,
    {
      method: "POST",
    },
  );
}

export function startNucleiInferralJob(
  organizationName: string,
  datasetName: string,
  layerName: string,
  newDatasetName: string,
): Promise<APIJob> {
  return Request.receiveJSON(
    `/api/jobs/run/inferNuclei/${organizationName}/${datasetName}?layerName=${layerName}&newDatasetName=${newDatasetName}`,
    {
      method: "POST",
    },
  );
}

export function startNeuronInferralJob(
  organizationName: string,
  datasetName: string,
  layerName: string,
  bbox: Vector6,
  newDatasetName: string,
): Promise<APIJob> {
  return Request.receiveJSON(
    `/api/jobs/run/inferNeurons/${organizationName}/${datasetName}?layerName=${layerName}&bbox=${bbox.join(
      ",",
    )}&newDatasetName=${newDatasetName}`,
    {
      method: "POST",
    },
  );
}

function startSegmentationAnnotationDependentJob(
  jobURLPath: string,
  organizationName: string,
  datasetName: string,
  fallbackLayerName: string,
  volumeLayerName: string | null | undefined,
  newDatasetName: string,
  annotationId: string,
  annotationType: APIAnnotationType,
  outputSegmentationLayerName?: string,
  mergeSegments?: boolean,
): Promise<APIJob> {
  const requestURL = new URL(
    `/api/jobs/run/${jobURLPath}/${organizationName}/${datasetName}`,
    // @ts-expect-error ts-migrate(2345) FIXME: Argument of type 'Location' is not assignable to parameter of type 'string | URL | undefined'.
    location,
  );
  if (volumeLayerName != null) {
    requestURL.searchParams.append("volumeLayerName", volumeLayerName);
  }
  requestURL.searchParams.append("fallbackLayerName", fallbackLayerName);
  requestURL.searchParams.append("annotationId", annotationId);
  requestURL.searchParams.append("annotationType", annotationType);
  requestURL.searchParams.append("newDatasetName", newDatasetName);
  if (outputSegmentationLayerName != null) {
    requestURL.searchParams.append("outputSegmentationLayerName", outputSegmentationLayerName);
  }
  if (mergeSegments != null) {
    requestURL.searchParams.append("mergeSegments", mergeSegments.toString());
  }
  return Request.receiveJSON(requestURL.href, {
    method: "POST",
  });
}

export function startGlobalizeFloodfillsJob(
  organizationName: string,
  datasetName: string,
  fallbackLayerName: string,
  volumeLayerName: string | null | undefined,
  newDatasetName: string,
  annotationId: string,
  annotationType: APIAnnotationType,
): Promise<APIJob> {
  return startSegmentationAnnotationDependentJob(
    "globalizeFloodfills",
    organizationName,
    datasetName,
    fallbackLayerName,
    volumeLayerName,
    newDatasetName,
    annotationId,
    annotationType,
  );
}

export function startMaterializingVolumeAnnotationJob(
  organizationName: string,
  datasetName: string,
  fallbackLayerName: string,
  volumeLayerName: string | null | undefined,
  newDatasetName: string,
  outputSegmentationLayerName: string,
  annotationId: string,
  annotationType: APIAnnotationType,
  mergeSegments: boolean,
): Promise<APIJob> {
  return startSegmentationAnnotationDependentJob(
    "materializeVolumeAnnotation",
    organizationName,
    datasetName,
    fallbackLayerName,
    volumeLayerName,
    newDatasetName,
    annotationId,
    annotationType,
    outputSegmentationLayerName,
    mergeSegments,
  );
}

export function getDatasetDatasource(
  dataset: APIMaybeUnimportedDataset,
): Promise<APIDataSourceWithMessages> {
  return doWithToken((token) =>
    Request.receiveJSON(
      `${dataset.dataStore.url}/data/datasets/${dataset.owningOrganization}/${dataset.name}?token=${token}`,
    ),
  );
}

export function readDatasetDatasource(dataset: APIDataset): Promise<APIDataSource> {
  return doWithToken((token) =>
    Request.receiveJSON(
      `${dataset.dataStore.url}/data/datasets/${dataset.owningOrganization}/${dataset.name}/readInboxDataSource?token=${token}`,
    ),
  );
}

export async function updateDatasetDatasource(
  datasetName: string,
  dataStoreUrl: string,
  datasource: APIDataSource,
): Promise<void> {
  await doWithToken((token) =>
    Request.sendJSONReceiveJSON(
      `${dataStoreUrl}/data/datasets/${datasource.id.team}/${datasetName}?token=${token}`,
      {
        data: datasource,
      },
    ),
  );
}

export async function getActiveDatasets(): Promise<Array<APIDataset>> {
  const datasets = await Request.receiveJSON("/api/datasets?isActive=true");
  assertResponseLimit(datasets);
  return datasets;
}

export function getDataset(
  datasetId: APIDatasetId,
  sharingToken?: string | null | undefined,
): Promise<APIDataset> {
  const sharingTokenSuffix = sharingToken != null ? `?sharingToken=${sharingToken}` : "";
  return Request.receiveJSON(
    `/api/datasets/${datasetId.owningOrganization}/${datasetId.name}${sharingTokenSuffix}`,
  );
}

export function updateDataset(datasetId: APIDatasetId, dataset: APIDataset): Promise<APIDataset> {
  return Request.sendJSONReceiveJSON(
    `/api/datasets/${datasetId.owningOrganization}/${datasetId.name}`,
    {
      method: "PATCH",
      data: dataset,
    },
  );
}

export async function getDatasetViewConfiguration(
  dataset: APIDataset,
  displayedVolumeTracings: Array<string>,
  sharingToken?: string | null | undefined,
): Promise<DatasetConfiguration> {
  const sharingTokenSuffix = sharingToken != null ? `?sharingToken=${sharingToken}` : "";
  const settings = await Request.sendJSONReceiveJSON(
    `/api/dataSetConfigurations/${dataset.owningOrganization}/${dataset.name}${sharingTokenSuffix}`,
    {
      data: displayedVolumeTracings,
      method: "POST",
    },
  );
  enforceValidatedDatasetViewConfiguration(settings, dataset);
  return settings;
}

export function updateDatasetConfiguration(
  datasetId: APIDatasetId,
  datasetConfig: PartialDatasetConfiguration,
  options: RequestOptions = {},
): Promise<Record<string, any>> {
  return Request.sendJSONReceiveJSON(
    `/api/dataSetConfigurations/${datasetId.owningOrganization}/${datasetId.name}`,
    { ...options, method: "PUT", data: datasetConfig },
  );
}

export function getDatasetDefaultConfiguration(
  datasetId: APIDatasetId,
): Promise<DatasetConfiguration> {
  return Request.receiveJSON(
    `/api/dataSetConfigurations/default/${datasetId.owningOrganization}/${datasetId.name}`,
  );
}

export function updateDatasetDefaultConfiguration(
  datasetId: APIDatasetId,
  datasetConfiguration: DatasetConfiguration,
): Promise<{}> {
  return Request.sendJSONReceiveJSON(
    `/api/dataSetConfigurations/default/${datasetId.owningOrganization}/${datasetId.name}`,
    {
      method: "PUT",
      data: datasetConfiguration,
    },
  );
}

export function getDatasetAccessList(datasetId: APIDatasetId): Promise<Array<APIUser>> {
  return Request.receiveJSON(
    `/api/datasets/${datasetId.owningOrganization}/${datasetId.name}/accessList`,
  );
}

export function createResumableUpload(datastoreUrl: string, uploadId: string): Promise<any> {
  // @ts-expect-error ts-migrate(7006) FIXME: Parameter 'file' implicitly has an 'any' type.
  const generateUniqueIdentifier = (file) => {
    if (file.path == null) {
      // file.path should be set by react-dropzone (which uses file-selector::toFileWithPath).
      // In case this "enrichment" of the file should change at some point (e.g., due to library changes),
      // throw an error.
      throw new Error("file.path is undefined.");
    }

    return `${uploadId}/${file.path || file.name}`;
  };

  return doWithToken(
    (token) =>
      // @ts-expect-error ts-migrate(2739) FIXME: Type 'Resumable' is missing the following properti... Remove this comment to see the full error message
      new ResumableJS({
        testChunks: false,
        target: `${datastoreUrl}/data/datasets?token=${token}`,
        chunkSize: 10 * 1024 * 1024,
        // set chunk size to 10MB
        permanentErrors: [400, 403, 404, 409, 415, 500, 501],
        simultaneousUploads: 3,
        chunkRetryInterval: 2000,
        maxChunkRetries: undefined,
        // @ts-expect-error ts-migrate(2322) FIXME: Type '(file: any) => string' is not assignable to ... Remove this comment to see the full error message
        generateUniqueIdentifier,
      }),
  );
}
type ReserveUploadInformation = {
  uploadId: string;
  organization: string;
  name: string;
  totalFileCount: number;
  initialTeams: Array<string>;
};

export function reserveDatasetUpload(
  datastoreHost: string,
  reserveUploadInformation: ReserveUploadInformation,
): Promise<void> {
  return doWithToken((token) =>
    Request.sendJSONReceiveJSON(`/data/datasets/reserveUpload?token=${token}`, {
      data: reserveUploadInformation,
      host: datastoreHost,
    }),
  );
}

export function finishDatasetUpload(datastoreHost: string, uploadInformation: {}): Promise<void> {
  return doWithToken((token) =>
    Request.sendJSONReceiveJSON(`/data/datasets/finishUpload?token=${token}`, {
      data: uploadInformation,
      host: datastoreHost,
    }),
  );
}

export function cancelDatasetUpload(
  datastoreHost: string,
  cancelUploadInformation: {
    uploadId: string;
  },
): Promise<void> {
  return doWithToken((token) =>
    Request.sendJSONReceiveJSON(`/data/datasets/cancelUpload?token=${token}`, {
      data: cancelUploadInformation,
      host: datastoreHost,
    }),
  );
}

export function addWkConnectDataset(
  datastoreHost: string,
  datasetConfig: WkConnectDatasetConfig,
): Promise<void> {
  return doWithToken((token) =>
    Request.sendJSONReceiveJSON(`/data/datasets?token=${token}`, {
      data: datasetConfig,
      host: datastoreHost,
      method: "POST",
    }),
  );
}

export async function addForeignDataSet(
  dataStoreName: string,
  url: string,
  dataSetName: string,
): Promise<string> {
  const { result } = await Request.sendJSONReceiveJSON("/api/datasets/addForeign", {
    data: {
      dataStoreName,
      url,
      dataSetName,
    },
  });
  return result;
}
// Returns void if the name is valid. Otherwise, a string is returned which denotes the reason.
export async function isDatasetNameValid(
  datasetId: APIDatasetId,
): Promise<string | null | undefined> {
  if (datasetId.name === "") {
    return "The dataset name must not be empty.";
  }

  try {
    await Request.receiveJSON(
      `/api/datasets/${datasetId.owningOrganization}/${datasetId.name}/isValidNewName`,
      {
        showErrorToast: false,
      },
    );
    return null;
  } catch (ex) {
    // @ts-expect-error ts-migrate(7006) FIXME: Parameter 'msg' implicitly has an 'any' type.
    return ex.messages.map((msg) => Object.values(msg)[0]).join(". ");
  }
}

export function updateDatasetTeams(
  datasetId: APIDatasetId,
  newTeams: Array<string>,
): Promise<APIDataset> {
  return Request.sendJSONReceiveJSON(
    `/api/datasets/${datasetId.owningOrganization}/${datasetId.name}/teams`,
    {
      method: "PATCH",
      data: newTeams,
    },
  );
}

export async function triggerDatasetCheck(datastoreHost: string): Promise<void> {
  await doWithToken((token) =>
    Request.triggerRequest(`/data/triggers/checkInboxBlocking?token=${token}`, {
      host: datastoreHost,
      method: "POST",
    }),
  );
}

export async function triggerDatasetClearCache(
  datastoreHost: string,
  datasetId: APIDatasetId,
  layerName?: string,
): Promise<void> {
  await doWithToken((token) =>
    Request.triggerRequest(
      `/data/triggers/reload/${datasetId.owningOrganization}/${datasetId.name}?token=${token}${
        layerName ? `&layerName=${layerName}` : ""
      }`,
      {
        host: datastoreHost,
        method: "POST",
      },
    ),
  );
}

export async function deleteDatasetOnDisk(
  datastoreHost: string,
  datasetId: APIDatasetId,
): Promise<void> {
  await doWithToken((token) =>
    Request.triggerRequest(
      `/data/datasets/${datasetId.owningOrganization}/${datasetId.name}/deleteOnDisk?token=${token}`,
      {
        host: datastoreHost,
        method: "DELETE",
      },
    ),
  );
}

export async function triggerDatasetClearThumbnailCache(datasetId: APIDatasetId): Promise<void> {
  await Request.triggerRequest(
    `/api/datasets/${datasetId.owningOrganization}/${datasetId.name}/clearThumbnailCache`,
    {
      method: "PUT",
    },
  );
}

export async function clearCache(dataset: APIMaybeUnimportedDataset, layerName?: string) {
  return Promise.all([
    triggerDatasetClearCache(dataset.dataStore.url, dataset, layerName),
    triggerDatasetClearThumbnailCache(dataset),
  ]);
}

export async function getDatasetSharingToken(
  datasetId: APIDatasetId,
  options?: RequestOptions,
): Promise<string> {
  const { sharingToken } = await Request.receiveJSON(
    `/api/datasets/${datasetId.owningOrganization}/${datasetId.name}/sharingToken`,
    options,
  );
  return sharingToken;
}

export async function revokeDatasetSharingToken(datasetId: APIDatasetId): Promise<void> {
  await Request.triggerRequest(
    `/api/datasets/${datasetId.owningOrganization}/${datasetId.name}/sharingToken`,
    {
      method: "DELETE",
    },
  );
}

export async function getOrganizationForDataset(datasetName: string): Promise<string> {
  const { organizationName } = await Request.receiveJSON(
    `/api/datasets/disambiguate/${datasetName}/toNew`,
  );
  return organizationName;
}

export async function findDataPositionForLayer(
  datastoreUrl: string,
  datasetId: APIDatasetId,
  layerName: string,
): Promise<{
  position: Vector3 | null | undefined;
  resolution: Vector3 | null | undefined;
}> {
  const { position, resolution } = await doWithToken((token) =>
    Request.receiveJSON(
      `${datastoreUrl}/data/datasets/${datasetId.owningOrganization}/${datasetId.name}/layers/${layerName}/findData?token=${token}`,
    ),
  );
  return {
    position,
    resolution,
  };
}

export async function findDataPositionForVolumeTracing(
  tracingstoreUrl: string,
  tracingId: string,
): Promise<{
  position: Vector3 | null | undefined;
  resolution: Vector3 | null | undefined;
}> {
  const { position, resolution } = await doWithToken((token) =>
    Request.receiveJSON(`${tracingstoreUrl}/tracings/volume/${tracingId}/findData?token=${token}`),
  );
  return {
    position,
    resolution,
  };
}

export async function getHistogramForLayer(
  datastoreUrl: string,
  datasetId: APIDatasetId,
  layerName: string,
): Promise<APIHistogramData> {
  return doWithToken((token) =>
    Request.receiveJSON(
      `${datastoreUrl}/data/datasets/${datasetId.owningOrganization}/${datasetId.name}/layers/${layerName}/histogram?token=${token}`,
    ),
  );
}

export async function getMappingsForDatasetLayer(
  datastoreUrl: string,
  datasetId: APIDatasetId,
  layerName: string,
): Promise<Array<string>> {
  return doWithToken((token) =>
    Request.receiveJSON(
      `${datastoreUrl}/data/datasets/${datasetId.owningOrganization}/${datasetId.name}/layers/${layerName}/mappings?token=${token}`,
    ),
  );
}

export function fetchMapping(
  datastoreUrl: string,
  datasetId: APIDatasetId,
  layerName: string,
  mappingName: string,
): Promise<APIMapping> {
  return doWithToken((token) =>
    Request.receiveJSON(
      `${datastoreUrl}/data/datasets/${datasetId.owningOrganization}/${datasetId.name}/layers/${layerName}/mappings/${mappingName}?token=${token}`,
    ),
  );
}

export function makeMappingEditable(
  tracingStoreUrl: string,
  tracingId: string,
): Promise<ServerEditableMapping> {
  return doWithToken((token) =>
    Request.receiveJSON(
      `${tracingStoreUrl}/tracings/volume/${tracingId}/makeMappingEditable?token=${token}`,
      {
        method: "POST",
      },
    ),
  );
}

export function getEditableMapping(
  tracingStoreUrl: string,
  tracingId: string,
): Promise<ServerEditableMapping> {
  return doWithToken((token) =>
    Request.receiveJSON(`${tracingStoreUrl}/tracings/mapping/${tracingId}?token=${token}`),
  );
}

export async function getAgglomeratesForDatasetLayer(
  datastoreUrl: string,
  datasetId: APIDatasetId,
  layerName: string,
): Promise<Array<string>> {
  return doWithToken((token) =>
    Request.receiveJSON(
      `${datastoreUrl}/data/datasets/${datasetId.owningOrganization}/${datasetId.name}/layers/${layerName}/agglomerates?token=${token}`,
    ),
  );
}

export async function getMeanAndStdDevFromDataset(
  datastoreUrl: string,
  datasetId: APIDatasetId,
  layerName: string,
): Promise<{
  mean: number;
  stdDev: number;
}> {
  return doWithToken((token) =>
    Request.receiveJSON(
      `${datastoreUrl}/data/datasets/${datasetId.owningOrganization}/${datasetId.name}/layers/${layerName}/colorStatistics?token=${token}`,
    ),
  );
}

// #### Datastores
export async function getDatastores(): Promise<Array<APIDataStore>> {
  const datastores = await Request.receiveJSON("/api/datastores");
  assertResponseLimit(datastores);
  return datastores;
}

export const getDataStoresCached = _.memoize(getDatastores);

export function getTracingstore(): Promise<APITracingStore> {
  return Request.receiveJSON("/api/tracingstore");
}

export const getTracingStoreCached = _.memoize(getTracingstore);

// ### Active User
export function getActiveUser(options?: RequestOptions): Promise<APIUser> {
  return Request.receiveJSON("/api/user", options);
}

export function getUserConfiguration(): Promise<UserConfiguration> {
  return Request.receiveJSON("/api/user/userConfiguration");
}

export function updateUserConfiguration(
  userConfiguration: Record<string, any>,
): Promise<Record<string, any>> {
  return Request.sendJSONReceiveJSON("/api/user/userConfiguration", {
    method: "PUT",
    data: userConfiguration,
  });
}

// ### Time Tracking
export async function getTimeTrackingForUserByMonth(
  userEmail: string,
  // @ts-expect-error ts-migrate(2304) FIXME: Cannot find name 'moment$Moment'.
  day: moment$Moment,
): Promise<Array<APITimeTracking>> {
  const month = day.format("M");
  const year = day.format("YYYY");
  const timeTrackingData = await Request.receiveJSON(
    `/api/time/userlist/${year}/${month}?email=${userEmail}`,
  );
  const { timelogs } = timeTrackingData[0];
  assertResponseLimit(timelogs);
  return timelogs;
}

export async function getTimeTrackingForUser(
  userId: string,
  // @ts-expect-error ts-migrate(2304) FIXME: Cannot find name 'moment$Moment'.
  startDate: moment$Moment,
  // @ts-expect-error ts-migrate(2304) FIXME: Cannot find name 'moment$Moment'.
  endDate: moment$Moment,
): Promise<Array<APITimeTracking>> {
  const timeTrackingData = await Request.receiveJSON(
    `/api/time/user/${userId}?startDate=${startDate.unix() * 1000}&endDate=${
      endDate.unix() * 1000
    }`,
  );
  const { timelogs } = timeTrackingData;
  assertResponseLimit(timelogs);
  return timelogs;
}

export async function getProjectProgressReport(
  teamId: string,
  showErrorToast: boolean = true,
): Promise<Array<APIProjectProgressReport>> {
  const progressData = await Request.receiveJSON(`/api/teams/${teamId}/progressOverview`, {
    showErrorToast,
  });
  assertResponseLimit(progressData);
  return progressData;
}

export async function getOpenTasksReport(teamId: string): Promise<Array<APIOpenTasksReport>> {
  const openTasksData = await Request.receiveJSON(`/api/teams/${teamId}/openTasksOverview`);
  assertResponseLimit(openTasksData);
  return openTasksData;
}

// ### Organizations
export async function getDefaultOrganization(): Promise<APIOrganization | null> {
  // Only returns an organization if the webKnossos instance only has one organization
  return Request.receiveJSON("/api/organizations/default");
}

export function joinOrganization(inviteToken: string): Promise<void> {
  return Request.triggerRequest(`/api/auth/joinOrganization/${inviteToken}`, {
    method: "POST",
  });
}

export async function switchToOrganization(organizationName: string): Promise<void> {
  await Request.triggerRequest(`/api/auth/switchOrganization/${organizationName}`, {
    method: "POST",
  });
  location.reload();
}

export function getUsersOrganizations(): Promise<Array<APIOrganization>> {
  return Request.receiveJSON("/api/organizations");
}

export function getOrganizationByInvite(inviteToken: string): Promise<APIOrganization> {
  return Request.receiveJSON(`/api/organizations/byInvite/${inviteToken}`, {
    showErrorToast: false,
  });
}

export function sendInvitesForOrganization(
  recipients: Array<string>,
  autoActivate: boolean,
): Promise<void> {
  return Request.sendJSONReceiveJSON("/api/auth/sendInvites", {
    method: "POST",
    data: {
      recipients,
      autoActivate,
    },
  });
}

export function getOrganization(organizationName: string): Promise<APIOrganization> {
  return Request.receiveJSON(`/api/organizations/${organizationName}`);
}

export async function checkAnyOrganizationExists(): Promise<boolean> {
  return !(await Request.receiveJSON("/api/organizationsIsEmpty"));
}

export async function deleteOrganization(organizationName: string): Promise<void> {
  return Request.triggerRequest(`/api/organizations/${organizationName}`, {
    method: "DELETE",
  });
}

export async function updateOrganization(
  organizationName: string,
  displayName: string,
  newUserMailingList: string,
): Promise<APIOrganization> {
  return Request.sendJSONReceiveJSON(`/api/organizations/${organizationName}`, {
    method: "PATCH",
    data: {
      displayName,
      newUserMailingList,
    },
  });
}

export async function isDatasetAccessibleBySwitching(
  commandType: TraceOrViewCommand,
): Promise<APIOrganization | null | undefined> {
  if (commandType.type === ControlModeEnum.TRACE) {
    return Request.receiveJSON(
      `/api/auth/accessibleBySwitching?annotationId=${commandType.annotationId}`,
    );
  } else {
    return Request.receiveJSON(
      `/api/auth/accessibleBySwitching?organizationName=${commandType.owningOrganization}&dataSetName=${commandType.name}`,
    );
  }
}

// ### BuildInfo webknossos
export function getBuildInfo(): Promise<APIBuildInfo> {
  return Request.receiveJSON("/api/buildinfo", {
    doNotInvestigate: true,
  });
}

// ### BuildInfo datastore
export function getDataStoreBuildInfo(dataStoreUrl: string): Promise<APIBuildInfo> {
  return Request.receiveJSON(`${dataStoreUrl}/api/buildinfo`, {
    doNotInvestigate: true,
  });
}

// ### Feature Selection
export function getFeatureToggles(): Promise<APIFeatureToggles> {
  return Request.receiveJSON("/api/features");
}

export function getOperatorData(): Promise<string> {
  return Request.receiveJSON("/api/operatorData");
}

// ## Experience Domains
export function getExistingExperienceDomains(): Promise<ExperienceDomainList> {
  return Request.receiveJSON("/api/tasks/experienceDomains");
}

export async function isInMaintenance(): Promise<boolean> {
  const info = await Request.receiveJSON("/api/maintenance", {
    doNotInvestigate: true,
  });
  return info.isMaintenance;
}

export function setMaintenance(bool: boolean): Promise<void> {
  return Request.triggerRequest("/api/maintenance", {
    method: bool ? "POST" : "DELETE",
  });
}
// @ts-ignore
window.setMaintenance = setMaintenance;

// ### Meshes
type MeshMetaDataForCreation = Omit<MeshMetaData, "id">;

export async function createMesh(
  metadata: MeshMetaDataForCreation,
  data: ArrayBuffer,
): Promise<MeshMetaData> {
  const mesh = await createMeshMetaData(metadata);
  await updateMeshData(mesh.id, data);
  return mesh;
}

function createMeshMetaData(metadata: MeshMetaDataForCreation): Promise<MeshMetaData> {
  return Request.sendJSONReceiveJSON("/api/meshes", {
    method: "POST",
    data: metadata,
  });
}

export async function updateMeshMetaData(metadata: RemoteMeshMetaData): Promise<void> {
  return Request.sendJSONReceiveJSON(`/api/meshes/${metadata.id}`, {
    method: "PUT",
    data: metadata,
  });
}

export async function updateMeshData(id: string, data: ArrayBuffer): Promise<void> {
  return Request.sendJSONReceiveJSON(`/api/meshes/${id}/data`, {
    method: "PUT",
    data,
  });
}

export function deleteMesh(id: string): Promise<void> {
  return Request.triggerRequest(`/api/meshes/${id}`, {
    method: "DELETE",
  });
}

export function getMeshMetaData(id: string): Promise<MeshMetaData> {
  return Request.receiveJSON(`/api/meshes/${id}`);
}

export function getMeshData(id: string): Promise<ArrayBuffer> {
  return Request.receiveArraybuffer(`/api/meshes/${id}/data`);
}

// These parameters are bundled into an object to avoid that the computeIsosurface function
// receives too many parameters, since this doesn't play well with the saga typings.
type IsosurfaceRequest = {
  // The position is in voxels in mag 1
  position: Vector3;
  mag: Vector3;
  segmentId: number;
  subsamplingStrides: Vector3;
  // The cubeSize is in voxels in mag <mag>
  cubeSize: Vector3;
  scale: Vector3;
  mappingName: string | null | undefined;
  mappingType: MappingType | null | undefined;
};

export function computeIsosurface(
  requestUrl: string,
  isosurfaceRequest: IsosurfaceRequest,
): Promise<{
  buffer: ArrayBuffer;
  neighbors: Array<number>;
}> {
  const {
    position,
    mag,
    segmentId,
    subsamplingStrides,
    cubeSize,
    scale,
    mappingName,
    mappingType,
  } = isosurfaceRequest;
  return doWithToken(async (token) => {
    const { buffer, headers } = await Request.sendJSONReceiveArraybufferWithHeaders(
      `${requestUrl}/isosurface?token=${token}`,
      {
        data: {
          // The back-end needs a small padding at the border of the
          // bounding box to calculate the mesh. This padding
          // is added here to the position and bbox size.
          position: V3.toArray(V3.sub(position, subsamplingStrides)),
          cubeSize: V3.toArray(V3.add(cubeSize, subsamplingStrides)),
          mag,
          // Segment to build mesh for
          segmentId,
          // Name and type of mapping to apply before building mesh (optional)
          mapping: mappingName,
          mappingType,
          // "size" of each voxel (i.e., only every nth voxel is considered in each dimension)
          subsamplingStrides,
          scale,
        },
      },
    );
    const neighbors = Utils.parseAsMaybe(headers.neighbors).getOrElse([]);
    return {
      buffer,
      neighbors,
    };
  });
}

export function getAgglomerateSkeleton(
  dataStoreUrl: string,
  datasetId: APIDatasetId,
  layerName: string,
  mappingId: string,
  agglomerateId: number,
): Promise<ArrayBuffer> {
  return doWithToken((token) =>
    Request.receiveArraybuffer(
      `${dataStoreUrl}/data/datasets/${datasetId.owningOrganization}/${datasetId.name}/layers/${layerName}/agglomerates/${mappingId}/skeleton/${agglomerateId}?token=${token}`, // The webworker code cannot do proper error handling and always expects an array buffer from the server.
      // The webworker code cannot do proper error handling and always expects an array buffer from the server.
      // However, the server might send an error json instead of an array buffer. Therefore, don't use the webworker code.
      {
        useWebworkerForArrayBuffer: false,
        showErrorToast: false,
      },
    ),
  );
}

export function getEditableAgglomerateSkeleton(
  tracingStoreUrl: string,
  tracingId: string,
  agglomerateId: number,
): Promise<ArrayBuffer> {
  return doWithToken((token) =>
    Request.receiveArraybuffer(
      `${tracingStoreUrl}/tracings/volume/${tracingId}/agglomerateSkeleton/${agglomerateId}?token=${token}`,
      // The webworker code cannot do proper error handling and always expects an array buffer from the server.
      // However, the server might send an error json instead of an array buffer. Therefore, don't use the webworker code.
      {
        useWebworkerForArrayBuffer: false,
        showErrorToast: false,
      },
    ),
  );
}

export function getMeshfilesForDatasetLayer(
  dataStoreUrl: string,
  datasetId: APIDatasetId,
  layerName: string,
): Promise<Array<APIMeshFile>> {
  return doWithToken((token) =>
    Request.receiveJSON(
      `${dataStoreUrl}/data/datasets/${datasetId.owningOrganization}/${datasetId.name}/layers/${layerName}/meshes?token=${token}`,
    ),
  );
}

export function getMeshfileChunksForSegment(
  dataStoreUrl: string,
  datasetId: APIDatasetId,
  layerName: string,
  meshFile: string,
  segmentId: number,
): Promise<Array<Vector3>> {
  return doWithToken((token) =>
    Request.sendJSONReceiveJSON(
      `${dataStoreUrl}/data/datasets/${datasetId.owningOrganization}/${datasetId.name}/layers/${layerName}/meshes/chunks?token=${token}`,
      {
        data: {
          meshFile,
          segmentId,
        },
        showErrorToast: false,
      },
    ),
  );
}

export function getMeshfileChunkData(
  dataStoreUrl: string,
  datasetId: APIDatasetId,
  layerName: string,
  meshFile: string,
  segmentId: number,
  position: Vector3,
): Promise<ArrayBuffer> {
  return doWithToken(async (token) => {
    const data = await Request.sendJSONReceiveArraybufferWithHeaders(
      `${dataStoreUrl}/data/datasets/${datasetId.owningOrganization}/${datasetId.name}/layers/${layerName}/meshes/chunks/data?token=${token}`,
      {
        data: {
          meshFile,
          segmentId,
          position,
        },
        useWebworkerForArrayBuffer: false,
      },
    );
    return data;
  });
}

// ### Connectomes
export function getConnectomeFilesForDatasetLayer(
  dataStoreUrl: string,
  datasetId: APIDatasetId,
  layerName: string,
): Promise<Array<APIConnectomeFile>> {
  return doWithToken((token) =>
    Request.receiveJSON(
      `${dataStoreUrl}/data/datasets/${datasetId.owningOrganization}/${datasetId.name}/layers/${layerName}/connectomes?token=${token}`,
    ),
  );
}

export function getSynapsesOfAgglomerates(
  dataStoreUrl: string,
  datasetId: APIDatasetId,
  layerName: string,
  connectomeFile: string,
  agglomerateIds: Array<number>,
): Promise<
  Array<{
    in: Array<number>;
    out: Array<number>;
  }>
> {
  return doWithToken((token) =>
    Request.sendJSONReceiveJSON(
      `${dataStoreUrl}/data/datasets/${datasetId.owningOrganization}/${datasetId.name}/layers/${layerName}/connectomes/synapses?token=${token}`,
      {
        data: {
          connectomeFile,
          agglomerateIds,
        },
      },
    ),
  );
}

function getSynapseSourcesOrDestinations(
  dataStoreUrl: string,
  datasetId: APIDatasetId,
  layerName: string,
  connectomeFile: string,
  synapseIds: Array<number>,
  srcOrDst: "src" | "dst",
): Promise<Array<number>> {
  return doWithToken((token) =>
    Request.sendJSONReceiveJSON(
      `${dataStoreUrl}/data/datasets/${datasetId.owningOrganization}/${datasetId.name}/layers/${layerName}/connectomes/synapses/${srcOrDst}?token=${token}`,
      {
        data: {
          connectomeFile,
          synapseIds,
        },
      },
    ),
  );
}

export function getSynapseSources(...args: any): Promise<Array<number>> {
  // @ts-expect-error ts-migrate(2556) FIXME: Expected 6 arguments, but got 1 or more.
  return getSynapseSourcesOrDestinations(...args, "src");
}

export function getSynapseDestinations(...args: any): Promise<Array<number>> {
  // @ts-expect-error ts-migrate(2556) FIXME: Expected 6 arguments, but got 1 or more.
  return getSynapseSourcesOrDestinations(...args, "dst");
}

export function getSynapsePositions(
  dataStoreUrl: string,
  datasetId: APIDatasetId,
  layerName: string,
  connectomeFile: string,
  synapseIds: Array<number>,
): Promise<Array<Vector3>> {
  return doWithToken((token) =>
    Request.sendJSONReceiveJSON(
      `${dataStoreUrl}/data/datasets/${datasetId.owningOrganization}/${datasetId.name}/layers/${layerName}/connectomes/synapses/positions?token=${token}`,
      {
        data: {
          connectomeFile,
          synapseIds,
        },
      },
    ),
  );
}

export function getSynapseTypes(
  dataStoreUrl: string,
  datasetId: APIDatasetId,
  layerName: string,
  connectomeFile: string,
  synapseIds: Array<number>,
): Promise<{
  synapseTypes: Array<number>;
  typeToString: Array<string>;
}> {
  return doWithToken((token) =>
    Request.sendJSONReceiveJSON(
      `${dataStoreUrl}/data/datasets/${datasetId.owningOrganization}/${datasetId.name}/layers/${layerName}/connectomes/synapses/types?token=${token}`,
      {
        data: {
          connectomeFile,
          synapseIds,
        },
      },
    ),
  );
}<|MERGE_RESOLUTION|>--- conflicted
+++ resolved
@@ -54,11 +54,8 @@
   ServerTracing,
   TracingType,
   WkConnectDatasetConfig,
-<<<<<<< HEAD
   ServerEditableMapping,
-=======
   APICompoundType,
->>>>>>> 3188e278
 } from "types/api_flow_types";
 import { APIAnnotationTypeEnum } from "types/api_flow_types";
 import type { Vector3, Vector6 } from "oxalis/constants";
