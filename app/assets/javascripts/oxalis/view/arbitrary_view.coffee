### define
app : app
backbone : Backbone
three : THREE
stats : Stats
jquery : $
underscore : _
../constants : constants
###

class ArbitraryView

  DEFAULT_SCALE  : 2
  MAX_SCALE      : 3
  MIN_SCALE      : 1

  forceUpdate : false
  geometries : []
  additionalInfo : ""

  isRunning : true

  scene : null
  camera : null
  cameraPosition : null

  constructor : (canvas, @dataCam, @stats, @view, width) ->

    _.extend(this, Backbone.Events)

    # CAM_DISTANCE has to be calculates such that with cam
    # angle 45°, the plane of width 128 fits exactly in the
    # viewport.
    @CAM_DISTANCE = width / 2 / Math.tan( Math.PI / 180 * 45 / 2 )

    # The "render" div serves as a container for the canvas, that is
    # attached to it once a renderer has been initalized.
    @container = $(canvas)
    @width  = @container.width()
    @height = @container.height()
    @deviceScaleFactor = window.devicePixelRatio || 1

    { @renderer, @scene } = @view

    # Initialize main THREE.js components

    @camera = camera = new THREE.PerspectiveCamera(45, @width / @height, 50, 1000)
    camera.matrixAutoUpdate = false
    camera.aspect = @width / @height

    @cameraPosition = [0, 0, @CAM_DISTANCE]

    @group = new THREE.Object3D
    # The dimension(s) with the highest resolution will not be distorted
    @group.scale = new THREE.Vector3(app.scaleInfo.nmPerVoxel...)
    # Add scene to the group, all Geometries are than added to group
    @scene.add(@group)
    @group.add(camera)


  start : ->

    unless @isRunning
      @isRunning = true

      for element in @group.children
        element.setVisibility = element.setVisibility || (v) -> this.visible = v
        element.setVisibility true

      $('.skeleton-arbitrary-controls').show()
      $("#arbitrary-info-canvas").show()
<<<<<<< HEAD
=======
      $('#trace-rotation').show()
      $('#trace-mode').show()
      $('#add-node-button').hide()
>>>>>>> 8ac832f0

      @resize()
      # start the rendering loop
      @animate()
      # Dont forget to handle window resizing!
      $(window).on "resize", @resize


  stop : ->

    if @isRunning
      @isRunning = false

      for element in @group.children
        element.setVisibility = element.setVisibility || (v) -> this.visible = v
        element.setVisibility false

<<<<<<< HEAD
      $("#arbitrary-info-canvas").hide()

=======
>>>>>>> 8ac832f0
      $(window).off "resize", @resize

    $('.skeleton-arbitrary-controls').hide()
    $("#arbitrary-info-canvas").hide()
    $('#trace-rotation').hide()
    $('#trace-mode').hide()
    $('#add-node-button').show()


  animate : ->

    return unless @isRunning

    if @trigger("render", @forceUpdate) or @forceUpdate

      { camera, stats, geometries, renderer, scene } = @

      # update postion and FPS displays
      stats.update()

      for geometry in geometries when geometry.update?
        geometry.update()

      m = @dataCam.getZoomedMatrix()

      camera.matrix.set m[0], m[4], m[8],  m[12],
                        m[1], m[5], m[9],  m[13],
                        m[2], m[6], m[10], m[14],
                        m[3], m[7], m[11], m[15]

      camera.matrix.multiply(new THREE.Matrix4().makeRotationY(Math.PI))
      camera.matrix.multiply(new THREE.Matrix4().makeTranslation(@cameraPosition...))
      camera.matrixWorldNeedsUpdate = true

      f = @deviceScaleFactor
      renderer.setViewport(0, 0, @width * f, @height * f)
      renderer.setScissor(0, 0, @width * f, @height * f)
      renderer.enableScissorTest(true)
      renderer.setClearColor(0xFFFFFF, 1);

      renderer.render scene, camera

      forceUpdate = false

    window.requestAnimationFrame => @animate()


  draw : ->

    @forceUpdate = true


  addGeometry : (geometry) ->
    # Adds a new Three.js geometry to the scene.
    # This provides the public interface to the GeometryFactory.

    @geometries.push(geometry)
    geometry.attachScene(@group)
    return


  resizeThrottled : ->
    # throttle resize to avoid annoying flickering

    @resizeThrottled = _.throttle(
      => @resize()
      constants.RESIZE_THROTTLE_TIME
    )
    @resizeThrottled()


  resize : =>
    # Call this after the canvas was resized to fix the viewport
    # Needs to be bound

    @width  = @container.width()
    @height = @container.height()

    @renderer.setSize(@width, @height)

    @camera.aspect = @width / @height
    @camera.updateProjectionMatrix()
    @draw()


  applyScale : (delta) =>

    @scaleFactor = @DEFAULT_SCALE unless @scaleFactor

    if (@scaleFactor+delta > @MIN_SCALE) and (@scaleFactor+delta < @MAX_SCALE)
      @scaleFactor += Number(delta)
      @width = @height = @scaleFactor * constants.VIEWPORT_WIDTH
      @container.width(@width)
      @container.height(@height)

      @resizeThrottled()

  setClippingDistance : (value) =>

    @camera.near = @CAM_DISTANCE - value
    @camera.updateProjectionMatrix()


  setAdditionalInfo : (info) ->

    @additionalInfo = info
<|MERGE_RESOLUTION|>--- conflicted
+++ resolved
@@ -69,12 +69,6 @@
 
       $('.skeleton-arbitrary-controls').show()
       $("#arbitrary-info-canvas").show()
-<<<<<<< HEAD
-=======
-      $('#trace-rotation').show()
-      $('#trace-mode').show()
-      $('#add-node-button').hide()
->>>>>>> 8ac832f0
 
       @resize()
       # start the rendering loop
@@ -92,18 +86,10 @@
         element.setVisibility = element.setVisibility || (v) -> this.visible = v
         element.setVisibility false
 
-<<<<<<< HEAD
-      $("#arbitrary-info-canvas").hide()
-
-=======
->>>>>>> 8ac832f0
       $(window).off "resize", @resize
 
-    $('.skeleton-arbitrary-controls').hide()
-    $("#arbitrary-info-canvas").hide()
-    $('#trace-rotation').hide()
-    $('#trace-mode').hide()
-    $('#add-node-button').show()
+      $('.skeleton-arbitrary-controls').hide()
+      $("#arbitrary-info-canvas").hide()
 
 
   animate : ->
