package com.scalableminds.webknossos.datastore.models

import com.scalableminds.webknossos.datastore.models.datasource.DataLayer
import com.scalableminds.util.geometry.{BoundingBox, Vec3Int}
import com.scalableminds.webknossos.datastore.geometry.Vec3IntProto
import org.apache.commons.lang3.builder.HashCodeBuilder

case class VoxelPosition(
    mag1X: Int,
    mag1Y: Int,
    mag1Z: Int,
    mag: Vec3Int
) {

  val voxelXInMag: Int = mag1X / mag.x

  val voxelYInMag: Int = mag1Y / mag.y

  val voxelZInMag: Int = mag1Z / mag.z

  def toBucket: BucketPosition =
    BucketPosition(mag1X, mag1Y, mag1Z, mag, None)

  def move(dx: Int, dy: Int, dz: Int): VoxelPosition =
    VoxelPosition(mag1X + dx, mag1Y + dy, mag1Z + dz, mag)

  override def toString = s"($mag1X, $mag1Y, $mag1Z) / $mag"

  override def equals(obj: scala.Any): Boolean =
    obj match {
      case other: VoxelPosition =>
        other.mag1X == mag1X &&
          other.mag1Y == mag1Y &&
          other.mag1Z == mag1Z &&
          other.mag == mag
      case _ =>
        false
    }

  override def hashCode(): Int =
    new HashCodeBuilder(17, 31).append(mag1X).append(mag1Y).append(mag1Z).append(mag).toHashCode
}

case class BucketPosition(
    voxelMag1X: Int,
    voxelMag1Y: Int,
    voxelMag1Z: Int,
    mag: Vec3Int,
    additionalCoordinates: Option[Seq[AdditionalCoordinate]]
) {

  val bucketLength: Int = DataLayer.bucketLength

  val bucketX: Int = voxelMag1X / bucketLength / mag.x

  val bucketY: Int = voxelMag1Y / bucketLength / mag.y

  val bucketZ: Int = voxelMag1Z / bucketLength / mag.z

  val voxelXInMag: Int = voxelMag1X / mag.x

  val voxelYInMag: Int = voxelMag1Y / mag.y

  val voxelZInMag: Int = voxelMag1Z / mag.z

  def volume: Int = bucketLength * bucketLength * bucketLength

  def toCube(cubeLength: Int): CubePosition =
    new CubePosition(voxelMag1X, voxelMag1Y, voxelMag1Z, mag, cubeLength)

  def topLeft: VoxelPosition = {
    val tlx: Int = voxelMag1X - Math.floorMod(voxelMag1X, bucketLength * mag.x)
    val tly: Int = voxelMag1Y - Math.floorMod(voxelMag1Y, bucketLength * mag.y)
    val tlz: Int = voxelMag1Z - Math.floorMod(voxelMag1Z, bucketLength * mag.z)

    VoxelPosition(tlx, tly, tlz, mag)
  }

  def nextBucketInX: BucketPosition =
    BucketPosition(voxelMag1X + (bucketLength * mag.x), voxelMag1Y, voxelMag1Z, mag, additionalCoordinates)

  def nextBucketInY: BucketPosition =
    BucketPosition(voxelMag1X, voxelMag1Y + (bucketLength * mag.y), voxelMag1Z, mag, additionalCoordinates)

  def nextBucketInZ: BucketPosition =
    BucketPosition(voxelMag1X, voxelMag1Y, voxelMag1Z + (bucketLength * mag.z), mag, additionalCoordinates)

  def toMag1BoundingBox: BoundingBox =
    new BoundingBox(
      Vec3Int(topLeft.mag1X, topLeft.mag1Y, topLeft.mag1Z),
      bucketLength * mag.x,
      bucketLength * mag.y,
      bucketLength * mag.z
    )

  def hasNegativeComponent: Boolean =
    voxelMag1X < 0 || voxelMag1Y < 0 || voxelMag1Z < 0 || mag.hasNegativeComponent || AdditionalCoordinate
      .hasNegativeValue(additionalCoordinates)

  def toVec3IntProto: Vec3IntProto = Vec3IntProto(bucketX, bucketY, bucketZ)

  private def additionalCoordinateString = additionalCoordinates match {
    case Some(coords) => s", additional coordinates: ${coords.map(_.toString()).mkString(",")}"
    case None         => ""
  }

<<<<<<< HEAD
=======
  def hasAdditionalCoordinates: Boolean =
    additionalCoordinates match {
      case Some(value) => value.nonEmpty
      case None        => false
    }

>>>>>>> 5636828a
  override def toString: String =
    s"BucketPosition(voxelMag1 at ($voxelMag1X, $voxelMag1Y, $voxelMag1Z), bucket at ($bucketX,$bucketY,$bucketZ), mag$mag$additionalCoordinateString)"
}

class CubePosition(
    protected val mag1X: Int,
    protected val mag1Y: Int,
    protected val mag1Z: Int,
    val mag: Vec3Int,
    val cubeLength: Int
) {

  val x: Int = mag1X / cubeLength / mag.x

  val y: Int = mag1Y / cubeLength / mag.y

  val z: Int = mag1Z / cubeLength / mag.z

  def topLeft: VoxelPosition = {
    val tlx: Int = mag1X - mag1X % (cubeLength * mag.x)
    val tly: Int = mag1Y - mag1Y % (cubeLength * mag.y)
    val tlz: Int = mag1Z - mag1Z % (cubeLength * mag.z)

    VoxelPosition(tlx, tly, tlz, mag)
  }

  def toMag1BoundingBox: BoundingBox =
    new BoundingBox(Vec3Int(mag1X, mag1Y, mag1Z), cubeLength * mag.x, cubeLength * mag.y, cubeLength * mag.z)

  override def toString: String =
    s"CubePos($x,$y,$z,mag=$mag)"
}<|MERGE_RESOLUTION|>--- conflicted
+++ resolved
@@ -104,15 +104,12 @@
     case None         => ""
   }
 
-<<<<<<< HEAD
-=======
   def hasAdditionalCoordinates: Boolean =
     additionalCoordinates match {
       case Some(value) => value.nonEmpty
       case None        => false
     }
 
->>>>>>> 5636828a
   override def toString: String =
     s"BucketPosition(voxelMag1 at ($voxelMag1X, $voxelMag1Y, $voxelMag1Z), bucket at ($bucketX,$bucketY,$bucketZ), mag$mag$additionalCoordinateString)"
 }
