import Maybe from "data.maybe";
import _ from "lodash";
// @ts-expect-error ts-migrate(7016) FIXME: Could not find a declaration file for module 'java... Remove this comment to see the full error message
import naturalSort from "javascript-natural-sort";
import type { APIUser } from "types/api_flow_types";
import type { BoundingBoxObject } from "oxalis/store";
import type {
  Vector3,
  Vector4,
  Vector6,
  BoundingBoxType,
  Point3,
  ColorObject,
} from "oxalis/constants";
import window, { document, location } from "libs/window";

export type Comparator<T> = (arg0: T, arg1: T) => -1 | 0 | 1;

type UrlParams = Record<string, string>;
// Fix JS modulo bug
// http://javascript.about.com/od/problemsolving/a/modulobug.htm
export function mod(x: number, n: number) {
  return ((x % n) + n) % n;
}
<<<<<<< HEAD
export function values<T>(o: { [s: string]: T } | ArrayLike<T>): T[] {
  return Object.values(o);
}
export function entries<T>(o: { [s: string]: T } | ArrayLike<T>): [string, T][] {
=======
// @ts-ignore
export function values<K, V>(o: Record<K, V>): Array<V> {
  return Object.values(o);
}
// @ts-ignore
export function entries<K, V>(o: Record<K, V>): Array<[K, V]> {
  // @ts-ignore
>>>>>>> 7aa7af78
  return Object.entries(o);
}
export function map2<A, B>(fn: (arg0: A, arg1: 0 | 1) => B, tuple: [A, A]): [B, B] {
  const [x, y] = tuple;
  return [fn(x, 0), fn(y, 1)];
}
export function map3<A, B>(fn: (arg0: A, arg1: 0 | 1 | 2) => B, tuple: [A, A, A]): [B, B, B] {
  const [x, y, z] = tuple;
  return [fn(x, 0), fn(y, 1), fn(z, 2)];
}
export function floor3(tuple: Vector3): Vector3 {
  const [x, y, z] = tuple;
  return [Math.floor(x), Math.floor(y), Math.floor(z)];
}
export function iterateThroughBounds(
  minVoxel: Vector3,
  maxVoxel: Vector3,
  fn: (arg0: number, arg1: number, arg2: number) => void,
): void {
  for (let x = minVoxel[0]; x < maxVoxel[0]; x++) {
    for (let y = minVoxel[1]; y < maxVoxel[1]; y++) {
      for (let z = minVoxel[2]; z < maxVoxel[2]; z++) {
        fn(x, y, z);
      }
    }
  }
}

function swap<T>(arr: Array<T>, a: number, b: number) {
  let tmp;

  if (arr[a] > arr[b]) {
    tmp = arr[b];
    arr[b] = arr[a];
    arr[a] = tmp;
  }
}

naturalSort.insensitive = true;

function getRecursiveValues(obj: {} | Array<any> | string): Array<any> {
  return _.flattenDeep(getRecursiveValuesUnflat(obj));
}

function getRecursiveValuesUnflat(obj: {} | Array<any> | string): Array<any> {
  if (Array.isArray(obj)) {
    return obj.map(getRecursiveValuesUnflat);
  } else if (obj instanceof Object) {
    // @ts-ignore
    return Object.keys(obj).map((key) => getRecursiveValuesUnflat(obj[key]));
  } else {
    return [obj];
  }
}

function cheapSort<T extends string | number>(valueA: T, valueB: T): -1 | 0 | 1 {
  // $FlowFixMe[invalid-compare] It is not possible to express that valueA and valueB have the very same type
  if (valueA < valueB) return -1;
  // $FlowFixMe[invalid-compare] It is not possible to express that valueA and valueB have the very same type
  if (valueA > valueB) return 1;
  return 0;
}

export function unique<T>(array: Array<T>): Array<T> {
  return [...new Set(array)];
}
export function enforce<A, B>(fn: (arg0: A) => B): (arg0: A | null | undefined) => B {
  return (nullableA: A | null | undefined) => {
    if (nullableA == null) {
      throw new Error("Could not enforce while unwrapping maybe");
    }

    return fn(nullableA);
  };
}
export function maybe<A, B>(fn: (arg0: A) => B): (arg0: A | null | undefined) => Maybe<B> {
  return (nullableA: A | null | undefined) => Maybe.fromNullable(nullableA).map(fn);
}
export function parseAsMaybe(str: string | null | undefined): Maybe<any> {
  try {
    const parsedJSON = JSON.parse(str || "");

    if (parsedJSON != null) {
      return Maybe.Just(parsedJSON);
    } else {
      return Maybe.Nothing();
    }
  } catch (exception) {
    return Maybe.Nothing();
  }
}
export async function tryToAwaitPromise<T>(promise: Promise<T>): Promise<T | null | undefined> {
  try {
    return await promise;
  } catch (exception) {
    return null;
  }
}
export function asAbortable<T>(
  promise: Promise<T>,
  signal: AbortSignal,
  abortError: Error,
): Promise<T> {
  return new Promise(async (resolve, reject) => {
    const abort = () => reject(abortError);

    signal.addEventListener("abort", abort);

    try {
      const value = await promise;
      resolve(value);
    } catch (error) {
      reject(error);
    }

    signal.removeEventListener("abort", abort);
  });
}
export function jsonStringify(json: Record<string, any>) {
  return JSON.stringify(json, null, "  ");
}
export function clamp(min: number, value: number, max: number): number {
  return Math.max(min, Math.min(max, value));
}
export function zeroPad(num: number, zeros: number = 0): string {
  let paddedNum = `${num.toString()}`;

  while (paddedNum.length < zeros) {
    paddedNum = `0${paddedNum}`;
  }

  return paddedNum;
}
export function roundTo(value: number, digits: number): number {
  const digitMultiplier = Math.pow(10, digits);
  return Math.round(value * digitMultiplier) / digitMultiplier;
}
export function capitalize(str: string): string {
  return str[0].toUpperCase() + str.slice(1);
}
export function capitalizeWords(str: string): string {
  return str.split(" ").map(capitalize).join(" ");
}

function intToHex(int: number, digits: number = 6): string {
  return (_.repeat("0", digits) + int.toString(16)).slice(-digits);
}

export function rgbToInt(color: Vector3): number {
  return (color[0] << 16) + (color[1] << 8) + color[2];
}
export function rgbToHex(color: Vector3): string {
  return `#${color.map((int) => intToHex(Math.round(int), 2)).join("")}`;
}
export function hexToRgb(hex: string): Vector3 {
  const bigint = parseInt(hex.slice(1), 16);
  const r = (bigint >> 16) & 255;
  const g = (bigint >> 8) & 255;
  const b = bigint & 255;
  return [r, g, b];
}
export function colorObjectToRGBArray({ r, g, b }: ColorObject): Vector3 {
  return [r, g, b];
}
export function getRandomColor(): Vector3 {
  // Generate three values between 0 and 1 that multiplied with 255 will be integers.
  const randomColor = [0, 1, 2].map(() => Math.floor(Math.random() * 256) / 255);
  return randomColor as any as Vector3;
}
export function computeBoundingBoxFromArray(bb: Vector6): BoundingBoxType {
  const [x, y, z, width, height, depth] = bb;
  return {
    min: [x, y, z],
    max: [x + width, y + height, z + depth],
  };
}
export function computeBoundingBoxFromBoundingBoxObject(bb: BoundingBoxObject): BoundingBoxType {
  return computeBoundingBoxFromArray([...bb.topLeft, bb.width, bb.height, bb.depth]);
}
export function computeBoundingBoxObjectFromBoundingBox(bb: BoundingBoxType): BoundingBoxObject {
  const boundingBoxArray = computeArrayFromBoundingBox(bb);
  return {
    topLeft: [boundingBoxArray[0], boundingBoxArray[1], boundingBoxArray[2]],
    width: boundingBoxArray[3],
    height: boundingBoxArray[4],
    depth: boundingBoxArray[5],
  };
}
export function computeArrayFromBoundingBox(bb: BoundingBoxType): Vector6 {
  return [
    bb.min[0],
    bb.min[1],
    bb.min[2],
    bb.max[0] - bb.min[0],
    bb.max[1] - bb.min[1],
    bb.max[2] - bb.min[2],
  ];
}
export function aggregateBoundingBox(boundingBoxes: Array<BoundingBoxObject>): BoundingBoxType {
  if (boundingBoxes.length === 0) {
    return {
      min: [0, 0, 0],
      max: [0, 0, 0],
    };
  }

  const allCoordinates = [0, 1, 2].map((index) =>
    boundingBoxes
      .map((box) => box.topLeft[index])
      .concat(
        boundingBoxes.map((box) => {
          const bottomRight = [
            box.topLeft[0] + box.width,
            box.topLeft[1] + box.height,
            box.topLeft[2] + box.depth,
          ];
          return bottomRight[index];
        }),
      ),
  );
  const min = [0, 1, 2].map((index) => Math.min(...allCoordinates[index])) as any as Vector3;
  const max = [0, 1, 2].map((index) => Math.max(...allCoordinates[index])) as any as Vector3;
  return {
    min,
    max,
  };
}
export function areBoundingBoxesOverlappingOrTouching(
  firstBB: BoundingBoxType,
  secondBB: BoundingBoxType,
) {
  let areOverlapping = true;

  for (let dim = 0; dim < 3 && areOverlapping; ++dim) {
    areOverlapping = firstBB.max[dim] >= secondBB.min[dim] && secondBB.max[dim] >= firstBB.min[dim];
  }

  return areOverlapping;
}
export function compareBy<T>(
  collectionForTypeInference: Array<T>, // this parameter is only used let flow infer the used type
  selector: (arg0: T) => number,
  isSortedAscending: boolean = true,
): Comparator<T> {
  return (a: T, b: T) => {
    if (!isSortedAscending) {
      [a, b] = [b, a];
    }

    const valueA = selector(a);
    const valueB = selector(b);

    if (typeof valueA !== "number" || typeof valueB !== "number") {
      console.error(
        "Wrong compare method called (compareBy should only be called for numbers). Selector:",
        selector,
      );
      return 0;
    }

    return cheapSort(valueA, valueB);
  };
}
export function localeCompareBy<T>(
  collectionForTypeInference: Array<T>, // this parameter is only used let flow infer the used type
  selector: (arg0: T) => string,
  isSortedAscending: boolean = true,
  sortNatural: boolean = true,
): Comparator<T> {
  return (a: T, b: T) => {
    if (!isSortedAscending) {
      [a, b] = [b, a];
    }

    const valueA = selector(a);
    const valueB = selector(b);

    if (typeof valueA !== "string" || typeof valueB !== "string") {
      console.error(
        "Wrong compare method called (localeCompareBy should only be called for strings). Selector:",
        selector,
      );
      return 0;
    }

    // localeCompare is really slow, therefore, we use the naturalSort lib and a cheap sorting otherwise
    return sortNatural ? naturalSort(valueA, valueB) : cheapSort(valueA, valueB);
  };
}
export function stringToNumberArray(s: string): Array<number> {
  // remove leading/trailing whitespaces
  s = s.trim();
  // replace remaining whitespaces with commata
  s = s.replace(/,?\s+,?/g, ",");
  const stringArray = s.split(",");
  const result = [];

  for (const e of stringArray) {
    const newEl = parseFloat(e);

    if (!Number.isNaN(newEl)) {
      result.push(newEl);
    }
  }

  return result;
}
export function concatVector3(a: Vector3, b: Vector3): Vector6 {
  return [a[0], a[1], a[2], b[0], b[1], b[2]];
}
export function numberArrayToVector3(array: Array<number>): Vector3 {
  const output = [0, 0, 0];

  for (let i = 0; i < Math.min(3, array.length); i++) {
    output[i] = array[i];
  }

  // @ts-expect-error ts-migrate(2322) FIXME: Type 'number[]' is not assignable to type 'Vector3... Remove this comment to see the full error message
  return output;
}
export function numberArrayToVector6(array: Array<number>): Vector6 {
  const output = [0, 0, 0, 0, 0, 0];

  for (let i = 0; i < Math.min(6, array.length); i++) {
    output[i] = array[i];
  }

  // @ts-expect-error ts-migrate(2322) FIXME: Type 'number[]' is not assignable to type 'Vector6... Remove this comment to see the full error message
  return output;
}
export function point3ToVector3({ x, y, z }: Point3): Vector3 {
  return [x, y, z];
}
export function vector3ToPoint3([x, y, z]: Vector3): Point3 {
  return {
    x,
    y,
    z,
  };
}
export function isUserTeamManager(user: APIUser): boolean {
  return _.findIndex(user.teams, (team) => team.isTeamManager) >= 0;
}
export function isUserAdmin(user: APIUser): boolean {
  return user.isAdmin;
}
export function isUserAdminOrTeamManager(user: APIUser): boolean {
  return user.isAdmin || isUserTeamManager(user);
}
export function isUserDatasetManager(user: APIUser): boolean {
  return user.isDatasetManager;
}
export function isUserAdminOrDatasetManager(user: APIUser): boolean {
  return isUserAdmin(user) || isUserDatasetManager(user);
}
export function getUrlParamsObject(): UrlParams {
  return getUrlParamsObjectFromString(location.search);
}
export function getUrlParamsObjectFromString(str: string): UrlParams {
  // Parse the URL parameters as objects and return it or just a single param
  return str
    .substring(1)
    .split("&")
    .reduce((result: UrlParams, value: string): UrlParams => {
      const parts = value.split("=");

      if (parts[0]) {
        const key = decodeURIComponent(parts[0]);

        if (parts[1]) {
          result[key] = decodeURIComponent(parts[1]);
        } else {
          result[key] = "true";
        }
      }

      return result;
    }, {});
}
export function getUrlParamValue(paramName: string): string {
  const params = getUrlParamsObject();
  return params[paramName];
}
export function hasUrlParam(paramName: string): boolean {
  const params = getUrlParamsObject();
  return Object.prototype.hasOwnProperty.call(params, paramName);
}
export function __range__(left: number, right: number, inclusive: boolean): Array<number> {
  const range = [];
  const ascending = left < right;
  // eslint-disable-next-line no-nested-ternary
  const end = !inclusive ? right : ascending ? right + 1 : right - 1;

  for (let i = left; ascending ? i < end : i > end; ascending ? i++ : i--) {
    range.push(i);
  }

  return range;
}
export function __guard__<T, U>(value: T | null | undefined, transform: (arg0: T) => U) {
  return typeof value !== "undefined" && value !== null ? transform(value) : undefined;
}
export function sleep(timeout: number): Promise<void> {
  return new Promise((resolve) => {
    setTimeout(resolve, timeout);
  });
}
export function isFileExtensionEqualTo(
  fileName: string,
  extensionOrExtensions: string | Array<string>,
) {
  // @ts-expect-error ts-migrate(2532) FIXME: Object is possibly 'undefined'.
  const passedExtension = _.last(fileName.split(".")).toLowerCase();

  if (Array.isArray(extensionOrExtensions)) {
    return extensionOrExtensions.includes(passedExtension);
  }

  return passedExtension === extensionOrExtensions;
}
// Only use this function if you really need a busy wait (useful
// for testing performance-related edge cases). Prefer `sleep`
// otherwise.
export function busyWaitDevHelper(time: number) {
  const start = new Date();
  let now;

  // eslint-disable-next-line no-constant-condition
  while (true) {
    now = new Date();

    // @ts-expect-error ts-migrate(2362) FIXME: The left-hand side of an arithmetic operation must... Remove this comment to see the full error message
    if (now - start >= time) {
      break;
    }
  }
}
export function animationFrame(maxTimeout?: number): Promise<void> {
  const rafPromise = new Promise((resolve) => {
    window.requestAnimationFrame(resolve);
  });

  if (maxTimeout == null) {
    // @ts-expect-error ts-migrate(2322) FIXME: Type 'Promise<unknown>' is not assignable to type ... Remove this comment to see the full error message
    return rafPromise;
  }

  const timeoutPromise = sleep(maxTimeout);
  // @ts-expect-error ts-migrate(2322) FIXME: Type 'Promise<unknown>' is not assignable to type ... Remove this comment to see the full error message
  return Promise.race([rafPromise, timeoutPromise]);
}
export function diffArrays<T>(
  stateA: Array<T>,
  stateB: Array<T>,
): {
  both: Array<T>;
  onlyA: Array<T>;
  onlyB: Array<T>;
} {
  const setA = new Set(stateA);
  const both = stateB.filter((x) => setA.has(x));
  const bothSet = new Set(both);
  const onlyA = stateA.filter((x) => !bothSet.has(x));
  const onlyB = stateB.filter((x) => !bothSet.has(x));
  return {
    both,
    onlyA,
    onlyB,
  };
}
export function zipMaybe<T, U>(maybeA: Maybe<T>, maybeB: Maybe<U>): Maybe<[T, U]> {
  return maybeA.chain((valueA) => maybeB.map((valueB) => [valueA, valueB]));
}
// Maybes getOrElse is defined as getOrElse(defaultValue: T): T, which is why
// you can't do getOrElse(null) without flow complaining
export function toNullable<T>(_maybe: Maybe<T>): T | null | undefined {
  return _maybe.isJust ? _maybe.get() : null;
}
// TODO: Remove this function as it's currently unused
// Filters an array given a search string. Supports searching for several words as OR query.
// Supports nested properties
export function filterWithSearchQueryOR<
  T extends Readonly<Record<string, unknown>>,
  P extends keyof T,
>(
  collection: Array<T>,
  properties: Array<P | ((arg0: T) => {} | Array<any> | string)>,
  searchQuery: string,
): Array<T> {
  if (searchQuery === "") {
    return collection;
  } else {
    const words = _.map(searchQuery.split(" "), (element) =>
      element.toLowerCase().replace(/[-[\]{}()*+?.,\\^$|#\s]/g, "\\$&"),
    );

    const uniques = _.filter(_.uniq(words), (element) => element !== "");

    const pattern = `(${uniques.join("|")})`;
    const regexp = new RegExp(pattern, "igm");
    return collection.filter((model) =>
      _.some(properties, (fieldName) => {
        const value = typeof fieldName === "function" ? fieldName(model) : model[fieldName];

        if (value != null && (typeof value === "string" || value instanceof Object)) {
          const recursiveValues = getRecursiveValues(value);
          return _.some(recursiveValues, (v) => v != null && v.toString().match(regexp));
        } else {
          return false;
        }
      }),
    );
  }
}
// Filters an array given a search string. Supports searching for several words as AND query.
// Supports nested properties
export function filterWithSearchQueryAND<
  T extends Readonly<Record<string, unknown>>,
  P extends keyof T,
>(
  collection: Array<T>,
  properties: Array<P | ((arg0: T) => {} | Array<any> | string)>,
  searchQuery: string,
): Array<T> {
  if (searchQuery === "") {
    return collection;
  } else {
    const words = _.map(searchQuery.split(" "), (element) =>
      element.toLowerCase().replace(/[-[\]{}()*+?.,\\^$|#\s]/g, "\\$&"),
    );

    const uniques = _.filter(_.uniq(words), (element) => element !== "");

    const patterns = uniques.map((pattern) => new RegExp(pattern, "igm"));
    return collection.filter((model) =>
      _.every(patterns, (pattern) =>
        _.some(properties, (fieldName) => {
          const value = typeof fieldName === "function" ? fieldName(model) : model[fieldName];

          if (value !== null && (typeof value === "string" || value instanceof Object)) {
            const recursiveValues = getRecursiveValues(value);
            return _.some(recursiveValues, (v) => v != null && v.toString().match(pattern));
          } else {
            return false;
          }
        }),
      ),
    );
  }
}
export function millisecondsToMinutes(ms: number) {
  return ms / 60000;
}
export function minutesToMilliseconds(min: number) {
  return min * 60000;
}
export function millisecondsToHours(ms: number) {
  const oneHourInMilliseconds = 1000 * 60 * 60;
  return ms / oneHourInMilliseconds;
}
export function isNoElementFocussed(): boolean {
  // checks whether an <input> or <button> element has the focus
  // when no element is focused <body> gets the focus
  return document.activeElement === document.body;
}

// https://developer.mozilla.org/en-US/docs/Web/API/EventTarget/addEventListener#Safely_detecting_option_support
const areEventListenerOptionsSupported = _.once(() => {
  let passiveSupported = false;

  try {
    const options = {
      get passive() {
        // This function will be called when the browser
        //   attempts to access the passive property.
        passiveSupported = true;
        return true;
      },
    };
    // @ts-expect-error ts-migrate(2339) FIXME: Property 'addEventListener' does not exist on type... Remove this comment to see the full error message
    window.addEventListener("test", options, options);
    // @ts-expect-error ts-migrate(2339) FIXME: Property 'removeEventListener' does not exist on t... Remove this comment to see the full error message
    window.removeEventListener("test", options, options);
  } catch (err) {
    passiveSupported = false;
  }

  return passiveSupported;
});

// https://stackoverflow.com/questions/25248286/native-js-equivalent-to-jquery-delegation#
export function addEventListenerWithDelegation(
  element: HTMLElement,
  eventName: string,
  delegateSelector: string,
  handlerFunc: (...args: Array<any>) => any,
  options: Record<string, any> = {},
) {
  const wrapperFunc = function (event: Event) {
    // @ts-ignore
    for (let { target } = event; target && target !== this; target = target.parentNode) {
      // @ts-ignore
      if (target.matches(delegateSelector)) {
        handlerFunc.call(target, event);
        break;
      }
    }
  };

  element.addEventListener(
    eventName,
    wrapperFunc,
    areEventListenerOptionsSupported() ? options : false,
  );
  return {
    [eventName]: wrapperFunc,
  };
}
export function median8(dataArray: Array<number>): number {
  // Returns the median of an already *sorted* array of size 8 (e.g., with sortArray8)
  return Math.round((dataArray[3] + dataArray[4]) / 2);
}
export function mode8(arr: Array<number>): number {
  // Returns the mode of an already *sorted* array of size 8 (e.g., with sortArray8)
  let currentConsecCount = 0;
  let currentModeCount = 0;
  let currentMode = -1;
  let lastEl = null;

  for (let i = 0; i < 8; i++) {
    const el = arr[i];

    if (lastEl === el) {
      currentConsecCount++;

      if (currentConsecCount >= currentModeCount) {
        currentModeCount = currentConsecCount;
        currentMode = el;
      }
    } else {
      currentConsecCount = 1;
    }

    lastEl = el;
  }

  return currentMode;
}
export function sortArray8(arr: Array<number>): void {
  // This function sorts an array of size 8.
  // Swap instructions were generated here:
  // http://jgamble.ripco.net/cgi-bin/nw.cgi?inputs=8&algorithm=best&output=macro
  swap(arr, 0, 1);
  swap(arr, 2, 3);
  swap(arr, 0, 2);
  swap(arr, 1, 3);
  swap(arr, 1, 2);
  swap(arr, 4, 5);
  swap(arr, 6, 7);
  swap(arr, 4, 6);
  swap(arr, 5, 7);
  swap(arr, 5, 6);
  swap(arr, 0, 4);
  swap(arr, 1, 5);
  swap(arr, 1, 4);
  swap(arr, 2, 6);
  swap(arr, 3, 7);
  swap(arr, 3, 6);
  swap(arr, 2, 4);
  swap(arr, 3, 5);
  swap(arr, 3, 4);
}
// When an interval greater than RAF_INTERVAL_THRESHOLD is used,
// setTimeout is used instead of requestAnimationFrame.
const RAF_INTERVAL_THRESHOLD = 20;
export function waitForCondition(pred: () => boolean, interval: number = 0): Promise<void> {
  const tryToResolve = (resolve: () => void) => {
    if (pred()) {
      resolve();
    } else if (interval > RAF_INTERVAL_THRESHOLD) {
      setTimeout(() => tryToResolve(resolve), interval);
    } else {
      window.requestAnimationFrame(() => tryToResolve(resolve));
    }
  };

  return new Promise(tryToResolve);
}
export function waitForElementWithId(elementId: string): Promise<any> {
  // @ts-expect-error ts-migrate(7006) FIXME: Parameter 'resolve' implicitly has an 'any' type.
  const tryToResolve = (resolve) => {
    const el = document.getElementById(elementId);

    if (el) {
      resolve(el);
    } else {
      window.requestAnimationFrame(() => tryToResolve(resolve));
    }
  };

  return new Promise(tryToResolve);
}
export function convertDecToBase256(num: number): Vector4 {
  // @ts-expect-error ts-migrate(7006) FIXME: Parameter 'n' implicitly has an 'any' type.
  const divMod = (n) => [Math.floor(n / 256), n % 256];

  let tmp = num;
  // eslint-disable-next-line one-var
  let r, g, b, a;
  [tmp, r] = divMod(tmp); // eslint-disable-line prefer-const

  [tmp, g] = divMod(tmp); // eslint-disable-line prefer-const

  [tmp, b] = divMod(tmp); // eslint-disable-line prefer-const

  [tmp, a] = divMod(tmp); // eslint-disable-line prefer-const

  // Big endian
  return [a, b, g, r];
}
export async function promiseAllWithErrors<T>(promises: Array<Promise<T>>): Promise<{
  successes: Array<T>;
  errors: Array<Error>;
}> {
  const successOrErrorObjects = await Promise.all(promises.map((p) => p.catch((error) => error)));
  return successOrErrorObjects.reduce(
    ({ successes, errors }, successOrError) => {
      if (successOrError instanceof Error) {
        return {
          successes,
          errors: errors.concat([successOrError]),
        };
      } else {
        return {
          successes: successes.concat([successOrError]),
          errors,
        };
      }
    },
    {
      successes: [],
      errors: [],
    },
  );
}
// This function will chunk an array of elements by time (or some other numeric value).
// Only subsequent elements are potentially put into the same chunk.
// The mapToTimeFn should be a function that maps from an element to a number.
// It'll return an array of chunks.
export function chunkIntoTimeWindows<T>(
  elements: Array<T>,
  mapToTimeFn: (arg0: T) => number,
  chunkByXMinutes: number,
): Array<Array<T>> {
  let chunkIndex = 0;
  let chunkTime = 0;
  return _.reduce(
    elements,
    (chunks: Array<Array<T>>, element: T, index: number) => {
      const elementTime = mapToTimeFn(element);
      if (index === 0) chunkTime = elementTime;

      if (Math.abs(chunkTime - elementTime) > chunkByXMinutes * 60 * 1000) {
        chunkIndex++;
        chunkTime = elementTime;
      }

      if (chunks[chunkIndex] == null) chunks.push([]);
      chunks[chunkIndex].push(element);
      return chunks;
    },
    [],
  );
}
export function convertBufferToImage(
  buffer: Uint8Array,
  width: number,
  height: number,
  flipHorizontally: boolean = true,
): Promise<Blob> {
  return new Promise((resolve) => {
    width = Math.round(width);
    height = Math.round(height);
    // @ts-expect-error ts-migrate(2339) FIXME: Property 'createElement' does not exist on type 'D... Remove this comment to see the full error message
    const canvas = document.createElement("canvas");
    const ctx = canvas.getContext("2d");
    canvas.width = width;
    canvas.height = height;
    const imageData = ctx.createImageData(width, height);
    imageData.data.set(buffer);
    ctx.putImageData(imageData, 0, 0);

    if (flipHorizontally) {
      ctx.transform(1, 0, 0, -1, 0, height);
      ctx.drawImage(canvas, 0, 0);
    }

    // @ts-expect-error ts-migrate(7006) FIXME: Parameter 'blob' implicitly has an 'any' type.
    canvas.toBlob((blob) => resolve(blob));
  });
}
export function getIsInIframe() {
  try {
    // @ts-expect-error ts-migrate(2339) FIXME: Property 'self' does not exist on type '(Window & ... Remove this comment to see the full error message
    return window.self !== window.top;
  } catch (e) {
    return true;
  }
}
export function getWindowBounds(): [number, number] {
  // Function taken from https://stackoverflow.com/questions/3333329/javascript-get-browser-height.
  let width = 0;
  let height = 0;

  // @ts-expect-error ts-migrate(2339) FIXME: Property 'innerWidth' does not exist on type '(Win... Remove this comment to see the full error message
  if (typeof window.innerWidth === "number") {
    // Non-IE
    // @ts-expect-error ts-migrate(2339) FIXME: Property 'innerWidth' does not exist on type '(Win... Remove this comment to see the full error message
    width = window.innerWidth;
    // @ts-expect-error ts-migrate(2339) FIXME: Property 'innerHeight' does not exist on type '(Wi... Remove this comment to see the full error message
    height = window.innerHeight;
  } else if (
    // @ts-expect-error ts-migrate(2339) FIXME: Property 'documentElement' does not exist on type ... Remove this comment to see the full error message
    document.documentElement &&
    // @ts-expect-error ts-migrate(2339) FIXME: Property 'documentElement' does not exist on type ... Remove this comment to see the full error message
    (document.documentElement.clientWidth || document.documentElement.clientHeight)
  ) {
    // IE 6+ in 'standards compliant mode'
    // @ts-expect-error ts-migrate(2339) FIXME: Property 'documentElement' does not exist on type ... Remove this comment to see the full error message
    width = document.documentElement.clientWidth;
    // @ts-expect-error ts-migrate(2339) FIXME: Property 'documentElement' does not exist on type ... Remove this comment to see the full error message
    height = document.documentElement.clientHeight;
  } else if (document.body && (document.body.clientWidth || document.body.clientHeight)) {
    // IE 4 compatible
    width = document.body.clientWidth;
    height = document.body.clientHeight;
  }

  return [width, height];
}
export function disableViewportMetatag() {
  // @ts-expect-error ts-migrate(2339) FIXME: Property 'querySelector' does not exist on type 'D... Remove this comment to see the full error message
  const viewport = document.querySelector("meta[name=viewport]");

  if (!viewport) {
    return;
  }

  viewport.setAttribute("content", "");
}

/**
 * Deep diff between two object, using lodash
 * @param  {Object} object Object compared
 * @param  {Object} base   Object to compare with
 * @return {Object}        Return a new object who represent the diff
 *
 * Source: https://gist.github.com/Yimiprod/7ee176597fef230d1451#gistcomment-2699388
 */
export function diffObjects(
  object: Record<string, any>,
  base: Record<string, any>,
): Record<string, any> {
  // @ts-expect-error ts-migrate(7006) FIXME: Parameter '_object' implicitly has an 'any' type.
  function changes(_object, _base) {
    let arrayIndexCounter = 0;
    return _.transform(_object, (result, value, key) => {
      if (!_.isEqual(value, _base[key])) {
        const resultKey = _.isArray(_base) ? arrayIndexCounter++ : key;
        // @ts-expect-error ts-migrate(2571) FIXME: Object is of type 'unknown'.
        result[resultKey] =
          _.isObject(value) && _.isObject(_base[key]) ? changes(value, _base[key]) : value;
      }
    });
  }

  // @ts-expect-error ts-migrate(2322) FIXME: Type 'unknown' is not assignable to type 'Record<s... Remove this comment to see the full error message
  return changes(object, base);
}

export function coalesce<T>(obj: { [key: string]: T }, field: T): T | null {
  if (obj && typeof obj === "object" && (field in obj || field in Object.values(obj))) {
    return field;
  }
  return null;
}<|MERGE_RESOLUTION|>--- conflicted
+++ resolved
@@ -22,20 +22,10 @@
 export function mod(x: number, n: number) {
   return ((x % n) + n) % n;
 }
-<<<<<<< HEAD
 export function values<T>(o: { [s: string]: T } | ArrayLike<T>): T[] {
   return Object.values(o);
 }
 export function entries<T>(o: { [s: string]: T } | ArrayLike<T>): [string, T][] {
-=======
-// @ts-ignore
-export function values<K, V>(o: Record<K, V>): Array<V> {
-  return Object.values(o);
-}
-// @ts-ignore
-export function entries<K, V>(o: Record<K, V>): Array<[K, V]> {
-  // @ts-ignore
->>>>>>> 7aa7af78
   return Object.entries(o);
 }
 export function map2<A, B>(fn: (arg0: A, arg1: 0 | 1) => B, tuple: [A, A]): [B, B] {
