### define
./model/binary : Binary
./model/skeletontracing/skeletontracing : SkeletonTracing
./model/user : User
./model/volumetracing/volumetracing : VolumeTracing
./model/binarydata_connection_info : ConnectionInfo
./model/scaleinfo : ScaleInfo
./model/flycam2d : Flycam2d
./model/flycam3d : Flycam3d
libs/request : Request
libs/toast : Toast
libs/pipeline : Pipeline
./constants : constants
###

# This is the model. It takes care of the data including the
# communication with the server.

# All public operations are **asynchronous**. We return a promise
# which you can react on.


class Model

  initialize : (controlMode, state) =>

    @tracingId = $("#container").data("tracing-id")
    @tracingType = $("#container").data("tracing-type")

    Request.send(
      url : "/annotations/#{@tracingType}/#{@tracingId}/info"
      dataType : "json"
    ).pipe (tracing) =>

      if tracing.error
        Toast.error(tracing.error)
        return {"error" : true}

      else unless tracing.content.dataSet
        Toast.error("Selected dataset doesn't exist")
        return {"error" : true}

      else unless tracing.content.dataSet.dataLayers
        datasetName = tracing.content.dataSet.name
        if datasetName
          Toast.error("Please, double check if you have the dataset '#{datasetName}' imported.")
        else
          Toast.error("Please, make sure you have a dataset imported.")
        return {"error" : true}

      else
        Request.send(
          url : "/user/configuration"
          dataType : "json"
        ).pipe(
          (user) =>
            dataSet = tracing.content.dataSet
            layers  = @getLayers(dataSet.dataLayers, tracing.content.contentData.customLayers)
            $.when(
              @getDataTokens(dataSet.dataStore.url, dataSet.name, layers)...
            ).pipe =>
              @initializeWithData(controlMode, state, tracing, user, layers)

          -> Toast.error("Ooops. We couldn't communicate with our mother ship. Please try to reload this page.")
        )

  initializeWithData : (controlMode, state, tracing, user, layers) ->

    $.assertExtendContext({
<<<<<<< HEAD
      task: tracing.id
=======
      task: @tracingId
>>>>>>> 6c5e8e4d
      dataSet: tracing.content.dataSet.name
    })

    console.log "tracing", tracing
    console.log "user", user

    dataSet = tracing.content.dataSet
    isVolumeTracing = "volume" in tracing.content.settings.allowedModes
    @user = new User(user)
    @scaleInfo = new ScaleInfo(dataSet.scale)
    @updatePipeline = new Pipeline([tracing.version])

    if (bb = tracing.content.boundingBox)?
        @boundingBox = {
          min : bb.topLeft
          max : [
            bb.topLeft[0] + bb.width
            bb.topLeft[1] + bb.height
            bb.topLeft[2] + bb.depth
          ]
        }

    @connectionInfo = new ConnectionInfo()
    @dataSetName = dataSet.name
    @datasetPostfix = _.last(@dataSetName.split("_"))
    @binary = {}

    maxResolution = Math.max(_.union(layers.map((layer) ->
      layer.resolutions
    )...)...)
    maxZoomStep = Math.log(maxResolution) / Math.LN2

    for layer in layers
<<<<<<< HEAD
      layer.bitDepth = parseInt(layer.elementClass.substring(4))
      @binary[layer.name] = new Binary(this, tracing, layer, maxZoomStep, @updatePipeline, @connectionInfo)
=======
      layer.bitDepth = parseInt( layer.elementClass.substring(4) )
      @binary[layer.name] = new Binary(this, tracing, layer, @tracingId, @updatePipeline)
      zoomStepCount = Math.max(zoomStepCount, @binary[layer.name].cube.ZOOM_STEP_COUNT - 1)
>>>>>>> 6c5e8e4d

    if @getColorBinaries().length == 0
      Toast.error("No data available! Something seems to be wrong with the dataset.")

    @setDefaultBinaryColors()

    @flycam = new Flycam2d(constants.PLANE_WIDTH, @scaleInfo, maxZoomStep + 1, @user)
    @flycam3d = new Flycam3d(constants.DISTANCE_3D, dataSet.scale)
    @flycam3d.on
      "changed" : (matrix, zoomStep) =>
        @flycam.setPosition( matrix[12..14] )
    @flycam.on
      "positionChanged" : (position) =>
        @flycam3d.setPositionSilent(position)

    # init state
    @flycam.setPosition( state.position || tracing.content.editPosition )
    if state.zoomStep?
      @flycam.setZoomStep( state.zoomStep )
      @flycam3d.setZoomStep( state.zoomStep )
    if state.rotation?
      @flycam3d.setRotation( state.rotation )

    if controlMode == constants.CONTROL_MODE_TRACE

      if isVolumeTracing
        $.assert( @getSegmentationBinary()?,
          "Volume is allowed, but segmentation does not exist" )
        @volumeTracing = new VolumeTracing(tracing, @flycam, @getSegmentationBinary(), @updatePipeline)
      else
        @skeletonTracing = new SkeletonTracing(tracing, @scaleInfo, @flycam, @flycam3d, @user, @updatePipeline)

    @computeBoundaries()

    {"restrictions": tracing.restrictions, "settings": tracing.content.settings}


  getDataTokens : (dataStoreUrl, dataSetName, layers) ->

    for layer in layers
      do (layer) ->
        Request.send(
          url : "/dataToken/generate?dataSetName=#{dataSetName}&dataLayerName=#{layer.name}"
          dataType : "json"
        ).pipe (dataStore) ->
          layer.token = dataStore.token
          layer.url   = dataStoreUrl


  getColorBinaries : ->

    return _.filter @binary, (binary) ->
      binary.category == "color"


  getSegmentationBinary : ->

    return _.find @binary, (binary) ->
      binary.category == "segmentation"


  setDefaultBinaryColors : ->

    colorBinaries = @getColorBinaries()

    if colorBinaries.length == 1
      defaultColors = [[255, 255, 255]]
    else
      defaultColors = [[255, 0, 0], [0, 255, 0], [0, 0, 255],
                        [255, 255, 0], [0, 255, 255], [255, 0, 255]]

    for binary, i in colorBinaries
      binary.setColor( defaultColors[i % defaultColors.length] )


  getLayers : (layers, userLayers) ->
    # Overwrite or extend layers with userLayers

    return layers unless userLayers?

    for userLayer in userLayers

      layer = _.find layers, (layer) ->
        layer.name == userLayer.fallback?.layerName

      if layer?
        _.extend layer, userLayer
      else
        layers.push(userLayer)

    return layers


  computeBoundaries : ->

    @lowerBoundary = [ Infinity,  Infinity,  Infinity]
    @upperBoundary = [-Infinity, -Infinity, -Infinity]

    for key, binary of @binary
      for i in [0..2]
        @lowerBoundary[i] = Math.min @lowerBoundary[i], binary.lowerBoundary[i]
        @upperBoundary[i] = Math.max @upperBoundary[i], binary.upperBoundary[i]<|MERGE_RESOLUTION|>--- conflicted
+++ resolved
@@ -67,11 +67,7 @@
   initializeWithData : (controlMode, state, tracing, user, layers) ->
 
     $.assertExtendContext({
-<<<<<<< HEAD
       task: tracing.id
-=======
-      task: @tracingId
->>>>>>> 6c5e8e4d
       dataSet: tracing.content.dataSet.name
     })
 
@@ -105,14 +101,9 @@
     maxZoomStep = Math.log(maxResolution) / Math.LN2
 
     for layer in layers
-<<<<<<< HEAD
       layer.bitDepth = parseInt(layer.elementClass.substring(4))
       @binary[layer.name] = new Binary(this, tracing, layer, maxZoomStep, @updatePipeline, @connectionInfo)
-=======
-      layer.bitDepth = parseInt( layer.elementClass.substring(4) )
-      @binary[layer.name] = new Binary(this, tracing, layer, @tracingId, @updatePipeline)
       zoomStepCount = Math.max(zoomStepCount, @binary[layer.name].cube.ZOOM_STEP_COUNT - 1)
->>>>>>> 6c5e8e4d
 
     if @getColorBinaries().length == 0
       Toast.error("No data available! Something seems to be wrong with the dataset.")
