_                     = require("lodash")
Marionette            = require("backbone.marionette")
Toast                 = require("libs/toast")
ProjectTaskView       = require("./project_task_view")
ProjectTaskCollection = require("admin/models/project/project_task_collection")

class ProjectListItemView extends Backbone.Marionette.CompositeView

  template : _.template("""
    <tr id="<%= name %>">
      <td class="details-toggle" href="/admin/projects/<%= name %>/tasks">
        <i class="caret-right"></i>
        <i class="caret-down"></i>
      </td>
      <td><%= name %></td>
      <td><%= team %></td>
      <% if(owner.email) { %>
        <td><%= owner.firstName %> <%= owner.lastName %> (<%= owner.email %>)</td>
      <% } else { %>
        <td>-</td>
      <% } %>
      <td class="nowrap">
        <% if (status.completed > 0) { %>
          <a href="/annotations/CompoundProject/<%= name %>" title="View all finished tracings">
            <i class="fa fa-random"></i>view
          </a><br/>
          <a href="/api/projects/<%= name %>/download" title="Download all finished tracings">
            <i class="fa fa-download"></i>download
          </a><br/>
        <% } %>
        <a href="#" class="delete">
          <i class="fa fa-trash-o"></i>delete
        </a>
      </td>
    </tr>
    <tr class="details-row hide" >
      <td colspan="12">
        <table class="table table-condensed table-nohead table-hover">
          <tbody>
          </tbody>
        </table>
      </td>
    </tr>
  """)

  tagName : "tbody"
  childView : ProjectTaskView
  childViewContainer : "tbody"

  events :
    "click .delete" : "deleteProject"
    "click .details-toggle" : "toggleDetails"

  ui:
    "detailsRow" : ".details-row"
    "detailsToggle" : ".details-toggle"


  initialize : ->

    @listenTo(app.vent, "projectListView:toggleDetails", @toggleDetails)
    @collection = new ProjectTaskCollection(@model.get("name"))

    # minimize the toggle view on item deletion
    @listenTo(@collection, "remove", (item) =>
      @toggleDetails()
    )


  deleteProject : ->

    if window.confirm("Do you really want to delete this project?")
      xhr = @model.destroy(
        wait : true
      )


  toggleDetails : ->

    if @ui.detailsRow.hasClass("hide")

      @collection
        .fetch()
        .done( =>
          @render()
          @ui.detailsRow.removeClass("hide")
          @ui.detailsToggle.addClass("open")
        )
    else
      @ui.detailsRow.addClass("hide")
<<<<<<< HEAD
      @ui.detailsToggle.removeClass("open")


  handleXHRError : (model, xhr) ->

    Toast.message(xhr.responseJSON.messages)

module.exports = ProjectListItemView
=======
      @ui.detailsToggle.removeClass("open")
>>>>>>> 37daf6c3
<|MERGE_RESOLUTION|>--- conflicted
+++ resolved
@@ -88,15 +88,6 @@
         )
     else
       @ui.detailsRow.addClass("hide")
-<<<<<<< HEAD
       @ui.detailsToggle.removeClass("open")
 
-
-  handleXHRError : (model, xhr) ->
-
-    Toast.message(xhr.responseJSON.messages)
-
-module.exports = ProjectListItemView
-=======
-      @ui.detailsToggle.removeClass("open")
->>>>>>> 37daf6c3
+module.exports = ProjectListItemView