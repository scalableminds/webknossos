@(tracing: models.tracing.ContainsTracingInfo)(additionalHtml: Html)(implicit session: brainflight.view.AuthedSessionData)

@import models.tracing.TracingType
@import models.task.Task

@main( ){
  <div id="loader"><div id="loader-icon"><i class="icon-spinner icon-spin icon-4x"></i><br>Loading</div></div>
<<<<<<< HEAD
  <div id="container" data-tracing-type="@tracing.tracingType" class="clearfix">
=======
  <div id="container" data-tracing-type="@tracing.tracingType" data-tracing-id="@tracing.id" class="clearfix">
>>>>>>> e8292b20
    <div id="main" role="main">
      <div id="overlay">
        @if(!tracing.isReadOnly){
          <a href="#" class="btn btn-primary" id="trace-save-button">Save</a>
        } else {
          <button class="btn btn-primary disabled">Read only</button> 
        }
        <div id="buttonbar" class="btn-group inline-block">
          @if(tracing.tracingType == TracingType.Task){
            <a href="@controllers.routes.TracingController.finishWithRedirect(tracing.id)" class="btn btn-small" id="trace-finish-button"><i class="icon-ok-circle"></i> Finish</a>
          } 
          @if(!Task.isTrainingsTracing(tracing)){
            <a href="@controllers.routes.TracingController.download(tracing.tracingType.toString, tracing.id)" class="btn btn-small" id="trace-download-button"><i class="icon-download"></i> NML</a>
          }
          <a href="#" id="help-overlay" class="btn btn-small"><i class="icon-question-sign"></i> Help</a>
        </div>
        <div id="dataset" class="well well-small">@tracing.tracingType<br />DataSet: @tracing.dataSetName<br /></div>
        <div class="input-prepend">
          <span class="add-on">Position</span>
          <input id="trace-position-input" type="text">
        </div>
        <div id="zoomFactor">
        </div>
        <div class="tabbable">
          @defining(tracing.task){ task =>
            <ul class="nav nav-tabs">
              @if(task.isDefined) {
                <li><a href="#tab0" data-toggle="tab">Task</a></li>
              }
              @if(additionalHtml.body != ""){
                <li class="active"><a href="#tab1" data-toggle="tab">Review</a></li>
                <li>
              } else {
                <li class="active">
              }
              <a href="#tab2" data-toggle="tab">Options</a></li>
            </ul>
            <div class="tab-content">
              @if(task.isDefined) {
                <div class="tab-pane" id="tab0">
                  <h5>@task.map(_.taskType.map(_.summary))</h5>
                  @task.map(_.taskType.map(_.description))
                </div>
              }
              @if(additionalHtml.body != ""){
                <div class="tab-pane active" id="tab1">
                  <div id="review-comments">
                    @additionalHtml
                  </div>
                </div>
                <div class="tab-pane" id="tab2">
              } else {
                <div class="tab-pane active" id="tab2">
              }
                <div id="status"></div>
                <div id="optionswindow"></div>
              </div>
            </div>
          }
        </div>
      </div> 
      <div id="tracing">
        <div id="arbitraryplane"></div>      
        <div id="render">
          <div id="inputcatchers">
            <div id="modal" class="modal hide fade"></div>
            <div id="planexy" class="inputcatcher"></div>
            <div id="planeyz" class="inputcatcher"></div>
            <div id="planexz" class="inputcatcher"></div>
            <div id="skeletonview" class="inputcatcher">
              <div id="prevControls"></div>
            </div>
          </div>
        </div>
      </div>
      <div class="tabbable" id="comments-tree">
        <ul class="nav nav-tabs">
          <li class="active"><a href="#tab-tree" data-toggle="tab">Tree Viewer</a></li>
          <li><a href="#tab-comments" data-toggle="tab">Comments</a></li>
        </ul>
        <div class="tab-content">
          <div class="tab-pane active" id="tab-tree">
            <div id="tree-navbar">
              <div class="btn-group">
                <button class="btn" id="tree-create-button"><i class="icon-plus"></i> Create new tree</button>
                <button class="btn" id="tree-delete-button"><i class="icon-remove"></i> Delete tree</button>
              </div><p>
              <div>
                <div class="hover-dynamic">
                  <span class="hover-hide span3" id="tree-name"></span>
                  <div class="input-append hover-show span3">
                    <input name="name" id="tree-name-input" class="input-medium" maxlength="30" type="text" autocomplete="off">
                    <button class="btn" id="tree-name-submit"><i class="icon-ok"></i></button>
                  </div>
                </div>
                <div class="divider-vertical"></div>
                <div class="btn-group inline-block">
                  <a class="btn dropdown-toggle" data-toggle="dropdown" id="tree-list-button"><i class="icon-list"></i> </a>
                  <ul class="dropdown-menu pull-right" id="tree-list"></ul>
                </div>
              </div>
            </div>
            <div id="abstractTreeViewer"></div>
          </div>
          <div class="tab-pane" id="tab-comments">
            <div class="input-prepend input-append" id="comment-navbar">
              <button class="btn" id="comment-previous"><i class="icon-arrow-left"></i></button>
              <input class="input-large" id="comment-input" type="text" placeholder="Comment">
              <button class="btn" id="comment-next"><i class="icon-arrow-right"></i></button>
            </div>
            <div id="comment-container">
              <ul class="icons" id="comment-list"></ul>
            </div>
          </div>
        </div>
      </div>
    </div>   
  </div> <!--! end of #container -->

  <!-- JavaScript at the bottom for fast page loading -->

}<|MERGE_RESOLUTION|>--- conflicted
+++ resolved
@@ -5,11 +5,7 @@
 
 @main( ){
   <div id="loader"><div id="loader-icon"><i class="icon-spinner icon-spin icon-4x"></i><br>Loading</div></div>
-<<<<<<< HEAD
-  <div id="container" data-tracing-type="@tracing.tracingType" class="clearfix">
-=======
   <div id="container" data-tracing-type="@tracing.tracingType" data-tracing-id="@tracing.id" class="clearfix">
->>>>>>> e8292b20
     <div id="main" role="main">
       <div id="overlay">
         @if(!tracing.isReadOnly){
