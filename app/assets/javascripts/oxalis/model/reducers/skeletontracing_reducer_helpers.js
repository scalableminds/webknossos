--- conflicted
+++ resolved
@@ -262,7 +262,6 @@
 }
 
 export function createTree(state: OxalisState, timestamp: number): Maybe<TreeType> {
-<<<<<<< HEAD
   return getSkeletonTracing(state.tracing).chain((skeletonTracing) => {
     const { allowUpdate } = state.tracing.restrictions;
 
@@ -270,7 +269,7 @@
       // create a new tree id and name
       // tree id can become 0 after deleting all trees
       const maxTreeId = getMaximumTreeId(skeletonTracing.trees);
-      const newTreeId = _.isNumber(maxTreeId) ? maxTreeId + 1 : 0;
+      const newTreeId = _.isNumber(maxTreeId) ? maxTreeId + 1 : 1;
 
       const name = generateTreeNamePrefix(state, timestamp) + Utils.zeroPad(newTreeId, 2);
 
@@ -289,32 +288,6 @@
     }
     return Maybe.Nothing();
   });
-=======
-  const { allowUpdate } = state.skeletonTracing.restrictions;
-
-  if (allowUpdate) {
-    // create a new tree id and name
-    // tree id can become 0 after deleting all trees
-    const maxTreeId = getMaximumTreeId(state.skeletonTracing.trees);
-    const newTreeId = _.isNumber(maxTreeId) ? maxTreeId + 1 : 1;
-
-    const name = generateTreeNamePrefix(state, timestamp) + Utils.zeroPad(newTreeId, 2);
-
-    // Create the new tree
-    const tree: TreeType = {
-      name,
-      treeId: newTreeId,
-      nodes: {},
-      timestamp,
-      color: ColorGenerator.distinctColorForId(newTreeId),
-      branchPoints: [],
-      edges: [],
-      comments: [],
-    };
-    return Maybe.Just(tree);
-  }
-  return Maybe.Nothing();
->>>>>>> 34e94063
 }
 
 export function deleteTree(state: OxalisState, tree: TreeType, timestamp: number): Maybe<[TreeMapType, number, ?number, number]> {
