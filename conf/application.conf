--- conflicted
+++ resolved
@@ -31,16 +31,10 @@
 }
 
 braintracing{
-<<<<<<< HEAD
-  active=false
-  mailinglist="webknossos@brain.mpg.de"
-  logTimeForExplorative=false
-=======
     active=false
     mailinglist="webknossos@brain.mpg.de"
     newuserlist="help@mhlab.net"
-    logTimeForExplorative=false
->>>>>>> 8a1a44f2
+  logTimeForExplorative=false
 }
 
 application{
