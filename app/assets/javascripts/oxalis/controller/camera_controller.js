/**
 * camera_controller.js
 * @flow weak
 */

import _ from "lodash";
import app from "app";
import Backbone from "backbone";
import * as THREE from "three";
import TWEEN from "tween.js";
import Flycam2d from "oxalis/model/flycam2d";
import Model from "oxalis/model";
import Store from "oxalis/store";
import type { Vector3 } from "oxalis/constants";
import scaleInfo from "oxalis/model/scaleinfo";
import Dimensions from "../model/dimensions";
import constants from "../constants";

type TweenState = {
  notify: () => void,
  getConvertedPosition: () => Vector3,
  upX: number,
  upY: number,
  upZ: number,
  camera: THREE.OrthographicCamera,
  flycam: Flycam2d,
  dx: number,
  dy: number,
  dz: number,
  l: number,
  r: number,
  t: number,
  b: number,
};

class CameraController {
  // The Skeleton View Camera Controller handles the orthographic camera which is looking at the Skeleton
  // View. It provides methods to set a certain View (animated).

  cameras: Array<THREE.OrthographicCamera>;
  camera: THREE.OrthographicCamera;
  flycam: Flycam2d;
  model: Model;
  tween: TWEEN.Tween;
  camDistance: number;

  // Copied from backbone events (TODO: handle this better)
  trigger: Function;
  listenTo: Function;

  constructor(cameras, flycam, model) {
    this.cameras = cameras;
    this.flycam = flycam;
    this.model = model;
    _.extend(this, Backbone.Events);

    app.vent.on({
      centerTDView: () => this.centerTDView(),
    });

    this.updateCamViewport();
    for (const cam of this.cameras) {
      cam.near = -1000000;
      cam.far = 1000000;
    }

    this.changeTDViewDiagonal(false);

    this.bindToEvents();
  }

  update = () => {
    const gPos = this.flycam.getPosition();
    // camera porition's unit is nm, so convert it.
    const cPos = scaleInfo.voxelToNm(gPos);
    this.cameras[constants.PLANE_XY].position.copy(new THREE.Vector3(cPos[0], cPos[1], cPos[2]));
    this.cameras[constants.PLANE_YZ].position.copy(new THREE.Vector3(cPos[0], cPos[1], cPos[2]));
    this.cameras[constants.PLANE_XZ].position.copy(new THREE.Vector3(cPos[0], cPos[1], cPos[2]));
  };


  changeTDView(id, animate = true) {
    let padding;
    const camera = this.cameras[constants.TDView];
    const b = scaleInfo.voxelToNm(this.model.upperBoundary);

    const pos = scaleInfo.voxelToNm(this.model.flycam.getPosition());
    const time = 800;

    const notify = () => this.trigger("cameraPositionChanged");
    const getConvertedPosition = () => scaleInfo.voxelToNm(this.model.flycam.getPosition());

    const from = {
      notify,
      getConvertedPosition,
      upX: camera.up.x,
      upY: camera.up.y,
      upZ: camera.up.z,
      camera,
      flycam: this.flycam,
      dx: camera.position.x - pos[0],
      dy: camera.position.y - pos[1],
      dz: camera.position.z - pos[2],
      l: camera.left,
      r: camera.right,
      t: camera.top,
      b: camera.bottom,
    };
    this.tween = new TWEEN.Tween(from);

    let to: TweenState;
    if (id === constants.TDView) {
      const diagonal = Math.sqrt((b[0] * b[0]) + (b[1] * b[1]));
      padding = 0.05 * diagonal;

      // Calculate the distance from (0, b[1]) in order to center the view
      const a1 = b[0]; const b1 = -b[1]; const x1 = 0; const y1 = b[1];
      const x2 = pos[0]; const y2 = pos[1];

      const b2 = 1 / Math.sqrt(((b1 * b1) / a1 / a1) + 1);
      const a2 = (-b2 * b1) / a1;
      const d2 = ((((a1 / b1) * (y1 - y2)) - x1) + x2) / (-a2 + ((a1 * b2) / b1));

      const intersect = [x2 + (d2 * a2), y2 + (d2 * b2)];
      const distance = Dimensions.distance([x1, y1], intersect);

      // Approximation to center the view vertically
      const yOffset = pos[2] - (b[2] / 2);

      // Calulate the x coordinate so that the vector from the camera to the cube's middle point is
      // perpendicular to the vector going from (0, b[1], 0) to (b[0], 0, 0).

      to = {
        camera,
        notify,
        getConvertedPosition,
        flycam: this.flycam,
        dx: b[1] / diagonal,
        dy: b[0] / diagonal,
        dz: -1 / 2,
        upX: 0,
        upY: 0,
        upZ: -1,
        l: -distance - padding,
        r: (diagonal - distance) + padding,
        t: (diagonal / 2) + padding + yOffset,
        b: ((-diagonal / 2) - padding) + yOffset,
      };
    } else {
      const ind = Dimensions.getIndices(id);
      const width = Math.max(b[ind[0]], b[ind[1]] * 1.12) * 1.1;
      const paddingTop = width * 0.12;
      padding = ((width / 1.1) * 0.1) / 2;
      const offsetX = pos[ind[0]] + padding + ((width - b[ind[0]]) / 2);
      const offsetY = pos[ind[1]] + paddingTop + padding;

      const positionOffset = [[0, 0, -1], [1, 0, 0], [0, 1, 0]];
      const upVector = [[0, -1, 0], [0, -1, 0], [0, 0, -1]];

      const l = -offsetX;
      const t = offsetY;
      to = {
        camera,
        notify,
        getConvertedPosition,
        flycam: this.flycam,
        dx: positionOffset[id][0],
        dy: positionOffset[id][1],
        dz: positionOffset[id][2],
        upX: upVector[id][0],
        upY: upVector[id][1],
        upZ: upVector[id][2],
        l,
        t,
        r: l + width,
        b: t - width,
      };
    }

    if (animate) {
      const _this = this;
      return this.tween.to(to, time)
        .onUpdate(function updater() {
          // TweenJS passes the current state via the `this` object.
          // However, for easier type checking, we pass it as an explicit
          // parameter.
          _this.updateCameraTDView(this);
        })
        .start();
    } else {
      return this.updateCameraTDView(to);
    }
  }

  degToRad(deg) { return (deg / 180) * Math.PI; }

  changeTDViewXY = () => this.changeTDView(constants.PLANE_XY);
  changeTDViewYZ = () => this.changeTDView(constants.PLANE_YZ);
  changeTDViewXZ = () => this.changeTDView(constants.PLANE_XZ);

  changeTDViewDiagonal = (animate) => {
    if (animate == null) {
      animate = true;
    }
    return this.changeTDView(constants.TDView, animate);
  };

  updateCameraTDView(tweenState: TweenState) {
    const p = tweenState.getConvertedPosition();
    tweenState.camera.position.set(tweenState.dx + p[0], tweenState.dy + p[1], tweenState.dz + p[2]);
    tweenState.camera.left = tweenState.l;
    tweenState.camera.right = tweenState.r;
    tweenState.camera.top = tweenState.t;
    tweenState.camera.bottom = tweenState.b;
    tweenState.camera.up = new THREE.Vector3(tweenState.upX, tweenState.upY, tweenState.upZ);
    tweenState.camera.lookAt(new THREE.Vector3(p[0], p[1], p[2]));

    tweenState.flycam.update3DViewSize(tweenState.camera.right, tweenState.camera.left);
    tweenState.camera.updateProjectionMatrix();
    tweenState.notify();
    app.vent.trigger("rerender");
  }

  TDViewportSize() {
    // always quadratic
    return (this.cameras[constants.TDView].right - this.cameras[constants.TDView].left);
  }


  zoomTDView = (value, position, curWidth) => {
    let offsetX;
    let offsetY;
    const camera = this.cameras[constants.TDView];
    const factor = Math.pow(0.9, value);
    const middleX = (camera.left + camera.right) / 2;
    const middleY = (camera.bottom + camera.top) / 2;
    const size = this.TDViewportSize();

    const baseOffset = (factor * size) / 2;
    const baseDiff = baseOffset - (size / 2);

    if (position != null) {
      offsetX = (((position.x / curWidth) * 2) - 1) * (-baseDiff);
      offsetY = (((position.y / curWidth) * 2) - 1) * (+baseDiff);
    } else {
      offsetX = offsetY = 0;
    }

    camera.left = (middleX - baseOffset) + offsetX;
    camera.right = middleX + baseOffset + offsetX;
    camera.top = middleY + baseOffset + offsetY;
    camera.bottom = (middleY - baseOffset) + offsetY;
    camera.updateProjectionMatrix();

    this.flycam.update3DViewSize(camera.right, camera.left);
    app.vent.trigger("rerender");
  };


  moveTDViewX = x => this.moveTDViewRaw(
    new THREE.Vector2((x * this.TDViewportSize()) / constants.VIEWPORT_WIDTH, 0),
  );


  moveTDViewY = y => this.moveTDViewRaw(
    new THREE.Vector2(0, (-y * this.TDViewportSize()) / constants.VIEWPORT_WIDTH),
  );


  moveTDView(nmVector) {
    // moves camera by the nm vector
    const camera = this.cameras[constants.TDView];

    const rotation = THREE.Vector3.prototype.multiplyScalar.call(
      camera.rotation.clone(), -1,
    );
    // reverse euler order
    rotation.order = rotation.order.split("").reverse().join("");

    nmVector.applyEuler(rotation);
    return this.moveTDViewRaw(nmVector);
  }


  moveTDViewRaw(moveVector) {
    const camera = this.cameras[constants.TDView];
    camera.left += moveVector.x;
    camera.right += moveVector.x;
    camera.top += moveVector.y;
    camera.bottom += moveVector.y;
    camera.updateProjectionMatrix();
    app.vent.trigger("rerender");
  }


  centerTDView() {
    const camera = this.cameras[constants.TDView];
    return this.moveTDViewRaw(
      new THREE.Vector2(
        -(camera.left + camera.right) / 2,
        -(camera.top + camera.bottom) / 2),
    );
  }


  setClippingDistance(value) {
    this.camDistance = value; // Plane is shifted so it's <value> to the back and the front
    return this.updateCamViewport();
  }


  getClippingDistance(planeID) {
    return this.camDistance * scaleInfo.voxelPerNM[planeID];
  }


  updateCamViewport() {
<<<<<<< HEAD
    const scaleFactor = app.scaleInfo.baseVoxel;
    const zoom = Store.getState().userConfiguration.zoom;
    const boundary = (constants.VIEWPORT_WIDTH / 2) * zoom;
=======
    const scaleFactor = scaleInfo.baseVoxel;
    const boundary = (constants.VIEWPORT_WIDTH / 2) * this.model.user.get("zoom");
>>>>>>> 93a99706
    for (const i of [constants.PLANE_XY, constants.PLANE_YZ, constants.PLANE_XZ]) {
      this.cameras[i].near = -this.camDistance;
      this.cameras[i].left = this.cameras[i].bottom = -boundary * scaleFactor;
      this.cameras[i].right = this.cameras[i].top = boundary * scaleFactor;
      this.cameras[i].updateProjectionMatrix();
    }
    app.vent.trigger("rerender");
  }


  bindToEvents() {
    Store.subscribe(() => {
      this.setClippingDistance(Store.getState().userConfiguration.zoom);
      this.updateCamViewport();
    });
  }
}

export default CameraController;<|MERGE_RESOLUTION|>--- conflicted
+++ resolved
@@ -315,14 +315,9 @@
 
 
   updateCamViewport() {
-<<<<<<< HEAD
-    const scaleFactor = app.scaleInfo.baseVoxel;
+    const scaleFactor = scaleInfo.baseVoxel;
     const zoom = Store.getState().userConfiguration.zoom;
     const boundary = (constants.VIEWPORT_WIDTH / 2) * zoom;
-=======
-    const scaleFactor = scaleInfo.baseVoxel;
-    const boundary = (constants.VIEWPORT_WIDTH / 2) * this.model.user.get("zoom");
->>>>>>> 93a99706
     for (const i of [constants.PLANE_XY, constants.PLANE_YZ, constants.PLANE_XZ]) {
       this.cameras[i].near = -this.camDistance;
       this.cameras[i].left = this.cameras[i].bottom = -boundary * scaleFactor;
