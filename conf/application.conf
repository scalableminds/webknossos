application {
  name = webKnossos
  branch = local
  version = "1.0.0-1"
}

play.modules.enabled += "com.scalableminds.webknossos.datastore.DataStoreModule"

datastore {
  enabled = true
  key = "something-secure"
  name = "localhost"
  debugMode = true
  oxalis {
    uri = "localhost:9000"
    secured = false
    pingIntervalMinutes = 10
  }
  fossildb {
    address = "localhost"
    port = 7155
  }
}

http {
  uri = "http://localhost:9000"
  address = "127.0.0.1"
  port = 9000
}

workload {
  mail = ""
  active = false
}

user.cacheTimeoutInMinutes = 3

braintracing.active = false

application {
  enableAutoVerify = false
  insertInitialData = true
  authentication {
    enableDevAutoLogin = true
    enableDevAutoVerify = false
    enableDevAutoAdmin = false
    defaultUser = {
      email = "scmboy@scalableminds.com"
      password = "secret"
      isSuperUser = true
    }
    ssoKey = "something secure"
  }
}

play.crypto.secret = "$JUeGY5yhw~pw%`pyVeDF*}`sF^kL'@sF$=dSTx?<z*f/vFg"

features {
  # this part of the config is exposed as JSON via /api/features
  discussionBoard = "https://support.webknossos.org"
  discussionBoardRequiresAdmin = false
  hybridTracings = false
  allowOrganzationCreation = false
}

# Actor settings
# ~~~~~
actor.defaultTimeout = 10
js.defaultTimeout = 5
akka.loggers = ["akka.event.slf4j.Slf4jLogger"]

# Binary data settings
# ~~~~~
braingames.binary {
  cacheMaxSize = 40
  loadTimeout = 10 # in seconds
  saveTimeout = 10 # in seconds
  baseFolder = binaryData

  changeHandler {
    enabled = true
    tickerInterval = 10 # in minutes
  }
}

oxalis {
  user.time.tracingPauseInSeconds = 60
  tasks.maxOpenPerUser = 5
  query.maxResults = 100
  newOrganizationMailingList = ""
}

# Email configuration
# ~~~~~
mail {
  enabled = true
  smtp { # To be defined in secrets.conf
    host = ""
    port = 465
    tls = true
    auth = true
    user = ""
    pass = ""
  }
  subject.prefix = "webKnossos | "
}

# Airbrake config (optional)
# ~~~~~
airbrake { # To be defined in secrets.conf
  apiKey = "empty"
  ssl = false
  enabled = false
  endpoint = "api.airbrake.io/notifier_api/v2/notices"
  environment = "dev-local-"${application.branch}
  projectKey = "empty"
  projectID = "empty"
}

mail.reply = "No reply <no-reply@webknossos.org>"

# other settings
play.http.parser.maxMemoryBuffer = 250M
play.http.parser.maxDiskBuffer = 1G

<<<<<<< HEAD
slick = {
  profile = "slick.jdbc.PostgresProfile$"
  codegen.package = "com.scalableminds.webknossos.schema"
  db = {
    url = "jdbc:postgresql://localhost/webknossos"
    url = ${?POSTGRES_URL}
    driver = org.postgresql.Driver
    keepAliveConnection = true
    user = "postgres"
    password = "postgres"
    queueSize = 5000
  }
=======
google.analytics.trackingID = ""

postgres = {
  url = "jdbc:postgresql://localhost/webknossos"
  driver = org.postgresql.Driver
  keepAliveConnection = true
  user = "postgres"
  password = "postgres"
  queueSize = 5000
>>>>>>> f11f3371
}

silhouette {
  cookieAuthenticator {
    cookieName = "authenticator"
    cookiePath = "/"
    secureCookie = false
    httpOnlyCookie = true
    useFingerprinting = true
    authenticatorExpiry = 30 days
    cookieMaxAge = 365 days
  }

  tokenAuthenticator {
    headerName = "X-Auth-Token"
    authenticatorExpiry = 23000 days # must fit as seconds in 32bit signed int
    authenticatorIdleTimeout = 23000 days
    resetPasswordExpiry = 1 day
    dataStoreExpiry = 1 day
  }

  oauth1TokenSecretProvider {
    cookieName = "OAuth1TokenSecret"
    cookiePath = "/"
    secureCookie = false
    httpOnlyCookie = true
    expirationTime = 5 minutes
  }
}


operatorData = """
  **scalable minds UG (haftungsbeschränkt) & Co. KG**

  Großbeerenstraße 15
  14482 Potsdam
  Germany

  District Court Potsdam, HRA 5753
  Managing Director: scalable minds Verwaltungs UG
  (represented by Tom Bocklisch, Tom Herold, Norman Rzepka)
  USt-Id. DE283513495

  [hello@scalableminds.com](mailto:hello@scalableminds.com)
  [https://scalableminds.com](https://scalableminds.com)
"""<|MERGE_RESOLUTION|>--- conflicted
+++ resolved
@@ -123,7 +123,6 @@
 play.http.parser.maxMemoryBuffer = 250M
 play.http.parser.maxDiskBuffer = 1G
 
-<<<<<<< HEAD
 slick = {
   profile = "slick.jdbc.PostgresProfile$"
   codegen.package = "com.scalableminds.webknossos.schema"
@@ -136,18 +135,9 @@
     password = "postgres"
     queueSize = 5000
   }
-=======
+}
+
 google.analytics.trackingID = ""
-
-postgres = {
-  url = "jdbc:postgresql://localhost/webknossos"
-  driver = org.postgresql.Driver
-  keepAliveConnection = true
-  user = "postgres"
-  password = "postgres"
-  queueSize = 5000
->>>>>>> f11f3371
-}
 
 silhouette {
   cookieAuthenticator {
