--- conflicted
+++ resolved
@@ -4,19 +4,12 @@
 import com.scalableminds.util.accesscontext.{DBAccessContext, GlobalAccessContext}
 import com.scalableminds.util.tools.{Fox, FoxImplicits}
 import javax.inject.Inject
-<<<<<<< HEAD
-import models.team._
+import models.organization.{OrganizationDAO, OrganizationService}
 import models.user.{InviteDAO, UserDAO}
 import oxalis.security.{WkEnv, WkSilhouetteEnvironment}
 import play.api.i18n.Messages
 import play.api.libs.functional.syntax._
 import play.api.libs.json.{JsNull, JsValue, Json, __}
-=======
-import models.organization.{OrganizationDAO, OrganizationService}
-import models.user.InviteDAO
-import oxalis.security.WkEnv
-import play.api.libs.json.{JsNull, Json}
->>>>>>> 9e84f2af
 import play.api.mvc.{Action, AnyContent}
 import utils.WkConf
 
@@ -94,7 +87,7 @@
           _ <- bool2Fox(request.identity.isAdminOf(organization._id)) ?~> "notAllowed" ~> FORBIDDEN
           _ <- organizationDAO.updateFields(organization._id, displayName, newUserMailingList)
           updated <- organizationDAO.findOne(organization._id)
-          organizationJson <- organizationService.publicWrites(organization)
+          organizationJson <- organizationService.publicWrites(updated)
         } yield Ok(organizationJson)
     }
   }
