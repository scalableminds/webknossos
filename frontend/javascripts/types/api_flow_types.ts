--- conflicted
+++ resolved
@@ -705,7 +705,12 @@
   expirationDateTime: number | null;
 };
 
-<<<<<<< HEAD
+export type ShortLink = {
+  longLink: string;
+  key: string;
+  _id: string;
+};
+
 export enum VoxelyticsRunState {
   SKIPPED = "SKIPPED",
   PENDING = "PENDING",
@@ -867,10 +872,4 @@
   cpuUser: Statistics | null;
   cpuSystem: Statistics | null;
   duration: Statistics | null;
-=======
-export type ShortLink = {
-  longLink: string;
-  key: string;
-  _id: string;
->>>>>>> b58497ed
 };