--- conflicted
+++ resolved
@@ -42,18 +42,13 @@
 type StateProps = {
   viewMode: ModeType,
 };
+
 type Props = {
+  history: ReactRouterHistoryType,
   initialTracingType: TracingTypeTracingType,
   initialAnnotationId: string,
   initialControlmode: ControlModeType,
-<<<<<<< HEAD
-  // Delivered by connect()
-  viewMode: ModeType,
-  history: ReactRouterHistoryType,
-};
-=======
 } & StateProps;
->>>>>>> 3f3782f6
 
 type State = {
   ready: boolean,
