// @flow

import * as THREE from "three";
import Store from "oxalis/store";
import { getBaseVoxel } from "oxalis/model/scaleinfo";
import { getPlaneScalingFactor } from "oxalis/model/accessors/flycam_accessor";
import type { UniformsType } from "oxalis/geometries/materials/abstract_plane_material_factory";

export const NodeTypes = {
  INVALID: 0.0,
  NORMAL: 1.0,
  BRANCH_POINT: 2.0,
};

export const COLOR_TEXTURE_WIDTH = 1024.0;

class NodeShader {
  material: THREE.RawShaderMaterial;
  uniforms: UniformsType;

  constructor(treeColorTexture: THREE.DataTexture) {
    this.setupUniforms(treeColorTexture);

    this.material = new THREE.RawShaderMaterial({
      uniforms: this.uniforms,
      vertexShader: this.getVertexShader(),
      fragmentShader: this.getFragmentShader(),
    });
  }

  setupUniforms(treeColorTexture: THREE.DataTexture): void {
    const state = Store.getState();

    this.uniforms = {
      planeZoomFactor: {
        type: "f",
        value: getPlaneScalingFactor(state.flycam),
      },
      datasetScale: {
        type: "f",
        value: getBaseVoxel(state.dataset.scale),
      },
      overrideParticleSize: {
        type: "f",
        value: state.userConfiguration.particleSize,
      },
      viewportScale: {
        type: "f",
        value: state.userConfiguration.scale,
      },
      overrideNodeRadius: {
        type: "i",
        value: true,
      },
      activeTreeId: {
        type: "f",
        value: NaN,
      },
      activeNodeId: {
        type: "f",
        value: NaN,
      },
      activeNodeScaleFactor: {
        type: "f",
        value: 1.0,
      },
      treeColors: {
        type: "t",
        value: treeColorTexture,
      },
      is3DView: {
        type: "i",
        value: 0,
      },
      isPicking: {
        type: "i",
        value: 0,
      },
    };
  }

  getMaterial(): THREE.RawShaderMaterial {
    return this.material;
  }

  getVertexShader(): string {
    return `\
precision highp float;
precision highp int;

varying vec3 color;

uniform mat4 modelViewMatrix;
uniform mat4 projectionMatrix;
uniform float planeZoomFactor;
uniform float datasetScale;
uniform float viewportScale;
uniform float activeNodeId;
uniform float activeTreeId;
uniform float activeNodeScaleFactor; // used for the "new node" animation
uniform float overrideParticleSize; // node radius for equally size nodes
uniform int overrideNodeRadius; // bool activates equaly node radius for all nodes
uniform int is3DView; // bool indicates whether we are currently rendering the 3D viewport
uniform int isPicking; // bool indicates whether we are currently rendering for node picking

uniform sampler2D treeColors;

attribute float radius;
attribute vec3 position;
attribute float type;
attribute float nodeId;
attribute float treeId;

// https://www.shadertoy.com/view/XljGzV
vec3 rgb2hsv(vec3 color) {
    vec4 K = vec4(0.0, -1.0 / 3.0, 2.0 / 3.0, -1.0);
    vec4 p = mix(vec4(color.bg, K.wz), vec4(color.gb, K.xy), step(color.b, color.g));
    vec4 q = mix(vec4(p.xyw, color.r), vec4(color.r, p.yzx), step(p.x, color.r));

    float d = q.x - min(q.w, q.y);
    float e = 1.0e-10;
    return vec3(abs(q.z + (q.w - q.y) / (6.0 * d + e)), d / (q.x + e), q.x);
}

// https://www.shadertoy.com/view/XljGzV
vec3 hsv2rgb(vec3 color) {
    vec4 K = vec4(1.0, 2.0 / 3.0, 1.0 / 3.0, 3.0);
    vec3 p = abs(fract(color.xxx + K.xyz) * 6.0 - K.www);
    return color.z * mix(K.xxx, clamp(p - K.xxx, 0.0, 1.0), color.y);
}

vec3 shiftColor(vec3 color, float shiftValue) {
    vec3 hsvColor = rgb2hsv(color);
    hsvColor.x = fract(hsvColor.x + shiftValue);
    return hsv2rgb(hsvColor);
}

void main() {
    vec2 treeIdToTextureCoordinate = vec2(fract(treeId / ${COLOR_TEXTURE_WIDTH.toFixed(1)}), treeId / (${COLOR_TEXTURE_WIDTH.toFixed(1)} * ${COLOR_TEXTURE_WIDTH.toFixed(1)}));
    color = texture2D(treeColors, treeIdToTextureCoordinate).rgb;
    bool isVisible = texture2D(treeColors, treeIdToTextureCoordinate).a == 1.0 || is3DView == 1;

    // VISIBILITY CAN BE TOGGLED THROUGH KEYBOARD SHORTCUTS
    // DELETED OR INVISIBLE NODE
    if (type == ${NodeTypes.INVALID.toFixed(1)} || !isVisible) {
      gl_Position = vec4(-1.0, -1.0, -1.0, -1.0);
      return;
    }

    gl_Position = projectionMatrix * modelViewMatrix * vec4(position, 1.0);

    // NODE RADIUS
    if (overrideNodeRadius == 1 || is3DView == 1) {
      gl_PointSize = overrideParticleSize;
    } else {
      gl_PointSize = max(
        radius / planeZoomFactor / datasetScale,
        overrideParticleSize
      ) * viewportScale;
    }

    // NODE COLOR FOR PICKING
    if (isPicking == 1) {
      // the nodeId is encoded in the RGB channels as a 3 digit base-255 number in a number of steps:
      // - nodeId is divided by the first three powers of 255.
      // - each quotient is rounded down to the nearest integer (since the fractional part of each quotient is covered by a less significant digit)
      // - each digit is divided by 255 again, since color values in OpenGL must be in the range [0, 1]
      // - finally, the non-fractional part of each digit is removed (since it is covered by a more significant digit)
      color = fract(floor(nodeId / vec3(255.0 * 255.0, 255.0, 1.0)) / 255.0);
      gl_PointSize *= 1.5;
      return;
    }

<<<<<<< HEAD
=======
    vec2 treeIdToTextureCoordinate = vec2(fract(treeId / ${COLOR_TEXTURE_WIDTH.toFixed(
      1,
    )}), treeId / (${COLOR_TEXTURE_WIDTH.toFixed(1)} * ${COLOR_TEXTURE_WIDTH.toFixed(1)}));
    color = texture2D(treeColors, treeIdToTextureCoordinate).rgb;

>>>>>>> f206d89d
    // NODE COLOR FOR ACTIVE NODE
    if (activeNodeId == nodeId) {
      color = shiftColor(color, 0.25);
      gl_PointSize *= activeNodeScaleFactor;
    }

    // NODE COLOR FOR BRANCH_POINT
    if (type == ${NodeTypes.BRANCH_POINT.toFixed(1)}) {
      color = shiftColor(color, 0.5);
    }
}\
`;
  }

  getFragmentShader(): string {
    return `\
precision highp float;

varying vec3 color;

void main()
{
    gl_FragColor = vec4(color, 1.0);
}\
`;
  }
}
export default NodeShader;<|MERGE_RESOLUTION|>--- conflicted
+++ resolved
@@ -171,14 +171,6 @@
       return;
     }
 
-<<<<<<< HEAD
-=======
-    vec2 treeIdToTextureCoordinate = vec2(fract(treeId / ${COLOR_TEXTURE_WIDTH.toFixed(
-      1,
-    )}), treeId / (${COLOR_TEXTURE_WIDTH.toFixed(1)} * ${COLOR_TEXTURE_WIDTH.toFixed(1)}));
-    color = texture2D(treeColors, treeIdToTextureCoordinate).rgb;
-
->>>>>>> f206d89d
     // NODE COLOR FOR ACTIVE NODE
     if (activeNodeId == nodeId) {
       color = shiftColor(color, 0.25);
