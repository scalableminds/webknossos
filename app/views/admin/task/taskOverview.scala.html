--- conflicted
+++ resolved
@@ -1,7 +1,7 @@
 @(usersWithoutATask: List[models.user.User], usersWithTasks: Map[models.user.User, models.task.TaskType], futureTasks: Map[models.user.User, models.task.Task])(implicit session: brainflight.view.AuthedSessionData)
 
 @userDot(user: models.user.User) = {
-  @Html("\"" + user.name + "\" [shape=box];")
+  @Html("\"" + user.name + "\" [shape=box,style=filled,fillcolor=lightgreen];")
 }
 
 @edge(a: String, b: String) = {
@@ -20,10 +20,10 @@
       digraph G {
         graph [ bgcolor="transparent" ];
         node [ fontname="Helvetica,Arial,sans-serif", fontsize=10.5 ];
+        @Html(usersWithoutATask.map( userDot ).mkString("\n"))
         @Html(usersWithTasks.map( e =>
-            "\"" + e._1.name + "\"->\"" + e._2.summary +"\";").mkString("\n"))
-        @Html(usersWithTasks.keys.map( "\"" + _.name + "\" [shape=box,style=filled,fillcolor=blue];").mkString("\n"))
-        @Html(usersWithoutATask.map( "\"" + _.name + "\" [shape=box,style=filled,fillcolor=lightgreen];").mkString("\n"))
+          edge(e._1.name, e._2.summary)).mkString("\n"))
+        @Html(usersWithTasks.keys.map( userDot ).mkString("\n"))
       }
     </script>
     <script async>
@@ -41,17 +41,5 @@
         });
       });
     </script>
-<<<<<<< HEAD
-
-=======
-    <script type="text/vnd.graphviz" id="graphData">
-      digraph G {
-        @Html(usersWithoutATask.map( userDot ).mkString("\n"))
-        @Html(usersWithTasks.map( e =>
-          edge(e._1.name, e._2.summary)).mkString("\n"))
-        @Html(usersWithTasks.keys.map( userDot ).mkString("\n"))
-      }
-    </script>
->>>>>>> 2f568005
   </div>
 }