/**
 * bucket.js
 * @flow
 */

import _ from "lodash";
import BackboneEvents from "backbone-events-standalone";
import type { Vector4 } from "oxalis/constants";
import constants from "oxalis/constants";
import TemporalBucketManager from "oxalis/model/binary/temporal_bucket_manager";
import Utils from "libs/utils";
import window from "libs/window";
import Toast from "libs/toast";

export const BucketStateEnum = {
  UNREQUESTED: "UNREQUESTED",
  REQUESTED: "REQUESTED",
  LOADED: "LOADED",
};
export type BucketStateEnumType = $Keys<typeof BucketStateEnum>;

export const BUCKET_SIZE_P = 5;

const warnAboutDownsamplingRGB = _.once(() =>
  Toast.warning("Zooming out for RGB data is limited. Zoom further in if data is not shown."),
);

export class DataBucket {
  type: "data" = "data";
  BIT_DEPTH: number;
  BUCKET_LENGTH: number;
  BYTE_OFFSET: number;

  state: BucketStateEnumType;
  dirty: boolean;
  accessed: boolean;
  data: ?Uint8Array;
  temporalBucketManager: TemporalBucketManager;
  zoomedAddress: Vector4;
  isPartlyOutsideBoundingBox: boolean;
  // Copied from backbone events (TODO: handle this better)
  trigger: Function;
  on: Function;
  off: Function;
  once: Function;

  // For downsampled buckets, "dependentBucketListenerSet" stores the
  // buckets to which a listener is already attached
  dependentBucketListenerSet: WeakSet<Bucket> = new WeakSet();
  // We cannot use dependentBucketListenerSet.length for that, since WeakSets don't hold that information
  dependentCounter: number = 0;
  // For downsampled buckets, "isDirtyDueToDependent" stores the buckets
  // due to which the current bucket is dirty and need new downsampling
  isDirtyDueToDependent: WeakSet<Bucket> = new WeakSet();
  isDownSampled: boolean;

  constructor(
    BIT_DEPTH: number,
    zoomedAddress: Vector4,
    temporalBucketManager: TemporalBucketManager,
  ) {
    _.extend(this, BackboneEvents);
    this.BIT_DEPTH = BIT_DEPTH;
    this.BUCKET_LENGTH = (1 << (BUCKET_SIZE_P * 3)) * (this.BIT_DEPTH >> 3);
    this.BYTE_OFFSET = this.BIT_DEPTH >> 3;

    this.zoomedAddress = zoomedAddress;
    this.temporalBucketManager = temporalBucketManager;

    this.state = BucketStateEnum.UNREQUESTED;
    this.dirty = false;
    this.accessed = true;
    this.isPartlyOutsideBoundingBox = false;

    this.data = null;
  }

  shouldCollect(): boolean {
    if (this.dependentCounter > 0) {
      return false;
    }
    const collect = !this.accessed && !this.dirty && this.state !== BucketStateEnum.REQUESTED;
    this.accessed = false;
    return collect;
  }

  needsRequest(): boolean {
    return this.state === BucketStateEnum.UNREQUESTED;
  }

  isRequested(): boolean {
    return this.state === BucketStateEnum.REQUESTED;
  }

  isLoaded(): boolean {
    return this.state === BucketStateEnum.LOADED;
  }

  label(labelFunc: Uint8Array => void) {
<<<<<<< HEAD
    window.requestAnimationFrame(() => {
      labelFunc(this.getOrCreateData());
      this.dirty = true;
      this.throttledTriggerLabeled();
    });
=======
    labelFunc(this.getOrCreateData());
    this.dirty = true;
    this.throttledTriggerLabeled();
>>>>>>> f2b84040
  }

  throttledTriggerLabeled = _.throttle(() => this.trigger("bucketLabeled"), 10);

  hasData(): boolean {
    return this.data != null;
  }

  getData(): Uint8Array {
    if (this.data == null) {
      throw new Error("Bucket.getData() called, but data does not exist.");
    }

    this.accessed = true;
    return this.data;
  }

  getOrCreateData(): Uint8Array {
    if (this.data == null) {
      this.data = new Uint8Array(this.BUCKET_LENGTH);
      this.temporalBucketManager.addBucket(this);
    }

    return this.getData();
  }

  pull(): void {
    switch (this.state) {
      case BucketStateEnum.UNREQUESTED:
        this.state = BucketStateEnum.REQUESTED;
        break;
      default:
        this.unexpectedState();
    }
  }

  pullFailed(): void {
    switch (this.state) {
      case BucketStateEnum.REQUESTED:
        this.state = BucketStateEnum.UNREQUESTED;
        break;
      default:
        this.unexpectedState();
    }
  }

  receiveData(data: Uint8Array): void {
    switch (this.state) {
      case BucketStateEnum.REQUESTED:
        if (this.dirty) {
          this.merge(data);
        } else {
          this.data = data;
        }
        this.trigger("bucketLoaded");
        this.state = BucketStateEnum.LOADED;
        break;
      default:
        this.unexpectedState();
    }
  }

  push(): void {
    switch (this.state) {
      case BucketStateEnum.LOADED:
        this.dirty = false;
        break;
      default:
        this.unexpectedState();
    }
  }

  unexpectedState(): void {
    throw new Error(`Unexpected state: ${this.state}`);
  }

  downsampleFromLowerBucket(bucket: DataBucket, useMode: boolean): void {
    if (!this.dependentBucketListenerSet.has(bucket)) {
      const bucketLabeledHandler = () => {
        this.isDirtyDueToDependent.add(bucket);
        window.requestAnimationFrame(() => {
          if (this.isDirtyDueToDependent.has(bucket)) {
            this.downsampleFromLowerBucket(bucket, useMode);
            this.isDirtyDueToDependent.delete(bucket);
          }
        });
      };
      bucket.on("bucketLabeled", bucketLabeledHandler);
      bucket.once("bucketCollected", () => {
        bucket.off("bucketLabeled", bucketLabeledHandler);
        this.dependentBucketListenerSet.delete(bucket);
        this.dependentCounter--;
      });
      this.dependentBucketListenerSet.add(bucket);
      this.dependentCounter++;
    }
    this.isDownSampled = true;

    const halfBucketWidth = constants.BUCKET_WIDTH / 2;
    const xOffset = (bucket.zoomedAddress[0] % 2) * halfBucketWidth;
    const yOffset = (bucket.zoomedAddress[1] % 2) * halfBucketWidth;
    const zOffset = (bucket.zoomedAddress[2] % 2) * halfBucketWidth;

    if (!this.data) {
      this.data = new Uint8Array(this.BUCKET_LENGTH);
    }

    const xyzToIdx = (x, y, z) => 32 * 32 * z + 32 * y + x;
    const byteOffset = this.BYTE_OFFSET;

    if (byteOffset === 3) {
      // Since JS doesn't offer Uint24Arrays, we don't downsample buckets
      // for 24 byte data. This should only affect RGB data, which is only rarely
      // used anyway.
      warnAboutDownsamplingRGB();
      return;
    }

    function reviewUint8Array(
      arr: Uint8Array,
      bytesPerEntry: number,
    ): Uint8Array | Uint16Array | Uint32Array {
      const UintArrayType = (() => {
        switch (bytesPerEntry) {
          case 1:
            return Uint8Array;
          case 2:
            return Uint16Array;
          case 4:
            return Uint32Array;
          default:
            throw new Error("Unhandled byte count");
        }
      })();

      return new UintArrayType(arr.buffer, arr.byteOffset, arr.byteLength / bytesPerEntry);
    }

    const thisDataView = reviewUint8Array(this.data, byteOffset);
    const bucketDataView = reviewUint8Array(bucket.getData(), byteOffset);

    const dataArray = [0, 0, 0, 0, 0, 0, 0, 0];

    for (let z = 0; z < halfBucketWidth; z++) {
      for (let y = 0; y < halfBucketWidth; y++) {
        for (let x = 0; x < halfBucketWidth; x++) {
          const linearizedIndex = xyzToIdx(x + xOffset, y + yOffset, z + zOffset);
          const targetIdx = linearizedIndex;

          dataArray[0] = bucketDataView[xyzToIdx(2 * x, 2 * y, 2 * z)];
          dataArray[1] = bucketDataView[xyzToIdx(2 * x + 1, 2 * y, 2 * z)];
          dataArray[2] = bucketDataView[xyzToIdx(2 * x, 2 * y + 1, 2 * z)];
          dataArray[3] = bucketDataView[xyzToIdx(2 * x + 1, 2 * y + 1, 2 * z)];
          dataArray[4] = bucketDataView[xyzToIdx(2 * x, 2 * y, 2 * z + 1)];
          dataArray[5] = bucketDataView[xyzToIdx(2 * x + 1, 2 * y, 2 * z + 1)];
          dataArray[6] = bucketDataView[xyzToIdx(2 * x, 2 * y + 1, 2 * z + 1)];
          dataArray[7] = bucketDataView[xyzToIdx(2 * x + 1, 2 * y + 1, 2 * z + 1)];

          Utils.sortArray8(dataArray);

          if (useMode) {
            // $FlowFixMe Despite having ensured that this.data is initialized properly, flow is pessimistic.
            thisDataView[targetIdx] = Utils.mode8(dataArray);
          } else {
            // $FlowFixMe Despite having ensured that this.data is initialized properly, flow is pessimistic.
            thisDataView[targetIdx] = Utils.median8(dataArray);
          }
        }
      }
    }
    this.trigger("bucketLoaded");
  }

  merge(newData: Uint8Array): void {
    if (this.data == null) {
      throw new Error("Bucket.merge() called, but data does not exist.");
    }
    const data = this.data;

    const voxelPerBucket = 1 << (BUCKET_SIZE_P * 3);
    for (let i = 0; i < voxelPerBucket; i++) {
      const oldVoxel = Utils.__range__(0, this.BYTE_OFFSET, false).map(
        j => data[i * this.BYTE_OFFSET + j],
      );
      const oldVoxelEmpty = _.reduce(oldVoxel, (memo, v) => memo && v === 0, true);

      if (oldVoxelEmpty) {
        for (let j = 0; j < this.BYTE_OFFSET; j++) {
          data[i * this.BYTE_OFFSET + j] = newData[i * this.BYTE_OFFSET + j];
        }
      }
    }
  }
}

export class NullBucket {
  type: "null" = "null";
  isOutOfBoundingBox: boolean;

  constructor(isOutOfBoundingBox: boolean) {
    this.isOutOfBoundingBox = isOutOfBoundingBox;
  }

  hasData(): boolean {
    return false;
  }
  needsRequest(): boolean {
    return false;
  }
  getData(): Uint8Array {
    throw new Error("NullBucket has no data.");
  }
}

export const NULL_BUCKET = new NullBucket(false);
export const NULL_BUCKET_OUT_OF_BB = new NullBucket(true);

export type Bucket = DataBucket | NullBucket;<|MERGE_RESOLUTION|>--- conflicted
+++ resolved
@@ -97,17 +97,9 @@
   }
 
   label(labelFunc: Uint8Array => void) {
-<<<<<<< HEAD
-    window.requestAnimationFrame(() => {
-      labelFunc(this.getOrCreateData());
-      this.dirty = true;
-      this.throttledTriggerLabeled();
-    });
-=======
     labelFunc(this.getOrCreateData());
     this.dirty = true;
     this.throttledTriggerLabeled();
->>>>>>> f2b84040
   }
 
   throttledTriggerLabeled = _.throttle(() => this.trigger("bucketLabeled"), 10);
