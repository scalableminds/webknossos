--- conflicted
+++ resolved
@@ -8,16 +8,7 @@
 For upgrade instructions, please check the [migration guide](MIGRATIONS.released.md).
 
 ## Unreleased
-<<<<<<< HEAD
 [Commits](https://github.com/scalableminds/webknossos/compare/25.06.2...HEAD)
-
-### Added
-
-### Changed
-
-### Fixed
-=======
-[Commits](https://github.com/scalableminds/webknossos/compare/25.06.1...HEAD)
 
 ### Added
 - In shared annotations with multiple authors, some changes are now stored per user. This means that other users won’t see all those changes if their own diverge. This includes the current position and zoom, visibilities of trees, bounding boxes, and segments (as specified with the checkboxes in the lists), as well as which groups are expanded in the lists. The annotation owner’s user state is used as a fallback for users who haven’t explicitly changed these values themselves. [#8542](https://github.com/scalableminds/webknossos/pull/8542)
@@ -34,7 +25,6 @@
 - Fixed a race condition when starting proofreading with a split action. [#8676](https://github.com/scalableminds/webknossos/pull/8676)
 - Fixed that activating a mapping got stuck when a dataset was opened in "view" mode. [#8687](https://github.com/scalableminds/webknossos/pull/8687)
 - Fixed a regression that led to incorrect behavior when trying to jump to the last branchpoint even though no branchpoint existed. [#8695](https://github.com/scalableminds/webknossos/pull/8695)
->>>>>>> 1b0deb82
 
 ### Removed
 
