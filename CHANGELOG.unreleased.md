--- conflicted
+++ resolved
@@ -16,11 +16,8 @@
 - Added a route to explore and add remote datasets via API. [#7176](https://github.com/scalableminds/webknossos/pull/7176)
 
 ### Changed
-<<<<<<< HEAD
 - When importing a remote dataset and adding another layer with a different voxel size, that layer is now scaled to match the first layer. [#7213](https://github.com/scalableminds/webknossos/pull/7213)
-=======
-- Small messages during annotating (e.g. “finished undo”, “applying mapping…”) are now click-through so they do not block users from selecting tools. [7239](https://github.com/scalableminds/webknossos/pull/7239)
->>>>>>> cf3a2a1b
+- Small messages during annotating (e.g. “finished undo”, “applying mapping…”) are now click-through, so they do not block users from selecting tools. [7239](https://github.com/scalableminds/webknossos/pull/7239)
 
 ### Fixed
 
