import com.typesafe.sbt.web.Import._
import sbt._
import sbt.Keys._
import play.Play.autoImport._
import PlayKeys._
import play.twirl.sbt.Import._
import sbt.Task
import scala.concurrent.Future
import scala.concurrent.ExecutionContext.Implicits.global

object Dependencies{
<<<<<<< HEAD
  val akkaVersion = "2.3.5"
  val reactiveVersion = "0.10.5.0.akka23"
  val reactivePlayVersion = "0.10.5.0.akka23"
  val braingamesVersion = "7.0.6-play23"
=======
  val akkaVersion = "2.2.0"
  val reactiveVersion = "0.10.0"
  val reactivePlayVersion = "0.10.2"
  val braingamesVersion = "6.8.11"
>>>>>>> 0837f9cc

  val restFb = "com.restfb" % "restfb" % "1.6.11"
  val commonsIo = "commons-io" % "commons-io" % "2.4"
  val commonsEmail = "org.apache.commons" % "commons-email" % "1.3.1"
  val commonsLang = "org.apache.commons" % "commons-lang3" % "3.1"
  val akkaTest = "com.typesafe.akka" %% "akka-testkit" % akkaVersion
  val akkaAgent = "com.typesafe.akka" %% "akka-agent" % akkaVersion
  val akkaRemote = "com.typesafe.akka" %% "akka-remote" % akkaVersion
  val jerseyClient = "com.sun.jersey" % "jersey-client" % "1.8"
  val jerseyCore = "com.sun.jersey" % "jersey-core" % "1.8"
  val reactivePlay = "org.reactivemongo" %% "play2-reactivemongo" % reactivePlayVersion
  val reactiveBson = "org.reactivemongo" %% "reactivemongo-bson-macros" % reactiveVersion
  val scalaReflect = "org.scala-lang" % "scala-reflect" % "2.11.2"
  val braingamesBinary = "com.scalableminds" %% "braingames-binary" % braingamesVersion
  val braingamesDatastore = "com.scalableminds" %% "braingames-datastore" % braingamesVersion
  val scalaAsync = "org.scala-lang.modules" %% "scala-async" % "0.9.2"
  val airbrake = "eu.teamon" %% "play-airbrake" % "0.4.0-SCM"
  val mongev = "com.scalableminds" %% "play-mongev" % "0.3.0"
  val playMetrics = "com.kenshoo" %% "metrics-play" % "2.3.0_0.1.7"
  val tiff = Seq(
      "com.twelvemonkeys.common" % "common-lang" % "3.0-rc5",
      "com.twelvemonkeys.common" % "common-io" % "3.0-rc5",
      "com.twelvemonkeys.common" % "common-image" % "3.0-rc5",
      "com.twelvemonkeys.imageio" %  "imageio-core" % "3.0-rc5",
      "com.twelvemonkeys.imageio" %  "imageio-metadata" % "3.0-rc5",
      "com.twelvemonkeys.imageio" % "imageio-jpeg" % "3.0-rc5",
      "com.twelvemonkeys.imageio" % "imageio-tiff" % "3.0-rc5"
    )
}

object Resolvers {
  val novusRel = "repo.novus rels" at "http://repo.novus.com/releases/"
  val novuesSnaps = "repo.novus snaps" at "http://repo.novus.com/snapshots/"
  val sonaRels = "sonatype rels" at "https://oss.sonatype.org/content/repositories/releases/"
  val sonaSnaps = "sonatype snaps" at "https://oss.sonatype.org/content/repositories/snapshots/"
  val sgSnaps = "sgodbillon" at "https://bitbucket.org/sgodbillon/repository/raw/master/snapshots/"
  val typesafeRel = "typesafe" at "http://repo.typesafe.com/typesafe/releases"
  val scmRel = Resolver.url("Scalableminds REL Repo", url("http://scalableminds.github.com/releases/"))(Resolver.ivyStylePatterns)
  val scmIntRel = "scm.io intern releases repo" at "http://maven.scm.io/releases/"
  val scmIntSnaps = "scm.io intern snapshots repo" at "http://maven.scm.io/snapshots/"
  val teamon = "teamon.eu repo" at "http://repo.teamon.eu"
}

object AssetCompilation {
  object SettingsKeys{
    val gulpPath = SettingKey[String]("gulp-path","where gulp is installed")
    val npmPath = SettingKey[String]("npm-path","where npm is installed")
  }

  import SettingsKeys._
  import com.typesafe.sbt.packager.universal.Keys._

  def isWindowsSystem = System.getProperty("os.name").startsWith("Windows")

  private def startProcess(app: String, param: String, base: File) = {
    if(isWindowsSystem)
      Process( "cmd" :: "/c" :: app :: param :: Nil, base )
    else
      Process( app :: param :: Nil, base )
  }

  private def killProcess(pid: String) = {
    if(isWindowsSystem)
      Process("kill" :: "-f" :: pid :: Nil).run()
    else
      Process("kill" :: pid :: Nil).run()
  }

  private def npmInstall: Def.Initialize[Task[Seq[File]]] = (npmPath, baseDirectory, streams) map { (npm, base, s) =>
    try{
      startProcess(npm, "install", base ) ! s.log
    } catch {
      case e: java.io.IOException =>
        s.log.error("Npm couldn't be found. Please set the configuration key 'AssetCompilation.npmPath' properly. " + e.getMessage)
    }
    Seq()
  }

  private def gulpGenerateTask: Def.Initialize[Task[Any]] = (gulpPath, baseDirectory, streams, target) map { (gulp, base, s, t) =>
    try{
      Future{
        startProcess(gulp, "debug", base) ! s.log
      }
    } catch {
      case e: java.io.IOException =>
        s.log.error("Gulp couldn't be found. Please set the configuration key 'AssetCompilation.gulpPath' properly. " + e.getMessage)
    }
  } dependsOn npmInstall

  private def killGulp(x: Unit) = {
    val pidFile = Path("target") / "gulp.pid"
    if(pidFile.exists){
      val pid = scala.io.Source.fromFile(pidFile).mkString.trim
      killProcess(pid)
      pidFile.delete()
      println("Pow, Pow. Blood is everywhere, gulp is gone!")
    }
  }

  private def assetsGenerationTask: Def.Initialize[Task[AnyVal]] = (gulpPath, baseDirectory, streams, target) map { (gulp, base, s, t) =>
    try{
      startProcess(gulp, "build", base) ! s.log
    } catch {
      case e: java.io.IOException =>
        s.log.error("Gulp couldn't be found. Please set the configuration key 'AssetCompilation.gulpPath' properly. " + e.getMessage)
    }
  } dependsOn npmInstall

  val settings = Seq(
    run in Compile <<= (run in Compile) map(killGulp) dependsOn gulpGenerateTask,
    stage <<= stage dependsOn assetsGenerationTask,
    dist <<= dist dependsOn assetsGenerationTask
  )
}

object ApplicationBuild extends Build {
  import Dependencies._
  import Resolvers._
  import AssetCompilation.SettingsKeys._

  val appName =  "oxalis"

  val appVersion = scala.io.Source.fromFile("version").mkString.trim

  val oxalisDependencies = Seq(
    restFb,
    commonsIo,
    commonsEmail,
    commonsLang,
    akkaTest,
    akkaAgent,
    akkaRemote,
    jerseyClient,
    jerseyCore,
    reactiveBson,
    reactivePlay,
    scalaReflect,
    braingamesBinary,
    braingamesDatastore,
    scalaAsync,
    cache,
    ws,
    airbrake,
    playMetrics,
    mongev)++tiff

  val dependencyResolvers = Seq(
    novusRel,
    novuesSnaps,
    sonaRels,
    sonaSnaps,
    sgSnaps,
    typesafeRel,
    scmRel,
    scmIntRel,
    scmIntSnaps,
    teamon
  )

  lazy val oxalisSettings = Seq(
    TwirlKeys.templateImports += "oxalis.view.helpers._",
    TwirlKeys.templateImports += "oxalis.view._",
    scalaVersion := "2.11.2",
    version := appVersion,
    gulpPath := (Path("node_modules") / ".bin" / "gulp").getPath,
    npmPath := "npm",
    libraryDependencies ++= oxalisDependencies,
    //requireJs := Seq("main"),
    //requireJsShim += "main.js",
    resolvers ++= dependencyResolvers,
    lessEntryPoints <<= (sourceDirectory in Compile)(base => base / "none"),
    coffeescriptEntryPoints <<= (sourceDirectory in Compile)(base => base / "none"),
    javascriptEntryPoints <<= (sourceDirectory in Compile)(base => base / "none"),
    //unmanagedResourceDirectories in Compile += target.value / "assets"
    sourceDirectory in Assets := file("none")

    // playAssetsDirectories += baseDirectory.value / "target" / "assets"
  )

  lazy val oxalis: Project = Project(appName, file("."))
    .enablePlugins(play.PlayScala)
    .settings((oxalisSettings ++ AssetCompilation.settings):_*)
}
<|MERGE_RESOLUTION|>--- conflicted
+++ resolved
@@ -9,17 +9,10 @@
 import scala.concurrent.ExecutionContext.Implicits.global
 
 object Dependencies{
-<<<<<<< HEAD
   val akkaVersion = "2.3.5"
   val reactiveVersion = "0.10.5.0.akka23"
   val reactivePlayVersion = "0.10.5.0.akka23"
-  val braingamesVersion = "7.0.6-play23"
-=======
-  val akkaVersion = "2.2.0"
-  val reactiveVersion = "0.10.0"
-  val reactivePlayVersion = "0.10.2"
-  val braingamesVersion = "6.8.11"
->>>>>>> 0837f9cc
+  val braingamesVersion = "7.1.0-play23"
 
   val restFb = "com.restfb" % "restfb" % "1.6.11"
   val commonsIo = "commons-io" % "commons-io" % "2.4"
