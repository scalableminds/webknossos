--- conflicted
+++ resolved
@@ -72,18 +72,11 @@
   updateLargestSegmentId,
   updateMappingName,
   updateSegmentGroups,
-<<<<<<< HEAD
   updateSegmentGroupsExpandedState,
-=======
   updateSegmentVisibilityVolumeAction,
->>>>>>> 736c9ef2
   updateSegmentVolumeAction,
   updateUserBoundingBoxVisibilityInVolumeTracing,
   updateUserBoundingBoxesInVolumeTracing,
-<<<<<<< HEAD
-=======
-  updateVolumeTracingAction,
->>>>>>> 736c9ef2
 } from "viewer/model/sagas/update_actions";
 import type VolumeLayer from "viewer/model/volumetracing/volumelayer";
 import { Model, api } from "viewer/singletons";
@@ -472,7 +465,6 @@
   prevVolumeTracing: VolumeTracing,
   volumeTracing: VolumeTracing,
 ): Generator<UpdateActionWithoutIsolationRequirement, void, void> {
-<<<<<<< HEAD
   if (prevVolumeTracing === volumeTracing) {
     return;
   }
@@ -481,16 +473,6 @@
   }
   if (prevVolumeTracing.largestSegmentId !== volumeTracing.largestSegmentId) {
     yield updateLargestSegmentId(volumeTracing.largestSegmentId, volumeTracing.tracingId);
-=======
-  if (updateTracingPredicate(prevVolumeTracing, volumeTracing, prevFlycam, flycam)) {
-    yield updateVolumeTracingAction(
-      volumeTracing,
-      V3.floor(getPosition(flycam)),
-      flycam.additionalCoordinates,
-      getRotation(flycam),
-      flycam.zoomStep,
-    );
->>>>>>> 736c9ef2
   }
 
   const boxDiff = diffUserBoundingBoxes(
