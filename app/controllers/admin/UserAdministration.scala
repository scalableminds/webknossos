package controllers.admin

import akka.actor.actorRef2Scala
import oxalis.mail.DefaultMails
import braingames.mail.Send
import oxalis.security.AuthenticatedRequest
import oxalis.security.Secured
import controllers._
import models.security._
import models.user.TimeTracking
import models.user.User
import models.user.Experience
import models.tracing.TracingType
import play.api.i18n.Messages
import views.html
import net.liftweb.common._
import braingames.mvc.Controller
import braingames.util.ExtendedTypes.ExtendedString
import models.annotation.AnnotationDAO
import models.tracing.skeleton.SkeletonTracing
import play.api.Logger
import models.team.{TeamPath, TeamMembership}
import play.api.libs.concurrent.Execution.Implicits._
import play.api.mvc.Request

object UserAdministration extends Controller with Secured {

  override val DefaultAccessRole = Role.Admin

  def allUsers = User.findAll.sortBy(_.lastName.capitalize)

<<<<<<< HEAD
  def index = Authenticated { implicit request =>
    Ok(html.admin.user.userList(allUsers, Role.findAll.sortBy(_.name), Experience.findAllDomains))
  }

  def show(userId: String) = Authenticated { implicit request =>
    for {
      user <- User.findOneById(userId) ?~ Messages("user.notFound")
    } yield {
      val tracings = Tracing.findFor(user).filter(t => !TracingType.isSystemTracing(t))
      val (taskTracings, allExplorationalTracings) =
        tracings.partition(_.tracingType == TracingType.Task)

      val explorationalTracings =
        allExplorationalTracings
          .filter(!_.state.isFinished)
          .sortBy(-_.timestamp)

      val userTasks = taskTracings.flatMap(e => e.task.map(_ -> e))

      val loggedTime = TimeTracking.loggedTime(user)

      Ok(html.admin.user.user(
        user,
        explorationalTracings,
        userTasks,
        loggedTime))
    }
=======
  def index = Authenticated {
    implicit request =>
      Ok(html.admin.user.userAdministration(allUsers, Role.findAll.sortBy(_.name), Experience.findAllDomains, request.user.adminTeams))
>>>>>>> 90646b50
  }

  def logTime(userId: String, time: String, note: String) = Authenticated {
    implicit request =>
      for {
        user <- User.findOneById(userId) ?~ Messages("user.notFound")
        time <- TimeTracking.parseTime(time) ?~ Messages("time.invalidFormat")
      } yield {
        TimeTracking.logTime(user, time, note)
        JsonOk
      }
  }

  def bulkOperation(operation: String => Box[User])(successMessage: User => String)(implicit request: AuthenticatedRequest[Map[String, Seq[String]]]) = {
    (for {
      ids <- request.body.get("id") ?~ Messages("user.bulk.empty")
    } yield {
      val results = ids.map {
        userId =>
          operation(userId) match {
            case Full(user) => jsonSuccess -> successMessage(user)
            case Failure(msg, _, _) => jsonError -> msg
            case Empty => jsonError -> (Messages("user.bulk.failedFor", userId))
          }
      }
      JsonOk(html.admin.user.userTable(allUsers), results)
    }).asResult
  }

  private def verifyUser(teams: Seq[TeamMembership])(userId: String)(implicit issuingUser: User): Box[User] = {
    for {
      user <- User.findOneById(userId) ?~ Messages("user.notFound")
      if (!user.verified)
    } yield {
      assignToTeams(teams, issuingUser)(userId)
      Application.Mailer ! Send(DefaultMails.verifiedMail(user.name, user.email))
      user.update(_.verify.copy(teams = teams.toList))
    }
  }

  def extractTeamsFromRequest(request: Request[Map[String, Seq[String]]]) = {
    request.body.get("teams").getOrElse(Nil).map{
      t => TeamMembership(TeamPath.fromString(t), TeamMembership.Member)}
  }

  def verify(userId: String) = Authenticated(parser = parse.urlFormEncoded) {
    implicit request =>
      implicit val issuingUser = request.user
      val teams = extractTeamsFromRequest(request)
      for {
        user <- verifyUser(teams)(userId) ?~ Messages("user.verifyFailed")
      } yield {

        JsonOk(html.admin.user.userTableItem(user), Messages("user.verified", user.name))
      }
  }

  def verifyBulk = Authenticated(parser = parse.urlFormEncoded) {
    implicit request =>
      implicit val issuingUser = request.user
      val teams = extractTeamsFromRequest(request)
      bulkOperation(verifyUser(teams))(user => Messages("user.verified", user.name))
  }

  def userIsAllowedToAssignTeam(teamMembership: TeamMembership, user: User) = {
    user.teams.exists(t => t.teamPath.implies(teamMembership.teamPath)
      && t.role == TeamMembership.Admin)
  }

  private def assignToTeams(teamMemberships: Seq[TeamMembership], assigningUser: User)(userId: String) = {
    teamMemberships.map(t => assignToTeam(t, assigningUser)(userId))
  }

  private def assignToTeam(teamMembership: TeamMembership, assigningUser: User)(userId: String) = {
    (for {
      user <- User.findOneById(userId) ?~ Messages("user.notFound")
      if userIsAllowedToAssignTeam(teamMembership, assigningUser)
    } yield {
      Logger.warn("Added TeamMembership: " + teamMembership)
      user.update(_.addTeamMembership(teamMembership))
    }) ?~ Messages("team.assign.notAllowed")
  }

  private def deleteUser(userId: String) = {
    for {
      user <- User.findOneById(userId) ?~ Messages("user.notFound")
    } yield {
      User.removeById(user._id)
      AnnotationDAO.freeAnnotationsOfUser(user._id)
      user
    }
  }

  def delete(userId: String) = Authenticated {
    implicit request =>
      deleteUser(userId).map {
        user =>
          JsonOk(Messages("user.deleted", user.name))
      }
  }

  def deleteBulk = Authenticated(parser = parse.urlFormEncoded) {
    implicit request =>
      bulkOperation(deleteUser)(user => Messages("user.deleted", user.name))
  }

  private def addRole(roleName: String)(userId: String) = {
    for {
      user <- User.findOneById(userId) ?~ Messages("user.notFound")
    } yield {
      Logger.warn("Added role: " + roleName)
      user.update(_.addRole(roleName))
    }
  }

  private def deleteRole(roleName: String)(userId: String) = {
    for {
      user <- User.findOneById(userId) ?~ Messages("user.notFound")
    } yield {
      user.update(_.deleteRole(roleName))
    }
  }

  def loginAsUser(userId: String) = Authenticated(permission = Some(Permission("admin.ghost"))) {
    implicit request =>
      for {
        user <- User.findOneById(userId) ?~ Messages("user.notFound")
      } yield {
        Redirect(controllers.routes.UserController.dashboard)
          .withSession(Secured.createSession(user))
      }
  }

  def deleteRoleBulk = Authenticated(parser = parse.urlFormEncoded) {
    implicit request =>
      for {
        roleName <- postParameter("role") ?~ Messages("role.invalid")
      } yield {
        bulkOperation(deleteRole(roleName))(
          user => Messages("role.removed", user.name))
      }
  }

  def addRoleBulk = Authenticated(parser = parse.urlFormEncoded) {
    implicit request =>
      for {
        roleName <- postParameter("role") ?~ Messages("role.invalid")
      } yield {
        bulkOperation(addRole(roleName))(
          user => Messages("role.added", user.name))
      }
  }

  def increaseExperience(domain: String, value: Int)(userId: String) = {
    User.findOneById(userId) map {
      user =>
        user.update(_.increaseExperience(domain, value))
    }
  }

  def setExperience(domain: String, value: Int)(userId: String) = {
    User.findOneById(userId) map {
      user =>
        user.update(_.setExperience(domain, value))
    }
  }

  def deleteExperience(domain: String)(userId: String) = {
    User.findOneById(userId) map {
      user =>
        user.update(_.deleteExperience(domain))
    }
  }

  def increaseExperienceBulk = Authenticated(parser = parse.urlFormEncoded) {
    implicit request =>
      for {
        domain <- postParameter("experience-domain") ?~ Messages("experience.domain.invalid")
        value <- postParameter("experience-value").flatMap(_.toIntOpt) ?~ Messages("experience.value.invalid")
      } yield {
        bulkOperation(increaseExperience(domain, value))(
          user => Messages("user.experience.increased", user.name))
      }
  }

  def setExperienceBulk = Authenticated(parser = parse.urlFormEncoded) {
    implicit request =>
      for {
        domain <- postParameter("experience-domain") ?~ Messages("experience.domain.invalid")
        value <- postParameter("experience-value").flatMap(_.toIntOpt) ?~ Messages("experience.value.invalid")
      } yield {
        bulkOperation(setExperience(domain, value))(
          user => Messages("user.experience.set", user.name))
      }
  }

  def deleteExperienceBulk = Authenticated(parser = parse.urlFormEncoded) {
    implicit request =>
      for {
        domain <- postParameter("experience-domain") ?~ Messages("experience.domain.invalid")
      } yield {
        bulkOperation(deleteExperience(domain))(
          user => Messages("user.experience.removed", user.name))
      }
  }

}<|MERGE_RESOLUTION|>--- conflicted
+++ resolved
@@ -10,13 +10,12 @@
 import models.user.TimeTracking
 import models.user.User
 import models.user.Experience
-import models.tracing.TracingType
 import play.api.i18n.Messages
 import views.html
 import net.liftweb.common._
 import braingames.mvc.Controller
 import braingames.util.ExtendedTypes.ExtendedString
-import models.annotation.AnnotationDAO
+import models.annotation.{AnnotationType, AnnotationDAO}
 import models.tracing.skeleton.SkeletonTracing
 import play.api.Logger
 import models.team.{TeamPath, TeamMembership}
@@ -29,23 +28,18 @@
 
   def allUsers = User.findAll.sortBy(_.lastName.capitalize)
 
-<<<<<<< HEAD
-  def index = Authenticated { implicit request =>
-    Ok(html.admin.user.userList(allUsers, Role.findAll.sortBy(_.name), Experience.findAllDomains))
-  }
-
   def show(userId: String) = Authenticated { implicit request =>
     for {
       user <- User.findOneById(userId) ?~ Messages("user.notFound")
     } yield {
-      val tracings = Tracing.findFor(user).filter(t => !TracingType.isSystemTracing(t))
-      val (taskTracings, allExplorationalTracings) =
-        tracings.partition(_.tracingType == TracingType.Task)
-
-      val explorationalTracings =
-        allExplorationalTracings
+      val annotations = AnnotationDAO.findFor(user).filter(t => !AnnotationType.isSystemTracing(t))
+      val (taskTracings, allExplorationalAnnotations) =
+        annotations.partition(_.typ == AnnotationType.Task)
+
+      val explorationalAnnotations =
+        allExplorationalAnnotations
           .filter(!_.state.isFinished)
-          .sortBy(-_.timestamp)
+          .sortBy(a => - a.content.map(_.timestamp).getOrElse(0L))
 
       val userTasks = taskTracings.flatMap(e => e.task.map(_ -> e))
 
@@ -53,15 +47,15 @@
 
       Ok(html.admin.user.user(
         user,
-        explorationalTracings,
+        explorationalAnnotations,
         userTasks,
         loggedTime))
     }
-=======
+  }
+
   def index = Authenticated {
     implicit request =>
-      Ok(html.admin.user.userAdministration(allUsers, Role.findAll.sortBy(_.name), Experience.findAllDomains, request.user.adminTeams))
->>>>>>> 90646b50
+      Ok(html.admin.user.userList(allUsers, Role.findAll.sortBy(_.name), Experience.findAllDomains, request.user.adminTeams))
   }
 
   def logTime(userId: String, time: String, note: String) = Authenticated {
