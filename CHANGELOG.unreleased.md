--- conflicted
+++ resolved
@@ -25,11 +25,8 @@
 - In the Edit/Import Dataset form, the "Sharing" tab was renamed to "Sharing & Permissions". Also, existing permission-related settings were moved to that tab.  [#4683](https://github.com/scalableminds/webknossos/pull/4763)
 - Improved rotation of camera in 3D viewport. [#4768](https://github.com/scalableminds/webknossos/pull/4768)
 - Improved handling and communication of failures during download of data from datasets. [#4765](https://github.com/scalableminds/webknossos/pull/4765)
-<<<<<<< HEAD
 - The volume annotation tools in hybrid tracings are disabled while in merger mode. [#4757](https://github.com/scalableminds/webknossos/pull/4770)
-=======
 - The title of a tab now shows the active tracing or dataset as well as the corresponding organization. [#4653](https://github.com/scalableminds/webknossos/pull/4767)
->>>>>>> c3e7fabf
 
 ### Fixed
 - Speed up NML import in existing tracings for NMLs with many trees (20,000+). [#4742](https://github.com/scalableminds/webknossos/pull/4742)
