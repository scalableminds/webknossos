--- conflicted
+++ resolved
@@ -29,7 +29,6 @@
 
 import scala.concurrent.ExecutionContext
 
-<<<<<<< HEAD
 class WKRemoteTracingStoreController @Inject()(tracingStoreService: TracingStoreService,
                                                wkSilhouetteEnvironment: WkSilhouetteEnvironment,
                                                timeSpanService: TimeSpanService,
@@ -41,24 +40,10 @@
                                                datasetDAO: DatasetDAO,
                                                annotationDAO: AnnotationDAO,
                                                annotationLayerDAO: AnnotationLayerDAO,
+                                               wkConf: WkConf,
                                                tracingDataSourceTemporaryStore: TracingDataSourceTemporaryStore)(
     implicit ec: ExecutionContext,
     playBodyParsers: PlayBodyParsers)
-=======
-class WKRemoteTracingStoreController @Inject()(
-    tracingStoreService: TracingStoreService,
-    wkSilhouetteEnvironment: WkSilhouetteEnvironment,
-    timeSpanService: TimeSpanService,
-    datasetService: DatasetService,
-    organizationDAO: OrganizationDAO,
-    userDAO: UserDAO,
-    annotationInformationProvider: AnnotationInformationProvider,
-    analyticsService: AnalyticsService,
-    datasetDAO: DatasetDAO,
-    annotationDAO: AnnotationDAO,
-    annotationLayerDAO: AnnotationLayerDAO,
-    wkConf: WkConf)(implicit ec: ExecutionContext, playBodyParsers: PlayBodyParsers)
->>>>>>> 8f32b07b
     extends Controller
     with FoxImplicits {
 
