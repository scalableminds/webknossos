# Migration Guide (Unreleased)
All migrations (for unreleased versions) of WEBKNOSSOS are documented in this file.
See `MIGRATIONS.released.md` for the migrations which are part of official releases.

This project adheres to [Calendar Versioning](http://calver.org/) `0Y.0M.MICRO`.
User-facing changes are documented in the [changelog](CHANGELOG.released.md).

## Unreleased
[Commits](https://github.com/scalableminds/webknossos/compare/23.10.2...HEAD)

<<<<<<< HEAD
 - In order to enable segment statistics for existing volume annotations (without fallback segmentation), a user with superuser rights can call a migration route. This will transform all volume annotation layers that qualify (cross organization). This will take some time, results will be logged by WEBKNOSSOS to stdout. The trigger route is `curl -X PATCH "<domain>/api/annotations/addSegmentIndicesToAll?parallelBatchCount=16" -H 'X-Auth-Token: <token>'` with the `parallelBatchCount` parameter controlling the parallelity of the migration (e.g. number of cpu cores of the tracingstore server).
=======
The `datastore/isosurface` configuration key was renamed to `datastore/adHocMesh.
>>>>>>> ba58010a

### Postgres Evolutions:<|MERGE_RESOLUTION|>--- conflicted
+++ resolved
@@ -8,10 +8,7 @@
 ## Unreleased
 [Commits](https://github.com/scalableminds/webknossos/compare/23.10.2...HEAD)
 
-<<<<<<< HEAD
- - In order to enable segment statistics for existing volume annotations (without fallback segmentation), a user with superuser rights can call a migration route. This will transform all volume annotation layers that qualify (cross organization). This will take some time, results will be logged by WEBKNOSSOS to stdout. The trigger route is `curl -X PATCH "<domain>/api/annotations/addSegmentIndicesToAll?parallelBatchCount=16" -H 'X-Auth-Token: <token>'` with the `parallelBatchCount` parameter controlling the parallelity of the migration (e.g. number of cpu cores of the tracingstore server).
-=======
-The `datastore/isosurface` configuration key was renamed to `datastore/adHocMesh.
->>>>>>> ba58010a
+- The `datastore/isosurface` configuration key was renamed to `datastore/adHocMesh.
+ - In order to enable segment statistics for existing volume annotations (without fallback segmentation), a user with superuser rights can call a migration route during a downtime. This will transform all volume annotation layers that qualify (cross organization). This will take some time, results will be logged by WEBKNOSSOS to stdout. The trigger route is `curl -X PATCH "<domain>/api/annotations/addSegmentIndicesToAll?parallelBatchCount=16" -H 'X-Auth-Token: <token>'` with the `parallelBatchCount` parameter controlling the parallelity of the migration (e.g. number of cpu cores of the tracingstore server). This action is designed to be idempotent.
 
 ### Postgres Evolutions: