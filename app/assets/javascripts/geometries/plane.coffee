### define
model : Model
view : View
model/game : Game
###


PLANE_XY         = 0
PLANE_YZ         = 1
PLANE_XZ         = 2
VIEW_3D          = 3
BORDER_COLORS    = [0xff0000, 0x0000ff, 0x00ff00]
CROSSHAIR_COLORS = [[0x0000ff, 0x00ff00], [0xff0000, 0x00ff00], [0x0000ff, 0xff0000]]
GRAY_CH_COLOR    = 0x222222

class Plane

  # This class is supposed to collect all the Geometries that belong to one single plane such as
  # the plane itself, its texture, borders and crosshairs.

  constructor : (planeWidth, textureWidth, flycam, planeID, model) ->
    @flycam          = flycam
    @planeID         = planeID
    @model           = model
    @planeWidth      = planeWidth
    @textureWidth    = textureWidth
    @displayCosshair = true

    @createMeshes(planeWidth, textureWidth)

  createMeshes : (pWidth, tWidth) ->
    # create plane
    planeGeo = new THREE.PlaneGeometry(pWidth, pWidth, 1, 1)

    # create texture
    texture             = new THREE.DataTexture(new Uint8Array(tWidth*tWidth), tWidth, tWidth, THREE.LuminanceFormat, THREE.UnsignedByteType, new THREE.UVMapping(), THREE.ClampToEdgeWrapping , THREE.ClampToEdgeWrapping, THREE.LinearMipmapLinearFilter, THREE.LinearMipmapLinearFilter )
    texture.needsUpdate = true
    textureMaterial     = new THREE.MeshBasicMaterial({wireframe : false, map: planeGeo.texture})

    # create mesh
    @plane = new THREE.Mesh( planeGeo, textureMaterial )
    @plane.texture = texture

    # create crosshair
    crosshairGeometries = new Array(2)
    @crosshair          = new Array(2)
    for i in [0..1]
      crosshairGeometries[i] = new THREE.Geometry()
      crosshairGeometries[i].vertices.push(new THREE.Vector3(-pWidth/2*i, 0, -pWidth/2*(1-i)))
      crosshairGeometries[i].vertices.push(new THREE.Vector3( -25*i, 0,  -25*(1-i)))
      crosshairGeometries[i].vertices.push(new THREE.Vector3( 25*i, 0, 25*(1-i)))
      crosshairGeometries[i].vertices.push(new THREE.Vector3( pWidth/2*i, 0,  pWidth/2*(1-i)))
      @crosshair[i] = new THREE.Line(crosshairGeometries[i], new THREE.LineBasicMaterial({color: CROSSHAIR_COLORS[@planeID][i], linewidth: 1}), THREE.LinePieces)
      
    # create borders
    prevBordersGeo = new THREE.Geometry()
    prevBordersGeo.vertices.push(new THREE.Vector3(-pWidth/2, 0, -pWidth/2))
    prevBordersGeo.vertices.push(new THREE.Vector3(-pWidth/2, 0,  pWidth/2))
    prevBordersGeo.vertices.push(new THREE.Vector3( pWidth/2, 0,  pWidth/2))
    prevBordersGeo.vertices.push(new THREE.Vector3( pWidth/2, 0, -pWidth/2))
    prevBordersGeo.vertices.push(new THREE.Vector3(-pWidth/2, 0, -pWidth/2))
    @prevBorders = new THREE.Line(prevBordersGeo, new THREE.LineBasicMaterial({color: BORDER_COLORS[@planeID], linewidth: 1}))

  setDisplayCrosshair : (value) =>
    @displayCosshair = value

  setOriginalCrosshairColor : =>
    for i in [0..1]
      @crosshair[i].material = new THREE.LineBasicMaterial({color: CROSSHAIR_COLORS[@planeID][i], linewidth: 1})

  setGrayCrosshairColor : =>
    for i in [0..1]
      @crosshair[i].material = new THREE.LineBasicMaterial({color: GRAY_CH_COLOR, linewidth: 1})

  updateTexture : =>

      globalPos = @flycam.getGlobalPos()

      if @flycam.needsUpdate @planeID
        @flycam.notifyNewTexture @planeID

      if @model?
<<<<<<< HEAD
        @model.binary.planes[@planeID].get(@flycam.getTexturePosition(@planeID), { zoomStep : @flycam.getIntegerZoomStep(@planeID), area : @flycam.getArea(@planeID) }).done (buffer) =>
          if buffer
            @plane.texture.image.data.set(buffer)
            @flycam.hasNewTexture[@planeID] = true
=======
        result = @model.binary.get([300, 300, 200], [
          [0, [100, 100, 400, 400]]
          [1, [100, 100, 400, 400]]
          [2, [100, 100, 400, 400]]
        ])#.done (buffer) =>
        #console.log "result:"
        #console.log result
        buffer = result[@planeID]
      #  @model.Binary.get(@flycam.getTexturePosition(@planeID), @flycam.getIntegerZoomStep(@planeID), @flycam.getArea(@planeID), @planeID).done (buffer) =>
        if buffer?
          @plane.texture.image.data.set(buffer)
          @flycam.hasNewTexture[@planeID] = true
>>>>>>> 11f1525a

      if !(@flycam.hasNewTexture[@planeID] or @flycam.hasChanged)
        return

      @plane.texture.needsUpdate = true
      @plane.material.map = @plane.texture
      
      offsets = @flycam.getOffsets @planeID
      scalingFactor = @flycam.getTextureScalingFactor @planeID
      map = @plane.material.map
      map.repeat.x = @planeWidth*scalingFactor / @textureWidth;  # (tWidth -4) ???
      map.repeat.y = @planeWidth*scalingFactor / @textureWidth;
      map.offset.x = offsets[0] / @textureWidth;
      map.offset.y = offsets[1] / @textureWidth;

  setScale : (factor) =>
    @plane.scale = @prevBorders.scale = @crosshair[0].scale = @crosshair[1].scale = new THREE.Vector3(factor, factor, factor)

  setRotation : (rotVec) =>
    @plane.rotation = @prevBorders.rotation = @crosshair[0].rotation = @crosshair[1].rotation = rotVec

  setPosition : (posVec) =>
    @prevBorders.position = @crosshair[0].position = @crosshair[1].position = posVec
    offset = new THREE.Vector3(0, 0, 0)
    if      @planeID == PLANE_XY then offset.z =  1
    else if @planeID == PLANE_YZ then offset.x = -1
    else if @planeID == PLANE_XZ then offset.y = -1
    @plane.position = offset.add(posVec, offset)

  setVisible : (visible) =>
    @plane.visible = @prevBorders.visible = visible
    @crosshair[0].visible = @crosshair[1].visible = visible and @displayCosshair

  getMeshes : =>
    [@plane, @prevBorders, @crosshair[0], @crosshair[1]]

  setLinearInterpolationEnabled : (value) =>
    @plane.texture.magFilter = if value==true then THREE.LinearFilter else THREE.NearestFilter<|MERGE_RESOLUTION|>--- conflicted
+++ resolved
@@ -1,7 +1,6 @@
 ### define
 model : Model
 view : View
-model/game : Game
 ###
 
 
@@ -80,27 +79,10 @@
         @flycam.notifyNewTexture @planeID
 
       if @model?
-<<<<<<< HEAD
         @model.binary.planes[@planeID].get(@flycam.getTexturePosition(@planeID), { zoomStep : @flycam.getIntegerZoomStep(@planeID), area : @flycam.getArea(@planeID) }).done (buffer) =>
           if buffer
             @plane.texture.image.data.set(buffer)
             @flycam.hasNewTexture[@planeID] = true
-=======
-        result = @model.binary.get([300, 300, 200], [
-          [0, [100, 100, 400, 400]]
-          [1, [100, 100, 400, 400]]
-          [2, [100, 100, 400, 400]]
-        ])#.done (buffer) =>
-        #console.log "result:"
-        #console.log result
-        buffer = result[@planeID]
-      #  @model.Binary.get(@flycam.getTexturePosition(@planeID), @flycam.getIntegerZoomStep(@planeID), @flycam.getArea(@planeID), @planeID).done (buffer) =>
-        if buffer?
-          @plane.texture.image.data.set(buffer)
-          @flycam.hasNewTexture[@planeID] = true
->>>>>>> 11f1525a
-
-      if !(@flycam.hasNewTexture[@planeID] or @flycam.hasChanged)
         return
 
       @plane.texture.needsUpdate = true
