{
  "name": "oxalis",
<<<<<<< HEAD
  "version": "0.17.18",
=======
  "version": "0.17.67",
>>>>>>> a25c0a6f
  "dependencies": {
    "bootstrap": "~3.1.1",
    "jquery": "~2.0.3",
    "requirejs": "~2.1.1",
    "lodash": "~2.2.1",
    "backbone": "~1.1.0",
    "backbone.marionette": "2.0.1",
    "font-awesome": "~4.0.3",
    "momentjs": "~2.5.1",
    "threejs-stats": "",
    "KeyboardJS": "~0.4.1",
    "dat.gui": "",
    "coffee-script": "~1.4.0",
    "ace-builds": "ace-builds#~1.1.1",
    "jquery-mousewheel": "~3.1.9",
    "gamepad.js": "*",
    "jquery-bootpag": "1.0.4",
    "tweenjs": "r6",
    "zlib": "git@github.com:imaya/zlib.js.git#0.2.0",
    "backbone.paginator": "~0.8.1",
    "seiyria-bootstrap-slider": "~1.9.5",
    "three": "https://raw.github.com/georgwiese/three.js/scm_oxalis/build/three.js",
    "ColorConverter": "https://raw.github.com/georgwiese/three.js/scm_oxalis/examples/js/math/ColorConverter.js",
    "TrackballControls": "https://raw.github.com/georgwiese/three.js/scm_oxalis/examples/js/controls/TrackballControls.js",
    "c3": "0.1.25",
    "marionette": "1.8.6"
  },
  "devDependencies": {}
}<|MERGE_RESOLUTION|>--- conflicted
+++ resolved
@@ -1,10 +1,6 @@
 {
   "name": "oxalis",
-<<<<<<< HEAD
-  "version": "0.17.18",
-=======
   "version": "0.17.67",
->>>>>>> a25c0a6f
   "dependencies": {
     "bootstrap": "~3.1.1",
     "jquery": "~2.0.3",
