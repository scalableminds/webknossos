--- conflicted
+++ resolved
@@ -149,19 +149,11 @@
     withJsonBodyUsing(dataSetPublicReads) {
       case (description, displayName, sortingKey, isPublic) =>
       for {
-<<<<<<< HEAD
-        dataSet <- DataSetDAO.findOneByName(dataSetName) ?~> Messages("dataSet.notFound", dataSetName)
-        _ <- Fox.assertTrue(dataSet.isEditableBy(request.identity)) ?~> Messages("notAllowed")
-        _ <- DataSetDAO.updateFields(dataSet._id, description, displayName, sortingKey.getOrElse(dataSet.created), isPublic)
-        updated <- DataSetDAO.findOneByName(dataSetName)
-        js <- updated.publicWrites(Some(request.identity))
-=======
         dataSet <- dataSetDAO.findOneByName(dataSetName) ?~> Messages("dataSet.notFound", dataSetName)
         _ <- Fox.assertTrue(dataSetService.isEditableBy(dataSet, Some(request.identity))) ?~> "notAllowed"
-        _ <- dataSetDAO.updateFields(dataSet._id, description, displayName, isPublic)
+        _ <- dataSetDAO.updateFields(dataSet._id, description, displayName, sortingKey.getOrElse(dataSet.created), isPublic)
         updated <- dataSetDAO.findOneByName(dataSetName)
         js <- dataSetService.publicWrites(updated, Some(request.identity))
->>>>>>> 1f850f5e
       } yield {
         Ok(Json.toJson(js))
       }
