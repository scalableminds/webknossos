--- conflicted
+++ resolved
@@ -8,10 +8,6 @@
 ## Unreleased
 [Commits](https://github.com/scalableminds/webknossos/compare/22.07.0...HEAD)
 
-<<<<<<< HEAD
-### Postgres Evolutions:
-- [083-annotation-contributors.sql](conf/evolutions/083-annotation-contributors.sql)
-=======
  - Postgres evolution 83 (see below) introduces unique and url-safe constraints for annotation layer names. If the database contains entries violating those new constraints, they need to be fixed manually, otherwise the evolution will abort:
     - change null names to the front-end-side defaults:
         ```
@@ -32,6 +28,5 @@
         ```
 
 ### Postgres Evolutions:
-
 - [083-unique-layer-names.sql](conf/evolutions/083-unique-layer-names.sql) Note: Note that this evolution introduces constraints which may not be met by existing data. See above for manual steps
->>>>>>> cc31ffe7
+- [084-annotation-contributors.sql](conf/evolutions/084-annotation-contributors.sql)