# Changelog

All notable user-facing changes to webknossos are documented in this file.

The format is based on [Keep a Changelog](http://keepachangelog.com/en/1.0.0/)
and this project adheres to [Calendar Versioning](http://calver.org/) `0Y.0M.MICRO`.
For upgrade instructions, please check the [migration guide](MIGRATIONS.md).

## Unreleased
[Commits](https://github.com/scalableminds/webknossos/compare/19.04.0...HEAD)

### Added
- The extent of a dataset is now displayed next to the scale in the dataset list in the dashboard. [#4058](https://github.com/scalableminds/webknossos/pull/4058)
- BossDB datasets can now be added to webKnossos using the webknossos-connect service. [#4036](https://github.com/scalableminds/webknossos/pull/4036)
<<<<<<< HEAD
- Added an auto-brush feature for selected datasets. [#4053](https://github.com/scalableminds/webknossos/pull/4053)
=======
>>>>>>> 50c88544

### Changed
- The NML parser now rounds floating point values in node coordinates. [#4045](https://github.com/scalableminds/webknossos/pull/4045)

### Fixed
- 

### Removed
- 


## [19.05.0](https://github.com/scalableminds/webknossos/releases/tag/19.05.0) - 2019-04-29
[Commits](https://github.com/scalableminds/webknossos/compare/19.04.0...19.05.0)

### Changed
- Improved performance for large tracings. [#3995](https://github.com/scalableminds/webknossos/pull/3995)
- Improved how the rendering quality can be adapted in the settings. The setting can now be used to tune the quality to your hardware specification. [#4015](https://github.com/scalableminds/webknossos/pull/4015)
- Empty trees in skeleton tracings are now allowed. [#4010](https://github.com/scalableminds/webknossos/pull/4010)
- Creating a hybrid tracing now asks whether to use the existing segmentation layer or use a new one. [#4033](https://github.com/scalableminds/webknossos/pull/4033)

### Fixed
- Fixed a missing redirect after registering for an existing organization (with autoVerify=true) via the onboarding flow. [#3984](https://github.com/scalableminds/webknossos/pull/3984)
- Fixed rendering artifacts which could occur under certain conditions. [#4015](https://github.com/scalableminds/webknossos/pull/4015)
- Fixed that the zoom step was reset after switching to a new task. [#4049](https://github.com/scalableminds/webknossos/pull/4049)


## [19.04.0](https://github.com/scalableminds/webknossos/releases/tag/19.04.0) - 2019-04-01
[Commits](https://github.com/scalableminds/webknossos/compare/19.03.0...19.04.0)

### Highlights
This release multiple new interactions are expanding webKnossos:
- Added merger mode for skeleton and hybrid tracings. It allows to merge segments from e.g. generated oversegmentations. [#3619](https://github.com/scalableminds/webknossos/pull/3619)
- Added a shortcut (Q) and button to screenshot the tracing views. [#3834](https://github.com/scalableminds/webknossos/pull/3834)
- Rendered isosurfaces in the 3D viewport can now be interacted with. Shift+Click on an isosurface will jump exactly to where you clicked. Also, hovering over an isosurface will highlight that cell in all viewports. [#3858](https://github.com/scalableminds/webknossos/pull/3858)
- Neuroglancer precomputed datasets can now be added to webKnossos using the webknossos-connect service. [#3843](https://github.com/scalableminds/webknossos/pull/3843)

Also the data viewing and tracing workflow is smoothed further:
- Different loading strategies are now supported ("best quality first" and "progressive quality"). Additionally, the rendering can use different magnifications as a fallback. [#3801](https://github.com/scalableminds/webknossos/pull/3801)
- Performance improvements :racing_car: [#3880](https://github.com/scalableminds/webknossos/pull/3880) & [#3902](https://github.com/scalableminds/webknossos/pull/3902)

### Added
- Rendered isosurfaces in the 3D viewport can now be interacted with. Shift+Click on an isosurface will jump exactly to where you clicked. Also, hovering over an isosurface will highlight that cell in all viewports. [#3858](https://github.com/scalableminds/webknossos/pull/3858)
- webKnossos now comes with a list of sample datasets that can be automatically downloaded and imported from the menu. [#3725](https://github.com/scalableminds/webknossos/pull/3725)
- Added a shortcut (Q) and button in the actions dropdown to screenshot the tracing views. The screenshots will contain everything that is visible in the tracing views, so feel free to disable the crosshairs in the settings or toggle the tree visibility using the (1) and (2) shortcuts before triggering the screenshot. [#3834](https://github.com/scalableminds/webknossos/pull/3834)
- Neuroglancer precomputed datasets can now be added to webKnossos using the webknossos-connect (wk-connect) service. To setup a wk-connect datastore follow the instructions in the [Readme](https://github.com/scalableminds/webknossos-connect). Afterwards, datasets can be added through "Add Dataset" - "Add Dataset via wk-connect". [#3843](https://github.com/scalableminds/webknossos/pull/3843)
- Added support for mappings for 8-bit and 16-bit segmentation layers. [#3953](https://github.com/scalableminds/webknossos/pull/3953)
- The dataset settings within the tracing view allow to select between different loading strategies now ("best quality first" and "progressive quality"). Additionally, the rendering can use different magnifications as a fallback (instead of only one magnification). [#3801](https://github.com/scalableminds/webknossos/pull/3801)
- The mapping selection dropdown is now sorted alphabetically. [#3864](https://github.com/scalableminds/webknossos/pull/3864)
- Added the possibility to filter datasets in the dashboard according to their availability. By default, datasets which are missing on disk (e.g., when the datastore was deleted) are not shown anymore. This behavior can be configured via the settings icon next to the search box in the dashboard. [#3883](https://github.com/scalableminds/webknossos/pull/3883)
- Added merger mode for skeleton and hybrid tracings. It allows to merge segments from e.g. generated segmentations. [#3619](https://github.com/scalableminds/webknossos/pull/3619)
- The HTML template now includes SEO tags for demo instances and hides internal instances from search engines.
- Segmentation ID mappings can now be used in volume and hybrid tracings. [#3949](https://github.com/scalableminds/webknossos/pull/3949)
- A maximize-button was added to the viewports in the annotation view. Maximization can also be toggled with the `.` shortcut. [#3876](https://github.com/scalableminds/webknossos/pull/3876)
- [webknossos-connect](https://github.com/scalableminds/webknossos-connect) now starts with webKnossos on local and development instances by default. [#3913](https://github.com/scalableminds/webknossos/pull/3913)
- The visibilities of trees in a skeleton tracing is now persisted across page loads. [#3942](https://github.com/scalableminds/webknossos/pull/3942)
- Added a button for each color layer to enable/disable the layer. [#3943](https://github.com/scalableminds/webknossos/pull/3943)
- Paginated routes now send a `X-Total-Count` HTTP header which shows how many entries were found in total. [#3899](https://github.com/scalableminds/webknossos/pull/3899)

### Changed
- Improved the flight mode performance for tracings with very large trees (>80.000 nodes). [#3880](https://github.com/scalableminds/webknossos/pull/3880)
- Tweaked the highlighting of the active node. The inner node looks exactly as a non-active node and is not round, anymore. An active node is circled by a "halo". In arbitrary mode, the halo is hidden and the active node is round. [#3868](https://github.com/scalableminds/webknossos/pull/3868)
- Improved the performance of moving through a dataset which should make the overall interaction smoother. [#3902](https://github.com/scalableminds/webknossos/pull/3902)
- Brush size is independent of zoom value, now. This change simplifies volume annotations, as brush sizes can be adapted to certain structures (e.g., vesicles) and don't need to be changed when zooming. [#3868](https://github.com/scalableminds/webknossos/pull/3889)
- Reworked the search in the trees tab. [#3878](https://github.com/scalableminds/webknossos/pull/3878)

### Fixed
- Fixed a bug where failed large save requests lead to inconsistent tracings on the server. [#3829](https://github.com/scalableminds/webknossos/pull/3829)
- Fixed the setting which enables to hide the planes within the 3D viewport. [#3857](https://github.com/scalableminds/webknossos/pull/3857)
- Fixed a bug which allowed the brush size to become negative when using shortcuts. [#3861](https://github.com/scalableminds/webknossos/pull/3861)
- Fixed interpolation along z-axis. [#3888](https://github.com/scalableminds/webknossos/pull/3888)
- Fixed that the halo of the active node could cover other nodes. [#3919](https://github.com/scalableminds/webknossos/pull/3919)
- Fixed that the 3D viewport was partially occluded due to clipping distance issues. [#3919](https://github.com/scalableminds/webknossos/pull/3919)
- Fixed that scrolling with the mouse wheel over a data viewport also scrolled the page. This bug appeared with the new Chrome version 73. [#3939](https://github.com/scalableminds/webknossos/pull/3939)

### Removed
- Removed FPS meter in Annotation View. [#3916](https://github.com/scalableminds/webknossos/pull/3916)


## [19.03.0](https://github.com/scalableminds/webknossos/releases/tag/19.03.0) - 2019-03-04
[Commits](https://github.com/scalableminds/webknossos/compare/19.02.0...19.03.0)

### Highlights
- The tracing view got two major improvements:
   - Data rendering is now fully using the available space and doesn't have to be quadratic anymore. Increasing the size of a viewport will result in more data being rendered (as opposed to the same data will be upscaled). [#3634](https://github.com/scalableminds/webknossos/pull/3634)
   - The active node is highlighted with a "halo ring". Additionally, the node is also rendered as a circle. In flight and oblique modes the halo is hidden. [#3731](https://github.com/scalableminds/webknossos/pull/3731)
- Added the possibility to create volume annotation tasks. When creating a task type, select whether to create `volume` or `skeleton` tasks. Compound viewing and file upload for volume tasks is not yet supported. [#3712](https://github.com/scalableminds/webknossos/pull/3712)
- Mappings for segmentations will be read automatically from the file system. It's not necessary to define the mappings within the `datasource-properties.json` anymore. [#3720](https://github.com/scalableminds/webknossos/pull/3720)

### Added
- Added the possibility to create volume annotation tasks. When creating a task type, select whether to create `volume` or `skeleton` tasks. Note that compound viewing for volume tasks is not supported yet. Same for creating volume tasks from uploaded nml/data files. [#3712](https://github.com/scalableminds/webknossos/pull/3712)
- Added an UI to select a mapping for a segmentation layer. The UI is placed in the segmentation tab within the tracing view. [#3720](https://github.com/scalableminds/webknossos/pull/3720)
- Added a button to jump to actual data if the bounding box of a dataset contains a lot of black data. [#3682](https://github.com/scalableminds/webknossos/pull/3682)

### Changed
- Data rendering is not tied to square viewports, anymore. As a result the screen space is used more efficiently to show data. Also, increasing the size of a viewport will result in more data being rendered (as opposed to the same data will be upscaled). [#3634](https://github.com/scalableminds/webknossos/pull/3634)
- Mappings for segmentations will be read automatically from the file system. It's not necessary to define the mappings within the `datasource-properties.json`, anymore. [#3720](https://github.com/scalableminds/webknossos/pull/3720)
- The active node is highlighted with a "halo ring". Additionally, the node is also rendered as a circle. In flight and oblique modes the halo is hidden. [#3731](https://github.com/scalableminds/webknossos/pull/3731)
- In the dashboard list of active tasks, the project name is now featured more prominently, as it switched places with the task type summary. [#3792](https://github.com/scalableminds/webknossos/pull/3792)
- Isosurfaces are now loaded from the middle outwards. [#3818](https://github.com/scalableminds/webknossos/pull/3818)
- The brush size will now be remembered across page reloads. [#3827](https://github.com/scalableminds/webknossos/pull/3827)
- Do not show publication view if no publications are specified. [#3778](https://github.com/scalableminds/webknossos/pull/3778)

### Fixed
- Fixed an error that occured when changing the URL hash. [#3746](https://github.com/scalableminds/webknossos/pull/3746)
- Fixed a bug in the timeline chart rendering. The start and end time of the timeline chart now match the selected time range. [#3772](https://github.com/scalableminds/webknossos/pull/3772)
- The modals for a new task description and recommended task settings are no longer shown in read-only tracings. [#3724](https://github.com/scalableminds/webknossos/pull/3724)
- Fixed a rendering bug when opening a task that only allowed flight/oblique mode tracing. [#3783](https://github.com/scalableminds/webknossos/pull/3783)
- Fixed a bug where some NMLs caused the webKnossos tab to freeze during NML upload. [#3758](https://github.com/scalableminds/webknossos/pull/3758)
- Fixed a bug where some skeleton save requests were wrongly rejected if they were sent more than once. [#3767](https://github.com/scalableminds/webknossos/pull/3767)
- Fixed a bug which caused a wrong aspect ratio in the 3D viewport when changing the layout. [#3817](https://github.com/scalableminds/webknossos/pull/3817)


## [19.02.0](https://github.com/scalableminds/webknossos/releases/tag/19.02.0) - 2019-02-04
[Commits](https://github.com/scalableminds/webknossos/compare/19.01.0...19.02.0)

### Highlights

- The Dataset Gallery was redesigned to be a Publication Gallery instead. It will feature scientific publications together with their published datasets and information such as the species, brain region or acquisition method of such datasets. [#3653](https://github.com/scalableminds/webknossos/pull/3653)
  Please see the [migration guide](MIGRATIONS.md#19020---2019-02-04) on how to add publications.
- Also, this release includes new features that enrich the view of your data:
   - Isosurface computation can now be triggered for whole segments (shift + click on a segment in view mode). [#3655](https://github.com/scalableminds/webknossos/pull/3655)
   - Added the possibility to fade the alpha value of data layers. Also, a dataset can now contain both RGB and grayscale layers. [#3670](https://github.com/scalableminds/webknossos/pull/3670)
- The volume annotation brush tool will now automatically fill any enclosed areas if the brushed outline is closed in one stroke. [#3698](https://github.com/scalableminds/webknossos/pull/3698)
  <img src="https://user-images.githubusercontent.com/1702075/51846983-02d34480-231b-11e9-86f2-2d8c4b0c9bd0.gif" width="200" />


### Added

- Added the possibility to fade the alpha value of data layers. Also, a dataset can now contain both RGB and grayscale layers. [#3670](https://github.com/scalableminds/webknossos/pull/3670)
- Added the possibility to disable that the current layout is saved automatically when changing it. Instead, the layout can be saved explicitly. [#3620](https://github.com/scalableminds/webknossos/pull/3620)
- Added the possibility to use flight and oblique mode when viewing a dataset. [#3644](https://github.com/scalableminds/webknossos/pull/3644)
- Added pagination to the REST API route `GET /projects/:name/tasks` (new optional parameters `limit` and `pageNumber`). [#3659](https://github.com/scalableminds/webknossos/pull/3659)
- Added the possibility to open the version restore view for read-only tracings. Older versions can be previewed and be downloaded as NML. [#3660](https://github.com/scalableminds/webknossos/pull/3660)

### Changed

- Team managers are now also allowed to create and own scripts. [#3676](https://github.com/scalableminds/webknossos/pull/3676)
- The Dataset Gallery was redesigned to be a Publication Gallery instead. It will feature scientific publications together with their published datasets and information such as the species, brain region or acquisition method of such datasets. [#3653](https://github.com/scalableminds/webknossos/pull/3653)
- Annotations for non-public datasets can now be shared using the "Share" functionality without making the dataset public. [#3664](https://github.com/scalableminds/webknossos/pull/3664)
- The volume annotation brush tool will now automatically fill any enclosed areas if the brushed outline is closed in one stroke. [#3698](https://github.com/scalableminds/webknossos/pull/3698)
  <img src="https://user-images.githubusercontent.com/1702075/51846983-02d34480-231b-11e9-86f2-2d8c4b0c9bd0.gif" width="200" />
- Statistics are now separated by organization, rather than showing the webKnossos instance’s totals. [#3663](https://github.com/scalableminds/webknossos/pull/3663)
- NML files can be imported into arbitrary datasets. Users will be asked to confirm the import process if the dataset of the NML differs from the currently active dataset. [#3716](https://github.com/scalableminds/webknossos/pull/3716)

### Fixed

- Fixed a rendering bug which caused data to be clipped in certain scenarios for datasets with anisotropic resolutions. [#3609](https://github.com/scalableminds/webknossos/pull/3609)
- Fixed a bug where saving tracings failed after they were open for >24h. [#3633](https://github.com/scalableminds/webknossos/pull/3633)
- Fixed a bug that resulted in slow data loading when moving quickly through a dataset. [#3656](https://github.com/scalableminds/webknossos/pull/3656)
- Fixed a bug which caused the wrong magnification to be rendered when zooming out very far. [#3641](https://github.com/scalableminds/webknossos/pull/3641)
- Fixed a bug which broke the functionality to toggle the visibility of a tree in a skeleton tracing. [#3719](https://github.com/scalableminds/webknossos/pull/3719)

## [19.01.0](https://github.com/scalableminds/webknossos/releases/tag/19.01.0) - 2019-01-14
[Commits](https://github.com/scalableminds/webknossos/compare/18.12.0...19.01.0)

### Highlights

- You can now create tracings on datasets of other organizations, provided you have access rights to the dataset (i.e. it is public). [#3533](https://github.com/scalableminds/webknossos/pull/3533)
- Added the experimental feature to dynamically render isosurfaces for segmentation layers (can be enabled in the dataset settings when viewing a dataset). [#3495](https://github.com/scalableminds/webknossos/pull/3495)
- Added the possibility to specify a recommended user configuration in a task type. The recommended configuration will be shown to users when they trace a task with a different task type and the configuration can be accepted or declined. [#3466](https://github.com/scalableminds/webknossos/pull/3466)
- Added the possibility to select multiple trees in skeleton tracings in the tree tab by using ctrl + left mouse. Deleting and moving trees will affect all selected trees. [#3457](https://github.com/scalableminds/webknossos/pull/3457)

### Added

- Added the possibility to select multiple trees in skeleton tracings in the tree tab by using ctrl + left mouse. Deleting and moving trees will affect all selected trees. [#3457](https://github.com/scalableminds/webknossos/pull/3457)
- Added the possibility to specify a recommended user configuration in a task type. The recommended configuration will be shown to users when they trace a task with a different task type and the configuration can be accepted or declined. [#3466](https://github.com/scalableminds/webknossos/pull/3466)
- You can now create tracings on datasets of other organizations, provided you have access rights to the dataset (i.e. it is public). [#3533](https://github.com/scalableminds/webknossos/pull/3533)
- Datasets imported through a datastore that is marked as 'scratch' will now show a construction-like header and error message to encourage moving the datasets to a permanent storage location. [#3500](https://github.com/scalableminds/webknossos/pull/3500)
- Added the experimental feature to dynamically render isosurfaces for segmentation layers (can be enabled in the dataset settings when viewing a dataset). [#3495](https://github.com/scalableminds/webknossos/pull/3495)
- Adds healthchecks to all Dockerfiles for automatic service healing [#3606](https://github.com/scalableminds/webknossos/pull/3606)
- Added possibility to load more tasks or explorative annotations in the dashboard. [#3505](https://github.com/scalableminds/webknossos/pull/3505)
- Adds a second colorful thumbnail for the datasets which have a segmentation layer and this segmentation thumbnail will be shown on hover over the other thumbnail. [#3507](https://github.com/scalableminds/webknossos/pull/3507)

### Fixed

- Fixed a performance issue for large tracings with many branch points. [#3519](https://github.com/scalableminds/webknossos/pull/3519)
- Fixed bug which caused buckets to disappear randomly. [#3531](https://github.com/scalableminds/webknossos/pull/3531)
- Fixed a bug which broke the redirect after dataset upload via GUI. [#3571](https://github.com/scalableminds/webknossos/pull/3571)

## [18.12.0](https://github.com/scalableminds/webknossos/releases/tag/18.12.0) - 2018-11-26
[Commits](https://github.com/scalableminds/webknossos/compare/18.11.0...18.12.0)

### Highlights

- Added the possibility to add STL mesh files to tracings. [#3367](https://github.com/scalableminds/webknossos/pull/3367)
- Improved support for datasets with a large skew in scale. [#3398](https://github.com/scalableminds/webknossos/pull/3398)
- Improved performance for flight mode. [#3392](https://github.com/scalableminds/webknossos/pull/3392)
- Fixed the guessed bounding box for datasets that do not start at (0,0,0). [#3437](https://github.com/scalableminds/webknossos/pull/3437)

### Added

- Added the possibility to add STL mesh files to tracings. [#3367](https://github.com/scalableminds/webknossos/pull/3367)

### Changed

- Improved support for datasets with a large skew in scale (e.g., [600, 600, 35]). [#3398](https://github.com/scalableminds/webknossos/pull/3398)
- Improved performance for flight mode. [#3392](https://github.com/scalableminds/webknossos/pull/3392)

### Fixed

- Fixed a bug where the initial onboarding setup failed if automatic initial data was disabled. [#3421](https://github.com/scalableminds/webknossos/pull/3421)
- Fixed a permission issue in the try setup.
- Fixed a bug where the guessed bounding box for datasets that do not start at (0,0,0) was too large. [#3437](https://github.com/scalableminds/webknossos/pull/3437)
- Fixed a bug where dataset list refresh failed when datasets for non-existing organizations were reported. [#3438](https://github.com/scalableminds/webknossos/pull/3438)
- Editing team access rights for datasets now works even if the datastore has no disk write access. [#3411](https://github.com/scalableminds/webknossos/pull/3411)
- Fixed a bug where the form values when editing TaskTypes were missing. [#3451](https://github.com/scalableminds/webknossos/pull/3451)
- Fixed a bug which caused RGB data to not render correctly. [#3455](https://github.com/scalableminds/webknossos/pull/3455)

### Removed

- Removed support to watch additional dataset directories, no longer automatically creating symbolic links to the main directory. [#3416](https://github.com/scalableminds/webknossos/pull/3416)

## [18.11.0](https://github.com/scalableminds/webknossos/releases/tag/18.11.0) - 2018-10-29

[Commits](https://github.com/scalableminds/webknossos/compare/18.10.0...18.11.0)

### Highlights

- Skeleton and volume tracings will be more unified, resulting in hybrid tracings that can contain both structures:
  - Hybrid tracings are now enabled by default. They allow to combine the functionality of skeleton and volume annotations in one tracing. [#3399](https://github.com/scalableminds/webknossos/pull/3399)
  - Old volume tracing versions now also can be restored. Access it through the dropdown next to the Save button. [#3349](https://github.com/scalableminds/webknossos/pull/3349)
- The tracing view was improved:
  - The info tab in tracing views now displays the extent of the current dataset. [#3371](https://github.com/scalableminds/webknossos/pull/3371).
  - A User can now have multiple layouts for tracing views. [#3299](https://github.com/scalableminds/webknossos/pull/3299)
  - More layouting improvements: [#3256](https://github.com/scalableminds/webknossos/pull/3256) [#3256](https://github.com/scalableminds/webknossos/pull/3256) [#3272](https://github.com/scalableminds/webknossos/pull/3272)

### Added

- Added support for duplicate dataset names for different organizations. [#3137](https://github.com/scalableminds/webknossos/pull/3137)
- Extended the version restore view and added a view to restore older versions of a volume tracing. Access it through the dropdown next to the Save button. [#3349](https://github.com/scalableminds/webknossos/pull/3349)
- Added support to watch additional dataset directories, automatically creating symbolic links to the main directory. [#3330](https://github.com/scalableminds/webknossos/pull/3330)
- Added a button to the users list view that revokes admin rights from all selected users. [#3378](https://github.com/scalableminds/webknossos/pull/3378)
- Hybrid tracings are now enabled by default. They allow to combine the functionality of skeleton and volume annotations in one tracing. [#3399](https://github.com/scalableminds/webknossos/pull/3399)
- A User can now have multiple layouts for tracing views. [#3299](https://github.com/scalableminds/webknossos/pull/3299)
- Added support for datasets with sparse resolutions (e.g., [[1, 1, 1], [16, 16, 16]]). [#3406](https://github.com/scalableminds/webknossos/pull/3406)
- The info tab in tracing views now displays the extent of the current dataset. [#3371](https://github.com/scalableminds/webknossos/pull/3371).

### Changed

- The UI for editing experience domains of users was improved. [#3254](https://github.com/scalableminds/webknossos/pull/3254)
- The tracing layout was changed to be more compact. [#3256](https://github.com/scalableminds/webknossos/pull/3256)
- It is no longer possible to draw outside of a viewport with the brush tool in volume tracing. [#3283](https://github.com/scalableminds/webknossos/pull/3283)
- There is now a separate tracingstore module, the datastore is no longer responsible for saving tracings. [#3281](https://github.com/scalableminds/webknossos/pull/3281)
- The version history view shows versions grouped by day and time now. [#3365](https://github.com/scalableminds/webknossos/pull/3365)
- Users can now access the annotations of other users (of the same organization) given the link, even if they are non-public. [#3348](https://github.com/scalableminds/webknossos/pull/3348)

### Fixed

- Fixed a layouting issue which occurred on a fresh page load when the layout was scaled to be bigger than the available space. [#3256](https://github.com/scalableminds/webknossos/pull/3256)
- Fixed overlap in comment tab for long tree names or comments. [#3272](https://github.com/scalableminds/webknossos/pull/3272)
- Fixed that CTRL + Shift + F opens two search popovers in the tracing view. Instead, the shortcut will only open the tree search now. [#3407](https://github.com/scalableminds/webknossos/pull/3407)
- Fixed a bug which caused data to not be displayed correctly if adjacent data does not exist.[#3270](https://github.com/scalableminds/webknossos/pull/3270)
- Fixed a bug which caused data to not be displayed correctly if adjacent data does not exist. [#3270](https://github.com/scalableminds/webknossos/pull/3270)
- Fixed a bug which caused initial rendering to sometimes miss some buckets. [#3262](https://github.com/scalableminds/webknossos/pull/3262)
- Fixed a bug which caused the save-button to never show success for volume tracings. [#3267](https://github.com/scalableminds/webknossos/pull/3267)
- Fixed a rendering bug which caused data to turn black sometimes when moving around. [#3409](https://github.com/scalableminds/webknossos/pull/3409)

## [18.10.0](https://github.com/scalableminds/webknossos/releases/tag/18.10.0) - 2018-09-22

[Commits](https://github.com/scalableminds/webknossos/compare/18.09.0...18.10.0)

### Highlights

- WebKnossos is documented now! Check it out: https://docs.webknossos.org [#3011](https://github.com/scalableminds/webknossos/pull/3011)
- There are multiple improvements of the tracing view:
  - Added customizable layouting to the tracing view. [#3070](https://github.com/scalableminds/webknossos/pull/3070)
  - Improved general performance of the tracing view by leveraging web workers. [#3162](https://github.com/scalableminds/webknossos/pull/3162)
  - Added a view to restore any older version of a skeleton tracing. Access it through the dropdown next to the Save button. [#3194](https://github.com/scalableminds/webknossos/pull/3194)
  - And more usability improvements: [#3126](https://github.com/scalableminds/webknossos/pull/3126), [#3066](https://github.com/scalableminds/webknossos/pull/3066)
- Project administration got some UI improvements: [#3077](https://github.com/scalableminds/webknossos/pull/3077), [#3224](https://github.com/scalableminds/webknossos/pull/3224), [#3233](https://github.com/scalableminds/webknossos/pull/3233)
- Improved security by enabling http security headers. [#3084](https://github.com/scalableminds/webknossos/pull/3084)

### Added

- Added URLs to the tabs in the dashboard. [#3183](https://github.com/scalableminds/webknossos/pull/3183)
- Improved security by enabling http security headers. [#3084](https://github.com/scalableminds/webknossos/pull/3084)
- Added the possibility to write markdown in the annotation description. [#3081](https://github.com/scalableminds/webknossos/pull/3081)
- Added a view to restore any older version of a skeleton tracing. Access it through the dropdown next to the Save button. [#3194](https://github.com/scalableminds/webknossos/pull/3194)
  ![version-restore-highlight](https://user-images.githubusercontent.com/1702075/45428378-6842d380-b6a1-11e8-88c2-e4ffcd762cd5.png)
- Added customizable layouting to the tracing view. [#3070](https://github.com/scalableminds/webknossos/pull/3070)
- Added the brush size to the settings on the left in volume tracing. The size can now also be adjusted by using only the keyboard. [#3126](https://github.com/scalableminds/webknossos/pull/3126)
- Added a user documentation for webKnossos [#3011](https://github.com/scalableminds/webknossos/pull/3011)
- Tree groups can now be activated. This allows to rename a tree group analogous to renaming a tree. Also, toggling the visibility of a tree group can now be done by using the shortcuts "1" and "2". [#3066](https://github.com/scalableminds/webknossos/pull/3066)
- Added the possibility to upload multiple NML files during task creation, even if they are not in a zip archive
- Added the possibility to supply a dedicated "sorting date" for datasets to change the sorting order in the gallery view, by default the creation date is used [#3124](https://github.com/scalableminds/webknossos/pull/3124)
- Added bar-chart visualization to project progress report. [#3224](https://github.com/scalableminds/webknossos/pull/3224)
- Added a button to collapse all comments. [#3215](https://github.com/scalableminds/webknossos/pull/3215)
- The datasets in the dashboard are now sorted according to their user-specific usage. As a result, relevant datasets should appear at the top of the list. [#3206](https://github.com/scalableminds/webknossos/pull/3206)
- 3D Meshes can now be imported into the tracing view by uploading corresponding STL files. [#3242](https://github.com/scalableminds/webknossos/pull/3242)

### Changed

- The modal used to change the experience of users by admins got a rework. [#3077](https://github.com/scalableminds/webknossos/pull/3077)
- During task creation, specifying an experience domain is now possible by choosing from existing domains. [#3233](https://github.com/scalableminds/webknossos/pull/3233)
- Unified the search functionality within webKnossos to implement an AND logic everyhwere. [#3228](https://github.com/scalableminds/webknossos/pull/3228)
- Renamed "Soma Clicking" to "Single-Node-Tree Mode". [#3141](https://github.com/scalableminds/webknossos/pull/3141/files)
- The fallback segmentation layer attribute of volume tracings is now persisted to NML/ZIP files. Upon re-upload, only volume tracings with this attribute will show a fallback layer. Use `tools/volumeAddFallbackLayer.py` to add this attribute to existing volume tracings. [#3088](https://github.com/scalableminds/webknossos/pull/3088)
- When splitting a tree, the split part that contains the initial node will now keep the original tree name and id. [#3145](https://github.com/scalableminds/webknossos/pull/3145)
- Improve error messages for parsing faulty NMLs. [#3227](https://github.com/scalableminds/webknossos/pull/3227)
- Finished tasks will be displayed with less details and sorted by their finishing date in the dashboard. [#3202](https://github.com/scalableminds/webknossos/pull/3202)
- Improved layouting for narrow screens. [#3226](https://github.com/scalableminds/webknossos/pull/3226)
- The welcome header will now also show on the default page if there are no existing organisations. [#3133](https://github.com/scalableminds/webknossos/pull/3133)
- Simplified the sharing of tracings. Users can simply copy the active URL from the browser's URL bar to share a tracing (assuming the tracing is public). [#3176](https://github.com/scalableminds/webknossos/pull/3176)
- Improved general performance of the tracing view by leveraging web workers. [#3162](https://github.com/scalableminds/webknossos/pull/3162)
- Improved overall drag-and-drop behavior by preventing the browser from opening the dragged file when the actual drag target was missed. [#3222](https://github.com/scalableminds/webknossos/pull/3222)
- The checkboxes in the user list view will clear now after the experience domains of users have been changed. [#3178](https://github.com/scalableminds/webknossos/pull/3178)
- Resetting a user's task requires a confirmation now. [#3181](https://github.com/scalableminds/webknossos/pull/3181)

### Fixed

- Fixed a bug where large volume downloads contained invalid data.zip archives. [#3086](https://github.com/scalableminds/webknossos/pull/3086)
- Fixed the sorting of the dashboard task list and explorative annotation list. [#3153](https://github.com/scalableminds/webknossos/pull/3153)
- Fixed a missing notification when a task annotation was reset. [#3207](https://github.com/scalableminds/webknossos/pull/3207)
- Fixed a bug where non-privileged users were wrongly allowed to pause/unpause projects. [#3097](https://github.com/scalableminds/webknossos/pull/3097)
- Fixed a bug in copy-segmentation-slice feature. [#3245](https://github.com/scalableminds/webknossos/pull/3245)
- Fixed a regression bug which caused the initial data loading to fail sometimes. [#3149](https://github.com/scalableminds/webknossos/pull/3149)
- Fixed a bug which caused a blank screen sometimes when the user is not logged in. [#3167](https://github.com/scalableminds/webknossos/pull/3167)
- Fixed a bug where NML downloads of Task Annotations failed. [#3166](https://github.com/scalableminds/webknossos/pull/3166)
- Fixed a bug where viewing Compound Annotations (such as all tasks for a project in one view) failed. [#3174](https://github.com/scalableminds/webknossos/pull/3174)

### Removed

- Removed the automatic redirect to the onboarding page from the default page if there are no existing organisations. [#3133](https://github.com/scalableminds/webknossos/pull/3133)

## [18.09.0](https://github.com/scalableminds/webknossos/releases/tag/18.09.0) - 2018-08-20

[Commits](https://github.com/scalableminds/webknossos/compare/18.08.0...18.09.0)

### Highlights

- The dashboard gallery loads faster [#3036](https://github.com/scalableminds/webknossos/pull/3036) and tracings in the dashboard can show their descriptions [#3035](https://github.com/scalableminds/webknossos/pull/3035).
- Managing new users got easier through "new inactive users" notifications [#2994](https://github.com/scalableminds/webknossos/pull/2994), and also team managers can activate them now [#3050](https://github.com/scalableminds/webknossos/pull/3050).
- Improved the UI for sharing datasets and tracings [#3029](https://github.com/scalableminds/webknossos/pull/3029).
- The tracing view got a progress-indicator [#2935](https://github.com/scalableminds/webknossos/pull/2935) and scale-bars [#3049](https://github.com/scalableminds/webknossos/pull/3049).
- When merging datasets within a tracing via the merge-modal, the user can choose whether the merge should be executed directly in the currently opened tracing. Alternatively, a new annotation can be created which is accessible via the dashboard, as before [#2935](https://github.com/scalableminds/webknossos/pull/2935).

### Added

- Added two new properties to mapping json files. The `colors: [<hsvHueValue1>, <hsvHueValue2>, ...]` property can be used to specify up to 256 custom colors for the first 256 equivalence classes of the mapping. The `hideUnmappedIds: <true|false>` property indicates whether segments that were not mapped should be rendered transparently or not. [#2965](https://github.com/scalableminds/webknossos/pull/2965)
- Added a button for refreshing the dataset in the backend cache. [#2975](https://github.com/scalableminds/webknossos/pull/2975)
- Added the possibility to see the description of a tracing within the dashboard. [#3035](https://github.com/scalableminds/webknossos/pull/3035)
- Comments of tracing trees can now be cycled through by keeping n and p pressed. [#3041](https://github.com/scalableminds/webknossos/pull/3041)
- All dates in webknossos will be shown in the browser's timezone. On hover, a tooltip will show the date in UTC. [#2916](https://github.com/scalableminds/webknossos/pull/2916) ![image](https://user-images.githubusercontent.com/2486553/42888385-74c82bc0-8aa8-11e8-9c3e-7cfc90ce93bc.png)
- When merging datasets within a tracing via the merge-modal, the user can choose whether the merge should be executed directly in the currently opened tracing. Alternatively, a new annotation can be created which is accessible via the dashboard (as it has been before).
- Added shortcuts for moving along the current tracing direction in orthogonal mode. Pressing 'e' (and 'r' for the reverse direction) will move along the "current direction", which is defined by the vector between the last two created nodes.
- Added a banner to the user list to notify admins of new inactive users that need to be activated. [#2994](https://github.com/scalableminds/webknossos/pull/2994)
- When a lot of changes need to be persisted to the server (e.g., after importing a large NML), the save button will show a percentage-based progress indicator.
- Changing tabs in a tracing view will not disable the keyboard shortcuts anymore. [#3042](https://github.com/scalableminds/webknossos/pull/3042)
- Added the possibility for admins to see and transfer all active tasks of a project to a single user in the project tab[#2863](https://github.com/scalableminds/webknossos/pull/2863)
- Added the possibility to import multiple NML files into the active tracing. This can be done by dragging and dropping the files directly into the tracing view. [#2908](https://github.com/scalableminds/webknossos/pull/2908)
- Added placeholders and functionality hints to (nearly) empty lists and tables in the admin views. [#2969](https://github.com/scalableminds/webknossos/pull/2969)
- Added the possibility to copy volume tracings to own account
- During the import of multiple NML files, the user can select an option to automatically create a group per file so that the imported trees are organized in a hierarchy. [#2908](https://github.com/scalableminds/webknossos/pull/2908)
- Added the option to display scale bars in the viewports for orthogonal mode. [#3049](https://github.com/scalableminds/webknossos/pull/3049)
- Added functions to the front-end API to activate a tree and to change the color of a tree. [#2997](https://github.com/scalableminds/webknossos/pull/2997)
- When a new team or project is created, invalid names will be directly marked in red. [#3034](https://github.com/scalableminds/webknossos/pull/3034)
- Added an error message to the NML upload if the needed permissions are missing for the upload. [#3051](https://github.com/scalableminds/webknossos/pull/3051)
- Comments can now contain references to nodes (`#<nodeid>`) or positions (`#(<x,y,z>)`). Clicking on such a reference activates the respective node or position and centers it. [#2950](https://github.com/scalableminds/webknossos/pull/2950)
- Added a default text to the task view to indicate, that no users are assigned to a task. [#3030](https://github.com/scalableminds/webknossos/issues/3030)

### Changed

- Added a checkbox to disable the warning when deleting a tree. An accidentally deleted tree can easily be restored using the Undo functionality. [#2995](https://github.com/scalableminds/webknossos/pull/2995)
- Improved the UI for sharing datasets and tracings. [#3029](https://github.com/scalableminds/webknossos/pull/3029)
- Team managers are now allowed to activate users (previously admin-only) [#3050](https://github.com/scalableminds/webknossos/pull/3050)
- Improved the loading time of datasets in the dashboard. [#3036](https://github.com/scalableminds/webknossos/pull/3036)

### Fixed

- Fixed a bug where unloaded data was sometimes shown as black instead of gray. [#2963](https://github.com/scalableminds/webknossos/pull/2963)
- Fixed that URLs linking to a certain position in a dataset or tracing always led to the position of the active node. [#2960](https://github.com/scalableminds/webknossos/pull/2960)
- Fixed that setting a bounding box in view mode did not work. [#3015](https://github.com/scalableminds/webknossos/pull/3015)
- Fixed a bug where viewing Compound Annotations (such as viewing all instances of a task at once) failed with a permission issue. [#3023](https://github.com/scalableminds/webknossos/pull/3023)
- Fixed that the segmentation layer is loaded from the server even when the segmentation opacity is set to 0. [#3067](https://github.com/scalableminds/webknossos/pull/3067)
- Fixed a bug where the team name was not displayed in the task types view of admins. [#3053](https://github.com/scalableminds/webknossos/pull/3053)

## [18.08.0](https://github.com/scalableminds/webknossos/releases/tag/18.08.0) - 2018-07-23

[Commits](https://github.com/scalableminds/webknossos/compare/18.07.0...18.08.0)

### Highlights

- Performance improvements for the tracing views. #2709 #2724 #2821
- Added onboarding flow for initial setup of WebKnossos. #2859
- The dataset gallery got a redesign with mobile support. #2761
- Improved the import dialog for datasets. Important fields can now be edited via form inputs instead of having to change the JSON. The JSON is still changeable when enabling an "Advanced" mode. #2881
- Added possibility to share a special link to invite users to join your organization. Following that link, the sign-up form will automatically register the user for the correct organization. #2898

### Added

- Added release version to navbar [#2888](https://github.com/scalableminds/webknossos/pull/2888)
- Users can view datasets in a table from the dashboard. That view also allows to create explorational tracings (which had to be done via the gallery view for non-admins before). [#2866](https://github.com/scalableminds/webknossos/pull/2866)
- Added the task bounding box of a skeleton tracing to NML files. [#2827](https://github.com/scalableminds/webknossos/pull/2827) \
   Example: `<taskBoundingBox topLeftX="0" topLeftY="0" topLeftZ="0" width="512" height="512" depth="512" />`
- Added the possibility to kick a user out of the organization team. [#2801](https://github.com/scalableminds/webknossos/pull/2801)
- Added a mandatory waiting interval of 10 seconds when getting a task with a new task type. The modal containing the task description cannot be closed earlier. These ten seconds should be used to fully understand the new task type. [#2793](https://github.com/scalableminds/webknossos/pull/2793)
- Added possibility to share a special link to invite users to join your organization. Following that link, the sign-up form will automatically register the user for the correct organization. [#2898](https://github.com/scalableminds/webknossos/pull/2898)
- Added more debugging related information in case of unexpected errors. The additional information can be used when reporting the error. [#2766](https://github.com/scalableminds/webknossos/pull/2766)
- Added permission for team managers to create explorational tracings on datasets without allowed teams. [#2758](https://github.com/scalableminds/webknossos/pull/2758)
- Added higher-resolution images for dataset gallery thumbnails. [#2745](https://github.com/scalableminds/webknossos/pull/2745)
- Added permission for admins to get tasks from all projects in their organization. [#2728](https://github.com/scalableminds/webknossos/pull/2728)
- Added the shortcut to copy the currently hovered cell id (CTRL + I) to non-volume-tracings, too. [#2726](https://github.com/scalableminds/webknossos/pull/2726)
- Added permission for team managers to refresh datasets. [#2688](https://github.com/scalableminds/webknossos/pull/2688)
- Added backend-unit-test setup and a first test for NML validation. [#2829](https://github.com/scalableminds/webknossos/pull/2829)
- Added progress indicators to the save button for cases where the saving takes some time (e.g., when importing a large NML). [#2947](https://github.com/scalableminds/webknossos/pull/2947)
- Added the possibility to not sort comments by name. When clicking the sort button multiple times, sorting is switched to sort by IDs. [#2915](https://github.com/scalableminds/webknossos/pull/2915)
- Added displayName for organizations. [#2869](https://github.com/scalableminds/webknossos/pull/2869)
- Added onboarding flow for initial setup of WebKnossos. [#2859](https://github.com/scalableminds/webknossos/pull/2859)
- Added the possibility to show the task in a random order. [#2860](https://github.com/scalableminds/webknossos/pull/2860)

### Changed

- Improved the search functionality in the datasets view. The datasets will be sorted so that the best match is shown first. If a different sorting is desired, the sorting-arrows in the columns can still be used to change the sorting criteria. [#2834](https://github.com/scalableminds/webknossos/pull/2834)
- Improved performance in orthogonal mode. [#2821](https://github.com/scalableminds/webknossos/pull/2821)
- When deleting the last node of a tree, that tree will not be removed automatically anymore. Instead, the tree will just be empty. To remove that active tree, the "delete" shortcut can be used again. [#2806](https://github.com/scalableminds/webknossos/pull/2806)
- Renamed "Cancel" to "Reset and Cancel" for tasks. [#2910](https://github.com/scalableminds/webknossos/pull/2910)
- Changed the type of the initial node of new tasks to be a branchpoint (if not created via NML). [#2799](https://github.com/scalableminds/webknossos/pull/2799)
- The dataset gallery got a redesign with mobile support. [#2761](https://github.com/scalableminds/webknossos/pull/2761)
- Improved the performance of saving large changes to a tracing (e.g., when importing a large NML). [#2947](https://github.com/scalableminds/webknossos/pull/2947)
- Improved loading speed of buckets. [#2724](https://github.com/scalableminds/webknossos/pull/2724)
- Changed the task search, when filtered by user, to show all instead of just active tasks (except for canceled tasks). [#2774](https://github.com/scalableminds/webknossos/pull/2774)
- Improved the import dialog for datasets. Important fields can now be edited via form inputs instead of having to change the JSON. The JSON is still changeable when enabling an "Advanced" mode. [#2881](https://github.com/scalableminds/webknossos/pull/2881)
- Hid old paused projects in the project progress report even if they have open instances. [#2768](https://github.com/scalableminds/webknossos/pull/2768)
- Excluded canceled tasks and base tracings from the list at `api/projects/:name/usersWithOpenTasks`. [#2765](https://github.com/scalableminds/webknossos/pull/2765)
- Streamlined the order in which initial buckets are loaded when viewing a dataset. [#2749](https://github.com/scalableminds/webknossos/pull/2749)
- Reduced the number of scenarios in which segmentation-related warnings are shown (e.g, not for skeleton tracings when there are multiple resolutions for segmentations anyway). [#2715](https://github.com/scalableminds/webknossos/pull/2715)
- Email addresses for notifications about new users and about task overtime are no longer specified instance-wide but once per organization. [#2939](https://github.com/scalableminds/webknossos/pull/2939)
- Improved tracing view page load performance by decreasing WebGL shader compilation time. [#2709](https://github.com/scalableminds/webknossos/pull/2709)
- Improved error reporting for project progress page. [#2955](https://github.com/scalableminds/webknossos/pull/2955)
- Redesigned the user task list to make it easier to read the whole task description. [#2861](https://github.com/scalableminds/webknossos/pull/2861)

### Fixed

- Fixed a bug which caused segmentation data to be requested as four-bit when four-bit-mode was enabled. [#2828](https://github.com/scalableminds/webknossos/pull/2828)
- Fixed a bug where possible comments or branchpoints sometimes were not properly deleted when deleting a node. [2897](https://github.com/scalableminds/webknossos/pull/2897)
- Fixed a bug which caused projects to be unpaused when the project priority was changed. [#2795](https://github.com/scalableminds/webknossos/pull/2795)
- Fixed an unnecessary warning when deleting a tree in a task, that warned about deleting the initial node although the initial node was not contained in the deleted tree. [#2812](https://github.com/scalableminds/webknossos/pull/2812)
- Fixed a bug where the comment tab was scrolled into view horizontally if a node with a comment was activated. [#2805](https://github.com/scalableminds/webknossos/pull/2805)
- Fixed a bug in for Firefox users where a long tree list created an unnecessary scroll region. [#2787](https://github.com/scalableminds/webknossos/pull/2787)
- Fixed clicking on a task type within the task list page, so that the task type page will actually only show the linked task type. [#2769](https://github.com/scalableminds/webknossos/pull/2769)
- Fixed clicking on a project within the task list page, so that the project page will actually only show the linked project. [#2759](https://github.com/scalableminds/webknossos/pull/2759)
- Fixed a bug in the front-end API's `setMapping` call which caused ignored calls if the provided object was mutated. [#2921](https://github.com/scalableminds/webknossos/pull/2921)
- Fixed a bug where cell IDs in the segmentation tab were not shown for all zoomsteps. [#2726](https://github.com/scalableminds/webknossos/pull/2726)
- Fixed the naming of the initial tree in tasks. [#2689](https://github.com/scalableminds/webknossos/pull/2689)
- Fixed a regression affecting node selection, shortcuts and 3d viewport navigation. [#2673](https://github.com/scalableminds/webknossos/pull/2673)
- Fixed the dataset zip upload for datasets, which only have one data layer and no config file. [#2840](https://github.com/scalableminds/webknossos/pull/2840)
- Fixed a bug where task deletion broke the task listing for users who had active annotations for the task [#2884](https://github.com/scalableminds/webknossos/pull/2884)
- Fixed that decimal scales (e.g., 11.24, 11.24, 30) couldn't be defined for datasets in "simple" mode. [#2912](https://github.com/scalableminds/webknossos/pull/2912)

## [18.07.0](https://github.com/scalableminds/webknossos/releases/tag/18.07.0) - 2018-07-05

First release<|MERGE_RESOLUTION|>--- conflicted
+++ resolved
@@ -12,10 +12,7 @@
 ### Added
 - The extent of a dataset is now displayed next to the scale in the dataset list in the dashboard. [#4058](https://github.com/scalableminds/webknossos/pull/4058)
 - BossDB datasets can now be added to webKnossos using the webknossos-connect service. [#4036](https://github.com/scalableminds/webknossos/pull/4036)
-<<<<<<< HEAD
 - Added an auto-brush feature for selected datasets. [#4053](https://github.com/scalableminds/webknossos/pull/4053)
-=======
->>>>>>> 50c88544
 
 ### Changed
 - The NML parser now rounds floating point values in node coordinates. [#4045](https://github.com/scalableminds/webknossos/pull/4045)
