--- conflicted
+++ resolved
@@ -16,16 +16,13 @@
   MODE_VOLUME          : 3
   MODES_PLANE          : [0, 3]
   MODES_ARBITRARY      : [1, 2]
-<<<<<<< HEAD
   MODES_SKELETON       : [0, 1, 2]
-=======
   MODE_NAME_TO_ID      : {
     "orthogonal" : 0,
     "flight" : 1,
     "oblique" : 2,
     "volume" : 3,
   }
->>>>>>> fc541039
 
   CONTROL_MODE_TRACE   : 0
   CONTROL_MODE_VIEW    : 1
