--- conflicted
+++ resolved
@@ -32,18 +32,13 @@
 import Model from "oxalis/model";
 import Constants, { VolumeToolEnum, ContourModeEnum, OrthoViews } from "oxalis/constants";
 import type { UpdateAction } from "oxalis/model/sagas/update_actions";
-<<<<<<< HEAD
 import type {
-  OrthoViewType,
-  VolumeToolType,
-  ContourModeType,
-  BoundingBoxType,
+  OrthoView,
+  VolumeTool,
+  ContourMode,
+  BoundingBox,
 } from "oxalis/constants";
-import type { VolumeTracingType, FlycamType } from "oxalis/store";
-=======
-import type { OrthoView, VolumeTool, ContourMode } from "oxalis/constants";
 import type { VolumeTracing, Flycam } from "oxalis/store";
->>>>>>> ee034ca4
 import api from "oxalis/api/internal_api";
 
 export function* watchVolumeTracingAsync(): Saga<void> {
@@ -128,8 +123,7 @@
   }
 }
 
-<<<<<<< HEAD
-function* getBoundingsFromPosition(currentViewport: OrthoViewType): Saga<?BoundingBoxType> {
+function* getBoundingsFromPosition(currentViewport: OrthoView): Saga<?BoundingBox> {
   const position = Dimensions.roundCoordinate(yield* select(state => getPosition(state.flycam)));
   const zoom = yield* select(state => state.flycam.zoomStep);
   const scales = yield* select(state => getBaseVoxelFactors(state.dataset.dataSource.scale));
@@ -168,10 +162,7 @@
   };
 }
 
-function* createVolumeLayer(planeId: OrthoViewType): Saga<VolumeLayer> {
-=======
 function* createVolumeLayer(planeId: OrthoView): Saga<VolumeLayer> {
->>>>>>> ee034ca4
   const position = Dimensions.roundCoordinate(yield* select(state => getPosition(state.flycam)));
   const thirdDimValue = position[Dimensions.thirdDimensionForPlane(planeId)];
   return new VolumeLayer(planeId, thirdDimValue);
