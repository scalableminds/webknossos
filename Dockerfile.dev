--- conflicted
+++ resolved
@@ -24,11 +24,8 @@
   postgresql-client \
   yarn \
   git \
-<<<<<<< HEAD
   libdraco-dev \
-=======
   libblosc1 \
->>>>>>> d58be5eb
   # The following packages are necessary to run headless-gl
   && apt-get install -y \
   mesa-utils xvfb libgl1-mesa-dri libglapi-mesa libosmesa6 pkg-config x11proto-xext-dev xserver-xorg-dev libxext-dev libxi-dev \
