--- conflicted
+++ resolved
@@ -11,11 +11,8 @@
 - If your setup contains webknossos-workers, postgres evolution 110 introduces the column `supportedJobCommands`. This needs to be filled in manually for your workers. Currently available job commands are `compute_mesh_file`, `compute_segment_index_file`, `convert_to_wkw`, `export_tiff`, `find_largest_segment_id`, `infer_nuclei`, `infer_neurons`, `materialize_volume_annotation`, `render_animation`. [#7463](https://github.com/scalableminds/webknossos/pull/7463)
 - If your setup contains webknossos-workers,  postgres evolution 110 introduces the columns `maxParallelHighPriorityJobs` and `maxParallelLowPriorityJobs`. Make sure to set those values to match what you want for your deployment. [#7463](https://github.com/scalableminds/webknossos/pull/7463)
 - If your setup contains webknossos-workers, you may want to add the new available worker job `compute_segment_index_file` to the `supportedJobCommands` column of one or more of your workers. [#7493](https://github.com/scalableminds/webknossos/pull/7493)
-<<<<<<< HEAD
+- The WEBKNOSSOS api version has changed to 6. The `isValidNewName` route for datasets now returns 200 regardless of whether the name is valid or not. The body contains a JSON object with the key "isValid". [#7550](https://github.com/scalableminds/webknossos/pull/7550)
 - If your setup contains ND datasets, run the python3 script at `tools/migrate-axis-bounds/migration.py` on your datastores to update the datasource-properties.jsons of the ND datasets.
-=======
-- The WEBKNOSSOS api version has changed to 6. The `isValidNewName` route for datasets now returns 200 regardless of whether the name is valid or not. The body contains a JSON object with the key "isValid". [#7550](https://github.com/scalableminds/webknossos/pull/7550)
->>>>>>> 8c1858d5
 
 ### Postgres Evolutions:
 
