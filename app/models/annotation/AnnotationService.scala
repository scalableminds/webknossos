package models.annotation

import java.util.UUID

import com.scalableminds.braingames.binary.models.datasource.{DataSourceLike => DataSource, SegmentationLayerLike => SegmentationLayer}
import com.scalableminds.braingames.datastore.tracings.skeleton.DownloadTracingParameters
import com.scalableminds.braingames.datastore.tracings.skeleton.elements.SkeletonTracing
import com.scalableminds.braingames.datastore.tracings.volume.{AbstractVolumeTracing => VolumeTracing, AbstractVolumeTracingLayer => VolumeTracingLayer}
import com.scalableminds.braingames.datastore.tracings.{TracingReference, TracingType}
import com.scalableminds.util.geometry.{BoundingBox, Point3D, Vector3D}
import com.scalableminds.util.mvc.BoxImplicits
import com.scalableminds.util.reactivemongo.DBAccessContext
import com.scalableminds.util.tools.{Fox, FoxImplicits, TextUtils}
import com.typesafe.scalalogging.LazyLogging
import models.annotation.AnnotationType._
import models.binary.{DataSet, DataSetDAO}
import models.task.Task
import models.user.{UsedAnnotationDAO, User}
import play.api.i18n.Messages
import play.api.libs.Files.TemporaryFile
import play.api.libs.concurrent.Execution.Implicits._
import reactivemongo.bson.BSONObjectID

import scala.concurrent.Future

/**
  * Company: scalableminds
  * User: tmbo
  * Date: 07.11.13
  * Time: 12:39
  */

object AnnotationService
  extends BoxImplicits
  with FoxImplicits
  with TextUtils
  with LazyLogging{

  private def selectSuitableTeam(user: User, dataSet: DataSet): String = {
    val dataSetTeams = dataSet.owningTeam +: dataSet.allowedTeams
    dataSetTeams.intersect(user.teamNames).head
  }

  private def createVolumeTracing(dataSource: DataSource): VolumeTracing = {
    val fallbackLayer = dataSource.dataLayers.flatMap {
      case layer: SegmentationLayer => Some(layer)
      case _ => None
    }.headOption

    val tracingLayer = VolumeTracingLayer(
      UUID.randomUUID.toString,
      dataSource.boundingBox,
      fallbackLayer.map(_.elementClass).getOrElse(VolumeTracingLayer.defaultElementClass),
      fallbackLayer.map(_.largestSegmentId).getOrElse(VolumeTracingLayer.defaultLargestSegmentId)
    )

    VolumeTracing(
      dataSource.id.name,
      tracingLayer,
      fallbackLayer.map(_.name),
      dataSource.boundingBox.center)
  }

  def createExplorationalFor(
    user: User,
    dataSet: DataSet,
    tracingType: TracingType.Value,
    id: String = "")(implicit ctx: DBAccessContext): Fox[Annotation] = {

    def createTracing(dataSource: DataSource) = tracingType match {
      case TracingType.skeleton =>
<<<<<<< HEAD
        dataSet.dataStore.saveSkeletonTracing(SkeletonTracing(dataSetName = dataSource.id.name))
      case TracingType.volume =>
        dataSet.dataStore.saveVolumeTracing(createVolumeTracing(dataSource))
=======
        dataSet.dataStore.saveSkeletonTracing(SkeletonTracing(dataSetName=dataSet.name,editPosition=dataSet.defaultStart,
                                              editRotation=dataSet.defaultRotation))
      //case TracingType.volume =>
        //dataSet.dataStore.saveVolumeTracing(VolumeTracing())
>>>>>>> bfe452e3
    }

    for {
      dataSource <- dataSet.dataSource.toUsable ?~> "DataSet is not imported."
      tracing <- createTracing(dataSource)
      annotation = Annotation(
        Some(user._id),
        tracing,
        dataSet.name,
        selectSuitableTeam(user, dataSet),
        AnnotationSettings.defaultFor(tracingType),
        _id = BSONObjectID.parse(id).getOrElse(BSONObjectID.generate))
      _ <- annotation.saveToDB
    } yield {
      annotation
    }
  }

  def updateAllOfTask(
    task: Task,
    dataSetName: String,
    settings: AnnotationSettings)(implicit ctx: DBAccessContext) = {
    for {
      _ <- AnnotationDAO.updateDataSetNameForAllOfTask(task, dataSetName)
      _ <- AnnotationDAO.updateSettingsForAllOfTask(task, settings)
    } yield true
  }

  def finish(annotation: Annotation)(implicit ctx: DBAccessContext) = {
    // WARNING: needs to be repeatable, might be called multiple times for an annotation
    AnnotationDAO.finish(annotation._id).map { r =>
      UsedAnnotationDAO.removeAll(AnnotationIdentifier(annotation.typ, annotation.id))
      r
    }
  }

  def baseFor(task: Task)(implicit ctx: DBAccessContext) =
    AnnotationDAO.findByTaskIdAndType(task._id, AnnotationType.TracingBase).one[Annotation].toFox

  def annotationsFor(task: Task)(implicit ctx: DBAccessContext) =
    AnnotationDAO.findByTaskIdAndType(task._id, AnnotationType.Task).cursor[Annotation]().collect[List]()

  def countUnfinishedAnnotationsFor(task: Task)(implicit ctx: DBAccessContext) =
    AnnotationDAO.countUnfinishedByTaskIdAndType(task._id, AnnotationType.Task)

  def freeAnnotationsOfUser(user: User)(implicit ctx: DBAccessContext) = {
    for {
      annotations <- AnnotationDAO.findOpenAnnotationsFor(user._id, AnnotationType.Task)
      _ = annotations.map(annotation => annotation.muta.cancelTask())
      result <- AnnotationDAO.unassignAnnotationsOfUser(user._id)
    } yield result
  }

  def openTasksFor(user: User)(implicit ctx: DBAccessContext) =
    AnnotationDAO.findOpenAnnotationsFor(user._id, AnnotationType.Task)

  def countOpenTasks(user: User)(implicit ctx: DBAccessContext) =
    AnnotationDAO.countOpenAnnotations(user._id, AnnotationType.Task)

  def hasAnOpenTask(user: User)(implicit ctx: DBAccessContext) =
    AnnotationDAO.hasAnOpenAnnotation(user._id, AnnotationType.Task)

  def findTasksOf(user: User, isFinished: Option[Boolean], limit: Int)(implicit ctx: DBAccessContext) =
    AnnotationDAO.findFor(user._id, isFinished, AnnotationType.Task, limit)

  def findExploratoryOf(user: User, isFinished: Option[Boolean], limit: Int)(implicit ctx: DBAccessContext) = {
    val systemTypes = AnnotationType.Task :: AnnotationType.SystemTracings
    AnnotationDAO.findForWithTypeOtherThan(user._id, isFinished, systemTypes, limit)
  }

  def countTaskOf(user: User, _task: BSONObjectID)(implicit ctx: DBAccessContext) =
    AnnotationDAO.countByTaskIdAndUser(user._id, _task, AnnotationType.Task)

  def tracingFromBase(annotationBase: Annotation)(implicit ctx: DBAccessContext): Fox[TracingReference] = {
    for {
      dataSet: DataSet <- DataSetDAO.findOneBySourceName(annotationBase.dataSetName)
      dataSource <- dataSet.dataSource.toUsable.toFox
      newTracingReference <- dataSet.dataStore.duplicateSkeletonTracing(annotationBase.tracingReference)
    } yield newTracingReference
  }

  def createAnnotationFor(user: User, task: Task)(implicit messages: Messages, ctx: DBAccessContext): Fox[Annotation] = {
    //TODO: rocksDB: test this
    def useAsTemplateAndInsert(annotation: Annotation) = {
      for {
        newTracing <- tracingFromBase(annotation) ?~> "Failed to create tracing from base"
        newAnnotation = annotation.copy(
          _user = Some(user._id),
          state = AnnotationState.InProgress,
          typ = AnnotationType.Task,
          _id = BSONObjectID.generate,
          created = System.currentTimeMillis)
        _ <- newAnnotation.saveToDB
      } yield {
        newAnnotation
      }
    }

    for {
      annotationBase <- task.annotationBase ?~> "Failed to retrieve annotation base."
      result <- useAsTemplateAndInsert(annotationBase).toFox ?~> "Failed to use annotation base as template."
    } yield {
      result
    }
  }

  def createAnnotationBase(
    task: Task,
    userId: BSONObjectID,
    tracingReference: TracingReference,
    boundingBox: Option[BoundingBox],
    settings: AnnotationSettings,
    dataSetName: String,
    start: Point3D,
    rotation: Vector3D)(implicit ctx: DBAccessContext) = {
    for {
      _ <- Annotation(Some(userId), tracingReference, dataSetName, task.team, settings,
          typ = AnnotationType.TracingBase, _task = Some(task._id)).saveToDB ?~> "Failed to insert annotation."
    } yield true
  }

  //TODO: RocksDB
/*
  def updateAnnotationBase(task: Task, start: Point3D, rotation: Vector3D)(implicit ctx: DBAccessContext) = {

    for {
      base <- task.annotationBase
      content <- base.contentReference
    } yield {
      content.service.updateEditPosRot(start, rotation, content.id)
    }
  }*/

  def createAnnotationBase(
    task: Task,
    userId: BSONObjectID,
    boundingBox: Option[BoundingBox],
    settings: AnnotationSettings)(implicit ctx: DBAccessContext) = {

    //TODO: rocksDB
/*    SkeletonTracingService.createFrom(nml, boundingBox, settings).toFox.flatMap {
      tracing =>
        val content = ContentReference.createFor(tracing)
        AnnotationDAO.insert(Annotation(
          Some(userId), content, team = task.team, typ = AnnotationType.TracingBase, _task = Some(task._id)))
    }*/
    Fox.empty
  }

  def createFrom(
                user: User,
                dataSet: DataSet,
                tracingReference: TracingReference,
                annotationType: AnnotationType,
                settings: AnnotationSettings,
                name: Option[String])(implicit messages: Messages, ctx: DBAccessContext): Fox[Annotation] = {
    //TODO: RocksDB: test this
    val annotation = Annotation(
      Some(user._id),
      tracingReference,
      dataSet.name,
      team = selectSuitableTeam(user, dataSet),
      settings = settings,
      _name = name,
      typ = annotationType)
    for {
      _ <- annotation.saveToDB
    } yield annotation
  }

  def createAnnotationFrom(
    user: User,
    additionalFiles: Map[String, TemporaryFile],
    typ: AnnotationType,
    name: Option[String])(implicit messages: Messages, ctx: DBAccessContext): Fox[Annotation] = {
    Fox.failure("")

    //TODO: rocksDB

    /* TODO: until we implemented workspaces, we need to decide if this annotation is going to be a skeleton or a volume
       annotation --> hence, this hacky way of making a decision */

    /*def createContent() = {
      //TODO: rocksDB - call datastore create (with nml if applicable - readd nml to this functions parameters?)
      Fox.successful(TracingReference("dummyId", TracingType.skeletonTracing))
    }
    for {
      content <- createContent()
      annotation <- AnnotationService.createFrom(user, content, typ, name) ?~> Messages("annotation.create.fromFailed")
    } yield annotation*/
  }

  def logTime(time: Long, _annotation: BSONObjectID)(implicit ctx: DBAccessContext) =
    AnnotationDAO.logTime(time, _annotation)

  def zipAnnotations(annotations: List[Annotation], zipFileName: String)(implicit messages: Messages, ctx: DBAccessContext): Future[TemporaryFile] = {
    val downloadParams = annotations.map(annotation => DownloadTracingParameters(annotation.tracingReference.id, None, annotation.name))
    val dataSetName = annotations(0).dataSetName //TODO RocksDB are all always on same dataset? Also: Handle empty list

    for {
      dataSet <- DataSetDAO.findOneBySourceName(dataSetName) ?~> Messages("dataSet.notFound", dataSetName)
      dataSource <- dataSet.dataSource.toUsable ?~> "DataSet is not imported."
    } yield {
      //TODO RocksDB: redirect(DownloadMultipleParameters(zipFileName, downloadParams))
      //split annotations by dataSetName, get multiple zis from the respective datastores, use util function to create zip of all zips contents
    }

    Future.successful(TemporaryFile("dummy", "justToKeepTheReturnType"))

    /*
    val zipped = TemporaryFile("annotationZips", normalize(zipFileName))
    val zipper = ZipIO.startZip(new BufferedOutputStream(new FileOutputStream(zipped.file)))

    def annotationContent(annotations: List[Annotation]): Future[Boolean] = {
      annotations match {
        case head :: tail =>
          head.muta.loadAnnotationContent().futureBox.flatMap {
            case Full(fs) =>
              zipper.withFile(fs.normalizedName)(fs.writeTo).flatMap(_ => annotationContent(tail))
            case x        =>
              logger.warn(s"Failed to retrieve annotation content for zip file ($zipFileName): $x")
              annotationContent(tail)
          }
        case _            =>
          Future.successful(true)
      }
      Future.successful(true)
    }

    annotationContent(annotations).map { _ =>
      zipper.close()
      zipped
    }*/
  }
}<|MERGE_RESOLUTION|>--- conflicted
+++ resolved
@@ -69,16 +69,10 @@
 
     def createTracing(dataSource: DataSource) = tracingType match {
       case TracingType.skeleton =>
-<<<<<<< HEAD
-        dataSet.dataStore.saveSkeletonTracing(SkeletonTracing(dataSetName = dataSource.id.name))
+        dataSet.dataStore.saveSkeletonTracing(SkeletonTracing(dataSetName=dataSet.name,editPosition=dataSet.defaultStart,
+                                              editRotation=dataSet.defaultRotation))
       case TracingType.volume =>
         dataSet.dataStore.saveVolumeTracing(createVolumeTracing(dataSource))
-=======
-        dataSet.dataStore.saveSkeletonTracing(SkeletonTracing(dataSetName=dataSet.name,editPosition=dataSet.defaultStart,
-                                              editRotation=dataSet.defaultRotation))
-      //case TracingType.volume =>
-        //dataSet.dataStore.saveVolumeTracing(VolumeTracing())
->>>>>>> bfe452e3
     }
 
     for {
