--- conflicted
+++ resolved
@@ -2,7 +2,7 @@
 Backbone                  = require("backbone")
 $                         = require("jquery")
 _                         = require("lodash")
-utils                     = require("libs/utils")
+Utils                     = require("libs/utils")
 Input                     = require("libs/input")
 Trackball                 = require("three.trackball")
 CameraController          = require("../camera_controller")
@@ -40,7 +40,7 @@
       @keyboardLoopDelayed?.unbind()
 
 
-  constructor : (@model, stats, @view, @sceneController) ->
+  constructor : (@model, @view, @sceneController) ->
 
     _.extend(this, Backbone.Events)
 
@@ -50,7 +50,7 @@
 
     @oldNmPos = app.scaleInfo.voxelToNm( @flycam.getPosition() )
 
-    @planeView = new PlaneView(@model, @view, stats)
+    @planeView = new PlaneView(@model, @view)
 
     @activeViewport = constants.PLANE_XY
 
@@ -81,12 +81,8 @@
     @model.datasetConfiguration.triggerAll()
 
     @initTrackballControls()
-<<<<<<< HEAD
     @bindToEvents()
-=======
-    @bind()
     @stop()
->>>>>>> fc541039
 
 
   initMouse : ->
@@ -254,8 +250,8 @@
     if @isStarted
       @input.unbind()
 
-    @sceneController.stop()
-    @planeView.stop()
+      @sceneController.stop()
+      @planeView.stop()
 
     @isStarted = false
 
@@ -408,7 +404,7 @@
     switch type
       when null then @moveZ(delta, true)
       when "alt"
-        @zoomPlanes(utils.clamp(-1, delta, 1), true)
+        @zoomPlanes(Utils.clamp(-1, delta, 1), true)
 
 
   calculateGlobalPos : (clickPos) =>
