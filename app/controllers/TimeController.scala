package controllers

import java.text.SimpleDateFormat
import java.util.Calendar

import javax.inject.Inject
import com.scalableminds.util.tools.{Fox, FoxImplicits}
import models.user.time.TimeSpanDAO
import models.user._
import oxalis.security.WebknossosSilhouette.{SecuredAction, SecuredRequest}
import play.api.i18n.{Messages, MessagesApi}
import play.api.libs.concurrent.Execution.Implicits._
import play.api.libs.json.{JsObject, JsValue, Json}
import play.api.mvc.AnyContent
import utils.ObjectId

class TimeController @Inject()(userService: UserService,
                               userDAO: UserDAO,
                               timeSpanDAO: TimeSpanDAO,
                               val messagesApi: MessagesApi) extends Controller with FoxImplicits {

  //all users with working hours > 0
  def getWorkingHoursOfAllUsers(year: Int, month: Int, startDay: Option[Int], endDay: Option[Int]) = SecuredAction.async { implicit request =>
    for {
      users <- userDAO.findAll
      filteredUsers <- Fox.filter(users)(user => request.identity.isTeamManagerOrAdminOf(user)) //rather Admin than TeamManager
      js <- loggedTimeForUserListByMonth(filteredUsers, year, month, startDay, endDay)
    } yield {
      Ok(js)
    }
  }

  //list user with working hours > 0 (only one user is also possible)
  def getWorkingHoursOfUsers(userString: String, year: Int, month: Int, startDay: Option[Int], endDay: Option[Int]) = SecuredAction.async { implicit request =>
    for {
<<<<<<< HEAD
      users <- Fox.combined(userString.split(",").toList.map(email => userService.findOneByEmail(email))) ?~> Messages("user.email.invalid")
      _ <- Fox.combined(users.map(user => Fox.assertTrue(request.identity.isTeamManagerOrAdminOf(user)))) ?~> Messages("user.notAuthorised")
=======
      users <- Fox.combined(userString.split(",").toList.map(email => UserService.findOneByEmail(email))) ?~> "user.email.invalid"
      _ <- Fox.combined(users.map(user => Fox.assertTrue(request.identity.isTeamManagerOrAdminOf(user)))) ?~> "user.notAuthorised"
>>>>>>> cedb4d90
      js <- loggedTimeForUserListByMonth(users, year, month, startDay, endDay)
    } yield {
      Ok(js)
    }
  }

  def getWorkingHoursOfUser(userId: String, startDate: Long, endDate: Long) = SecuredAction.async { implicit request =>
    for {
      userIdValidated <- ObjectId.parse(userId)
<<<<<<< HEAD
      user <- userService.findOneById(userIdValidated, false) ?~> Messages("user.notFound")
      _ <- Fox.assertTrue(request.identity.isTeamManagerOrAdminOf(user)) ?~> Messages("user.notAuthorised")
=======
      user <- UserService.findOneById(userIdValidated, false) ?~> "user.notFound"
      _ <- Fox.assertTrue(request.identity.isTeamManagerOrAdminOf(user)) ?~> "user.notAuthorised"
>>>>>>> cedb4d90
      js <- loggedTimeForUserListByTimestamp(user,startDate, endDate)
    } yield {
      Ok(js)
    }
  }

  //helper methods

  def loggedTimeForUserListByMonth(users: List[User], year: Int, month: Int, startDay: Option[Int], endDay: Option[Int])(implicit request: SecuredRequest[AnyContent]): Fox[JsValue] =  {
    lazy val startDate = Calendar.getInstance()
    lazy val endDate = Calendar.getInstance()

    val input = new SimpleDateFormat("yy")
    val output = new SimpleDateFormat("yyyy")
    var date = input.parse(year.toString)
    val fullYear = output.format(date).toInt

    //set them here to first day of selected month so getActualMaximum below will use the correct month entry
    startDate.set(fullYear, month - 1, 1, 0, 0, 0)
    endDate.set(fullYear, month - 1, 1, 0, 0, 0)

    val sDay = startDay.getOrElse(startDate.getActualMinimum(Calendar.DAY_OF_MONTH))
    val eDay = endDay.getOrElse(endDate.getActualMaximum(Calendar.DAY_OF_MONTH))

    startDate.set(fullYear, month - 1, sDay, 0, 0, 0)
    startDate.set(Calendar.MILLISECOND, 0)
    endDate.set(fullYear, month - 1, eDay, 23, 59, 59)
    endDate.set(Calendar.MILLISECOND, 999)

    val futureJsObjects = users.map(user => getUserHours(user, startDate, endDate))
    Fox.combined(futureJsObjects).map(jsObjectList => Json.toJson(jsObjectList))
  }

  def loggedTimeForUserListByTimestamp(user: User, startDate: Long, endDate: Long)(implicit request: SecuredRequest[AnyContent]): Fox[JsValue] =  {
    lazy val sDate = Calendar.getInstance()
    lazy val eDate = Calendar.getInstance()

    sDate.setTimeInMillis(startDate)
    eDate.setTimeInMillis(endDate)

    getUserHours(user, sDate, eDate)
  }

  def getUserHours(user: User, startDate: Calendar, endDate: Calendar)(implicit request: SecuredRequest[AnyContent]): Fox[JsObject] = {
    for {
      userJs <- user.compactWrites
      timeJs <- timeSpanDAO.findAllByUserWithTask(user._id,  Some(startDate.getTimeInMillis), Some(endDate.getTimeInMillis))
    } yield {
      Json.obj(
        "user" -> userJs,
        "timelogs" -> timeJs)
    }
  }

}<|MERGE_RESOLUTION|>--- conflicted
+++ resolved
@@ -33,13 +33,8 @@
   //list user with working hours > 0 (only one user is also possible)
   def getWorkingHoursOfUsers(userString: String, year: Int, month: Int, startDay: Option[Int], endDay: Option[Int]) = SecuredAction.async { implicit request =>
     for {
-<<<<<<< HEAD
-      users <- Fox.combined(userString.split(",").toList.map(email => userService.findOneByEmail(email))) ?~> Messages("user.email.invalid")
-      _ <- Fox.combined(users.map(user => Fox.assertTrue(request.identity.isTeamManagerOrAdminOf(user)))) ?~> Messages("user.notAuthorised")
-=======
-      users <- Fox.combined(userString.split(",").toList.map(email => UserService.findOneByEmail(email))) ?~> "user.email.invalid"
+      users <- Fox.combined(userString.split(",").toList.map(email => userService.findOneByEmail(email))) ?~> "user.email.invalid"
       _ <- Fox.combined(users.map(user => Fox.assertTrue(request.identity.isTeamManagerOrAdminOf(user)))) ?~> "user.notAuthorised"
->>>>>>> cedb4d90
       js <- loggedTimeForUserListByMonth(users, year, month, startDay, endDay)
     } yield {
       Ok(js)
@@ -49,13 +44,8 @@
   def getWorkingHoursOfUser(userId: String, startDate: Long, endDate: Long) = SecuredAction.async { implicit request =>
     for {
       userIdValidated <- ObjectId.parse(userId)
-<<<<<<< HEAD
-      user <- userService.findOneById(userIdValidated, false) ?~> Messages("user.notFound")
-      _ <- Fox.assertTrue(request.identity.isTeamManagerOrAdminOf(user)) ?~> Messages("user.notAuthorised")
-=======
-      user <- UserService.findOneById(userIdValidated, false) ?~> "user.notFound"
+      user <- userService.findOneById(userIdValidated, false) ?~> "user.notFound"
       _ <- Fox.assertTrue(request.identity.isTeamManagerOrAdminOf(user)) ?~> "user.notAuthorised"
->>>>>>> cedb4d90
       js <- loggedTimeForUserListByTimestamp(user,startDate, endDate)
     } yield {
       Ok(js)
