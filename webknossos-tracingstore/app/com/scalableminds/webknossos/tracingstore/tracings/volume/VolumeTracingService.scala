--- conflicted
+++ resolved
@@ -525,20 +525,8 @@
       data <- binaryDataService.handleMultipleBucketRequests(requests)
     } yield data
 
-<<<<<<< HEAD
-  def adaptVolumeForDuplicate(sourceAnnotationId: ObjectId,
-                              newTracingId: String,
-                              sourceTracing: VolumeTracing,
-                              isFromTask: Boolean,
-                              boundingBox: Option[BoundingBox],
-                              datasetBoundingBox: Option[BoundingBox],
-                              magRestrictions: MagRestrictions,
-                              editPosition: Option[Vec3Int],
-                              editRotation: Option[Vec3Double],
-                              newVersion: Long)(implicit ec: ExecutionContext, tc: TokenContext): Fox[VolumeTracing] = {
-=======
   def adaptVolumeForDuplicate(
-      sourceAnnotationId: String,
+      sourceAnnotationId: ObjectId,
       newTracingId: String,
       sourceTracing: VolumeTracing,
       isFromTask: Boolean,
@@ -548,9 +536,8 @@
       editPosition: Option[Vec3Int],
       editRotation: Option[Vec3Double],
       newVersion: Long,
-      ownerId: String,
-      requestingUserId: String)(implicit ec: ExecutionContext, tc: TokenContext): Fox[VolumeTracing] = {
->>>>>>> 2dd6ffbc
+      ownerId: ObjectId,
+      requestingUserId: ObjectId)(implicit ec: ExecutionContext, tc: TokenContext): Fox[VolumeTracing] = {
     val tracingWithBB = addBoundingBoxFromTaskIfRequired(sourceTracing, isFromTask, datasetBoundingBox)
     val tracingWithMagRestrictions = VolumeTracingMags.restrictMagList(tracingWithBB, magRestrictions)
     for {
