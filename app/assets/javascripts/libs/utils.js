--- conflicted
+++ resolved
@@ -245,17 +245,9 @@
     return maybeA.chain(valueA => maybeB.map(valueB => [valueA, valueB]));
   },
 
-<<<<<<< HEAD
-  // Maybes getOrElse is defined as getOrElse(defaultValue: T): T, which is why
-  // you can't do getOrElse(null) without flow complaining
-  unpackMaybe<T>(maybe: Maybe<T>): ?T {
-=======
-  // TODO: You should see a merge conflict now. Please use the toNullable version
-  // and rename unpackMaybe to toNullable everywhere where it's used.
   // Maybes getOrElse is defined as getOrElse(defaultValue: T): T, which is why
   // you can't do getOrElse(null) without flow complaining
   toNullable<T>(maybe: Maybe<T>): ?T {
->>>>>>> 2b045b72
     return maybe.isJust ? maybe.get() : null;
   },
 };
