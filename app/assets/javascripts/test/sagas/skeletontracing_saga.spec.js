/* eslint-disable import/no-extraneous-dependencies, import/first */
import test from "ava";
import { expectValueDeepEqual, execCall } from "../helpers/sagaHelpers";
import mockRequire from "mock-require";
import _ from "lodash";

const KeyboardJS = {
  bind: _.noop,
  unbind: _.noop,
};

mockRequire("keyboardjs", KeyboardJS);
mockRequire("libs/window", { alert: console.log.bind(console) });
mockRequire("bootstrap-toggle", {});
mockRequire("app", { currentUser: { firstName: "SCM", lastName: "Boy" } });

const { saveSkeletonTracingAsync, diffTracing } = mockRequire.reRequire("oxalis/model/sagas/skeletontracing_saga");
const SkeletonTracingActions = mockRequire.reRequire("oxalis/model/actions/skeletontracing_actions");
const { pushSaveQueueAction } = mockRequire.reRequire("oxalis/model/actions/save_actions");
const SkeletonTracingReducer = mockRequire.reRequire("oxalis/model/reducers/skeletontracing_reducer").default;
const { take, put } = mockRequire.reRequire("redux-saga/effects");
const { M4x4 } = mockRequire.reRequire("libs/mjs");
import type { UpdateAction } from "oxalis/model/sagas/update_actions";

function withoutUpdateTracing(items: Array<UpdateAction>): Array<UpdateAction> {
  return items.filter(item => item.action !== "updateTracing");
}

function testDiffing(prevTracing, nextTracing, flycam) {
  return withoutUpdateTracing(Array.from(diffTracing(prevTracing, nextTracing, flycam)));
}

<<<<<<< HEAD
describe("SkeletonTracingSaga", () => {
  const initialState = {
    dataset: {
      scale: [5, 5, 5],
    },
    task: {
      id: 1,
    },
    tracing: {
      type: "skeleton",
      trees: {
        "0": {
          treeId: 0,
          name: "TestTree",
          nodes: {},
          timestamp: 12345678,
          branchPoints: [],
          edges: [],
          comments: [],
          color: [23, 23, 23],
        },
      },
      tracingType: "Explorational",
      name: "",
      activeTreeId: 0,
      activeNodeId: null,
      restrictions: {
        branchPointsAllowed: true,
        allowUpdate: true,
        allowFinish: true,
        allowAccess: true,
        allowDownload: true,
=======
const initialState = {
  dataset: {
    scale: [5, 5, 5],
  },
  task: {
    id: 1,
  },
  skeletonTracing: {
    trees: {
      "0": {
        treeId: 0,
        name: "TestTree",
        nodes: {},
        timestamp: 12345678,
        branchPoints: [],
        edges: [],
        comments: [],
        color: [23, 23, 23],
>>>>>>> 3dd958fc
      },
    },
    tracingType: "Explorational",
    name: "",
    activeTreeId: 0,
    activeNodeId: null,
    restrictions: {
      branchPointsAllowed: true,
      allowUpdate: true,
      allowFinish: true,
      allowAccess: true,
      allowDownload: true,
    },
<<<<<<< HEAD
  };
  const createNodeAction = addTimestamp(SkeletonTracingActions.createNodeAction([1, 2, 3], [0, 1, 0], 0, 1.2));
  const deleteNodeAction = addTimestamp(SkeletonTracingActions.deleteNodeAction());
  const createTreeAction = addTimestamp(SkeletonTracingActions.createTreeAction(), 12345678);
  const deleteTreeAction = addTimestamp(SkeletonTracingActions.deleteTreeAction());
  const setActiveNodeRadiusAction = addTimestamp(SkeletonTracingActions.setActiveNodeRadiusAction(12));
  const createCommentAction = addTimestamp(SkeletonTracingActions.createCommentAction("Hallo"));
  const createBranchPointAction = addTimestamp(SkeletonTracingActions.createBranchPointAction(), 12345678);

  it("should create a tree if there is none (saga test)", () => {
    const saga = saveSkeletonTracingAsync();
    expectValue(saga.next()).toEqual(take("INITIALIZE_SKELETONTRACING"));
    saga.next();
    saga.next({ tracing: { trees: {} } });
    expectValue(saga.next(true)).toEqual(put(SkeletonTracingActions.createTreeAction()));
  });

  it("shouldn't do anything if unchanged (saga test)", () => {
    const saga = saveSkeletonTracingAsync();
    expectValue(saga.next()).toEqual(take("INITIALIZE_SKELETONTRACING"));
    saga.next();
    saga.next(initialState.tracing);
    saga.next(false);
    saga.next();
    saga.next();
    saga.next(initialState.tracing);
    // only updateTracing
    const items = execCall(saga.next(initialState.flycam));
    expect(withoutUpdateTracing(items).length).toBe(0);
  });

  it("should do something if changed (saga test)", () => {
    const newState = SkeletonTracingReducer(initialState, createNodeAction);

    const saga = saveSkeletonTracingAsync();
    expectValue(saga.next()).toEqual(take("INITIALIZE_SKELETONTRACING"));
    saga.next();
    saga.next(initialState.tracing);
    saga.next(false);
    saga.next();
    saga.next();
    saga.next(newState.tracing);
    const items = execCall(saga.next(newState.flycam));
    expect(withoutUpdateTracing(items).length).toBeGreaterThan(0);
    expectValue(saga.next(items)).toEqual(put(pushSaveQueueAction(items)));
  });

  it("should emit createNode update actions", () => {
    const newState = SkeletonTracingReducer(initialState, createNodeAction);

    const updateActions = testDiffing(initialState.tracing, newState.tracing, newState.flycam);
    expect(updateActions[0].action).toBe("createNode");
    expect(updateActions[0].value.id).toBe(0);
    expect(updateActions[0].value.treeId).toBe(0);
  });

  it("should emit createNode and createEdge update actions", () => {
    let newState = SkeletonTracingReducer(initialState, createNodeAction);
    newState = SkeletonTracingReducer(newState, createNodeAction);
    const updateActions = testDiffing(initialState.tracing, newState.tracing, newState.flycam);

    expect(updateActions[0].action).toBe("createNode");
    expect(updateActions[0].value.id).toBe(0);
    expect(updateActions[0].value.treeId).toBe(0);
    expect(updateActions[1].action).toBe("createNode");
    expect(updateActions[1].value.id).toBe(1);
    expect(updateActions[0].value.treeId).toBe(0);
    expect(updateActions[2].action).toBe("createEdge");
    expect(updateActions[2].value.treeId).toBe(0);
    expect(updateActions[2].value.source).toBe(0);
    expect(updateActions[2].value.target).toBe(1);
  });

  it("should emit createNode and createTree update actions", () => {
    let newState = SkeletonTracingReducer(initialState, createNodeAction);
    newState = SkeletonTracingReducer(newState, createTreeAction);
    newState = SkeletonTracingReducer(newState, createNodeAction);
    const updateActions = testDiffing(initialState.tracing, newState.tracing, newState.flycam);

    expect(updateActions[0].action).toBe("createTree");
    expect(updateActions[0].value.id).toBe(1);
    expect(updateActions[1].action).toBe("createNode");
    expect(updateActions[1].value.id).toBe(1);
    expect(updateActions[1].value.treeId).toBe(1);
    expect(updateActions[2].action).toBe("createNode");
    expect(updateActions[2].value.id).toBe(0);
    expect(updateActions[2].value.treeId).toBe(0);
  });


  it("should emit first deleteNode and then createNode update actions", () => {
    const mergeTreesAction = addTimestamp(SkeletonTracingActions.mergeTreesAction(1, 0));

    let testState = SkeletonTracingReducer(initialState, createNodeAction);
    testState = SkeletonTracingReducer(testState, createTreeAction);
    testState = SkeletonTracingReducer(testState, createNodeAction);
    const newState = SkeletonTracingReducer(testState, mergeTreesAction);
    const updateActions = testDiffing(testState.tracing, newState.tracing, newState.flycam);

    expect(updateActions[0].action).toBe("deleteNode");
    expect(updateActions[0].value.id).toBe(1);
    expect(updateActions[0].value.treeId).toBe(1);
    expect(updateActions[1].action).toBe("deleteTree");
    expect(updateActions[1].value.id).toBe(1);
    expect(updateActions[2].action).toBe("createNode");
    expect(updateActions[2].value.id).toBe(1);
    expect(updateActions[2].value.treeId).toBe(0);
    expect(updateActions[3].action).toBe("createEdge");
    expect(updateActions[3].value.treeId).toBe(0);
    expect(updateActions[3].value.source).toBe(1);
    expect(updateActions[3].value.target).toBe(0);
  });

  it("should emit a deleteNode update action", () => {
    const testState = SkeletonTracingReducer(initialState, createNodeAction);
    const newState = SkeletonTracingReducer(testState, deleteNodeAction);
    const updateActions = testDiffing(testState.tracing, newState.tracing, newState.flycam);

    expect(updateActions[0].action).toBe("deleteNode");
    expect(updateActions[0].value.id).toBe(0);
    expect(updateActions[0].value.treeId).toBe(0);
  });

  it("should emit a deleteEdge update action", () => {
    let testState = SkeletonTracingReducer(initialState, createNodeAction);
    testState = SkeletonTracingReducer(testState, createNodeAction);
    const newState = SkeletonTracingReducer(testState, deleteNodeAction);
    const updateActions = testDiffing(testState.tracing, newState.tracing, newState.flycam);

    expect(updateActions[0].action).toBe("deleteNode");
    expect(updateActions[0].value.id).toBe(1);
    expect(updateActions[0].value.treeId).toBe(0);
    expect(updateActions[1].action).toBe("deleteEdge");
    expect(updateActions[1].value.treeId).toBe(0);
    expect(updateActions[1].value.source).toBe(0);
    expect(updateActions[1].value.target).toBe(1);
  });

  it("should emit a deleteTree update action", () => {
    const testState = SkeletonTracingReducer(initialState, createTreeAction);
    const newState = SkeletonTracingReducer(testState, deleteTreeAction);
    const updateActions = testDiffing(testState.tracing, newState.tracing, newState.flycam);

    expect(updateActions[0].action).toBe("deleteTree");
    expect(updateActions[0].value.id).toBe(1);
  });

  it("should emit an updateNode update action", () => {
    const testState = SkeletonTracingReducer(initialState, createNodeAction);
    const newState = SkeletonTracingReducer(testState, setActiveNodeRadiusAction);
    const updateActions = testDiffing(testState.tracing, newState.tracing, newState.flycam);

    expect(updateActions[0].action).toBe("updateNode");
    expect(updateActions[0].value.id).toBe(0);
    expect(updateActions[0].value.radius).toBe(12);
    expect(updateActions[0].value.treeId).toBe(0);
  });

  it("should emit an updateNode update action", () => {
    let testState = SkeletonTracingReducer(initialState, createNodeAction);
    testState = SkeletonTracingReducer(testState, setActiveNodeRadiusAction);
    const newState = SkeletonTracingReducer(testState, setActiveNodeRadiusAction);
    const updateActions = testDiffing(testState.tracing, newState.tracing, newState.flycam);

    expect(updateActions).toEqual([]);
  });

  it("should emit an updateTree update actions (comments)", () => {
    const testState = SkeletonTracingReducer(initialState, createNodeAction);
    const newState = SkeletonTracingReducer(testState, createCommentAction);
    const updateActions = testDiffing(testState.tracing, newState.tracing, newState.flycam);

    expect(updateActions[0].action).toBe("updateTree");
    expect(updateActions[0].value.id).toBe(0);
    expect(updateActions[0].value.comments).toEqual([{ node: 0, content: "Hallo" }]);
  });

  it("shouldn't emit an updateTree update actions (comments)", () => {
    let testState = SkeletonTracingReducer(initialState, createNodeAction);
    testState = SkeletonTracingReducer(testState, createCommentAction);
    const newState = SkeletonTracingReducer(testState, createCommentAction);
    const updateActions = testDiffing(testState.tracing, newState.tracing, newState.flycam);

    expect(updateActions).toEqual([]);
  });

  it("should emit an updateTree update actions (branchpoints)", () => {
    const testState = SkeletonTracingReducer(initialState, createNodeAction);
    const newState = SkeletonTracingReducer(testState, createBranchPointAction);
    const updateActions = testDiffing(testState.tracing, newState.tracing, newState.flycam);

    expect(updateActions[0].action).toBe("updateTree");
    expect(updateActions[0].value.id).toBe(0);
    expect(updateActions[0].value.branchPoints).toEqual([{ id: 0, timestamp: 12345678 }]);
  });

  it("should emit update actions on merge tree", () => {
    const mergeTreesAction = addTimestamp(SkeletonTracingActions.mergeTreesAction(0, 2));

    // create a node in first tree, then create a second tree with three nodes and merge them
    let testState = SkeletonTracingReducer(initialState, createNodeAction);
    testState = SkeletonTracingReducer(testState, createTreeAction);
    testState = SkeletonTracingReducer(testState, createNodeAction);
    testState = SkeletonTracingReducer(testState, createNodeAction);
    testState = SkeletonTracingReducer(testState, createNodeAction);
    const newState = SkeletonTracingReducer(testState, mergeTreesAction);

    const updateActions = testDiffing(testState.tracing, newState.tracing, newState.flycam);

    expect(updateActions[0]).toEqual({ action: "deleteNode", value: { treeId: 0, id: 0 } });
    expect(updateActions[1]).toEqual({ action: "deleteTree", value: { id: 0 } });
    expect(updateActions[2].action).toBe("createNode");
    expect(updateActions[2].value.id).toBe(0);
    expect(updateActions[2].value.treeId).toBe(1);
    expect(updateActions[3]).toEqual({
      action: "createEdge",
      value: { treeId: 1, source: 0, target: 2 },
    });
  });

  it("should emit update actions on split tree", () => {
    const mergeTreesAction = addTimestamp(SkeletonTracingActions.mergeTreesAction(0, 2));

    // create a node in first tree, then create a second tree with three nodes and merge them
    let testState = SkeletonTracingReducer(initialState, createNodeAction);
    testState = SkeletonTracingReducer(testState, createTreeAction);
    testState = SkeletonTracingReducer(testState, createNodeAction);
    testState = SkeletonTracingReducer(testState, createNodeAction);
    testState = SkeletonTracingReducer(testState, createNodeAction);
    testState = SkeletonTracingReducer(testState, mergeTreesAction);
    const newState = SkeletonTracingReducer(testState, deleteNodeAction);

    const updateActions = testDiffing(testState.tracing, newState.tracing, newState.flycam);

    expect(updateActions[0].action).toBe("createTree");
    expect(updateActions[0].value.id).toBe(2);
    expect(updateActions[1].action).toBe("createNode");
    expect(updateActions[1].value.id).toBe(3);
    expect(updateActions[1].value.treeId).toBe(2);
    expect(updateActions[2].action).toBe("createTree");
    expect(updateActions[2].value.id).toBe(3);
    expect(updateActions[3].action).toBe("createNode");
    expect(updateActions[3].value.id).toBe(0);
    expect(updateActions[3].value.treeId).toBe(3);
    expect(updateActions[4]).toEqual({ action: "deleteNode", value: { treeId: 1, id: 0 } });
    expect(updateActions[5]).toEqual({ action: "deleteNode", value: { treeId: 1, id: 2 } });
    expect(updateActions[6]).toEqual({ action: "deleteNode", value: { treeId: 1, id: 3 } });
    expect(updateActions[7]).toEqual({
      action: "deleteEdge",
      value: { treeId: 1, source: 1, target: 2 },
    });
    expect(updateActions[8]).toEqual({
      action: "deleteEdge",
      value: { treeId: 1, source: 2, target: 3 },
    });
    expect(updateActions[9]).toEqual({
      action: "deleteEdge",
      value: { treeId: 1, source: 0, target: 2 },
    });
    expect(updateActions[10].action).toBe("updateTree");
    expect(updateActions[10].value.id).toBe(1);
=======
  },
  flycam: {
    zoomStep: 2,
    currentMatrix: M4x4.identity,
    spaceDirectionOrtho: [1, 1, 1],
  },
};
const createNodeAction = SkeletonTracingActions.createNodeAction([1, 2, 3], [0, 1, 0], 0, 1.2);
const deleteNodeAction = SkeletonTracingActions.deleteNodeAction();
const createTreeAction = SkeletonTracingActions.createTreeAction(12345678);
const deleteTreeAction = SkeletonTracingActions.deleteTreeAction();
const setActiveNodeRadiusAction = SkeletonTracingActions.setActiveNodeRadiusAction(12);
const createCommentAction = SkeletonTracingActions.createCommentAction("Hallo");
const createBranchPointAction = SkeletonTracingActions.createBranchPointAction(undefined, undefined, 12345678);

test("SkeletonTracingSaga should create a tree if there is none (saga test)", (t) => {
  const saga = saveSkeletonTracingAsync();
  expectValueDeepEqual(t, saga.next(), take("INITIALIZE_SKELETONTRACING"));
  saga.next();
  saga.next({ skeletonTracing: { trees: {} } });
  t.is(saga.next(true).value.PUT.action.type, "CREATE_TREE");
  // expectValueDeepEqual(t, saga.next(true), put(SkeletonTracingActions.createTreeAction()));
});

test("SkeletonTracingSaga shouldn't do anything if unchanged (saga test)", (t) => {
  const saga = saveSkeletonTracingAsync();
  expectValueDeepEqual(t, saga.next(), take("INITIALIZE_SKELETONTRACING"));
  saga.next();
  saga.next(initialState.skeletonTracing);
  saga.next(false);
  saga.next();
  saga.next();
  saga.next(initialState.skeletonTracing);
  // only updateTracing
  const items = execCall(t, saga.next(initialState.flycam));
  t.is(withoutUpdateTracing(items).length, 0);
});

test("SkeletonTracingSaga should do something if changed (saga test)", (t) => {
  const newState = SkeletonTracingReducer(initialState, createNodeAction);

  const saga = saveSkeletonTracingAsync();
  expectValueDeepEqual(t, saga.next(), take("INITIALIZE_SKELETONTRACING"));
  saga.next();
  saga.next(initialState.skeletonTracing);
  saga.next(false);
  saga.next();
  saga.next();
  saga.next(newState.skeletonTracing);
  const items = execCall(t, saga.next(newState.flycam));
  t.true(withoutUpdateTracing(items).length > 0);
  expectValueDeepEqual(t, saga.next(items), put(pushSaveQueueAction(items)));
});

test("SkeletonTracingSaga should emit createNode update actions", (t) => {
  const newState = SkeletonTracingReducer(initialState, createNodeAction);

  const updateActions = testDiffing(initialState.skeletonTracing, newState.skeletonTracing, newState.flycam);
  t.is(updateActions[0].action, "createNode");
  t.is(updateActions[0].value.id, 0);
  t.is(updateActions[0].value.treeId, 0);
});

test("SkeletonTracingSaga should emit createNode and createEdge update actions", (t) => {
  let newState = SkeletonTracingReducer(initialState, createNodeAction);
  newState = SkeletonTracingReducer(newState, createNodeAction);
  const updateActions = testDiffing(initialState.skeletonTracing, newState.skeletonTracing, newState.flycam);

  t.is(updateActions[0].action, "createNode");
  t.is(updateActions[0].value.id, 0);
  t.is(updateActions[0].value.treeId, 0);
  t.is(updateActions[1].action, "createNode");
  t.is(updateActions[1].value.id, 1);
  t.is(updateActions[0].value.treeId, 0);
  t.is(updateActions[2].action, "createEdge");
  t.is(updateActions[2].value.treeId, 0);
  t.is(updateActions[2].value.source, 0);
  t.is(updateActions[2].value.target, 1);
});

test("SkeletonTracingSaga should emit createNode and createTree update actions", (t) => {
  let newState = SkeletonTracingReducer(initialState, createNodeAction);
  newState = SkeletonTracingReducer(newState, createTreeAction);
  newState = SkeletonTracingReducer(newState, createNodeAction);
  const updateActions = testDiffing(initialState.skeletonTracing, newState.skeletonTracing, newState.flycam);

  t.is(updateActions[0].action, "createTree");
  t.is(updateActions[0].value.id, 1);
  t.is(updateActions[1].action, "createNode");
  t.is(updateActions[1].value.id, 1);
  t.is(updateActions[1].value.treeId, 1);
  t.is(updateActions[2].action, "createNode");
  t.is(updateActions[2].value.id, 0);
  t.is(updateActions[2].value.treeId, 0);
});


test("SkeletonTracingSaga should emit first deleteNode and then createNode update actions", (t) => {
  const mergeTreesAction = SkeletonTracingActions.mergeTreesAction(1, 0);

  let testState = SkeletonTracingReducer(initialState, createNodeAction);
  testState = SkeletonTracingReducer(testState, createTreeAction);
  testState = SkeletonTracingReducer(testState, createNodeAction);
  const newState = SkeletonTracingReducer(testState, mergeTreesAction);
  const updateActions = testDiffing(testState.skeletonTracing, newState.skeletonTracing, newState.flycam);

  t.is(updateActions[0].action, "deleteNode");
  t.is(updateActions[0].value.id, 1);
  t.is(updateActions[0].value.treeId, 1);
  t.is(updateActions[1].action, "deleteTree");
  t.is(updateActions[1].value.id, 1);
  t.is(updateActions[2].action, "createNode");
  t.is(updateActions[2].value.id, 1);
  t.is(updateActions[2].value.treeId, 0);
  t.is(updateActions[3].action, "createEdge");
  t.is(updateActions[3].value.treeId, 0);
  t.is(updateActions[3].value.source, 1);
  t.is(updateActions[3].value.target, 0);
});

test("SkeletonTracingSaga should emit a deleteNode update action", (t) => {
  const testState = SkeletonTracingReducer(initialState, createNodeAction);
  const newState = SkeletonTracingReducer(testState, deleteNodeAction);
  const updateActions = testDiffing(testState.skeletonTracing, newState.skeletonTracing, newState.flycam);

  t.is(updateActions[0].action, "deleteNode");
  t.is(updateActions[0].value.id, 0);
  t.is(updateActions[0].value.treeId, 0);
});

test("SkeletonTracingSaga should emit a deleteEdge update action", (t) => {
  let testState = SkeletonTracingReducer(initialState, createNodeAction);
  testState = SkeletonTracingReducer(testState, createNodeAction);
  const newState = SkeletonTracingReducer(testState, deleteNodeAction);
  const updateActions = testDiffing(testState.skeletonTracing, newState.skeletonTracing, newState.flycam);

  t.is(updateActions[0].action, "deleteNode");
  t.is(updateActions[0].value.id, 1);
  t.is(updateActions[0].value.treeId, 0);
  t.is(updateActions[1].action, "deleteEdge");
  t.is(updateActions[1].value.treeId, 0);
  t.is(updateActions[1].value.source, 0);
  t.is(updateActions[1].value.target, 1);
});

test("SkeletonTracingSaga should emit a deleteTree update action", (t) => {
  const testState = SkeletonTracingReducer(initialState, createTreeAction);
  const newState = SkeletonTracingReducer(testState, deleteTreeAction);
  const updateActions = testDiffing(testState.skeletonTracing, newState.skeletonTracing, newState.flycam);

  t.is(updateActions[0].action, "deleteTree");
  t.is(updateActions[0].value.id, 1);
});

test("SkeletonTracingSaga should emit an updateNode update action", (t) => {
  const testState = SkeletonTracingReducer(initialState, createNodeAction);
  const newState = SkeletonTracingReducer(testState, setActiveNodeRadiusAction);
  const updateActions = testDiffing(testState.skeletonTracing, newState.skeletonTracing, newState.flycam);

  t.is(updateActions[0].action, "updateNode");
  t.is(updateActions[0].value.id, 0);
  t.is(updateActions[0].value.radius, 12);
  t.is(updateActions[0].value.treeId, 0);
});

test("SkeletonTracingSaga should emit an updateNode update action", (t) => {
  let testState = SkeletonTracingReducer(initialState, createNodeAction);
  testState = SkeletonTracingReducer(testState, setActiveNodeRadiusAction);
  const newState = SkeletonTracingReducer(testState, setActiveNodeRadiusAction);
  const updateActions = testDiffing(testState.skeletonTracing, newState.skeletonTracing, newState.flycam);

  t.deepEqual(updateActions, []);
});

test("SkeletonTracingSaga should emit an updateTree update actions (comments)", (t) => {
  const testState = SkeletonTracingReducer(initialState, createNodeAction);
  const newState = SkeletonTracingReducer(testState, createCommentAction);
  const updateActions = testDiffing(testState.skeletonTracing, newState.skeletonTracing, newState.flycam);

  t.is(updateActions[0].action, "updateTree");
  t.is(updateActions[0].value.id, 0);
  t.deepEqual(updateActions[0].value.comments, [{ node: 0, content: "Hallo" }]);
});

test("SkeletonTracingSaga shouldn't emit an updateTree update actions (comments)", (t) => {
  let testState = SkeletonTracingReducer(initialState, createNodeAction);
  testState = SkeletonTracingReducer(testState, createCommentAction);
  const newState = SkeletonTracingReducer(testState, createCommentAction);
  const updateActions = testDiffing(testState.skeletonTracing, newState.skeletonTracing, newState.flycam);

  t.deepEqual(updateActions, []);
});

test("SkeletonTracingSaga should emit an updateTree update actions (branchpoints)", (t) => {
  const testState = SkeletonTracingReducer(initialState, createNodeAction);
  const newState = SkeletonTracingReducer(testState, createBranchPointAction);
  const updateActions = testDiffing(testState.skeletonTracing, newState.skeletonTracing, newState.flycam);

  t.is(updateActions[0].action, "updateTree");
  t.is(updateActions[0].value.id, 0);
  t.deepEqual(updateActions[0].value.branchPoints, [{ id: 0, timestamp: 12345678 }]);
});

test("SkeletonTracingSaga should emit update actions on merge tree", (t) => {
  const mergeTreesAction = SkeletonTracingActions.mergeTreesAction(0, 2);

  // create a node in first tree, then create a second tree with three nodes and merge them
  let testState = SkeletonTracingReducer(initialState, createNodeAction);
  testState = SkeletonTracingReducer(testState, createTreeAction);
  testState = SkeletonTracingReducer(testState, createNodeAction);
  testState = SkeletonTracingReducer(testState, createNodeAction);
  testState = SkeletonTracingReducer(testState, createNodeAction);
  const newState = SkeletonTracingReducer(testState, mergeTreesAction);

  const updateActions = testDiffing(testState.skeletonTracing, newState.skeletonTracing, newState.flycam);

  t.deepEqual(updateActions[0], { action: "deleteNode", value: { treeId: 0, id: 0 } });
  t.deepEqual(updateActions[1], { action: "deleteTree", value: { id: 0 } });
  t.is(updateActions[2].action, "createNode");
  t.is(updateActions[2].value.id, 0);
  t.is(updateActions[2].value.treeId, 1);
  t.deepEqual(updateActions[3], {
    action: "createEdge",
    value: { treeId: 1, source: 0, target: 2 },
  });
});

test("SkeletonTracingSaga should emit update actions on split tree", (t) => {
  const mergeTreesAction = SkeletonTracingActions.mergeTreesAction(0, 2);

  // create a node in first tree, then create a second tree with three nodes and merge them
  let testState = SkeletonTracingReducer(initialState, createNodeAction);
  testState = SkeletonTracingReducer(testState, createTreeAction);
  testState = SkeletonTracingReducer(testState, createNodeAction);
  testState = SkeletonTracingReducer(testState, createNodeAction);
  testState = SkeletonTracingReducer(testState, createNodeAction);
  testState = SkeletonTracingReducer(testState, mergeTreesAction);
  const newState = SkeletonTracingReducer(testState, deleteNodeAction);

  const updateActions = testDiffing(testState.skeletonTracing, newState.skeletonTracing, newState.flycam);

  t.is(updateActions[0].action, "createTree");
  t.is(updateActions[0].value.id, 2);
  t.is(updateActions[1].action, "createNode");
  t.is(updateActions[1].value.id, 3);
  t.is(updateActions[1].value.treeId, 2);
  t.is(updateActions[2].action, "createTree");
  t.is(updateActions[2].value.id, 3);
  t.is(updateActions[3].action, "createNode");
  t.is(updateActions[3].value.id, 0);
  t.is(updateActions[3].value.treeId, 3);
  t.deepEqual(updateActions[4], { action: "deleteNode", value: { treeId: 1, id: 0 } });
  t.deepEqual(updateActions[5], { action: "deleteNode", value: { treeId: 1, id: 2 } });
  t.deepEqual(updateActions[6], { action: "deleteNode", value: { treeId: 1, id: 3 } });
  t.deepEqual(updateActions[7], {
    action: "deleteEdge",
    value: { treeId: 1, source: 1, target: 2 },
  });
  t.deepEqual(updateActions[8], {
    action: "deleteEdge",
    value: { treeId: 1, source: 2, target: 3 },
  });
  t.deepEqual(updateActions[9], {
    action: "deleteEdge",
    value: { treeId: 1, source: 0, target: 2 },
>>>>>>> 3dd958fc
  });
  t.is(updateActions[10].action, "updateTree");
  t.is(updateActions[10].value.id, 1);
});<|MERGE_RESOLUTION|>--- conflicted
+++ resolved
@@ -30,40 +30,6 @@
   return withoutUpdateTracing(Array.from(diffTracing(prevTracing, nextTracing, flycam)));
 }
 
-<<<<<<< HEAD
-describe("SkeletonTracingSaga", () => {
-  const initialState = {
-    dataset: {
-      scale: [5, 5, 5],
-    },
-    task: {
-      id: 1,
-    },
-    tracing: {
-      type: "skeleton",
-      trees: {
-        "0": {
-          treeId: 0,
-          name: "TestTree",
-          nodes: {},
-          timestamp: 12345678,
-          branchPoints: [],
-          edges: [],
-          comments: [],
-          color: [23, 23, 23],
-        },
-      },
-      tracingType: "Explorational",
-      name: "",
-      activeTreeId: 0,
-      activeNodeId: null,
-      restrictions: {
-        branchPointsAllowed: true,
-        allowUpdate: true,
-        allowFinish: true,
-        allowAccess: true,
-        allowDownload: true,
-=======
 const initialState = {
   dataset: {
     scale: [5, 5, 5],
@@ -71,7 +37,7 @@
   task: {
     id: 1,
   },
-  skeletonTracing: {
+  tracing: {
     trees: {
       "0": {
         treeId: 0,
@@ -82,7 +48,6 @@
         edges: [],
         comments: [],
         color: [23, 23, 23],
->>>>>>> 3dd958fc
       },
     },
     tracingType: "Explorational",
@@ -96,269 +61,6 @@
       allowAccess: true,
       allowDownload: true,
     },
-<<<<<<< HEAD
-  };
-  const createNodeAction = addTimestamp(SkeletonTracingActions.createNodeAction([1, 2, 3], [0, 1, 0], 0, 1.2));
-  const deleteNodeAction = addTimestamp(SkeletonTracingActions.deleteNodeAction());
-  const createTreeAction = addTimestamp(SkeletonTracingActions.createTreeAction(), 12345678);
-  const deleteTreeAction = addTimestamp(SkeletonTracingActions.deleteTreeAction());
-  const setActiveNodeRadiusAction = addTimestamp(SkeletonTracingActions.setActiveNodeRadiusAction(12));
-  const createCommentAction = addTimestamp(SkeletonTracingActions.createCommentAction("Hallo"));
-  const createBranchPointAction = addTimestamp(SkeletonTracingActions.createBranchPointAction(), 12345678);
-
-  it("should create a tree if there is none (saga test)", () => {
-    const saga = saveSkeletonTracingAsync();
-    expectValue(saga.next()).toEqual(take("INITIALIZE_SKELETONTRACING"));
-    saga.next();
-    saga.next({ tracing: { trees: {} } });
-    expectValue(saga.next(true)).toEqual(put(SkeletonTracingActions.createTreeAction()));
-  });
-
-  it("shouldn't do anything if unchanged (saga test)", () => {
-    const saga = saveSkeletonTracingAsync();
-    expectValue(saga.next()).toEqual(take("INITIALIZE_SKELETONTRACING"));
-    saga.next();
-    saga.next(initialState.tracing);
-    saga.next(false);
-    saga.next();
-    saga.next();
-    saga.next(initialState.tracing);
-    // only updateTracing
-    const items = execCall(saga.next(initialState.flycam));
-    expect(withoutUpdateTracing(items).length).toBe(0);
-  });
-
-  it("should do something if changed (saga test)", () => {
-    const newState = SkeletonTracingReducer(initialState, createNodeAction);
-
-    const saga = saveSkeletonTracingAsync();
-    expectValue(saga.next()).toEqual(take("INITIALIZE_SKELETONTRACING"));
-    saga.next();
-    saga.next(initialState.tracing);
-    saga.next(false);
-    saga.next();
-    saga.next();
-    saga.next(newState.tracing);
-    const items = execCall(saga.next(newState.flycam));
-    expect(withoutUpdateTracing(items).length).toBeGreaterThan(0);
-    expectValue(saga.next(items)).toEqual(put(pushSaveQueueAction(items)));
-  });
-
-  it("should emit createNode update actions", () => {
-    const newState = SkeletonTracingReducer(initialState, createNodeAction);
-
-    const updateActions = testDiffing(initialState.tracing, newState.tracing, newState.flycam);
-    expect(updateActions[0].action).toBe("createNode");
-    expect(updateActions[0].value.id).toBe(0);
-    expect(updateActions[0].value.treeId).toBe(0);
-  });
-
-  it("should emit createNode and createEdge update actions", () => {
-    let newState = SkeletonTracingReducer(initialState, createNodeAction);
-    newState = SkeletonTracingReducer(newState, createNodeAction);
-    const updateActions = testDiffing(initialState.tracing, newState.tracing, newState.flycam);
-
-    expect(updateActions[0].action).toBe("createNode");
-    expect(updateActions[0].value.id).toBe(0);
-    expect(updateActions[0].value.treeId).toBe(0);
-    expect(updateActions[1].action).toBe("createNode");
-    expect(updateActions[1].value.id).toBe(1);
-    expect(updateActions[0].value.treeId).toBe(0);
-    expect(updateActions[2].action).toBe("createEdge");
-    expect(updateActions[2].value.treeId).toBe(0);
-    expect(updateActions[2].value.source).toBe(0);
-    expect(updateActions[2].value.target).toBe(1);
-  });
-
-  it("should emit createNode and createTree update actions", () => {
-    let newState = SkeletonTracingReducer(initialState, createNodeAction);
-    newState = SkeletonTracingReducer(newState, createTreeAction);
-    newState = SkeletonTracingReducer(newState, createNodeAction);
-    const updateActions = testDiffing(initialState.tracing, newState.tracing, newState.flycam);
-
-    expect(updateActions[0].action).toBe("createTree");
-    expect(updateActions[0].value.id).toBe(1);
-    expect(updateActions[1].action).toBe("createNode");
-    expect(updateActions[1].value.id).toBe(1);
-    expect(updateActions[1].value.treeId).toBe(1);
-    expect(updateActions[2].action).toBe("createNode");
-    expect(updateActions[2].value.id).toBe(0);
-    expect(updateActions[2].value.treeId).toBe(0);
-  });
-
-
-  it("should emit first deleteNode and then createNode update actions", () => {
-    const mergeTreesAction = addTimestamp(SkeletonTracingActions.mergeTreesAction(1, 0));
-
-    let testState = SkeletonTracingReducer(initialState, createNodeAction);
-    testState = SkeletonTracingReducer(testState, createTreeAction);
-    testState = SkeletonTracingReducer(testState, createNodeAction);
-    const newState = SkeletonTracingReducer(testState, mergeTreesAction);
-    const updateActions = testDiffing(testState.tracing, newState.tracing, newState.flycam);
-
-    expect(updateActions[0].action).toBe("deleteNode");
-    expect(updateActions[0].value.id).toBe(1);
-    expect(updateActions[0].value.treeId).toBe(1);
-    expect(updateActions[1].action).toBe("deleteTree");
-    expect(updateActions[1].value.id).toBe(1);
-    expect(updateActions[2].action).toBe("createNode");
-    expect(updateActions[2].value.id).toBe(1);
-    expect(updateActions[2].value.treeId).toBe(0);
-    expect(updateActions[3].action).toBe("createEdge");
-    expect(updateActions[3].value.treeId).toBe(0);
-    expect(updateActions[3].value.source).toBe(1);
-    expect(updateActions[3].value.target).toBe(0);
-  });
-
-  it("should emit a deleteNode update action", () => {
-    const testState = SkeletonTracingReducer(initialState, createNodeAction);
-    const newState = SkeletonTracingReducer(testState, deleteNodeAction);
-    const updateActions = testDiffing(testState.tracing, newState.tracing, newState.flycam);
-
-    expect(updateActions[0].action).toBe("deleteNode");
-    expect(updateActions[0].value.id).toBe(0);
-    expect(updateActions[0].value.treeId).toBe(0);
-  });
-
-  it("should emit a deleteEdge update action", () => {
-    let testState = SkeletonTracingReducer(initialState, createNodeAction);
-    testState = SkeletonTracingReducer(testState, createNodeAction);
-    const newState = SkeletonTracingReducer(testState, deleteNodeAction);
-    const updateActions = testDiffing(testState.tracing, newState.tracing, newState.flycam);
-
-    expect(updateActions[0].action).toBe("deleteNode");
-    expect(updateActions[0].value.id).toBe(1);
-    expect(updateActions[0].value.treeId).toBe(0);
-    expect(updateActions[1].action).toBe("deleteEdge");
-    expect(updateActions[1].value.treeId).toBe(0);
-    expect(updateActions[1].value.source).toBe(0);
-    expect(updateActions[1].value.target).toBe(1);
-  });
-
-  it("should emit a deleteTree update action", () => {
-    const testState = SkeletonTracingReducer(initialState, createTreeAction);
-    const newState = SkeletonTracingReducer(testState, deleteTreeAction);
-    const updateActions = testDiffing(testState.tracing, newState.tracing, newState.flycam);
-
-    expect(updateActions[0].action).toBe("deleteTree");
-    expect(updateActions[0].value.id).toBe(1);
-  });
-
-  it("should emit an updateNode update action", () => {
-    const testState = SkeletonTracingReducer(initialState, createNodeAction);
-    const newState = SkeletonTracingReducer(testState, setActiveNodeRadiusAction);
-    const updateActions = testDiffing(testState.tracing, newState.tracing, newState.flycam);
-
-    expect(updateActions[0].action).toBe("updateNode");
-    expect(updateActions[0].value.id).toBe(0);
-    expect(updateActions[0].value.radius).toBe(12);
-    expect(updateActions[0].value.treeId).toBe(0);
-  });
-
-  it("should emit an updateNode update action", () => {
-    let testState = SkeletonTracingReducer(initialState, createNodeAction);
-    testState = SkeletonTracingReducer(testState, setActiveNodeRadiusAction);
-    const newState = SkeletonTracingReducer(testState, setActiveNodeRadiusAction);
-    const updateActions = testDiffing(testState.tracing, newState.tracing, newState.flycam);
-
-    expect(updateActions).toEqual([]);
-  });
-
-  it("should emit an updateTree update actions (comments)", () => {
-    const testState = SkeletonTracingReducer(initialState, createNodeAction);
-    const newState = SkeletonTracingReducer(testState, createCommentAction);
-    const updateActions = testDiffing(testState.tracing, newState.tracing, newState.flycam);
-
-    expect(updateActions[0].action).toBe("updateTree");
-    expect(updateActions[0].value.id).toBe(0);
-    expect(updateActions[0].value.comments).toEqual([{ node: 0, content: "Hallo" }]);
-  });
-
-  it("shouldn't emit an updateTree update actions (comments)", () => {
-    let testState = SkeletonTracingReducer(initialState, createNodeAction);
-    testState = SkeletonTracingReducer(testState, createCommentAction);
-    const newState = SkeletonTracingReducer(testState, createCommentAction);
-    const updateActions = testDiffing(testState.tracing, newState.tracing, newState.flycam);
-
-    expect(updateActions).toEqual([]);
-  });
-
-  it("should emit an updateTree update actions (branchpoints)", () => {
-    const testState = SkeletonTracingReducer(initialState, createNodeAction);
-    const newState = SkeletonTracingReducer(testState, createBranchPointAction);
-    const updateActions = testDiffing(testState.tracing, newState.tracing, newState.flycam);
-
-    expect(updateActions[0].action).toBe("updateTree");
-    expect(updateActions[0].value.id).toBe(0);
-    expect(updateActions[0].value.branchPoints).toEqual([{ id: 0, timestamp: 12345678 }]);
-  });
-
-  it("should emit update actions on merge tree", () => {
-    const mergeTreesAction = addTimestamp(SkeletonTracingActions.mergeTreesAction(0, 2));
-
-    // create a node in first tree, then create a second tree with three nodes and merge them
-    let testState = SkeletonTracingReducer(initialState, createNodeAction);
-    testState = SkeletonTracingReducer(testState, createTreeAction);
-    testState = SkeletonTracingReducer(testState, createNodeAction);
-    testState = SkeletonTracingReducer(testState, createNodeAction);
-    testState = SkeletonTracingReducer(testState, createNodeAction);
-    const newState = SkeletonTracingReducer(testState, mergeTreesAction);
-
-    const updateActions = testDiffing(testState.tracing, newState.tracing, newState.flycam);
-
-    expect(updateActions[0]).toEqual({ action: "deleteNode", value: { treeId: 0, id: 0 } });
-    expect(updateActions[1]).toEqual({ action: "deleteTree", value: { id: 0 } });
-    expect(updateActions[2].action).toBe("createNode");
-    expect(updateActions[2].value.id).toBe(0);
-    expect(updateActions[2].value.treeId).toBe(1);
-    expect(updateActions[3]).toEqual({
-      action: "createEdge",
-      value: { treeId: 1, source: 0, target: 2 },
-    });
-  });
-
-  it("should emit update actions on split tree", () => {
-    const mergeTreesAction = addTimestamp(SkeletonTracingActions.mergeTreesAction(0, 2));
-
-    // create a node in first tree, then create a second tree with three nodes and merge them
-    let testState = SkeletonTracingReducer(initialState, createNodeAction);
-    testState = SkeletonTracingReducer(testState, createTreeAction);
-    testState = SkeletonTracingReducer(testState, createNodeAction);
-    testState = SkeletonTracingReducer(testState, createNodeAction);
-    testState = SkeletonTracingReducer(testState, createNodeAction);
-    testState = SkeletonTracingReducer(testState, mergeTreesAction);
-    const newState = SkeletonTracingReducer(testState, deleteNodeAction);
-
-    const updateActions = testDiffing(testState.tracing, newState.tracing, newState.flycam);
-
-    expect(updateActions[0].action).toBe("createTree");
-    expect(updateActions[0].value.id).toBe(2);
-    expect(updateActions[1].action).toBe("createNode");
-    expect(updateActions[1].value.id).toBe(3);
-    expect(updateActions[1].value.treeId).toBe(2);
-    expect(updateActions[2].action).toBe("createTree");
-    expect(updateActions[2].value.id).toBe(3);
-    expect(updateActions[3].action).toBe("createNode");
-    expect(updateActions[3].value.id).toBe(0);
-    expect(updateActions[3].value.treeId).toBe(3);
-    expect(updateActions[4]).toEqual({ action: "deleteNode", value: { treeId: 1, id: 0 } });
-    expect(updateActions[5]).toEqual({ action: "deleteNode", value: { treeId: 1, id: 2 } });
-    expect(updateActions[6]).toEqual({ action: "deleteNode", value: { treeId: 1, id: 3 } });
-    expect(updateActions[7]).toEqual({
-      action: "deleteEdge",
-      value: { treeId: 1, source: 1, target: 2 },
-    });
-    expect(updateActions[8]).toEqual({
-      action: "deleteEdge",
-      value: { treeId: 1, source: 2, target: 3 },
-    });
-    expect(updateActions[9]).toEqual({
-      action: "deleteEdge",
-      value: { treeId: 1, source: 0, target: 2 },
-    });
-    expect(updateActions[10].action).toBe("updateTree");
-    expect(updateActions[10].value.id).toBe(1);
-=======
   },
   flycam: {
     zoomStep: 2,
@@ -378,7 +80,7 @@
   const saga = saveSkeletonTracingAsync();
   expectValueDeepEqual(t, saga.next(), take("INITIALIZE_SKELETONTRACING"));
   saga.next();
-  saga.next({ skeletonTracing: { trees: {} } });
+  saga.next({ tracing: { trees: {} } });
   t.is(saga.next(true).value.PUT.action.type, "CREATE_TREE");
   // expectValueDeepEqual(t, saga.next(true), put(SkeletonTracingActions.createTreeAction()));
 });
@@ -387,11 +89,11 @@
   const saga = saveSkeletonTracingAsync();
   expectValueDeepEqual(t, saga.next(), take("INITIALIZE_SKELETONTRACING"));
   saga.next();
-  saga.next(initialState.skeletonTracing);
+  saga.next(initialState.tracing);
   saga.next(false);
   saga.next();
   saga.next();
-  saga.next(initialState.skeletonTracing);
+  saga.next(initialState.tracing);
   // only updateTracing
   const items = execCall(t, saga.next(initialState.flycam));
   t.is(withoutUpdateTracing(items).length, 0);
@@ -403,11 +105,11 @@
   const saga = saveSkeletonTracingAsync();
   expectValueDeepEqual(t, saga.next(), take("INITIALIZE_SKELETONTRACING"));
   saga.next();
-  saga.next(initialState.skeletonTracing);
+  saga.next(initialState.tracing);
   saga.next(false);
   saga.next();
   saga.next();
-  saga.next(newState.skeletonTracing);
+  saga.next(newState.tracing);
   const items = execCall(t, saga.next(newState.flycam));
   t.true(withoutUpdateTracing(items).length > 0);
   expectValueDeepEqual(t, saga.next(items), put(pushSaveQueueAction(items)));
@@ -416,7 +118,7 @@
 test("SkeletonTracingSaga should emit createNode update actions", (t) => {
   const newState = SkeletonTracingReducer(initialState, createNodeAction);
 
-  const updateActions = testDiffing(initialState.skeletonTracing, newState.skeletonTracing, newState.flycam);
+  const updateActions = testDiffing(initialState.tracing, newState.tracing, newState.flycam);
   t.is(updateActions[0].action, "createNode");
   t.is(updateActions[0].value.id, 0);
   t.is(updateActions[0].value.treeId, 0);
@@ -425,7 +127,7 @@
 test("SkeletonTracingSaga should emit createNode and createEdge update actions", (t) => {
   let newState = SkeletonTracingReducer(initialState, createNodeAction);
   newState = SkeletonTracingReducer(newState, createNodeAction);
-  const updateActions = testDiffing(initialState.skeletonTracing, newState.skeletonTracing, newState.flycam);
+  const updateActions = testDiffing(initialState.tracing, newState.tracing, newState.flycam);
 
   t.is(updateActions[0].action, "createNode");
   t.is(updateActions[0].value.id, 0);
@@ -443,7 +145,7 @@
   let newState = SkeletonTracingReducer(initialState, createNodeAction);
   newState = SkeletonTracingReducer(newState, createTreeAction);
   newState = SkeletonTracingReducer(newState, createNodeAction);
-  const updateActions = testDiffing(initialState.skeletonTracing, newState.skeletonTracing, newState.flycam);
+  const updateActions = testDiffing(initialState.tracing, newState.tracing, newState.flycam);
 
   t.is(updateActions[0].action, "createTree");
   t.is(updateActions[0].value.id, 1);
@@ -463,7 +165,7 @@
   testState = SkeletonTracingReducer(testState, createTreeAction);
   testState = SkeletonTracingReducer(testState, createNodeAction);
   const newState = SkeletonTracingReducer(testState, mergeTreesAction);
-  const updateActions = testDiffing(testState.skeletonTracing, newState.skeletonTracing, newState.flycam);
+  const updateActions = testDiffing(testState.tracing, newState.tracing, newState.flycam);
 
   t.is(updateActions[0].action, "deleteNode");
   t.is(updateActions[0].value.id, 1);
@@ -482,7 +184,7 @@
 test("SkeletonTracingSaga should emit a deleteNode update action", (t) => {
   const testState = SkeletonTracingReducer(initialState, createNodeAction);
   const newState = SkeletonTracingReducer(testState, deleteNodeAction);
-  const updateActions = testDiffing(testState.skeletonTracing, newState.skeletonTracing, newState.flycam);
+  const updateActions = testDiffing(testState.tracing, newState.tracing, newState.flycam);
 
   t.is(updateActions[0].action, "deleteNode");
   t.is(updateActions[0].value.id, 0);
@@ -493,7 +195,7 @@
   let testState = SkeletonTracingReducer(initialState, createNodeAction);
   testState = SkeletonTracingReducer(testState, createNodeAction);
   const newState = SkeletonTracingReducer(testState, deleteNodeAction);
-  const updateActions = testDiffing(testState.skeletonTracing, newState.skeletonTracing, newState.flycam);
+  const updateActions = testDiffing(testState.tracing, newState.tracing, newState.flycam);
 
   t.is(updateActions[0].action, "deleteNode");
   t.is(updateActions[0].value.id, 1);
@@ -507,7 +209,7 @@
 test("SkeletonTracingSaga should emit a deleteTree update action", (t) => {
   const testState = SkeletonTracingReducer(initialState, createTreeAction);
   const newState = SkeletonTracingReducer(testState, deleteTreeAction);
-  const updateActions = testDiffing(testState.skeletonTracing, newState.skeletonTracing, newState.flycam);
+  const updateActions = testDiffing(testState.tracing, newState.tracing, newState.flycam);
 
   t.is(updateActions[0].action, "deleteTree");
   t.is(updateActions[0].value.id, 1);
@@ -516,7 +218,7 @@
 test("SkeletonTracingSaga should emit an updateNode update action", (t) => {
   const testState = SkeletonTracingReducer(initialState, createNodeAction);
   const newState = SkeletonTracingReducer(testState, setActiveNodeRadiusAction);
-  const updateActions = testDiffing(testState.skeletonTracing, newState.skeletonTracing, newState.flycam);
+  const updateActions = testDiffing(testState.tracing, newState.tracing, newState.flycam);
 
   t.is(updateActions[0].action, "updateNode");
   t.is(updateActions[0].value.id, 0);
@@ -528,7 +230,7 @@
   let testState = SkeletonTracingReducer(initialState, createNodeAction);
   testState = SkeletonTracingReducer(testState, setActiveNodeRadiusAction);
   const newState = SkeletonTracingReducer(testState, setActiveNodeRadiusAction);
-  const updateActions = testDiffing(testState.skeletonTracing, newState.skeletonTracing, newState.flycam);
+  const updateActions = testDiffing(testState.tracing, newState.tracing, newState.flycam);
 
   t.deepEqual(updateActions, []);
 });
@@ -536,7 +238,7 @@
 test("SkeletonTracingSaga should emit an updateTree update actions (comments)", (t) => {
   const testState = SkeletonTracingReducer(initialState, createNodeAction);
   const newState = SkeletonTracingReducer(testState, createCommentAction);
-  const updateActions = testDiffing(testState.skeletonTracing, newState.skeletonTracing, newState.flycam);
+  const updateActions = testDiffing(testState.tracing, newState.tracing, newState.flycam);
 
   t.is(updateActions[0].action, "updateTree");
   t.is(updateActions[0].value.id, 0);
@@ -547,7 +249,7 @@
   let testState = SkeletonTracingReducer(initialState, createNodeAction);
   testState = SkeletonTracingReducer(testState, createCommentAction);
   const newState = SkeletonTracingReducer(testState, createCommentAction);
-  const updateActions = testDiffing(testState.skeletonTracing, newState.skeletonTracing, newState.flycam);
+  const updateActions = testDiffing(testState.tracing, newState.tracing, newState.flycam);
 
   t.deepEqual(updateActions, []);
 });
@@ -555,7 +257,7 @@
 test("SkeletonTracingSaga should emit an updateTree update actions (branchpoints)", (t) => {
   const testState = SkeletonTracingReducer(initialState, createNodeAction);
   const newState = SkeletonTracingReducer(testState, createBranchPointAction);
-  const updateActions = testDiffing(testState.skeletonTracing, newState.skeletonTracing, newState.flycam);
+  const updateActions = testDiffing(testState.tracing, newState.tracing, newState.flycam);
 
   t.is(updateActions[0].action, "updateTree");
   t.is(updateActions[0].value.id, 0);
@@ -573,7 +275,7 @@
   testState = SkeletonTracingReducer(testState, createNodeAction);
   const newState = SkeletonTracingReducer(testState, mergeTreesAction);
 
-  const updateActions = testDiffing(testState.skeletonTracing, newState.skeletonTracing, newState.flycam);
+  const updateActions = testDiffing(testState.tracing, newState.tracing, newState.flycam);
 
   t.deepEqual(updateActions[0], { action: "deleteNode", value: { treeId: 0, id: 0 } });
   t.deepEqual(updateActions[1], { action: "deleteTree", value: { id: 0 } });
@@ -598,7 +300,7 @@
   testState = SkeletonTracingReducer(testState, mergeTreesAction);
   const newState = SkeletonTracingReducer(testState, deleteNodeAction);
 
-  const updateActions = testDiffing(testState.skeletonTracing, newState.skeletonTracing, newState.flycam);
+  const updateActions = testDiffing(testState.tracing, newState.tracing, newState.flycam);
 
   t.is(updateActions[0].action, "createTree");
   t.is(updateActions[0].value.id, 2);
@@ -624,7 +326,6 @@
   t.deepEqual(updateActions[9], {
     action: "deleteEdge",
     value: { treeId: 1, source: 0, target: 2 },
->>>>>>> 3dd958fc
   });
   t.is(updateActions[10].action, "updateTree");
   t.is(updateActions[10].value.id, 1);
