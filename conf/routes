--- conflicted
+++ resolved
@@ -168,11 +168,7 @@
 
 GET           /api/taskTypes/:id/download                                       controllers.NMLIOController.taskTypeDownload(id: String)
 GET           /api/taskTypes/:id                                                controllers.TaskTypeController.get(id: String)
-<<<<<<< HEAD
-POST          /api/taskTypes/:id                                                controllers.TaskTypeController.editTaskTypeForm(id: String)
-=======
 PUT           /api/taskTypes/:id                                                controllers.TaskTypeController.update(id: String)
->>>>>>> df6e7916
 
 # ID Validation
 GET           /api/find                                                         controllers.SearchController.find(q: String, type: String)
