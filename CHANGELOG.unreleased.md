--- conflicted
+++ resolved
@@ -47,11 +47,8 @@
 - Fixed a bug where dataset uploads of zips with just one file inside failed. [#5534](https://github.com/scalableminds/webknossos/pull/5534)
 - Fixed a benign error message when a dataset without a segmentation layer was opened in view mode or with a skeleton-only annotation. [#5583](https://github.com/scalableminds/webknossos/pull/5583)
 - Fixed crashing tree tab which could happen when dragging a node and then switching directly to another tab (e.g., comments) and then back again. [#5573](https://github.com/scalableminds/webknossos/pull/5573)
-<<<<<<< HEAD
 - Fixed that undoing of volume annotations might overwrite the backend data on not loaded magnifications with nothing. [#5608](https://github.com/scalableminds/webknossos/pull/5608)
-=======
 - Fixed a bug that the selection of nodes in the skeleton tool was possible for nodes far behind the position and thus prevented creating new nodes. [#5624](https://github.com/scalableminds/webknossos/pull/5624)
->>>>>>> e1d38d82
 - Fixed that the UI allowed mutating trees in the tree tab (dragging/creating/deleting trees and groups) in read-only tracings. [#5573](https://github.com/scalableminds/webknossos/pull/5573)
 - Fixed "Create a new tree group for this file" setting in front-end import when a group id of 0 was used in the NML. [#5573](https://github.com/scalableminds/webknossos/pull/5573)
 - Fixed a bug that caused a distortion when moving or zooming in the maximized 3d viewport. [#5550](https://github.com/scalableminds/webknossos/pull/5550)
