import { Task } from "redux-saga";
import type { Saga } from "oxalis/model/sagas/effect-generators";
import type { Action } from "oxalis/model/actions/actions";
import type {
  AddBucketToUndoAction,
  FinishAnnotationStrokeAction,
  ImportVolumeTracingAction,
  MaybeUnmergedBucketLoadedPromise,
  UpdateSegmentAction,
  InitializeVolumeTracingAction,
  InitializeEditableMappingAction,
} from "oxalis/model/actions/volumetracing_actions";
import {
  VolumeTracingSaveRelevantActions,
  setSegmentsActions,
} from "oxalis/model/actions/volumetracing_actions";
import type { UserBoundingBoxAction } from "oxalis/model/actions/annotation_actions";
import {
  AllUserBoundingBoxActions,
  setUserBoundingBoxesAction,
} from "oxalis/model/actions/annotation_actions";
import type { BucketDataArray } from "oxalis/model/bucket_data_handling/bucket";
import { FlycamActions } from "oxalis/model/actions/flycam_actions";
import {
  PUSH_THROTTLE_TIME,
  SAVE_RETRY_WAITING_TIME,
  MAX_SAVE_RETRY_WAITING_TIME,
  UNDO_HISTORY_SIZE,
  maximumActionCountPerSave,
} from "oxalis/model/sagas/save_saga_constants";
import type {
  SkeletonTracing,
  Flycam,
  SaveQueueEntry,
  CameraData,
  UserBoundingBox,
  SegmentMap,
  VolumeTracing,
} from "oxalis/store";
import type {
  SkeletonTracingAction,
  InitializeSkeletonTracingAction,
} from "oxalis/model/actions/skeletontracing_actions";
import {
  SkeletonTracingSaveRelevantActions,
  centerActiveNodeAction,
  setTracingAction,
} from "oxalis/model/actions/skeletontracing_actions";
import type { UndoAction, RedoAction, SaveQueueType } from "oxalis/model/actions/save_actions";
import {
  shiftSaveQueueAction,
  setSaveBusyAction,
  setLastSaveTimestampAction,
  pushSaveQueueTransaction,
  setVersionNumberAction,
} from "oxalis/model/actions/save_actions";
import type { UpdateAction } from "oxalis/model/sagas/update_actions";
import { updateTdCamera } from "oxalis/model/sagas/update_actions";
import { AnnotationToolEnum, type Vector4, ControlModeEnum } from "oxalis/constants";
import { ViewModeSaveRelevantActions } from "oxalis/model/actions/view_mode_actions";
import {
  actionChannel,
  all,
  delay,
  take,
  takeEvery,
  call,
  fork,
  join,
  put,
  race,
} from "typed-redux-saga";
import { select } from "oxalis/model/sagas/effect-generators";
import {
  compressTypedArray,
  decompressToTypedArray,
} from "oxalis/model/helpers/bucket_compression";
import { diffSkeletonTracing } from "oxalis/model/sagas/skeletontracing_saga";
import { diffVolumeTracing } from "oxalis/model/sagas/volumetracing_saga";
import { doWithToken, getNewestVersionForTracing } from "admin/admin_rest_api";
import { getResolutionInfo } from "oxalis/model/accessors/dataset_accessor";
import {
  getVolumeTracingById,
  getVolumeTracingByLayerName,
  getVolumeTracings,
} from "oxalis/model/accessors/volumetracing_accessor";
import { globalPositionToBucketPosition } from "oxalis/model/helpers/position_converter";
import {
  getUserBoundingBoxesFromState,
  selectTracing,
} from "oxalis/model/accessors/tracing_accessor";
import { selectQueue } from "oxalis/model/accessors/save_accessor";
import { setBusyBlockingInfoAction } from "oxalis/model/actions/ui_actions";
import Date from "libs/date";
import ErrorHandling from "libs/error_handling";
import Model from "oxalis/model";
import type { RequestOptionsWithData } from "libs/request";
import Request from "libs/request";
import Toast from "libs/toast";
import compactSaveQueue from "oxalis/model/helpers/compaction/compact_save_queue";
import compactUpdateActions from "oxalis/model/helpers/compaction/compact_update_actions";
import createProgressCallback from "libs/progress_callback";
import messages from "messages";
import window, { alert, document, location } from "libs/window";
import { enforceSkeletonTracing } from "oxalis/model/accessors/skeletontracing_accessor";
<<<<<<< HEAD
import _ from "lodash";
import { sleep } from "libs/utils";

const ONE_YEAR_MS = 365 * 24 * 3600 * 1000;
=======
import { ensureWkReady } from "oxalis/model/sagas/wk_ready_saga";
>>>>>>> cc31ffe7

// This function is needed so that Flow is satisfied
// with how a mere promise is awaited within a saga.
function unpackPromise<T>(p: Promise<T>): Promise<T> {
  return p;
}

const UndoRedoRelevantBoundingBoxActions = AllUserBoundingBoxActions.filter(
  (action) => action !== "SET_USER_BOUNDING_BOXES",
);
type UndoBucket = {
  zoomedBucketAddress: Vector4;
  // The following arrays are Uint8Array due to the compression
  compressedData: Uint8Array;
  compressedBackendData?: Promise<Uint8Array>;
  maybeUnmergedBucketLoadedPromise: MaybeUnmergedBucketLoadedPromise;
  pendingOperations: Array<(arg0: BucketDataArray) => void>;
};
type VolumeUndoBuckets = Array<UndoBucket>;
type VolumeAnnotationBatch = {
  buckets: VolumeUndoBuckets;
  segments: SegmentMap;
  tracingId: string;
};
type SkeletonUndoState = {
  type: "skeleton";
  data: SkeletonTracing;
};
type VolumeUndoState = {
  type: "volume";
  data: VolumeAnnotationBatch;
};
type BoundingBoxUndoState = {
  type: "bounding_box";
  data: Array<UserBoundingBox>;
};
type WarnUndoState = {
  type: "warning";
  reason: string;
};
type UndoState = SkeletonUndoState | VolumeUndoState | BoundingBoxUndoState | WarnUndoState;
type RelevantActionsForUndoRedo = {
  skeletonUserAction?: SkeletonTracingAction;
  addBucketToUndoAction?: AddBucketToUndoAction;
  finishAnnotationStrokeAction?: FinishAnnotationStrokeAction;
  userBoundingBoxAction?: UserBoundingBoxAction;
  importVolumeTracingAction?: ImportVolumeTracingAction;
  undo?: UndoAction;
  redo?: RedoAction;
  updateSegment?: UpdateSegmentAction;
};

function unpackRelevantActionForUndo(action: Action): RelevantActionsForUndoRedo {
  if (action.type === "ADD_BUCKET_TO_UNDO") {
    return {
      addBucketToUndoAction: action,
    };
  } else if (action.type === "FINISH_ANNOTATION_STROKE") {
    return {
      finishAnnotationStrokeAction: action,
    };
  } else if (action.type === "IMPORT_VOLUMETRACING") {
    return {
      importVolumeTracingAction: action,
    };
  } else if (action.type === "UNDO") {
    return {
      undo: action,
    };
  } else if (action.type === "REDO") {
    return {
      redo: action,
    };
  } else if (action.type === "UPDATE_SEGMENT") {
    return {
      updateSegment: action,
    };
  } else if (UndoRedoRelevantBoundingBoxActions.includes(action.type)) {
    return {
      userBoundingBoxAction: action as any as UserBoundingBoxAction,
    };
  }

  if (SkeletonTracingSaveRelevantActions.includes(action.type)) {
    return {
      skeletonUserAction: action as any as SkeletonTracingAction,
    };
  }

  throw new Error("Could not unpack redux action from channel");
}

export function* collectUndoStates(): Saga<void> {
  const undoStack: Array<UndoState> = [];
  const redoStack: Array<UndoState> = [];
  // This variable must be any (no Action) as otherwise cyclic dependencies are created which flow cannot handle.
  let previousAction: any | null | undefined = null;
  let prevSkeletonTracingOrNull: SkeletonTracing | null | undefined = null;
  let prevUserBoundingBoxes: Array<UserBoundingBox> = [];
  let pendingCompressions: Array<Task> = [];
  const volumeInfoById: Record<
    string,
    {
      currentVolumeUndoBuckets: VolumeUndoBuckets;
      prevSegments: SegmentMap;
    }
  > = {};
  yield* take("WK_READY");
  prevSkeletonTracingOrNull = yield* select((state) => state.tracing.skeleton);
  prevUserBoundingBoxes = yield* select(getUserBoundingBoxesFromState);
  const volumeTracings = yield* select((state) => getVolumeTracings(state.tracing));

  for (const volumeTracing of volumeTracings) {
    volumeInfoById[volumeTracing.tracingId] = {
      currentVolumeUndoBuckets: [],
      // The copy of the segment list that needs to be added to the next volume undo stack entry.
      // The SegmentMap is immutable. So, no need to copy. If there's no volume
      // tracing, prevSegments can remain empty as it's not needed.
      prevSegments: volumeTracing.segments,
    };
  }

  const channel = yield* actionChannel([
    ...SkeletonTracingSaveRelevantActions,
    ...UndoRedoRelevantBoundingBoxActions,
    "ADD_BUCKET_TO_UNDO",
    "FINISH_ANNOTATION_STROKE",
    "IMPORT_VOLUMETRACING",
    "UPDATE_SEGMENT",
    "UNDO",
    "REDO",
  ]);
  let loopCounter = 0;

  while (true) {
    loopCounter++;

    if (loopCounter % 100 === 0) {
      // See https://github.com/scalableminds/webknossos/pull/6076 for an explanation
      // of this delay call.
      yield* delay(0);
    }

    const currentAction = yield* take(channel);
    const {
      skeletonUserAction,
      addBucketToUndoAction,
      finishAnnotationStrokeAction,
      userBoundingBoxAction,
      importVolumeTracingAction,
      undo,
      redo,
      updateSegment,
    } = unpackRelevantActionForUndo(currentAction);

    if (
      skeletonUserAction ||
      addBucketToUndoAction ||
      finishAnnotationStrokeAction ||
      userBoundingBoxAction
    ) {
      let shouldClearRedoState = false;

      if (skeletonUserAction && prevSkeletonTracingOrNull != null) {
        const skeletonUndoState = yield* call(
          getSkeletonTracingToUndoState,
          skeletonUserAction,
          prevSkeletonTracingOrNull,
          previousAction,
        );

        if (skeletonUndoState) {
          shouldClearRedoState = true;
          undoStack.push(skeletonUndoState);
        }

        previousAction = skeletonUserAction;
      } else if (addBucketToUndoAction) {
        shouldClearRedoState = true;
        const {
          zoomedBucketAddress,
          bucketData,
          maybeUnmergedBucketLoadedPromise,
          pendingOperations,
          tracingId,
        } = addBucketToUndoAction;
        // The bucket's (old) state should be added to the undo
        // stack so that we can revert to its previous version.
        // bucketData is compressed asynchronously, which is why
        // the corresponding "task" is added to `pendingCompressions`.
        pendingCompressions.push(
          yield* fork(
            compressBucketAndAddToList,
            zoomedBucketAddress,
            bucketData,
            maybeUnmergedBucketLoadedPromise,
            pendingOperations,
            volumeInfoById[tracingId].currentVolumeUndoBuckets,
          ),
        );
      } else if (finishAnnotationStrokeAction) {
        // FINISH_ANNOTATION_STROKE was dispatched which marks the end
        // of a volume transaction.
        // All compression tasks (see `pendingCompressions`) need to be
        // awaited to add the proper entry to the undo stack.
        shouldClearRedoState = true;
        const activeVolumeTracing = yield* select((state) =>
          getVolumeTracingById(state.tracing, finishAnnotationStrokeAction.tracingId),
        );
        yield* join(pendingCompressions);
        pendingCompressions = [];
        const volumeInfo = volumeInfoById[activeVolumeTracing.tracingId];
        undoStack.push({
          type: "volume",
          data: {
            buckets: volumeInfo.currentVolumeUndoBuckets,
            segments: volumeInfo.prevSegments,
            tracingId: activeVolumeTracing.tracingId,
          },
        });
        // The SegmentMap is immutable. So, no need to copy.
        volumeInfo.prevSegments = activeVolumeTracing.segments;
        volumeInfo.currentVolumeUndoBuckets = [];
      } else if (userBoundingBoxAction) {
        const boundingBoxUndoState = getBoundingBoxToUndoState(
          userBoundingBoxAction,
          prevUserBoundingBoxes,
          previousAction,
        );

        if (boundingBoxUndoState) {
          shouldClearRedoState = true;
          undoStack.push(boundingBoxUndoState);
        }

        previousAction = userBoundingBoxAction;
      }

      if (shouldClearRedoState) {
        // Clear the redo stack when a new action is executed.
        redoStack.splice(0);
      }

      if (undoStack.length > UNDO_HISTORY_SIZE) {
        undoStack.shift();
      }
    } else if (importVolumeTracingAction) {
      redoStack.splice(0);
      undoStack.splice(0);
      undoStack.push({
        type: "warning",
        reason: messages["undo.import_volume_tracing"],
      } as WarnUndoState);
    } else if (undo) {
      previousAction = null;
      yield* call(
        applyStateOfStack,
        undoStack,
        redoStack,
        prevSkeletonTracingOrNull,
        prevUserBoundingBoxes,
        "undo",
      );

      if (undo.callback != null) {
        undo.callback();
      }

      yield* put(setBusyBlockingInfoAction(false));
    } else if (redo) {
      previousAction = null;
      yield* call(
        applyStateOfStack,
        redoStack,
        undoStack,
        prevSkeletonTracingOrNull,
        prevUserBoundingBoxes,
        "redo",
      );

      if (redo.callback != null) {
        redo.callback();
      }

      yield* put(setBusyBlockingInfoAction(false));
    } else if (updateSegment) {
      // Updates to the segment list should not create new undo states. Either, the segment list
      // was updated by annotating (then, that action will have caused a new undo state) or
      // the segment list was updated by selecting/hovering a cell (in that case, no new undo state
      // should be created, either).
      // If no volume tracing exists (but a segmentation layer exists, otherwise, the action wouldn't
      // have been dispatched), prevSegments doesn't need to be updated, as it's not used.
      const volumeTracing = yield* select((state) =>
        getVolumeTracingByLayerName(state.tracing, updateSegment.layerName),
      );

      if (volumeTracing != null) {
        const volumeInfo = volumeInfoById[volumeTracing.tracingId];
        volumeInfo.prevSegments = volumeTracing.segments;
      }
    }

    // We need the updated tracing here
    prevSkeletonTracingOrNull = yield* select((state) => state.tracing.skeleton);
    prevUserBoundingBoxes = yield* select(getUserBoundingBoxesFromState);
  }
}

function* getSkeletonTracingToUndoState(
  skeletonUserAction: SkeletonTracingAction,
  prevTracing: SkeletonTracing,
  previousAction: Action | null | undefined,
): Saga<SkeletonUndoState | null | undefined> {
  const curTracing = yield* select((state) => enforceSkeletonTracing(state.tracing));

  if (curTracing !== prevTracing) {
    if (shouldAddToUndoStack(skeletonUserAction, previousAction)) {
      return {
        type: "skeleton",
        data: prevTracing,
      };
    }
  }

  return null;
}

function getBoundingBoxToUndoState(
  userBoundingBoxAction: UserBoundingBoxAction,
  prevUserBoundingBoxes: Array<UserBoundingBox>,
  previousAction: Action | null | undefined,
): BoundingBoxUndoState | null | undefined {
  const isSameActionOnSameBoundingBox =
    previousAction != null &&
    "id" in userBoundingBoxAction &&
    "id" in previousAction &&
    userBoundingBoxAction.type === previousAction.type &&
    userBoundingBoxAction.id === previousAction.id;
  // Used to distinguish between different resizing actions of the same bounding box.
  const isFinishedResizingAction =
    userBoundingBoxAction.type === "FINISHED_RESIZING_USER_BOUNDING_BOX";

  if (!isSameActionOnSameBoundingBox && !isFinishedResizingAction) {
    return {
      type: "bounding_box",
      data: prevUserBoundingBoxes,
    };
  }

  return null;
}

function* compressBucketAndAddToList(
  zoomedBucketAddress: Vector4,
  bucketData: BucketDataArray,
  maybeUnmergedBucketLoadedPromise: MaybeUnmergedBucketLoadedPromise,
  pendingOperations: Array<(arg0: BucketDataArray) => void>,
  undoBucketList: VolumeUndoBuckets,
): Saga<void> {
  // The given bucket data is compressed, wrapped into a UndoBucket instance
  // and appended to the passed VolumeAnnotationBatch.
  // If backend data is being downloaded (MaybeUnmergedBucketLoadedPromise exists),
  // the backend data will also be compressed and attached to the UndoBucket.
  const compressedData = yield* call(compressTypedArray, bucketData);

  if (compressedData != null) {
    const volumeUndoPart: UndoBucket = {
      zoomedBucketAddress,
      compressedData,
      maybeUnmergedBucketLoadedPromise,
      pendingOperations: pendingOperations.slice(),
    };

    if (maybeUnmergedBucketLoadedPromise != null) {
      maybeUnmergedBucketLoadedPromise.then((backendBucketData) => {
        // Once the backend data is fetched, do not directly merge it with the already saved undo data
        // as this operation is only needed, when the volume action is undone. Additionally merging is more
        // expensive than saving the backend data. Thus the data is only merged upon an undo action / when it is needed.
        volumeUndoPart.compressedBackendData = compressTypedArray(backendBucketData);
      });
    }

    undoBucketList.push(volumeUndoPart);
  }
}

function shouldAddToUndoStack(
  currentUserAction: Action,
  previousAction: Action | null | undefined,
) {
  if (previousAction == null) {
    return true;
  }

  switch (currentUserAction.type) {
    case "SET_NODE_POSITION": {
      // We do not need to save the previous state if the previous and this action both move the same node.
      // This causes the undo queue to only have the state before the node got moved and the state when moving the node finished.
      return !(
        previousAction.type === "SET_NODE_POSITION" &&
        currentUserAction.nodeId === previousAction.nodeId &&
        currentUserAction.treeId === previousAction.treeId
      );
    }

    default:
      return true;
  }
}

function* applyStateOfStack(
  sourceStack: Array<UndoState>,
  stackToPushTo: Array<UndoState>,
  prevSkeletonTracingOrNull: SkeletonTracing | null | undefined,
  prevUserBoundingBoxes: Array<UserBoundingBox> | null | undefined,
  direction: "undo" | "redo",
): Saga<void> {
  if (sourceStack.length <= 0) {
    const warningMessage =
      direction === "undo" ? messages["undo.no_undo"] : messages["undo.no_redo"];
    Toast.info(warningMessage);
    return;
  }

  const activeTool = yield* select((state) => state.uiInformation.activeTool);
  if (activeTool === AnnotationToolEnum.PROOFREAD) {
    const warningMessage =
      direction === "undo"
        ? messages["undo.no_undo_during_proofread"]
        : messages["undo.no_redo_during_proofread"];
    Toast.warning(warningMessage);
    return;
  }

  const busyBlockingInfo = yield* select((state) => state.uiInformation.busyBlockingInfo);

  if (busyBlockingInfo.isBusy) {
    console.warn(`Ignoring ${direction} request (reason: ${busyBlockingInfo.reason || "null"})`);
    return;
  }

  yield* put(setBusyBlockingInfoAction(true, `${direction} is being performed.`));
  const stateToRestore = sourceStack.pop();
  if (stateToRestore == null) {
    // Emptiness of stack was already checked above. Satisfy typescript.
    return;
  }

  if (stateToRestore.type === "skeleton") {
    if (prevSkeletonTracingOrNull != null) {
      stackToPushTo.push({
        type: "skeleton",
        data: prevSkeletonTracingOrNull,
      });
    }

    const newTracing = stateToRestore.data;
    yield* put(setTracingAction(newTracing));
    yield* put(centerActiveNodeAction());
  } else if (stateToRestore.type === "volume") {
    const isMergerModeEnabled = yield* select(
      (state) => state.temporaryConfiguration.isMergerModeEnabled,
    );

    if (isMergerModeEnabled) {
      Toast.info(messages["tracing.edit_volume_in_merger_mode"]);
      sourceStack.push(stateToRestore);
      return;
    }

    // Show progress information when undoing/redoing volume operations
    // since this can take some time (as data has to be downloaded
    // potentially).
    const progressCallback = createProgressCallback({
      pauseDelay: 100,
      successMessageDelay: 2000,
    });
    yield* call(progressCallback, false, `Performing ${direction}...`);
    const volumeBatchToApply = stateToRestore.data;
    const currentVolumeState = yield* call(applyAndGetRevertingVolumeBatch, volumeBatchToApply);
    stackToPushTo.push(currentVolumeState);
    yield* call(progressCallback, true, `Finished ${direction}...`);
  } else if (stateToRestore.type === "bounding_box") {
    if (prevUserBoundingBoxes != null) {
      stackToPushTo.push({
        type: "bounding_box",
        data: prevUserBoundingBoxes,
      });
    }

    const newBoundingBoxes = stateToRestore.data;
    yield* put(setUserBoundingBoxesAction(newBoundingBoxes));
  } else if (stateToRestore.type === "warning") {
    Toast.info(stateToRestore.reason);
  }
}

function mergeDataWithBackendDataInPlace(
  originalData: BucketDataArray,
  backendData: BucketDataArray,
  pendingOperations: Array<(arg0: BucketDataArray) => void>,
) {
  if (originalData.length !== backendData.length) {
    throw new Error("Cannot merge data arrays with differing lengths");
  }

  // Transfer backend to originalData
  originalData.set(backendData);

  for (const op of pendingOperations) {
    op(originalData);
  }
}

function* applyAndGetRevertingVolumeBatch(
  volumeAnnotationBatch: VolumeAnnotationBatch,
): Saga<VolumeUndoState> {
  // Applies a VolumeAnnotationBatch and returns a VolumeUndoState (which simply wraps
  // another VolumeAnnotationBatch) for reverting the undo operation.
  const segmentationLayer = Model.getSegmentationTracingLayer(volumeAnnotationBatch.tracingId);

  if (!segmentationLayer) {
    throw new Error("Undoing a volume annotation but no volume layer exists.");
  }

  const { cube } = segmentationLayer;
  const allCompressedBucketsOfCurrentState: VolumeUndoBuckets = [];

  for (const volumeUndoBucket of volumeAnnotationBatch.buckets) {
    const {
      zoomedBucketAddress,
      compressedData: compressedBucketData,
      compressedBackendData: compressedBackendDataPromise,
    } = volumeUndoBucket;
    let { maybeUnmergedBucketLoadedPromise } = volumeUndoBucket;
    const bucket = cube.getOrCreateBucket(zoomedBucketAddress);

    if (bucket.type === "null") {
      continue;
    }

    // Prepare a snapshot of the bucket's current data so that it can be
    // saved in an VolumeUndoState.
    let bucketData = null;
    const currentPendingOperations = bucket.pendingOperations.slice();

    if (bucket.hasData()) {
      // The bucket's data is currently available.
      bucketData = bucket.getData();

      if (compressedBackendDataPromise != null) {
        // If the backend data for the bucket has been fetched in the meantime,
        // the previous getData() call already returned the newest (merged) data.
        // There should be no need to await the data from the backend.
        maybeUnmergedBucketLoadedPromise = null;
      }
    } else {
      // The bucket's data is not available, since it was gc'ed in the meantime (which
      // means its state must have been persisted to the server). Thus, it's enough to
      // persist an essentially empty data array (which is created by getOrCreateData)
      // and passing maybeUnmergedBucketLoadedPromise around so that
      // the back-end data is fetched upon undo/redo.
      bucketData = bucket.getOrCreateData();
      maybeUnmergedBucketLoadedPromise = bucket.maybeUnmergedBucketLoadedPromise;
    }

    // Append the compressed snapshot to allCompressedBucketsOfCurrentState.
    yield* call(
      compressBucketAndAddToList,
      zoomedBucketAddress,
      bucketData,
      maybeUnmergedBucketLoadedPromise,
      currentPendingOperations,
      allCompressedBucketsOfCurrentState,
    );
    // Decompress the bucket data which should be applied.
    let decompressedBucketData = null;
    let newPendingOperations = volumeUndoBucket.pendingOperations;

    if (compressedBackendDataPromise != null) {
      const compressedBackendData = (yield* call(
        unpackPromise,
        compressedBackendDataPromise,
      )) as Uint8Array;
      let decompressedBackendData;
      [decompressedBucketData, decompressedBackendData] = yield* all([
        call(decompressToTypedArray, bucket, compressedBucketData),
        call(decompressToTypedArray, bucket, compressedBackendData),
      ]);
      mergeDataWithBackendDataInPlace(
        decompressedBucketData,
        decompressedBackendData,
        volumeUndoBucket.pendingOperations,
      );
      newPendingOperations = [];
    } else {
      decompressedBucketData = yield* call(decompressToTypedArray, bucket, compressedBucketData);
    }

    // Set the new bucket data to add the bucket directly to the pushqueue.
    cube.setBucketData(zoomedBucketAddress, decompressedBucketData, newPendingOperations);
  }

  const activeVolumeTracing = yield* select((state) =>
    getVolumeTracingById(state.tracing, volumeAnnotationBatch.tracingId),
  );
  // The SegmentMap is immutable. So, no need to copy.
  const currentSegments = activeVolumeTracing.segments;
  yield* put(setSegmentsActions(volumeAnnotationBatch.segments, volumeAnnotationBatch.tracingId));
  cube.triggerPushQueue();
  return {
    type: "volume",
    data: {
      buckets: allCompressedBucketsOfCurrentState,
      segments: currentSegments,
      tracingId: volumeAnnotationBatch.tracingId,
    },
  };
}

export function* pushSaveQueueAsync(saveQueueType: SaveQueueType, tracingId: string): Saga<void> {
  yield* call(ensureWkReady);

  yield* put(setLastSaveTimestampAction(saveQueueType, tracingId));
  let loopCounter = 0;

  while (true) {
    loopCounter++;
    let saveQueue;
    // Check whether the save queue is actually empty, the PUSH_SAVE_QUEUE_TRANSACTION action
    // could have been triggered during the call to sendRequestToServer
    saveQueue = yield* select((state) => selectQueue(state, saveQueueType, tracingId));

    if (saveQueue.length === 0) {
      if (loopCounter % 100 === 0) {
        // See https://github.com/scalableminds/webknossos/pull/6076 for an explanation
        // of this delay call.
        yield* delay(0);
      }

      // Save queue is empty, wait for push event
      yield* take("PUSH_SAVE_QUEUE_TRANSACTION");
    }

    const { forcePush } = yield* race({
      timeout: delay(PUSH_THROTTLE_TIME),
      forcePush: take("SAVE_NOW"),
    });
    yield* put(setSaveBusyAction(true, saveQueueType));

    if (forcePush) {
      while (true) {
        // Send batches to the server until the save queue is empty.
        saveQueue = yield* select((state) => selectQueue(state, saveQueueType, tracingId));

        if (saveQueue.length > 0) {
          yield* call(sendRequestToServer, saveQueueType, tracingId);
        } else {
          break;
        }
      }
    } else {
      saveQueue = yield* select((state) => selectQueue(state, saveQueueType, tracingId));

      if (saveQueue.length > 0) {
        // Saving the tracing automatically (via timeout) only saves the current state.
        // It does not require to reach an empty saveQueue. This is especially
        // important when the auto-saving happens during continuous movements.
        // Always draining the save queue completely would mean that save
        // requests are sent as long as the user moves.
        yield* call(sendRequestToServer, saveQueueType, tracingId);
      }
    }

    yield* put(setSaveBusyAction(false, saveQueueType));
  }
}
export function sendRequestWithToken(
  urlWithoutToken: string,
  data: RequestOptionsWithData<Array<SaveQueueEntry>>,
): Promise<any> {
  return doWithToken((token) => Request.sendJSONReceiveJSON(`${urlWithoutToken}${token}`, data));
}

// This function returns the first n batches of the provided array, so that the count of
// all actions in these n batches does not exceed maximumActionCountPerSave
function sliceAppropriateBatchCount(batches: Array<SaveQueueEntry>): Array<SaveQueueEntry> {
  const slicedBatches = [];
  let actionCount = 0;

  for (const batch of batches) {
    const newActionCount = actionCount + batch.actions.length;

    if (newActionCount <= maximumActionCountPerSave) {
      actionCount = newActionCount;
      slicedBatches.push(batch);
    } else {
      break;
    }
  }

  return slicedBatches;
}

function getRetryWaitTime(retryCount: number) {
  // Exponential backoff up until MAX_SAVE_RETRY_WAITING_TIME
  return Math.min(2 ** retryCount * SAVE_RETRY_WAITING_TIME, MAX_SAVE_RETRY_WAITING_TIME);
}

<<<<<<< HEAD
// The value for this boolean does not need to be restored to false
// at any time, because the browser page is reloaded after the message is shown, anyway.
let didShowFailedSimultaneousTracingError = false;

export function* sendRequestToServer(
  tracingType: "skeleton" | "volume",
  tracingId: string,
): Saga<void> {
  const fullSaveQueue = yield* select((state) => selectQueue(state, tracingType, tracingId));
=======
export function* sendRequestToServer(saveQueueType: SaveQueueType, tracingId: string): Saga<void> {
  const fullSaveQueue = yield* select((state) => selectQueue(state, saveQueueType, tracingId));
>>>>>>> cc31ffe7
  const saveQueue = sliceAppropriateBatchCount(fullSaveQueue);
  let compactedSaveQueue = compactSaveQueue(saveQueue);
  const { version, type } = yield* select((state) =>
    selectTracing(state, saveQueueType, tracingId),
  );
  const tracingStoreUrl = yield* select((state) => state.tracing.tracingStore.url);
  compactedSaveQueue = addVersionNumbers(compactedSaveQueue, version);
  let retryCount = 0;

  while (true) {
    let exceptionDuringMarkBucketsAsNotDirty = false;

    try {
      const startTime = Date.now();
      yield* call(
        sendRequestWithToken,
        `${tracingStoreUrl}/tracings/${type}/${tracingId}/update?token=`,
        {
          method: "POST",
          data: compactedSaveQueue,
          compress: true,
        },
      );
      const endTime = Date.now();

      if (endTime - startTime > PUSH_THROTTLE_TIME) {
        yield* call(
          [ErrorHandling, ErrorHandling.notify],
          new Error(
            `Warning: Save request took more than ${Math.ceil(PUSH_THROTTLE_TIME / 1000)} seconds.`,
          ),
        );
      }

      yield* put(
        setVersionNumberAction(version + compactedSaveQueue.length, saveQueueType, tracingId),
      );
      yield* put(setLastSaveTimestampAction(saveQueueType, tracingId));
      yield* put(shiftSaveQueueAction(saveQueue.length, saveQueueType, tracingId));

      if (saveQueueType === "volume") {
        try {
          yield* call(markBucketsAsNotDirty, compactedSaveQueue, tracingId);
        } catch (error) {
          // If markBucketsAsNotDirty fails some reason, wk cannot recover from this error.
          console.warn("Error when marking buckets as clean. No retry possible. Error:", error);
          exceptionDuringMarkBucketsAsNotDirty = true;
          throw error;
        }
      }

      yield* call(toggleErrorHighlighting, false);
      return;
    } catch (error) {
      if (exceptionDuringMarkBucketsAsNotDirty) {
        throw error;
      }

      console.warn("Error during saving. Will retry. Error:", error);
      const controlMode = yield* select((state) => state.temporaryConfiguration.controlMode);
      const isViewOrSandboxMode =
        controlMode === ControlModeEnum.VIEW || controlMode === ControlModeEnum.SANDBOX;

      if (!isViewOrSandboxMode) {
        // Notify user about error unless, view or sandbox mode is active. In that case,
        // we do not need to show the error as it is not so important and distracts the user.
        yield* call(toggleErrorHighlighting, true);
      }

      // Log the error to airbrake. Also compactedSaveQueue needs to be within an object
      // as otherwise the entries would be spread by the notify function.
      // @ts-ignore
      yield* call({ context: ErrorHandling, fn: ErrorHandling.notify }, error, {
        compactedSaveQueue,
        retryCount,
      });

      // @ts-ignore
      if (error.status === 409) {
        // HTTP Code 409 'conflict' for dirty state
        // @ts-ignore
        window.onbeforeunload = null;
        yield* call(
          [ErrorHandling, ErrorHandling.notify],
          new Error("Saving failed due to '409' status code"),
        );
        if (!didShowFailedSimultaneousTracingError) {
          // If the saving fails for one tracing (e.g., skeleton), it can also
          // fail for another tracing (e.g., volume). The message simply tells the
          // user that the saving in general failed. So, there is no sense in showing
          // the message multiple times.
          yield* call(alert, messages["save.failed_simultaneous_tracing"]);
          location.reload();
          didShowFailedSimultaneousTracingError = true;
        }

        // Wait "forever" to avoid that the caller initiates other save calls afterwards (e.g.,
        // can happen if the caller tries to force-flush the save queue).
        // The reason we don't throw an error immediately is that this would immediately
        // crash all sagas (including saving other tracings).
        yield* call(sleep, ONE_YEAR_MS);
        throw new Error("Saving failed due to conflict.");
      }

      yield* race({
        timeout: delay(getRetryWaitTime(retryCount)),
        forcePush: take("SAVE_NOW"),
      });
      retryCount++;
    }
  }
}

function* markBucketsAsNotDirty(saveQueue: Array<SaveQueueEntry>, tracingId: string) {
  const segmentationLayer = Model.getSegmentationTracingLayer(tracingId);
  const segmentationResolutionInfo = yield* call(getResolutionInfo, segmentationLayer.resolutions);

  if (segmentationLayer != null) {
    for (const saveEntry of saveQueue) {
      for (const updateAction of saveEntry.actions) {
        if (updateAction.name === "updateBucket") {
          const { position, mag } = updateAction.value;
          const resolutionIndex = segmentationResolutionInfo.getIndexByResolution(mag);
          const zoomedBucketAddress = globalPositionToBucketPosition(
            position,
            segmentationResolutionInfo.getDenseResolutions(),
            resolutionIndex,
          );
          const bucket = segmentationLayer.cube.getOrCreateBucket(zoomedBucketAddress);

          if (bucket.type === "null") {
            continue;
          }

          bucket.dirtyCount--;

          if (bucket.dirtyCount === 0) {
            bucket.markAsPushed();
          }
        }
      }
    }
  }
}

export function toggleErrorHighlighting(state: boolean, permanentError: boolean = false): void {
  if (document.body != null) {
    document.body.classList.toggle("save-error", state);
  }

  const message = permanentError ? messages["save.failed.permanent"] : messages["save.failed"];

  if (state) {
    Toast.error(message, {
      sticky: true,
    });
  } else {
    Toast.close(message);
  }
}
export function addVersionNumbers(
  updateActionsBatches: Array<SaveQueueEntry>,
  lastVersion: number,
): Array<SaveQueueEntry> {
  return updateActionsBatches.map((batch) => ({ ...batch, version: ++lastVersion }));
}
export function performDiffTracing(
  prevTracing: SkeletonTracing | VolumeTracing,
  tracing: SkeletonTracing | VolumeTracing,
  prevFlycam: Flycam,
  flycam: Flycam,
  prevTdCamera: CameraData,
  tdCamera: CameraData,
): Array<UpdateAction> {
  let actions: Array<UpdateAction> = [];

  if (prevTracing.type === "skeleton" && tracing.type === "skeleton") {
    actions = actions.concat(
      Array.from(diffSkeletonTracing(prevTracing, tracing, prevFlycam, flycam)),
    );
  }

  if (prevTracing.type === "volume" && tracing.type === "volume") {
    actions = actions.concat(
      Array.from(diffVolumeTracing(prevTracing, tracing, prevFlycam, flycam)),
    );
  }

  if (prevTdCamera !== tdCamera) {
    actions = actions.concat(updateTdCamera());
  }

  return actions;
}

export function* saveTracingAsync(): Saga<void> {
  yield* takeEvery("INITIALIZE_SKELETONTRACING", setupSavingForTracingType);
  yield* takeEvery("INITIALIZE_VOLUMETRACING", setupSavingForTracingType);
  yield* takeEvery("INITIALIZE_EDITABLE_MAPPING", setupSavingForEditableMapping);
}

export function* setupSavingForEditableMapping(
  initializeAction: InitializeEditableMappingAction,
): Saga<void> {
  // No diffing needs to be done for editable mappings as the saga pushes update actions
  // to the respective save queues, itself
  const volumeTracingId = initializeAction.mapping.tracingId;
  yield* fork(pushSaveQueueAsync, "mapping", volumeTracingId);
}
export function* setupSavingForTracingType(
  initializeAction: InitializeSkeletonTracingAction | InitializeVolumeTracingAction,
): Saga<void> {
  /*
    Listen to changes to the annotation and derive UpdateActions from the
    old and new state.
     The actual push to the server is done by the forked pushSaveQueueAsync saga.
  */
  const saveQueueType =
    initializeAction.type === "INITIALIZE_SKELETONTRACING" ? "skeleton" : "volume";
  const tracingId = initializeAction.tracing.id;
  yield* fork(pushSaveQueueAsync, saveQueueType, tracingId);
  let prevTracing = (yield* select((state) => selectTracing(state, saveQueueType, tracingId))) as
    | VolumeTracing
    | SkeletonTracing;
  let prevFlycam = yield* select((state) => state.flycam);
  let prevTdCamera = yield* select((state) => state.viewModeData.plane.tdCamera);
  yield* take("WK_READY");

  while (true) {
    if (saveQueueType === "skeleton") {
      yield* take([
        ...SkeletonTracingSaveRelevantActions,
        ...FlycamActions,
        ...ViewModeSaveRelevantActions,
        // SET_TRACING is not included in SkeletonTracingSaveRelevantActions, because it is used by Undo/Redo and
        // should not create its own Undo/Redo stack entry
        "SET_TRACING",
      ]);
    } else {
      yield* take([
        ...VolumeTracingSaveRelevantActions,
        ...FlycamActions,
        ...ViewModeSaveRelevantActions,
      ]);
    }

    // The allowUpdate setting could have changed in the meantime
    const allowUpdate = yield* select(
      (state) => state.tracing.restrictions.allowUpdate && state.tracing.restrictions.allowSave,
    );
    if (!allowUpdate) return;
    const tracing = (yield* select((state) => selectTracing(state, saveQueueType, tracingId))) as
      | VolumeTracing
      | SkeletonTracing;
    const flycam = yield* select((state) => state.flycam);
    const tdCamera = yield* select((state) => state.viewModeData.plane.tdCamera);
    const items = compactUpdateActions(
      Array.from(
        yield* call(
          performDiffTracing,
          prevTracing,
          tracing,
          prevFlycam,
          flycam,
          prevTdCamera,
          tdCamera,
        ),
      ),
      tracing,
    );

    if (items.length > 0) {
      yield* put(pushSaveQueueTransaction(items, saveQueueType, tracingId));
    }

    prevTracing = tracing;
    prevFlycam = flycam;
    prevTdCamera = tdCamera;
  }
}

const VERSION_POLL_INTERVAL_COLLAB = 10 * 1000;
const VERSION_POLL_INTERVAL_READ_ONLY = 60 * 1000;
const VERSION_POLL_INTERVAL_SINGLE_EDITOR = 30 * 1000;

function* watchForSaveConflicts() {
  function* checkForNewVersion() {
    const allowSave = yield* select((state) => state.tracing.restrictions.allowSave);

    const maybeSkeletonTracing = yield* select((state) => state.tracing.skeleton);
    const volumeTracings = yield* select((state) => state.tracing.volumes);
    const tracingStoreUrl = yield* select((state) => state.tracing.tracingStore.url);

    const tracings: Array<SkeletonTracing | VolumeTracing> = _.compact([
      ...volumeTracings,
      maybeSkeletonTracing,
    ]);

    for (const tracing of tracings) {
      const version = yield* call(
        getNewestVersionForTracing,
        tracingStoreUrl,
        tracing.tracingId,
        tracing.type,
      );

      if (version > tracing.version) {
        // The latest version on the server is greater than the most-recently
        // stored version.

        const saveQueue = yield* select((state) =>
          selectQueue(state, tracing.type, tracing.tracingId),
        );

        let msg = "";
        if (!allowSave) {
          msg =
            "A newer version of this annotation was found on the server. Reload the page to see the newest changes.";
        } else if (saveQueue.length > 0) {
          msg =
            "A newer version of this annotation was found on the server. Your current changes to this annotation cannot be saved, anymore.";
        } else {
          msg =
            "A newer version of this annotation was found on the server. Please reload the page to see the newer version. Otherwise, changes to the annotation cannot be saved, anymore.";
        }
        Toast.warning(msg, {
          sticky: true,
          key: "save_conflicts_warning",
        });
      }
    }
  }

  function* getPollInterval(): Saga<number> {
    const allowSave = yield* select((state) => state.tracing.restrictions.allowSave);
    if (!allowSave) {
      // The current user may not edit/save the annotation.
      return VERSION_POLL_INTERVAL_READ_ONLY;
    }

    const othersMayEdit = yield* select((state) => state.tracing.othersMayEdit);
    if (othersMayEdit) {
      // Other users may edit the annotation.
      return VERSION_POLL_INTERVAL_COLLAB;
    }

    // The current user is the only one who can edit the annotation.
    return VERSION_POLL_INTERVAL_SINGLE_EDITOR;
  }

  while (true) {
    const interval = yield* call(getPollInterval);
    yield* call(sleep, interval);
    try {
      yield* call(checkForNewVersion);
    } catch (exception) {
      // If the version check fails for some reason, we don't want to crash the entire
      // saga.
      console.warn(exception);
    }
  }
}

export default [saveTracingAsync, collectUndoStates, watchForSaveConflicts];<|MERGE_RESOLUTION|>--- conflicted
+++ resolved
@@ -103,14 +103,11 @@
 import messages from "messages";
 import window, { alert, document, location } from "libs/window";
 import { enforceSkeletonTracing } from "oxalis/model/accessors/skeletontracing_accessor";
-<<<<<<< HEAD
 import _ from "lodash";
 import { sleep } from "libs/utils";
+import { ensureWkReady } from "oxalis/model/sagas/wk_ready_saga";
 
 const ONE_YEAR_MS = 365 * 24 * 3600 * 1000;
-=======
-import { ensureWkReady } from "oxalis/model/sagas/wk_ready_saga";
->>>>>>> cc31ffe7
 
 // This function is needed so that Flow is satisfied
 // with how a mere promise is awaited within a saga.
@@ -820,20 +817,12 @@
   return Math.min(2 ** retryCount * SAVE_RETRY_WAITING_TIME, MAX_SAVE_RETRY_WAITING_TIME);
 }
 
-<<<<<<< HEAD
 // The value for this boolean does not need to be restored to false
 // at any time, because the browser page is reloaded after the message is shown, anyway.
 let didShowFailedSimultaneousTracingError = false;
 
-export function* sendRequestToServer(
-  tracingType: "skeleton" | "volume",
-  tracingId: string,
-): Saga<void> {
-  const fullSaveQueue = yield* select((state) => selectQueue(state, tracingType, tracingId));
-=======
 export function* sendRequestToServer(saveQueueType: SaveQueueType, tracingId: string): Saga<void> {
   const fullSaveQueue = yield* select((state) => selectQueue(state, saveQueueType, tracingId));
->>>>>>> cc31ffe7
   const saveQueue = sliceAppropriateBatchCount(fullSaveQueue);
   let compactedSaveQueue = compactSaveQueue(saveQueue);
   const { version, type } = yield* select((state) =>
