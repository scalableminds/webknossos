--- conflicted
+++ resolved
@@ -9,14 +9,11 @@
 import brainflight.tools.geometry.Cuboid
 import java.io.{ FileNotFoundException, InputStream, FileInputStream, File }
 import akka.agent.Agent
-<<<<<<< HEAD
 import play.api.libs.concurrent.Promise
 import play.api.libs.concurrent.execution.defaultContext
-=======
 import brainflight.tools.geometry.Vector3D
 import brainflight.tools.Interpolator
 import play.api.Logger
->>>>>>> ffdec0e1
 
 case class DataBlock(info: DataBlockInformation, data: Data)
 
@@ -97,40 +94,13 @@
   /*
    * Load the binary data of the given coordinate from file
    */
-<<<<<<< HEAD
-  override def load(dataSet: DataSet, resolution: Int, cube: Cuboid): Promise[Array[Byte]] = {
-    if (dataSet doesContain cube.topLeft) {
-      val block = PointToBlock(cube.topLeft, resolution)
-      val blockInfo = DataBlockInformation(dataSet.id, block, resolution)
-
-      ((useLastUsed(blockInfo) orElse cacheAgent().get(blockInfo)).map(b => Promise.pure(b.value)).getOrElse(
-        loadAndCacheData(dataSet, block, resolution))).map { byteArray =>
-
-          lastUsed = Some(blockInfo -> Data(byteArray))
-
-          val startX = (cube.topLeft.x / resolution) % 128
-          val startY = (cube.topLeft.y / resolution) % 128
-          val startZ = (cube.topLeft.z / resolution) % 128
-
-          val result = new Array[Byte](cube.volume)
-
-          var idx = 0
-          var y = 0
-          var z = 0
-          var x = startX
-
-          val edgeX = cube.edgeLengthX
-          val edgeY = cube.edgeLengthY
-          val edgeZ = cube.edgeLengthZ
-=======
-  override def load( dataSet: DataSet, resolution: Int, cube: Cuboid, halfbyte: Boolean = false ): Array[Byte] = { 
+  override def load( dataSet: DataSet, resolution: Int, cube: Cuboid, halfbyte: Boolean = false ): Promise[Array[Byte]] = { 
     if ( dataSet doesContain cube.topLeft ) {
       val block = PointToBlock( cube.topLeft, resolution )     
       val blockInfo = DataBlockInformation( dataSet.id, block, resolution )
       
-      val byteArray: Array[Byte] =
-        ((useLastUsed( blockInfo ) orElse cacheAgent().get( blockInfo )) getOrElse {
-              loadAndCacheData( dataSet, block, resolution ) }).value
+      ((useLastUsed(blockInfo) orElse cacheAgent().get(blockInfo)).map(b => Promise.pure(b.value)).getOrElse(
+        loadAndCacheData(dataSet, block, resolution))).map { byteArray =>
       
       lastUsed = Some(blockInfo -> Data(byteArray))
       
@@ -176,21 +146,6 @@
         }
         x+=1
       }
->>>>>>> ffdec0e1
-
-          while (x < startX + edgeX) {
-            y = startY
-            while (y < startY + edgeY) {
-              z = startZ
-              while (z < startZ + edgeZ) {
-                result.update(idx, byteArray((z * 128 * 128 + y * 128 + x)))
-                idx += 1
-                z += 1
-              }
-              y += 1
-            }
-            x += 1
-          }
           result
         }
     } else {
@@ -198,8 +153,6 @@
       Promise.pure(new Array[Byte](cube.volume))
     }
   }
-<<<<<<< HEAD
-=======
 
   def getColor(point: Point3D, resolution: Int, blockMap: Map[Point3D, Array[Byte]]): Double = {
     val block = PointToBlock(point, resolution)
@@ -236,15 +189,15 @@
     }
   }
 
-  override def loadInterpolated(dataSet: DataSet, resolution: Int, globalPoints: Array[Vector3D]): Array[Byte] = {
+  override def loadInterpolated(dataSet: DataSet, resolution: Int, globalPoints: Array[Vector3D]): Promise[Array[Byte]] = {
+    def loadFromSomewhere(dataSet: DataSet, resolution: Int, block: Point3D): Promise[Array[Byte]] = {
+      val blockInfo = DataBlockInformation(dataSet.id, block, resolution)
+
+      ((useLastUsed(blockInfo) orElse cacheAgent().get(blockInfo)).map(b => Promise.pure(b.value)).getOrElse(
+        loadAndCacheData(dataSet, block, resolution)))
+    }
     val t = System.currentTimeMillis()
-    def loadFromSomewhere(dataSet: DataSet, resolution: Int, block: Point3D): Array[Byte] = {
-      val blockInfo = DataBlockInformation(dataSet.id, block, resolution)
-
-      ((useLastUsed(blockInfo) orElse cacheAgent().get(blockInfo)).map(
-        d => d.value) getOrElse (
-          loadAndCacheData(dataSet, block, resolution).value))
-    }
+    
     val maxVector = globalPoints.foldLeft((0.0, 0.0, 0.0))((b, e) => (
       math.max(b._1, e.x), math.max(b._2, e.y), math.max(b._3, e.z)))
     var minVector = globalPoints.foldLeft(maxVector)((b, e) => (
@@ -256,17 +209,15 @@
     val maxBlock = PointToBlock(Point3D(maxVector._1.ceil.toInt + 1, maxVector._2.ceil.toInt + 1, maxVector._3.ceil.toInt + 1), resolution)
 
     var blockPoints: List[Point3D] = Nil
-    var blockData: List[Array[Byte]] = Nil
-
-    for {
+    Promise.sequence(for {
       x <- minBlock.x to maxBlock.x
       y <- minBlock.y to maxBlock.y
       z <- minBlock.z to maxBlock.z
-    } {
+    } yield {
       val p = Point3D(x, y, z)
       blockPoints ::= p
-      blockData ::= loadFromSomewhere(dataSet, resolution, p)
-    }
+      loadFromSomewhere(dataSet, resolution, p)
+    }).map{ blockData =>
     
       Logger.debug("loadFromSomewhere: %d ms".format(System.currentTimeMillis() - t))
       val blockMap = blockPoints.zip(blockData).toMap
@@ -283,14 +234,8 @@
       }
       Logger.debug("loading&interp: %d ms, Sum: ".format(System.currentTimeMillis() - t2, result.sum))
       result
-  }
-  
-  /**
-   * Loads the due to x,y and z defined block into the cache array and
-   * returns it.
-   */
-  def loadBlock( dataSet: DataSet, point: Point3D, resolution: Int ): DataBlock
->>>>>>> ffdec0e1
+    }
+  }
 
   def loadAndCacheData(dataSet: DataSet, point: Point3D, resolution: Int): Promise[Array[Byte]] = {
     loadBlock(dataSet, point, resolution).map { block =>
