--- conflicted
+++ resolved
@@ -1,12 +1,10 @@
-<<<<<<< HEAD
 /**
  * router.js
  * @flow weak
  */
-=======
+
 // Remove these linting rules after refactoring
 /* eslint-disable global-require, import/no-dynamic-require, no-param-reassign */
->>>>>>> 165298b3
 
 import $ from "jquery";
 import _ from "lodash";
@@ -50,15 +48,9 @@
     };
   }
 
-<<<<<<< HEAD
-  constructor() {
-    super(...arguments);
-    this.dashboard = this.dashboardImpl.bind(this);
-=======
   constructor(...args) {
     super(...args);
-    this.dashboard = this.dashboard.bind(this);
->>>>>>> 165298b3
+    this.dashboard = this.dashboardImpl.bind(this);
     this.$loadingSpinner = $("#loader");
     this.$mainContainer = $("#main-container");
     this.initialize();
@@ -370,13 +362,8 @@
     }
 
     // Google Analytics
-<<<<<<< HEAD
-    if (typeof window.ga !== 'undefined' && window.ga !== null) {
+    if (typeof window.ga !== "undefined" && window.ga !== null) {
       window.ga("send", "pageview", location.pathname);
-=======
-    if (typeof ga !== "undefined" && ga !== null) {
-      ga("send", "pageview", location.pathname);
->>>>>>> 165298b3
     }
   }
 }
