--- conflicted
+++ resolved
@@ -37,12 +37,8 @@
       activeTreeID : @model.cellTracing.getActiveTreeId()
       activeNodeID : @model.cellTracing.getActiveNodeId() or -1
       activeCellID : @model.volumeTracing.getActiveCellId()
-<<<<<<< HEAD
-      newNodeNewTree : if somaClickingAllowed then @user.newNodeNewTree else false
+      newNodeNewTree : if somaClickingAllowed then @user.get("newNodeNewTree") else false
       radius : @model.cellTracing.getActiveNodeRadius()
-=======
-      newNodeNewTree : if somaClickingAllowed then @user.get("newNodeNewTree") else false
->>>>>>> 6c0ed0b2
       deleteActiveNode : => @trigger "deleteActiveNode"
       createNewCell : => @trigger "createNewCell"
 
@@ -123,16 +119,11 @@
     @folders.push( @fNodes = @gui.addFolder("Nodes") )
     @activeNodeIdController = @addNumber(@fNodes, @settings, "activeNodeID",
       1, 1, "Active Node ID", (value) => @trigger( "setActiveNode", value))
-<<<<<<< HEAD
     @radiusController = @addSlider(@fNodes, @settings, "radius",
       @model.cellTracing.MIN_RADIUS, @model.cellTracing.MAX_RADIUS, 1, "Radius", (radius) =>
         @model.cellTracing.setActiveNodeRadius( radius ))
-    @particleSizeController = @addSlider(@fNodes, @user, "particleSize",
+    @particleSizeController = @addSlider(@fNodes, @user.getSettings(), "particleSize",
       constants.MIN_PARTICLE_SIZE, constants.MAX_PARTICLE_SIZE, 1, "Min. node size")
-=======
-    @particleSizeController = @addSlider(@fNodes, @user.getSettings(), "particleSize",
-      constants.MIN_PARTICLE_SIZE, constants.MAX_PARTICLE_SIZE, 1, "Node size")
->>>>>>> 6c0ed0b2
     @addFunction(@fNodes, @settings, "deleteActiveNode", "Delete Active Node")
 
     @folders.push( @fCells = @gui.addFolder("Cells") )
@@ -353,15 +344,10 @@
 
   setBrightnessAndContrast : =>
     @model.binary["color"].updateContrastCurve(@settings.brightness, @settings.contrast)
-<<<<<<< HEAD
-
-    @user.brightness[@datasetPosition] = (Number) @settings.brightness
-    @user.contrast[@datasetPosition] = (Number) @settings.contrast
-=======
-    
+
     @user.get("brightness")[@datasetPosition] = (Number) @settings.brightness
     @user.get("contrast")[@datasetPosition] = (Number) @settings.contrast
->>>>>>> 6c0ed0b2
+
     @user.push()
 
 
