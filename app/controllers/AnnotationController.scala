--- conflicted
+++ resolved
@@ -67,15 +67,9 @@
       identifierB <- AnnotationIdentifier.parse(mergedTyp, mergedId)
       mergedAnnotation <- AnnotationMerger.mergeTwoByIds(identifierA, identifierB, true) ?~> "annotation.merge.failed"
       restrictions = AnnotationRestrictions.defaultAnnotationRestrictions(mergedAnnotation)
-<<<<<<< HEAD
       _ <- restrictions.allowAccess(request.identity) ?~> Messages("notAllowed") ~> BAD_REQUEST
       _ <- annotationDAO.insertOne(mergedAnnotation)
-      js <- mergedAnnotation.publicWrites(Some(request.identity), Some(restrictions))
-=======
-      _ <- restrictions.allowAccess(request.identity) ?~> "notAllowed" ~> BAD_REQUEST
-      _ <- AnnotationDAO.insertOne(mergedAnnotation)
       js <- mergedAnnotation.publicWrites(Some(request.identity), Some(restrictions)) ?~> "annotation.write.failed"
->>>>>>> cedb4d90
     } yield {
       JsonOk(js, Messages("annotation.merge.success"))
     }
@@ -84,17 +78,10 @@
 
   def loggedTime(typ: String, id: String) = SecuredAction.async { implicit request =>
       for {
-<<<<<<< HEAD
-        annotation <- provider.provideAnnotation(typ, id)(securedRequestToUserAwareRequest)
-        restrictions <- provider.restrictionsFor(typ, id)(securedRequestToUserAwareRequest)
+        annotation <- provider.provideAnnotation(typ, id)(securedRequestToUserAwareRequest) ?~> "annotation.notFound"
+        restrictions <- provider.restrictionsFor(typ, id)(securedRequestToUserAwareRequest) ?~> "restrictions.notFound"
         _ <- restrictions.allowAccess(request.identity) ?~> Messages("notAllowed") ~> BAD_REQUEST
-        loggedTimeAsMap <- timeSpanService.loggedTimeOfAnnotation(annotation._id, TimeSpan.groupByMonth)
-=======
-        annotation <- provideAnnotation(typ, id)(securedRequestToUserAwareRequest) ?~> "annotation.notFound"
-        restrictions <- restrictionsFor(typ, id)(securedRequestToUserAwareRequest) ?~> "restrictions.notFound"
-        _ <- restrictions.allowAccess(request.identity) ?~> "notAllowed" ~> BAD_REQUEST
-        loggedTimeAsMap <- TimeSpanService.loggedTimeOfAnnotation(annotation._id, TimeSpan.groupByMonth) ?~> "annotation.timelogging.read.failed"
->>>>>>> cedb4d90
+        loggedTimeAsMap <- timeSpanService.loggedTimeOfAnnotation(annotation._id, TimeSpan.groupByMonth) ?~> "annotation.timelogging.read.failed"
       } yield {
         Ok(Json.arr(
           loggedTimeAsMap.map {
@@ -107,23 +94,13 @@
 
   def revert(typ: String, id: String, version: Int) = SecuredAction.async { implicit request =>
     for {
-<<<<<<< HEAD
-      annotation <- provider.provideAnnotation(typ, id)(securedRequestToUserAwareRequest)
-      restrictions <- provider.restrictionsFor(typ, id)(securedRequestToUserAwareRequest)
+      annotation <- provider.provideAnnotation(typ, id)(securedRequestToUserAwareRequest) ?~> "annotation.notFound"
+      restrictions <- provider.restrictionsFor(typ, id)(securedRequestToUserAwareRequest) ?~> "restrictions.notFound"
       _ <- restrictions.allowUpdate(request.identity) ?~> Messages("notAllowed")
       _ <- bool2Fox(annotation.isRevertPossible) ?~> Messages("annotation.revert.toOld")
       dataSet <- annotation.dataSet
       dataStoreHandler <- dataSetService.handlerFor(dataSet)
-      skeletonTracingId <- annotation.skeletonTracingId.toFox
-=======
-      annotation <- provideAnnotation(typ, id)(securedRequestToUserAwareRequest) ?~> "annotation.notFound"
-      restrictions <- restrictionsFor(typ, id)(securedRequestToUserAwareRequest) ?~> "restrictions.notFound"
-      _ <- restrictions.allowUpdate(request.identity) ?~> "notAllowed"
-      _ <- bool2Fox(annotation.isRevertPossible) ?~> "annotation.revert.toOld"
-      dataSet <- annotation.dataSet
-      dataStoreHandler <- dataSet.dataStoreHandler
       skeletonTracingId <- annotation.skeletonTracingId.toFox ?~> "annotation.noSkeleton"
->>>>>>> cedb4d90
       newSkeletonTracingId <- dataStoreHandler.duplicateSkeletonTracing(skeletonTracingId, Some(version.toString))
       _ <- annotationDAO.updateSkeletonTracingId(annotation._id, newSkeletonTracingId)
     } yield {
@@ -134,17 +111,10 @@
 
   def reset(typ: String, id: String) = SecuredAction.async { implicit request =>
     for {
-<<<<<<< HEAD
-      annotation <- provider.provideAnnotation(typ, id)(securedRequestToUserAwareRequest)
+      annotation <- provider.provideAnnotation(typ, id)(securedRequestToUserAwareRequest) ?~> "annotation.notFound"
       _ <- ensureTeamAdministration(request.identity, annotation._team)
       _ <- annotationService.resetToBase(annotation) ?~> Messages("annotation.reset.failed")
       updated <- provider.provideAnnotation(typ, id)(securedRequestToUserAwareRequest)
-=======
-      annotation <- provideAnnotation(typ, id)(securedRequestToUserAwareRequest) ?~> "annotation.notFound"
-      _ <- ensureTeamAdministration(request.identity, annotation._team)
-      _ <- annotation.muta.resetToBase ?~> "annotation.reset.failed"
-      updated <- provideAnnotation(typ, id)(securedRequestToUserAwareRequest) ?~> "annotation.notFound"
->>>>>>> cedb4d90
       json <- updated.publicWrites(Some(request.identity))
     } yield {
       JsonOk(json, Messages("annotation.reset.success"))
@@ -159,20 +129,13 @@
     for {
       annotation <- provider.provideAnnotation(typ, id)(securedRequestToUserAwareRequest)
       _ <- Fox.assertTrue(isReopenAllowed(request.identity, annotation)) ?~> "reopen.notAllowed"
-<<<<<<< HEAD
       _ <- annotationDAO.updateState(annotation._id, AnnotationState.Active) ?~> "annotation.invalid"
       updatedAnnotation <- provider.provideAnnotation(typ, id)(securedRequestToUserAwareRequest)
-      json <- updatedAnnotation.publicWrites(Some(request.identity))
-=======
-      _ <- annotation.muta.reopen ?~> "annotation.invalid"
-      updatedAnnotation <- provideAnnotation(typ, id)(securedRequestToUserAwareRequest)
       json <- updatedAnnotation.publicWrites(Some(request.identity)) ?~> "annotation.write.failed"
->>>>>>> cedb4d90
     } yield {
       JsonOk(json, Messages("annotation.reopened"))
     }
   }
-
 
   case class CreateExplorationalParameters(typ: String, withFallback: Option[Boolean])
   object CreateExplorationalParameters {implicit val jsonFormat = Json.format[CreateExplorationalParameters]}
@@ -182,13 +145,8 @@
       for {
         dataSetSQL <- dataSetDAO.findOneByName(dataSetName) ?~> Messages("dataSet.notFound", dataSetName)
         tracingType <- TracingType.values.find(_.toString == request.body.typ).toFox
-<<<<<<< HEAD
-        annotation <- annotationService.createExplorationalFor(request.identity, dataSetSQL._id, tracingType, request.body.withFallback.getOrElse(true)) ?~> Messages("annotation.create.failed")
-        json <- annotation.publicWrites(Some(request.identity))
-=======
-        annotation <- AnnotationService.createExplorationalFor(request.identity, dataSetSQL._id, tracingType, request.body.withFallback.getOrElse(true)) ?~> "annotation.create.failed"
+        annotation <- annotationService.createExplorationalFor(request.identity, dataSetSQL._id, tracingType, request.body.withFallback.getOrElse(true)) ?~> "annotation.create.failed"
         json <- annotation.publicWrites(Some(request.identity)) ?~> "annotation.write.failed"
->>>>>>> cedb4d90
       } yield {
         JsonOk(json)
       }
@@ -196,19 +154,11 @@
 
   private def finishAnnotation(typ: String, id: String, user: User)(implicit request: SecuredRequest[_]): Fox[(Annotation, String)] = {
     for {
-<<<<<<< HEAD
-      annotation <- provider.provideAnnotation(typ, id)(securedRequestToUserAwareRequest)
-      restrictions <- provider.restrictionsFor(typ, id)(securedRequestToUserAwareRequest)
-      message <- annotationService.finish(annotation, user, restrictions)
+      annotation <- provider.provideAnnotation(typ, id)(securedRequestToUserAwareRequest) ?~> "annotation.notFound"
+      restrictions <- provider.restrictionsFor(typ, id)(securedRequestToUserAwareRequest) ?~> "restrictions.notFound"
+      message <- annotationService.finish(annotation, user, restrictions) ?~> "annotation.finish.failed"
       updated <- provider.provideAnnotation(typ, id)(securedRequestToUserAwareRequest)
       _ <- timeSpanService.logUserInteraction(user, annotation) // log time on tracing end
-=======
-      annotation <- provideAnnotation(typ, id)(securedRequestToUserAwareRequest) ?~> "annotation.notFound"
-      restrictions <- restrictionsFor(typ, id)(securedRequestToUserAwareRequest) ?~> "restrictions.notFound"
-      message <- annotation.muta.finish(user, restrictions) ?~> "annotation.finish.failed"
-      updated <- provideAnnotation(typ, id)(securedRequestToUserAwareRequest)
-      _ <- TimeSpanService.logUserInteraction(user, annotation) // log time on tracing end
->>>>>>> cedb4d90
     } yield {
       (updated, message)
     }
@@ -216,13 +166,8 @@
 
   def finish(typ: String, id: String) = SecuredAction.async { implicit request =>
     for {
-<<<<<<< HEAD
-      (updated, message) <- finishAnnotation(typ, id, request.identity)
+      (updated, message) <- finishAnnotation(typ, id, request.identity) ?~> "annotation.finish.failed"
       restrictions <- provider.restrictionsFor(typ, id)(securedRequestToUserAwareRequest)
-=======
-      (updated, message) <- finishAnnotation(typ, id, request.identity) ?~> "annotation.finish.failed"
-      restrictions <- restrictionsFor(typ, id)(securedRequestToUserAwareRequest)
->>>>>>> cedb4d90
       json <- updated.publicWrites(Some(request.identity), Some(restrictions))
     } yield {
       JsonOk(json, Messages(message))
@@ -243,24 +188,15 @@
 
   def editAnnotation(typ: String, id: String) = SecuredAction.async(parse.json) { implicit request =>
     for {
-<<<<<<< HEAD
-      annotation <- provider.provideAnnotation(typ, id)(securedRequestToUserAwareRequest)
+      annotation <- provider.provideAnnotation(typ, id)(securedRequestToUserAwareRequest) ?~> "annotation.notFound"
       name = (request.body \ "name").asOpt[String]
       description = (request.body \ "description").asOpt[String]
       isPublic = (request.body \ "isPublic").asOpt[Boolean]
       tags = (request.body \ "tags").asOpt[List[String]]
-      _ <- Fox.runOptional(name)(annotationDAO.updateName(annotation._id, _)) ?~> Messages("annotation.edit.failed")
-      _ <- Fox.runOptional(description)(annotationDAO.updateDescription(annotation._id, _)) ?~> Messages("annotation.edit.failed")
-      _ <- Fox.runOptional(isPublic)(annotationDAO.updateIsPublic(annotation._id, _)) ?~> Messages("annotation.edit.failed")
-      _ <- Fox.runOptional(tags)(annotationDAO.updateTags(annotation._id, _)) ?~> Messages("annotation.edit.failed")
-=======
-      annotation <- provideAnnotation(typ, id)(securedRequestToUserAwareRequest) ?~> "annotation.notFound"
-      muta = annotation.muta
-      _ <- (request.body \ "name").asOpt[String].map(muta.rename).getOrElse(Fox.successful(())) ?~> "annotation.edit.failed"
-      _ <- (request.body \ "description").asOpt[String].map(muta.setDescription).getOrElse(Fox.successful(())) ?~> "annotation.edit.failed"
-      _ <- (request.body \ "isPublic").asOpt[Boolean].map(muta.setIsPublic).getOrElse(Fox.successful(())) ?~> "annotation.edit.failed"
-      _ <- (request.body \ "tags").asOpt[List[String]].map(muta.setTags).getOrElse(Fox.successful(())) ?~> "annotation.edit.failed"
->>>>>>> cedb4d90
+      _ <- Fox.runOptional(name)(annotationDAO.updateName(annotation._id, _)) ?~> "annotation.edit.failed"
+      _ <- Fox.runOptional(description)(annotationDAO.updateDescription(annotation._id, _)) ?~> "annotation.edit.failed"
+      _ <- Fox.runOptional(isPublic)(annotationDAO.updateIsPublic(annotation._id, _)) ?~> "annotation.edit.failed"
+      _ <- Fox.runOptional(tags)(annotationDAO.updateTags(annotation._id, _)) ?~> "annotation.edit.failed"
     } yield {
       JsonOk(Messages("annotation.edit.success"))
     }
@@ -269,17 +205,10 @@
   def annotationsForTask(taskId: String) = SecuredAction.async { implicit request =>
     for {
       taskIdValidated <- ObjectId.parse(taskId)
-<<<<<<< HEAD
-      task <- taskDAO.findOne(taskIdValidated) ?~> Messages("task.notFound")
+      task <- taskDAO.findOne(taskIdValidated) ?~> "task.notFound"
       project <- projectDAO.findOne(task._project)
       _ <- ensureTeamAdministration(request.identity, project._team)
-      annotations <- annotationService.annotationsFor(task._id)
-=======
-      task <- TaskDAO.findOne(taskIdValidated) ?~> "task.notFound"
-      project <- task.project ?~> Messages("project.notFound", task._project)
-      _ <- ensureTeamAdministration(request.identity, project._team)
-      annotations <- task.annotations ?~> "task.annotation.failed"
->>>>>>> cedb4d90
+      annotations <- annotationService.annotationsFor(task._id) ?~> "task.annotation.failed"
       jsons <- Fox.serialSequence(annotations)(_.publicWrites(Some(request.identity)))
     } yield {
       Ok(JsArray(jsons.flatten))
@@ -300,11 +229,7 @@
     }
 
     for {
-<<<<<<< HEAD
-      annotation <- provider.provideAnnotation(typ, id)(securedRequestToUserAwareRequest)
-=======
-      annotation <- provideAnnotation(typ, id)(securedRequestToUserAwareRequest) ?~> "annotation.notFound"
->>>>>>> cedb4d90
+      annotation <- provider.provideAnnotation(typ, id)(securedRequestToUserAwareRequest) ?~> "annotation.notFound"
       _ <- ensureTeamAdministration(request.identity, annotation._team)
       result <- tryToCancel(annotation)
     } yield result
@@ -312,21 +237,12 @@
 
   def transfer(typ: String, id: String) = SecuredAction.async(parse.json) { implicit request =>
     for {
-<<<<<<< HEAD
-      restrictions <- provider.restrictionsFor(typ, id)(securedRequestToUserAwareRequest)
-      _ <- restrictions.allowFinish(request.identity) ?~> Messages("notAllowed")
-      newUserId <- (request.body \ "userId").asOpt[String].toFox
+      restrictions <- provider.restrictionsFor(typ, id)(securedRequestToUserAwareRequest) ?~> "restrictions.notFound"
+      _ <- restrictions.allowFinish(request.identity) ?~> "notAllowed"
+      newUserId <- (request.body \ "userId").asOpt[String].toFox ?~> "user.id.notFound"
       newUserIdValidated <- ObjectId.parse(newUserId)
       updated <- annotationService.transferAnnotationToUser(typ, id, newUserIdValidated)(securedRequestToUserAwareRequest)
       json <- updated.publicWrites(Some(request.identity), Some(restrictions))
-=======
-      restrictions <- restrictionsFor(typ, id)(securedRequestToUserAwareRequest) ?~> "restrictions.notFound"
-      _ <- restrictions.allowFinish(request.identity) ?~> "notAllowed"
-      newUserId <- (request.body \ "userId").asOpt[String].toFox ?~> "user.id.notFound"
-      newUserIdValidated <- ObjectId.parse(newUserId) ?~> "user.id.invalid"
-      updated <- AnnotationService.transferAnnotationToUser(typ, id, newUserIdValidated)(securedRequestToUserAwareRequest)
-      json <- updated.publicWrites(Some(request.identity), Some(restrictions)) ?~> "annotation.write.failed"
->>>>>>> cedb4d90
     } yield {
       JsonOk(json)
     }
@@ -334,17 +250,10 @@
 
   def duplicate(typ: String, id: String) = SecuredAction.async { implicit request =>
     for {
-<<<<<<< HEAD
       annotation <- provider.provideAnnotation(typ, id)(securedRequestToUserAwareRequest)
       newAnnotation <- duplicateAnnotation(annotation, request.identity)
-      restrictions <- provider.restrictionsFor(typ, id)(securedRequestToUserAwareRequest)
-      json <- newAnnotation.publicWrites(Some(request.identity), Some(restrictions))
-=======
-      annotation <- provideAnnotation(typ, id)(securedRequestToUserAwareRequest) ?~> "annotation.notFound"
-      newAnnotation <- duplicateAnnotation(annotation, request.identity)
-      restrictions <- restrictionsFor(typ, id)(securedRequestToUserAwareRequest) ?~> "restrictions.notFound"
+      restrictions <- provider.restrictionsFor(typ, id)(securedRequestToUserAwareRequest) ?~> "restrictions.notFound"
       json <- newAnnotation.publicWrites(Some(request.identity), Some(restrictions)) ?~> "annotation.write.failed"
->>>>>>> cedb4d90
     } yield {
       JsonOk(json)
     }
@@ -353,13 +262,8 @@
   private def duplicateAnnotation(annotation: Annotation, user: User)(implicit ctx: DBAccessContext): Fox[Annotation] = {
     for {
       dataSet: DataSet <- annotation.dataSet
-<<<<<<< HEAD
-      _ <- bool2Fox(dataSet.isUsable) ?~> "DataSet is not imported."
+      _ <- bool2Fox(dataSet.isUsable) ?~> Messages("dataSet.notImported", dataSet.name)
       dataStoreHandler <- dataSetService.handlerFor(dataSet)
-=======
-      _ <- bool2Fox(dataSet.isUsable) ?~> Messages("dataSet.notImported", dataSet.name)
-      dataStoreHandler <- dataSet.dataStoreHandler
->>>>>>> cedb4d90
       newSkeletonTracingReference <- Fox.runOptional(annotation.skeletonTracingId)(id => dataStoreHandler.duplicateSkeletonTracing(id)) ?~> "Failed to duplicate skeleton tracing."
       newVolumeTracingReference <- Fox.runOptional(annotation.volumeTracingId)(id => dataStoreHandler.duplicateVolumeTracing(id)) ?~> "Failed to duplicate volume tracing."
       clonedAnnotation <- annotationService.createFrom(
