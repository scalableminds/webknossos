_        = require("lodash")
Backbone = require("backbone")
app      = require("app")

class User extends Backbone.Model

  url : "/api/user/userConfiguration"
  # To add any user setting, you must define default values in
  # UserSettings.scala


  initialize : ->

    @listenTo(@, "change", _.debounce((=> @save()), 500))


  getMouseInversionX : ->

    return if @get("inverseX") then 1 else -1


  getMouseInversionY : ->

<<<<<<< HEAD
    return if @get("inverseY") then 1 else -1
=======
    return if @userSettings.inverseY then 1 else -1


  getOrCreateBrightnessContrastColorSettings : (model) ->

    settings = @get("brightnessContrastColorSettings")
    datasetSettings = settings[model.datasetPostfix] || {}

    for binary in model.getColorBinaries()
      datasetSettings[binary.name] = datasetSettings[binary.name] || {}
      _.defaults(datasetSettings[binary.name], settings.default)

    settings[model.datasetPostfix] = datasetSettings


  resetBrightnessContrastColorSettings : (model) ->

    Request.json("/user/configuration/default").then( (defaultData) =>
      @get("brightnessContrastColorSettings")[model.datasetPostfix] =
        defaultData.brightnessContrastColorSettings[model.datasetPostfix]

      @getOrCreateBrightnessContrastColorSettings(model)
    )
>>>>>>> 869ad2c5


  triggerAll : ->

<<<<<<< HEAD
    for property of @attributes
      @trigger("change:#{property}", @, @get(property))

module.exports = User
=======
    for property of @userSettings
      @trigger(property + "Changed", @get(property))


  push : ->

    $.when(@pushThrottled())


  pushThrottled : ->

    saveFkt = @pushImpl
    @pushThrottled = _.throttle(_.mutexDeferred( saveFkt, -1), 10000)
    @pushThrottled()


  pushImpl : ->

    console.log "Sending User Data:", @userSettings

    return Request.json(
      "/user/configuration"
      data : @userSettings
    )
>>>>>>> 869ad2c5
<|MERGE_RESOLUTION|>--- conflicted
+++ resolved
@@ -21,65 +21,12 @@
 
   getMouseInversionY : ->
 
-<<<<<<< HEAD
     return if @get("inverseY") then 1 else -1
-=======
-    return if @userSettings.inverseY then 1 else -1
-
-
-  getOrCreateBrightnessContrastColorSettings : (model) ->
-
-    settings = @get("brightnessContrastColorSettings")
-    datasetSettings = settings[model.datasetPostfix] || {}
-
-    for binary in model.getColorBinaries()
-      datasetSettings[binary.name] = datasetSettings[binary.name] || {}
-      _.defaults(datasetSettings[binary.name], settings.default)
-
-    settings[model.datasetPostfix] = datasetSettings
-
-
-  resetBrightnessContrastColorSettings : (model) ->
-
-    Request.json("/user/configuration/default").then( (defaultData) =>
-      @get("brightnessContrastColorSettings")[model.datasetPostfix] =
-        defaultData.brightnessContrastColorSettings[model.datasetPostfix]
-
-      @getOrCreateBrightnessContrastColorSettings(model)
-    )
->>>>>>> 869ad2c5
 
 
   triggerAll : ->
 
-<<<<<<< HEAD
     for property of @attributes
       @trigger("change:#{property}", @, @get(property))
 
 module.exports = User
-=======
-    for property of @userSettings
-      @trigger(property + "Changed", @get(property))
-
-
-  push : ->
-
-    $.when(@pushThrottled())
-
-
-  pushThrottled : ->
-
-    saveFkt = @pushImpl
-    @pushThrottled = _.throttle(_.mutexDeferred( saveFkt, -1), 10000)
-    @pushThrottled()
-
-
-  pushImpl : ->
-
-    console.log "Sending User Data:", @userSettings
-
-    return Request.json(
-      "/user/configuration"
-      data : @userSettings
-    )
->>>>>>> 869ad2c5
