--- conflicted
+++ resolved
@@ -1,18 +1,8 @@
-<<<<<<< HEAD
-### define
-app : app
-backbone : Backbone
-oxalis/model/dimensions : Dimensions
-oxalis/constants : Constants
-libs/input : Input
-###
-=======
 app        = require("app")
 Backbone   = require("backbone")
 Dimensions = require("oxalis/model/dimensions")
 Constants  = require("oxalis/constants")
 Input      = require("libs/input")
->>>>>>> 865b826e
 
 class VolumeTracingController
 
