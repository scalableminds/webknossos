// @flow
<<<<<<< HEAD
import type { SkeletonTracingType, VolumeTracingType, BranchPointType, CommentType, TreeType, NodeType } from "oxalis/store";
=======
import Date from "libs/date";
import type {
  SkeletonTracingType,
  VolumeTracingType,
  BranchPointType,
  CommentType,
  TreeType,
  NodeType,
} from "oxalis/store";
>>>>>>> ae9b7844
import type { Vector3 } from "oxalis/constants";

export type NodeWithTreeIdType = { treeId: number } & NodeType;

type UpdateTreeUpdateAction = {
  name: "createTree" | "updateTree",
  value: {
    id: number,
    updatedId: ?number,
    color: Vector3,
    name: string,
    comments: Array<CommentType>,
    branchPoints: Array<BranchPointType>,
  },
};
type DeleteTreeUpdateAction = {
  name: "deleteTree",
  value: { id: number },
};
type MoveTreeComponentUpdateAction = {
  name: "moveTreeComponent",
  value: {
    sourceId: number,
    targetId: number,
    nodeIds: Array<number>,
  },
};
type MergeTreeUpdateAction = {
  name: "mergeTree",
  value: {
    sourceId: number,
    targetId: number,
  },
};
type CreateNodeUpdateAction = {
  name: "createNode",
  value: NodeWithTreeIdType,
};
type UpdateNodeUpdateAction = {
  name: "updateNode",
  value: NodeWithTreeIdType,
};
type ToggleTreeUpdateAction = {
  action: "toggleTree",
  timestamp: number,
  value: {
    id: number,
  },
};
type DeleteNodeUpdateAction = {
  name: "deleteNode",
  value: {
    treeId: number,
    id: number,
  },
};
type CreateEdgeUpdateAction = {
  name: "createEdge",
  value: {
    treeId: number,
    source: number,
    target: number,
  },
};
type DeleteEdgeUpdateAction = {
  name: "deleteEdge",
  value: {
    treeId: number,
    source: number,
    target: number,
  },
};
type UpdateSkeletonTracingUpdateAction = {
  name: "updateTracing",
  value: {
    activeNode?: number,
    editPosition: Vector3,
    editRotation: Vector3,
    zoomLevel: number,
  },
};
type UpdateVolumeTracingUpdateAction = {
  name: "updateTracing",
  value: {
    activeCell: number,
    editPosition: Vector3,
    nextCell: number,
  },
};
type UpdateTracingUpdateAction =
  | UpdateSkeletonTracingUpdateAction
  | UpdateVolumeTracingUpdateAction;

export type UpdateAction =
  | UpdateTreeUpdateAction
  | DeleteTreeUpdateAction
  | MergeTreeUpdateAction
  | MoveTreeComponentUpdateAction
  | CreateNodeUpdateAction
  | UpdateNodeUpdateAction
  | DeleteNodeUpdateAction
  | CreateEdgeUpdateAction
  | DeleteEdgeUpdateAction
  | UpdateTracingUpdateAction
  | ToggleTreeUpdateAction;

export function createTree(tree: TreeType): UpdateTreeUpdateAction {
  return {
    name: "createTree",
    value: {
      id: tree.treeId,
      updatedId: undefined,
      color: tree.color,
      name: tree.name,
      timestamp: tree.timestamp,
      comments: tree.comments,
      branchPoints: tree.branchPoints,
    },
  };
}
export function deleteTree(treeId: number): DeleteTreeUpdateAction {
  return {
    name: "deleteTree",
    value: {
      id: treeId,
    },
  };
}
export function updateTree(tree: TreeType): UpdateTreeUpdateAction {
  return {
    name: "updateTree",
    value: {
      id: tree.treeId,
      updatedId: tree.treeId,
      color: tree.color,
      name: tree.name,
      timestamp: tree.timestamp,
      comments: tree.comments,
      branchPoints: tree.branchPoints,
    },
  };
}
export function toggleTree(tree: TreeType): ToggleTreeUpdateAction {
  return {
    action: "toggleTree",
    timestamp: Date.now(),
    value: {
      id: tree.treeId,
    },
  };
}
export function mergeTree(sourceTreeId: number, targetTreeId: number): MergeTreeUpdateAction {
  return {
    name: "mergeTree",
    value: {
      sourceId: sourceTreeId,
      targetId: targetTreeId,
    },
  };
}
export function createEdge(
  treeId: number,
  sourceNodeId: number,
  targetNodeId: number,
): CreateEdgeUpdateAction {
  return {
    name: "createEdge",
    value: {
      treeId,
      source: sourceNodeId,
      target: targetNodeId,
    },
  };
}
export function deleteEdge(
  treeId: number,
  sourceNodeId: number,
  targetNodeId: number,
): DeleteEdgeUpdateAction {
  return {
    name: "deleteEdge",
    value: {
      treeId,
      source: sourceNodeId,
      target: targetNodeId,
    },
  };
}
export function createNode(treeId: number, node: NodeType): CreateNodeUpdateAction {
  return {
    name: "createNode",
    value: Object.assign({}, node, { treeId }),
  };
}
export function updateNode(treeId: number, node: NodeType): UpdateNodeUpdateAction {
  return {
    name: "updateNode",
    value: Object.assign({}, node, { treeId }),
  };
}
export function deleteNode(treeId: number, nodeId: number): DeleteNodeUpdateAction {
  return {
    name: "deleteNode",
    value: { treeId, id: nodeId },
  };
}
<<<<<<< HEAD
export function updateSkeletonTracing(tracing: SkeletonTracingType, position: Vector3, rotation: Vector3, zoomLevel: number): UpdateSkeletonTracingUpdateAction {
=======
export function updateSkeletonTracing(
  tracing: SkeletonTracingType,
  position: Vector3,
  rotation: Vector3,
  zoomLevel: number,
): UpdateSkeletonTracingUpdateAction {
  const curTime = Date.now();
>>>>>>> ae9b7844
  if (tracing.activeNodeId != null) {
    return {
      name: "updateTracing",
      value: {
        activeNode: tracing.activeNodeId,
        editPosition: position,
        editRotation: rotation,
        zoomLevel,
      },
    };
  }
  return {
    name: "updateTracing",
    value: {
      editPosition: position,
      editRotation: rotation,
      zoomLevel,
    },
  };
}
export function moveTreeComponent(
  sourceTreeId: number,
  targetTreeId: number,
  nodeIds: Array<number>,
): MoveTreeComponentUpdateAction {
  return {
    name: "moveTreeComponent",
    value: {
      sourceId: sourceTreeId,
      targetId: targetTreeId,
      nodeIds,
    },
  };
}
export function updateVolumeTracing(
  tracing: VolumeTracingType,
  position: Vector3,
): UpdateVolumeTracingUpdateAction {
  return {
    name: "updateTracing",
    value: {
      activeCell: tracing.activeCellId,
      editPosition: position,
      nextCell: tracing.maxCellId + 1,
    },
  };
}<|MERGE_RESOLUTION|>--- conflicted
+++ resolved
@@ -1,8 +1,4 @@
 // @flow
-<<<<<<< HEAD
-import type { SkeletonTracingType, VolumeTracingType, BranchPointType, CommentType, TreeType, NodeType } from "oxalis/store";
-=======
-import Date from "libs/date";
 import type {
   SkeletonTracingType,
   VolumeTracingType,
@@ -11,7 +7,6 @@
   TreeType,
   NodeType,
 } from "oxalis/store";
->>>>>>> ae9b7844
 import type { Vector3 } from "oxalis/constants";
 
 export type NodeWithTreeIdType = { treeId: number } & NodeType;
@@ -55,8 +50,7 @@
   value: NodeWithTreeIdType,
 };
 type ToggleTreeUpdateAction = {
-  action: "toggleTree",
-  timestamp: number,
+  name: "toggleTree",
   value: {
     id: number,
   },
@@ -156,8 +150,7 @@
 }
 export function toggleTree(tree: TreeType): ToggleTreeUpdateAction {
   return {
-    action: "toggleTree",
-    timestamp: Date.now(),
+    name: "toggleTree",
     value: {
       id: tree.treeId,
     },
@@ -218,17 +211,12 @@
     value: { treeId, id: nodeId },
   };
 }
-<<<<<<< HEAD
-export function updateSkeletonTracing(tracing: SkeletonTracingType, position: Vector3, rotation: Vector3, zoomLevel: number): UpdateSkeletonTracingUpdateAction {
-=======
 export function updateSkeletonTracing(
   tracing: SkeletonTracingType,
   position: Vector3,
   rotation: Vector3,
   zoomLevel: number,
 ): UpdateSkeletonTracingUpdateAction {
-  const curTime = Date.now();
->>>>>>> ae9b7844
   if (tracing.activeNodeId != null) {
     return {
       name: "updateTracing",
