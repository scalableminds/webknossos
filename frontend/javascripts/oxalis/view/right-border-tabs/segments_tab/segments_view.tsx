import {
  ArrowRightOutlined,
  CloseOutlined,
  DeleteOutlined,
  DownOutlined,
  DownloadOutlined,
  ExclamationCircleOutlined,
  ExpandAltOutlined,
  EyeInvisibleOutlined,
  EyeOutlined,
  FolderOutlined,
  LoadingOutlined,
  PlusOutlined,
  ReloadOutlined,
  SearchOutlined,
  SettingOutlined,
  ShrinkOutlined,
} from "@ant-design/icons";
import {
  PricingPlanEnum,
  getFeatureNotAvailableInPlanMessage,
  isFeatureAllowedByPricingPlan,
} from "admin/organization/pricing_plan_utils";
import { getJobs, startComputeMeshFileJob } from "admin/rest_api";
import {
  Button,
  ConfigProvider,
  Divider,
  Empty,
  type MenuProps,
  Modal,
  Popover,
  Select,
  type TreeProps,
} from "antd";
import type { ItemType } from "antd/lib/menu/interface";
import type { DataNode } from "antd/lib/tree";
import { ChangeColorMenuItemContent } from "components/color_picker";
import FastTooltip from "components/fast_tooltip";
import { SimpleRow } from "dashboard/folders/metadata_table";
import Toast from "libs/toast";
import { pluralize } from "libs/utils";
import _, { isNumber, memoize } from "lodash";
import type { Vector3 } from "oxalis/constants";
import { EMPTY_OBJECT, MappingStatusEnum } from "oxalis/constants";
import {
  getMagInfoOfVisibleSegmentationLayer,
  getMappingInfo,
  getMaybeSegmentIndexAvailability,
  getVisibleSegmentationLayer,
} from "oxalis/model/accessors/dataset_accessor";
import { getAdditionalCoordinatesAsString } from "oxalis/model/accessors/flycam_accessor";
import { AnnotationTool } from "oxalis/model/accessors/tool_accessor";
import {
  getActiveSegmentationTracing,
  getHideUnregisteredSegmentsForVisibleSegmentationLayer,
  getMeshesForCurrentAdditionalCoordinates,
  getSegmentName,
  getSelectedIds,
  getVisibleSegments,
  hasEditableMapping,
} from "oxalis/model/accessors/volumetracing_accessor";
import {
  maybeFetchMeshFilesAction,
  refreshMeshAction,
  removeMeshAction,
  triggerMeshesDownloadAction,
  updateCurrentMeshFileAction,
  updateMeshOpacityAction,
  updateMeshVisibilityAction,
} from "oxalis/model/actions/annotation_actions";
import { ensureSegmentIndexIsLoadedAction } from "oxalis/model/actions/dataset_actions";
import {
  setAdditionalCoordinatesAction,
  setPositionAction,
} from "oxalis/model/actions/flycam_actions";
import {
  loadAdHocMeshAction,
  loadPrecomputedMeshAction,
} from "oxalis/model/actions/segmentation_actions";
import { updateTemporarySettingAction } from "oxalis/model/actions/settings_actions";
import { getUpdateSegmentActionToToggleVisibility } from "oxalis/model/actions/volumetracing_action_helpers";
import {
  batchUpdateGroupsAndSegmentsAction,
  deleteSegmentDataAction,
  removeSegmentAction,
  setActiveCellAction,
  setExpandedSegmentGroupsAction,
  setSelectedSegmentsOrGroupAction,
  toggleAllSegmentsAction,
  toggleSegmentGroupAction,
  updateSegmentAction,
} from "oxalis/model/actions/volumetracing_actions";
import { api } from "oxalis/singletons";
import type { MeshInformation, OxalisState, Segment, SegmentGroup, TreeGroup } from "oxalis/store";
import Store from "oxalis/store";
import ButtonComponent from "oxalis/view/components/button_component";
import DomVisibilityObserver from "oxalis/view/components/dom_visibility_observer";
import EditableTextLabel from "oxalis/view/components/editable_text_label";
import { InputWithUpdateOnBlur } from "oxalis/view/components/input_with_update_on_blur";
import { getContextMenuPositionFromEvent } from "oxalis/view/context_menu";
import SegmentListItem from "oxalis/view/right-border-tabs/segments_tab/segment_list_item";
import {
  type SegmentHierarchyNode,
  getBaseSegmentationName,
} from "oxalis/view/right-border-tabs/segments_tab/segments_view_helper";
import type RcTree from "rc-tree";
import React, { type Key } from "react";
import { connect, useSelector } from "react-redux";
import AutoSizer from "react-virtualized-auto-sizer";
import type { Dispatch } from "redux";
<<<<<<< HEAD
import type { APIMeshFile, MetadataEntryProto } from "types/api_flow_types";
import { APIJobType, type AdditionalCoordinate } from "types/api_flow_types";
=======
import type {
  APIDataset,
  APIMeshFile,
  APISegmentationLayer,
  APIUser,
  MetadataEntryProto,
} from "types/api_types";
import { APIJobType, type AdditionalCoordinate } from "types/api_types";
>>>>>>> 71a98c3c
import AdvancedSearchPopover from "../advanced_search_popover";
import DeleteGroupModalView from "../delete_group_modal_view";
import { MetadataEntryTableRows } from "../metadata_table";
import { ResizableSplitPane } from "../resizable_split_pane";
import ScrollableVirtualizedTree from "../scrollable_virtualized_tree";
import { ContextMenuContainer } from "../sidebar_context_menu";
import {
  MISSING_GROUP_ID,
  additionallyExpandGroup,
  createGroupToParentMap,
  createGroupToSegmentsMap,
  deepFlatFilter,
  findGroup,
  findParentIdForGroupId,
  getExpandedGroups,
  getGroupByIdWithSubgroups,
  getGroupNodeKey,
} from "../trees_tab/tree_hierarchy_view_helpers";
import { SegmentStatisticsModal } from "./segment_statistics_modal";

const SCROLL_DELAY_MS = 50;

const { confirm } = Modal;
const { Option } = Select;
// Interval in ms to check for running mesh file computation jobs for this dataset
const refreshInterval = 5000;

export const stlMeshConstants = {
  meshMarker: [105, 115, 111],
  // ASCII codes for ISO
  segmentIdIndex: 3, // Write cell index after the meshMarker
};
const segmentsTabId = "segment-list";

type StateProps = ReturnType<typeof mapStateToProps>;

const mapStateToProps = (state: OxalisState) => {
  const visibleSegmentationLayer = getVisibleSegmentationLayer(state);
  const activeVolumeTracing = getActiveSegmentationTracing(state);
  const mappingInfo = getMappingInfo(
    state.temporaryConfiguration.activeMappingByLayer,
    visibleSegmentationLayer?.name,
  );

  const { segments, segmentGroups } = getVisibleSegments(state);

  const isVisibleButUneditableSegmentationLayerActive =
    visibleSegmentationLayer != null && visibleSegmentationLayer.tracingId == null;

  const meshesForCurrentAdditionalCoordinates =
    visibleSegmentationLayer != null
      ? getMeshesForCurrentAdditionalCoordinates(state, visibleSegmentationLayer?.name)
      : undefined;

  const isSegmentIndexAvailable = getMaybeSegmentIndexAvailability(
    state.dataset,
    visibleSegmentationLayer?.name,
  );
  const isProofreadingMode = state.uiInformation.activeTool === AnnotationTool.PROOFREAD;

  return {
    activeCellId: activeVolumeTracing?.activeCellId,
    meshes: (meshesForCurrentAdditionalCoordinates || EMPTY_OBJECT) as Record<
      number,
      MeshInformation
    >, // satisfy ts
    dataset: state.dataset,
    hideUnregisteredSegments: getHideUnregisteredSegmentsForVisibleSegmentationLayer(state),
    mappingInfo,
    hasVolumeTracing: state.annotation.volumes.length > 0,
    isSegmentIndexAvailable,
    segments,
    segmentGroups,
    datasetConfiguration: state.datasetConfiguration,
    selectedIds: getCleanedSelectedSegmentsOrGroup(state),
    visibleSegmentationLayer,
    activeVolumeTracing,
    allowUpdate:
      state.annotation.restrictions.allowUpdate && !isVisibleButUneditableSegmentationLayerActive,
    organization: state.dataset.owningOrganization,
    datasetName: state.dataset.name,
    availableMeshFiles:
      visibleSegmentationLayer != null
        ? state.localSegmentationData[visibleSegmentationLayer.name].availableMeshFiles
        : null,
    currentMeshFile:
      visibleSegmentationLayer != null
        ? state.localSegmentationData[visibleSegmentationLayer.name].currentMeshFile
        : null,
    activeUser: state.activeUser,
    preferredQualityForMeshPrecomputation:
      state.temporaryConfiguration.preferredQualityForMeshPrecomputation,
    preferredQualityForMeshAdHocComputation:
      state.temporaryConfiguration.preferredQualityForMeshAdHocComputation,
    magInfoOfVisibleSegmentationLayer: getMagInfoOfVisibleSegmentationLayer(state),
    showCheckboxes:
      !isProofreadingMode || !state.userConfiguration.selectiveVisibilityInProofreading,
  };
};

const getCleanedSelectedSegmentsOrGroup = (state: OxalisState) => {
  const [cleanedSelectedIds, maybeUpdateStoreAction] = getSelectedIds(state);
  if (maybeUpdateStoreAction != null) {
    maybeUpdateStoreAction();
  }
  return cleanedSelectedIds;
};

const mapDispatchToProps = (dispatch: Dispatch<any>) => ({
  setHoveredSegmentId(segmentId: number | null | undefined) {
    dispatch(updateTemporarySettingAction("hoveredSegmentId", segmentId || null));
  },

  loadAdHocMesh(
    segmentId: number,
    seedPosition: Vector3,
    additionalCoordinates: AdditionalCoordinate[] | undefined | null,
  ) {
    dispatch(loadAdHocMeshAction(segmentId, seedPosition, additionalCoordinates));
  },

  loadPrecomputedMesh(
    segmentId: number,
    seedPosition: Vector3,
    seedAdditionalCoordinates: AdditionalCoordinate[] | undefined | null,
    meshFileName: string,
  ) {
    dispatch(
      loadPrecomputedMeshAction(segmentId, seedPosition, seedAdditionalCoordinates, meshFileName),
    );
  },

  setActiveCell(
    segmentId: number,
    somePosition?: Vector3,
    someAdditionalCoordinates?: AdditionalCoordinate[] | null,
  ) {
    dispatch(setActiveCellAction(segmentId, somePosition, someAdditionalCoordinates));
  },

  setCurrentMeshFile(layerName: string, fileName: string) {
    dispatch(updateCurrentMeshFileAction(layerName, fileName));
  },

  setPosition(position: Vector3) {
    dispatch(setPositionAction(position));
  },

  setAdditionalCoordinates(additionalCoordinates: AdditionalCoordinate[] | undefined | null) {
    if (
      getAdditionalCoordinatesAsString(Store.getState().flycam.additionalCoordinates) !==
      getAdditionalCoordinatesAsString(additionalCoordinates)
    ) {
      dispatch(setAdditionalCoordinatesAction(additionalCoordinates));
    }
  },

  updateSegments(
    segmentIds: number[],
    segmentShape: Partial<Segment>,
    layerName: string,
    createsNewUndoState: boolean,
  ) {
    const actions = segmentIds.map((segmentId) =>
      updateSegmentAction(segmentId, segmentShape, layerName, undefined, createsNewUndoState),
    );
    Store.dispatch(batchUpdateGroupsAndSegmentsAction(actions));
  },

  updateSegment(
    segmentId: number,
    segmentShape: Partial<Segment>,
    layerName: string,
    createsNewUndoState: boolean,
  ) {
    dispatch(
      updateSegmentAction(segmentId, segmentShape, layerName, undefined, createsNewUndoState),
    );
  },

  removeSegment(segmentId: number, layerName: string) {
    dispatch(removeSegmentAction(segmentId, layerName));
  },

  changeMeshOpacity(segmentId: number, layerName: string, opacity: number) {
    dispatch(updateMeshOpacityAction(layerName, segmentId, opacity));
  },

  deleteSegmentData(segmentId: number, layerName: string, callback?: () => void) {
    dispatch(deleteSegmentDataAction(segmentId, layerName, callback));
  },
});

type DispatchProps = ReturnType<typeof mapDispatchToProps>;
type Props = DispatchProps & StateProps;
type State = {
  renamingCounter: number;
  activeMeshJobId: string | null | undefined;
  groupTree: SegmentHierarchyNode[];
  searchableTreeItemList: SegmentHierarchyNode[];
  prevProps: Props | null | undefined;
  groupToDelete: number | null | undefined;
  activeStatisticsModalGroupId: number | null;
  contextMenuPosition: [number, number] | null | undefined;
  menu: MenuProps | null | undefined;
};

const formatMagWithLabel = (mag: Vector3, index: number) => {
  // index refers to the array of available mags. Thus, we can directly
  // use that index to pick an adequate label.
  const labels = ["Highest", "High", "Medium", "Low", "Very Low"];
  // Use "Very Low" for all low Mags which don't have extra labels
  const clampedIndex = Math.min(labels.length - 1, index);
  return `${labels[clampedIndex]} (Mag ${mag.join("-")})`;
};

const formatMeshFile = (meshFile: APIMeshFile | null | undefined): string | null | undefined => {
  if (meshFile == null) return null;
  if (meshFile.mappingName == null) return meshFile.meshFileName;
  return `${meshFile.meshFileName} (${meshFile.mappingName})`;
};

function renderEmptyMeshFileSelect() {
  return (
    <Empty
      image={Empty.PRESENTED_IMAGE_SIMPLE}
      description="No mesh file found. Click the + icon to compute a mesh file."
    />
  );
}

const getExpandedKeys = (segmentGroups: TreeGroup[]) => {
  return getExpandedGroups(segmentGroups).map((group) => getGroupNodeKey(group.groupId));
};

const getExpandedKeysWithRoot = memoize((segmentGroups: TreeGroup[]) => {
  const expandedGroups = getExpandedKeys(segmentGroups);
  expandedGroups.unshift(getGroupNodeKey(MISSING_GROUP_ID));
  return expandedGroups;
});

function constructTreeData(
  groups: { name: string; groupId: number; children: SegmentGroup[] }[],
  groupToSegmentsMap: Record<number, Segment[]>,
): SegmentHierarchyNode[] {
  // Insert all trees into their respective groups in the group hierarchy and transform groups to tree nodes
  return _.sortBy(groups, "groupId").map((group) => {
    const { groupId } = group;
    const segments = groupToSegmentsMap[groupId] || [];
    const treeNode: SegmentHierarchyNode = {
      ...group,
      title: group.name,
      key: getGroupNodeKey(groupId),
      id: groupId,
      type: "group",
      isChecked: false, // todop: why?
      children: constructTreeData(group.children, groupToSegmentsMap).concat(
        _.sortBy(segments, "id").map(
          (segment): SegmentHierarchyNode => ({
            ...segment,
            title: segment.name || "",
            type: "segment",
            key: `segment-${segment.id}`,
            id: segment.id,
            isChecked: segment.isVisible,
          }),
        ),
      ),
    };
    return treeNode;
  });
}

const rootGroup = {
  name: "Root",
  groupId: MISSING_GROUP_ID,
  key: getGroupNodeKey(MISSING_GROUP_ID),
  children: [],
  isExpanded: true,
};

class SegmentsView extends React.Component<Props, State> {
  intervalID: ReturnType<typeof setTimeout> | null | undefined;
  state: State = {
    renamingCounter: 0,
    activeMeshJobId: null,
    groupTree: [],
    searchableTreeItemList: [],
    prevProps: null,
    groupToDelete: null,
    activeStatisticsModalGroupId: null,
    contextMenuPosition: null,
    menu: null,
  };
  tree: React.RefObject<RcTree>;

  constructor(props: Props) {
    super(props);
    this.tree = React.createRef();
  }

  componentDidMount() {
    Store.dispatch(
      maybeFetchMeshFilesAction(this.props.visibleSegmentationLayer, this.props.dataset, false),
    );

    if (
      this.props.dataset.dataStore.jobsEnabled &&
      this.props.dataset.dataStore.jobsSupportedByAvailableWorkers.includes(
        APIJobType.COMPUTE_MESH_FILE,
      )
    ) {
      this.pollJobData();
    }

    Store.dispatch(ensureSegmentIndexIsLoadedAction(this.props.visibleSegmentationLayer?.name));
  }

  componentDidUpdate(prevProps: Props) {
    if (prevProps.visibleSegmentationLayer !== this.props.visibleSegmentationLayer) {
      Store.dispatch(
        maybeFetchMeshFilesAction(this.props.visibleSegmentationLayer, this.props.dataset, false),
      );
    }

    // Scroll to selected segment.
    // The selection of the newly added segment, that wasn't in the segment list before,
    // triggers this function. Technically the segment is now present in the tree due
    // to the design in the volumetracing_saga, and it can also be found while debugging
    // this class. But in the scrollTo function, the new segment isn't found right away
    // in the tree data, thus the timeout is used as a work-around.

    setTimeout(() => {
      if (this.tree?.current == null) {
        return;
      }
      if (
        this.props.selectedIds.segments.length === 1 &&
        prevProps.selectedIds.segments[0] !== this.props.selectedIds.segments[0]
      ) {
        const selectedId = this.props.selectedIds.segments[0];
        this.tree.current.scrollTo({ key: `segment-${selectedId}` });
      }
    }, 100);
  }

  componentWillUnmount() {
    if (this.intervalID != null) {
      clearTimeout(this.intervalID);
    }
  }

  getExpandedGroupKeys = () => getExpandedKeysWithRoot(this.props.segmentGroups);

  getKeysOfSubGroups = (groupId: number) => {
    if (groupId !== MISSING_GROUP_ID) {
      return getGroupByIdWithSubgroups(this.props.segmentGroups, groupId)
        .filter((group) => group !== groupId)
        .map((group) => getGroupNodeKey(group));
    }
    const allSegmentGroups = this.props.segmentGroups.flatMap((group) =>
      getGroupByIdWithSubgroups(this.props.segmentGroups, group.groupId),
    );
    return allSegmentGroups.map((group) => getGroupNodeKey(group));
  };

  setExpandedGroupsFromArray = (expandedGroupsArray: Key[]) => {
    if (this.props.visibleSegmentationLayer == null) return;
    const expandedGroupSet = new Set(expandedGroupsArray as string[]);
    Store.dispatch(
      setExpandedSegmentGroupsAction(expandedGroupSet, this.props.visibleSegmentationLayer?.name),
    );
  };

  setExpandedGroupsFromSet = (expandedGroupsSet: Set<string>) => {
    if (this.props.visibleSegmentationLayer == null) return;
    Store.dispatch(
      setExpandedSegmentGroupsAction(expandedGroupsSet, this.props.visibleSegmentationLayer?.name),
    );
  };

  collapseGroups = (groupsToCollapse: string[]) => {
    if (this.props.visibleSegmentationLayer == null) return;
    const newExpandedGroups = _.difference(this.getExpandedGroupKeys(), groupsToCollapse);
    const expandedGroupSet = new Set(newExpandedGroups);
    Store.dispatch(
      setExpandedSegmentGroupsAction(expandedGroupSet, this.props.visibleSegmentationLayer.name),
    );
  };

  onSelectTreeItem = (
    keys: Key[],
    event: {
      event: "select";
      selected: boolean;
      node: any;
      selectedNodes: DataNode[];
      nativeEvent: MouseEvent;
    },
  ) => {
    const { node, nativeEvent } = event;
    const { key = "" } = node;
    if (
      nativeEvent?.target instanceof HTMLElement &&
      (nativeEvent?.target?.closest(".ant-dropdown-menu") != null ||
        nativeEvent?.target?.closest(".ant-popover") != null)
    ) {
      // Ignore events that refer to elements in a popover or dropdown, since these
      // shouldn't influence the selection of the tree component.
      return;
    }

    // Windows / Mac single pick
    const ctrlPick: boolean = nativeEvent?.ctrlKey || nativeEvent?.metaKey;

    let newSelectedKeys: string[];
    if (ctrlPick) {
      newSelectedKeys = keys as string[];
    } else {
      newSelectedKeys = [key as string];
    }
    const selectedIdsForCaseDistinction = this.getSegmentOrGroupIdsForKeys(keys as string[]);
    const selectedIdsForState = this.getSegmentOrGroupIdsForKeys(newSelectedKeys);
    const visibleSegmentationLayer = this.props.visibleSegmentationLayer;
    if (visibleSegmentationLayer == null) return;
    if (
      selectedIdsForCaseDistinction.group != null &&
      selectedIdsForCaseDistinction.segments.length > 0
    ) {
      if (selectedIdsForCaseDistinction.segments.length > 1) {
        Modal.confirm({
          title: "Do you really want to select this group?",
          content: `You have ${selectedIdsForCaseDistinction.segments.length} selected segments. Do you really want to select this group?
        This will deselect all selected segments.`,
          onOk: () => {
            Store.dispatch(
              setSelectedSegmentsOrGroupAction(
                [],
                selectedIdsForState.group,
                visibleSegmentationLayer.name,
              ),
            );
          },
          onCancel() {},
        });
      } else {
        // If only one segment is selected, select group without warning (and vice-versa) even though ctrl is pressed.
        // This behaviour is imitated from the skeleton tab.
        const selectedIds = this.getSegmentOrGroupIdsForKeys([key]);
        Store.dispatch(
          setSelectedSegmentsOrGroupAction(
            selectedIds.segments,
            selectedIds.group,
            visibleSegmentationLayer.name,
          ),
        );
      }
      return;
    }
    Store.dispatch(
      setSelectedSegmentsOrGroupAction(
        selectedIdsForState.segments,
        selectedIdsForState.group,
        visibleSegmentationLayer?.name,
      ),
    );
  };

  static getDerivedStateFromProps(nextProps: Props, prevState: State) {
    const { segments, segmentGroups } = nextProps;
    if (segments == null) {
      return { prevProps: nextProps };
    }
    let updateStateObject: Partial<State> | null = null;
    const groupToSegmentsMap = createGroupToSegmentsMap(segments);
    const rootGroupWithChildren = {
      ...rootGroup,
      children: segmentGroups,
    };
    if (
      prevState.prevProps?.segments !== segments ||
      prevState.prevProps?.segmentGroups !== segmentGroups
    ) {
      // Insert the segments into the corresponding groups and create a
      // groupTree object that can be rendered using the antd Tree component
      const generatedGroupTree = constructTreeData([rootGroupWithChildren], groupToSegmentsMap);

      // Traverse the tree hierarchy so that we get a list of segments and groups
      // that is in the same order as the rendered tree. That way, cycling through
      // the search results will not jump "randomly".
      const searchableTreeItemList: SegmentHierarchyNode[] = [];
      function visitAllItems(
        nodes: Array<SegmentHierarchyNode>,
        callback: (group: SegmentHierarchyNode) => void,
      ) {
        for (const node of nodes) {
          callback(node);
          if ("children" in node && node.children != null) {
            visitAllItems(node.children, callback);
          }
        }
      }
      visitAllItems(generatedGroupTree, (item: SegmentHierarchyNode) => {
        searchableTreeItemList.push(item);
      });
      updateStateObject = {
        groupTree: generatedGroupTree,
        searchableTreeItemList,
        prevProps: nextProps,
      };
    }
    return {
      ...updateStateObject,
      prevProps: nextProps,
    };
  }

  async pollJobData(): Promise<void> {
    const jobs = this.props.activeUser != null ? await getJobs() : [];
    const oldActiveJobId = this.state.activeMeshJobId;
    const meshJobsForDataset = jobs.filter(
      (job) => job.type === "compute_mesh_file" && job.datasetName === this.props.datasetName,
    );
    const activeJob =
      oldActiveJobId != null ? meshJobsForDataset.find((job) => job.id === oldActiveJobId) : null;

    if (activeJob != null) {
      // We are aware of a running mesh job. Check whether the job is finished now.
      switch (activeJob.state) {
        case "SUCCESS": {
          Toast.success(
            'The computation of a mesh file for this dataset has finished. You can now use the "Load Mesh (precomputed)" functionality in the context menu.',
          );
          this.setState({
            activeMeshJobId: null,
          });
          // maybeFetchMeshFiles will fetch the new mesh file and also activate it if no other mesh file
          // currently exists.
          Store.dispatch(
            maybeFetchMeshFilesAction(
              this.props.visibleSegmentationLayer,
              this.props.dataset,
              true,
            ),
          );
          break;
        }

        case "STARTED":
        case "UNKNOWN":
        case "PENDING": {
          break;
        }

        case "FAILURE": {
          Toast.info("The computation of a mesh file for this dataset didn't finish properly.");
          this.setState({
            activeMeshJobId: null,
          });
          break;
        }

        default: {
          break;
        }
      }
    } else {
      // Check whether there is an active mesh job (e.g., the user
      // started the job earlier and reopened WEBKNOSSOS in the meantime).
      const pendingJobs = meshJobsForDataset.filter(
        (job) => job.state === "STARTED" || job.state === "PENDING",
      );
      const activeMeshJobId = pendingJobs.length > 0 ? pendingJobs[0].id : null;
      this.setState({
        activeMeshJobId,
      });
    }

    // refresh according to the refresh interval
    this.intervalID = setTimeout(() => this.pollJobData(), refreshInterval);
  }

  getPrecomputeMeshesTooltipInfo = () => {
    let title = "";
    let disabled = true;

    const activeOrganization = useSelector((state: OxalisState) => state.activeOrganization);
    const activeUser = useSelector((state: OxalisState) => state.activeUser);
    if (!isFeatureAllowedByPricingPlan(activeOrganization, PricingPlanEnum.Team)) {
      return {
        disabled: true,
        title: getFeatureNotAvailableInPlanMessage(
          PricingPlanEnum.Team,
          activeOrganization,
          activeUser,
        ),
      };
    }

    if (
      !this.props.dataset.dataStore.jobsSupportedByAvailableWorkers.includes(
        APIJobType.COMPUTE_MESH_FILE,
      )
    ) {
      title = "Mesh computation jobs are not enabled for this WEBKNOSSOS instance.";
    } else if (this.props.activeUser == null) {
      title = "Please log in to precompute the meshes of this dataset.";
    } else if (!this.props.dataset.dataStore.jobsEnabled) {
      title =
        "Meshes Computation is not supported for datasets that are not natively hosted on the server. Upload your dataset directly to webknossos.org to use this feature.";
    } else if (this.props.hasVolumeTracing) {
      title = this.props.visibleSegmentationLayer?.fallbackLayer
        ? "Meshes cannot be precomputed for volume annotations. However, you can open this dataset in view mode to precompute meshes for the dataset's segmentation layer."
        : "Meshes cannot be precomputed for volume annotations.";
    } else if (this.props.visibleSegmentationLayer == null) {
      title = "There is no segmentation layer for which meshes could be precomputed.";
    } else {
      title =
        "Precompute meshes for all segments of this dataset so that meshes for segments can be loaded quickly afterwards from a mesh file.";
      disabled = false;
    }

    return {
      disabled,
      title,
    };
  };

  onSelectSegment = (segment: Segment) => {
    const visibleSegmentationLayer = this.props.visibleSegmentationLayer;
    if (visibleSegmentationLayer == null) {
      Toast.info(
        <React.Fragment>
          Cannot select segment, because there is no visible segmentation layer.
        </React.Fragment>,
      );
      return;
    }
    Store.dispatch(
      setSelectedSegmentsOrGroupAction([segment.id], null, visibleSegmentationLayer.name),
    );

    if (!segment.somePosition) {
      Toast.info(
        <React.Fragment>
          Cannot go to this segment, because its position is unknown.
        </React.Fragment>,
      );
      return;
    }
    this.props.setPosition(segment.somePosition);
    const segmentAdditionalCoordinates = segment.someAdditionalCoordinates;
    if (segmentAdditionalCoordinates != null) {
      this.props.setAdditionalCoordinates(segmentAdditionalCoordinates);
    }
  };

  startComputingMeshfile = async () => {
    const {
      mappingInfo,
      preferredQualityForMeshPrecomputation,
      magInfoOfVisibleSegmentationLayer,
    } = this.props;
    const defaultOrHigherIndex = magInfoOfVisibleSegmentationLayer.getIndexOrClosestHigherIndex(
      preferredQualityForMeshPrecomputation,
    );
    const meshfileMagIndex =
      defaultOrHigherIndex != null
        ? defaultOrHigherIndex
        : magInfoOfVisibleSegmentationLayer.getClosestExistingIndex(
            preferredQualityForMeshPrecomputation,
          );
    const meshfileMag = magInfoOfVisibleSegmentationLayer.getMagByIndexWithFallback(
      meshfileMagIndex,
      null,
    );

    if (this.props.visibleSegmentationLayer != null) {
      const isEditableMapping = hasEditableMapping(
        Store.getState(),
        this.props.visibleSegmentationLayer.name,
      );

      const maybeMappingName =
        !isEditableMapping &&
        mappingInfo.mappingStatus !== MappingStatusEnum.DISABLED &&
        mappingInfo.mappingType === "HDF5" &&
        mappingInfo.mappingName != null
          ? mappingInfo.mappingName
          : undefined;

      const job = await startComputeMeshFileJob(
        this.props.dataset.id,
        getBaseSegmentationName(this.props.visibleSegmentationLayer),
        meshfileMag,
        maybeMappingName,
      );
      this.setState({
        activeMeshJobId: job.id,
      });
      Toast.info(
        <React.Fragment>
          The computation of a mesh file was started. For large datasets, this may take a while.
          Closing this tab will not stop the computation.
          <br />
          See{" "}
          <a target="_blank" href="/jobs" rel="noopener noreferrer">
            Processing Jobs
          </a>{" "}
          for an overview of running jobs.
        </React.Fragment>,
      );
    } else {
      Toast.error(
        "The computation of a mesh file could not be started because no segmentation layer was found.",
      );
    }
  };

  handleMeshFileSelected = async (meshFileName: string) => {
    if (this.props.visibleSegmentationLayer != null && meshFileName != null) {
      this.props.setCurrentMeshFile(this.props.visibleSegmentationLayer.name, meshFileName);
    }
  };

  handleQualityChangeForPrecomputation = (magIndex: number) =>
    Store.dispatch(updateTemporarySettingAction("preferredQualityForMeshPrecomputation", magIndex));

  handleQualityChangeForAdHocGeneration = (magIndex: number) =>
    Store.dispatch(
      updateTemporarySettingAction("preferredQualityForMeshAdHocComputation", magIndex),
    );

  getAdHocMeshSettings = () => {
    const { preferredQualityForMeshAdHocComputation, magInfoOfVisibleSegmentationLayer: magInfo } =
      this.props;
    return (
      <div>
        <FastTooltip title="The higher the quality, the more computational resources are required">
          <div>Quality for Ad-Hoc Mesh Computation:</div>
        </FastTooltip>
        <Select
          size="small"
          style={{
            width: 220,
          }}
          value={magInfo.getClosestExistingIndex(preferredQualityForMeshAdHocComputation)}
          onChange={this.handleQualityChangeForAdHocGeneration}
        >
          {magInfo
            .getMagsWithIndices()
            .map(([log2Index, mag]: [number, Vector3], index: number) => (
              <Option value={log2Index} key={log2Index}>
                {formatMagWithLabel(mag, index)}
              </Option>
            ))}
        </Select>
      </div>
    );
  };

  getPreComputeMeshesPopover = () => {
    const { disabled, title } = this.getPrecomputeMeshesTooltipInfo();
    const { preferredQualityForMeshPrecomputation, magInfoOfVisibleSegmentationLayer: magInfo } =
      this.props;
    return (
      <div
        style={{
          maxWidth: 500,
        }}
      >
        <h3>Precompute Meshes</h3>
        <p>
          Mesh visualizations can be very helpful when exploring segmentations. WEBKNOSSOS can
          precompute all meshes for a segmentation layer. Once the precomputation has finished,
          individual meshes can be loaded very quickly. As an alternative, you can use the ad-hoc
          mesh functionality which is a bit slower but does not require pre-computation.
        </p>

        <div>
          <div>
            <FastTooltip title="The higher the quality, the more computational resources are required">
              Quality for Mesh Precomputation:
            </FastTooltip>
          </div>

          <Select
            size="small"
            style={{
              width: 220,
            }}
            value={magInfo.getClosestExistingIndex(preferredQualityForMeshPrecomputation)}
            onChange={this.handleQualityChangeForPrecomputation}
          >
            {magInfo
              .getMagsWithIndices()
              .map(([log2Index, mag]: [number, Vector3], index: number) => (
                <Option value={log2Index} key={log2Index}>
                  {formatMagWithLabel(mag, index)}
                </Option>
              ))}
          </Select>
        </div>

        <div
          style={{
            display: "flex",
            justifyContent: "center",
            marginTop: 16,
          }}
        >
          <FastTooltip title={title}>
            <Button
              size="large"
              loading={this.state.activeMeshJobId != null}
              type="primary"
              disabled={disabled}
              onClick={this.startComputingMeshfile}
            >
              Precompute Meshes
            </Button>
          </FastTooltip>
        </div>
      </div>
    );
  };

  getMeshesHeader = () => (
    <>
      <FastTooltip title="Select a mesh file from which precomputed meshes will be loaded.">
        <ConfigProvider
          renderEmpty={renderEmptyMeshFileSelect}
          theme={{ cssVar: { key: "antd-app-theme" } }}
        >
          <Select
            style={{
              width: 180,
              display: "inline-block",
            }}
            placeholder="Select a mesh file"
            value={
              this.props.currentMeshFile != null ? this.props.currentMeshFile.meshFileName : null
            }
            onChange={this.handleMeshFileSelected}
            size="small"
            loading={this.props.availableMeshFiles == null}
            popupMatchSelectWidth={false}
          >
            {this.props.availableMeshFiles ? (
              this.props.availableMeshFiles.map((meshFile: APIMeshFile) => (
                <Option key={meshFile.meshFileName} value={meshFile.meshFileName}>
                  {formatMeshFile(meshFile)}
                </Option>
              ))
            ) : (
              <Option value="" disabled>
                No files available.
              </Option>
            )}
          </Select>
        </ConfigProvider>
      </FastTooltip>
      <FastTooltip title="Refresh list of available Mesh files">
        <ReloadOutlined
          key="refresh"
          onClick={() =>
            Store.dispatch(
              maybeFetchMeshFilesAction(
                this.props.visibleSegmentationLayer,
                this.props.dataset,
                true,
              ),
            )
          }
          style={{
            marginLeft: 8,
          }}
          className="icon-margin-right"
        >
          Reload from Server
        </ReloadOutlined>
      </FastTooltip>
      <FastTooltip title="Add a precomputed mesh file">
        <Popover content={this.getPreComputeMeshesPopover} trigger="click" placement="bottom">
          <PlusOutlined className="icon-margin-right" />
        </Popover>
      </FastTooltip>
      {this.state.activeMeshJobId != null ? (
        <FastTooltip title='A mesh file is currently being computed. See "Processing Jobs" for more information.'>
          <LoadingOutlined className="icon-margin-right" />
        </FastTooltip>
      ) : null}
      <FastTooltip title="Configure ad-hoc mesh computation">
        <Popover content={this.getAdHocMeshSettings} trigger="click" placement="bottom">
          <SettingOutlined />
        </Popover>
      </FastTooltip>
    </>
  );

  getToastForMissingPositions = (groupId: number | null) => {
    const segmentsWithoutPosition = this.getSegmentsWithMissingPosition(groupId);
    if (segmentsWithoutPosition.length > 0) {
      console.log(`Segments with unknown positions: ${segmentsWithoutPosition}`);
      return Toast.info(
        <React.Fragment>
          {pluralize("mesh", segmentsWithoutPosition.length, "meshes")} meshes couldn't be loaded
          because the segment position is unknown. The segment IDs were printed to the console.
        </React.Fragment>,
      );
    }
  };

  getSetGroupColorMenuItem = (groupId: number | null): ItemType => {
    return {
      key: "changeGroupColor",
      icon: <i className="fas fa-eye-dropper fa-sm fa-icon fa-fw" />,
      label: (
        <ChangeColorMenuItemContent
          title="Change Segment Color"
          isDisabled={false}
          onSetColor={(color) => {
            if (getVisibleSegmentationLayer == null) {
              return;
            }
            this.setGroupColor(groupId, color);
          }}
          rgb={this.getColorOfFirstSegmentOrGrey(groupId)}
        />
      ),
    };
  };

  getResetGroupColorMenuItem = (groupId: number | null): ItemType => {
    const title = "Reset Segment Color";
    return {
      key: "resetGroupColor",
      icon: <i className="fas fa-undo" />,
      label: (
        <div
          title={title}
          onClick={() => {
            if (getVisibleSegmentationLayer == null) {
              return;
            }
            this.setGroupColor(groupId, null);
            this.hideContextMenu();
          }}
        >
          Reset Segment Color
        </div>
      ),
    };
  };

  getRemoveFromSegmentListMenuItem = (groupId: number | null): ItemType => {
    return {
      key: "removeSegments",
      icon: <CloseOutlined />,
      label: (
        <div
          onClick={() => {
            if (this.props.visibleSegmentationLayer == null) {
              return;
            }
            this.handleRemoveSegmentsFromList(groupId);
            this.hideContextMenu();
          }}
        >
          Remove Segments From List
        </div>
      ),
    };
  };

  getColorOfFirstSegmentOrGrey = (groupId: number | null) => {
    const relevantSegments =
      groupId != null ? this.getSegmentsOfGroupRecursively(groupId) : this.getSelectedSegments();
    if (relevantSegments[0]?.color == null) {
      return [0.5, 0.5, 0.5] as Vector3;
    }
    return relevantSegments[0].color;
  };

  getComputeMeshesAdHocMenuItem = (groupId: number | null): ItemType => {
    return {
      key: "computeAdHoc",
      icon: <i className="fas fa-dice-d20 fa-fw fa-icon" />,
      label: (
        <div
          onClick={() => {
            if (this.props.visibleSegmentationLayer == null) {
              return;
            }
            this.handleLoadMeshesAdHoc(groupId);
            this.getToastForMissingPositions(groupId);
            this.hideContextMenu();
          }}
        >
          Compute Meshes (ad-hoc)
        </div>
      ),
    };
  };

  getShowSegmentStatistics = (id: number): ItemType => {
    if (!this.props.isSegmentIndexAvailable) return null;
    return {
      key: "segmentStatistics",
      label: (
        <>
          <div
            onClick={() => {
              this.setState({ activeStatisticsModalGroupId: id });
              this.hideContextMenu();
            }}
          >
            Show Segment Statistics
          </div>
        </>
      ),
      icon: <i className="fas fa-ruler fa-fw fa-icon" />,
    };
  };

  getLoadMeshesFromFileMenuItem = (groupId: number | null): ItemType => {
    return {
      key: "loadByFile",
      disabled: this.props.currentMeshFile == null,
      icon: <i className="fas fa-dice-d20 fa-icon fa-fw" />,
      label: (
        <div
          onClick={() => {
            if (this.props.visibleSegmentationLayer == null) {
              return;
            }
            this.handleLoadMeshesFromFile(groupId);
            this.getToastForMissingPositions(groupId);
            this.hideContextMenu();
          }}
        >
          Load Meshes (precomputed)
        </div>
      ),
    };
  };

  getReloadMenuItem = (groupId: number | null): ItemType => {
    return this.state != null && this.doesGroupHaveAnyMeshes(groupId)
      ? {
          key: "reloadMeshes",
          icon: <ReloadOutlined />,
          label: (
            <div
              onClick={() => {
                this.handleRefreshMeshes(groupId);
                this.hideContextMenu();
              }}
            >
              Refresh Meshes
            </div>
          ),
        }
      : null;
  };

  getRemoveMeshesMenuItem = (groupId: number | null): ItemType => {
    return this.state != null && this.doesGroupHaveAnyMeshes(groupId)
      ? {
          key: "removeMeshes",
          icon: <DeleteOutlined />,
          label: (
            <div
              onClick={() => {
                this.handleRemoveMeshes(groupId);
                this.hideContextMenu();
              }}
            >
              Remove Meshes
            </div>
          ),
        }
      : null;
  };

  getDownLoadMeshesMenuItem = (groupId: number | null): ItemType => {
    return this.state != null && this.doesGroupHaveAnyMeshes(groupId)
      ? {
          key: "downloadAllMeshes",
          icon: <DownloadOutlined />,
          label: (
            <div
              onClick={() => {
                this.downloadAllMeshesForGroup(groupId);
                this.hideContextMenu();
              }}
            >
              Download Meshes
            </div>
          ),
        }
      : null;
  };

  getMoveSegmentsHereMenuItem = (groupId: number): ItemType => {
    return this.props.selectedIds != null
      ? {
          key: "moveHere",
          onClick: () => {
            if (this.props.visibleSegmentationLayer == null) {
              // Satisfy TS
              return;
            }
            this.props.updateSegments(
              this.props.selectedIds.segments,
              { groupId },
              this.props.visibleSegmentationLayer.name,
              true,
            );
            this.hideContextMenu();
          },
          disabled: !this.props.allowUpdate,
          icon: <ArrowRightOutlined />,
          label: `Move active ${pluralize("segment", this.props.selectedIds.segments.length)} here`,
        }
      : null;
  };

  getMeshVisibilityStateForSegments = (
    groupId: number | null,
  ): { areSomeMeshesVisible: boolean; areSomeMeshesInvisible: boolean } => {
    const selectedSegments =
      groupId == null ? this.getSelectedSegments() : this.getSegmentsOfGroupRecursively(groupId);

    const meshes = this.props.meshes;
    const areSomeMeshesInvisible = selectedSegments.some((segment) => {
      const segmentMesh = meshes[segment.id];
      return segmentMesh != null && !meshes[segment.id].isVisible;
    });
    const areSomeMeshesVisible = selectedSegments.some((segment) => {
      const segmentMesh = meshes[segment.id];
      return segmentMesh != null && meshes[segment.id].isVisible;
    });
    return { areSomeMeshesInvisible, areSomeMeshesVisible };
  };

  maybeGetShowOrHideMeshesMenuItems = (groupId: number | null): ItemType[] => {
    if (!this.doesGroupHaveAnyMeshes(groupId)) {
      return [];
    }
    const { areSomeMeshesInvisible, areSomeMeshesVisible } =
      this.getMeshVisibilityStateForSegments(groupId);
    const menuOptions: ItemType[] = [];
    const changeVisibility = (isVisible: boolean) => {
      if (this.props.visibleSegmentationLayer == null) {
        // Satisfy TS
        return;
      }
      this.handleChangeMeshVisibilityInGroup(
        this.props.visibleSegmentationLayer.name,
        groupId,
        isVisible,
      );
      this.hideContextMenu();
    };
    if (areSomeMeshesInvisible) {
      menuOptions.push({
        key: "showMeshes",
        icon: <EyeOutlined />,
        label: <div onClick={() => changeVisibility(true)}>Show Meshes</div>,
      });
    }
    if (areSomeMeshesVisible) {
      menuOptions.push({
        key: "hideMeshes",
        icon: <EyeInvisibleOutlined />,
        label: <div onClick={() => changeVisibility(false)}>Hide Meshes</div>,
      });
    }
    return menuOptions;
  };

  setGroupColor(groupId: number | null, color: Vector3 | null) {
    const { visibleSegmentationLayer } = this.props;
    if (visibleSegmentationLayer == null) return;
    const relevantSegments =
      groupId != null ? this.getSegmentsOfGroupRecursively(groupId) : this.getSelectedSegments();
    if (relevantSegments == null) return;

    const actions = relevantSegments.map((segment) =>
      updateSegmentAction(segment.id, { color: color }, visibleSegmentationLayer.name),
    );

    Store.dispatch(batchUpdateGroupsAndSegmentsAction(actions));
  }

  handleRefreshMeshes = (groupId: number | null) => {
    const { visibleSegmentationLayer, meshes } = this.props;
    if (visibleSegmentationLayer == null) return;

    this.handlePerSegment(groupId, (segment) => {
      if (meshes[segment.id] != null) {
        Store.dispatch(refreshMeshAction(visibleSegmentationLayer.name, segment.id));
      }
    });
  };

  handleRemoveSegmentsFromList = (groupId: number | null) => {
    const { visibleSegmentationLayer } = this.props;
    if (visibleSegmentationLayer == null) return;
    this.handlePerSegment(groupId, (segment) =>
      Store.dispatch(removeSegmentAction(segment.id, visibleSegmentationLayer.name)),
    );
    // manually reset selected segments
    Store.dispatch(setSelectedSegmentsOrGroupAction([], null, visibleSegmentationLayer.name));
  };

  handleRemoveMeshes = (groupId: number | null) => {
    const { visibleSegmentationLayer, meshes } = this.props;
    if (visibleSegmentationLayer == null) return;
    this.handlePerSegment(groupId, (segment) => {
      if (meshes[segment.id] != null) {
        Store.dispatch(removeMeshAction(visibleSegmentationLayer.name, segment.id));
      }
    });
  };

  handleChangeMeshVisibilityInGroup = (
    layerName: string,
    groupId: number | null,
    isVisible: boolean,
  ) => {
    const { flycam } = Store.getState();
    const { meshes } = this.props;
    const additionalCoordinates = flycam.additionalCoordinates;
    this.handlePerSegment(groupId, (segment) => {
      if (meshes[segment.id] != null) {
        Store.dispatch(
          updateMeshVisibilityAction(layerName, segment.id, isVisible, additionalCoordinates),
        );
      }
    });
  };

  handleLoadMeshesAdHoc = (groupId: number | null) => {
    const { flycam } = Store.getState();

    this.handlePerSegment(groupId, (segment) => {
      if (segment.somePosition == null) return;
      this.props.loadAdHocMesh(segment.id, segment.somePosition, flycam.additionalCoordinates);
    });
  };

  getSegmentsWithMissingPosition = (groupId: number | null): number[] => {
    const relevantSegments =
      groupId != null ? this.getSegmentsOfGroupRecursively(groupId) : this.getSelectedSegments();
    if (relevantSegments == null) return [];
    const segmentsWithoutPosition = relevantSegments
      .filter((segment) => segment.somePosition == null)
      .map((segment) => segment.id);
    return segmentsWithoutPosition.sort();
  };

  getSelectedSegments = (): Segment[] => {
    const allSegments = this.props.segments;
    if (allSegments == null) return [];
    return this.props.selectedIds.segments.map((segmentId) => allSegments.getOrThrow(segmentId));
  };

  getSelectedItemKeys = () => {
    const mappedIdsToKeys = this.props.selectedIds.segments.map(
      (segmentId) => `segment-${segmentId}`,
    );
    if (this.props.selectedIds.group != null) {
      return mappedIdsToKeys.concat(getGroupNodeKey(this.props.selectedIds.group));
    }
    return mappedIdsToKeys;
  };

  getSegmentOrGroupIdsForKeys = (segmentOrGroupKeys: string[]) => {
    const selectedIds: { segments: number[]; group: number | null } = { segments: [], group: null };
    const groupPrefix = "Group-";
    segmentOrGroupKeys.forEach((key) => {
      if (key.startsWith(groupPrefix)) {
        // Note that negative ids can be found here, which is why Group- is used as a splitter
        const idWithSign = key.split(groupPrefix)[1];
        if (isNumber(Number.parseInt(idWithSign))) {
          selectedIds.group = Number.parseInt(idWithSign);
        }
      } else if (key.startsWith("segment-")) {
        // there should be no negative segment IDs
        const regexSplit = key.split("-");
        if (isNumber(Number.parseInt(regexSplit[1]))) {
          selectedIds.segments.push(Number.parseInt(regexSplit[1]));
        }
      }
    });
    return selectedIds;
  };

  handlePerSegment(groupId: number | null, callback: (s: Segment) => void) {
    const { visibleSegmentationLayer } = this.props;
    if (visibleSegmentationLayer == null) return;
    const relevantSegments =
      groupId != null ? this.getSegmentsOfGroupRecursively(groupId) : this.getSelectedSegments();
    relevantSegments?.forEach(callback);
  }

  handleLoadMeshesFromFile = (groupId: number | null) => {
    this.handlePerSegment(groupId, (segment: Segment) => {
      if (segment.somePosition == null || this.props.currentMeshFile == null) return;
      this.props.loadPrecomputedMesh(
        segment.id,
        segment.somePosition,
        segment.someAdditionalCoordinates,
        this.props.currentMeshFile.meshFileName,
      );
    });
  };

  downloadAllMeshesForGroup = (groupId: number | null) => {
    const { visibleSegmentationLayer } = this.props;
    if (visibleSegmentationLayer == null) return;
    const relevantSegments =
      groupId != null ? this.getSegmentsOfGroupRecursively(groupId) : this.getSelectedSegments();
    if (relevantSegments == null) return;

    const segmentsArray = relevantSegments.map((segment) => {
      return {
        segmentName: segment.name ? segment.name : "mesh",
        segmentId: segment.id,
        layerName: visibleSegmentationLayer.name,
      };
    });
    Store.dispatch(triggerMeshesDownloadAction(segmentsArray));
  };

  handleDeleteGroup = (groupId: number) => {
    const { segments, segmentGroups, visibleSegmentationLayer } = this.props;

    if (segments == null || segmentGroups == null || visibleSegmentationLayer == null) {
      return;
    }
    const segmentGroupToDelete = segmentGroups.find((el) => el.groupId === groupId);
    const groupToSegmentsMap = createGroupToSegmentsMap(segments);
    if (
      segmentGroupToDelete &&
      segmentGroupToDelete.children.length === 0 &&
      !groupToSegmentsMap[groupId]
    ) {
      // Group is empty. Delete directly without showing modal.
      this.deleteGroup(groupId);
    } else if (groupId === MISSING_GROUP_ID) {
      // Ask whether all children of root group should be deleted
      // (doesn't need recursive/not-recursive distinction, since
      // the root group itself cannot be removed).
      confirm({
        title: "Do you want to delete all segments and groups?",
        icon: <ExclamationCircleOutlined />,
        okText: "Delete",
        okType: "danger",
        onOk: () => {
          this.deleteGroup(groupId);
        },
      });
    } else {
      // Show modal
      this.setState({
        groupToDelete: groupId,
      });
    }
  };

  hideDeleteGroupsModal = () => {
    this.setState({
      groupToDelete: null,
    });
  };

  deleteGroupAndHideModal(
    groupToDelete: number | null | undefined,
    deleteChildren: boolean = false,
  ) {
    this.hideDeleteGroupsModal();

    if (groupToDelete != null) {
      this.deleteGroup(groupToDelete, deleteChildren);
    }
  }

  deleteGroup(groupId: number, deleteChildren: boolean = false): void {
    const { visibleSegmentationLayer } = this.props;
    if (visibleSegmentationLayer) {
      api.tracing.deleteSegmentGroup(groupId, deleteChildren, visibleSegmentationLayer.name);
    }
  }

  getSegmentsOfGroupRecursively = (groupId: number): Segment[] => {
    const { segments, segmentGroups } = this.props;

    if (segments == null || segmentGroups == null) {
      return [];
    }
    if (groupId === MISSING_GROUP_ID) {
      return Array.from(segments.values());
    }
    const groupToSegmentsMap = createGroupToSegmentsMap(segments);
    const relevantGroupIds = getGroupByIdWithSubgroups(segmentGroups, groupId);
    const segmentIdsNested = relevantGroupIds
      .map((groupId) => (groupToSegmentsMap[groupId] != null ? groupToSegmentsMap[groupId] : null))
      .filter((x) => x != null);
    return segmentIdsNested.flat() as Segment[];
  };

  onRenameStart = () => {
    this.setState(({ renamingCounter }) => ({ renamingCounter: renamingCounter + 1 }));
  };

  onRenameEnd = () => {
    this.setState(({ renamingCounter }) => ({ renamingCounter: renamingCounter - 1 }));
  };

  maybeExpandParentGroup = (selectedElement: SegmentHierarchyNode) => {
    if (this.tree?.current == null) {
      return;
    }
    const groupToExpand =
      selectedElement.type === "segment"
        ? selectedElement.groupId
        : createGroupToParentMap(this.props.segmentGroups)[selectedElement.id];
    const expandedGroups = additionallyExpandGroup(
      this.props.segmentGroups,
      groupToExpand,
      getGroupNodeKey,
    );
    if (expandedGroups) {
      this.setExpandedGroupsFromSet(expandedGroups);
    }
  };

  handleSearchSelect = (selectedElement: SegmentHierarchyNode) => {
    this.maybeExpandParentGroup(selectedElement);
    // As parent groups might still need to expand, we need to wait for this to finish.
    setTimeout(() => {
      if (this.tree.current) this.tree.current.scrollTo({ key: selectedElement.key });
    }, SCROLL_DELAY_MS);
    const isASegment = "color" in selectedElement;
    if (isASegment) {
      this.onSelectSegment(selectedElement);
    } else {
      if (this.props.visibleSegmentationLayer == null) return;
      Store.dispatch(
        setSelectedSegmentsOrGroupAction(
          [],
          selectedElement.id,
          this.props.visibleSegmentationLayer?.name,
        ),
      );
    }
  };

  handleSelectAllMatchingSegments = (allMatches: SegmentHierarchyNode[]) => {
    if (this.props.visibleSegmentationLayer == null) return;
    const allMatchingSegmentIds = allMatches.map((match) => {
      this.maybeExpandParentGroup(match);
      return match.id;
    });
    Store.dispatch(
      setSelectedSegmentsOrGroupAction(
        allMatchingSegmentIds,
        null,
        this.props.visibleSegmentationLayer.name,
      ),
    );
    setTimeout(() => {
      this.tree.current?.scrollTo({ key: allMatches[0].key });
    }, SCROLL_DELAY_MS);
  };

  getSegmentStatisticsModal = (groupId: number) => {
    const visibleSegmentationLayer = this.props.visibleSegmentationLayer;
    if (visibleSegmentationLayer == null) {
      return null;
    }
    if (this.state.activeStatisticsModalGroupId !== groupId) {
      return null;
    }
    const segments = this.getSegmentsOfGroupRecursively(groupId);
    if (segments.length === 0) {
      return null;
    }
    return (
      <SegmentStatisticsModal
        onCancel={() => {
          this.setState({ activeStatisticsModalGroupId: null });
        }}
        visibleSegmentationLayer={visibleSegmentationLayer}
        tracingId={this.props.activeVolumeTracing?.tracingId}
        relevantSegments={segments}
        parentGroup={groupId}
        groupTree={this.state.searchableTreeItemList}
      />
    );
  };

  showContextMenuAt = (xPos: number, yPos: number, menu: MenuProps) => {
    // On Windows the right click to open the context menu is also triggered for the overlay
    // of the context menu. This causes the context menu to instantly close after opening.
    // Therefore delay the state update to delay that the context menu is rendered. Thus
    // the context overlay does not get the right click as an event and therefore does not close.
    setTimeout(
      () =>
        this.setState({
          contextMenuPosition: [xPos, yPos],
          menu,
        }),
      0,
    );
  };

  hideContextMenu = () => {
    this.setState({ contextMenuPosition: null, menu: null });
  };

  getMultiSelectMenu = (): MenuProps => {
    const doSelectedSegmentsHaveAnyMeshes = this.doesGroupHaveAnyMeshes(null);
    return {
      items: _.flatten([
        this.getLoadMeshesFromFileMenuItem(null),
        this.getComputeMeshesAdHocMenuItem(null),
        doSelectedSegmentsHaveAnyMeshes ? this.maybeGetShowOrHideMeshesMenuItems(null) : null,
        doSelectedSegmentsHaveAnyMeshes ? this.getReloadMenuItem(null) : null,
        doSelectedSegmentsHaveAnyMeshes ? this.getRemoveMeshesMenuItem(null) : null,
        doSelectedSegmentsHaveAnyMeshes ? this.getDownLoadMeshesMenuItem(null) : null,
        this.getSetGroupColorMenuItem(null),
        this.getResetGroupColorMenuItem(null),
        this.getRemoveFromSegmentListMenuItem(null),
      ]),
    };
  };

  onCheck: TreeProps<SegmentHierarchyNode>["onCheck"] = (_checkedKeysValue, info) => {
    const visibleSegmentationLayer = getVisibleSegmentationLayer(Store.getState());
    if (!visibleSegmentationLayer) {
      return;
    }
    const { id, type } = info.node;

    if (type === "segment") {
      const action = getUpdateSegmentActionToToggleVisibility(Store.getState(), id);
      if (action != null) {
        Store.dispatch(action);
      }
    } else if (id === MISSING_GROUP_ID) {
      Store.dispatch(toggleAllSegmentsAction(visibleSegmentationLayer.name));
    } else {
      Store.dispatch(toggleSegmentGroupAction(id, visibleSegmentationLayer.name));
    }
  };

  titleRender = (treeItem: SegmentHierarchyNode) => {
    if (treeItem.type === "segment") {
      const segment = treeItem;
      return (
        <SegmentListItem
          showContextMenuAt={this.showContextMenuAt}
          hideContextMenu={this.hideContextMenu}
          key={segment.id}
          segment={segment}
          selectedSegmentIds={this.props.selectedIds.segments}
          onSelectSegment={this.onSelectSegment}
          mesh={this.props.meshes[segment.id]}
          mappingInfo={this.props.mappingInfo}
          activeCellId={this.props.activeCellId}
          setHoveredSegmentId={this.props.setHoveredSegmentId}
          allowUpdate={this.props.allowUpdate}
          updateSegment={this.props.updateSegment}
          removeSegment={this.props.removeSegment}
          setMeshOpacity={this.props.changeMeshOpacity}
          deleteSegmentData={this.props.deleteSegmentData}
          visibleSegmentationLayer={this.props.visibleSegmentationLayer}
          loadAdHocMesh={this.props.loadAdHocMesh}
          loadPrecomputedMesh={this.props.loadPrecomputedMesh}
          setActiveCell={this.props.setActiveCell}
          setPosition={this.props.setPosition}
          setAdditionalCoordinates={this.props.setAdditionalCoordinates}
          currentMeshFile={this.props.currentMeshFile}
          onRenameStart={this.onRenameStart}
          onRenameEnd={this.onRenameEnd}
          getMultiSelectMenu={this.getMultiSelectMenu}
          activeVolumeTracing={this.props.activeVolumeTracing}
        />
      );
    } else {
      const { id, name } = treeItem;
      const isEditingDisabled = !this.props.allowUpdate;
      const onOpenContextMenu = (event: React.MouseEvent<HTMLDivElement>) => {
        event.preventDefault();
        const getMenu = (): MenuProps => ({
          items: _.flatten([
            {
              key: "create",
              onClick: () => {
                this.createGroup(id);
                this.hideContextMenu();
              },
              disabled: isEditingDisabled,
              icon: <PlusOutlined />,
              label: "Create new group",
            },
            {
              key: "delete",
              disabled: isEditingDisabled,
              onClick: () => {
                this.handleDeleteGroup(id);
                this.hideContextMenu();
              },
              icon: <DeleteOutlined />,
              label: "Delete group",
            },
            this.getExpandSubgroupsItem(id),
            this.getCollapseSubgroupsItem(id),
            this.getMoveSegmentsHereMenuItem(id),
            {
              key: "groupAndMeshActionDivider",
              label: <Divider style={{ marginBottom: 0, marginTop: 0 }} />,
              disabled: true,
            },
            this.getSetGroupColorMenuItem(id),
            this.getShowSegmentStatistics(id),
            this.getLoadMeshesFromFileMenuItem(id),
            this.getComputeMeshesAdHocMenuItem(id),
            this.getReloadMenuItem(id),
            this.getRemoveMeshesMenuItem(id),
            this.maybeGetShowOrHideMeshesMenuItems(id),
            this.getDownLoadMeshesMenuItem(id),
          ]),
        });

        const [x, y] = getContextMenuPositionFromEvent(event, "segment-list-context-menu-overlay");
        this.showContextMenuAt(x, y, getMenu());
      };

      // Make sure the displayed name is not empty
      const displayableName = name?.trim() || "<Unnamed Group>";

      return (
        <div onContextMenu={onOpenContextMenu}>
          <FolderOutlined className="icon-margin-right" />
          <EditableTextLabel
            value={displayableName}
            label="Group Name"
            onChange={(name) => {
              if (this.props.visibleSegmentationLayer != null) {
                api.tracing.renameSegmentGroup(id, name, this.props.visibleSegmentationLayer.name);
              }
            }}
            margin={0}
            // The root group must not be removed or renamed
            disableEditing={!this.props.allowUpdate || id === MISSING_GROUP_ID}
            onRenameStart={this.onRenameStart}
            onRenameEnd={this.onRenameEnd}
          />
          {this.getSegmentStatisticsModal(id)}
        </div>
      );
    }
  };

  render() {
    const { groupToDelete } = this.state;

    return (
      <div id={segmentsTabId} className="padded-tab-content">
        <ContextMenuContainer
          hideContextMenu={this.hideContextMenu}
          contextMenuPosition={this.state.contextMenuPosition}
          menu={this.state.menu}
          className="segment-list-context-menu-overlay"
        />
        <DomVisibilityObserver targetId={segmentsTabId}>
          {(isVisibleInDom) => {
            if (!isVisibleInDom) return null;
            const allSegments = this.props.segments;
            const isSegmentHierarchyEmpty = !(
              allSegments?.size() || this.props.segmentGroups.length
            );

            if (!this.props.visibleSegmentationLayer) {
              return (
                <Empty
                  image={Empty.PRESENTED_IMAGE_SIMPLE}
                  description="No segmentation layer visible."
                />
              );
            }

            // checkedKeys includes all nodes with a "selected" checkbox
            const checkedKeys = deepFlatFilter(this.state.groupTree, (node) => node.isChecked).map(
              (node) => node.key,
            );

            return (
              <React.Fragment>
                <div style={{ flex: 0 }}>
                  <AdvancedSearchPopover
                    onSelect={this.handleSearchSelect}
                    data={this.state.searchableTreeItemList}
                    searchKey={(item) => getSegmentName(item)}
                    provideShortcut
                    targetId={segmentsTabId}
                    onSelectAllMatches={this.handleSelectAllMatchingSegments}
                  >
                    <ButtonComponent
                      size="small"
                      title="Open the search via CTRL + Shift + F"
                      style={{ marginRight: 8 }}
                    >
                      <SearchOutlined />
                    </ButtonComponent>
                  </AdvancedSearchPopover>
                  {this.getMeshesHeader()}
                </div>
                <div style={{ flex: 1 }}>
                  {isSegmentHierarchyEmpty ? (
                    <Empty
                      image={Empty.PRESENTED_IMAGE_SIMPLE}
                      description={`There are no segments yet. ${
                        this.props.allowUpdate && this.props.hasVolumeTracing
                          ? "Use the volume tools (e.g., the brush) to create a segment. Alternatively, select or click existing segments to add them to this list."
                          : "Select or click existing segments to add them to this list."
                      }`}
                    />
                  ) : (
                    <ResizableSplitPane
                      firstChild={
                        <AutoSizer
                          // Without the default height, height will be 0 on the first render, leading
                          // to tree virtualization being disabled. This has a major performance impact.
                          defaultHeight={500}
                        >
                          {({ height, width }) => (
                            <div
                              style={{
                                height,
                                width,
                                overflow: "hidden",
                              }}
                            >
                              <ScrollableVirtualizedTree
                                treeData={this.state.groupTree}
                                allowDrop={this.allowDrop}
                                onDrop={this.onDrop}
                                onSelect={this.onSelectTreeItem}
                                className="segments-tree"
                                blockNode
                                // Passing an explicit height here, makes the tree virtualized
                                height={height} // without virtualization, pass 0 here and/or virtual={false}
                                draggable={{
                                  icon: false,
                                  nodeDraggable: () =>
                                    // Forbid renaming when segments or groups are being renamed,
                                    // since selecting text within the editable input box would not work
                                    // otherwise (instead, the item would be dragged).
                                    this.state.renamingCounter === 0 && this.props.allowUpdate,
                                }}
                                multiple
                                showLine
                                selectedKeys={this.getSelectedItemKeys()}
                                onCheck={this.onCheck}
                                checkedKeys={checkedKeys}
                                checkable={this.props.showCheckboxes}
                                switcherIcon={<DownOutlined />}
                                titleRender={this.titleRender}
                                style={{
                                  marginTop: 12,
                                  marginLeft: -14, // hide switcherIcon for root group
                                  flex: "1 1 auto",
                                  overflow: "auto", // use hidden when not using virtualization
                                }}
                                ref={this.tree}
                                onExpand={this.setExpandedGroupsFromArray}
                                expandedKeys={this.getExpandedGroupKeys()}
                              />
                            </div>
                          )}
                        </AutoSizer>
                      }
                      secondChild={this.renderDetailsForSelection()}
                    />
                  )}
                </div>
                {groupToDelete !== null ? (
                  <DeleteGroupModalView
                    onCancel={this.hideDeleteGroupsModal}
                    onJustDeleteGroup={() => {
                      this.deleteGroupAndHideModal(groupToDelete, false);
                    }}
                    onDeleteGroupAndChildren={() => {
                      this.deleteGroupAndHideModal(groupToDelete, true);
                    }}
                  />
                ) : null}
              </React.Fragment>
            );
          }}
        </DomVisibilityObserver>
      </div>
    );
  }

  renameActiveSegment = (newName: string) => {
    if (this.props.visibleSegmentationLayer == null) {
      return;
    }
    const { segments } = this.props.selectedIds;
    if (segments.length !== 1) {
      return;
    }
    const segment = this.props.segments?.getNullable(segments[0]);
    if (segment == null) {
      return;
    }

    this.props.updateSegment(
      segment.id,
      { name: newName },
      this.props.visibleSegmentationLayer.name,
      true,
    );
  };

  renderDetailsForSelection() {
    const { segments: selectedSegmentIds, group: selectedGroupId } = this.props.selectedIds;
    if (selectedSegmentIds.length === 1) {
      const readOnly = !this.props.allowUpdate;
      const segment = this.props.segments?.getNullable(selectedSegmentIds[0]);
      if (segment == null) {
        return <>Cannot find details for selected segment.</>;
      }
      return (
        <table className="metadata-table">
          <thead>
            <SimpleRow isTableHead label="ID" value={segment.id} />
          </thead>
          <tbody>
            <SimpleRow
              label="Name"
              value={
                <InputWithUpdateOnBlur
                  value={segment.name || ""}
                  onChange={this.renameActiveSegment}
                />
              }
            />
            <MetadataEntryTableRows
              item={segment}
              setMetadata={this.setMetadata}
              readOnly={readOnly}
            />
          </tbody>
        </table>
      );
    } else if (selectedGroupId != null) {
      const { segmentGroups } = this.props;
      const activeGroup = findGroup(this.props.segmentGroups, selectedGroupId);
      if (!activeGroup || this.props.segments == null) {
        return null;
      }

      const groupToSegmentsMap = createGroupToSegmentsMap(this.props.segments);
      const groupWithSubgroups = getGroupByIdWithSubgroups(segmentGroups, selectedGroupId);

      return (
        <table className="metadata-table">
          <thead>
            <SimpleRow isTableHead label="ID" value={activeGroup.groupId} />
          </thead>
          <tbody>
            <SimpleRow
              label="Name"
              value={
                <InputWithUpdateOnBlur
                  value={activeGroup.name || ""}
                  onChange={(newName) => {
                    if (this.props.visibleSegmentationLayer == null) {
                      return;
                    }
                    api.tracing.renameSegmentGroup(
                      activeGroup.groupId,
                      newName,
                      this.props.visibleSegmentationLayer.name,
                    );
                  }}
                />
              }
            />

            {groupWithSubgroups.length === 1 ? (
              <SimpleRow
                label="Segment Count"
                value={groupToSegmentsMap[selectedGroupId]?.length ?? 0}
              />
            ) : (
              <>
                <SimpleRow
                  label="Segment Count (direct children)"
                  value={groupToSegmentsMap[selectedGroupId]?.length ?? 0}
                />
                <SimpleRow
                  label="Segment Count (all children)"
                  value={_.sum(
                    groupWithSubgroups.map((groupId) => groupToSegmentsMap[groupId]?.length ?? 0),
                  )}
                />
              </>
            )}
          </tbody>
        </table>
      );
    }
    return null;
  }

  setMetadata = (segment: Segment, newProperties: MetadataEntryProto[]) => {
    if (this.props.visibleSegmentationLayer == null) {
      return;
    }
    this.props.updateSegment(
      segment.id,
      {
        metadata: newProperties,
      },
      this.props.visibleSegmentationLayer.name,
      true,
    );
  };

  getExpandSubgroupsItem(groupId: number) {
    const children = this.getKeysOfSubGroups(groupId);
    const expandedGroupsSet = new Set(this.getExpandedGroupKeys());
    const areAllChildrenExpanded = children.every((childNode) => expandedGroupsSet.has(childNode));
    const isGroupItselfExpanded = expandedGroupsSet.has(getGroupNodeKey(groupId));
    if (areAllChildrenExpanded && isGroupItselfExpanded) {
      return null;
    }
    return {
      key: "expandAll",
      onClick: () => {
        const allExpandedGroups = children.concat(this.getExpandedGroupKeys());
        if (!isGroupItselfExpanded) allExpandedGroups.push(getGroupNodeKey(groupId));
        this.setExpandedGroupsFromArray(allExpandedGroups);
        this.hideContextMenu();
      },
      icon: <ExpandAltOutlined />,
      label: "Expand all subgroups",
    };
  }

  getCollapseSubgroupsItem(groupId: number) {
    const children = this.getKeysOfSubGroups(groupId);
    const expandedKeySet = new Set(this.getExpandedGroupKeys());
    const areAllChildrenCollapsed = children.every((childNode) => !expandedKeySet.has(childNode));
    const isGroupItselfCollapsed = !expandedKeySet.has(getGroupNodeKey(groupId));
    if (areAllChildrenCollapsed || isGroupItselfCollapsed) {
      return null;
    }
    return {
      key: "collapseAll",
      onClick: () => {
        this.collapseGroups(children);
        this.hideContextMenu();
      },
      icon: <ShrinkOutlined />,
      label: "Collapse all subgroups",
    };
  }

  createGroup(parentGroupId: number): void {
    if (!this.props.visibleSegmentationLayer) {
      return;
    }

    api.tracing.createSegmentGroup(null, parentGroupId, this.props.visibleSegmentationLayer.name);
  }

  doesGroupHaveAnyMeshes = (groupId: number | null): boolean => {
    const { visibleSegmentationLayer } = this.props;
    if (visibleSegmentationLayer == null) return false;
    const relevantSegments =
      groupId != null ? this.getSegmentsOfGroupRecursively(groupId) : this.getSelectedSegments();
    if (relevantSegments.length === 0) return false;
    const meshesOfLayer = this.props.meshes;
    return relevantSegments.some((segment) => meshesOfLayer[segment.id] != null);
  };

  onDrop = (dropInfo: {
    node: SegmentHierarchyNode | null;
    dragNode: SegmentHierarchyNode;
    dropToGap: boolean;
  }) => {
    const { node, dragNode } = dropInfo;

    // Node is the node onto which dragNode is dropped
    if (node == null || this.props.visibleSegmentationLayer == null) {
      return;
    }

    // dropToGap effectively means that the user dragged the item
    // so that it should be dragged to the parent of the target node.
    // However, since a segment cannot be dragged inside of a segment,
    // dropToGap should be ignored when the target node is a segment.
    // Otherwise, the node could be dragged to the wrong location.
    const dropToGap = node.type === "segment" ? false : dropInfo.dropToGap;

    const dropTargetGroupId = node.type === "segment" ? node.groupId : node.id;
    let targetGroupId: number | null | undefined = null;
    if (dropTargetGroupId != null) {
      targetGroupId = dropToGap
        ? findParentIdForGroupId(this.props.segmentGroups, dropTargetGroupId)
        : dropTargetGroupId;
    }
    if (dragNode.type === "segment") {
      // Segment(s) were dragged onto/next to a segment or group.
      // It is possible to drag a segment that was not selected. In that case, the selected segments are moved as well.
      const selectedSegmentIds = this.props.selectedIds.segments;
      this.props.updateSegments(
        [dragNode.id, ...selectedSegmentIds],
        { groupId: targetGroupId },
        this.props.visibleSegmentationLayer.name,
        true,
      );
    } else {
      // A group is being dropped onto/next to a segment or group.
      api.tracing.moveSegmentGroup(
        dragNode.id,
        targetGroupId,
        this.props.visibleSegmentationLayer.name,
      );
    }
  };

  allowDrop = ({
    dropNode,
    dropPosition,
  }: {
    dropNode: SegmentHierarchyNode;
    dropPosition: number;
  }) => {
    // Don't allow to drag a node inside of a segment, but only
    // next to it. If dropPosition is 0, the dragging action targets
    // the child of the hovered element (which should only be allowed
    // for groups).
    return "children" in dropNode || dropPosition !== 0;
  };
}

const connector = connect(mapStateToProps, mapDispatchToProps);
export default connector(SegmentsView);<|MERGE_RESOLUTION|>--- conflicted
+++ resolved
@@ -109,19 +109,8 @@
 import { connect, useSelector } from "react-redux";
 import AutoSizer from "react-virtualized-auto-sizer";
 import type { Dispatch } from "redux";
-<<<<<<< HEAD
-import type { APIMeshFile, MetadataEntryProto } from "types/api_flow_types";
-import { APIJobType, type AdditionalCoordinate } from "types/api_flow_types";
-=======
-import type {
-  APIDataset,
-  APIMeshFile,
-  APISegmentationLayer,
-  APIUser,
-  MetadataEntryProto,
-} from "types/api_types";
+import type { APIMeshFile, MetadataEntryProto } from "types/api_types";
 import { APIJobType, type AdditionalCoordinate } from "types/api_types";
->>>>>>> 71a98c3c
 import AdvancedSearchPopover from "../advanced_search_popover";
 import DeleteGroupModalView from "../delete_group_modal_view";
 import { MetadataEntryTableRows } from "../metadata_table";
