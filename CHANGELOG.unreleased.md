--- conflicted
+++ resolved
@@ -15,11 +15,8 @@
 
 ### Changed
 - The docker setup has been restructured, which requires changes to existing docker-compose setups. See the migration guide for details. [#5843](https://github.com/scalableminds/webknossos/pull/5843)
-<<<<<<< HEAD
+- By default, if data is missing in one magnification, higher magnifications are used for rendering. This setting can be controlled via the left sidebar under "Render Missing Data Black". [#5862](https://github.com/scalableminds/webknossos/pull/5862)
 - The communication with webknossos-worker for long-running jobs no longer uses flower/celery, but instead webKnossos itself assigns jobs to polling workers. [#5834](https://github.com/scalableminds/webknossos/pull/5834)
-=======
-- By default, if data is missing in one magnification, higher magnifications are used for rendering. This setting can be controlled via the left sidebar under "Render Missing Data Black". [#5862](https://github.com/scalableminds/webknossos/pull/5862)
->>>>>>> 1767d9da
 
 ### Fixed
 - Fixed a bug that the displayed value range of a histogram of a color layer wasn't applied until the slider was dragged a bit. [#5853](https://github.com/scalableminds/webknossos/pull/5853)
