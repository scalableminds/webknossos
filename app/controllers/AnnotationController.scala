--- conflicted
+++ resolved
@@ -41,11 +41,6 @@
 
   def info(typ: String, id: String, readOnly: Boolean = false) = UserAwareAction.async { implicit request =>
     val annotationId = AnnotationIdentifier(typ, id)
-<<<<<<< HEAD
-    respondWithTracingInformation(annotationId, readOnly).map { js =>
-      request.userOpt.foreach { user =>
-        UsedAnnotationDAO.use(user, annotationId)
-=======
 
     withAnnotation(annotationId) { annotation =>
         for {
@@ -57,9 +52,6 @@
           }
           Ok(js)
         }
->>>>>>> bd8d5d7d
-      }
-      Ok(js)
     }
   }
 
@@ -218,29 +210,15 @@
     }
   }
 
-<<<<<<< HEAD
   def finishAnnotation(typ: String, id: String, user: User)(implicit ctx: DBAccessContext): Fox[(JsObject, String)] = {
     for {
       annotation <- AnnotationDAO.findOneById(id) ?~> Messages("annotation.notFound")
       (updated, message) <- annotation.muta.finishAnnotation(user)
       json <- annotationJson(user, updated)
-    } yield (json, message)
-=======
-  private def executeFinishAnnotation(annotation: Annotation)(implicit request: AuthenticatedRequest[_]) = {
-    TimeSpanService.logUserInteraction(request.user, Some(annotation))         // log time on a tracings end
-    annotation.muta.finishAnnotation(request.user)
-  }
-
-  def finish(typ: String, id: String) = Authenticated.async {
-    implicit request =>
-      for {
-        annotation <- AnnotationDAO.findOneById(id) ?~> Messages("annotation.notFound")
-        (updated, message) <- executeFinishAnnotation(annotation)
-        json <- annotationJson(request.user, updated)
-      } yield {
-        JsonOk(json, message)
-      }
->>>>>>> bd8d5d7d
+    } yield {
+      TimeSpanService.logUserInteraction(user, Some(annotation))         // log time on a tracings end
+      (json, message)
+    }
   }
 
   def finish(typ: String, id: String) = Authenticated.async { implicit request =>
@@ -251,7 +229,6 @@
     }
   }
 
-<<<<<<< HEAD
   def finishAll(typ: String) = Authenticated.async(parse.json) { implicit request =>
     withJsonAs[JsArray](request.body \ "annotations") { annotationIds =>
       val results: List[Fox[(JsObject, String)]] = (for {
@@ -261,20 +238,6 @@
 
       Fox.sequence(results) map { results =>
         JsonOk(Messages("annotation.allFinished"))
-=======
-      for {
-        annotation <- AnnotationDAO.findOneById(id) ?~> Messages("annotation.notFound")
-        finished <- executeFinishAnnotation(annotation).futureBox
-      } yield {
-        finished match {
-          case Full((_, message)) =>
-            Redirect(redirectTarget).flashing("success" -> message)
-          case Failure(message, _, _) =>
-            Redirect(redirectTarget).flashing("error" -> message)
-          case _ =>
-            Redirect(redirectTarget).flashing("error" -> Messages("error.unknown"))
-        }
->>>>>>> bd8d5d7d
       }
     }
   }
