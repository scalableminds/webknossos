--- conflicted
+++ resolved
@@ -108,14 +108,10 @@
           @route.one("rendered", =>
             @loadSkeletonFromModel(trees)))
       removeSpheresOfTree : (nodes) => @removeSpheresOfTree(nodes)
-<<<<<<< HEAD
-      newParticleSize : (size) => @setParticleSize(size)
       newActiveTreeColor : (oldTreeId) => @updateActiveTreeColor(oldTreeId)
-=======
 
     @model.user.on "particleSizeChanged", (particleSize) =>
       @setParticleSize(particleSize)
->>>>>>> d9ef69a5
 
     @reset()
 
