# Changelog

All notable user-facing changes to webknossos are documented in this file.

The format is based on [Keep a Changelog](http://keepachangelog.com/en/1.0.0/)
and this project adheres to [Calendar Versioning](http://calver.org/) `0Y.0M.MICRO`.
For upgrade instructions, please check the [migration guide](MIGRATIONS.md).

## Unreleased
[Commits](https://github.com/scalableminds/webknossos/compare/20.04.0...HEAD)

### Added
- Users can undo finishing a task when the task was finished via the API, e.g. by a user script. [#4495](https://github.com/scalableminds/webknossos/pull/4495)
- Added the magnification used for determining the segment ids in the segmentation tab to the table of the tab. [#4480](https://github.com/scalableminds/webknossos/pull/4480)
- Added support for ID mapping of segmentation layer based on HDF5 agglomerate files. [#4469](https://github.com/scalableminds/webknossos/pull/4469)
- Added option to hide all unmapped segments to segmentation tab. [#4510](https://github.com/scalableminds/webknossos/pull/4510)
- When wK changes datasource-properties.json files of datasets, now it creates a backup log of previous versions. [#4534](https://github.com/scalableminds/webknossos/pull/4534)
- Isosurface generation now also supports hdf5-style mappings. [#4531](https://github.com/scalableminds/webknossos/pull/4531)

### Changed
- Reported datasets can now overwrite existing ones that are reported as missing, this ignores the isScratch precedence. [#4465](https://github.com/scalableminds/webknossos/pull/4465)
- Improved the performance for large skeleton tracings with lots of comments. [#4473](https://github.com/scalableminds/webknossos/pull/4473)
- Users can now input floating point numbers into the rotation field in flight and oblique mode. These values will get rounded internally. [#4507](https://github.com/scalableminds/webknossos/pull/4507)
- Deleting an empty tree group in the `Trees` tab no longer prompts for user confirmation. [#4506](https://github.com/scalableminds/webknossos/pull/4506)
- Toggling the "Render missing data black" option now automatically reloads all layers making it unnecessary to reload the whole page. [#4516](https://github.com/scalableminds/webknossos/pull/4516)
- The "mappings" attribute of segmentation layers in datasource jsons can now be omitted. [#4532](https://github.com/scalableminds/webknossos/pull/4532)

### Fixed
- Users only get tasks of datasets that they can access. [#4488](https://github.com/scalableminds/webknossos/pull/4488)
- Fixed the import of datasets which was temporarily broken. [#4497](https://github.com/scalableminds/webknossos/pull/4497)
- Fixed the displayed segment ids in segmentation tab when "Render Missing Data Black" is turned off. [#4480](https://github.com/scalableminds/webknossos/pull/4480)
- The datastore checks if a organization folder can be created before creating a new organization. [#4501](https://github.com/scalableminds/webknossos/pull/4501)
<<<<<<< HEAD
- Fixed a bug where under certain circumstances groups in the tree tab were not sorted by name. [#4542](https://github.com/scalableminds/webknossos/pull/4542)
=======
- Fixed that `segmentationOpacity` could not be set anymore as part of the recommended settings for a task type. [#4545](https://github.com/scalableminds/webknossos/pull/4545)
>>>>>>> 39e03a3e

### Removed

-


## [20.04.0](https://github.com/scalableminds/webknossos/releases/tag/20.04.0) - 2020-03-23
[Commits](https://github.com/scalableminds/webknossos/compare/20.03.0...20.04.0)

### Highlights
- Added the possibility to reopen finished tasks as non-admin for a configurable time. [#4415](https://github.com/scalableminds/webknossos/pull/4415)
- Added support for drag-and-drop import of NML files even if the current view is read-only (e.g., because a dataset was opened in "view" mode). In this case, a new tracing is directly created into which the NML file is imported. [#4459](https://github.com/scalableminds/webknossos/pull/4459)
- Added support for setting view configuration defaults in the `datasource-properties.json`. Use the `defaultViewConfiguration` field for Dataset settings and the `defaultViewConfiguration` field inside a layer for layer-specific settings. [#4357](https://github.com/scalableminds/webknossos/pull/4357)


### Added
- Added support for setting view configuration defaults in the `datasource-properties.json`. Use the `defaultViewConfiguration` field for Dataset settings and the `defaultViewConfiguration` field inside a layer for layer-specific settings. [#4357](https://github.com/scalableminds/webknossos/pull/4357)
- Added a notification when downloading nml including volume that informs that the fallback data is excluded in the download. [#4413](https://github.com/scalableminds/webknossos/pull/4413)
- Added the possibility to reopen finished tasks as non-admin for a configurable time. [#4415](https://github.com/scalableminds/webknossos/pull/4415)
- Added support for drag-and-drop import of NML files even if the current view is read-only (e.g., because a dataset was opened in "view" mode). In this case, a new tracing is directly created into which the NML file is imported. [#4459](https://github.com/scalableminds/webknossos/pull/4459)
- Added download of task configurations as CSV after task creation and in the task list view. [#4491](https://github.com/scalableminds/webknossos/pull/4491)
- Added indication for reloading a dataset in the dataset actions in the dashboard. [#4421](https://github.com/scalableminds/webknossos/pull/4421)
- Added support for creating a tree group when importing a single NML into an existing annotation. [#4489](https://github.com/scalableminds/webknossos/pull/4489)
- Added login prompt to the tracing page when fetching the dataset fails. Upon successful login, the dataset gets fetched with the rights of the newly logged-in user. [#4467](https://github.com/scalableminds/webknossos/pull/4467)

### Changed
- Changed NML import in tracings to try parsing files as NMLs and protobuf regardless of the file extension. [#4421](https://github.com/scalableminds/webknossos/pull/4421)
- Using the "Best Quality First" strategy in combination with having the "Render Black Data" setting disabled works better now. [#4470](https://github.com/scalableminds/webknossos/pull/4470)
- Default interval for detecting new/deleted datasets on disk has been reduced from 10 to 1 minute. [#4464](https://github.com/scalableminds/webknossos/pull/4464)
- The config values datastore.publicUri, tracingstore.publicUri and http.uri are now reapplied from the config at every startup if your instance has localhost-stores [#4482](https://github.com/scalableminds/webknossos/pull/4482)

### Fixed
- Fixed that a node was created when using right click while brushing mode is active in hybrid tracings. [#4433](https://github.com/scalableminds/webknossos/pull/4433)
- Fixed opening view only dataset links with arbitrary modes being initially displayed in plane mode. [#4421](https://github.com/scalableminds/webknossos/pull/4421)
- Fixed that converting a volume tracing into a hybrid tracing opens the hybrid tracing in "volume" mode. [#4467](https://github.com/scalableminds/webknossos/pull/4467)
- Fixed a bug where users were wrongly allowed to edit the description of an annotation they were allowed to see but not update [#4466](https://github.com/scalableminds/webknossos/pull/4466)
- Fixed the creation of histograms for float datasets that only have one value besides 0. [#4468](https://github.com/scalableminds/webknossos/pull/4468)
- Fixed the creation of histograms for float datasets that have values close to the minimum. [#4475](https://github.com/scalableminds/webknossos/pull/4475)
- Fixed the import of datasets which was temporarily broken. [#4497](https://github.com/scalableminds/webknossos/pull/4497)

### Removed
-

## [20.03.0](https://github.com/scalableminds/webknossos/releases/tag/20.03.0) - 2020-02-27
[Commits](https://github.com/scalableminds/webknossos/compare/20.02.0...20.03.0)

### Highlights
- Added support for datasets with more layers than the hardware can render simultaneously. The user can disable layers temporarily to control for which layers the GPU resources should be used. [#4424](https://github.com/scalableminds/webknossos/pull/4424)
- Time tracking precision is improved. [#4445](https://github.com/scalableminds/webknossos/pull/4445)

### Added
- Added support for datasets with more layers than the hardware can render simultaneously. The user can disable layers temporarily to control for which layers the GPU resources should be used. [#4424](https://github.com/scalableminds/webknossos/pull/4424)
- Added a notification when downloading nml including volume that informs that the fallback data is excluded in the download. [#4413](https://github.com/scalableminds/webknossos/pull/4413)
- Added a simpler method to install webKnossos on an own server. [#4446](https://github.com/scalableminds/webknossos/pull/4446)

### Changed
- Made the navbar scrollable on small screens. [#4413](https://github.com/scalableminds/webknossos/pull/4413)
- Opening the settings sidebar when viewing a dataset or tracing defaults to the dataset settings now. [#4425](https://github.com/scalableminds/webknossos/pull/4425)
- Better onboarding experience for new users on webknossos.org. [#4439](https://github.com/scalableminds/webknossos/pull/4439)

### Fixed
- Fixed that for uint16 data layer the default value range of [0, 255] was used, causing most of the data to look white without manual adjustments. Now the correct range of [0, 65535] is used as default. [#4381](https://github.com/scalableminds/webknossos/pull/4381)
- Time tracking precision is improved. [#4445](https://github.com/scalableminds/webknossos/pull/4445)

### Removed
-


## [20.02.0](https://github.com/scalableminds/webknossos/releases/tag/20.02.0) - 2020-01-27
[Commits](https://github.com/scalableminds/webknossos/compare/20.01.0...20.02.0)

### Added
- Added new viewing permission for annotations: public (everyone with the link has access, logged in or not), internal (everyone from your organization has access), private (only you and your team managers and admins have access). The new default is internal as it is the old default non-public.
- Added support for using task ids as base for a new task, if the corresponding task only has one (finished) instance. [#4404](https://github.com/scalableminds/webknossos/pull/4404)

### Changed
- Changed the error message when importing a dataset without resolution directories. [#4389](https://github.com/scalableminds/webknossos/pull/4389)

### Fixed
- Fixed the deactivation of datasets if no datasets are present. [#4388](https://github.com/scalableminds/webknossos/pull/4388)
- Fixed the team sharing settings for private annotations. [#4409](https://github.com/scalableminds/webknossos/pull/4409)
- Fixed the team sharing loading for read only tracings. [#4411](https://github.com/scalableminds/webknossos/pull/4411)
- Fixed the renaming of annotations in the tracing view. [#4416](https://github.com/scalableminds/webknossos/pull/4416)


## [20.01.0](https://github.com/scalableminds/webknossos/releases/tag/20.01.0) - 2020-01-08
[Commits](https://github.com/scalableminds/webknossos/compare/19.12.0...20.01.0)

### Highlights
- Added a scale to the y-axis of histograms to indicate the logarithmic representation. Additionally, small histogram values are smoothed out. [#4349](https://github.com/scalableminds/webknossos/pull/4349)
- You can now share your annotations with selected teams. These annotations appear in the Shared Annotations Tab in the dashboard. [#4304](https://github.com/scalableminds/webknossos/pull/4304)

### Added
- Added `publicUri` configs for datastore and tracingstore for initial setup. [#4368](https://github.com/scalableminds/webknossos/pull/4368)
- Added a button to delete all cached data buckets of color layer and the reload them. [#4383](https://github.com/scalableminds/webknossos/pull/4383)
- Added a scale to the y-axis of histograms to indicate the logarithmic representation. Additionally, small histogram values are smoothed out. [#4349](https://github.com/scalableminds/webknossos/pull/4349)
- Added a new way of sharing annotations. You can share your annotations with selected teams. These annotations appear in the Shared Annotations Tab in the dashboard. [#4304](https://github.com/scalableminds/webknossos/pull/4304)
- Added an option to invert the color values of color layers. [#4382](https://github.com/scalableminds/webknossos/pull/4382)

### Changed
- Changed the way the new active tree is selected after deleting a tree. Now the tree with the next highest id, compared to the id of the deleted tree, is selected. [#4370](https://github.com/scalableminds/webknossos/pull/4370)
- Consolidates URI handling in the config. Pairs of `uri` and `secured` entries are now specified as just `uri` and require either `http://` or `https://` prefix. [#4368](https://github.com/scalableminds/webknossos/pull/4368)
- Renamed initial organization for the dev deployment to `sample_organization`. [#4368](https://github.com/scalableminds/webknossos/pull/4368)

### Fixed
- Fixed an issue where webKnossos would complain in certain scenarios when resolutions of datasets were not complete. [#4344](https://github.com/scalableminds/webknossos/pull/4344)
- Fixed permissions to all task lists, so only administrable tasks can get accessed. [#4331](https://github.com/scalableminds/webknossos/pull/4331)


## [19.12.0](https://github.com/scalableminds/webknossos/releases/tag/19.12.0) - 2019-11-25
[Commits](https://github.com/scalableminds/webknossos/compare/19.11.0...19.12.0)

### Highlights
- Added possibility to disable saving in an explorative annotation. This feature can save a lot of resources when dealing with very large NMLs which don't need to be persisted. [#4321](https://github.com/scalableminds/webknossos/pull/4321)
- Added support for importing tracings in a binary protobuf format via drag and drop. [#4320](https://github.com/scalableminds/webknossos/pull/4320)
- Fixed broken sorting in the dataset table of the dashboard. [#4318](https://github.com/scalableminds/webknossos/pull/4318)

### Added
- Added support for importing tracings in a binary protobuf format via drag and drop. [#4320](https://github.com/scalableminds/webknossos/pull/4320)
- Added an API to set a tree active by name. [#4317](https://github.com/scalableminds/webknossos/pull/4317)
- Added possibility to disable saving in an explorative annotation. This feature can save a lot of resources when dealing with very large NMLs which don't need to be persisted. [#4321](https://github.com/scalableminds/webknossos/pull/4321)

### Changed
- Some user actions, like deleting a group with all subtrees, resulted in lots of entries in the undo stack (one for each deleted tree). Those actions are now handled as a single atomic change and can be undone with a single undo invocation. [#4312](https://github.com/scalableminds/webknossos/pull/4312)
- The "Find Data" feature will jump to the center of the layer's bounding box, if no data could be found. The "Find Data" feature can be found next to each layer's name in the dataset settings tab. [#4346](https://github.com/scalableminds/webknossos/pull/4346)

### Fixed
- Fixed broken sorting in the dataset table of the dashboard. [#4318](https://github.com/scalableminds/webknossos/pull/4318)
- Fixed annotation access to match the text in the modal. [#4314](https://github.com/scalableminds/webknossos/pull/4314)
- Fixed that the brush tool could be selected in an read-only tracing. [#4345](https://github.com/scalableminds/webknossos/pull/4345)
- Fixed the name of downloaded annotation zips. [#4330](https://github.com/scalableminds/webknossos/pull/4330)

## [19.11.0](https://github.com/scalableminds/webknossos/releases/tag/19.11.0) - 2019-10-28
[Commits](https://github.com/scalableminds/webknossos/compare/19.10.0...19.11.0)

### Added
- Added an API to manage DataStores and TracingStores as admin. [#4286](https://github.com/scalableminds/webknossos/pull/4286)

### Fixed
- Cleaned up error reporting wording in case of dataset access failures (e.g. due to not being logged in). [#4301](https://github.com/scalableminds/webknossos/pull/4301)
- Fixed handling of uint64 data layers in sql evolution. [#4303](https://github.com/scalableminds/webknossos/pull/4303)


## [19.10.0](https://github.com/scalableminds/webknossos/releases/tag/19.10.0) - 2019-09-30
[Commits](https://github.com/scalableminds/webknossos/compare/19.09.0...19.10.0)

### Highlights
- Clicking on an experience domain of a user, while multiple users are selected will edit the domain of all selected users (instead of only the domain of the clicked row). [#4280](https://github.com/scalableminds/webknossos/pull/4280)
- Creating a new skeleton tree group will always activate that group. [#4282](https://github.com/scalableminds/webknossos/pull/4282)
- Resetting a task to the initials state is now also allowed for volume tasks. [#4276](https://github.com/scalableminds/webknossos/pull/4276)

### Added
- Reset to base is now also allowed for volume tasks. [#4276](https://github.com/scalableminds/webknossos/pull/4276)

### Changed

- Renamed "Expected Time" to "Time Limit" in the project table. [#4278](https://github.com/scalableminds/webknossos/pull/4278)
- Clicking on an experience domain of a user, while multiple users are selected will edit the domain of all selected users (instead of only the domain of the clicked row). [#4280](https://github.com/scalableminds/webknossos/pull/4280)
- Creating a new skeleton tree group will always activate that group. [#4282](https://github.com/scalableminds/webknossos/pull/4282)

### Fixed
- When creating tasks from zip, the individual nml names are used again, rather than the zip name. [#4277](https://github.com/scalableminds/webknossos/pull/4277)

### Removed
- Removed the Search shortcut (Ctrl+Shift+F) for comments in the tracing view, since that shortcut collides with the tree search. [#4291](https://github.com/scalableminds/webknossos/pull/4291)

## [19.09.0](https://github.com/scalableminds/webknossos/releases/tag/19.09.0) - 2019-08-28
[Commits](https://github.com/scalableminds/webknossos/compare/19.08.0...19.09.0)

### Highlights
- Users can see their own time statistics now. [#4220](https://github.com/scalableminds/webknossos/pull/4220)
- Added limited support for `uint64` segmentation layer by using the lower 4 bytes. [#4233](https://github.com/scalableminds/webknossos/pull/4233)
- Added a scale bar to the 3D viewport. [#4258](https://github.com/scalableminds/webknossos/pull/4258)
- Added currently spent hours on a project to the project progress view. [#4236](https://github.com/scalableminds/webknossos/pull/4236)


### Added
- Added the possibility to have an existing annotation as a base for a new task, thus making it also possible to have a base tracing for volume tasks. [#4198](https://github.com/scalableminds/webknossos/pull/4198)
- Indicating active nml downloads with a loading icon. [#4228](https://github.com/scalableminds/webknossos/pull/4228)
- Added possibility for users to see their own time statistics. [#4220](https://github.com/scalableminds/webknossos/pull/4220)
- Added merger mode as a setting for task types. Enabling this setting will automatically activate merger mode in tasks. [#4269](https://github.com/scalableminds/webknossos/pull/4269)
- The segmentation layer can now be turned invisible and also supports the find data feature. [#4232](https://github.com/scalableminds/webknossos/pull/4232)
- Enabled the advanced search for the comment tab. [#4238](https://github.com/scalableminds/webknossos/pull/4238)
- Added limited support for `uint64` segmentation layer by using the lower 4 bytes. [#4233](https://github.com/scalableminds/webknossos/pull/4233)
- Added an API route to add and delete dataStores. [#4242](https://github.com/scalableminds/webknossos/pull/4242)
- Added a scale bar to the 3D viewport. [#4258](https://github.com/scalableminds/webknossos/pull/4258)
- Added the possibility to import an nml file as a string and to reset the active skeleton tracing to the API. [#4252](https://github.com/scalableminds/webknossos/pull/4252)
- Added currently spent hours on a project to the project progress view. [#4236](https://github.com/scalableminds/webknossos/pull/4236)

### Changed
- Each of the  columns of the dataset table and explorative annotations table in the dashboard now have an individual fixed width, so the tables become scrollable on smaller screens. [#4207](https://github.com/scalableminds/webknossos/pull/4207)
- When uploading a zipped annotation (such as volume / hybrid / collection), the zip name is used for the resulting explorative annotation, rather than the name of the contained NML file. [#4222](https://github.com/scalableminds/webknossos/pull/4222)
- Color and segmentation layer are not longer treated separately in the dataset settings in tracing/view mode.  [#4232](https://github.com/scalableminds/webknossos/pull/4232)

### Fixed
- Data for disabled or invisible layers will no longer be downloaded, saving bandwidth and speeding up webKnossos in general. [#4202](https://github.com/scalableminds/webknossos/pull/4202)
- Fixed tooltip not disappearing in the statistics view in certain circumstances. [#4219](https://github.com/scalableminds/webknossos/pull/4219)
- Fixed the error messages when trying to access a dataset with insufficient permissions. [#4244](https://github.com/scalableminds/webknossos/pull/4244)
- Fixed the upload of volume tracings by recognizing the correct format of the fallback layer. [#4248](https://github.com/scalableminds/webknossos/pull/4248)
- Fixed an imprecision when exporting an NML via the front-end. [#4262](https://github.com/scalableminds/webknossos/pull/4262)
- Fixed viewing and tracing of datasets which only contain a segmentation layer. [#4265](https://github.com/scalableminds/webknossos/pull/4265)


## [19.08.0](https://github.com/scalableminds/webknossos/releases/tag/19.08.0) - 2019-07-29
[Commits](https://github.com/scalableminds/webknossos/compare/19.07.0...19.08.0)

### Highlights
- Added the possibility to remove isosurfaces from the 3D viewport by CTRL+Clicking it. [#4185](https://github.com/scalableminds/webknossos/pull/4185)
- Added support for int16 and uint16 color layers. [#4152](https://github.com/scalableminds/webknossos/pull/4152)
- Team managers and admins can now get tasks that they had previously cancelled. [#4088](https://github.com/scalableminds/webknossos/pull/4088)
- Increased performance for time logging. [#4196](https://github.com/scalableminds/webknossos/pull/4196)

### Added
- Volume tasks with only one finished instance can now be viewed as CompoundTask. [#4167](https://github.com/scalableminds/webknossos/pull/4167)
- Added the possibility to remove isosurfaces from the 3D viewport by CTRL+Clicking it. [#4185](https://github.com/scalableminds/webknossos/pull/4185)
- Added support for `int16` and `uint16` color layers. [#4152](https://github.com/scalableminds/webknossos/pull/4152)
- Added histogram support for `int16` and `uint16` color layers. Additionally refined support for `float` color layers. [#4195](https://github.com/scalableminds/webknossos/pull/4195)

### Changed
- Volume project download zips are reorganized to contain a zipfile for each annotation (that in turn contains a data.zip and an nml file). [#4167](https://github.com/scalableminds/webknossos/pull/4167)
- Team managers and admins can now get tasks that they had previously cancelled. [#4088](https://github.com/scalableminds/webknossos/pull/4088)
- Recording is now automatically turned off when switching from flight/oblique to orthogonal mode to prevent accidental node creation when switching back later. [#4211](https://github.com/scalableminds/webknossos/pull/4211)

### Fixed
- Fixed a bug where volume tracings could not be converted to hybrid. [#4159](https://github.com/scalableminds/webknossos/pull/4159)
- Fixed a bug where for uint24 color layers, scrambled data was shown for missing magnifications. [#4188](https://github.com/scalableminds/webknossos/pull/4188)
- Fixed a bug where collapsing/expanding all tree groups would trigger when toggling a single tree [#4178](https://github.com/scalableminds/webknossos/pull/4178)
- Fixed performance for time logging. [#4196](https://github.com/scalableminds/webknossos/pull/4196)
- Personal tracing layouts are saved per user now. [#4217](https://github.com/scalableminds/webknossos/pull/4217)
- Fixed an error message when quickly resizing the browser window. [#4205](https://github.com/scalableminds/webknossos/pull/4205)

### Removed
-


## [19.07.0](https://github.com/scalableminds/webknossos/releases/tag/19.07.0) - 2019-07-01
[Commits](https://github.com/scalableminds/webknossos/compare/19.06.0...19.07.0)

### Highlights
- Added a histogram and min- / max-sliders to the dataset settings for each layer. This replaces the brightness and contrast settings. [#4105](https://github.com/scalableminds/webknossos/pull/4105)
- Added the possibility to enforce a certain magnification range for tasks (can be configured in the corresponding task type). [#4101](https://github.com/scalableminds/webknossos/pull/4101)
- Added the possibility for admins to add experience domains while creating new tasks. [#4119](https://github.com/scalableminds/webknossos/pull/4119)

### Added
- Added the possibility to enforce a certain magnification range for tasks (can be configured in the corresponding task type). [#4101](https://github.com/scalableminds/webknossos/pull/4101)
- Added the possibility for admins to add experience domains while creating new tasks. [#4119](https://github.com/scalableminds/webknossos/pull/4119)
- Added a histogram to the dataset settings for each layer. It simplifies adjusting the brightness and contrast of a layer and replaces the brightness and contrast slider. [#4105](https://github.com/scalableminds/webknossos/pull/4105)
- The dataset and the explorative annotations table in the dashboard are now horizontally scrollable if the window is not wide enough. Additionally, clicking on the name of a dataset in the dataset table opens the dataset in view mode. [#4136](https://github.com/scalableminds/webknossos/pull/4136)
- Added an two additional buttons to the dropdown menu of the tree hierarchy view. On Click, one collapses the other expands all subgroups. [#4143](https://github.com/scalableminds/webknossos/pull/4143)
### Changed
- The tooltip of the timeline chart in the Time Tracking view now displays the duration in minutes:seconds. [#4121](https://github.com/scalableminds/webknossos/pull/4121)
- Reactivated and renamed the "Quality" setting to "Hardware Utilization". Using a higher value will render data in higher quality, but puts more stress on the user's hardware and bandwidth. [#4142](https://github.com/scalableminds/webknossos/pull/4142)


### Fixed
- Fixed that team managers couldn't view time tracking details of other users anymore. [#4125](https://github.com/scalableminds/webknossos/pull/4125)
- Fixed the positioning of the tooltip of the timeline chart in the Time Tracking view. [#4121](https://github.com/scalableminds/webknossos/pull/4121)
- Fixed a rendering problem which caused a red viewport on some Windows machines. [#4133](https://github.com/scalableminds/webknossos/pull/4133)

### Removed
- The brightness and contrast slider in the dataset got removed in favour of the new histogram feature. [#4105](https://github.com/scalableminds/webknossos/pull/4105)


## [19.06.0](https://github.com/scalableminds/webknossos/releases/tag/19.06.0) - 2019-05-27
[Commits](https://github.com/scalableminds/webknossos/compare/19.05.0...19.06.0)

### Highlights
- The time tracking view now displays dates instead of hours when having more than one day selected. [#4028](https://github.com/scalableminds/webknossos/pull/4028)
- BossDB datasets can now be added to webKnossos using the webknossos-connect service. [#4036](https://github.com/scalableminds/webknossos/pull/4036)
- When holding CTRL while toggling the visibility of a layer, that layer will be made exclusively visible. [#4061](https://github.com/scalableminds/webknossos/pull/4061)

### Added
- Non-admin users now can see their own tracing time statistics. [#4028](https://github.com/scalableminds/webknossos/pull/4028)
- The extent of a dataset is now displayed next to the scale in the dataset list in the dashboard. [#4058](https://github.com/scalableminds/webknossos/pull/4058)
- BossDB datasets can now be added to webKnossos using the webknossos-connect service. [#4036](https://github.com/scalableminds/webknossos/pull/4036)
- Added an auto-brush feature for selected datasets. [#4053](https://github.com/scalableminds/webknossos/pull/4053)
- When holding CTRL while toggling the visibility of a layer, that layer will be made exclusively visible. This change makes it easier to quickly compare different data layers against each other. [#4061](https://github.com/scalableminds/webknossos/pull/4061)

### Changed
- Heavily improved mapping creation/activation performance. [#4103](https://github.com/scalableminds/webknossos/pull/4103)
- The NML parser now rounds floating point values in node coordinates. [#4045](https://github.com/scalableminds/webknossos/pull/4045)
- The time tracking view now displays dates instead of hours when having more then one day selected. The display id's in the timeline diagram are not the task ids. The tooltip of the timeline diagram also got a rework. [#4028](https://github.com/scalableminds/webknossos/pull/4028)
- Improved the editing of datasets. Changes suggested by webKnossos will be easier to recognize as suggestions. [4104](https://github.com/scalableminds/webknossos/pull/4104)
- The time tracking view now displays dates instead of hours when having more than one day selected. The display id's in the timeline diagram are not the task ids. The tooltip of the timeline diagram also got a rework. [#4028](https://github.com/scalableminds/webknossos/pull/4028)

### Fixed
- Fixed an issue where the 3D view was not rendered correctly after maximizing another pane. [#4098](https://github.com/scalableminds/webknossos/pull/4098)
- The admin task list now only shows tasks belonging to a project one can administrate. [#4087](https://github.com/scalableminds/webknossos/pull/4087)
- When making a hybrid tracing from a volume tracing, the user bounding box is no longer lost. [#4062](https://github.com/scalableminds/webknossos/pull/4062)

### Removed
- It is no longer possible to scroll through planes while dragging one. [#4085](https://github.com/scalableminds/webknossos/pull/4085)


## [19.05.0](https://github.com/scalableminds/webknossos/releases/tag/19.05.0) - 2019-04-29
[Commits](https://github.com/scalableminds/webknossos/compare/19.04.0...19.05.0)

### Changed
- Improved performance for large tracings. [#3995](https://github.com/scalableminds/webknossos/pull/3995)
- Improved how the rendering quality can be adapted in the settings. The setting can now be used to tune the quality to your hardware specification. [#4015](https://github.com/scalableminds/webknossos/pull/4015)
- Empty trees in skeleton tracings are now allowed. [#4010](https://github.com/scalableminds/webknossos/pull/4010)
- Creating a hybrid tracing now asks whether to use the existing segmentation layer or use a new one. [#4033](https://github.com/scalableminds/webknossos/pull/4033)

### Fixed
- Fixed a missing redirect after registering for an existing organization (with autoVerify=true) via the onboarding flow. [#3984](https://github.com/scalableminds/webknossos/pull/3984)
- Fixed rendering artifacts which could occur under certain conditions. [#4015](https://github.com/scalableminds/webknossos/pull/4015)
- Fixed that the zoom step was reset after switching to a new task. [#4049](https://github.com/scalableminds/webknossos/pull/4049)


## [19.04.0](https://github.com/scalableminds/webknossos/releases/tag/19.04.0) - 2019-04-01
[Commits](https://github.com/scalableminds/webknossos/compare/19.03.0...19.04.0)

### Highlights
This release multiple new interactions are expanding webKnossos:
- Added merger mode for skeleton and hybrid tracings. It allows to merge segments from e.g. generated oversegmentations. [#3619](https://github.com/scalableminds/webknossos/pull/3619)
- Added a shortcut (Q) and button to screenshot the tracing views. [#3834](https://github.com/scalableminds/webknossos/pull/3834)
- Rendered isosurfaces in the 3D viewport can now be interacted with. Shift+Click on an isosurface will jump exactly to where you clicked. Also, hovering over an isosurface will highlight that cell in all viewports. [#3858](https://github.com/scalableminds/webknossos/pull/3858)
- Neuroglancer precomputed datasets can now be added to webKnossos using the webknossos-connect service. [#3843](https://github.com/scalableminds/webknossos/pull/3843)

Also the data viewing and tracing workflow is smoothed further:
- Different loading strategies are now supported ("best quality first" and "progressive quality"). Additionally, the rendering can use different magnifications as a fallback. [#3801](https://github.com/scalableminds/webknossos/pull/3801)
- Performance improvements :racing_car: [#3880](https://github.com/scalableminds/webknossos/pull/3880) & [#3902](https://github.com/scalableminds/webknossos/pull/3902)

### Added
- Rendered isosurfaces in the 3D viewport can now be interacted with. Shift+Click on an isosurface will jump exactly to where you clicked. Also, hovering over an isosurface will highlight that cell in all viewports. [#3858](https://github.com/scalableminds/webknossos/pull/3858)
- webKnossos now comes with a list of sample datasets that can be automatically downloaded and imported from the menu. [#3725](https://github.com/scalableminds/webknossos/pull/3725)
- Added a shortcut (Q) and button in the actions dropdown to screenshot the tracing views. The screenshots will contain everything that is visible in the tracing views, so feel free to disable the crosshairs in the settings or toggle the tree visibility using the (1) and (2) shortcuts before triggering the screenshot. [#3834](https://github.com/scalableminds/webknossos/pull/3834)
- Neuroglancer precomputed datasets can now be added to webKnossos using the webknossos-connect (wk-connect) service. To setup a wk-connect datastore follow the instructions in the [Readme](https://github.com/scalableminds/webknossos-connect). Afterwards, datasets can be added through "Add Dataset" - "Add Dataset via wk-connect". [#3843](https://github.com/scalableminds/webknossos/pull/3843)
- Added support for mappings for 8-bit and 16-bit segmentation layers. [#3953](https://github.com/scalableminds/webknossos/pull/3953)
- The dataset settings within the tracing view allow to select between different loading strategies now ("best quality first" and "progressive quality"). Additionally, the rendering can use different magnifications as a fallback (instead of only one magnification). [#3801](https://github.com/scalableminds/webknossos/pull/3801)
- The mapping selection dropdown is now sorted alphabetically. [#3864](https://github.com/scalableminds/webknossos/pull/3864)
- Added the possibility to filter datasets in the dashboard according to their availability. By default, datasets which are missing on disk (e.g., when the datastore was deleted) are not shown anymore. This behavior can be configured via the settings icon next to the search box in the dashboard. [#3883](https://github.com/scalableminds/webknossos/pull/3883)
- Added merger mode for skeleton and hybrid tracings. It allows to merge segments from e.g. generated segmentations. [#3619](https://github.com/scalableminds/webknossos/pull/3619)
- The HTML template now includes SEO tags for demo instances and hides internal instances from search engines.
- Segmentation ID mappings can now be used in volume and hybrid tracings. [#3949](https://github.com/scalableminds/webknossos/pull/3949)
- A maximize-button was added to the viewports in the annotation view. Maximization can also be toggled with the `.` shortcut. [#3876](https://github.com/scalableminds/webknossos/pull/3876)
- [webknossos-connect](https://github.com/scalableminds/webknossos-connect) now starts with webKnossos on local and development instances by default. [#3913](https://github.com/scalableminds/webknossos/pull/3913)
- The visibilities of trees in a skeleton tracing is now persisted across page loads. [#3942](https://github.com/scalableminds/webknossos/pull/3942)
- Added a button for each color layer to enable/disable the layer. [#3943](https://github.com/scalableminds/webknossos/pull/3943)
- Paginated routes now send a `X-Total-Count` HTTP header which shows how many entries were found in total. [#3899](https://github.com/scalableminds/webknossos/pull/3899)

### Changed
- Improved the flight mode performance for tracings with very large trees (>80.000 nodes). [#3880](https://github.com/scalableminds/webknossos/pull/3880)
- Tweaked the highlighting of the active node. The inner node looks exactly as a non-active node and is not round, anymore. An active node is circled by a "halo". In arbitrary mode, the halo is hidden and the active node is round. [#3868](https://github.com/scalableminds/webknossos/pull/3868)
- Improved the performance of moving through a dataset which should make the overall interaction smoother. [#3902](https://github.com/scalableminds/webknossos/pull/3902)
- Brush size is independent of zoom value, now. This change simplifies volume annotations, as brush sizes can be adapted to certain structures (e.g., vesicles) and don't need to be changed when zooming. [#3868](https://github.com/scalableminds/webknossos/pull/3889)
- Reworked the search in the trees tab. [#3878](https://github.com/scalableminds/webknossos/pull/3878)

### Fixed
- Fixed a bug where failed large save requests lead to inconsistent tracings on the server. [#3829](https://github.com/scalableminds/webknossos/pull/3829)
- Fixed the setting which enables to hide the planes within the 3D viewport. [#3857](https://github.com/scalableminds/webknossos/pull/3857)
- Fixed a bug which allowed the brush size to become negative when using shortcuts. [#3861](https://github.com/scalableminds/webknossos/pull/3861)
- Fixed interpolation along z-axis. [#3888](https://github.com/scalableminds/webknossos/pull/3888)
- Fixed that the halo of the active node could cover other nodes. [#3919](https://github.com/scalableminds/webknossos/pull/3919)
- Fixed that the 3D viewport was partially occluded due to clipping distance issues. [#3919](https://github.com/scalableminds/webknossos/pull/3919)
- Fixed that scrolling with the mouse wheel over a data viewport also scrolled the page. This bug appeared with the new Chrome version 73. [#3939](https://github.com/scalableminds/webknossos/pull/3939)

### Removed
- Removed FPS meter in Annotation View. [#3916](https://github.com/scalableminds/webknossos/pull/3916)


## [19.03.0](https://github.com/scalableminds/webknossos/releases/tag/19.03.0) - 2019-03-04
[Commits](https://github.com/scalableminds/webknossos/compare/19.02.0...19.03.0)

### Highlights
- The tracing view got two major improvements:
   - Data rendering is now fully using the available space and doesn't have to be quadratic anymore. Increasing the size of a viewport will result in more data being rendered (as opposed to the same data will be upscaled). [#3634](https://github.com/scalableminds/webknossos/pull/3634)
   - The active node is highlighted with a "halo ring". Additionally, the node is also rendered as a circle. In flight and oblique modes the halo is hidden. [#3731](https://github.com/scalableminds/webknossos/pull/3731)
- Added the possibility to create volume annotation tasks. When creating a task type, select whether to create `volume` or `skeleton` tasks. Compound viewing and file upload for volume tasks is not yet supported. [#3712](https://github.com/scalableminds/webknossos/pull/3712)
- Mappings for segmentations will be read automatically from the file system. It's not necessary to define the mappings within the `datasource-properties.json` anymore. [#3720](https://github.com/scalableminds/webknossos/pull/3720)

### Added
- Added the possibility to create volume annotation tasks. When creating a task type, select whether to create `volume` or `skeleton` tasks. Note that compound viewing for volume tasks is not supported yet. Same for creating volume tasks from uploaded nml/data files. [#3712](https://github.com/scalableminds/webknossos/pull/3712)
- Added an UI to select a mapping for a segmentation layer. The UI is placed in the segmentation tab within the tracing view. [#3720](https://github.com/scalableminds/webknossos/pull/3720)
- Added a button to jump to actual data if the bounding box of a dataset contains a lot of black data. [#3682](https://github.com/scalableminds/webknossos/pull/3682)

### Changed
- Data rendering is not tied to square viewports, anymore. As a result the screen space is used more efficiently to show data. Also, increasing the size of a viewport will result in more data being rendered (as opposed to the same data will be upscaled). [#3634](https://github.com/scalableminds/webknossos/pull/3634)
- Mappings for segmentations will be read automatically from the file system. It's not necessary to define the mappings within the `datasource-properties.json`, anymore. [#3720](https://github.com/scalableminds/webknossos/pull/3720)
- The active node is highlighted with a "halo ring". Additionally, the node is also rendered as a circle. In flight and oblique modes the halo is hidden. [#3731](https://github.com/scalableminds/webknossos/pull/3731)
- In the dashboard list of active tasks, the project name is now featured more prominently, as it switched places with the task type summary. [#3792](https://github.com/scalableminds/webknossos/pull/3792)
- Isosurfaces are now loaded from the middle outwards. [#3818](https://github.com/scalableminds/webknossos/pull/3818)
- The brush size will now be remembered across page reloads. [#3827](https://github.com/scalableminds/webknossos/pull/3827)
- Do not show publication view if no publications are specified. [#3778](https://github.com/scalableminds/webknossos/pull/3778)

### Fixed
- Fixed an error that occured when changing the URL hash. [#3746](https://github.com/scalableminds/webknossos/pull/3746)
- Fixed a bug in the timeline chart rendering. The start and end time of the timeline chart now match the selected time range. [#3772](https://github.com/scalableminds/webknossos/pull/3772)
- The modals for a new task description and recommended task settings are no longer shown in read-only tracings. [#3724](https://github.com/scalableminds/webknossos/pull/3724)
- Fixed a rendering bug when opening a task that only allowed flight/oblique mode tracing. [#3783](https://github.com/scalableminds/webknossos/pull/3783)
- Fixed a bug where some NMLs caused the webKnossos tab to freeze during NML upload. [#3758](https://github.com/scalableminds/webknossos/pull/3758)
- Fixed a bug where some skeleton save requests were wrongly rejected if they were sent more than once. [#3767](https://github.com/scalableminds/webknossos/pull/3767)
- Fixed a bug which caused a wrong aspect ratio in the 3D viewport when changing the layout. [#3817](https://github.com/scalableminds/webknossos/pull/3817)


## [19.02.0](https://github.com/scalableminds/webknossos/releases/tag/19.02.0) - 2019-02-04
[Commits](https://github.com/scalableminds/webknossos/compare/19.01.0...19.02.0)

### Highlights

- The Dataset Gallery was redesigned to be a Publication Gallery instead. It will feature scientific publications together with their published datasets and information such as the species, brain region or acquisition method of such datasets. [#3653](https://github.com/scalableminds/webknossos/pull/3653)
  Please see the [migration guide](MIGRATIONS.md#19020---2019-02-04) on how to add publications.
- Also, this release includes new features that enrich the view of your data:
   - Isosurface computation can now be triggered for whole segments (shift + click on a segment in view mode). [#3655](https://github.com/scalableminds/webknossos/pull/3655)
   - Added the possibility to fade the alpha value of data layers. Also, a dataset can now contain both RGB and grayscale layers. [#3670](https://github.com/scalableminds/webknossos/pull/3670)
- The volume annotation brush tool will now automatically fill any enclosed areas if the brushed outline is closed in one stroke. [#3698](https://github.com/scalableminds/webknossos/pull/3698)
  <img src="https://user-images.githubusercontent.com/1702075/51846983-02d34480-231b-11e9-86f2-2d8c4b0c9bd0.gif" width="200" />


### Added

- Added the possibility to fade the alpha value of data layers. Also, a dataset can now contain both RGB and grayscale layers. [#3670](https://github.com/scalableminds/webknossos/pull/3670)
- Added the possibility to disable that the current layout is saved automatically when changing it. Instead, the layout can be saved explicitly. [#3620](https://github.com/scalableminds/webknossos/pull/3620)
- Added the possibility to use flight and oblique mode when viewing a dataset. [#3644](https://github.com/scalableminds/webknossos/pull/3644)
- Added pagination to the REST API route `GET /projects/:name/tasks` (new optional parameters `limit` and `pageNumber`). [#3659](https://github.com/scalableminds/webknossos/pull/3659)
- Added the possibility to open the version restore view for read-only tracings. Older versions can be previewed and be downloaded as NML. [#3660](https://github.com/scalableminds/webknossos/pull/3660)

### Changed

- Team managers are now also allowed to create and own scripts. [#3676](https://github.com/scalableminds/webknossos/pull/3676)
- The Dataset Gallery was redesigned to be a Publication Gallery instead. It will feature scientific publications together with their published datasets and information such as the species, brain region or acquisition method of such datasets. [#3653](https://github.com/scalableminds/webknossos/pull/3653)
- Annotations for non-public datasets can now be shared using the "Share" functionality without making the dataset public. [#3664](https://github.com/scalableminds/webknossos/pull/3664)
- The volume annotation brush tool will now automatically fill any enclosed areas if the brushed outline is closed in one stroke. [#3698](https://github.com/scalableminds/webknossos/pull/3698)
  <img src="https://user-images.githubusercontent.com/1702075/51846983-02d34480-231b-11e9-86f2-2d8c4b0c9bd0.gif" width="200" />
- Statistics are now separated by organization, rather than showing the webKnossos instance’s totals. [#3663](https://github.com/scalableminds/webknossos/pull/3663)
- NML files can be imported into arbitrary datasets. Users will be asked to confirm the import process if the dataset of the NML differs from the currently active dataset. [#3716](https://github.com/scalableminds/webknossos/pull/3716)

### Fixed

- Fixed a rendering bug which caused data to be clipped in certain scenarios for datasets with anisotropic resolutions. [#3609](https://github.com/scalableminds/webknossos/pull/3609)
- Fixed a bug where saving tracings failed after they were open for >24h. [#3633](https://github.com/scalableminds/webknossos/pull/3633)
- Fixed a bug that resulted in slow data loading when moving quickly through a dataset. [#3656](https://github.com/scalableminds/webknossos/pull/3656)
- Fixed a bug which caused the wrong magnification to be rendered when zooming out very far. [#3641](https://github.com/scalableminds/webknossos/pull/3641)
- Fixed a bug which broke the functionality to toggle the visibility of a tree in a skeleton tracing. [#3719](https://github.com/scalableminds/webknossos/pull/3719)

## [19.01.0](https://github.com/scalableminds/webknossos/releases/tag/19.01.0) - 2019-01-14
[Commits](https://github.com/scalableminds/webknossos/compare/18.12.0...19.01.0)

### Highlights

- You can now create tracings on datasets of other organizations, provided you have access rights to the dataset (i.e. it is public). [#3533](https://github.com/scalableminds/webknossos/pull/3533)
- Added the experimental feature to dynamically render isosurfaces for segmentation layers (can be enabled in the dataset settings when viewing a dataset). [#3495](https://github.com/scalableminds/webknossos/pull/3495)
- Added the possibility to specify a recommended user configuration in a task type. The recommended configuration will be shown to users when they trace a task with a different task type and the configuration can be accepted or declined. [#3466](https://github.com/scalableminds/webknossos/pull/3466)
- Added the possibility to select multiple trees in skeleton tracings in the tree tab by using ctrl + left mouse. Deleting and moving trees will affect all selected trees. [#3457](https://github.com/scalableminds/webknossos/pull/3457)

### Added

- Added the possibility to select multiple trees in skeleton tracings in the tree tab by using ctrl + left mouse. Deleting and moving trees will affect all selected trees. [#3457](https://github.com/scalableminds/webknossos/pull/3457)
- Added the possibility to specify a recommended user configuration in a task type. The recommended configuration will be shown to users when they trace a task with a different task type and the configuration can be accepted or declined. [#3466](https://github.com/scalableminds/webknossos/pull/3466)
- You can now create tracings on datasets of other organizations, provided you have access rights to the dataset (i.e. it is public). [#3533](https://github.com/scalableminds/webknossos/pull/3533)
- Datasets imported through a datastore that is marked as 'scratch' will now show a construction-like header and error message to encourage moving the datasets to a permanent storage location. [#3500](https://github.com/scalableminds/webknossos/pull/3500)
- Added the experimental feature to dynamically render isosurfaces for segmentation layers (can be enabled in the dataset settings when viewing a dataset). [#3495](https://github.com/scalableminds/webknossos/pull/3495)
- Adds healthchecks to all Dockerfiles for automatic service healing [#3606](https://github.com/scalableminds/webknossos/pull/3606)
- Added possibility to load more tasks or explorative annotations in the dashboard. [#3505](https://github.com/scalableminds/webknossos/pull/3505)
- Adds a second colorful thumbnail for the datasets which have a segmentation layer and this segmentation thumbnail will be shown on hover over the other thumbnail. [#3507](https://github.com/scalableminds/webknossos/pull/3507)

### Fixed

- Fixed a performance issue for large tracings with many branch points. [#3519](https://github.com/scalableminds/webknossos/pull/3519)
- Fixed bug which caused buckets to disappear randomly. [#3531](https://github.com/scalableminds/webknossos/pull/3531)
- Fixed a bug which broke the redirect after dataset upload via GUI. [#3571](https://github.com/scalableminds/webknossos/pull/3571)

## [18.12.0](https://github.com/scalableminds/webknossos/releases/tag/18.12.0) - 2018-11-26
[Commits](https://github.com/scalableminds/webknossos/compare/18.11.0...18.12.0)

### Highlights

- Added the possibility to add STL mesh files to tracings. [#3367](https://github.com/scalableminds/webknossos/pull/3367)
- Improved support for datasets with a large skew in scale. [#3398](https://github.com/scalableminds/webknossos/pull/3398)
- Improved performance for flight mode. [#3392](https://github.com/scalableminds/webknossos/pull/3392)
- Fixed the guessed bounding box for datasets that do not start at (0,0,0). [#3437](https://github.com/scalableminds/webknossos/pull/3437)

### Added

- Added the possibility to add STL mesh files to tracings. [#3367](https://github.com/scalableminds/webknossos/pull/3367)

### Changed

- Improved support for datasets with a large skew in scale (e.g., [600, 600, 35]). [#3398](https://github.com/scalableminds/webknossos/pull/3398)
- Improved performance for flight mode. [#3392](https://github.com/scalableminds/webknossos/pull/3392)

### Fixed

- Fixed a bug where the initial onboarding setup failed if automatic initial data was disabled. [#3421](https://github.com/scalableminds/webknossos/pull/3421)
- Fixed a permission issue in the try setup.
- Fixed a bug where the guessed bounding box for datasets that do not start at (0,0,0) was too large. [#3437](https://github.com/scalableminds/webknossos/pull/3437)
- Fixed a bug where dataset list refresh failed when datasets for non-existing organizations were reported. [#3438](https://github.com/scalableminds/webknossos/pull/3438)
- Editing team access rights for datasets now works even if the datastore has no disk write access. [#3411](https://github.com/scalableminds/webknossos/pull/3411)
- Fixed a bug where the form values when editing TaskTypes were missing. [#3451](https://github.com/scalableminds/webknossos/pull/3451)
- Fixed a bug which caused RGB data to not render correctly. [#3455](https://github.com/scalableminds/webknossos/pull/3455)

### Removed

- Removed support to watch additional dataset directories, no longer automatically creating symbolic links to the main directory. [#3416](https://github.com/scalableminds/webknossos/pull/3416)

## [18.11.0](https://github.com/scalableminds/webknossos/releases/tag/18.11.0) - 2018-10-29

[Commits](https://github.com/scalableminds/webknossos/compare/18.10.0...18.11.0)

### Highlights

- Skeleton and volume tracings will be more unified, resulting in hybrid tracings that can contain both structures:
  - Hybrid tracings are now enabled by default. They allow to combine the functionality of skeleton and volume annotations in one tracing. [#3399](https://github.com/scalableminds/webknossos/pull/3399)
  - Old volume tracing versions now also can be restored. Access it through the dropdown next to the Save button. [#3349](https://github.com/scalableminds/webknossos/pull/3349)
- The tracing view was improved:
  - The info tab in tracing views now displays the extent of the current dataset. [#3371](https://github.com/scalableminds/webknossos/pull/3371).
  - A User can now have multiple layouts for tracing views. [#3299](https://github.com/scalableminds/webknossos/pull/3299)
  - More layouting improvements: [#3256](https://github.com/scalableminds/webknossos/pull/3256) [#3256](https://github.com/scalableminds/webknossos/pull/3256) [#3272](https://github.com/scalableminds/webknossos/pull/3272)

### Added

- Added support for duplicate dataset names for different organizations. [#3137](https://github.com/scalableminds/webknossos/pull/3137)
- Extended the version restore view and added a view to restore older versions of a volume tracing. Access it through the dropdown next to the Save button. [#3349](https://github.com/scalableminds/webknossos/pull/3349)
- Added support to watch additional dataset directories, automatically creating symbolic links to the main directory. [#3330](https://github.com/scalableminds/webknossos/pull/3330)
- Added a button to the users list view that revokes admin rights from all selected users. [#3378](https://github.com/scalableminds/webknossos/pull/3378)
- Hybrid tracings are now enabled by default. They allow to combine the functionality of skeleton and volume annotations in one tracing. [#3399](https://github.com/scalableminds/webknossos/pull/3399)
- A User can now have multiple layouts for tracing views. [#3299](https://github.com/scalableminds/webknossos/pull/3299)
- Added support for datasets with sparse resolutions (e.g., [[1, 1, 1], [16, 16, 16]]). [#3406](https://github.com/scalableminds/webknossos/pull/3406)
- The info tab in tracing views now displays the extent of the current dataset. [#3371](https://github.com/scalableminds/webknossos/pull/3371).

### Changed

- The UI for editing experience domains of users was improved. [#3254](https://github.com/scalableminds/webknossos/pull/3254)
- The tracing layout was changed to be more compact. [#3256](https://github.com/scalableminds/webknossos/pull/3256)
- It is no longer possible to draw outside of a viewport with the brush tool in volume tracing. [#3283](https://github.com/scalableminds/webknossos/pull/3283)
- There is now a separate tracingstore module, the datastore is no longer responsible for saving tracings. [#3281](https://github.com/scalableminds/webknossos/pull/3281)
- The version history view shows versions grouped by day and time now. [#3365](https://github.com/scalableminds/webknossos/pull/3365)
- Users can now access the annotations of other users (of the same organization) given the link, even if they are non-public. [#3348](https://github.com/scalableminds/webknossos/pull/3348)

### Fixed

- Fixed a layouting issue which occurred on a fresh page load when the layout was scaled to be bigger than the available space. [#3256](https://github.com/scalableminds/webknossos/pull/3256)
- Fixed overlap in comment tab for long tree names or comments. [#3272](https://github.com/scalableminds/webknossos/pull/3272)
- Fixed that CTRL + Shift + F opens two search popovers in the tracing view. Instead, the shortcut will only open the tree search now. [#3407](https://github.com/scalableminds/webknossos/pull/3407)
- Fixed a bug which caused data to not be displayed correctly if adjacent data does not exist.[#3270](https://github.com/scalableminds/webknossos/pull/3270)
- Fixed a bug which caused data to not be displayed correctly if adjacent data does not exist. [#3270](https://github.com/scalableminds/webknossos/pull/3270)
- Fixed a bug which caused initial rendering to sometimes miss some buckets. [#3262](https://github.com/scalableminds/webknossos/pull/3262)
- Fixed a bug which caused the save-button to never show success for volume tracings. [#3267](https://github.com/scalableminds/webknossos/pull/3267)
- Fixed a rendering bug which caused data to turn black sometimes when moving around. [#3409](https://github.com/scalableminds/webknossos/pull/3409)

## [18.10.0](https://github.com/scalableminds/webknossos/releases/tag/18.10.0) - 2018-09-22

[Commits](https://github.com/scalableminds/webknossos/compare/18.09.0...18.10.0)

### Highlights

- WebKnossos is documented now! Check it out: https://docs.webknossos.org [#3011](https://github.com/scalableminds/webknossos/pull/3011)
- There are multiple improvements of the tracing view:
  - Added customizable layouting to the tracing view. [#3070](https://github.com/scalableminds/webknossos/pull/3070)
  - Improved general performance of the tracing view by leveraging web workers. [#3162](https://github.com/scalableminds/webknossos/pull/3162)
  - Added a view to restore any older version of a skeleton tracing. Access it through the dropdown next to the Save button. [#3194](https://github.com/scalableminds/webknossos/pull/3194)
  - And more usability improvements: [#3126](https://github.com/scalableminds/webknossos/pull/3126), [#3066](https://github.com/scalableminds/webknossos/pull/3066)
- Project administration got some UI improvements: [#3077](https://github.com/scalableminds/webknossos/pull/3077), [#3224](https://github.com/scalableminds/webknossos/pull/3224), [#3233](https://github.com/scalableminds/webknossos/pull/3233)
- Improved security by enabling http security headers. [#3084](https://github.com/scalableminds/webknossos/pull/3084)

### Added

- Added URLs to the tabs in the dashboard. [#3183](https://github.com/scalableminds/webknossos/pull/3183)
- Improved security by enabling http security headers. [#3084](https://github.com/scalableminds/webknossos/pull/3084)
- Added the possibility to write markdown in the annotation description. [#3081](https://github.com/scalableminds/webknossos/pull/3081)
- Added a view to restore any older version of a skeleton tracing. Access it through the dropdown next to the Save button. [#3194](https://github.com/scalableminds/webknossos/pull/3194)
  ![version-restore-highlight](https://user-images.githubusercontent.com/1702075/45428378-6842d380-b6a1-11e8-88c2-e4ffcd762cd5.png)
- Added customizable layouting to the tracing view. [#3070](https://github.com/scalableminds/webknossos/pull/3070)
- Added the brush size to the settings on the left in volume tracing. The size can now also be adjusted by using only the keyboard. [#3126](https://github.com/scalableminds/webknossos/pull/3126)
- Added a user documentation for webKnossos [#3011](https://github.com/scalableminds/webknossos/pull/3011)
- Tree groups can now be activated. This allows to rename a tree group analogous to renaming a tree. Also, toggling the visibility of a tree group can now be done by using the shortcuts "1" and "2". [#3066](https://github.com/scalableminds/webknossos/pull/3066)
- Added the possibility to upload multiple NML files during task creation, even if they are not in a zip archive
- Added the possibility to supply a dedicated "sorting date" for datasets to change the sorting order in the gallery view, by default the creation date is used [#3124](https://github.com/scalableminds/webknossos/pull/3124)
- Added bar-chart visualization to project progress report. [#3224](https://github.com/scalableminds/webknossos/pull/3224)
- Added a button to collapse all comments. [#3215](https://github.com/scalableminds/webknossos/pull/3215)
- The datasets in the dashboard are now sorted according to their user-specific usage. As a result, relevant datasets should appear at the top of the list. [#3206](https://github.com/scalableminds/webknossos/pull/3206)
- 3D Meshes can now be imported into the tracing view by uploading corresponding STL files. [#3242](https://github.com/scalableminds/webknossos/pull/3242)

### Changed

- The modal used to change the experience of users by admins got a rework. [#3077](https://github.com/scalableminds/webknossos/pull/3077)
- During task creation, specifying an experience domain is now possible by choosing from existing domains. [#3233](https://github.com/scalableminds/webknossos/pull/3233)
- Unified the search functionality within webKnossos to implement an AND logic everyhwere. [#3228](https://github.com/scalableminds/webknossos/pull/3228)
- Renamed "Soma Clicking" to "Single-Node-Tree Mode". [#3141](https://github.com/scalableminds/webknossos/pull/3141/files)
- The fallback segmentation layer attribute of volume tracings is now persisted to NML/ZIP files. Upon re-upload, only volume tracings with this attribute will show a fallback layer. Use `tools/volumeAddFallbackLayer.py` to add this attribute to existing volume tracings. [#3088](https://github.com/scalableminds/webknossos/pull/3088)
- When splitting a tree, the split part that contains the initial node will now keep the original tree name and id. [#3145](https://github.com/scalableminds/webknossos/pull/3145)
- Improve error messages for parsing faulty NMLs. [#3227](https://github.com/scalableminds/webknossos/pull/3227)
- Finished tasks will be displayed with less details and sorted by their finishing date in the dashboard. [#3202](https://github.com/scalableminds/webknossos/pull/3202)
- Improved layouting for narrow screens. [#3226](https://github.com/scalableminds/webknossos/pull/3226)
- The welcome header will now also show on the default page if there are no existing organisations. [#3133](https://github.com/scalableminds/webknossos/pull/3133)
- Simplified the sharing of tracings. Users can simply copy the active URL from the browser's URL bar to share a tracing (assuming the tracing is public). [#3176](https://github.com/scalableminds/webknossos/pull/3176)
- Improved general performance of the tracing view by leveraging web workers. [#3162](https://github.com/scalableminds/webknossos/pull/3162)
- Improved overall drag-and-drop behavior by preventing the browser from opening the dragged file when the actual drag target was missed. [#3222](https://github.com/scalableminds/webknossos/pull/3222)
- The checkboxes in the user list view will clear now after the experience domains of users have been changed. [#3178](https://github.com/scalableminds/webknossos/pull/3178)
- Resetting a user's task requires a confirmation now. [#3181](https://github.com/scalableminds/webknossos/pull/3181)

### Fixed

- Fixed a bug where large volume downloads contained invalid data.zip archives. [#3086](https://github.com/scalableminds/webknossos/pull/3086)
- Fixed the sorting of the dashboard task list and explorative annotation list. [#3153](https://github.com/scalableminds/webknossos/pull/3153)
- Fixed a missing notification when a task annotation was reset. [#3207](https://github.com/scalableminds/webknossos/pull/3207)
- Fixed a bug where non-privileged users were wrongly allowed to pause/unpause projects. [#3097](https://github.com/scalableminds/webknossos/pull/3097)
- Fixed a bug in copy-segmentation-slice feature. [#3245](https://github.com/scalableminds/webknossos/pull/3245)
- Fixed a regression bug which caused the initial data loading to fail sometimes. [#3149](https://github.com/scalableminds/webknossos/pull/3149)
- Fixed a bug which caused a blank screen sometimes when the user is not logged in. [#3167](https://github.com/scalableminds/webknossos/pull/3167)
- Fixed a bug where NML downloads of Task Annotations failed. [#3166](https://github.com/scalableminds/webknossos/pull/3166)
- Fixed a bug where viewing Compound Annotations (such as all tasks for a project in one view) failed. [#3174](https://github.com/scalableminds/webknossos/pull/3174)

### Removed

- Removed the automatic redirect to the onboarding page from the default page if there are no existing organisations. [#3133](https://github.com/scalableminds/webknossos/pull/3133)

## [18.09.0](https://github.com/scalableminds/webknossos/releases/tag/18.09.0) - 2018-08-20

[Commits](https://github.com/scalableminds/webknossos/compare/18.08.0...18.09.0)

### Highlights

- The dashboard gallery loads faster [#3036](https://github.com/scalableminds/webknossos/pull/3036) and tracings in the dashboard can show their descriptions [#3035](https://github.com/scalableminds/webknossos/pull/3035).
- Managing new users got easier through "new inactive users" notifications [#2994](https://github.com/scalableminds/webknossos/pull/2994), and also team managers can activate them now [#3050](https://github.com/scalableminds/webknossos/pull/3050).
- Improved the UI for sharing datasets and tracings [#3029](https://github.com/scalableminds/webknossos/pull/3029).
- The tracing view got a progress-indicator [#2935](https://github.com/scalableminds/webknossos/pull/2935) and scale-bars [#3049](https://github.com/scalableminds/webknossos/pull/3049).
- When merging datasets within a tracing via the merge-modal, the user can choose whether the merge should be executed directly in the currently opened tracing. Alternatively, a new annotation can be created which is accessible via the dashboard, as before [#2935](https://github.com/scalableminds/webknossos/pull/2935).

### Added

- Added two new properties to mapping json files. The `colors: [<hsvHueValue1>, <hsvHueValue2>, ...]` property can be used to specify up to 256 custom colors for the first 256 equivalence classes of the mapping. The `hideUnmappedIds: <true|false>` property indicates whether segments that were not mapped should be rendered transparently or not. [#2965](https://github.com/scalableminds/webknossos/pull/2965)
- Added a button for refreshing the dataset in the backend cache. [#2975](https://github.com/scalableminds/webknossos/pull/2975)
- Added the possibility to see the description of a tracing within the dashboard. [#3035](https://github.com/scalableminds/webknossos/pull/3035)
- Comments of tracing trees can now be cycled through by keeping n and p pressed. [#3041](https://github.com/scalableminds/webknossos/pull/3041)
- All dates in webknossos will be shown in the browser's timezone. On hover, a tooltip will show the date in UTC. [#2916](https://github.com/scalableminds/webknossos/pull/2916) ![image](https://user-images.githubusercontent.com/2486553/42888385-74c82bc0-8aa8-11e8-9c3e-7cfc90ce93bc.png)
- When merging datasets within a tracing via the merge-modal, the user can choose whether the merge should be executed directly in the currently opened tracing. Alternatively, a new annotation can be created which is accessible via the dashboard (as it has been before).
- Added shortcuts for moving along the current tracing direction in orthogonal mode. Pressing 'e' (and 'r' for the reverse direction) will move along the "current direction", which is defined by the vector between the last two created nodes.
- Added a banner to the user list to notify admins of new inactive users that need to be activated. [#2994](https://github.com/scalableminds/webknossos/pull/2994)
- When a lot of changes need to be persisted to the server (e.g., after importing a large NML), the save button will show a percentage-based progress indicator.
- Changing tabs in a tracing view will not disable the keyboard shortcuts anymore. [#3042](https://github.com/scalableminds/webknossos/pull/3042)
- Added the possibility for admins to see and transfer all active tasks of a project to a single user in the project tab[#2863](https://github.com/scalableminds/webknossos/pull/2863)
- Added the possibility to import multiple NML files into the active tracing. This can be done by dragging and dropping the files directly into the tracing view. [#2908](https://github.com/scalableminds/webknossos/pull/2908)
- Added placeholders and functionality hints to (nearly) empty lists and tables in the admin views. [#2969](https://github.com/scalableminds/webknossos/pull/2969)
- Added the possibility to copy volume tracings to own account
- During the import of multiple NML files, the user can select an option to automatically create a group per file so that the imported trees are organized in a hierarchy. [#2908](https://github.com/scalableminds/webknossos/pull/2908)
- Added the option to display scale bars in the viewports for orthogonal mode. [#3049](https://github.com/scalableminds/webknossos/pull/3049)
- Added functions to the front-end API to activate a tree and to change the color of a tree. [#2997](https://github.com/scalableminds/webknossos/pull/2997)
- When a new team or project is created, invalid names will be directly marked in red. [#3034](https://github.com/scalableminds/webknossos/pull/3034)
- Added an error message to the NML upload if the needed permissions are missing for the upload. [#3051](https://github.com/scalableminds/webknossos/pull/3051)
- Comments can now contain references to nodes (`#<nodeid>`) or positions (`#(<x,y,z>)`). Clicking on such a reference activates the respective node or position and centers it. [#2950](https://github.com/scalableminds/webknossos/pull/2950)
- Added a default text to the task view to indicate, that no users are assigned to a task. [#3030](https://github.com/scalableminds/webknossos/issues/3030)

### Changed

- Added a checkbox to disable the warning when deleting a tree. An accidentally deleted tree can easily be restored using the Undo functionality. [#2995](https://github.com/scalableminds/webknossos/pull/2995)
- Improved the UI for sharing datasets and tracings. [#3029](https://github.com/scalableminds/webknossos/pull/3029)
- Team managers are now allowed to activate users (previously admin-only) [#3050](https://github.com/scalableminds/webknossos/pull/3050)
- Improved the loading time of datasets in the dashboard. [#3036](https://github.com/scalableminds/webknossos/pull/3036)

### Fixed

- Fixed a bug where unloaded data was sometimes shown as black instead of gray. [#2963](https://github.com/scalableminds/webknossos/pull/2963)
- Fixed that URLs linking to a certain position in a dataset or tracing always led to the position of the active node. [#2960](https://github.com/scalableminds/webknossos/pull/2960)
- Fixed that setting a bounding box in view mode did not work. [#3015](https://github.com/scalableminds/webknossos/pull/3015)
- Fixed a bug where viewing Compound Annotations (such as viewing all instances of a task at once) failed with a permission issue. [#3023](https://github.com/scalableminds/webknossos/pull/3023)
- Fixed that the segmentation layer is loaded from the server even when the segmentation opacity is set to 0. [#3067](https://github.com/scalableminds/webknossos/pull/3067)
- Fixed a bug where the team name was not displayed in the task types view of admins. [#3053](https://github.com/scalableminds/webknossos/pull/3053)

## [18.08.0](https://github.com/scalableminds/webknossos/releases/tag/18.08.0) - 2018-07-23

[Commits](https://github.com/scalableminds/webknossos/compare/18.07.0...18.08.0)

### Highlights

- Performance improvements for the tracing views. #2709 #2724 #2821
- Added onboarding flow for initial setup of WebKnossos. #2859
- The dataset gallery got a redesign with mobile support. #2761
- Improved the import dialog for datasets. Important fields can now be edited via form inputs instead of having to change the JSON. The JSON is still changeable when enabling an "Advanced" mode. #2881
- Added possibility to share a special link to invite users to join your organization. Following that link, the sign-up form will automatically register the user for the correct organization. #2898

### Added

- Added release version to navbar [#2888](https://github.com/scalableminds/webknossos/pull/2888)
- Users can view datasets in a table from the dashboard. That view also allows to create explorational tracings (which had to be done via the gallery view for non-admins before). [#2866](https://github.com/scalableminds/webknossos/pull/2866)
- Added the task bounding box of a skeleton tracing to NML files. [#2827](https://github.com/scalableminds/webknossos/pull/2827) \
   Example: `<taskBoundingBox topLeftX="0" topLeftY="0" topLeftZ="0" width="512" height="512" depth="512" />`
- Added the possibility to kick a user out of the organization team. [#2801](https://github.com/scalableminds/webknossos/pull/2801)
- Added a mandatory waiting interval of 10 seconds when getting a task with a new task type. The modal containing the task description cannot be closed earlier. These ten seconds should be used to fully understand the new task type. [#2793](https://github.com/scalableminds/webknossos/pull/2793)
- Added possibility to share a special link to invite users to join your organization. Following that link, the sign-up form will automatically register the user for the correct organization. [#2898](https://github.com/scalableminds/webknossos/pull/2898)
- Added more debugging related information in case of unexpected errors. The additional information can be used when reporting the error. [#2766](https://github.com/scalableminds/webknossos/pull/2766)
- Added permission for team managers to create explorational tracings on datasets without allowed teams. [#2758](https://github.com/scalableminds/webknossos/pull/2758)
- Added higher-resolution images for dataset gallery thumbnails. [#2745](https://github.com/scalableminds/webknossos/pull/2745)
- Added permission for admins to get tasks from all projects in their organization. [#2728](https://github.com/scalableminds/webknossos/pull/2728)
- Added the shortcut to copy the currently hovered cell id (CTRL + I) to non-volume-tracings, too. [#2726](https://github.com/scalableminds/webknossos/pull/2726)
- Added permission for team managers to refresh datasets. [#2688](https://github.com/scalableminds/webknossos/pull/2688)
- Added backend-unit-test setup and a first test for NML validation. [#2829](https://github.com/scalableminds/webknossos/pull/2829)
- Added progress indicators to the save button for cases where the saving takes some time (e.g., when importing a large NML). [#2947](https://github.com/scalableminds/webknossos/pull/2947)
- Added the possibility to not sort comments by name. When clicking the sort button multiple times, sorting is switched to sort by IDs. [#2915](https://github.com/scalableminds/webknossos/pull/2915)
- Added displayName for organizations. [#2869](https://github.com/scalableminds/webknossos/pull/2869)
- Added onboarding flow for initial setup of WebKnossos. [#2859](https://github.com/scalableminds/webknossos/pull/2859)
- Added the possibility to show the task in a random order. [#2860](https://github.com/scalableminds/webknossos/pull/2860)

### Changed

- Improved the search functionality in the datasets view. The datasets will be sorted so that the best match is shown first. If a different sorting is desired, the sorting-arrows in the columns can still be used to change the sorting criteria. [#2834](https://github.com/scalableminds/webknossos/pull/2834)
- Improved performance in orthogonal mode. [#2821](https://github.com/scalableminds/webknossos/pull/2821)
- When deleting the last node of a tree, that tree will not be removed automatically anymore. Instead, the tree will just be empty. To remove that active tree, the "delete" shortcut can be used again. [#2806](https://github.com/scalableminds/webknossos/pull/2806)
- Renamed "Cancel" to "Reset and Cancel" for tasks. [#2910](https://github.com/scalableminds/webknossos/pull/2910)
- Changed the type of the initial node of new tasks to be a branchpoint (if not created via NML). [#2799](https://github.com/scalableminds/webknossos/pull/2799)
- The dataset gallery got a redesign with mobile support. [#2761](https://github.com/scalableminds/webknossos/pull/2761)
- Improved the performance of saving large changes to a tracing (e.g., when importing a large NML). [#2947](https://github.com/scalableminds/webknossos/pull/2947)
- Improved loading speed of buckets. [#2724](https://github.com/scalableminds/webknossos/pull/2724)
- Changed the task search, when filtered by user, to show all instead of just active tasks (except for canceled tasks). [#2774](https://github.com/scalableminds/webknossos/pull/2774)
- Improved the import dialog for datasets. Important fields can now be edited via form inputs instead of having to change the JSON. The JSON is still changeable when enabling an "Advanced" mode. [#2881](https://github.com/scalableminds/webknossos/pull/2881)
- Hid old paused projects in the project progress report even if they have open instances. [#2768](https://github.com/scalableminds/webknossos/pull/2768)
- Excluded canceled tasks and base tracings from the list at `api/projects/:name/usersWithOpenTasks`. [#2765](https://github.com/scalableminds/webknossos/pull/2765)
- Streamlined the order in which initial buckets are loaded when viewing a dataset. [#2749](https://github.com/scalableminds/webknossos/pull/2749)
- Reduced the number of scenarios in which segmentation-related warnings are shown (e.g, not for skeleton tracings when there are multiple resolutions for segmentations anyway). [#2715](https://github.com/scalableminds/webknossos/pull/2715)
- Email addresses for notifications about new users and about task overtime are no longer specified instance-wide but once per organization. [#2939](https://github.com/scalableminds/webknossos/pull/2939)
- Improved tracing view page load performance by decreasing WebGL shader compilation time. [#2709](https://github.com/scalableminds/webknossos/pull/2709)
- Improved error reporting for project progress page. [#2955](https://github.com/scalableminds/webknossos/pull/2955)
- Redesigned the user task list to make it easier to read the whole task description. [#2861](https://github.com/scalableminds/webknossos/pull/2861)

### Fixed

- Fixed a bug which caused segmentation data to be requested as four-bit when four-bit-mode was enabled. [#2828](https://github.com/scalableminds/webknossos/pull/2828)
- Fixed a bug where possible comments or branchpoints sometimes were not properly deleted when deleting a node. [2897](https://github.com/scalableminds/webknossos/pull/2897)
- Fixed a bug which caused projects to be unpaused when the project priority was changed. [#2795](https://github.com/scalableminds/webknossos/pull/2795)
- Fixed an unnecessary warning when deleting a tree in a task, that warned about deleting the initial node although the initial node was not contained in the deleted tree. [#2812](https://github.com/scalableminds/webknossos/pull/2812)
- Fixed a bug where the comment tab was scrolled into view horizontally if a node with a comment was activated. [#2805](https://github.com/scalableminds/webknossos/pull/2805)
- Fixed a bug in for Firefox users where a long tree list created an unnecessary scroll region. [#2787](https://github.com/scalableminds/webknossos/pull/2787)
- Fixed clicking on a task type within the task list page, so that the task type page will actually only show the linked task type. [#2769](https://github.com/scalableminds/webknossos/pull/2769)
- Fixed clicking on a project within the task list page, so that the project page will actually only show the linked project. [#2759](https://github.com/scalableminds/webknossos/pull/2759)
- Fixed a bug in the front-end API's `setMapping` call which caused ignored calls if the provided object was mutated. [#2921](https://github.com/scalableminds/webknossos/pull/2921)
- Fixed a bug where cell IDs in the segmentation tab were not shown for all zoomsteps. [#2726](https://github.com/scalableminds/webknossos/pull/2726)
- Fixed the naming of the initial tree in tasks. [#2689](https://github.com/scalableminds/webknossos/pull/2689)
- Fixed a regression affecting node selection, shortcuts and 3d viewport navigation. [#2673](https://github.com/scalableminds/webknossos/pull/2673)
- Fixed the dataset zip upload for datasets, which only have one data layer and no config file. [#2840](https://github.com/scalableminds/webknossos/pull/2840)
- Fixed a bug where task deletion broke the task listing for users who had active annotations for the task [#2884](https://github.com/scalableminds/webknossos/pull/2884)
- Fixed that decimal scales (e.g., 11.24, 11.24, 30) couldn't be defined for datasets in "simple" mode. [#2912](https://github.com/scalableminds/webknossos/pull/2912)

## [18.07.0](https://github.com/scalableminds/webknossos/releases/tag/18.07.0) - 2018-07-05

First release<|MERGE_RESOLUTION|>--- conflicted
+++ resolved
@@ -30,11 +30,8 @@
 - Fixed the import of datasets which was temporarily broken. [#4497](https://github.com/scalableminds/webknossos/pull/4497)
 - Fixed the displayed segment ids in segmentation tab when "Render Missing Data Black" is turned off. [#4480](https://github.com/scalableminds/webknossos/pull/4480)
 - The datastore checks if a organization folder can be created before creating a new organization. [#4501](https://github.com/scalableminds/webknossos/pull/4501)
-<<<<<<< HEAD
 - Fixed a bug where under certain circumstances groups in the tree tab were not sorted by name. [#4542](https://github.com/scalableminds/webknossos/pull/4542)
-=======
 - Fixed that `segmentationOpacity` could not be set anymore as part of the recommended settings for a task type. [#4545](https://github.com/scalableminds/webknossos/pull/4545)
->>>>>>> 39e03a3e
 
 ### Removed
 
