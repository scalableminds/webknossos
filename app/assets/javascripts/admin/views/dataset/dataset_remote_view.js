<<<<<<< HEAD
import _ from "lodash";
import Marionette from "backbone.marionette";
=======
// @flow
import React from "react";
import { Form, Input, Select, Button, Card } from "antd";
import { getTeams, addNDStoreDataset } from "admin/admin_rest_api";
import app from "app";
>>>>>>> fea6b062
import Toast from "libs/toast";
import messages from "messages";

import type { APITeamType, NDStoreConfigType } from "admin/api_flow_types";

const FormItem = Form.Item;
const Option = Select.Option;

type Props = {
  form: Object,
};

type State = {
  teams: Array<APITeamType>,
};

class DatasetRemoteView extends React.PureComponent<Props, State> {
  state = {
    teams: [],
  };

  componentDidMount() {
    this.fetchData();
  }

  async fetchData() {
    const teams = await getTeams();
    const currentUserAdminTeams = app.currentUser.teams
      .filter(team => team.role.name === "admin")
      .map(team => team.team);

    this.setState({
      teams: teams.filter(team => currentUserAdminTeams.includes(team.name)),
    });
  }

  handleSubmit = evt => {
    evt.preventDefault();
<<<<<<< HEAD
    const { form } = this.ui;

    if (form[0].checkValidity()) {
      Request.sendJSONReceiveJSON("/api/datasets?typ=ndstore", {
        data: FormSyphon.serialize(form),
      }).then(
        () => {
          Toast.success();
          this.props.history.push("/dashboard");
        },
        () => {}, // NOOP
      );
    }
=======

    this.props.form.validateFields(async (err, formValues: NDStoreConfigType) => {
      if (!err) {
        await addNDStoreDataset(formValues);

        Toast.success(messages["dataset.ndstore_success"]);
        app.router.navigate("/dashboard", { trigger: true });
      }
    });
  };
  render() {
    const { getFieldDecorator } = this.props.form;

    return (
      <div style={{ padding: 5 }}>
        <Card title={<h3>Add Remote NDStore Dataset</h3>}>
          <Form onSubmit={this.handleSubmit} layout="vertical">
            <FormItem label="Dataset Name" hasFeedback>
              {getFieldDecorator("name", {
                rules: [{ required: true }, { min: 3 }, { pattern: /[0-9a-zA-Z_-]+$/ }],
              })(<Input autoFocus />)}
            </FormItem>

            <FormItem label="Team" hasFeedback>
              {getFieldDecorator("team", {
                rules: [{ required: true }],
              })(
                <Select
                  showSearch
                  placeholder="Select a Team"
                  optionFilterProp="children"
                  style={{ width: "100%" }}
                >
                  {this.state.teams.map((team: APITeamType) => (
                    <Option key={team.id} value={team.name}>
                      {`${team.name}`}
                    </Option>
                  ))}
                </Select>,
              )}
            </FormItem>

            <FormItem label="Server Url" hasFeedback>
              {getFieldDecorator("server", {
                rules: [{ required: true, type: "url" }],
              })(<Input />)}
            </FormItem>

            <FormItem label="Token" hasFeedback>
              {getFieldDecorator("token", {
                rules: [{ required: true }],
              })(<Input />)}
            </FormItem>

            <FormItem>
              <Button type="primary" htmlType="submit">
                Add Dataset from NDStore
              </Button>
            </FormItem>
          </Form>
        </Card>
      </div>
    );
>>>>>>> fea6b062
  }
}
export default Form.create()(DatasetRemoteView);<|MERGE_RESOLUTION|>--- conflicted
+++ resolved
@@ -1,23 +1,21 @@
-<<<<<<< HEAD
-import _ from "lodash";
-import Marionette from "backbone.marionette";
-=======
 // @flow
 import React from "react";
+import { connect } from "react-redux";
 import { Form, Input, Select, Button, Card } from "antd";
 import { getTeams, addNDStoreDataset } from "admin/admin_rest_api";
-import app from "app";
->>>>>>> fea6b062
 import Toast from "libs/toast";
 import messages from "messages";
 
-import type { APITeamType, NDStoreConfigType } from "admin/api_flow_types";
+import type { APITeamType, NDStoreConfigType, APIUserType } from "admin/api_flow_types";
+import type { ReactRouterHistoryType } from "react_router";
 
 const FormItem = Form.Item;
 const Option = Select.Option;
 
 type Props = {
   form: Object,
+  history: ReactRouterHistoryType,
+  activeUser: APIUserType,
 };
 
 type State = {
@@ -35,7 +33,7 @@
 
   async fetchData() {
     const teams = await getTeams();
-    const currentUserAdminTeams = app.currentUser.teams
+    const currentUserAdminTeams = this.props.activeUser.teams
       .filter(team => team.role.name === "admin")
       .map(team => team.team);
 
@@ -46,28 +44,13 @@
 
   handleSubmit = evt => {
     evt.preventDefault();
-<<<<<<< HEAD
-    const { form } = this.ui;
-
-    if (form[0].checkValidity()) {
-      Request.sendJSONReceiveJSON("/api/datasets?typ=ndstore", {
-        data: FormSyphon.serialize(form),
-      }).then(
-        () => {
-          Toast.success();
-          this.props.history.push("/dashboard");
-        },
-        () => {}, // NOOP
-      );
-    }
-=======
 
     this.props.form.validateFields(async (err, formValues: NDStoreConfigType) => {
       if (!err) {
         await addNDStoreDataset(formValues);
 
         Toast.success(messages["dataset.ndstore_success"]);
-        app.router.navigate("/dashboard", { trigger: true });
+        this.props.history.push("/dashboard");
       }
     });
   };
@@ -124,7 +107,11 @@
         </Card>
       </div>
     );
->>>>>>> fea6b062
   }
 }
-export default Form.create()(DatasetRemoteView);+
+const mapStateToProps = (state: OxalisState) => ({
+  activeUser: state.activeUser,
+});
+
+export default connect(mapStateToProps)(Form.create()(DatasetRemoteView));