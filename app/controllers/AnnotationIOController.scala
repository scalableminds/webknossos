package controllers

import javax.inject.Inject
import com.scalableminds.util.io.{NamedEnumeratorStream, ZipIO}
import com.scalableminds.util.accesscontext.{DBAccessContext, GlobalAccessContext}
import com.scalableminds.util.tools.{Fox, FoxImplicits}
import com.scalableminds.webknossos.datastore.SkeletonTracing.{SkeletonTracing, SkeletonTracings}
import com.scalableminds.webknossos.datastore.VolumeTracing.VolumeTracing
import com.scalableminds.webknossos.datastore.tracings.TracingType
import com.typesafe.scalalogging.LazyLogging
import models.annotation.AnnotationState._
import models.annotation.nml.{NmlService, NmlWriter}
import models.annotation._
import models.binary.{DataSet, DataSetDAO, DataSetService}
import models.project.ProjectDAO
import models.task._
import models.user._
import oxalis.security.WebknossosSilhouette
import play.api.i18n.{Messages, MessagesApi}
import play.api.libs.Files.TemporaryFile
import play.api.libs.concurrent.Execution.Implicits._
import play.api.libs.iteratee.Enumerator
import play.api.libs.json.Json
import utils.ObjectId

import scala.concurrent.Future


class AnnotationIOController @Inject()(nmlWriter: NmlWriter,
                                       annotationDAO: AnnotationDAO,
                                       projectDAO: ProjectDAO,
                                       dataSetDAO: DataSetDAO,
                                       dataSetService: DataSetService,
                                       userService: UserService,
                                       taskDAO: TaskDAO,
                                       taskTypeDAO: TaskTypeDAO,
                                       annotationService: AnnotationService,
                                       sil: WebknossosSilhouette,
                                       provider: AnnotationInformationProvider,
                                       val messagesApi: MessagesApi)
  extends Controller
    with FoxImplicits
    with LazyLogging {

  implicit def userAwareRequestToDBAccess(implicit request: sil.UserAwareRequest[_]) = DBAccessContext(request.identity)
  implicit def securedRequestToDBAccess(implicit request: sil.SecuredRequest[_]) = DBAccessContext(Some(request.identity))

  private def nameForNmls(fileNames: Seq[String]) =
    if (fileNames.size == 1)
      fileNames.headOption.map(_.replaceAll("\\.nml$", ""))
    else
      None

  private def descriptionForNMLs(descriptions: Seq[Option[String]]) =
    if (descriptions.size == 1) descriptions.headOption.flatten.getOrElse("") else ""


  def upload = sil.SecuredAction.async(parse.multipartFormData) { implicit request =>

    def returnError(zipParseResult: NmlService.ZipParseResult) = {
      if (zipParseResult.containsFailure) {
        val errors = zipParseResult.parseResults.flatMap {
          case result: NmlService.NmlParseFailure =>
            Some("error" -> Messages("nml.file.invalid", result.fileName, result.error))
          case _ => None
        }
        Future.successful(JsonBadRequest(errors))
      } else {
        Future.successful(JsonBadRequest(Messages("nml.file.noFile")))
      }
    }

    def assertAllOnSameDataSet(skeletons: List[SkeletonTracing], volume: Option[VolumeTracing]): Fox[String] =
      for {
        dataSetName <- volume.map(_.dataSetName).orElse(skeletons.headOption.map(_.dataSetName)).toFox
        _ <- bool2Fox(skeletons.forall(_.dataSetName == dataSetName))
      } yield dataSetName

    val shouldCreateGroupForEachFile: Boolean = request.body.dataParts("createGroupForEachFile")(0) == "true"

    val parsedFiles = request.body.files.foldLeft(NmlService.ZipParseResult()) {
      case (acc, next) => acc.combineWith(NmlService.extractFromFile(next.ref.file, next.filename))
    }


    val tracingsProcessed =
      if (shouldCreateGroupForEachFile)
        NmlService.wrapTreesInGroups(parsedFiles.parseResults)
      else
        NmlService.addPrefixesToTreeNames(parsedFiles.parseResults)

    val parseSuccess = tracingsProcessed.filter(_.succeeded)

    if (!parsedFiles.isEmpty) {
      val tracings = parseSuccess.flatMap(_.bothTracingOpts)
      val (skeletonTracings, volumeTracingsWithDataLocations) = NmlService.splitVolumeAndSkeletonTracings(tracings)
      val name = nameForNmls(parseSuccess.map(_.fileName))
      val description = descriptionForNMLs(parseSuccess.map(_.description))

      for {
        _ <- bool2Fox(skeletonTracings.nonEmpty || volumeTracingsWithDataLocations.nonEmpty) ?~> "nml.file.noFile"
        _ <- bool2Fox(volumeTracingsWithDataLocations.size <= 1) ?~> "nml.file.multipleVolumes"
        dataSetName <- assertAllOnSameDataSet(skeletonTracings, volumeTracingsWithDataLocations.headOption.map(_._1)) ?~> "nml.file.differentDatasets"
<<<<<<< HEAD
        dataSet <- DataSetDAO.findOneByNameAndOrganization(dataSetName, request.identity._organization)
        dataStoreHandler <- dataSet.dataStoreHandler
=======
        dataSet <- dataSetDAO.findOneByName(dataSetName)
        dataStoreHandler <- dataSetService.handlerFor(dataSet)
>>>>>>> 3f35de88
        volumeTracingIdOpt <- Fox.runOptional(volumeTracingsWithDataLocations.headOption){ v =>
          dataStoreHandler.saveVolumeTracing(v._1, parsedFiles.otherFiles.get(v._2).map(_.file))
        }
        mergedSkeletonTracingIdOpt <- Fox.runOptional(skeletonTracings.headOption){ s =>
          dataStoreHandler.mergeSkeletonTracingsByContents(SkeletonTracings(skeletonTracings), persistTracing=true)
        }
        annotation <- annotationService.createFrom(
          request.identity, dataSet, mergedSkeletonTracingIdOpt, volumeTracingIdOpt, AnnotationType.Explorational, name, description)
      } yield JsonOk(
        Json.obj("annotation" -> Json.obj("typ" -> annotation.typ, "id" -> annotation.id)),
        Messages("nml.file.uploadSuccess")
      )
    } else {
      returnError(parsedFiles)
    }
  }

  def download(typ: String, id: String) = sil.SecuredAction.async { implicit request =>
    logger.trace(s"Requested download for annotation: $typ/$id")
    for {
      identifier <- AnnotationIdentifier.parse(typ, id)
      result <- identifier.annotationType match {
        case AnnotationType.View => Fox.failure("Cannot download View annotation")
        case AnnotationType.CompoundProject => downloadProject(id, request.identity)
        case AnnotationType.CompoundTask => downloadTask(id, request.identity)
        case AnnotationType.CompoundTaskType => downloadTaskType(id, request.identity)
        case _ => downloadExplorational(id, typ, request.identity)
      }
    } yield result
  }

  def downloadExplorational(annotationId: String, typ: String, issuingUser: User)(implicit ctx: DBAccessContext) = {

    def skeletonToDownloadStream(dataSet: DataSet, annotation: Annotation, name: String) = {
      for {
        dataStoreHandler <- dataSetService.handlerFor(dataSet)
        skeletonTracingId <- annotation.skeletonTracingId.toFox
        tracing <- dataStoreHandler.getSkeletonTracing(skeletonTracingId)
        user <- userService.findOneById(annotation._user, useCache = true)
        taskOpt <- Fox.runOptional(annotation._task)(taskDAO.findOne)
      } yield {
        (nmlWriter.toNmlStream(Some(tracing), None, Some(annotation), dataSet.scale, Some(user), taskOpt), name + ".nml")
      }
    }

    def volumeOrHybridToDownloadStream(dataSet: DataSet, annotation: Annotation, name: String) = {
      for {
        dataStoreHandler <- dataSetService.handlerFor(dataSet)
        volumeTracingId <- annotation.volumeTracingId.toFox
        (volumeTracing, data) <- dataStoreHandler.getVolumeTracing(volumeTracingId)
        skeletonTracingOpt <- Fox.runOptional(annotation.skeletonTracingId)(dataStoreHandler.getSkeletonTracing)
        user <- userService.findOneById(annotation._user, useCache = true)
        taskOpt <- Fox.runOptional(annotation._task)(taskDAO.findOne)
      } yield {
        (Enumerator.outputStream { outputStream =>
          ZipIO.zip(
            List(
              new NamedEnumeratorStream(name + ".nml", nmlWriter.toNmlStream(skeletonTracingOpt, Some(volumeTracing), Some(annotation), dataSet.scale, Some(user), taskOpt)),
              new NamedEnumeratorStream("data.zip", data)
            ), outputStream)
        }, name + ".zip")
      }
    }

    def tracingToDownloadStream(dataSet: DataSet, annotation: Annotation, name: String) = {
      if (annotation.tracingType == TracingType.skeleton)
        skeletonToDownloadStream(dataSet, annotation, name)
      else
        volumeOrHybridToDownloadStream(dataSet, annotation, name)
    }

    for {
      annotation <- provider.provideAnnotation(typ, annotationId, issuingUser)
      restrictions <- provider.restrictionsFor(typ, annotationId)
      name <- provider.nameFor(annotation) ?~> Messages("annotation.name.impossible")
      _ <- restrictions.allowDownload(issuingUser) ?~> Messages("annotation.download.notAllowed")
      dataSet <- dataSetDAO.findOne(annotation._dataSet)(GlobalAccessContext) ?~> "dataSet.notFound"
      (downloadStream, fileName) <- tracingToDownloadStream(dataSet, annotation, name)
    } yield {
      Ok.chunked(downloadStream).withHeaders(
        CONTENT_TYPE ->
          "application/octet-stream",
        CONTENT_DISPOSITION ->
          s"filename=${'"'}${fileName}${'"'}")
    }
  }

  def downloadProject(projectId: String, user: User)(implicit ctx: DBAccessContext) = {
    for {
      projectIdValidated <- ObjectId.parse(projectId)
      project <- projectDAO.findOne(projectIdValidated) ?~> Messages("project.notFound", projectId)
      _ <- Fox.assertTrue(userService.isTeamManagerOrAdminOf(user, project._team))
      annotations <- annotationDAO.findAllFinishedForProject(projectIdValidated)
      zip <- annotationService.zipAnnotations(annotations, project.name + "_nmls.zip")
    } yield {
      Ok.sendFile(zip.file)
    }
  }

  def downloadTask(taskId: String, user: User)(implicit ctx: DBAccessContext) = {
    def createTaskZip(task: Task): Fox[TemporaryFile] = annotationService.annotationsFor(task._id).flatMap { annotations =>
      val finished = annotations.filter(_.state == Finished)
      annotationService.zipAnnotations(finished, task._id.toString + "_nmls.zip")
    }

    for {
      task <- taskDAO.findOne(ObjectId(taskId)).toFox ?~> Messages("task.notFound")
      project <- projectDAO.findOne(task._project) ?~> Messages("project.notFound")
      _ <- Fox.assertTrue(userService.isTeamManagerOrAdminOf(user, project._team)) ?~> Messages("notAllowed")
      zip <- createTaskZip(task)
    } yield Ok.sendFile(zip.file)
  }

  def downloadTaskType(taskTypeId: String, user: User)(implicit ctx: DBAccessContext) = {
    def createTaskTypeZip(taskType: TaskType) =
      for {
        tasks <- taskDAO.findAllByTaskType(taskType._id)
        annotations <- Fox.serialCombined(tasks)(task => annotationService.annotationsFor(task._id)).map(_.flatten).toFox
        finishedAnnotations = annotations.filter(_.state == Finished)
        zip <- annotationService.zipAnnotations(finishedAnnotations, taskType.summary + "_nmls.zip")
      } yield zip

    for {
      taskTypeIdValidated <- ObjectId.parse(taskTypeId)
      tasktype <- taskTypeDAO.findOne(taskTypeIdValidated) ?~> Messages("taskType.notFound")
      _ <- Fox.assertTrue(userService.isTeamManagerOrAdminOf(user, tasktype._team)) ?~> Messages("notAllowed")
      zip <- createTaskTypeZip(tasktype)
    } yield Ok.sendFile(zip.file)
  }
}<|MERGE_RESOLUTION|>--- conflicted
+++ resolved
@@ -101,13 +101,8 @@
         _ <- bool2Fox(skeletonTracings.nonEmpty || volumeTracingsWithDataLocations.nonEmpty) ?~> "nml.file.noFile"
         _ <- bool2Fox(volumeTracingsWithDataLocations.size <= 1) ?~> "nml.file.multipleVolumes"
         dataSetName <- assertAllOnSameDataSet(skeletonTracings, volumeTracingsWithDataLocations.headOption.map(_._1)) ?~> "nml.file.differentDatasets"
-<<<<<<< HEAD
-        dataSet <- DataSetDAO.findOneByNameAndOrganization(dataSetName, request.identity._organization)
-        dataStoreHandler <- dataSet.dataStoreHandler
-=======
-        dataSet <- dataSetDAO.findOneByName(dataSetName)
+        dataSet <- dataSetDAO.findOneByNameAndOrganization(dataSetName, request.identity._organization)
         dataStoreHandler <- dataSetService.handlerFor(dataSet)
->>>>>>> 3f35de88
         volumeTracingIdOpt <- Fox.runOptional(volumeTracingsWithDataLocations.headOption){ v =>
           dataStoreHandler.saveVolumeTracing(v._1, parsedFiles.otherFiles.get(v._2).map(_.file))
         }
