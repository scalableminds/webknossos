/**
 * utils.js
 * @flow
 */

import _ from "lodash";
import type { Vector3, Vector4, Vector6, BoundingBoxType } from "oxalis/constants";
import Maybe from "data.maybe";
import window, { document, location } from "libs/window";
<<<<<<< HEAD
=======
import pako from "pako";
>>>>>>> d603cb21
import type { APIUserType } from "admin/api_flow_types";

type Comparator<T> = (T, T) => -1 | 0 | 1;

const Utils = {
  clamp(a: number, x: number, b: number): number {
    return Math.max(a, Math.min(b, x));
  },

  zeroPad(num: number, zeros: number = 0): string {
    let paddedNum = `${num.toString()}`;
    while (paddedNum.length < zeros) {
      paddedNum = `0${paddedNum}`;
    }
    return paddedNum;
  },

  unflatten<T>(array: Array<T>, tupleSize: number): Array<Array<T>> {
    const result = [];
    for (let i = 0; i < array.length; i += tupleSize) {
      result.push(array.slice(i, i + tupleSize));
    }
    return result;
  },

  // sums up an array
  sum(array: Array<number>): number {
    return array.reduce((r, a) => r + a, 0);
  },

  roundTo(value: number, digits: number): number {
    const digitMultiplier = Math.pow(10, digits);
    return Math.round(value * digitMultiplier) / digitMultiplier;
  },

  capitalize(str: string): string {
    return str[0].toUpperCase() + str.slice(1);
  },

  intToHex(int: number, digits: number = 6): string {
    return (_.repeat("0", digits) + int.toString(16)).slice(-digits);
  },

  rgbToHex(color: Vector3): string {
    return `#${color.map(int => Utils.intToHex(int, 2)).join("")}`;
  },

  hexToRgb(hex: string): Vector3 {
    const bigint = parseInt(hex.slice(1), 16);
    const r = (bigint >> 16) & 255;
    const g = (bigint >> 8) & 255;
    const b = bigint & 255;
    return [r, g, b];
  },

  hexToRgba(hex: string): Vector4 {
    const bigint = parseInt(hex.slice(1), 16);
    const r = (bigint >> 16) & 255;
    const g = (bigint >> 8) & 255;
    const b = bigint & 255;
    return [r, g, b, 1];
  },

  computeBoundingBoxFromArray(bb: ?Vector6): ?BoundingBoxType {
    if (bb == null) return null;

    const [x, y, z, width, height, depth] = bb;

    return {
      min: [x, y, z],
      max: [x + width, y + height, z + depth],
    };
  },

  computeArrayFromBoundingBox(bb: ?BoundingBoxType): ?Vector6 {
    return bb != null
      ? [
          bb.min[0],
          bb.min[1],
          bb.min[2],
          bb.max[0] - bb.min[0],
          bb.max[1] - bb.min[1],
          bb.max[2] - bb.min[2],
        ]
      : null;
  },

  compareBy<T: Object>(key: string, isSortedAscending: boolean = true): Comparator<T> {
    // generic key comparator for array.prototype.sort
    return function(a: T, b: T) {
      if (!isSortedAscending) {
        [a, b] = [b, a];
      }
      if (a[key] < b[key]) {
        return -1;
      }
      if (a[key] > b[key]) {
        return 1;
      }
      return 0;
    };
  },

  localeCompareBy<T: Object>(
    selector: string | (T => string),
    isSortedAscending: boolean = true,
  ): (T, T) => number {
    const sortingOrder = isSortedAscending ? 1 : -1;

    return (a: T, b: T): number => {
      const valueA: string = typeof selector === "function" ? selector(a) : a[selector];
      const valueB: string = typeof selector === "function" ? selector(b) : b[selector];
      return (
        valueA.localeCompare(valueB, "en", {
          numeric: true,
          usage: "search",
        }) * sortingOrder
      );
    };
  },

  stringToNumberArray(s: string): Array<number> {
    // remove leading/trailing whitespaces
    s = s.trim();
    // replace remaining whitespaces with commata
    s = s.replace(/,?\s+,?/g, ",");
    const stringArray = s.split(",");

    const result = [];
    for (const e of stringArray) {
      const newEl = parseFloat(e);
      if (!isNaN(newEl)) {
        result.push(newEl);
      }
    }

    return result;
  },

  concatVector3(a: Vector3, b: Vector3): Vector6 {
    return [a[0], a[1], a[2], b[0], b[1], b[2]];
  },

  numberArrayToVector3(array: Array<number>): Vector3 {
    const output = [0, 0, 0];
    for (let i = 0; i < Math.min(3, array.length); i++) {
      output[i] = array[i];
    }
    return output;
  },

  numberArrayToVector6(array: Array<number>): Vector6 {
    const output = [0, 0, 0, 0, 0, 0];
    for (let i = 0; i < Math.min(6, array.length); i++) {
      output[i] = array[i];
    }
    return output;
  },

  isElementInViewport(el: Element): boolean {
    const rect = el.getBoundingClientRect();
    return (
      document.documentElement != null &&
      rect.top >= 0 &&
      rect.left >= 0 &&
      rect.bottom <= (window.innerHeight || document.documentElement.clientHeight) &&
      rect.right <= (window.innerWidth || document.documentElement.clientWidth)
    );
  },

  // this is insecure and must not be used for security related functionality
  isUserModelAdmin(user: any): boolean {
    if (user == null) {
      return false;
    } else {
      return _.findIndex(user.get("teams"), team => team.role.name === "admin") >= 0;
    }
  },

  isUserAdmin(user: APIUserType): boolean {
    return _.findIndex(user.teams, team => team.role.name === "admin") >= 0;
  },

  getUrlParamsObject(): { [key: string]: string | boolean } {
    // Parse the URL parameters as objects and return it or just a single param
    return location.search
      .substring(1)
      .split("&")
      .reduce((result, value): void => {
        const parts = value.split("=");
        if (parts[0]) {
          const key = decodeURIComponent(parts[0]);
          if (parts[1]) {
            result[key] = decodeURIComponent(parts[1]);
          } else {
            result[key] = true;
          }
        }
        return result;
      }, {});
  },

  getUrlParamValue(paramName: string): string {
    const params = this.getUrlParamsObject();
    return params[paramName];
  },

  hasUrlParam(paramName: string): boolean {
    const params = this.getUrlParamsObject();
    return Object.prototype.hasOwnProperty.call(params, paramName);
  },

  __range__(left: number, right: number, inclusive: boolean): Array<number> {
    const range = [];
    const ascending = left < right;
    // eslint-disable-next-line no-nested-ternary
    const end = !inclusive ? right : ascending ? right + 1 : right - 1;
    for (let i = left; ascending ? i < end : i > end; ascending ? i++ : i--) {
      range.push(i);
    }
    return range;
  },

  __guard__<T, U>(value: ?T, transform: T => U) {
    return typeof value !== "undefined" && value !== null ? transform(value) : undefined;
  },

  sleep(timeout: number): Promise<void> {
    return new Promise(resolve => {
      setTimeout(resolve, timeout);
    });
  },

  animationFrame(): Promise<void> {
    return new Promise(resolve => {
      window.requestAnimationFrame(resolve);
    });
  },

  idleFrame(timeout: ?number = null): Promise<void> {
    return new Promise(resolve => {
      if (_.isFunction(window.reqeustIdleCallback)) {
        if (timeout != null) {
          window.reqeustIdleCallback(resolve, { timeout });
        } else {
          window.reqeustIdleCallback(resolve);
        }
      } else {
        this.sleep(timeout != null ? timeout : 100).then(resolve);
      }
    });
  },

  diffArrays<T>(
    stateA: Array<T>,
    stateB: Array<T>,
  ): { both: Array<T>, onlyA: Array<T>, onlyB: Array<T> } {
    const setA = new Set(stateA);
    const both = stateB.filter(x => setA.has(x));
    const bothSet = new Set(both);
    const onlyA = stateA.filter(x => !bothSet.has(x));
    const onlyB = stateB.filter(x => !bothSet.has(x));
    return { both, onlyA, onlyB };
  },

  zipMaybe<T, U>(maybeA: Maybe<T>, maybeB: Maybe<U>): Maybe<[T, U]> {
    return maybeA.chain(valueA => maybeB.map(valueB => [valueA, valueB]));
  },

  // Maybes getOrElse is defined as getOrElse(defaultValue: T): T, which is why
  // you can't do getOrElse(null) without flow complaining
  toNullable<T>(maybe: Maybe<T>): ?T {
    return maybe.isJust ? maybe.get() : null;
  },

  getRecursiveKeysAndValues(obj: Object): Array<any> {
    return _.flattenDeep(Utils.getRecursiveKeysAndValuesUnflat(obj));
  },

  getRecursiveKeysAndValuesUnflat(obj: Object): Array<any> {
    if (_.isArray(obj)) {
      return obj.map(Utils.getRecursiveKeysAndValuesUnflat);
    } else if (_.isObject(obj)) {
      return Object.keys(obj).map(key => [key, Utils.getRecursiveKeysAndValuesUnflat(obj[key])]);
    } else {
      return [obj];
    }
  },

  // Filters an array given a search string. Supports searching for several words as OR query.
  // Supports nested properties
  filterWithSearchQueryOR<T: Object>(
    collection: Array<T>,
    properties: Array<string>,
    searchQuery: string,
  ): Array<T> {
    if (searchQuery === "") {
      return collection;
    } else {
      const words = _.map(searchQuery.split(" "), element =>
        element.toLowerCase().replace(/[-[\]{}()*+?.,\\^$|#\s]/g, "\\$&"),
      );
      const uniques = _.filter(_.uniq(words), element => element !== "");
      const pattern = `(${uniques.join("|")})`;
      const regexp = new RegExp(pattern, "igm");

      return collection.filter(model =>
        _.some(properties, fieldName => {
          const value = model[fieldName];
          if (value !== null) {
            const values = Utils.getRecursiveKeysAndValues(value);
            return _.some(values, v => v.toString().match(regexp));
          } else {
            return false;
          }
        }),
      );
    }
  },

  // Filters an array given a search string. Supports searching for several words as AND query.
  // Supports nested properties
  filterWithSearchQueryAND<T: Object>(
    collection: Array<T>,
    properties: Array<string>,
    searchQuery: string,
  ): Array<T> {
    if (searchQuery === "") {
      return collection;
    } else {
      const words = _.map(searchQuery.split(" "), element =>
        element.toLowerCase().replace(/[-[\]{}()*+?.,\\^$|#\s]/g, "\\$&"),
      );
      const uniques = _.filter(_.uniq(words), element => element !== "");
      const patterns = uniques.map(pattern => new RegExp(pattern, "igm"));

      return collection.filter(model =>
        _.every(patterns, pattern =>
          _.some(properties, fieldName => {
            const value = model[fieldName];
            if (value !== null) {
              const values = Utils.getRecursiveKeysAndValues(value);
              return _.some(values, v => v.toString().match(pattern));
            } else {
              return false;
            }
          }),
        ),
      );
    }
  },

  millisecondsToMinutes(ms: number) {
    return ms / 60000;
  },

  minutesToMilliseconds(min: number) {
    return min * 60000;
  },

  isNoElementFocussed(): boolean {
    // checks whether an <input> or <button> element has the focus
    // when no element is focused <body> gets the focus
    return document.activeElement === document.body;
  },

  // https://stackoverflow.com/questions/25248286/native-js-equivalent-to-jquery-delegation#
  addEventListenerWithDelegation(
    element: HTMLElement,
    eventName: string,
    delegateSelector: string,
    handlerFunc: Function,
  ) {
    return element.addEventListener(
      eventName,
      function(event: Event) {
        // $FlowFixMe Flow doesn't know native InputEvents
        for (let target = event.target; target && target !== this; target = target.parentNode) {
          // $FlowFixMe Flow doesn't know native InputEvents
          if (target.matches(delegateSelector)) {
            handlerFunc.call(target, event);
            break;
          }
        }
      },
      false,
    );
  },
<<<<<<< HEAD
=======

  async compress(data: Uint8Array | string): Promise<Uint8Array> {
    const DEFLATE_PUSH_SIZE = 65536;

    const deflator = new pako.Deflate({ gzip: true });
    for (let offset = 0; offset < data.length; offset += DEFLATE_PUSH_SIZE) {
      // The second parameter to push indicates whether this is the last chunk to be deflated
      deflator.push(
        data.slice(offset, offset + DEFLATE_PUSH_SIZE),
        offset + DEFLATE_PUSH_SIZE >= data.length,
      );
      // eslint-disable-next-line no-await-in-loop
      await Utils.sleep(1);
    }
    return deflator.result;
  },
>>>>>>> d603cb21
};

export default Utils;<|MERGE_RESOLUTION|>--- conflicted
+++ resolved
@@ -7,10 +7,7 @@
 import type { Vector3, Vector4, Vector6, BoundingBoxType } from "oxalis/constants";
 import Maybe from "data.maybe";
 import window, { document, location } from "libs/window";
-<<<<<<< HEAD
-=======
 import pako from "pako";
->>>>>>> d603cb21
 import type { APIUserType } from "admin/api_flow_types";
 
 type Comparator<T> = (T, T) => -1 | 0 | 1;
@@ -399,8 +396,6 @@
       false,
     );
   },
-<<<<<<< HEAD
-=======
 
   async compress(data: Uint8Array | string): Promise<Uint8Array> {
     const DEFLATE_PUSH_SIZE = 65536;
@@ -417,7 +412,6 @@
     }
     return deflator.result;
   },
->>>>>>> d603cb21
 };
 
 export default Utils;