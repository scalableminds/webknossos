import { Button, Table, TableProps } from "antd";
import { GetRowKey } from "antd/lib/table/interface";
<<<<<<< HEAD
import React from "react";
=======
import * as React from "react";
>>>>>>> 9342ae4f

type State = {
  expandedRows: Array<string>;
  className?: string;
};
/** This is a wrapper for large tables that have fixed columns and support expanded rows.
 *  This wrapper ensures that when rows are expanded no column is fixed as this creates rendering bugs.
 *  If you are using this wrapper, you do not need to set the class "large-table"
 *  and the scroll prop as this is already done by the wrapper.
 */

export default class FixedExpandableTable extends React.PureComponent<TableProps, State> {
  state: State = {
    expandedRows: [],
  };

  getAllRowIds(
    dataSource: readonly any[] | undefined,
    rowKey: string | number | symbol | GetRowKey<any> | undefined,
  ) {
    const canUseRowKey = typeof rowKey === "string";
    return dataSource != null && canUseRowKey ? dataSource.map((row) => row[rowKey]) : [];
  }

  componentDidUpdate(prevProps: Readonly<TableProps<any>>): void {
    if (prevProps.dataSource !== this.props.dataSource) {
      this.setState({ expandedRows: [] });
    }
  }

  render() {
    const { expandedRows } = this.state;
    const { className, expandable, ...restProps } = this.props;
    const { dataSource, rowKey } = this.props;
    const areAllRowsExpanded =
      dataSource != null && this.state.expandedRows.length === dataSource?.length;

    const columnTitleCollapsed = (
      <Button
        className="ant-table-row-expand-icon ant-table-row-expand-icon-collapsed"
        title="Expand all rows"
        onClick={() => this.setState({ expandedRows: this.getAllRowIds(dataSource, rowKey) })}
      />
    );
    const columnTitleExpanded = (
      <Button
        className="ant-table-row-expand-icon ant-table-row-expand-icon-expanded"
        title="Collapse all rows"
        onClick={() => this.setState({ expandedRows: [] })}
      />
    );
<<<<<<< HEAD
    // Don't use React.Children.map here, since this adds .$ prefixes
    // to the keys. However, the keys are needed when managing the sorters
    // of the table.
=======
>>>>>>> 9342ae4f
    const columnsWithAdjustedFixedProp: TableProps["columns"] = (this.props.columns || []).map(
      (column) => {
        const columnFixed = expandedRows.length > 0 ? false : column.fixed;
        return { ...column, fixed: columnFixed };
      },
    );
    const expandableProp = {
      ...expandable,
      expandedRowKeys: expandedRows,
      onExpandedRowsChange: (selectedRows: readonly React.Key[]) => {
        this.setState({
          expandedRows: selectedRows as string[],
        });
      },
      columnTitle: areAllRowsExpanded ? columnTitleExpanded : columnTitleCollapsed,
    };
    return (
      <Table
        {...restProps}
        expandable={expandableProp}
        scroll={{
          x: "max-content",
        }}
        className={`large-table ${className}`}
        columns={columnsWithAdjustedFixedProp}
      />
    );
  }
}<|MERGE_RESOLUTION|>--- conflicted
+++ resolved
@@ -1,10 +1,6 @@
 import { Button, Table, TableProps } from "antd";
 import { GetRowKey } from "antd/lib/table/interface";
-<<<<<<< HEAD
 import React from "react";
-=======
-import * as React from "react";
->>>>>>> 9342ae4f
 
 type State = {
   expandedRows: Array<string>;
@@ -56,12 +52,6 @@
         onClick={() => this.setState({ expandedRows: [] })}
       />
     );
-<<<<<<< HEAD
-    // Don't use React.Children.map here, since this adds .$ prefixes
-    // to the keys. However, the keys are needed when managing the sorters
-    // of the table.
-=======
->>>>>>> 9342ae4f
     const columnsWithAdjustedFixedProp: TableProps["columns"] = (this.props.columns || []).map(
       (column) => {
         const columnFixed = expandedRows.length > 0 ? false : column.fixed;
