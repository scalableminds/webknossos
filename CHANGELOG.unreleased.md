--- conflicted
+++ resolved
@@ -11,11 +11,8 @@
 [Commits](https://github.com/scalableminds/webknossos/compare/24.12.0...HEAD)
 
 ### Added
-<<<<<<< HEAD
 - It is now possible to start a split-merger evaluation when starting a neuron inference. [#8221](https://github.com/scalableminds/webknossos/pull/8221)
 - When exploring remote URIs pasted from Neuroglancer, the format prefixes like `precomputed://` are now ignored, so users don’t have to remove them. [#8195](https://github.com/scalableminds/webknossos/pull/8195)
-=======
->>>>>>> 466ce63a
 - Added the total volume of a dataset to a tooltip in the dataset info tab. [#8229](https://github.com/scalableminds/webknossos/pull/8229)
 - Optimized performance of data loading with “fill value“ chunks. [#8271](https://github.com/scalableminds/webknossos/pull/8271)
 - The fill tool can now be adapted so that it only acts within a specified bounding box. Use the new "Restrict Floodfill" mode for that in the toolbar. [#8267](https://github.com/scalableminds/webknossos/pull/8267)
