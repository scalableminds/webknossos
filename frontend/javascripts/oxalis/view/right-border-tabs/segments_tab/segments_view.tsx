--- conflicted
+++ resolved
@@ -329,13 +329,8 @@
   };
   activeStatisticsModalGroupId: number | null;
   expandedGroupKeys: Key[];
-<<<<<<< HEAD
-  // This needs to be stored in the component because the root group does not exist outside of it.
-  isRootGroupExpanded: boolean;
   contextMenuPosition: [number, number] | null | undefined;
   menu: MenuProps | null | undefined;
-=======
->>>>>>> 3f1307be
 };
 
 const formatMagWithLabel = (mag: Vector3, index: number) => {
@@ -485,12 +480,8 @@
     groupsSegmentsVisibilityStateMap: {},
     activeStatisticsModalGroupId: null,
     expandedGroupKeys: [],
-<<<<<<< HEAD
-    isRootGroupExpanded: true,
     contextMenuPosition: null,
     menu: null,
-=======
->>>>>>> 3f1307be
   };
   tree: React.RefObject<RcTree>;
 
