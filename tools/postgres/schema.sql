--- conflicted
+++ resolved
@@ -73,11 +73,7 @@
   publicationDate TIMESTAMPTZ,
   imageUrl VARCHAR(2048),
   title VARCHAR(2048),
-<<<<<<< HEAD
-  details VARCHAR(4096),
-=======
   description TEXT,
->>>>>>> 45d83d07
   created TIMESTAMPTZ NOT NULL DEFAULT NOW(),
   isDeleted BOOLEAN NOT NULL DEFAULT false
 );
