--- conflicted
+++ resolved
@@ -16,12 +16,9 @@
 - Remove `data.maybe` dependency and replaced with regular Typescript types. [#8563](https://github.com/scalableminds/webknossos/pull/8563)
 - Updated `View Modes` documentation page with links for mouse and keyboard shortcuts. [#8582](https://github.com/scalableminds/webknossos/pull/8582)
 - Renamed the button to view the compound annotation of all tasks of a tasktype to be more descriptive. [#8565](https://github.com/scalableminds/webknossos/pull/8565)
-<<<<<<< HEAD
+- Replaced fixed threshold of 40 meshes by a dynamic limit based on the number of triangles in the mesh for the "Create Animation" job. [#8588](https://github.com/scalableminds/webknossos/pull/8588) 
 - Replaced Redux selector `useSelector((state: OxalisState) => ...)` with a typed `useWkSelector(state => ...)` shorthand. [#8591](https://github.com/scalableminds/webknossos/pull/8591)
 - Renamed `OxalisState`, `OxalisApplication`, and `OxalisApi` to their respective `Webknossos{State, API, Application}` equivalent [#8591](https://github.com/scalableminds/webknossos/pull/8591)
-=======
-- Replaced fixed threshold of 40 meshes by a dynamic limit based on the number of triangles in the mesh for the "Create Animation" job. [#8588](https://github.com/scalableminds/webknossos/pull/8588) 
->>>>>>> 52ce9536
 
 ### Fixed
 
