package models.task

import scala.async.Async._
import scala.concurrent.Future

import com.scalableminds.util.geometry.{Point3D, Vector3D}
import com.scalableminds.util.mvc.Formatter
import com.scalableminds.util.reactivemongo.AccessRestrictions.{AllowIf, DenyEveryone}
import com.scalableminds.util.reactivemongo.{DBAccessContext, DefaultAccessDefinitions, GlobalAccessContext}
import com.scalableminds.util.tools.{Fox, FoxImplicits}
import models.annotation._
import models.basics._
import models.user.{Experience, User}
import org.joda.time.DateTime
import org.joda.time.format.DateTimeFormat
import play.api.libs.concurrent.Execution.Implicits._
import play.api.libs.json.{JsNull, JsObject, Json}
import play.modules.reactivemongo.json.BSONFormats._
import reactivemongo.api.indexes.{Index, IndexType}
import reactivemongo.bson.BSONObjectID

class info(message: String) extends scala.annotation.StaticAnnotation

case class Task(
<<<<<<< HEAD
  @info("Reference to task type") _taskType: BSONObjectID,
  @info("Assigned name") team: String,
  @info("Required experience") neededExperience: Experience = Experience.empty,
  @info("Importance of task") priority: Int = 100,
  @info("Number of required instances") instances: Int = 1,
  @info("Current tracing time") tracingTime: Option[Long] = None,
  @info("Date of creation" )created: DateTime = DateTime.now(),
  @info("Links for annonymous users") directLinks: List[String] = Nil,
  @info("Flag indicating deletion") isActive: Boolean = true,
  @info("Reference to project") _project: Option[String] = None,
  @info("Unique ID") _id: BSONObjectID = BSONObjectID.generate
) extends FoxImplicits {
=======
                 _taskType: BSONObjectID,
                 team: String,
                 neededExperience: Experience = Experience.empty,
                 priority: Int = 100,
                 instances: Int = 1,
                 tracingTime: Option[Long] = None,
                 created: DateTime = DateTime.now(),
                 directLinks: List[String] = Nil,
                 isActive: Boolean = true,
                 _project: String,
                 _id: BSONObjectID = BSONObjectID.generate
               ) extends FoxImplicits {
>>>>>>> 2e872429

  lazy val id = _id.stringify

  def taskType(implicit ctx: DBAccessContext) = TaskTypeDAO.findOneById(_taskType)(GlobalAccessContext).toFox

  def project(implicit ctx: DBAccessContext) =
    ProjectDAO.findOneByName(_project)

  def annotations(implicit ctx: DBAccessContext) =
    AnnotationService.annotationsFor(this)

  def settings(implicit ctx: DBAccessContext) =
    taskType.map(_.settings) getOrElse AnnotationSettings.skeletonDefault

  def annotationBase(implicit ctx: DBAccessContext) =
    AnnotationService.baseFor(this)

  def remainingInstances(implicit ctx: DBAccessContext) =
    OpenAssignmentDAO.countFor(_id)

  def status(implicit ctx: DBAccessContext) = async {
    val inProgress = await(AnnotationService.countUnfinishedAnnotationsFor(this) getOrElse 0)
    val remaining = await(remainingInstances getOrElse 0)
    CompletionStatus(
      open = remaining,
      inProgress = inProgress,
      completed = instances - (inProgress + remaining))
  }

  def hasEnoughExperience(user: User) = {
    neededExperience.isEmpty || user.experiences.get(neededExperience.domain).exists(_ >= neededExperience.value)
  }
}

object Task extends FoxImplicits {
  implicit val taskFormat = Json.format[Task]

  def transformToJson(task: Task)(implicit ctx: DBAccessContext): Future[JsObject] = {
    for {
      annotationContent <- task.annotationBase.flatMap(_.content).futureBox
      dataSetName = annotationContent.map(_.dataSetName).openOr("")
      editPosition = annotationContent.map(_.editPosition).openOr(Point3D(0, 0, 0))
      editRotation = annotationContent.map(_.editRotation).openOr(Vector3D(0, 0, 0))
      boundingBox = annotationContent.flatMap(_.boundingBox).toOption
      status <- task.status
      tt <- task.taskType.map(TaskType.transformToJson) getOrElse JsNull
    } yield {
      Json.obj(
        "id" -> task.id,
        "team" -> task.team,
        "formattedHash" -> Formatter.formatHash(task.id),
        "projectName" -> task._project,
        "type" -> tt,
        "dataSet" -> dataSetName,
        "editPosition" -> editPosition,
        "editRotation" -> editRotation,
        "isForAnonymous" -> task.directLinks.nonEmpty,
        "boundingBox" -> boundingBox,
        "neededExperience" -> task.neededExperience,
        "priority" -> task.priority,
        "directLinks" -> task.directLinks,
        "created" -> DateTimeFormat.forPattern("yyyy-MM-dd HH:mm").print(task.created),
        "status" -> status,
        "tracingTime" -> task.tracingTime
      )
    }
  }
}

object TaskDAO extends SecuredBaseDAO[Task] with FoxImplicits with QuerySupportedDAO[Task] {

  val collectionName = "tasks"

  val formatter = Task.taskFormat

  underlying.indexesManager.ensure(Index(Seq("_project" -> IndexType.Ascending)))
  underlying.indexesManager.ensure(Index(Seq("team" -> IndexType.Ascending)))
  underlying.indexesManager.ensure(Index(Seq("_taskType" -> IndexType.Ascending)))

  override val AccessDefinitions = new DefaultAccessDefinitions {

    override def findQueryFilter(implicit ctx: DBAccessContext) = {
      ctx.data match {
        case Some(user: User) =>
          AllowIf(Json.obj("team" -> Json.obj("$in" -> user.teamNames)))
        case _                =>
          DenyEveryone()
      }
    }

    override def removeQueryFilter(implicit ctx: DBAccessContext) = {
      ctx.data match {
        case Some(user: User) =>
          AllowIf(Json.obj("team" -> Json.obj("$in" -> user.adminTeamNames)))
        case _                =>
          DenyEveryone()
      }
    }
  }

  override def find(query: JsObject = Json.obj())(implicit ctx: DBAccessContext) = {
    super.find(query ++ Json.obj("isActive" -> true))
  }

  override def findOne(query: JsObject = Json.obj())(implicit ctx: DBAccessContext) = {
    super.findOne(query ++ Json.obj("isActive" -> true))
  }

  def findAllAdministratable(user: User)(implicit ctx: DBAccessContext) = withExceptionCatcher {
    find(Json.obj(
      "team" -> Json.obj("$in" -> user.adminTeamNames))).cursor[Task]().collect[List]()
  }

  def removeAllWithProject(project: Project)(implicit ctx: DBAccessContext) = {
    project.tasks.map(_.map(task => {
      removeById(task._id)
    }))
  }

  def findAllByTaskType(_taskType: BSONObjectID)(implicit ctx: DBAccessContext) = withExceptionCatcher {
    find("_taskType", _taskType).collect[List]()
  }

  def findAllByProject(project: String)(implicit ctx: DBAccessContext) = withExceptionCatcher {
    find("_project", project).collect[List]()
  }

  def logTime(time: Long, _task: BSONObjectID)(implicit ctx: DBAccessContext) =
    update(Json.obj("_id" -> _task), Json.obj("$inc" -> Json.obj("tracingTime" -> time)))

  def update(_task: BSONObjectID, _taskType: BSONObjectID,
    neededExperience: Experience,
    priority: Int,
    instances: Int,
    team: String,
    _project: Option[String]
  )(implicit ctx: DBAccessContext): Fox[Task] =
    findAndModify(
      Json.obj("_id" -> _task),
      Json.obj("$set" ->
        Json.obj(
          "neededExperience" -> neededExperience,
          "priority" -> priority,
          "instances" -> instances,
          "team" -> team,
          "_project" -> _project)),
      returnNew = true)

  def executeUserQuery(q: JsObject, limit: Int)(implicit ctx: DBAccessContext): Fox[List[Task]] = withExceptionCatcher {
    find(q).cursor[Task]().collect[List](upTo = limit)
  }
}
<|MERGE_RESOLUTION|>--- conflicted
+++ resolved
@@ -22,7 +22,6 @@
 class info(message: String) extends scala.annotation.StaticAnnotation
 
 case class Task(
-<<<<<<< HEAD
   @info("Reference to task type") _taskType: BSONObjectID,
   @info("Assigned name") team: String,
   @info("Required experience") neededExperience: Experience = Experience.empty,
@@ -32,23 +31,9 @@
   @info("Date of creation" )created: DateTime = DateTime.now(),
   @info("Links for annonymous users") directLinks: List[String] = Nil,
   @info("Flag indicating deletion") isActive: Boolean = true,
-  @info("Reference to project") _project: Option[String] = None,
+  @info("Reference to project") _project: String,
   @info("Unique ID") _id: BSONObjectID = BSONObjectID.generate
 ) extends FoxImplicits {
-=======
-                 _taskType: BSONObjectID,
-                 team: String,
-                 neededExperience: Experience = Experience.empty,
-                 priority: Int = 100,
-                 instances: Int = 1,
-                 tracingTime: Option[Long] = None,
-                 created: DateTime = DateTime.now(),
-                 directLinks: List[String] = Nil,
-                 isActive: Boolean = true,
-                 _project: String,
-                 _id: BSONObjectID = BSONObjectID.generate
-               ) extends FoxImplicits {
->>>>>>> 2e872429
 
   lazy val id = _id.stringify
 
