/**
 * minimal_skeletontracing_arbitrary_controller.js
 * @flow weak
 */

import _ from "lodash";
import Input from "libs/input";
import Toast from "libs/toast";
import ArbitraryController from "../viewmodes/arbitrary_controller";
import Constants from "../../constants";

class MinimalSkeletonTracingArbitraryController extends ArbitraryController {

  // See comment in Controller class on general controller architecture.
  //
  // Minimal Skeleton Tracing Arbitrary Controller:
  // Extends Arbitrary controller to add controls that are specific to minimal Arbitrary mode.

  constructor(...args) {
    super(...args);
    _.defer(() => this.setRecord(true));
  }


  initKeyboard() {
    this.input.keyboard = new Input.Keyboard({

      space: timeFactor => this.move(timeFactor),

      // Zoom in/out
      i: () => this.cam.zoomIn(),
      o: () => this.cam.zoomOut(),

      // Rotate in distance
      left: timeFactor => this.cam.yaw(this.model.user.get("rotateValue") * timeFactor, this.mode === Constants.MODE_ARBITRARY),
      right: timeFactor => this.cam.yaw(-this.model.user.get("rotateValue") * timeFactor, this.mode === Constants.MODE_ARBITRARY),
      up: timeFactor => this.cam.pitch(-this.model.user.get("rotateValue") * timeFactor, this.mode === Constants.MODE_ARBITRARY),
      down: timeFactor => this.cam.pitch(this.model.user.get("rotateValue") * timeFactor, this.mode === Constants.MODE_ARBITRARY),
    });

    this.input.keyboardNoLoop = new Input.KeyboardNoLoop({

      // Branches
      b: () => this.pushBranch(),
      j: () => this.popBranch(),

      // Branchpointvideo
      ".": () => this.nextNode(true),
      ",": () => this.nextNode(false),

    });

    this.input.keyboardOnce = new Input.Keyboard({

      // Delete active node and recenter last node
      "shift + space": () => this.deleteActiveNode(),
    }

    , -1);
  }


  // make sure that it is not possible to keep nodes from being created
  setWaypoint = (...args) => {
    if (this.isBranchpointvideoMode()) { return; }
    if (!this.model.get("flightmodeRecording")) {
      this.model.set("flightmodeRecording", true);
    }
<<<<<<< HEAD
    super.setWaypoint(...args);
=======
    // TODO: Track this issue https://github.com/babel/babel/issues/5104
    // to use a simple this.super call
    return ArbitraryController.prototype.setWaypoint.apply(this, args);
>>>>>>> 5099a07e
  }


  deleteActiveNode() {
    if (this.isBranchpointvideoMode()) { return; }
    const { skeletonTracing } = this.model;
    const activeNode = skeletonTracing.getActiveNode();
    if (activeNode.id === 1) {
      Toast.error("Unable: Attempting to delete first node");
    } else {
      _.defer(() => this.model.skeletonTracing.deleteActiveNode().then(() => this.centerActiveNode()));
    }
  }
}


export default MinimalSkeletonTracingArbitraryController;<|MERGE_RESOLUTION|>--- conflicted
+++ resolved
@@ -66,13 +66,9 @@
     if (!this.model.get("flightmodeRecording")) {
       this.model.set("flightmodeRecording", true);
     }
-<<<<<<< HEAD
-    super.setWaypoint(...args);
-=======
     // TODO: Track this issue https://github.com/babel/babel/issues/5104
     // to use a simple this.super call
-    return ArbitraryController.prototype.setWaypoint.apply(this, args);
->>>>>>> 5099a07e
+    ArbitraryController.prototype.setWaypoint.apply(this, args);
   }
 
 
