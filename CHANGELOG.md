# Changelog

All notable user-facing changes to webknossos are documented in this file.

The format is based on [Keep a Changelog](http://keepachangelog.com/en/1.0.0/)
and this project adheres to [Calendar Versioning](http://calver.org/) `0Y.0M.MICRO`.
For upgrade instructions, please check the [migration guide](MIGRATIONS.md).

## Unreleased
[Commits](https://github.com/scalableminds/webknossos/compare/20.03.0...HEAD)

### Added
- Added the possibility to reopen finished tasks as non-admin for a configurable time. [#4415](https://github.com/scalableminds/webknossos/pull/4415)
- Added support for drag-and-drop import of NML files even if the current view is read-only (e.g., because a dataset was opened in "view" mode). In this case, a new tracing is directly created into which the NML file is imported. [#4459](https://github.com/scalableminds/webknossos/pull/4459)
- Added indication for reloading a dataset in the dataset actions in the dashboard. [#4421](https://github.com/scalableminds/webknossos/pull/4421)
- Added refreshing of the tracing page when the user logs in to access the dataset as the newly logged-in user. [#4467](https://github.com/scalableminds/webknossos/pull/4467)

### Changed
- Changed NML import in tracings to try parsing files as NMLs and protobuf regardless of the file extension. [#4421](https://github.com/scalableminds/webknossos/pull/4421)

### Fixed
- Fixed opening view only dataset links with arbitrary modes being initially displayed in plane mode. [#4421](https://github.com/scalableminds/webknossos/pull/4421)
<<<<<<< HEAD
- Fixed that converting a volume tracing into a hybrid tracing opens the hybrid tracing in "volume" mode. [#4467](https://github.com/scalableminds/webknossos/pull/4467)
=======
- Fixed the creation of histograms for float datasets that only have one value besides 0. [#4468](https://github.com/scalableminds/webknossos/pull/4468)
>>>>>>> 64a95832

### Removed
-

## [20.03.0](https://github.com/scalableminds/webknossos/releases/tag/20.03.0) - 2020-02-27
[Commits](https://github.com/scalableminds/webknossos/compare/20.02.0...20.03.0)

### Highlights
- Added support for datasets with more layers than the hardware can render simultaneously. The user can disable layers temporarily to control for which layers the GPU resources should be used. [#4424](https://github.com/scalableminds/webknossos/pull/4424)
- Time tracking precision is improved. [#4445](https://github.com/scalableminds/webknossos/pull/4445)

### Added
- Added support for datasets with more layers than the hardware can render simultaneously. The user can disable layers temporarily to control for which layers the GPU resources should be used. [#4424](https://github.com/scalableminds/webknossos/pull/4424)
- Added a notification when downloading nml including volume that informs that the fallback data is excluded in the download. [#4413](https://github.com/scalableminds/webknossos/pull/4413)
- Added a simpler method to install webKnossos on an own server. [#4446](https://github.com/scalableminds/webknossos/pull/4446)

### Changed
- Made the navbar scrollable on small screens. [#4413](https://github.com/scalableminds/webknossos/pull/4413)
- Opening the settings sidebar when viewing a dataset or tracing defaults to the dataset settings now. [#4425](https://github.com/scalableminds/webknossos/pull/4425)

### Fixed
- Fixed that for uint16 data layer the default value range of [0, 255] was used, causing most of the data to look white without manual adjustments. Now the correct range of [0, 65535] is used as default. [#4381](https://github.com/scalableminds/webknossos/pull/4381)
- Time tracking precision is improved. [#4445](https://github.com/scalableminds/webknossos/pull/4445)

### Removed
-


## [20.02.0](https://github.com/scalableminds/webknossos/releases/tag/20.02.0) - 2020-01-27
[Commits](https://github.com/scalableminds/webknossos/compare/20.01.0...20.02.0)

### Added
- Added new viewing permission for annotations: public (everyone with the link has access, logged in or not), internal (everyone from your organization has access), private (only you and your team managers and admins have access). The new default is internal as it is the old default non-public.
- Added support for using task ids as base for a new task, if the corresponding task only has one (finished) instance. [#4404](https://github.com/scalableminds/webknossos/pull/4404)

### Changed
- Changed the error message when importing a dataset without resolution directories. [#4389](https://github.com/scalableminds/webknossos/pull/4389)

### Fixed
- Fixed the deactivation of datasets if no datasets are present. [#4388](https://github.com/scalableminds/webknossos/pull/4388)
- Fixed the team sharing settings for private annotations. [#4409](https://github.com/scalableminds/webknossos/pull/4409)
- Fixed the team sharing loading for read only tracings. [#4411](https://github.com/scalableminds/webknossos/pull/4411)
- Fixed the renaming of annotations in the tracing view. [#4416](https://github.com/scalableminds/webknossos/pull/4416)


## [20.01.0](https://github.com/scalableminds/webknossos/releases/tag/20.01.0) - 2020-01-08
[Commits](https://github.com/scalableminds/webknossos/compare/19.12.0...20.01.0)

### Highlights
- Added a scale to the y-axis of histograms to indicate the logarithmic representation. Additionally, small histogram values are smoothed out. [#4349](https://github.com/scalableminds/webknossos/pull/4349)
- You can now share your annotations with selected teams. These annotations appear in the Shared Annotations Tab in the dashboard. [#4304](https://github.com/scalableminds/webknossos/pull/4304)

### Added
- Added `publicUri` configs for datastore and tracingstore for initial setup. [#4368](https://github.com/scalableminds/webknossos/pull/4368)
- Added a button to delete all cached data buckets of color layer and the reload them. [#4383](https://github.com/scalableminds/webknossos/pull/4383)
- Added a scale to the y-axis of histograms to indicate the logarithmic representation. Additionally, small histogram values are smoothed out. [#4349](https://github.com/scalableminds/webknossos/pull/4349)
- Added a new way of sharing annotations. You can share your annotations with selected teams. These annotations appear in the Shared Annotations Tab in the dashboard. [#4304](https://github.com/scalableminds/webknossos/pull/4304)
- Added an option to invert the color values of color layers. [#4382](https://github.com/scalableminds/webknossos/pull/4382)

### Changed
- Changed the way the new active tree is selected after deleting a tree. Now the tree with the next highest id, compared to the id of the deleted tree, is selected. [#4370](https://github.com/scalableminds/webknossos/pull/4370)
- Consolidates URI handling in the config. Pairs of `uri` and `secured` entries are now specified as just `uri` and require either `http://` or `https://` prefix. [#4368](https://github.com/scalableminds/webknossos/pull/4368)
- Renamed initial organization for the dev deployment to `sample_organization`. [#4368](https://github.com/scalableminds/webknossos/pull/4368)

### Fixed
- Fixed an issue where webKnossos would complain in certain scenarios when resolutions of datasets were not complete. [#4344](https://github.com/scalableminds/webknossos/pull/4344)
- Fixed permissions to all task lists, so only administrable tasks can get accessed. [#4331](https://github.com/scalableminds/webknossos/pull/4331)


## [19.12.0](https://github.com/scalableminds/webknossos/releases/tag/19.12.0) - 2019-11-25
[Commits](https://github.com/scalableminds/webknossos/compare/19.11.0...19.12.0)

### Highlights
- Added possibility to disable saving in an explorative annotation. This feature can save a lot of resources when dealing with very large NMLs which don't need to be persisted. [#4321](https://github.com/scalableminds/webknossos/pull/4321)
- Added support for importing tracings in a binary protobuf format via drag and drop. [#4320](https://github.com/scalableminds/webknossos/pull/4320)
- Fixed broken sorting in the dataset table of the dashboard. [#4318](https://github.com/scalableminds/webknossos/pull/4318)

### Added
- Added support for importing tracings in a binary protobuf format via drag and drop. [#4320](https://github.com/scalableminds/webknossos/pull/4320)
- Added an API to set a tree active by name. [#4317](https://github.com/scalableminds/webknossos/pull/4317)
- Added possibility to disable saving in an explorative annotation. This feature can save a lot of resources when dealing with very large NMLs which don't need to be persisted. [#4321](https://github.com/scalableminds/webknossos/pull/4321)

### Changed
- Some user actions, like deleting a group with all subtrees, resulted in lots of entries in the undo stack (one for each deleted tree). Those actions are now handled as a single atomic change and can be undone with a single undo invocation. [#4312](https://github.com/scalableminds/webknossos/pull/4312)
- The "Find Data" feature will jump to the center of the layer's bounding box, if no data could be found. The "Find Data" feature can be found next to each layer's name in the dataset settings tab. [#4346](https://github.com/scalableminds/webknossos/pull/4346)

### Fixed
- Fixed broken sorting in the dataset table of the dashboard. [#4318](https://github.com/scalableminds/webknossos/pull/4318)
- Fixed annotation access to match the text in the modal. [#4314](https://github.com/scalableminds/webknossos/pull/4314)
- Fixed that the brush tool could be selected in an read-only tracing. [#4345](https://github.com/scalableminds/webknossos/pull/4345)
- Fixed the name of downloaded annotation zips. [#4330](https://github.com/scalableminds/webknossos/pull/4330)

## [19.11.0](https://github.com/scalableminds/webknossos/releases/tag/19.11.0) - 2019-10-28
[Commits](https://github.com/scalableminds/webknossos/compare/19.10.0...19.11.0)

### Added
- Added an API to manage DataStores and TracingStores as admin. [#4286](https://github.com/scalableminds/webknossos/pull/4286)

### Fixed
- Cleaned up error reporting wording in case of dataset access failures (e.g. due to not being logged in). [#4301](https://github.com/scalableminds/webknossos/pull/4301)
- Fixed handling of uint64 data layers in sql evolution. [#4303](https://github.com/scalableminds/webknossos/pull/4303)


## [19.10.0](https://github.com/scalableminds/webknossos/releases/tag/19.10.0) - 2019-09-30
[Commits](https://github.com/scalableminds/webknossos/compare/19.09.0...19.10.0)

### Highlights
- Clicking on an experience domain of a user, while multiple users are selected will edit the domain of all selected users (instead of only the domain of the clicked row). [#4280](https://github.com/scalableminds/webknossos/pull/4280)
- Creating a new skeleton tree group will always activate that group. [#4282](https://github.com/scalableminds/webknossos/pull/4282)
- Resetting a task to the initials state is now also allowed for volume tasks. [#4276](https://github.com/scalableminds/webknossos/pull/4276)

### Added
- Reset to base is now also allowed for volume tasks. [#4276](https://github.com/scalableminds/webknossos/pull/4276)

### Changed

- Renamed "Expected Time" to "Time Limit" in the project table. [#4278](https://github.com/scalableminds/webknossos/pull/4278)
- Clicking on an experience domain of a user, while multiple users are selected will edit the domain of all selected users (instead of only the domain of the clicked row). [#4280](https://github.com/scalableminds/webknossos/pull/4280)
- Creating a new skeleton tree group will always activate that group. [#4282](https://github.com/scalableminds/webknossos/pull/4282)

### Fixed
- When creating tasks from zip, the individual nml names are used again, rather than the zip name. [#4277](https://github.com/scalableminds/webknossos/pull/4277)

### Removed
- Removed the Search shortcut (Ctrl+Shift+F) for comments in the tracing view, since that shortcut collides with the tree search. [#4291](https://github.com/scalableminds/webknossos/pull/4291)

## [19.09.0](https://github.com/scalableminds/webknossos/releases/tag/19.09.0) - 2019-08-28
[Commits](https://github.com/scalableminds/webknossos/compare/19.08.0...19.09.0)

### Highlights
- Users can see their own time statistics now. [#4220](https://github.com/scalableminds/webknossos/pull/4220)
- Added limited support for `uint64` segmentation layer by using the lower 4 bytes. [#4233](https://github.com/scalableminds/webknossos/pull/4233)
- Added a scale bar to the 3D viewport. [#4258](https://github.com/scalableminds/webknossos/pull/4258)
- Added currently spent hours on a project to the project progress view. [#4236](https://github.com/scalableminds/webknossos/pull/4236)


### Added
- Added the possibility to have an existing annotation as a base for a new task, thus making it also possible to have a base tracing for volume tasks. [#4198](https://github.com/scalableminds/webknossos/pull/4198)
- Indicating active nml downloads with a loading icon. [#4228](https://github.com/scalableminds/webknossos/pull/4228)
- Added possibility for users to see their own time statistics. [#4220](https://github.com/scalableminds/webknossos/pull/4220)
- Added merger mode as a setting for task types. Enabling this setting will automatically activate merger mode in tasks. [#4269](https://github.com/scalableminds/webknossos/pull/4269)
- The segmentation layer can now be turned invisible and also supports the find data feature. [#4232](https://github.com/scalableminds/webknossos/pull/4232)
- Enabled the advanced search for the comment tab. [#4238](https://github.com/scalableminds/webknossos/pull/4238)
- Added limited support for `uint64` segmentation layer by using the lower 4 bytes. [#4233](https://github.com/scalableminds/webknossos/pull/4233)
- Added an API route to add and delete dataStores. [#4242](https://github.com/scalableminds/webknossos/pull/4242)
- Added a scale bar to the 3D viewport. [#4258](https://github.com/scalableminds/webknossos/pull/4258)
- Added the possibility to import an nml file as a string and to reset the active skeleton tracing to the API. [#4252](https://github.com/scalableminds/webknossos/pull/4252)
- Added currently spent hours on a project to the project progress view. [#4236](https://github.com/scalableminds/webknossos/pull/4236)

### Changed
- Each of the  columns of the dataset table and explorative annotations table in the dashboard now have an individual fixed width, so the tables become scrollable on smaller screens. [#4207](https://github.com/scalableminds/webknossos/pull/4207)
- When uploading a zipped annotation (such as volume / hybrid / collection), the zip name is used for the resulting explorative annotation, rather than the name of the contained NML file. [#4222](https://github.com/scalableminds/webknossos/pull/4222)
- Color and segmentation layer are not longer treated separately in the dataset settings in tracing/view mode.  [#4232](https://github.com/scalableminds/webknossos/pull/4232)

### Fixed
- Data for disabled or invisible layers will no longer be downloaded, saving bandwidth and speeding up webKnossos in general. [#4202](https://github.com/scalableminds/webknossos/pull/4202)
- Fixed tooltip not disappearing in the statistics view in certain circumstances. [#4219](https://github.com/scalableminds/webknossos/pull/4219)
- Fixed the error messages when trying to access a dataset with insufficient permissions. [#4244](https://github.com/scalableminds/webknossos/pull/4244)
- Fixed the upload of volume tracings by recognizing the correct format of the fallback layer. [#4248](https://github.com/scalableminds/webknossos/pull/4248)
- Fixed an imprecision when exporting an NML via the front-end. [#4262](https://github.com/scalableminds/webknossos/pull/4262)
- Fixed viewing and tracing of datasets which only contain a segmentation layer. [#4265](https://github.com/scalableminds/webknossos/pull/4265)


## [19.08.0](https://github.com/scalableminds/webknossos/releases/tag/19.08.0) - 2019-07-29
[Commits](https://github.com/scalableminds/webknossos/compare/19.07.0...19.08.0)

### Highlights
- Added the possibility to remove isosurfaces from the 3D viewport by CTRL+Clicking it. [#4185](https://github.com/scalableminds/webknossos/pull/4185)
- Added support for int16 and uint16 color layers. [#4152](https://github.com/scalableminds/webknossos/pull/4152)
- Team managers and admins can now get tasks that they had previously cancelled. [#4088](https://github.com/scalableminds/webknossos/pull/4088)
- Increased performance for time logging. [#4196](https://github.com/scalableminds/webknossos/pull/4196)

### Added
- Volume tasks with only one finished instance can now be viewed as CompoundTask. [#4167](https://github.com/scalableminds/webknossos/pull/4167)
- Added the possibility to remove isosurfaces from the 3D viewport by CTRL+Clicking it. [#4185](https://github.com/scalableminds/webknossos/pull/4185)
- Added support for `int16` and `uint16` color layers. [#4152](https://github.com/scalableminds/webknossos/pull/4152)
- Added histogram support for `int16` and `uint16` color layers. Additionally refined support for `float` color layers. [#4195](https://github.com/scalableminds/webknossos/pull/4195)

### Changed
- Volume project download zips are reorganized to contain a zipfile for each annotation (that in turn contains a data.zip and an nml file). [#4167](https://github.com/scalableminds/webknossos/pull/4167)
- Team managers and admins can now get tasks that they had previously cancelled. [#4088](https://github.com/scalableminds/webknossos/pull/4088)
- Recording is now automatically turned off when switching from flight/oblique to orthogonal mode to prevent accidental node creation when switching back later. [#4211](https://github.com/scalableminds/webknossos/pull/4211)

### Fixed
- Fixed a bug where volume tracings could not be converted to hybrid. [#4159](https://github.com/scalableminds/webknossos/pull/4159)
- Fixed a bug where for uint24 color layers, scrambled data was shown for missing magnifications. [#4188](https://github.com/scalableminds/webknossos/pull/4188)
- Fixed a bug where collapsing/expanding all tree groups would trigger when toggling a single tree [#4178](https://github.com/scalableminds/webknossos/pull/4178)
- Fixed performance for time logging. [#4196](https://github.com/scalableminds/webknossos/pull/4196)
- Personal tracing layouts are saved per user now. [#4217](https://github.com/scalableminds/webknossos/pull/4217)
- Fixed an error message when quickly resizing the browser window. [#4205](https://github.com/scalableminds/webknossos/pull/4205)

### Removed
-


## [19.07.0](https://github.com/scalableminds/webknossos/releases/tag/19.07.0) - 2019-07-01
[Commits](https://github.com/scalableminds/webknossos/compare/19.06.0...19.07.0)

### Highlights
- Added a histogram and min- / max-sliders to the dataset settings for each layer. This replaces the brightness and contrast settings. [#4105](https://github.com/scalableminds/webknossos/pull/4105)
- Added the possibility to enforce a certain magnification range for tasks (can be configured in the corresponding task type). [#4101](https://github.com/scalableminds/webknossos/pull/4101)
- Added the possibility for admins to add experience domains while creating new tasks. [#4119](https://github.com/scalableminds/webknossos/pull/4119)

### Added
- Added the possibility to enforce a certain magnification range for tasks (can be configured in the corresponding task type). [#4101](https://github.com/scalableminds/webknossos/pull/4101)
- Added the possibility for admins to add experience domains while creating new tasks. [#4119](https://github.com/scalableminds/webknossos/pull/4119)
- Added a histogram to the dataset settings for each layer. It simplifies adjusting the brightness and contrast of a layer and replaces the brightness and contrast slider. [#4105](https://github.com/scalableminds/webknossos/pull/4105)
- The dataset and the explorative annotations table in the dashboard are now horizontally scrollable if the window is not wide enough. Additionally, clicking on the name of a dataset in the dataset table opens the dataset in view mode. [#4136](https://github.com/scalableminds/webknossos/pull/4136)
- Added an two additional buttons to the dropdown menu of the tree hierarchy view. On Click, one collapses the other expands all subgroups. [#4143](https://github.com/scalableminds/webknossos/pull/4143)
### Changed
- The tooltip of the timeline chart in the Time Tracking view now displays the duration in minutes:seconds. [#4121](https://github.com/scalableminds/webknossos/pull/4121)
- Reactivated and renamed the "Quality" setting to "Hardware Utilization". Using a higher value will render data in higher quality, but puts more stress on the user's hardware and bandwidth. [#4142](https://github.com/scalableminds/webknossos/pull/4142)


### Fixed
- Fixed that team managers couldn't view time tracking details of other users anymore. [#4125](https://github.com/scalableminds/webknossos/pull/4125)
- Fixed the positioning of the tooltip of the timeline chart in the Time Tracking view. [#4121](https://github.com/scalableminds/webknossos/pull/4121)
- Fixed a rendering problem which caused a red viewport on some Windows machines. [#4133](https://github.com/scalableminds/webknossos/pull/4133)

### Removed
- The brightness and contrast slider in the dataset got removed in favour of the new histogram feature. [#4105](https://github.com/scalableminds/webknossos/pull/4105)


## [19.06.0](https://github.com/scalableminds/webknossos/releases/tag/19.06.0) - 2019-05-27
[Commits](https://github.com/scalableminds/webknossos/compare/19.05.0...19.06.0)

### Highlights
- The time tracking view now displays dates instead of hours when having more than one day selected. [#4028](https://github.com/scalableminds/webknossos/pull/4028)
- BossDB datasets can now be added to webKnossos using the webknossos-connect service. [#4036](https://github.com/scalableminds/webknossos/pull/4036)
- When holding CTRL while toggling the visibility of a layer, that layer will be made exclusively visible. [#4061](https://github.com/scalableminds/webknossos/pull/4061)

### Added
- Non-admin users now can see their own tracing time statistics. [#4028](https://github.com/scalableminds/webknossos/pull/4028)
- The extent of a dataset is now displayed next to the scale in the dataset list in the dashboard. [#4058](https://github.com/scalableminds/webknossos/pull/4058)
- BossDB datasets can now be added to webKnossos using the webknossos-connect service. [#4036](https://github.com/scalableminds/webknossos/pull/4036)
- Added an auto-brush feature for selected datasets. [#4053](https://github.com/scalableminds/webknossos/pull/4053)
- When holding CTRL while toggling the visibility of a layer, that layer will be made exclusively visible. This change makes it easier to quickly compare different data layers against each other. [#4061](https://github.com/scalableminds/webknossos/pull/4061)

### Changed
- Heavily improved mapping creation/activation performance. [#4103](https://github.com/scalableminds/webknossos/pull/4103)
- The NML parser now rounds floating point values in node coordinates. [#4045](https://github.com/scalableminds/webknossos/pull/4045)
- The time tracking view now displays dates instead of hours when having more then one day selected. The display id's in the timeline diagram are not the task ids. The tooltip of the timeline diagram also got a rework. [#4028](https://github.com/scalableminds/webknossos/pull/4028)
- Improved the editing of datasets. Changes suggested by webKnossos will be easier to recognize as suggestions. [4104](https://github.com/scalableminds/webknossos/pull/4104)
- The time tracking view now displays dates instead of hours when having more than one day selected. The display id's in the timeline diagram are not the task ids. The tooltip of the timeline diagram also got a rework. [#4028](https://github.com/scalableminds/webknossos/pull/4028)

### Fixed
- Fixed an issue where the 3D view was not rendered correctly after maximizing another pane. [#4098](https://github.com/scalableminds/webknossos/pull/4098)
- The admin task list now only shows tasks belonging to a project one can administrate. [#4087](https://github.com/scalableminds/webknossos/pull/4087)
- When making a hybrid tracing from a volume tracing, the user bounding box is no longer lost. [#4062](https://github.com/scalableminds/webknossos/pull/4062)

### Removed
- It is no longer possible to scroll through planes while dragging one. [#4085](https://github.com/scalableminds/webknossos/pull/4085)


## [19.05.0](https://github.com/scalableminds/webknossos/releases/tag/19.05.0) - 2019-04-29
[Commits](https://github.com/scalableminds/webknossos/compare/19.04.0...19.05.0)

### Changed
- Improved performance for large tracings. [#3995](https://github.com/scalableminds/webknossos/pull/3995)
- Improved how the rendering quality can be adapted in the settings. The setting can now be used to tune the quality to your hardware specification. [#4015](https://github.com/scalableminds/webknossos/pull/4015)
- Empty trees in skeleton tracings are now allowed. [#4010](https://github.com/scalableminds/webknossos/pull/4010)
- Creating a hybrid tracing now asks whether to use the existing segmentation layer or use a new one. [#4033](https://github.com/scalableminds/webknossos/pull/4033)

### Fixed
- Fixed a missing redirect after registering for an existing organization (with autoVerify=true) via the onboarding flow. [#3984](https://github.com/scalableminds/webknossos/pull/3984)
- Fixed rendering artifacts which could occur under certain conditions. [#4015](https://github.com/scalableminds/webknossos/pull/4015)
- Fixed that the zoom step was reset after switching to a new task. [#4049](https://github.com/scalableminds/webknossos/pull/4049)


## [19.04.0](https://github.com/scalableminds/webknossos/releases/tag/19.04.0) - 2019-04-01
[Commits](https://github.com/scalableminds/webknossos/compare/19.03.0...19.04.0)

### Highlights
This release multiple new interactions are expanding webKnossos:
- Added merger mode for skeleton and hybrid tracings. It allows to merge segments from e.g. generated oversegmentations. [#3619](https://github.com/scalableminds/webknossos/pull/3619)
- Added a shortcut (Q) and button to screenshot the tracing views. [#3834](https://github.com/scalableminds/webknossos/pull/3834)
- Rendered isosurfaces in the 3D viewport can now be interacted with. Shift+Click on an isosurface will jump exactly to where you clicked. Also, hovering over an isosurface will highlight that cell in all viewports. [#3858](https://github.com/scalableminds/webknossos/pull/3858)
- Neuroglancer precomputed datasets can now be added to webKnossos using the webknossos-connect service. [#3843](https://github.com/scalableminds/webknossos/pull/3843)

Also the data viewing and tracing workflow is smoothed further:
- Different loading strategies are now supported ("best quality first" and "progressive quality"). Additionally, the rendering can use different magnifications as a fallback. [#3801](https://github.com/scalableminds/webknossos/pull/3801)
- Performance improvements :racing_car: [#3880](https://github.com/scalableminds/webknossos/pull/3880) & [#3902](https://github.com/scalableminds/webknossos/pull/3902)

### Added
- Rendered isosurfaces in the 3D viewport can now be interacted with. Shift+Click on an isosurface will jump exactly to where you clicked. Also, hovering over an isosurface will highlight that cell in all viewports. [#3858](https://github.com/scalableminds/webknossos/pull/3858)
- webKnossos now comes with a list of sample datasets that can be automatically downloaded and imported from the menu. [#3725](https://github.com/scalableminds/webknossos/pull/3725)
- Added a shortcut (Q) and button in the actions dropdown to screenshot the tracing views. The screenshots will contain everything that is visible in the tracing views, so feel free to disable the crosshairs in the settings or toggle the tree visibility using the (1) and (2) shortcuts before triggering the screenshot. [#3834](https://github.com/scalableminds/webknossos/pull/3834)
- Neuroglancer precomputed datasets can now be added to webKnossos using the webknossos-connect (wk-connect) service. To setup a wk-connect datastore follow the instructions in the [Readme](https://github.com/scalableminds/webknossos-connect). Afterwards, datasets can be added through "Add Dataset" - "Add Dataset via wk-connect". [#3843](https://github.com/scalableminds/webknossos/pull/3843)
- Added support for mappings for 8-bit and 16-bit segmentation layers. [#3953](https://github.com/scalableminds/webknossos/pull/3953)
- The dataset settings within the tracing view allow to select between different loading strategies now ("best quality first" and "progressive quality"). Additionally, the rendering can use different magnifications as a fallback (instead of only one magnification). [#3801](https://github.com/scalableminds/webknossos/pull/3801)
- The mapping selection dropdown is now sorted alphabetically. [#3864](https://github.com/scalableminds/webknossos/pull/3864)
- Added the possibility to filter datasets in the dashboard according to their availability. By default, datasets which are missing on disk (e.g., when the datastore was deleted) are not shown anymore. This behavior can be configured via the settings icon next to the search box in the dashboard. [#3883](https://github.com/scalableminds/webknossos/pull/3883)
- Added merger mode for skeleton and hybrid tracings. It allows to merge segments from e.g. generated segmentations. [#3619](https://github.com/scalableminds/webknossos/pull/3619)
- The HTML template now includes SEO tags for demo instances and hides internal instances from search engines.
- Segmentation ID mappings can now be used in volume and hybrid tracings. [#3949](https://github.com/scalableminds/webknossos/pull/3949)
- A maximize-button was added to the viewports in the annotation view. Maximization can also be toggled with the `.` shortcut. [#3876](https://github.com/scalableminds/webknossos/pull/3876)
- [webknossos-connect](https://github.com/scalableminds/webknossos-connect) now starts with webKnossos on local and development instances by default. [#3913](https://github.com/scalableminds/webknossos/pull/3913)
- The visibilities of trees in a skeleton tracing is now persisted across page loads. [#3942](https://github.com/scalableminds/webknossos/pull/3942)
- Added a button for each color layer to enable/disable the layer. [#3943](https://github.com/scalableminds/webknossos/pull/3943)
- Paginated routes now send a `X-Total-Count` HTTP header which shows how many entries were found in total. [#3899](https://github.com/scalableminds/webknossos/pull/3899)

### Changed
- Improved the flight mode performance for tracings with very large trees (>80.000 nodes). [#3880](https://github.com/scalableminds/webknossos/pull/3880)
- Tweaked the highlighting of the active node. The inner node looks exactly as a non-active node and is not round, anymore. An active node is circled by a "halo". In arbitrary mode, the halo is hidden and the active node is round. [#3868](https://github.com/scalableminds/webknossos/pull/3868)
- Improved the performance of moving through a dataset which should make the overall interaction smoother. [#3902](https://github.com/scalableminds/webknossos/pull/3902)
- Brush size is independent of zoom value, now. This change simplifies volume annotations, as brush sizes can be adapted to certain structures (e.g., vesicles) and don't need to be changed when zooming. [#3868](https://github.com/scalableminds/webknossos/pull/3889)
- Reworked the search in the trees tab. [#3878](https://github.com/scalableminds/webknossos/pull/3878)

### Fixed
- Fixed a bug where failed large save requests lead to inconsistent tracings on the server. [#3829](https://github.com/scalableminds/webknossos/pull/3829)
- Fixed the setting which enables to hide the planes within the 3D viewport. [#3857](https://github.com/scalableminds/webknossos/pull/3857)
- Fixed a bug which allowed the brush size to become negative when using shortcuts. [#3861](https://github.com/scalableminds/webknossos/pull/3861)
- Fixed interpolation along z-axis. [#3888](https://github.com/scalableminds/webknossos/pull/3888)
- Fixed that the halo of the active node could cover other nodes. [#3919](https://github.com/scalableminds/webknossos/pull/3919)
- Fixed that the 3D viewport was partially occluded due to clipping distance issues. [#3919](https://github.com/scalableminds/webknossos/pull/3919)
- Fixed that scrolling with the mouse wheel over a data viewport also scrolled the page. This bug appeared with the new Chrome version 73. [#3939](https://github.com/scalableminds/webknossos/pull/3939)

### Removed
- Removed FPS meter in Annotation View. [#3916](https://github.com/scalableminds/webknossos/pull/3916)


## [19.03.0](https://github.com/scalableminds/webknossos/releases/tag/19.03.0) - 2019-03-04
[Commits](https://github.com/scalableminds/webknossos/compare/19.02.0...19.03.0)

### Highlights
- The tracing view got two major improvements:
   - Data rendering is now fully using the available space and doesn't have to be quadratic anymore. Increasing the size of a viewport will result in more data being rendered (as opposed to the same data will be upscaled). [#3634](https://github.com/scalableminds/webknossos/pull/3634)
   - The active node is highlighted with a "halo ring". Additionally, the node is also rendered as a circle. In flight and oblique modes the halo is hidden. [#3731](https://github.com/scalableminds/webknossos/pull/3731)
- Added the possibility to create volume annotation tasks. When creating a task type, select whether to create `volume` or `skeleton` tasks. Compound viewing and file upload for volume tasks is not yet supported. [#3712](https://github.com/scalableminds/webknossos/pull/3712)
- Mappings for segmentations will be read automatically from the file system. It's not necessary to define the mappings within the `datasource-properties.json` anymore. [#3720](https://github.com/scalableminds/webknossos/pull/3720)

### Added
- Added the possibility to create volume annotation tasks. When creating a task type, select whether to create `volume` or `skeleton` tasks. Note that compound viewing for volume tasks is not supported yet. Same for creating volume tasks from uploaded nml/data files. [#3712](https://github.com/scalableminds/webknossos/pull/3712)
- Added an UI to select a mapping for a segmentation layer. The UI is placed in the segmentation tab within the tracing view. [#3720](https://github.com/scalableminds/webknossos/pull/3720)
- Added a button to jump to actual data if the bounding box of a dataset contains a lot of black data. [#3682](https://github.com/scalableminds/webknossos/pull/3682)

### Changed
- Data rendering is not tied to square viewports, anymore. As a result the screen space is used more efficiently to show data. Also, increasing the size of a viewport will result in more data being rendered (as opposed to the same data will be upscaled). [#3634](https://github.com/scalableminds/webknossos/pull/3634)
- Mappings for segmentations will be read automatically from the file system. It's not necessary to define the mappings within the `datasource-properties.json`, anymore. [#3720](https://github.com/scalableminds/webknossos/pull/3720)
- The active node is highlighted with a "halo ring". Additionally, the node is also rendered as a circle. In flight and oblique modes the halo is hidden. [#3731](https://github.com/scalableminds/webknossos/pull/3731)
- In the dashboard list of active tasks, the project name is now featured more prominently, as it switched places with the task type summary. [#3792](https://github.com/scalableminds/webknossos/pull/3792)
- Isosurfaces are now loaded from the middle outwards. [#3818](https://github.com/scalableminds/webknossos/pull/3818)
- The brush size will now be remembered across page reloads. [#3827](https://github.com/scalableminds/webknossos/pull/3827)
- Do not show publication view if no publications are specified. [#3778](https://github.com/scalableminds/webknossos/pull/3778)

### Fixed
- Fixed an error that occured when changing the URL hash. [#3746](https://github.com/scalableminds/webknossos/pull/3746)
- Fixed a bug in the timeline chart rendering. The start and end time of the timeline chart now match the selected time range. [#3772](https://github.com/scalableminds/webknossos/pull/3772)
- The modals for a new task description and recommended task settings are no longer shown in read-only tracings. [#3724](https://github.com/scalableminds/webknossos/pull/3724)
- Fixed a rendering bug when opening a task that only allowed flight/oblique mode tracing. [#3783](https://github.com/scalableminds/webknossos/pull/3783)
- Fixed a bug where some NMLs caused the webKnossos tab to freeze during NML upload. [#3758](https://github.com/scalableminds/webknossos/pull/3758)
- Fixed a bug where some skeleton save requests were wrongly rejected if they were sent more than once. [#3767](https://github.com/scalableminds/webknossos/pull/3767)
- Fixed a bug which caused a wrong aspect ratio in the 3D viewport when changing the layout. [#3817](https://github.com/scalableminds/webknossos/pull/3817)


## [19.02.0](https://github.com/scalableminds/webknossos/releases/tag/19.02.0) - 2019-02-04
[Commits](https://github.com/scalableminds/webknossos/compare/19.01.0...19.02.0)

### Highlights

- The Dataset Gallery was redesigned to be a Publication Gallery instead. It will feature scientific publications together with their published datasets and information such as the species, brain region or acquisition method of such datasets. [#3653](https://github.com/scalableminds/webknossos/pull/3653)
  Please see the [migration guide](MIGRATIONS.md#19020---2019-02-04) on how to add publications.
- Also, this release includes new features that enrich the view of your data:
   - Isosurface computation can now be triggered for whole segments (shift + click on a segment in view mode). [#3655](https://github.com/scalableminds/webknossos/pull/3655)
   - Added the possibility to fade the alpha value of data layers. Also, a dataset can now contain both RGB and grayscale layers. [#3670](https://github.com/scalableminds/webknossos/pull/3670)
- The volume annotation brush tool will now automatically fill any enclosed areas if the brushed outline is closed in one stroke. [#3698](https://github.com/scalableminds/webknossos/pull/3698)
  <img src="https://user-images.githubusercontent.com/1702075/51846983-02d34480-231b-11e9-86f2-2d8c4b0c9bd0.gif" width="200" />


### Added

- Added the possibility to fade the alpha value of data layers. Also, a dataset can now contain both RGB and grayscale layers. [#3670](https://github.com/scalableminds/webknossos/pull/3670)
- Added the possibility to disable that the current layout is saved automatically when changing it. Instead, the layout can be saved explicitly. [#3620](https://github.com/scalableminds/webknossos/pull/3620)
- Added the possibility to use flight and oblique mode when viewing a dataset. [#3644](https://github.com/scalableminds/webknossos/pull/3644)
- Added pagination to the REST API route `GET /projects/:name/tasks` (new optional parameters `limit` and `pageNumber`). [#3659](https://github.com/scalableminds/webknossos/pull/3659)
- Added the possibility to open the version restore view for read-only tracings. Older versions can be previewed and be downloaded as NML. [#3660](https://github.com/scalableminds/webknossos/pull/3660)

### Changed

- Team managers are now also allowed to create and own scripts. [#3676](https://github.com/scalableminds/webknossos/pull/3676)
- The Dataset Gallery was redesigned to be a Publication Gallery instead. It will feature scientific publications together with their published datasets and information such as the species, brain region or acquisition method of such datasets. [#3653](https://github.com/scalableminds/webknossos/pull/3653)
- Annotations for non-public datasets can now be shared using the "Share" functionality without making the dataset public. [#3664](https://github.com/scalableminds/webknossos/pull/3664)
- The volume annotation brush tool will now automatically fill any enclosed areas if the brushed outline is closed in one stroke. [#3698](https://github.com/scalableminds/webknossos/pull/3698)
  <img src="https://user-images.githubusercontent.com/1702075/51846983-02d34480-231b-11e9-86f2-2d8c4b0c9bd0.gif" width="200" />
- Statistics are now separated by organization, rather than showing the webKnossos instance’s totals. [#3663](https://github.com/scalableminds/webknossos/pull/3663)
- NML files can be imported into arbitrary datasets. Users will be asked to confirm the import process if the dataset of the NML differs from the currently active dataset. [#3716](https://github.com/scalableminds/webknossos/pull/3716)

### Fixed

- Fixed a rendering bug which caused data to be clipped in certain scenarios for datasets with anisotropic resolutions. [#3609](https://github.com/scalableminds/webknossos/pull/3609)
- Fixed a bug where saving tracings failed after they were open for >24h. [#3633](https://github.com/scalableminds/webknossos/pull/3633)
- Fixed a bug that resulted in slow data loading when moving quickly through a dataset. [#3656](https://github.com/scalableminds/webknossos/pull/3656)
- Fixed a bug which caused the wrong magnification to be rendered when zooming out very far. [#3641](https://github.com/scalableminds/webknossos/pull/3641)
- Fixed a bug which broke the functionality to toggle the visibility of a tree in a skeleton tracing. [#3719](https://github.com/scalableminds/webknossos/pull/3719)

## [19.01.0](https://github.com/scalableminds/webknossos/releases/tag/19.01.0) - 2019-01-14
[Commits](https://github.com/scalableminds/webknossos/compare/18.12.0...19.01.0)

### Highlights

- You can now create tracings on datasets of other organizations, provided you have access rights to the dataset (i.e. it is public). [#3533](https://github.com/scalableminds/webknossos/pull/3533)
- Added the experimental feature to dynamically render isosurfaces for segmentation layers (can be enabled in the dataset settings when viewing a dataset). [#3495](https://github.com/scalableminds/webknossos/pull/3495)
- Added the possibility to specify a recommended user configuration in a task type. The recommended configuration will be shown to users when they trace a task with a different task type and the configuration can be accepted or declined. [#3466](https://github.com/scalableminds/webknossos/pull/3466)
- Added the possibility to select multiple trees in skeleton tracings in the tree tab by using ctrl + left mouse. Deleting and moving trees will affect all selected trees. [#3457](https://github.com/scalableminds/webknossos/pull/3457)

### Added

- Added the possibility to select multiple trees in skeleton tracings in the tree tab by using ctrl + left mouse. Deleting and moving trees will affect all selected trees. [#3457](https://github.com/scalableminds/webknossos/pull/3457)
- Added the possibility to specify a recommended user configuration in a task type. The recommended configuration will be shown to users when they trace a task with a different task type and the configuration can be accepted or declined. [#3466](https://github.com/scalableminds/webknossos/pull/3466)
- You can now create tracings on datasets of other organizations, provided you have access rights to the dataset (i.e. it is public). [#3533](https://github.com/scalableminds/webknossos/pull/3533)
- Datasets imported through a datastore that is marked as 'scratch' will now show a construction-like header and error message to encourage moving the datasets to a permanent storage location. [#3500](https://github.com/scalableminds/webknossos/pull/3500)
- Added the experimental feature to dynamically render isosurfaces for segmentation layers (can be enabled in the dataset settings when viewing a dataset). [#3495](https://github.com/scalableminds/webknossos/pull/3495)
- Adds healthchecks to all Dockerfiles for automatic service healing [#3606](https://github.com/scalableminds/webknossos/pull/3606)
- Added possibility to load more tasks or explorative annotations in the dashboard. [#3505](https://github.com/scalableminds/webknossos/pull/3505)
- Adds a second colorful thumbnail for the datasets which have a segmentation layer and this segmentation thumbnail will be shown on hover over the other thumbnail. [#3507](https://github.com/scalableminds/webknossos/pull/3507)

### Fixed

- Fixed a performance issue for large tracings with many branch points. [#3519](https://github.com/scalableminds/webknossos/pull/3519)
- Fixed bug which caused buckets to disappear randomly. [#3531](https://github.com/scalableminds/webknossos/pull/3531)
- Fixed a bug which broke the redirect after dataset upload via GUI. [#3571](https://github.com/scalableminds/webknossos/pull/3571)

## [18.12.0](https://github.com/scalableminds/webknossos/releases/tag/18.12.0) - 2018-11-26
[Commits](https://github.com/scalableminds/webknossos/compare/18.11.0...18.12.0)

### Highlights

- Added the possibility to add STL mesh files to tracings. [#3367](https://github.com/scalableminds/webknossos/pull/3367)
- Improved support for datasets with a large skew in scale. [#3398](https://github.com/scalableminds/webknossos/pull/3398)
- Improved performance for flight mode. [#3392](https://github.com/scalableminds/webknossos/pull/3392)
- Fixed the guessed bounding box for datasets that do not start at (0,0,0). [#3437](https://github.com/scalableminds/webknossos/pull/3437)

### Added

- Added the possibility to add STL mesh files to tracings. [#3367](https://github.com/scalableminds/webknossos/pull/3367)

### Changed

- Improved support for datasets with a large skew in scale (e.g., [600, 600, 35]). [#3398](https://github.com/scalableminds/webknossos/pull/3398)
- Improved performance for flight mode. [#3392](https://github.com/scalableminds/webknossos/pull/3392)

### Fixed

- Fixed a bug where the initial onboarding setup failed if automatic initial data was disabled. [#3421](https://github.com/scalableminds/webknossos/pull/3421)
- Fixed a permission issue in the try setup.
- Fixed a bug where the guessed bounding box for datasets that do not start at (0,0,0) was too large. [#3437](https://github.com/scalableminds/webknossos/pull/3437)
- Fixed a bug where dataset list refresh failed when datasets for non-existing organizations were reported. [#3438](https://github.com/scalableminds/webknossos/pull/3438)
- Editing team access rights for datasets now works even if the datastore has no disk write access. [#3411](https://github.com/scalableminds/webknossos/pull/3411)
- Fixed a bug where the form values when editing TaskTypes were missing. [#3451](https://github.com/scalableminds/webknossos/pull/3451)
- Fixed a bug which caused RGB data to not render correctly. [#3455](https://github.com/scalableminds/webknossos/pull/3455)

### Removed

- Removed support to watch additional dataset directories, no longer automatically creating symbolic links to the main directory. [#3416](https://github.com/scalableminds/webknossos/pull/3416)

## [18.11.0](https://github.com/scalableminds/webknossos/releases/tag/18.11.0) - 2018-10-29

[Commits](https://github.com/scalableminds/webknossos/compare/18.10.0...18.11.0)

### Highlights

- Skeleton and volume tracings will be more unified, resulting in hybrid tracings that can contain both structures:
  - Hybrid tracings are now enabled by default. They allow to combine the functionality of skeleton and volume annotations in one tracing. [#3399](https://github.com/scalableminds/webknossos/pull/3399)
  - Old volume tracing versions now also can be restored. Access it through the dropdown next to the Save button. [#3349](https://github.com/scalableminds/webknossos/pull/3349)
- The tracing view was improved:
  - The info tab in tracing views now displays the extent of the current dataset. [#3371](https://github.com/scalableminds/webknossos/pull/3371).
  - A User can now have multiple layouts for tracing views. [#3299](https://github.com/scalableminds/webknossos/pull/3299)
  - More layouting improvements: [#3256](https://github.com/scalableminds/webknossos/pull/3256) [#3256](https://github.com/scalableminds/webknossos/pull/3256) [#3272](https://github.com/scalableminds/webknossos/pull/3272)

### Added

- Added support for duplicate dataset names for different organizations. [#3137](https://github.com/scalableminds/webknossos/pull/3137)
- Extended the version restore view and added a view to restore older versions of a volume tracing. Access it through the dropdown next to the Save button. [#3349](https://github.com/scalableminds/webknossos/pull/3349)
- Added support to watch additional dataset directories, automatically creating symbolic links to the main directory. [#3330](https://github.com/scalableminds/webknossos/pull/3330)
- Added a button to the users list view that revokes admin rights from all selected users. [#3378](https://github.com/scalableminds/webknossos/pull/3378)
- Hybrid tracings are now enabled by default. They allow to combine the functionality of skeleton and volume annotations in one tracing. [#3399](https://github.com/scalableminds/webknossos/pull/3399)
- A User can now have multiple layouts for tracing views. [#3299](https://github.com/scalableminds/webknossos/pull/3299)
- Added support for datasets with sparse resolutions (e.g., [[1, 1, 1], [16, 16, 16]]). [#3406](https://github.com/scalableminds/webknossos/pull/3406)
- The info tab in tracing views now displays the extent of the current dataset. [#3371](https://github.com/scalableminds/webknossos/pull/3371).

### Changed

- The UI for editing experience domains of users was improved. [#3254](https://github.com/scalableminds/webknossos/pull/3254)
- The tracing layout was changed to be more compact. [#3256](https://github.com/scalableminds/webknossos/pull/3256)
- It is no longer possible to draw outside of a viewport with the brush tool in volume tracing. [#3283](https://github.com/scalableminds/webknossos/pull/3283)
- There is now a separate tracingstore module, the datastore is no longer responsible for saving tracings. [#3281](https://github.com/scalableminds/webknossos/pull/3281)
- The version history view shows versions grouped by day and time now. [#3365](https://github.com/scalableminds/webknossos/pull/3365)
- Users can now access the annotations of other users (of the same organization) given the link, even if they are non-public. [#3348](https://github.com/scalableminds/webknossos/pull/3348)

### Fixed

- Fixed a layouting issue which occurred on a fresh page load when the layout was scaled to be bigger than the available space. [#3256](https://github.com/scalableminds/webknossos/pull/3256)
- Fixed overlap in comment tab for long tree names or comments. [#3272](https://github.com/scalableminds/webknossos/pull/3272)
- Fixed that CTRL + Shift + F opens two search popovers in the tracing view. Instead, the shortcut will only open the tree search now. [#3407](https://github.com/scalableminds/webknossos/pull/3407)
- Fixed a bug which caused data to not be displayed correctly if adjacent data does not exist.[#3270](https://github.com/scalableminds/webknossos/pull/3270)
- Fixed a bug which caused data to not be displayed correctly if adjacent data does not exist. [#3270](https://github.com/scalableminds/webknossos/pull/3270)
- Fixed a bug which caused initial rendering to sometimes miss some buckets. [#3262](https://github.com/scalableminds/webknossos/pull/3262)
- Fixed a bug which caused the save-button to never show success for volume tracings. [#3267](https://github.com/scalableminds/webknossos/pull/3267)
- Fixed a rendering bug which caused data to turn black sometimes when moving around. [#3409](https://github.com/scalableminds/webknossos/pull/3409)

## [18.10.0](https://github.com/scalableminds/webknossos/releases/tag/18.10.0) - 2018-09-22

[Commits](https://github.com/scalableminds/webknossos/compare/18.09.0...18.10.0)

### Highlights

- WebKnossos is documented now! Check it out: https://docs.webknossos.org [#3011](https://github.com/scalableminds/webknossos/pull/3011)
- There are multiple improvements of the tracing view:
  - Added customizable layouting to the tracing view. [#3070](https://github.com/scalableminds/webknossos/pull/3070)
  - Improved general performance of the tracing view by leveraging web workers. [#3162](https://github.com/scalableminds/webknossos/pull/3162)
  - Added a view to restore any older version of a skeleton tracing. Access it through the dropdown next to the Save button. [#3194](https://github.com/scalableminds/webknossos/pull/3194)
  - And more usability improvements: [#3126](https://github.com/scalableminds/webknossos/pull/3126), [#3066](https://github.com/scalableminds/webknossos/pull/3066)
- Project administration got some UI improvements: [#3077](https://github.com/scalableminds/webknossos/pull/3077), [#3224](https://github.com/scalableminds/webknossos/pull/3224), [#3233](https://github.com/scalableminds/webknossos/pull/3233)
- Improved security by enabling http security headers. [#3084](https://github.com/scalableminds/webknossos/pull/3084)

### Added

- Added URLs to the tabs in the dashboard. [#3183](https://github.com/scalableminds/webknossos/pull/3183)
- Improved security by enabling http security headers. [#3084](https://github.com/scalableminds/webknossos/pull/3084)
- Added the possibility to write markdown in the annotation description. [#3081](https://github.com/scalableminds/webknossos/pull/3081)
- Added a view to restore any older version of a skeleton tracing. Access it through the dropdown next to the Save button. [#3194](https://github.com/scalableminds/webknossos/pull/3194)
  ![version-restore-highlight](https://user-images.githubusercontent.com/1702075/45428378-6842d380-b6a1-11e8-88c2-e4ffcd762cd5.png)
- Added customizable layouting to the tracing view. [#3070](https://github.com/scalableminds/webknossos/pull/3070)
- Added the brush size to the settings on the left in volume tracing. The size can now also be adjusted by using only the keyboard. [#3126](https://github.com/scalableminds/webknossos/pull/3126)
- Added a user documentation for webKnossos [#3011](https://github.com/scalableminds/webknossos/pull/3011)
- Tree groups can now be activated. This allows to rename a tree group analogous to renaming a tree. Also, toggling the visibility of a tree group can now be done by using the shortcuts "1" and "2". [#3066](https://github.com/scalableminds/webknossos/pull/3066)
- Added the possibility to upload multiple NML files during task creation, even if they are not in a zip archive
- Added the possibility to supply a dedicated "sorting date" for datasets to change the sorting order in the gallery view, by default the creation date is used [#3124](https://github.com/scalableminds/webknossos/pull/3124)
- Added bar-chart visualization to project progress report. [#3224](https://github.com/scalableminds/webknossos/pull/3224)
- Added a button to collapse all comments. [#3215](https://github.com/scalableminds/webknossos/pull/3215)
- The datasets in the dashboard are now sorted according to their user-specific usage. As a result, relevant datasets should appear at the top of the list. [#3206](https://github.com/scalableminds/webknossos/pull/3206)
- 3D Meshes can now be imported into the tracing view by uploading corresponding STL files. [#3242](https://github.com/scalableminds/webknossos/pull/3242)

### Changed

- The modal used to change the experience of users by admins got a rework. [#3077](https://github.com/scalableminds/webknossos/pull/3077)
- During task creation, specifying an experience domain is now possible by choosing from existing domains. [#3233](https://github.com/scalableminds/webknossos/pull/3233)
- Unified the search functionality within webKnossos to implement an AND logic everyhwere. [#3228](https://github.com/scalableminds/webknossos/pull/3228)
- Renamed "Soma Clicking" to "Single-Node-Tree Mode". [#3141](https://github.com/scalableminds/webknossos/pull/3141/files)
- The fallback segmentation layer attribute of volume tracings is now persisted to NML/ZIP files. Upon re-upload, only volume tracings with this attribute will show a fallback layer. Use `tools/volumeAddFallbackLayer.py` to add this attribute to existing volume tracings. [#3088](https://github.com/scalableminds/webknossos/pull/3088)
- When splitting a tree, the split part that contains the initial node will now keep the original tree name and id. [#3145](https://github.com/scalableminds/webknossos/pull/3145)
- Improve error messages for parsing faulty NMLs. [#3227](https://github.com/scalableminds/webknossos/pull/3227)
- Finished tasks will be displayed with less details and sorted by their finishing date in the dashboard. [#3202](https://github.com/scalableminds/webknossos/pull/3202)
- Improved layouting for narrow screens. [#3226](https://github.com/scalableminds/webknossos/pull/3226)
- The welcome header will now also show on the default page if there are no existing organisations. [#3133](https://github.com/scalableminds/webknossos/pull/3133)
- Simplified the sharing of tracings. Users can simply copy the active URL from the browser's URL bar to share a tracing (assuming the tracing is public). [#3176](https://github.com/scalableminds/webknossos/pull/3176)
- Improved general performance of the tracing view by leveraging web workers. [#3162](https://github.com/scalableminds/webknossos/pull/3162)
- Improved overall drag-and-drop behavior by preventing the browser from opening the dragged file when the actual drag target was missed. [#3222](https://github.com/scalableminds/webknossos/pull/3222)
- The checkboxes in the user list view will clear now after the experience domains of users have been changed. [#3178](https://github.com/scalableminds/webknossos/pull/3178)
- Resetting a user's task requires a confirmation now. [#3181](https://github.com/scalableminds/webknossos/pull/3181)

### Fixed

- Fixed a bug where large volume downloads contained invalid data.zip archives. [#3086](https://github.com/scalableminds/webknossos/pull/3086)
- Fixed the sorting of the dashboard task list and explorative annotation list. [#3153](https://github.com/scalableminds/webknossos/pull/3153)
- Fixed a missing notification when a task annotation was reset. [#3207](https://github.com/scalableminds/webknossos/pull/3207)
- Fixed a bug where non-privileged users were wrongly allowed to pause/unpause projects. [#3097](https://github.com/scalableminds/webknossos/pull/3097)
- Fixed a bug in copy-segmentation-slice feature. [#3245](https://github.com/scalableminds/webknossos/pull/3245)
- Fixed a regression bug which caused the initial data loading to fail sometimes. [#3149](https://github.com/scalableminds/webknossos/pull/3149)
- Fixed a bug which caused a blank screen sometimes when the user is not logged in. [#3167](https://github.com/scalableminds/webknossos/pull/3167)
- Fixed a bug where NML downloads of Task Annotations failed. [#3166](https://github.com/scalableminds/webknossos/pull/3166)
- Fixed a bug where viewing Compound Annotations (such as all tasks for a project in one view) failed. [#3174](https://github.com/scalableminds/webknossos/pull/3174)

### Removed

- Removed the automatic redirect to the onboarding page from the default page if there are no existing organisations. [#3133](https://github.com/scalableminds/webknossos/pull/3133)

## [18.09.0](https://github.com/scalableminds/webknossos/releases/tag/18.09.0) - 2018-08-20

[Commits](https://github.com/scalableminds/webknossos/compare/18.08.0...18.09.0)

### Highlights

- The dashboard gallery loads faster [#3036](https://github.com/scalableminds/webknossos/pull/3036) and tracings in the dashboard can show their descriptions [#3035](https://github.com/scalableminds/webknossos/pull/3035).
- Managing new users got easier through "new inactive users" notifications [#2994](https://github.com/scalableminds/webknossos/pull/2994), and also team managers can activate them now [#3050](https://github.com/scalableminds/webknossos/pull/3050).
- Improved the UI for sharing datasets and tracings [#3029](https://github.com/scalableminds/webknossos/pull/3029).
- The tracing view got a progress-indicator [#2935](https://github.com/scalableminds/webknossos/pull/2935) and scale-bars [#3049](https://github.com/scalableminds/webknossos/pull/3049).
- When merging datasets within a tracing via the merge-modal, the user can choose whether the merge should be executed directly in the currently opened tracing. Alternatively, a new annotation can be created which is accessible via the dashboard, as before [#2935](https://github.com/scalableminds/webknossos/pull/2935).

### Added

- Added two new properties to mapping json files. The `colors: [<hsvHueValue1>, <hsvHueValue2>, ...]` property can be used to specify up to 256 custom colors for the first 256 equivalence classes of the mapping. The `hideUnmappedIds: <true|false>` property indicates whether segments that were not mapped should be rendered transparently or not. [#2965](https://github.com/scalableminds/webknossos/pull/2965)
- Added a button for refreshing the dataset in the backend cache. [#2975](https://github.com/scalableminds/webknossos/pull/2975)
- Added the possibility to see the description of a tracing within the dashboard. [#3035](https://github.com/scalableminds/webknossos/pull/3035)
- Comments of tracing trees can now be cycled through by keeping n and p pressed. [#3041](https://github.com/scalableminds/webknossos/pull/3041)
- All dates in webknossos will be shown in the browser's timezone. On hover, a tooltip will show the date in UTC. [#2916](https://github.com/scalableminds/webknossos/pull/2916) ![image](https://user-images.githubusercontent.com/2486553/42888385-74c82bc0-8aa8-11e8-9c3e-7cfc90ce93bc.png)
- When merging datasets within a tracing via the merge-modal, the user can choose whether the merge should be executed directly in the currently opened tracing. Alternatively, a new annotation can be created which is accessible via the dashboard (as it has been before).
- Added shortcuts for moving along the current tracing direction in orthogonal mode. Pressing 'e' (and 'r' for the reverse direction) will move along the "current direction", which is defined by the vector between the last two created nodes.
- Added a banner to the user list to notify admins of new inactive users that need to be activated. [#2994](https://github.com/scalableminds/webknossos/pull/2994)
- When a lot of changes need to be persisted to the server (e.g., after importing a large NML), the save button will show a percentage-based progress indicator.
- Changing tabs in a tracing view will not disable the keyboard shortcuts anymore. [#3042](https://github.com/scalableminds/webknossos/pull/3042)
- Added the possibility for admins to see and transfer all active tasks of a project to a single user in the project tab[#2863](https://github.com/scalableminds/webknossos/pull/2863)
- Added the possibility to import multiple NML files into the active tracing. This can be done by dragging and dropping the files directly into the tracing view. [#2908](https://github.com/scalableminds/webknossos/pull/2908)
- Added placeholders and functionality hints to (nearly) empty lists and tables in the admin views. [#2969](https://github.com/scalableminds/webknossos/pull/2969)
- Added the possibility to copy volume tracings to own account
- During the import of multiple NML files, the user can select an option to automatically create a group per file so that the imported trees are organized in a hierarchy. [#2908](https://github.com/scalableminds/webknossos/pull/2908)
- Added the option to display scale bars in the viewports for orthogonal mode. [#3049](https://github.com/scalableminds/webknossos/pull/3049)
- Added functions to the front-end API to activate a tree and to change the color of a tree. [#2997](https://github.com/scalableminds/webknossos/pull/2997)
- When a new team or project is created, invalid names will be directly marked in red. [#3034](https://github.com/scalableminds/webknossos/pull/3034)
- Added an error message to the NML upload if the needed permissions are missing for the upload. [#3051](https://github.com/scalableminds/webknossos/pull/3051)
- Comments can now contain references to nodes (`#<nodeid>`) or positions (`#(<x,y,z>)`). Clicking on such a reference activates the respective node or position and centers it. [#2950](https://github.com/scalableminds/webknossos/pull/2950)
- Added a default text to the task view to indicate, that no users are assigned to a task. [#3030](https://github.com/scalableminds/webknossos/issues/3030)

### Changed

- Added a checkbox to disable the warning when deleting a tree. An accidentally deleted tree can easily be restored using the Undo functionality. [#2995](https://github.com/scalableminds/webknossos/pull/2995)
- Improved the UI for sharing datasets and tracings. [#3029](https://github.com/scalableminds/webknossos/pull/3029)
- Team managers are now allowed to activate users (previously admin-only) [#3050](https://github.com/scalableminds/webknossos/pull/3050)
- Improved the loading time of datasets in the dashboard. [#3036](https://github.com/scalableminds/webknossos/pull/3036)

### Fixed

- Fixed a bug where unloaded data was sometimes shown as black instead of gray. [#2963](https://github.com/scalableminds/webknossos/pull/2963)
- Fixed that URLs linking to a certain position in a dataset or tracing always led to the position of the active node. [#2960](https://github.com/scalableminds/webknossos/pull/2960)
- Fixed that setting a bounding box in view mode did not work. [#3015](https://github.com/scalableminds/webknossos/pull/3015)
- Fixed a bug where viewing Compound Annotations (such as viewing all instances of a task at once) failed with a permission issue. [#3023](https://github.com/scalableminds/webknossos/pull/3023)
- Fixed that the segmentation layer is loaded from the server even when the segmentation opacity is set to 0. [#3067](https://github.com/scalableminds/webknossos/pull/3067)
- Fixed a bug where the team name was not displayed in the task types view of admins. [#3053](https://github.com/scalableminds/webknossos/pull/3053)

## [18.08.0](https://github.com/scalableminds/webknossos/releases/tag/18.08.0) - 2018-07-23

[Commits](https://github.com/scalableminds/webknossos/compare/18.07.0...18.08.0)

### Highlights

- Performance improvements for the tracing views. #2709 #2724 #2821
- Added onboarding flow for initial setup of WebKnossos. #2859
- The dataset gallery got a redesign with mobile support. #2761
- Improved the import dialog for datasets. Important fields can now be edited via form inputs instead of having to change the JSON. The JSON is still changeable when enabling an "Advanced" mode. #2881
- Added possibility to share a special link to invite users to join your organization. Following that link, the sign-up form will automatically register the user for the correct organization. #2898

### Added

- Added release version to navbar [#2888](https://github.com/scalableminds/webknossos/pull/2888)
- Users can view datasets in a table from the dashboard. That view also allows to create explorational tracings (which had to be done via the gallery view for non-admins before). [#2866](https://github.com/scalableminds/webknossos/pull/2866)
- Added the task bounding box of a skeleton tracing to NML files. [#2827](https://github.com/scalableminds/webknossos/pull/2827) \
   Example: `<taskBoundingBox topLeftX="0" topLeftY="0" topLeftZ="0" width="512" height="512" depth="512" />`
- Added the possibility to kick a user out of the organization team. [#2801](https://github.com/scalableminds/webknossos/pull/2801)
- Added a mandatory waiting interval of 10 seconds when getting a task with a new task type. The modal containing the task description cannot be closed earlier. These ten seconds should be used to fully understand the new task type. [#2793](https://github.com/scalableminds/webknossos/pull/2793)
- Added possibility to share a special link to invite users to join your organization. Following that link, the sign-up form will automatically register the user for the correct organization. [#2898](https://github.com/scalableminds/webknossos/pull/2898)
- Added more debugging related information in case of unexpected errors. The additional information can be used when reporting the error. [#2766](https://github.com/scalableminds/webknossos/pull/2766)
- Added permission for team managers to create explorational tracings on datasets without allowed teams. [#2758](https://github.com/scalableminds/webknossos/pull/2758)
- Added higher-resolution images for dataset gallery thumbnails. [#2745](https://github.com/scalableminds/webknossos/pull/2745)
- Added permission for admins to get tasks from all projects in their organization. [#2728](https://github.com/scalableminds/webknossos/pull/2728)
- Added the shortcut to copy the currently hovered cell id (CTRL + I) to non-volume-tracings, too. [#2726](https://github.com/scalableminds/webknossos/pull/2726)
- Added permission for team managers to refresh datasets. [#2688](https://github.com/scalableminds/webknossos/pull/2688)
- Added backend-unit-test setup and a first test for NML validation. [#2829](https://github.com/scalableminds/webknossos/pull/2829)
- Added progress indicators to the save button for cases where the saving takes some time (e.g., when importing a large NML). [#2947](https://github.com/scalableminds/webknossos/pull/2947)
- Added the possibility to not sort comments by name. When clicking the sort button multiple times, sorting is switched to sort by IDs. [#2915](https://github.com/scalableminds/webknossos/pull/2915)
- Added displayName for organizations. [#2869](https://github.com/scalableminds/webknossos/pull/2869)
- Added onboarding flow for initial setup of WebKnossos. [#2859](https://github.com/scalableminds/webknossos/pull/2859)
- Added the possibility to show the task in a random order. [#2860](https://github.com/scalableminds/webknossos/pull/2860)

### Changed

- Improved the search functionality in the datasets view. The datasets will be sorted so that the best match is shown first. If a different sorting is desired, the sorting-arrows in the columns can still be used to change the sorting criteria. [#2834](https://github.com/scalableminds/webknossos/pull/2834)
- Improved performance in orthogonal mode. [#2821](https://github.com/scalableminds/webknossos/pull/2821)
- When deleting the last node of a tree, that tree will not be removed automatically anymore. Instead, the tree will just be empty. To remove that active tree, the "delete" shortcut can be used again. [#2806](https://github.com/scalableminds/webknossos/pull/2806)
- Renamed "Cancel" to "Reset and Cancel" for tasks. [#2910](https://github.com/scalableminds/webknossos/pull/2910)
- Changed the type of the initial node of new tasks to be a branchpoint (if not created via NML). [#2799](https://github.com/scalableminds/webknossos/pull/2799)
- The dataset gallery got a redesign with mobile support. [#2761](https://github.com/scalableminds/webknossos/pull/2761)
- Improved the performance of saving large changes to a tracing (e.g., when importing a large NML). [#2947](https://github.com/scalableminds/webknossos/pull/2947)
- Improved loading speed of buckets. [#2724](https://github.com/scalableminds/webknossos/pull/2724)
- Changed the task search, when filtered by user, to show all instead of just active tasks (except for canceled tasks). [#2774](https://github.com/scalableminds/webknossos/pull/2774)
- Improved the import dialog for datasets. Important fields can now be edited via form inputs instead of having to change the JSON. The JSON is still changeable when enabling an "Advanced" mode. [#2881](https://github.com/scalableminds/webknossos/pull/2881)
- Hid old paused projects in the project progress report even if they have open instances. [#2768](https://github.com/scalableminds/webknossos/pull/2768)
- Excluded canceled tasks and base tracings from the list at `api/projects/:name/usersWithOpenTasks`. [#2765](https://github.com/scalableminds/webknossos/pull/2765)
- Streamlined the order in which initial buckets are loaded when viewing a dataset. [#2749](https://github.com/scalableminds/webknossos/pull/2749)
- Reduced the number of scenarios in which segmentation-related warnings are shown (e.g, not for skeleton tracings when there are multiple resolutions for segmentations anyway). [#2715](https://github.com/scalableminds/webknossos/pull/2715)
- Email addresses for notifications about new users and about task overtime are no longer specified instance-wide but once per organization. [#2939](https://github.com/scalableminds/webknossos/pull/2939)
- Improved tracing view page load performance by decreasing WebGL shader compilation time. [#2709](https://github.com/scalableminds/webknossos/pull/2709)
- Improved error reporting for project progress page. [#2955](https://github.com/scalableminds/webknossos/pull/2955)
- Redesigned the user task list to make it easier to read the whole task description. [#2861](https://github.com/scalableminds/webknossos/pull/2861)

### Fixed

- Fixed a bug which caused segmentation data to be requested as four-bit when four-bit-mode was enabled. [#2828](https://github.com/scalableminds/webknossos/pull/2828)
- Fixed a bug where possible comments or branchpoints sometimes were not properly deleted when deleting a node. [2897](https://github.com/scalableminds/webknossos/pull/2897)
- Fixed a bug which caused projects to be unpaused when the project priority was changed. [#2795](https://github.com/scalableminds/webknossos/pull/2795)
- Fixed an unnecessary warning when deleting a tree in a task, that warned about deleting the initial node although the initial node was not contained in the deleted tree. [#2812](https://github.com/scalableminds/webknossos/pull/2812)
- Fixed a bug where the comment tab was scrolled into view horizontally if a node with a comment was activated. [#2805](https://github.com/scalableminds/webknossos/pull/2805)
- Fixed a bug in for Firefox users where a long tree list created an unnecessary scroll region. [#2787](https://github.com/scalableminds/webknossos/pull/2787)
- Fixed clicking on a task type within the task list page, so that the task type page will actually only show the linked task type. [#2769](https://github.com/scalableminds/webknossos/pull/2769)
- Fixed clicking on a project within the task list page, so that the project page will actually only show the linked project. [#2759](https://github.com/scalableminds/webknossos/pull/2759)
- Fixed a bug in the front-end API's `setMapping` call which caused ignored calls if the provided object was mutated. [#2921](https://github.com/scalableminds/webknossos/pull/2921)
- Fixed a bug where cell IDs in the segmentation tab were not shown for all zoomsteps. [#2726](https://github.com/scalableminds/webknossos/pull/2726)
- Fixed the naming of the initial tree in tasks. [#2689](https://github.com/scalableminds/webknossos/pull/2689)
- Fixed a regression affecting node selection, shortcuts and 3d viewport navigation. [#2673](https://github.com/scalableminds/webknossos/pull/2673)
- Fixed the dataset zip upload for datasets, which only have one data layer and no config file. [#2840](https://github.com/scalableminds/webknossos/pull/2840)
- Fixed a bug where task deletion broke the task listing for users who had active annotations for the task [#2884](https://github.com/scalableminds/webknossos/pull/2884)
- Fixed that decimal scales (e.g., 11.24, 11.24, 30) couldn't be defined for datasets in "simple" mode. [#2912](https://github.com/scalableminds/webknossos/pull/2912)

## [18.07.0](https://github.com/scalableminds/webknossos/releases/tag/18.07.0) - 2018-07-05

First release<|MERGE_RESOLUTION|>--- conflicted
+++ resolved
@@ -20,11 +20,8 @@
 
 ### Fixed
 - Fixed opening view only dataset links with arbitrary modes being initially displayed in plane mode. [#4421](https://github.com/scalableminds/webknossos/pull/4421)
-<<<<<<< HEAD
 - Fixed that converting a volume tracing into a hybrid tracing opens the hybrid tracing in "volume" mode. [#4467](https://github.com/scalableminds/webknossos/pull/4467)
-=======
 - Fixed the creation of histograms for float datasets that only have one value besides 0. [#4468](https://github.com/scalableminds/webknossos/pull/4468)
->>>>>>> 64a95832
 
 ### Removed
 -
