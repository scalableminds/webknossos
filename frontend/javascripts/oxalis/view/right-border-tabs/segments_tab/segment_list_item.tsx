--- conflicted
+++ resolved
@@ -411,14 +411,6 @@
   );
 
   const segmentColorRGBA = Utils.hslaToRgba(segmentColorHSLA);
-
-<<<<<<< HEAD
-  if (mappingInfo.hideUnmappedIds && mappedId === 0) {
-    return null;
-  }
-=======
-  const andCloseContextMenu = (_ignore?: any) => handleSegmentDropdownMenuVisibility(false, 0);
->>>>>>> 3f1307be
 
   const createSegmentContextMenu = (): MenuProps => ({
     items: [
@@ -545,17 +537,6 @@
   });
 
   function getSegmentIdDetails() {
-<<<<<<< HEAD
-    if (isJSONMappingEnabled && segment.id !== mappedId)
-      return (
-        <FastTooltip title="Segment ID (Unmapped ID → Mapped ID)">
-          <span className="deemphasized italic">
-            {segment.id} → {mappedId}
-          </span>
-        </FastTooltip>
-      );
-=======
->>>>>>> 3f1307be
     // Only if segment.name is truthy, render additional info.
     return segment.name ? (
       <FastTooltip title="Segment ID">
@@ -592,7 +573,6 @@
       }}
       onContextMenu={onOpenContextMenu}
     >
-<<<<<<< HEAD
       <div>
         <div style={{ display: "inline-flex", alignItems: "center" }}>
           <ColoredDotIconForSegment segmentColorHSLA={segmentColorHSLA} />
@@ -612,94 +592,6 @@
                   visibleSegmentationLayer.name,
                   true,
                 );
-=======
-      <Dropdown
-        menu={
-          (selectedSegmentIds || []).length > 1 && selectedSegmentIds?.includes(segment.id)
-            ? multiSelectMenu
-            : createSegmentContextMenu()
-        }
-        // The overlay is generated lazily. By default, this would make the overlay
-        // re-render on each parent's render() after it was shown for the first time.
-        // The reason for this is that it's not destroyed after closing.
-        // Therefore, autoDestroy is passed.
-        // destroyPopupOnHide should also be an option according to the docs, but
-        // does not work properly. See https://github.com/react-component/trigger/issues/106#issuecomment-948532990
-        // @ts-expect-error ts-migrate(2322) FIXME: Type '{ children: Element; overlay: () => Element;... Remove this comment to see the full error message
-        autoDestroy
-        placement="bottom"
-        open={activeDropdownSegmentId === segment.id}
-        onOpenChange={(isVisible, info) => {
-          if (info.source === "trigger") handleSegmentDropdownMenuVisibility(isVisible, segment.id);
-        }}
-        trigger={["contextMenu"]}
-        // Remove this again once https://github.com/react-component/trigger/pull/447 has bubbled
-        // through to antd.
-        alignPoint={false}
-      >
-        <div>
-          <div style={{ display: "inline-flex", alignItems: "center" }}>
-            <ColoredDotIconForSegment segmentColorHSLA={segmentColorHSLA} />
-            <EditableTextLabel
-              value={getSegmentName(segment)}
-              label="Segment Name"
-              onClick={() => onSelectSegment(segment)}
-              onRenameStart={onRenameStart}
-              onRenameEnd={onRenameEnd}
-              onChange={(name) => {
-                if (visibleSegmentationLayer != null) {
-                  updateSegment(
-                    segment.id,
-                    {
-                      name,
-                    },
-                    visibleSegmentationLayer.name,
-                    true,
-                  );
-                }
-              }}
-              margin="0 5px"
-              disableEditing={!allowUpdate}
-            />
-            <Tooltip title="Open context menu (also available via right-click)">
-              <EllipsisOutlined
-                onClick={() => handleSegmentDropdownMenuVisibility(true, segment.id)}
-              />
-            </Tooltip>
-            {/* Show Default Segment Name if another one is already defined*/}
-            {getSegmentIdDetails()}
-            {isCentered ? (
-              <Tooltip title="This segment is currently centered in the data viewports.">
-                <i
-                  className="fas fa-crosshairs deemphasized"
-                  style={{
-                    marginLeft: 4,
-                  }}
-                />
-              </Tooltip>
-            ) : null}
-            {segment.id === activeCellId ? (
-              <Tooltip title="The currently active segment id belongs to this segment.">
-                <i
-                  className="fas fa-paint-brush deemphasized"
-                  style={{
-                    marginLeft: 4,
-                  }}
-                />
-              </Tooltip>
-            ) : null}
-          </div>
-
-          <div
-            style={{
-              marginLeft: 16,
-            }}
-          >
-            <MeshInfoItem
-              segment={segment}
-              isSelectedInList={
-                selectedSegmentIds != null ? selectedSegmentIds?.includes(segment.id) : false
->>>>>>> 3f1307be
               }
             }}
             margin="0 5px"
@@ -710,7 +602,7 @@
           </FastTooltip>
           {/* Show Default Segment Name if another one is already defined*/}
           {getSegmentIdDetails()}
-          {segment.id === centeredSegmentId ? (
+          {isCentered ? (
             <FastTooltip title="This segment is currently centered in the data viewports.">
               <i
                 className="fas fa-crosshairs deemphasized"
