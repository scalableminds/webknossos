package utils

import com.scalableminds.util.tools.ConfigReader
import com.typesafe.scalalogging.LazyLogging
import play.api.Configuration

import java.time.Instant
import javax.inject.Inject
import scala.concurrent.duration._

class WkConf @Inject()(configuration: Configuration) extends ConfigReader with LazyLogging {
  override def raw: Configuration = configuration

  object Http {
    val uri: String = get[String]("http.uri")
    val port: String = get[String]("http.port")
  }

  object Play {
    object Modules {
      val enabled: Seq[String] = getList[String]("play.modules.enabled")
      val disabled: Seq[String] = getList[String]("play.modules.disabled")
    }

    val children = List(Modules)
  }

  object WebKnossos {
    val tabTitle: String = get[String]("webKnossos.tabTitle")

    object User {
      val timeTrackingPause: FiniteDuration = get[FiniteDuration]("webKnossos.user.timeTrackingPause")
      val timeTrackingOnlyWithSignificantChanges: Boolean =
        get[Boolean]("webKnossos.user.timeTrackingOnlyWithSignificantChanges")
      val inviteExpiry: FiniteDuration = get[FiniteDuration]("webKnossos.user.inviteExpiry")
      val ssoKey: String = get[String]("webKnossos.user.ssoKey")

      object EmailVerification {
        val activated: Boolean = get[Boolean]("webKnossos.user.emailVerification.activated")
        val required: Boolean = get[Boolean]("webKnossos.user.emailVerification.required")
        val gracePeriod: FiniteDuration = get[FiniteDuration]("webKnossos.user.emailVerification.gracePeriod")
        val linkExpiry: Option[FiniteDuration] =
          getOptional[FiniteDuration]("webKnossos.user.emailVerification.linkExpiry")
      }

    }

    val newOrganizationMailingList: String = get[String]("webKnossos.newOrganizationMailingList")

    object Tasks {
      val maxOpenPerUser: Int = get[Int]("webKnossos.tasks.maxOpenPerUser")
    }

    object Annotation {
      object Mutex {
        val expiryTime: FiniteDuration = get[FiniteDuration]("webKnossos.annotation.mutex.expiryTime")
      }
    }

    object Cache {
      object User {
        val timeout: FiniteDuration = get[FiniteDuration]("webKnossos.cache.user.timeout")
      }

      val children = List(User)
    }

    object SampleOrganization {
      val enabled: Boolean = get[Boolean]("webKnossos.sampleOrganization.enabled")

      object User {
        val email: String = get[String]("webKnossos.sampleOrganization.user.email")
        val email2: String = get[String]("webKnossos.sampleOrganization.user.email2")
        val password: String = get[String]("webKnossos.sampleOrganization.user.password")
        val token: String = get[String]("webKnossos.sampleOrganization.user.token")
        val isSuperUser: Boolean = get[Boolean]("webKnossos.sampleOrganization.user.isSuperUser")
      }

      val children = List(User)
    }

    object FetchUsedStorage {
      val rescanInterval: FiniteDuration = get[FiniteDuration]("webKnossos.fetchUsedStorage.rescanInterval")
      val tickerInterval: FiniteDuration = get[FiniteDuration]("webKnossos.fetchUsedStorage.tickerInterval")
      val scansPerTick: Int = get[Int]("webKnossos.fetchUsedStorage.scansPerTick")
    }

    object TermsOfService {
      val enabled: Boolean = get[Boolean]("webKnossos.termsOfService.enabled")
      val url: String = get[String]("webKnossos.termsOfService.url")
      val acceptanceDeadline: Instant = get[Instant]("webKnossos.termsOfService.acceptanceDeadline")
      val version: Int = get[Int]("webKnossos.termsOfService.version")
    }

    object SecurityTxt {
      val enabled: Boolean = get[Boolean]("webKnossos.securityTxt.enabled")
      val content: String = get[String]("webKnossos.securityTxt.content")
    }

    val operatorData: String = get[String]("webKnossos.operatorData")
    val children = List(User, Tasks, Cache, SampleOrganization, FetchUsedStorage, TermsOfService)
  }

  object SingleSignOn {
    object OpenIdConnect {
      val providerUrl: String = get[String]("singleSignOn.openIdConnect.providerUrl")
      val clientId: String = get[String]("singleSignOn.openIdConnect.clientId")
      val clientSecret: String = get[String]("singleSignOn.openIdConnect.clientSecret")
      val scope: String = get[String]("singleSignOn.openIdConnect.scope")
      val verboseLoggingEnabled: Boolean = get[Boolean]("singleSignOn.openIdConnect.verboseLoggingEnabled")
    }
  }

  object Features {
    val isWkorgInstance: Boolean = get[Boolean]("features.isWkorgInstance")
    val jobsEnabled: Boolean = get[Boolean]("features.jobsEnabled")
    val voxelyticsEnabled: Boolean = get[Boolean]("features.voxelyticsEnabled")
    val taskReopenAllowed: FiniteDuration = get[Int]("features.taskReopenAllowedInSeconds") seconds
    val allowDeleteDatasets: Boolean = get[Boolean]("features.allowDeleteDatasets")
    val publicDemoDatasetUrl: String = get[String]("features.publicDemoDatasetUrl")
    val exportTiffMaxVolumeMVx: Long = get[Long]("features.exportTiffMaxVolumeMVx")
    val exportTiffMaxEdgeLengthVx: Long = get[Long]("features.exportTiffMaxEdgeLengthVx")
    val openIdConnectEnabled: Boolean = get[Boolean]("features.openIdConnectEnabled")
    val segmentAnythingEnabled: Boolean = get[Boolean]("features.segmentAnythingEnabled")
  }

  object Datastore {
    val key: String = get[String]("datastore.key")
    val name: String = get[String]("datastore.name")
    val publicUri: Option[String] = getOptional[String]("datastore.publicUri")
    val localFolderWhitelist: List[String] = getList[String]("datastore.localFolderWhitelist")
  }

  object Tracingstore {
    val key: String = get[String]("tracingstore.key")
    val name: String = get[String]("datastore.name")
    val publicUri: Option[String] = getOptional[String]("tracingstore.publicUri")
  }

  object Proxy {
    val prefix: String = get[String]("proxy.prefix")
    val routes: List[String] = getList[String]("proxy.routes")
  }

  object Mail {
    val logToStdout: Boolean = get[Boolean]("mail.logToStdout")

    object Smtp {
      val host: String = get[String]("mail.smtp.host")
      val port: Int = get[Int]("mail.smtp.port")
      val tls: Boolean = get[Boolean]("mail.smtp.tls")
      val auth: Boolean = get[Boolean]("mail.smtp.auth")
      val user: String = get[String]("mail.smtp.user")
      val pass: String = get[String]("mail.smtp.pass")
    }

    val defaultSender: String = get[String]("mail.defaultSender")

    object Mailchimp {
      val host: String = get[String]("mail.mailchimp.host")
      val listId: String = get[String]("mail.mailchimp.listId")
      val user: String = get[String]("mail.mailchimp.user")
      val password: String = get[String]("mail.mailchimp.password")
    }

    val children = List(Smtp, Mailchimp)
  }

  object Silhouette {
    object TokenAuthenticator {
      val resetPasswordExpiry: FiniteDuration = get[FiniteDuration]("silhouette.tokenAuthenticator.resetPasswordExpiry")
      val dataStoreExpiry: FiniteDuration = get[FiniteDuration]("silhouette.tokenAuthenticator.dataStoreExpiry")
      val authenticatorExpiry: FiniteDuration = get[FiniteDuration]("silhouette.tokenAuthenticator.authenticatorExpiry")
      val authenticatorIdleTimeout: FiniteDuration =
        get[FiniteDuration]("silhouette.tokenAuthenticator.authenticatorIdleTimeout")
    }

    object CookieAuthenticator {
      val cookieName: String = get[String]("silhouette.cookieAuthenticator.cookieName")
      val cookiePath: String = get[String]("silhouette.cookieAuthenticator.cookiePath")
      val secureCookie: Boolean = get[Boolean]("silhouette.cookieAuthenticator.secureCookie")
      val httpOnlyCookie: Boolean = get[Boolean]("silhouette.cookieAuthenticator.httpOnlyCookie")
      val useFingerprinting: Boolean = get[Boolean]("silhouette.cookieAuthenticator.useFingerprinting")
      val authenticatorExpiry: FiniteDuration =
        get[FiniteDuration]("silhouette.cookieAuthenticator.authenticatorExpiry")
      val cookieMaxAge: FiniteDuration = get[FiniteDuration]("silhouette.cookieAuthenticator.cookieMaxAge")
      val signerSecret: String = get[String]("silhouette.cookieAuthenticator.signerSecret")
    }

    val children = List(TokenAuthenticator, CookieAuthenticator)
  }

  object Jobs {
    val workerLivenessTimeout: FiniteDuration = get[FiniteDuration]("jobs.workerLivenessTimeout")
  }

<<<<<<< HEAD
  object Braintracing {
    val enabled: Boolean = get[Boolean]("braintracing.enabled")
    val organizationId: String = get[String]("braintracing.organizationId")
    val uri: String = get[String]("braintracing.uri")
    val createUserScript: String = get[String]("braintracing.createUserScript")
    val user: String = get[String]("braintracing.user")
    val password: String = get[String]("braintracing.password")
    val license: String = get[String]("braintracing.license")
  }

=======
>>>>>>> 3b8e545f
  object Airbrake {
    val projectID: String = get[String]("airbrake.projectID")
    val projectKey: String = get[String]("airbrake.projectKey")
    val environment: String = get[String]("airbrake.environment")
  }

  object GoogleAnalytics {
    val trackingId: String = get[String]("googleAnalytics.trackingId")
  }

  object SlackNotifications {
    val uri: String = get[String]("slackNotifications.uri")
    val verboseLoggingEnabled: Boolean = get[Boolean]("slackNotifications.verboseLoggingEnabled")
  }

  object BackendAnalytics {
    val uri: String = get[String]("backendAnalytics.uri")
    val key: String = get[String]("backendAnalytics.key")
    val sessionPause: FiniteDuration = get[FiniteDuration]("backendAnalytics.sessionPause")
    val saveToDatabaseEnabled: Boolean = get[Boolean]("backendAnalytics.saveToDatabaseEnabled")
    val verboseLoggingEnabled: Boolean = get[Boolean]("backendAnalytics.verboseLoggingEnabled")
    val wellKnownUris: List[String] = getList[String]("backendAnalytics.wellKnownUris")
  }

  object Slick {
    val checkSchemaOnStartup: Boolean = get[Boolean]("slick.checkSchemaOnStartup")

    object Db {
      val url: String = get[String]("slick.db.url")
      val user: String = get[String]("slick.db.user")
      val password: String = get[String]("slick.db.password")
    }

    val children = List(Db)
  }

  object Voxelytics {
    val staleTimeout: FiniteDuration = get[FiniteDuration]("voxelytics.staleTimeout")

    object Loki {
      val uri: String = get[String]("voxelytics.loki.uri")
      val startupTimeout: FiniteDuration = get[FiniteDuration]("voxelytics.loki.startupTimeout")
    }

    val children = List(Loki)
  }

  object SegmentAnything {
    val uri: String = get[String]("segmentAnything.uri")
    val user: String = get[String]("segmentAnything.user")
    val password: String = get[String]("segmentAnything.password")
  }

  val children =
    List(
      Http,
      WebKnossos,
      Features,
      Tracingstore,
      Datastore,
      Proxy,
      Mail,
      Silhouette,
      Jobs,
      Airbrake,
      GoogleAnalytics,
      BackendAnalytics,
      Slick,
      Voxelytics,
      SegmentAnything
    )

}<|MERGE_RESOLUTION|>--- conflicted
+++ resolved
@@ -194,19 +194,6 @@
     val workerLivenessTimeout: FiniteDuration = get[FiniteDuration]("jobs.workerLivenessTimeout")
   }
 
-<<<<<<< HEAD
-  object Braintracing {
-    val enabled: Boolean = get[Boolean]("braintracing.enabled")
-    val organizationId: String = get[String]("braintracing.organizationId")
-    val uri: String = get[String]("braintracing.uri")
-    val createUserScript: String = get[String]("braintracing.createUserScript")
-    val user: String = get[String]("braintracing.user")
-    val password: String = get[String]("braintracing.password")
-    val license: String = get[String]("braintracing.license")
-  }
-
-=======
->>>>>>> 3b8e545f
   object Airbrake {
     val projectID: String = get[String]("airbrake.projectID")
     val projectKey: String = get[String]("airbrake.projectKey")
