--- conflicted
+++ resolved
@@ -20,20 +20,8 @@
 object ProjectAdministration extends AdminController {
 
   val projectForm = Form(tuple(
-<<<<<<< HEAD
     "projectName" -> nonEmptyText(1, 100)
-      .verifying("project.nameAlreadyInUse", name => Project.findOneByName(name).isEmpty)
       .verifying("project.nameInvalid", name => name.matches("^[a-zA-Z0-9_-]*$")),
-    "owner" -> nonEmptyText(1, 100)
-      .verifying("user.notFound", userId => User.findOneById(userId).isDefined)))
-
-  def list = Authenticated { implicit request =>
-    Ok(html.admin.project.projectList(
-      Project.findAll,
-      projectForm.fill("", request.user.id),
-      User.findAll.sortBy(_.name)))
-=======
-    "projectName" -> nonEmptyText(1, 100),
     "owner" -> nonEmptyText(1, 100)))
 
   def sortedUsers(implicit ctx: DBAccessContext) = UserService.findAll.map(_.sortBy(_.name))
@@ -58,7 +46,6 @@
           JsonOk(Json.obj("projects" -> projects, "users" -> users))
         }
     }
->>>>>>> 859dcd32
   }
 
   def delete(projectName: String) = Authenticated().async { implicit request =>
