## Volume Annotations & Proof-Reading

In addition to [skeleton annotations](./skeleton_annotation.md), webKnossos also supports volume/segmentation annotations.
With this type of annotation, you can label groups of voxels with efficient drawing tools.

![Video: Beginner's Guide](https://www.youtube.com/watch?v=jsz0tc3tuKI&t=372s)


### Tools
Select one of the drawing tools from the toolbar or toggle through with the keyboard shortcut *W*.

- `Move`: Navigate around the dataset.
- `Trace`: Draw outlines around the voxel you would like to label.
- `Brush`: Draw over the voxels you would like to label. Adjust the brush size with *SHIFT + Mousewheel*.
- `Erase (Trace/Brush)`: Draw over the voxels you would like to erase. Adjust the brush size with *SHIFT + Mousewheel*.
<<<<<<< HEAD
- `Fill Tool`: Flood-fills the clicked region with a volume annotation until it hits the next segment boundary (or the outer edge of you viewport). All adjacent voxels with the same voxel id as the clicked voxel will be changed to the active segment ID. Useful to either fill whole in a segment or to relabel a segment with a different ID/color.
=======
- `Fill Tool`: Flood-fills the clicked region with a volume annotation until it hits the next segment boundary (or the outer edge of your viewport). All adjacent voxels with the same voxel id as the clicked voxel will be changed to the active segment ID. Useful to either fill whole in a segment or to relabel a segment with a different ID/color.
>>>>>>> b58497ed
- `Segment Picker`: Click on any segment to select its label ID as the active segment ID and continue any volume annotation operation with that ID.

When using the trace or brush tool, a label can be added with *Left Mouse Drag*.
Erasing is possible with the dedicated erase tools or with *CTRL + Shift + Left Mouse Drag*.

If you have enabled *Classic Controls* in the settings sidebar, erasing is also possible with *Right Mouse Drag* within the brush and trace tool (otherwise, right-clicking is mapped to open a context menu).

The following interactions and modifiers are available when working with the volume annotation tools:
- `Create New Segment ID`: Creates a new segment ID for labeling. Note the little color indicator in the top right corner of the button visualizing the current color of the active segment ID.
- `Change Brush Size`: Changes the size of the brushing tool. 
- `Overwrite Everything`: When labeling with the brush/trace tool, you can annotate every available voxel without any regard if it was already labeled as a different segment or whether it is unlabelled. This allows you to draw over existing segments.
- `Only Overwrite Empty Areas`: In contrast to the `Overwrite Everything` modifier, the forces the brush/trace tool to only label voxels without any segment ID ("empty areas"). This is useful when annotating segments that directly touch each other to avoid accidental overwrites.
- `2D Fill`/ `3D Fill`: Modifies the flood filling tool to work in 2D (in-plane only) or 3D (volumetric fill/re-labeling). 3D flood fill is constrained to a small, regional bounding box for performance reasons. Read more about flood fills below.

![Adding labels with the Trace tool](./images/volume_trace.gif)
![Adding labels with the Brush tool](./images/volume_brush.gif)
![Removing labels with the Brush tool](./images/volume_delete.gif)

In the `Segmentation` tab on the right-hand side panel, you can see the segment IDs which are available in your annotation. You can rename segments as needed.

The active segment ID under the cursor can be found in the status bar at the bottom of the screen or through the context-sensitive menu on right-click.

### Segments List

The right-hand side panel offers a `Segments` tab that lists segments and allows to edit these.
A segment is added to the list as soon as it was clicked in the data viewport.
The following functionality is available for each segment:

- jumping to the segment (via left-click; this uses the position at which the segment was initially registered)
- naming the segment
- loading meshes for the segments (ad-hoc and precomputed if available)
- changing the color of the segment
- activating the segment id (so that you can annotate with that id)

![Segments Tab](images/segments_tab2.jpeg)

### Merging volume annotation with fallback data

After finishing the annotation of a volume layer with a fallback layer, the combined state of these layers can be materialized into a new dataset. For this, go to the layer settings in the left border tab. On the top right of the volume layer is the following button:

![Icon to open the materialize volume annotation modal](./images/materialize_volume_annotation_icon.jpg)

This button opens up a modal that starts a long-running job which will materialize the volume annotation.


### Proof-Reading and Merging Segments

See section on [proofreading](./proof_reading.md).

### Volume Flood Fills
webKnossos supports volumetric flood fills (3D) to relabel a segment with a new ID. Instead of having the relabel segment slice-by-slice, webKnossos can do this for you. This operation allows you to fix both split and merge errors:

- For split errors: Combine two segments by relabeling one segment with the ID of the other. Since this operation is fairly compute-intensive you might be better of with the `Merger Mode`, explained above.
- For merge errors: You have to manually split two segments at their intersection/border, e.g. a cell boundary. Use the eraser brush and make sure to establish a clear cut between both segments on a slice-by-slice basis. Both segments must not touch any longer. Create a new segment ID from the toolbar and apply it to one of the partial segments that you just divided. 

Due to performance reasons, 3D flood-fills only work in a small, local bounding box. webKnossos will add a bounding box around the affected area. To truly propagate the new segment ID(s) throughout a whole dataset, you can trigger a webKnossos job to apply this change globally. From the `BBox` tab in the right-hand menu, press the "Globalize Flood-Fill" button. Make sure to do all local fill operations first and apply them all at once.

Check the `Processing Jobs` page from the `Admin` menu at the top of the screen to track progress or cancel the operation. The finished, processed dataset will appear as a new dataset in your dashboard.

### Volume Interpolation
When using the brush or trace tool, you can use the `Volume Interpolation` feature for faster annotation speed (in a task context, this feature has to be enabled explicitly).
Simply label a segment in one slice (e.g., z=10), move forward by a few slices (e.g., z=14) and label the segment there.
Now, you can click the "Interpolate" button (or use the shortcut V) to interpolate the segment between the annotated slices (e.g., z=11, z=12, z=13).

Note that it is recommended to proofread the interpolated slices afterwards since the interpolation is a heuristic.

![Video: Volume Interpolation](https://www.youtube.com/watch?v=QqU72vHRR2I)

### Volume Extrusion
Similar to the above interpolation feature, you can also extrude the currently active segment.
This means, that you can label a segment on one slice (e.g., z=10), move a few slices forward (e.g., z=12) and copy the segment to the relevant slices (e.g., z=11, z=12).
The extrusion can be triggered by using the extrude button in the toolbar (also available as a dropdown next to the interpolation/extrusion button).

### Mappings / On-Demand Agglomeration
With webKnossos it is possible to apply a precomputed agglomeration file to re-map/combine over-segmented volume annotations on-demand. Instead of having to materialize one or more agglomeration results as separate segmentation layers, ID mappings allow researchers to apply and compare different agglomeration strategies of their data for experimentation. 

This feature works well with automated machine learning segmentation workflows. We typically produce several agglomeration results based on different prediction and size thresholds leading to several possible segmentations based on one initial over-segmentation. We load these ID maps into webKnossos to quickly review these results in an interactive session.

![Video: Segmentation Mappings](https://www.youtube.com/watch?v=ZmUqyIoA9Gw)

Mapping files are automatically identified by webKnossos when being placed in a `mappings` folder within the [segmentation folder](./data_formats.md#wkw-folder-structure). All available mappings can be activated from a dropdown under each `Segmentation` layer. Due to their file size, mappings are fetched on demand before being applied. Users can easily switch between several mappings and webKnossos will update accordingly.

Mapping files are stored as JSON or HDF5 files. [Read the section on data formats for more information on the file formats](./data_formats.md#id_mappings).

<!-- ![An example of applying a mapping file to agglomerate individual segments from an automated over-segmentation. webKnossos applies the agglomeration on-demand and allows for quick reviews of different agglomeration strategies.](videos/11_mapping.mp4) -->

### Download File Format
Volume annotations can be downloaded and imported using ZIP files that contain [WKW](./data_formats.md#wkw-datasets) datasets.
The ZIP archive contains one NML file that holds meta information including the dataset name and the user's position.
Additionally, there is another embedded ZIP file that contains the volume annotations in WKW file format.

!!!info
    In contrast to on-disk WKW datasets, the WKW files in downloaded volume annotations only contain a single 32^3 bucket in each file.
    Therefore, also the addressing of the WKW files (e.g. `z48/y5444/x5748.wkw`) is in steps of 32 instead of 1024.

```
volumetracing.zip # A ZIP file containing the volume annotation
├─ data.zip # Container for WKW dataset
│ └─ 1 # Magnification step folder
│   ├─ z48
│   │ ├─ y5444
│   │ │ └─ x5748.wkw # Actual WKW bucket file (32^3 voxel)
│   │ └─ y5445/...
│   ├─ z49/...
│   └─ header.wkw # Information about the WKW files
└─ volumetracing.nml # Annotation metadata NML file
```

After unzipping the archives, the WKW files can be read or modified with the WKW libraries that are available for [Python, MATLAB, and other languages](https://github.com/scalableminds/webknossos-wrap/). 

## Hybrid Annotations

A hybrid annotation contains both skeleton and volume annotations. 
This is the default behavior when creating a new webKnossos annotation.

With hybrid annotations, you can use an existing skeleton as a guide to support volume annotation tasks.
Alternatively, comments on skeleton nodes can be used to label/mark specific cells and positions during a volume annotation.

webKnossos also supports pure skeleton or pure volume annotations for dedicated tasks/projects or backward compatibility. 
Those can be converted to a hybrid annotation, by clicking the `Convert to Hybrid` button in the info tab.
This conversion cannot be reversed.<|MERGE_RESOLUTION|>--- conflicted
+++ resolved
@@ -13,11 +13,7 @@
 - `Trace`: Draw outlines around the voxel you would like to label.
 - `Brush`: Draw over the voxels you would like to label. Adjust the brush size with *SHIFT + Mousewheel*.
 - `Erase (Trace/Brush)`: Draw over the voxels you would like to erase. Adjust the brush size with *SHIFT + Mousewheel*.
-<<<<<<< HEAD
-- `Fill Tool`: Flood-fills the clicked region with a volume annotation until it hits the next segment boundary (or the outer edge of you viewport). All adjacent voxels with the same voxel id as the clicked voxel will be changed to the active segment ID. Useful to either fill whole in a segment or to relabel a segment with a different ID/color.
-=======
 - `Fill Tool`: Flood-fills the clicked region with a volume annotation until it hits the next segment boundary (or the outer edge of your viewport). All adjacent voxels with the same voxel id as the clicked voxel will be changed to the active segment ID. Useful to either fill whole in a segment or to relabel a segment with a different ID/color.
->>>>>>> b58497ed
 - `Segment Picker`: Click on any segment to select its label ID as the active segment ID and continue any volume annotation operation with that ID.
 
 When using the trace or brush tool, a label can be added with *Left Mouse Drag*.
