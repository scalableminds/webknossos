import play.sbt.PlayImport.{filters, _}
import sbt._

object Dependencies {
  private val silhouetteVersion = "10.0.3"
  private val brotliVersion = "1.18.0"
  private val slickVersion = "3.5.2"
  private val scalapbVersion = scalapb.compiler.Version.scalapbVersion
  private val grpcVersion = scalapb.compiler.Version.grpcJavaVersion

  val utilDependencies: Seq[ModuleID] = Seq(
    // Play Web Framework. import play
    "org.playframework" %% "play" % "3.0.7",
    // Play’s JSON serialization. import play.api.libs.json
    "org.playframework" %% "play-json" % "3.0.4",
    // Sending emails. import org.apache.commons.mail
    "org.apache.commons" % "commons-email" % "1.6.0",
    // File utils. import org.apache.commons.io
    "commons-io" % "commons-io" % "2.19.0",
    // HashCodeBuilder. import org.apache.commons.lang3
    "org.apache.commons" % "commons-lang3" % "3.17.0",
    // Box/Tryo. import net.liftweb
    "net.liftweb" %% "lift-common" % "3.5.0",
    // ObjectIds. import reactivemongo.api.bson
    "org.reactivemongo" %% "reactivemongo-bson-api" % "1.0.10",
    // Protocol buffers. import scalapb
    "com.thesamet.scalapb" %% "scalapb-runtime" % scalapbVersion,
    // LazyLogging. import com.typesafe.scalalogging
    "com.typesafe.scala-logging" %% "scala-logging" % "3.9.5",
    // Asynchronous caching. import com.github.benmanes.caffeine
    caffeine,
    // password hashing with bcrypt. import at.favre.lib.crypto.bcrypt
    "at.favre.lib" % "bcrypt" % "0.10.2",
    // Play http filters. Not imported.
    filters,
  )

  val webknossosDatastoreDependencies: Seq[ModuleID] = Seq(
    // Protocol buffer GRPC calls. Communication to FossilDB. import scalapb.grpc
    "com.thesamet.scalapb" %% "scalapb-runtime-grpc" % scalapbVersion,
    // Protocol buffer GRPC calls. Communication to FossilDB. import io.grpc
    "io.grpc" % "grpc-netty-shaded" % grpcVersion,
    // Protocol buffer GRPC health check for FossilDB. import io.grpc
    "io.grpc" % "grpc-services" % grpcVersion,
    // Streaming JSON parsing. import com.google.gson
    "com.google.code.gson" % "gson" % "2.13.1",
    // Play WS Http client, used for RPC calls. import play.api.libs.ws
    ws,
    // Dependency Injection. import javax.inject.Inject
    guice,
    // Handling of unsigned integer types. import spire
    "org.typelevel" %% "spire" % "0.18.0",
    // Redis database client. import com.redis
    "net.debasishg" %% "redisclient" % "3.42",
    // Read hdf5 files. import ch.systemsx.cisd.hdf5
    "cisd" % "jhdf5" % "19.04.1",
    // MultiArray (ndarray) handles. import ucar
    "edu.ucar" % "cdm-core" % "5.4.2",
    // Amazon S3 cloud storage client. import software.amazon.awssdk
    "software.amazon.awssdk" % "s3" % "2.31.50",
    // Google cloud storage client. import com.google.cloud.storage, import com.google.auth.oauth2
    "com.google.cloud" % "google-cloud-storage" % "2.52.3",
    // Blosc compression. import org.blosc
    "org.lasersonlab" % "jblosc" % "1.0.1",
    // Zstd compression. import org.apache.commons.compress
    "org.apache.commons" % "commons-compress" % "1.27.1",
    // Zstd compression native bindings. not imported
    "com.github.luben" % "zstd-jni" % "1.5.7-3",
    // Brotli compression. import com.aayushatharva.brotli4j
    "com.aayushatharva.brotli4j" % "brotli4j" % brotliVersion,
    // Brotli compression native bindings. not imported
    "com.aayushatharva.brotli4j" % "native-linux-x86_64" % brotliVersion,
    "com.aayushatharva.brotli4j" % "native-osx-x86_64" % brotliVersion,
    "com.aayushatharva.brotli4j" % "native-osx-aarch64" % brotliVersion,
    // lz4 compression. import net.jpountz.lz4
    "org.lz4" % "lz4-java" % "1.8.0"
  )

  val webknossosTracingstoreDependencies: Seq[ModuleID] = Seq(
    // Graph algorithms. import org.jgrapht
    "org.jgrapht" % "jgrapht-core" % "1.5.2"
  )

  val webknossosDependencies: Seq[ModuleID] = Seq(
    // Base64, Hashing. import org.apache.commons.codec
    "commons-codec" % "commons-codec" % "1.18.0",
    // End-to-end tests, backend unit tests. import org.scalatestplus.play
    "org.scalatestplus.play" %% "scalatestplus-play" % "7.0.1" % "test",
    // Authenticated requests. import play.silhouette
    "org.playframework.silhouette" %% "play-silhouette" % silhouetteVersion,
    // Signing Cookies. import play.silhouette.crypto
    "org.playframework.silhouette" %% "play-silhouette-crypto-jca" % silhouetteVersion,
    // End-to-end test specs
    specs2 % Test,
    // Writing XML. import com.sun.xml.txw2
    "org.glassfish.jaxb" % "txw2" % "4.0.5",
    // Makes txw2 write self-closing tags in xml (which we want). Not imported.
    "com.fasterxml.woodstox" % "woodstox-core" % "7.1.0",
    // Json Web Tokens (used for OIDC Auth). import pdi.jwt
    "com.github.jwt-scala" %% "jwt-play-json" % "10.0.4",
    // SQL Queries. import slick
    "com.typesafe.slick" %% "slick" % slickVersion,
    // SQL Queries connection pool. not imported.
    "com.typesafe.slick" %% "slick-hikaricp" % slickVersion,
    // SQL Queries class generation. Started with runner as slick.codegen.SourceCodeGenerator
    "com.typesafe.slick" %% "slick-codegen" % slickVersion,
    // SQL Queries postgres specifics. not imported.
<<<<<<< HEAD
    "org.postgresql" % "postgresql" % "42.7.4",
    /// WebAuthn Dependencies
    "com.webauthn4j" % "webauthn4j-core" % "0.28.6.RELEASE" exclude("com.fasterxml.jackson.core", "jackson-databind"),
=======
    "org.postgresql" % "postgresql" % "42.7.5"
>>>>>>> c240321e
  )

  val dependencyOverrides: Seq[ModuleID] = Seq(
    // liftweb-commons (used by us for Box/tryo) depends on older scala-xml, but we do not use its xml-related features
    "org.scala-lang.modules" % "scala-xml_2.13" % "2.2.0",
    "com.fasterxml.jackson.core" % "jackson-databind" % "2.14.3"
  )

}<|MERGE_RESOLUTION|>--- conflicted
+++ resolved
@@ -105,13 +105,9 @@
     // SQL Queries class generation. Started with runner as slick.codegen.SourceCodeGenerator
     "com.typesafe.slick" %% "slick-codegen" % slickVersion,
     // SQL Queries postgres specifics. not imported.
-<<<<<<< HEAD
-    "org.postgresql" % "postgresql" % "42.7.4",
+    "org.postgresql" % "postgresql" % "42.7.5",
     /// WebAuthn Dependencies
-    "com.webauthn4j" % "webauthn4j-core" % "0.28.6.RELEASE" exclude("com.fasterxml.jackson.core", "jackson-databind"),
-=======
-    "org.postgresql" % "postgresql" % "42.7.5"
->>>>>>> c240321e
+    "com.webauthn4j" % "webauthn4j-core" % "0.29.2.RELEASE" exclude("com.fasterxml.jackson.core", "jackson-databind"),
   )
 
   val dependencyOverrides: Seq[ModuleID] = Seq(
