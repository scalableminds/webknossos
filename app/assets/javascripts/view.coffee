--- conflicted
+++ resolved
@@ -95,10 +95,7 @@
         <tr><td>O</td><td>Zoom out</td></tr>
         <tr><td>B</td><td>Set branchpoint</td></tr>
         <tr><td>J</td><td>Jump to last branchpoint</td></tr>
-<<<<<<< HEAD
-=======
         <tr><td>H</td><td>Center active node</td></tr>
->>>>>>> cce81b2d
         <tr><td>N</td><td>Create new tree</td></tr>
         <tr><td><u>3D-view</u></td><td></td></tr>
         <tr><td>Mousewheel</td><td>Zoom in and out</td></tr>
