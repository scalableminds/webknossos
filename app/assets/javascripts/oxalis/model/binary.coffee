--- conflicted
+++ resolved
@@ -40,13 +40,9 @@
     ]
 
     @cube = new Cube(upperBoundary, dataLayer.resolutions.length, @layer.bitDepth)
-<<<<<<< HEAD
-    @pullQueue = new PullQueue(@dataSetName, @cube, @layer.name, @testData)
+    @pullQueue = new PullQueue(@dataSetName, @cube, @layer.name, @testData, not dataLayer.noData )
     @pushQueue = new PushQueue(@dataSetName, @cube, @layer.name)
     @cube.setPushQueue( @pushQueue )
-=======
-    @queue = new PullQueue(@dataSetName, @cube, @layer.name, @testData, not dataLayer.noData )
->>>>>>> fff258da
 
     @pingStrategies = [new PingStrategy.DslSlow(@cube, @TEXTURE_SIZE_P)]
     @pingStrategies3d = [new PingStrategy3d.DslSlow()]
