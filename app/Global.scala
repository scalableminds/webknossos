import akka.actor.Props
import play.api._
import play.api.Play.current
import play.api.libs.concurrent._
import play.api.Play.current
import models.security._
import models.task._
import models.user._
import models.Color
import models.task._
import models.binary._
import models.security.Role
import models.tracing._
import models.basics.BasicEvolution
import brainflight.mail.DefaultMails
import brainflight.tools.geometry._
import brainflight.mail.Mailer
import brainflight.io._
import scala.collection.parallel.Tasks
import akka.pattern.ask
import akka.util.Timeout
import akka.actor.ActorSystem
import com.typesafe.config.ConfigFactory
import scala.collection.JavaConversions._
import brainflight.ActorSystems
import scala.concurrent.duration._
import play.api.libs.concurrent.Execution.Implicits._
import scala.util._

object Global extends GlobalSettings {

  lazy val DirectoryWatcher = Akka.system.actorOf(
    Props(new DirectoryWatcherActor(new DataSetChangeHandler)),
    name = "directoryWatcher")

  override def onStart(app: Application) {
    val conf = Play.current.configuration
    implicit val timeout = Timeout((conf.getInt("actor.defaultTimeout") getOrElse 25))
    if (Play.current.mode == Mode.Dev) {
      InitialData.insertRoles
      InitialData.insertUsers
<<<<<<< HEAD
      InitialData.insertTaskAlgorithm
=======
      InitialData.insertTaskAlgorithms
>>>>>>> 57be1013
    }

    (DirectoryWatcher ? StartWatching("binaryData")).onComplete {
      case Success(x) =>
        if (Play.current.mode == Mode.Dev) {
          BasicEvolution.runDBEvolution()
          // Data insertion needs to be delayed, because the dataSets need to be
          // found by the DirectoryWatcher first
          InitialData.insertTasks
        }
<<<<<<< HEAD
        Logger.info("Directory Watcher finished.")
=======
        Logger.info("Directory start completed")
>>>>>>> 57be1013
      case Failure(e) =>
        Logger.error(e.toString)
    }
    if (Play.current.mode == Mode.Prod)
      Role.ensureImportantRoles()
  }

  override def onStop(app: Application) {
    ActorSystems.dataRequestSystem.shutdown
    DirectoryWatcher ! StopWatching
    models.context.BinaryDB.connection.close()
    models.context.db.close()
  }
}

/**
 * Initial set of data to be imported
 * in the sample application.
 */
object InitialData {

  def insertRoles() = {
    if (Role.findAll.isEmpty) {
      Role.insertOne(Role("user", Nil, Color(0.2274F, 0.5294F, 0.6784F, 1)))
      Role.insertOne(Role("admin", Permission("admin.*", "*" :: Nil) :: Nil, Color(0.2F, 0.2F, 0.2F, 1)))
      Role.insertOne(Role("reviewer",
        Permission("admin.review.*", "*" :: Nil) ::
          Permission("admin.menu", "*" :: Nil) :: Nil,
        Color(0.2745F, 0.5333F, 0.2784F, 1)))
    }
  }
  def insertUsers() = {
    if (User.findOneByEmail("scmboy@scalableminds.com").isEmpty) {
      println("inserted")
      User.insertOne(User(
        "scmboy@scalableminds.com",
        "SCM",
        "Boy",
        true,
        brainflight.security.SCrypt.hashPassword("secret"),
        "local",
        UserConfiguration.defaultConfiguration,
        Set("user", "admin")))
    }
  }

<<<<<<< HEAD
  def insertTaskAlgorithm() = {
=======
  def insertTaskAlgorithms() = {
>>>>>>> 57be1013
    if (TaskSelectionAlgorithm.findAll.isEmpty) {
      TaskSelectionAlgorithm.insertOne(TaskSelectionAlgorithm(
        """function simple(user, tasks){ 
          |  return tasks[0];
          |}""".stripMargin))
    }
  }
<<<<<<< HEAD
  
  def insertTasks() = {
=======
>>>>>>> 57be1013

  def insertTasks() = {
    if (TaskType.findAll.isEmpty) {
      val user = User.findOneByEmail("scmboy@scalableminds.com").get
      val tt = TaskType(
        "ek_0563_BipolarCells",
        "Check those cells out!",
        TimeSpan(5, 10, 15))
      TaskType.insertOne(tt)
      if (Task.findAll.isEmpty) {
        val sample = Tracing.createTracingFor(User.default)

        var t = Task.insertOne(Task(
          0,
          tt._id,
          Experience("basic", 5)))
        Tracing.createTracingBase(t, user._id, DataSet.default.name, Point3D(50, 50, 50))

        t = Task.insertOne(Task(
          0,
          tt._id,
          Experience.empty,
          100,
          Integer.MAX_VALUE,
          training = Some(Training(
            "basic",
            5,
            5,
            sample._id))))
        Tracing.createTracingBase(t, user._id, DataSet.default.name, Point3D(0, 0, 0))
      }
    }
  }
}<|MERGE_RESOLUTION|>--- conflicted
+++ resolved
@@ -39,11 +39,7 @@
     if (Play.current.mode == Mode.Dev) {
       InitialData.insertRoles
       InitialData.insertUsers
-<<<<<<< HEAD
-      InitialData.insertTaskAlgorithm
-=======
       InitialData.insertTaskAlgorithms
->>>>>>> 57be1013
     }
 
     (DirectoryWatcher ? StartWatching("binaryData")).onComplete {
@@ -54,11 +50,7 @@
           // found by the DirectoryWatcher first
           InitialData.insertTasks
         }
-<<<<<<< HEAD
-        Logger.info("Directory Watcher finished.")
-=======
         Logger.info("Directory start completed")
->>>>>>> 57be1013
       case Failure(e) =>
         Logger.error(e.toString)
     }
@@ -105,11 +97,7 @@
     }
   }
 
-<<<<<<< HEAD
-  def insertTaskAlgorithm() = {
-=======
   def insertTaskAlgorithms() = {
->>>>>>> 57be1013
     if (TaskSelectionAlgorithm.findAll.isEmpty) {
       TaskSelectionAlgorithm.insertOne(TaskSelectionAlgorithm(
         """function simple(user, tasks){ 
@@ -117,11 +105,6 @@
           |}""".stripMargin))
     }
   }
-<<<<<<< HEAD
-  
-  def insertTasks() = {
-=======
->>>>>>> 57be1013
 
   def insertTasks() = {
     if (TaskType.findAll.isEmpty) {
