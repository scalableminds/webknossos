require.config

  baseUrl : "/assets/javascripts"

  paths :
    "jquery" : "libs/jquery-1.8.3.min"
    "underscore" : "libs/lodash-1.0.0-rc.2.min"
    "bootstrap" : "libs/bootstrap.min"
    "worker" : "libs/worker_plugin"
    "three": "libs/threejs/three"
    "stats" : "libs/threejs/stats"
    "v3" : "libs/v3"
    "m4x4" : "libs/m4x4"
    "dat" : "libs/dat.gui.min"
    "coffee-script" : "libs/coffee-script-1.4.0.min"
    "qassert" : "libs/qassert"

  shim :
    "underscore" :
      exports : "_"
    "bootstrap" : [ "jquery" ]
    "libs/viz" :
      exports : "Viz"
    "routes" :
      exports : "jsRoutes"
    "libs/ace/ace" :
      exports : "ace"
    "three" :
      exports : "THREE"
    "stats" :
      exports : "Stats"
    "v3" :
      exports : "V3"
    "m4x4" :
      exports : "M4x4"
    "qassert" : [ "jquery" ]


require [
  "jquery"
  "underscore"
  "bootstrap"
], ->

  require [
    "./main/enhancements"
    "./main/routing"
    "libs/core_ext"
    "qassert"
  ], ->

<<<<<<< HEAD
    $.assertSetup(
      ajax : 
        url : "/assert"
        type : "POST"
        contentType : "application/x-www-form-urlencoded"
      catchGlobalErrors : true
      context : "Oxalis"
    )
=======
    $.assertSetup({
      ajax: { url: "/assert", type: "POST", contentType: "application/json", dataType: "json" }
      log: $.proxy(console.warn, console)
    })
>>>>>>> 8ce4f33a
<|MERGE_RESOLUTION|>--- conflicted
+++ resolved
@@ -49,7 +49,6 @@
     "qassert"
   ], ->
 
-<<<<<<< HEAD
     $.assertSetup(
       ajax : 
         url : "/assert"
@@ -57,10 +56,5 @@
         contentType : "application/x-www-form-urlencoded"
       catchGlobalErrors : true
       context : "Oxalis"
-    )
-=======
-    $.assertSetup({
-      ajax: { url: "/assert", type: "POST", contentType: "application/json", dataType: "json" }
       log: $.proxy(console.warn, console)
-    })
->>>>>>> 8ce4f33a
+    )