--- conflicted
+++ resolved
@@ -59,17 +59,8 @@
 function* maybeFetchMeshFiles(action: MaybeFetchMeshFilesAction): Saga<void> {
   const { segmentationLayer, dataset, mustRequest, autoActivate, callback } = action;
 
-<<<<<<< HEAD
-  // Only an segmentation | tracing layer with an existing fallback layer can have meshfiles.
+  // Only an segmentation | tracing layer with an existing fallback layer can have meshFiles.
   if (!segmentationLayer || isTracingLayerWithoutFallback(segmentationLayer)) {
-=======
-  // Only an segmentation layer with an existing fallback layer can have meshfiles.
-  if (
-    !segmentationLayer ||
-    !("fallbackLayer" in segmentationLayer) ||
-    segmentationLayer.fallbackLayer == null
-  ) {
->>>>>>> d6c24bde
     callback([]);
     return;
   }
