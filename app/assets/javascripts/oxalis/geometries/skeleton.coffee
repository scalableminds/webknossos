--- conflicted
+++ resolved
@@ -20,16 +20,9 @@
 
     _.extend(this, new EventMixin())
 
-<<<<<<< HEAD
-    @cellTracing = @model.cellTracing
-
-    #initial mode
-    @mode = constants.MODE_PLANE_TRACING
-=======
     @cellTracing    = @model.cellTracing
     @treeGeometries = []
 
->>>>>>> 28877946
     @showInactiveTrees = true
 
     activeNodeGeometry = new THREE.Geometry()
@@ -52,8 +45,6 @@
     @branchesBuffer = new ResizableBuffer(3)
     @branchesColorsBuffer = new ResizableBuffer(3)
     
-    @reset()
-
     @reset()
 
     @updateBranches()
@@ -93,40 +84,9 @@
 
 
   createNewTree : (treeId, treeColor) ->
-<<<<<<< HEAD
-    # create cellTracing to show in TDView and pre-allocate buffers
-
-    edgeGeometry = new THREE.Geometry()
-    nodeGeometry = new THREE.Geometry()
-    nodeGeometry.nodeIDs = new ResizableBuffer(1, 100, Int32Array)
-    edgeGeometry.dynamic = true
-    nodeGeometry.dynamic = true
-
-    @edgesBuffers.push(new ResizableBuffer(6))
-    @nodesBuffers.push(new ResizableBuffer(3))
-
-    @edges.push(new THREE.Line(
-      edgeGeometry, 
-      new THREE.LineBasicMaterial({
-        color: @darkenHex(treeColor), 
-        linewidth: @model.user.particleSize / 4}), THREE.LinePieces))
-
-    @nodes.push(new THREE.ParticleSystem(
-      nodeGeometry, 
-      new THREE.ParticleBasicMaterial({
-        size: @model.user.particleSize,
-        vertexColors: true,
-        sizeAttenuation : @mode == constants.MODE_ARBITRARY})))
-    @nodesColorBuffers.push( new ResizableBuffer(3) )
-
-    @ids.push(treeId)
-=======
     
     @treeGeometries.push( tree = new Tree(treeId, @darkenHex( treeColor ), @model) )
->>>>>>> 28877946
-
-    @setActiveNode()
-
+    @setActiveNode()
     @trigger "newGeometries", tree.getMeshes()
 
 
@@ -135,30 +95,11 @@
 
   reset : ->
 
-<<<<<<< HEAD
-    if @edges? and @nodes?
-      @trigger "removeGeometries", @edges.concat(@nodes)
-
-      for threeLine in @edges
-        threeLine.geometry.dispose()
-        threeLine.material.dispose()
-      for threeParticleSystem in @nodes
-        threeParticleSystem.geometry.dispose()
-        threeParticleSystem.material.dispose()
-
-    @edges             = []
-    @nodes             = []
-    @ids               = []
-    @edgesBuffers      = []
-    @nodesBuffers      = []
-    @nodesColorBuffers = []
-=======
     for tree in @treeGeometries
       @trigger "removeGeometries", tree.getMeshes()
       tree.dispose()
 
     @treeGeometries = []
->>>>>>> 28877946
 
     for tree in @cellTracing.getTrees()
       @createNewTree(tree.treeId, tree.color)
@@ -175,34 +116,8 @@
     unless trees? then trees = @model.cellTracing.getTrees()
 
     for tree in trees
-<<<<<<< HEAD
-      nodeList = tree.nodes
-      index = @getIndexFromTreeId(tree.treeId)
-
-      @nodesBuffers[index].clear()
-      @edgesBuffers[index].clear()
-      @nodes[index].geometry.nodeIDs.clear()
-
-      if nodeList.length
-        @nodesBuffers[index].pushMany(node.pos for node in nodeList)
-        # Assign the ID to the vertex, so we can access it later
-        @nodes[index].geometry.nodeIDs.pushSubarray(node.id for node in nodeList)
-
-      for node in nodeList
-        # Add edges to neighbor, if neighbor id is smaller
-        # (so we don't add the same edge twice)
-        for neighbor in node.neighbors
-          if neighbor.id < node.id
-            @edgesBuffers[index].push(neighbor.pos.concat(node.pos))
-
-      @updateGeometries(index)
-    @updateBranches()
-    @updateNodes()
-=======
->>>>>>> 28877946
 
       treeGeometry = @getTreeGeometry(tree.treeId)
-
       treeGeometry.clear()
       treeGeometry.addNodes( tree.nodes )
 
@@ -271,42 +186,17 @@
 
   getMeshes : =>
 
-<<<<<<< HEAD
-    return @nodes.concat(@edges).concat(@branches)
-
-=======
-    meshes = [@activeNodeParticle].concat(@branches)
+    meshes = [@branches]
     for tree in @treeGeometries
       meshes = meshes.concat( tree.getMeshes() )
     return meshes
->>>>>>> 28877946
 
   setWaypoint : (centered) =>
 
     curGlobalPos = @flycam.getPosition()
-<<<<<<< HEAD
-    position     = @cellTracing.getActiveNodePos()
-    id           = @cellTracing.getActiveNodeId()
-    index        = @getIndexFromTreeId(@cellTracing.getTree().treeId)
-
-    if !@nodesBuffers[index].getLength()
-      @lastNodePosition = position
-    unless @lastNodePosition
-      @lastNodePosition = position
-
-    # ASSUMPTION: last node has smaller ID
-    if @nodesBuffers[index].getLength() > 0
-      @edgesBuffers[index].push(@lastNodePosition.concat(position))
-
-    @nodesBuffers[index].push(position)
-    @nodes[index].geometry.nodeIDs.push([id])
-
-    @updateGeometries(index)
-=======
     treeGeometry = @getTreeGeometry(@cellTracing.getTree().treeId)
 
     treeGeometry.addNode( @cellTracing.getActiveNode() )
->>>>>>> 28877946
 
     # Animation to center waypoint position
     position = @cellTracing.getActiveNodePos()
@@ -327,50 +217,8 @@
     $.assert(node.neighbors.length == 1,
       "Node needs to have exactly 1 neighbor.", 0)
 
-<<<<<<< HEAD
-    index = @getIndexFromTreeId(treeId)
-
-    for i in [0...@nodes[index].geometry.nodeIDs.getLength()]
-      if @nodes[index].geometry.nodeIDs.getAllElements()[i] == node.id
-        nodesIndex = i
-        break
-
-    # swap IDs
-    @nodes[index].geometry.nodeIDs.getAllElements()[nodesIndex] = @nodes[index].geometry.nodeIDs.pop()
-
-    # swap nodes by popping the last one and inserting it into the position of the deleted one
-    lastNode = @nodesBuffers[index].pop()
-    for i in [0..2]
-      @nodesBuffers[index].getAllElements()[nodesIndex * 3 + i] = lastNode[i]
-
-    # Delete Edge by finding it in the array
-    # ASSUMPTION edges always go from smaller ID to bigger ID
-    if node.id < node.neighbors[0].id
-      edgeArray = node.pos.concat(node.neighbors[0].pos)
-    else
-      edgeArray = node.neighbors[0].pos.concat(node.pos)
-    for i in [0...@edgesBuffers[index].getLength()]
-      found = true
-      for j in [0..5]
-        found &= Math.abs(@edges[index].geometry.__vertexArray[6 * i + j] - edgeArray[j]) < 0.01
-      if found
-        edgesIndex = i
-        break
-
-    $.assert(found,
-      "No edge found.", found)
-
-    # swap edges by popping the last one (which consists of two nodes) and inserting it into the position of the deleted one
-    lastEdge = @edgesBuffers[index].pop()
-    for i in [0..5]
-      @edgesBuffers[index].getAllElements()[edgesIndex * 6 + i] = lastEdge[i]
-
-    
-    @updateGeometries(index)
-=======
     treeGeometry = @getTreeGeometry(treeId)
     treeGeometry.deleteNode(node)
->>>>>>> 28877946
 
     @setActiveNode()
     @flycam.update()
@@ -381,48 +229,18 @@
     lastTree   = @getTreeGeometry(lastTreeID)
     activeTree = @getTreeGeometry(@cellTracing.getTree().treeId)
 
-<<<<<<< HEAD
-    # merge IDs
-    @nodes[index].geometry.nodeIDs.pushSubarray(@nodes[lastIndex].geometry.nodeIDs.getAllElements())
-
-    # merge nodes
-    @nodesBuffers[index].pushSubarray(@nodesBuffers[lastIndex].getAllElements())
-
-    # merge edges
-    if lastNode.id < activeNode.id
-      @edgesBuffers[index].push( lastNode.pos.concat(activeNode.pos) )
-    else
-      @edgesBuffers[index].push( activeNode.pos.concat(lastNode.pos) )
-    @edgesBuffers[index].pushSubarray(@edgesBuffers[lastIndex].getAllElements())
-
-    @updateGeometries(index)
-=======
     activeTree.mergeTree(lastTree, lastNode, activeNode)
->>>>>>> 28877946
 
     @flycam.update()
 
 
   deleteTree : (index) ->
 
-<<<<<<< HEAD
-    @trigger "removeGeometries", [@edges[index]].concat([@nodes[index]])
-
-    # deallocate memory for THREE geometries and materials
-    for mesh in [ @edges[index], @nodes[index] ]
-      mesh.geometry.dispose()
-      mesh.material.dispose()
-
-    # Remove entries
-    for array in [@ids, @edges, @nodes, @edgesBuffers, @nodesBuffers]
-      array.splice(index, 1)
-=======
     treeGeometry = @treeGeometries[index]
 
     @trigger "removeGeometries", treeGeometry.getMeshes()
     treeGeometry.dispose()
     @treeGeometries.splice(index, 1)
->>>>>>> 28877946
 
     @setActiveNode()
     @flycam.update()
@@ -449,39 +267,20 @@
     @flycam.update()
 
 
-<<<<<<< HEAD
   updateNodes : ->
 
-    activeNodeId = @cellTracing.getActiveNodeId()
-
-    for i in [0...@nodes.length]
-
-      tree = @cellTracing.getTree( @ids[i] )
-
-      @nodesColorBuffers[i].clear()
-      for node in tree.nodes
-        if node.id == activeNodeId
-          @nodesColorBuffers[i].push( @invertHexToRGB( 0xffff00 ))
-        else
-          @nodesColorBuffers[i].push( @invertHexToRGB( 0xff0000 ))
-
-      @nodes[i].geometry.__colorArray = @nodesColorBuffers[i].getBuffer()
-      console.log @nodes[i].geometry.__colorArray
-      @nodes[i].geometry.colorsNeedUpdate = true
-
-      @updateGeometries( i )
-      @flycam.update()
-
-
-  getIndexFromTreeId : (treeId) ->
-=======
+    for treeGeometry in @treeGeometries
+      treeGeometry.updateNodes()
+
+    @flycam.update()
+
+
   getAllNodes : ->
 
     return (tree.nodes for tree in @treeGeometries)
 
 
   getTreeGeometry : (treeId) ->
->>>>>>> 28877946
 
     unless treeId
       treeId = @cellTracing.getTree().treeId
@@ -546,21 +345,4 @@
     @branches.material.sizeAttenuation = sizeAttenuation
     @branches.material.needsUpdate = true
     @activeNodeParticle.material.sizeAttenuation = sizeAttenuation
-<<<<<<< HEAD
-    @activeNodeParticle.material.needsUpdate = true
-  
-  updateGeometries: (index) ->
-
-    edges = @edges[index].geometry
-    nodes = @nodes[index].geometry
-
-    edges.__vertexArray = @edgesBuffers[index].getBuffer()
-    edges.__webglLineCount = @edgesBuffers[index].getLength() * 2
-    nodes.__vertexArray = @nodesBuffers[index].getBuffer()
-    nodes.__webglParticleCount =  @nodesBuffers[index].getLength()
-
-    edges.verticesNeedUpdate = true
-    nodes.verticesNeedUpdate = true
-=======
-    @activeNodeParticle.material.needsUpdate = true
->>>>>>> 28877946
+    @activeNodeParticle.material.needsUpdate = true