--- conflicted
+++ resolved
@@ -8,26 +8,15 @@
 import com.scalableminds.util.tools.{Fox, FoxImplicits}
 import models.annotation.{AnnotationContentService, AnnotationSettings}
 import models.binary.{DataSet, DataSetDAO}
-<<<<<<< HEAD
 import models.tracing.skeleton.{SkeletonTracingLike, SkeletonTracing, SkeletonTracingStatistics}
-=======
-import models.tracing.skeleton.{SkeletonTracing, SkeletonTracingLike}
->>>>>>> 96564566
 import net.liftweb.common.Full
 import oxalis.nml.NML
 import play.api.libs.concurrent.Execution.Implicits._
 
-<<<<<<< HEAD
-object TemporarySkeletonTracingService extends AnnotationContentService {
+object TemporarySkeletonTracingService extends AnnotationContentService with FoxImplicits{
 
-  def createFrom(nml: NML, id: String, boundingBox: Option[BoundingBox], settings: AnnotationSettings = AnnotationSettings.default)(implicit ctx: DBAccessContext) = {
-    val box = boundingBox.flatMap { box => if (box.isEmpty) None else Some(box) }
-    val start = DataSetDAO.findOneBySourceName(nml.dataSetName).futureBox.map {
-=======
-object TemporarySkeletonTracingService extends AnnotationContentService with FoxImplicits{
   private def defaultDataSetPosition(dataSetName: String)(implicit ctx: DBAccessContext) = {
     DataSetDAO.findOneBySourceName(dataSetName).futureBox.map {
->>>>>>> 96564566
       case Full(dataSet) =>
         dataSet.defaultStart
       case _ =>
