--- conflicted
+++ resolved
@@ -9,7 +9,7 @@
 import type { Saga } from "viewer/model/sagas/effect-generators";
 import loadHistogramDataSaga from "viewer/model/sagas/load_histogram_data_saga";
 import { watchDataRelevantChanges } from "viewer/model/sagas/prefetch_saga";
-import ReadySagas, { setSceneControllerUninitialized } from "viewer/model/sagas/ready_sagas";
+import ReadySagas from "viewer/model/sagas/ready_sagas";
 import SaveSagas from "viewer/model/sagas/saving/save_saga";
 import SettingsSaga from "viewer/model/sagas/settings_saga";
 import SkeletontracingSagas from "viewer/model/sagas/skeletontracing_saga";
@@ -41,10 +41,6 @@
     yield* cancel(task);
     if (restart) {
       yield* put(setIsWkInitializedAction(false));
-<<<<<<< HEAD
-      setSceneControllerUninitialized();
-=======
->>>>>>> 7aef7bb7
     }
     if (doCancel) {
       // No restart, leave the while-true-loop
