package com.scalableminds.webknossos.datastore.services.uploading

import com.google.inject.Inject
import com.scalableminds.util.io.PathUtils.ensureDirectoryBox
import com.scalableminds.util.io.{PathUtils, ZipIO}
import com.scalableminds.util.objectid.ObjectId
import com.scalableminds.util.tools.Box.tryo
import com.scalableminds.util.tools._
import com.scalableminds.webknossos.datastore.dataformats.layers._
import com.scalableminds.webknossos.datastore.dataformats.wkw.WKWDataFormatHelper
import com.scalableminds.webknossos.datastore.datareaders.n5.N5Header.FILENAME_ATTRIBUTES_JSON
import com.scalableminds.webknossos.datastore.datareaders.n5.{N5Header, N5Metadata}
import com.scalableminds.webknossos.datastore.datareaders.precomputed.PrecomputedHeader.FILENAME_INFO
import com.scalableminds.webknossos.datastore.datareaders.zarr.NgffMetadata.FILENAME_DOT_ZATTRS
import com.scalableminds.webknossos.datastore.datareaders.zarr.ZarrHeader.FILENAME_DOT_ZARRAY
import com.scalableminds.webknossos.datastore.explore.ExploreLocalLayerService
import com.scalableminds.webknossos.datastore.helpers.{DatasetDeleter, DirectoryConstants}
import com.scalableminds.webknossos.datastore.models.UnfinishedUpload
import com.scalableminds.webknossos.datastore.models.datasource.GenericDataSource.FILENAME_DATASOURCE_PROPERTIES_JSON
import com.scalableminds.webknossos.datastore.models.datasource._
import com.scalableminds.webknossos.datastore.services.{
  DSRemoteWebknossosClient,
  DataSourceRepository,
  DataSourceService
}
import com.scalableminds.webknossos.datastore.storage.{DataStoreRedisStore, RemoteSourceDescriptorService}
import com.typesafe.scalalogging.LazyLogging
import org.apache.commons.io.FileUtils
import play.api.libs.json.{Json, OFormat, Reads}

import java.io.{File, RandomAccessFile}
import java.nio.file.{Files, Path}
import scala.concurrent.{ExecutionContext, Future}

case class ReserveUploadInformation(
    uploadId: String, // upload id that was also used in chunk upload (this time without file paths)
    name: String, // dataset name
    organization: String,
    totalFileCount: Long,
    filePaths: Option[List[String]],
    totalFileSizeInBytes: Option[Long],
    layersToLink: Option[List[LinkedLayerIdentifier]],
    initialTeams: List[String], // team ids
    folderId: Option[String],
    requireUniqueName: Option[Boolean])
object ReserveUploadInformation {
  implicit val reserveUploadInformation: OFormat[ReserveUploadInformation] = Json.format[ReserveUploadInformation]
}
case class ReserveManualUploadInformation(
    datasetName: String,
    organization: String,
    initialTeamIds: List[String],
    folderId: Option[String],
    requireUniqueName: Boolean = false,
)
object ReserveManualUploadInformation {
  implicit val reserveUploadInformation: OFormat[ReserveManualUploadInformation] =
    Json.format[ReserveManualUploadInformation]
}

case class ReserveAdditionalInformation(newDatasetId: ObjectId,
                                        directoryName: String,
                                        layersToLink: Option[List[LinkedLayerIdentifier]])
object ReserveAdditionalInformation {
  implicit val reserveAdditionalInformation: OFormat[ReserveAdditionalInformation] =
    Json.format[ReserveAdditionalInformation]
}

case class LinkedLayerIdentifier(organizationId: Option[String],
                                 organizationName: Option[String],
                                 // Filled by backend after identifying the dataset by name. Afterwards this updated value is stored in the redis database.
                                 datasetDirectoryName: Option[String],
                                 dataSetName: String,
                                 layerName: String,
                                 newLayerName: Option[String] = None) {
  def this(organizationId: String, dataSetName: String, layerName: String, newLayerName: Option[String]) =
    this(Some(organizationId), None, None, dataSetName, layerName, newLayerName)

  def getOrganizationId: String = this.organizationId.getOrElse(this.organizationName.getOrElse(""))

  def pathIn(dataBaseDir: Path): Path = {
    val datasetDirectoryName = this.datasetDirectoryName.getOrElse(dataSetName)
    dataBaseDir.resolve(getOrganizationId).resolve(datasetDirectoryName).resolve(layerName)
  }
}

object LinkedLayerIdentifier {
  def apply(organizationId: String,
            dataSetName: String,
            layerName: String,
            newLayerName: Option[String]): LinkedLayerIdentifier =
    new LinkedLayerIdentifier(Some(organizationId), None, None, dataSetName, layerName, newLayerName)
  implicit val jsonFormat: OFormat[LinkedLayerIdentifier] = Json.format[LinkedLayerIdentifier]
}

case class LinkedLayerIdentifiers(layersToLink: Option[List[LinkedLayerIdentifier]])
object LinkedLayerIdentifiers {
  implicit val jsonFormat: OFormat[LinkedLayerIdentifiers] = Json.format[LinkedLayerIdentifiers]
}

case class UploadInformation(uploadId: String, needsConversion: Option[Boolean])

object UploadInformation {
  implicit val jsonFormat: OFormat[UploadInformation] = Json.format[UploadInformation]
}

case class CancelUploadInformation(uploadId: String)
object CancelUploadInformation {
  implicit val jsonFormat: OFormat[CancelUploadInformation] = Json.format[CancelUploadInformation]
}

class UploadService @Inject()(dataSourceRepository: DataSourceRepository,
                              dataSourceService: DataSourceService,
                              runningUploadMetadataStore: DataStoreRedisStore,
                              remoteSourceDescriptorService: RemoteSourceDescriptorService,
                              exploreLocalLayerService: ExploreLocalLayerService,
                              datasetSymlinkService: DatasetSymlinkService,
                              val remoteWebknossosClient: DSRemoteWebknossosClient)(implicit ec: ExecutionContext)
    extends DatasetDeleter
    with DirectoryConstants
    with FoxImplicits
    with WKWDataFormatHelper
    with LazyLogging {

  /* Redis stores different information for each upload, with different prefixes in the keys:
   *  uploadId -> fileCount
   *  uploadId -> set(fileName)
   *  uploadId -> dataSourceId
   *  uploadId -> linkedLayerIdentifier
   *  uploadId#fileName -> totalChunkCount
   *  uploadId#fileName -> set(chunkIndices)
   * Note that Redis synchronizes all db accesses, so we do not need to do it
   */
  private def redisKeyForFileCount(uploadId: String): String =
    s"upload___${uploadId}___fileCount"
  private def redisKeyForTotalFileSizeInBytes(uploadId: String): String =
    s"upload___${uploadId}___totalFileSizeInBytes"
  private def redisKeyForCurrentUploadedTotalFileSizeInBytes(uploadId: String): String =
    s"upload___${uploadId}___currentUploadedTotalFileSizeInBytes"
  private def redisKeyForFileNameSet(uploadId: String): String =
    s"upload___${uploadId}___fileNameSet"
  private def redisKeyForDataSourceId(uploadId: String): String =
    s"upload___${uploadId}___dataSourceId"
  private def redisKeyForLinkedLayerIdentifier(uploadId: String): String =
    s"upload___${uploadId}___linkedLayerIdentifier"
  private def redisKeyForFileChunkCount(uploadId: String, fileName: String): String =
    s"upload___${uploadId}___file___${fileName}___chunkCount"
  private def redisKeyForFileChunkSet(uploadId: String, fileName: String): String =
    s"upload___${uploadId}___file___${fileName}___chunkSet"
  private def redisKeyForUploadId(datasourceId: DataSourceId): String =
    s"upload___${Json.stringify(Json.toJson(datasourceId))}___datasourceId"
  private def redisKeyForFilePaths(uploadId: String): String =
    s"upload___${uploadId}___filePaths"

  cleanUpOrphanUploads()

  override def dataBaseDir: Path = dataSourceService.dataBaseDir

  def isKnownUploadByFileId(uploadFileId: String): Fox[Boolean] = isKnownUpload(extractDatasetUploadId(uploadFileId))

  def isKnownUpload(uploadId: String): Fox[Boolean] =
    runningUploadMetadataStore.contains(redisKeyForFileCount(uploadId))

  def extractDatasetUploadId(uploadFileId: String): String = uploadFileId.split("/").headOption.getOrElse("")

  private def uploadDirectory(organizationId: String, uploadId: String): Path =
    dataBaseDir.resolve(organizationId).resolve(uploadingDir).resolve(uploadId)

  def getDataSourceIdByUploadId(uploadId: String): Fox[DataSourceId] =
    getObjectFromRedis[DataSourceId](redisKeyForDataSourceId(uploadId))

  def reserveUpload(reserveUploadInfo: ReserveUploadInformation,
                    reserveUploadAdditionalInfo: ReserveAdditionalInformation): Fox[Unit] =
    for {
      _ <- dataSourceService.assertDataDirWritable(reserveUploadInfo.organization)
      _ <- runningUploadMetadataStore.insert(redisKeyForFileCount(reserveUploadInfo.uploadId),
                                             String.valueOf(reserveUploadInfo.totalFileCount))
      _ <- Fox.runOptional(reserveUploadInfo.totalFileSizeInBytes) { fileSize =>
        Fox.combined(
          List(
            runningUploadMetadataStore.insertLong(redisKeyForTotalFileSizeInBytes(reserveUploadInfo.uploadId),
                                                  fileSize),
            runningUploadMetadataStore
              .insertLong(redisKeyForCurrentUploadedTotalFileSizeInBytes(reserveUploadInfo.uploadId), 0L)
          ))
      }
      _ <- runningUploadMetadataStore.insert(
        redisKeyForDataSourceId(reserveUploadInfo.uploadId),
        Json.stringify(
          Json.toJson(DataSourceId(reserveUploadAdditionalInfo.directoryName, reserveUploadInfo.organization)))
      )
      _ <- runningUploadMetadataStore.insert(
        redisKeyForUploadId(DataSourceId(reserveUploadAdditionalInfo.directoryName, reserveUploadInfo.organization)),
        reserveUploadInfo.uploadId
      )
      filePaths = Json.stringify(Json.toJson(reserveUploadInfo.filePaths.getOrElse(List.empty)))
      _ <- runningUploadMetadataStore.insert(redisKeyForFilePaths(reserveUploadInfo.uploadId), filePaths)
      _ <- runningUploadMetadataStore.insert(
        redisKeyForLinkedLayerIdentifier(reserveUploadInfo.uploadId),
        Json.stringify(Json.toJson(LinkedLayerIdentifiers(reserveUploadAdditionalInfo.layersToLink)))
      )
      _ = logger.info(
        f"Reserving dataset upload of ${reserveUploadInfo.organization}/${reserveUploadInfo.name} with id ${reserveUploadInfo.uploadId}...")
    } yield ()

  def addUploadIdsToUnfinishedUploads(
      unfinishedUploadsWithoutIds: List[UnfinishedUpload]): Future[List[UnfinishedUpload]] =
    for {
      maybeUnfinishedUploads: List[Box[Option[UnfinishedUpload]]] <- Fox.sequence(
        // Previously rejected uploads may still appear in this list, but don’t have entries in redis. We can use that to filter them out here, since we don’t want to list them to the user. Those that *do* have entries in redis are then enriched using info from there (uploadId and filePaths).
        unfinishedUploadsWithoutIds.map(
          unfinishedUpload => {
            for {
              uploadIdOpt <- runningUploadMetadataStore.find(redisKeyForUploadId(unfinishedUpload.dataSourceId))
              updatedUploadOpt = uploadIdOpt.map(uploadId => unfinishedUpload.copy(uploadId = uploadId))
              updatedUploadWithFilePathsOpt <- Fox.runOptional(updatedUploadOpt)(updatedUpload =>
                for {
                  filePathsStringOpt <- runningUploadMetadataStore.find(redisKeyForFilePaths(updatedUpload.uploadId))
                  filePathsOpt <- filePathsStringOpt.map(JsonHelper.parseAs[List[String]]).toFox
                  uploadUpdatedWithFilePaths <- filePathsOpt
                    .map(filePaths => updatedUpload.copy(filePaths = Some(filePaths)))
                    .toFox
                } yield uploadUpdatedWithFilePaths)
            } yield updatedUploadWithFilePathsOpt
          }
        ))
      foundUnfinishedUploads = maybeUnfinishedUploads.flatten.flatten
    } yield foundUnfinishedUploads

  private def isOutsideUploadDir(uploadDir: Path, filePath: String): Boolean =
    uploadDir.relativize(uploadDir.resolve(filePath)).startsWith("../")

  private def getFilePathAndDirOfUploadId(uploadFileId: String): Fox[(String, Path)] = {
    val uploadId = extractDatasetUploadId(uploadFileId)
    for {
      dataSourceId <- getDataSourceIdByUploadId(uploadId)
      uploadDir = uploadDirectory(dataSourceId.organizationId, uploadId)
      filePathRaw = uploadFileId.split("/").tail.mkString("/")
      filePath = if (filePathRaw.charAt(0) == '/') filePathRaw.drop(1) else filePathRaw
      _ <- Fox.fromBool(!isOutsideUploadDir(uploadDir, filePath)) ?~> s"Invalid file path: $filePath"
    } yield (filePath, uploadDir)
  }

  def isChunkPresent(uploadFileId: String, currentChunkNumber: Long): Fox[Boolean] = {
    val uploadId = extractDatasetUploadId(uploadFileId)
    for {
      (filePath, _) <- getFilePathAndDirOfUploadId(uploadFileId)
      isFileKnown <- runningUploadMetadataStore.contains(redisKeyForFileChunkCount(uploadId, filePath))
      isFilesChunkSetKnown <- Fox.runIf(isFileKnown)(
        runningUploadMetadataStore.contains(redisKeyForFileChunkSet(uploadId, filePath)))
      isChunkPresent <- Fox.runIf(isFileKnown)(
        runningUploadMetadataStore.isContainedInSet(redisKeyForFileChunkSet(uploadId, filePath),
                                                    String.valueOf(currentChunkNumber)))
    } yield isFileKnown && isFilesChunkSetKnown.getOrElse(false) && isChunkPresent.getOrElse(false)
  }

  def handleUploadChunk(uploadFileId: String,
                        chunkSize: Long,
                        currentChunkSize: Long,
                        totalChunkCount: Long,
                        currentChunkNumber: Long,
                        chunkFile: File): Fox[Unit] = {
    val uploadId = extractDatasetUploadId(uploadFileId)
    for {
      dataSourceId <- getDataSourceIdByUploadId(uploadId)
      (filePath, uploadDir) <- getFilePathAndDirOfUploadId(uploadFileId)
      isFileKnown <- runningUploadMetadataStore.contains(redisKeyForFileChunkCount(uploadId, filePath))
      totalFileSizeInBytesOpt <- runningUploadMetadataStore.findLong(redisKeyForTotalFileSizeInBytes(uploadId))
      _ <- Fox.runOptional(totalFileSizeInBytesOpt) { maxFileSize =>
        runningUploadMetadataStore
          .increaseBy(redisKeyForCurrentUploadedTotalFileSizeInBytes(uploadId), currentChunkSize)
          .flatMap(newTotalFileSizeInBytesOpt => {
            if (newTotalFileSizeInBytesOpt.getOrElse(0L) > maxFileSize) {
              cleanUpDatasetExceedingSize(uploadDir, uploadId).flatMap(_ =>
                Fox.failure("dataset.upload.moreBytesThanReserved"))
            } else {
              Fox.successful(())
            }
          })
      }
      _ <- Fox.runIf(!isFileKnown) {
        runningUploadMetadataStore
          .insertIntoSet(redisKeyForFileNameSet(uploadId), filePath)
          .flatMap(_ =>
            runningUploadMetadataStore.insert(redisKeyForFileChunkCount(uploadId, filePath),
                                              String.valueOf(totalChunkCount)))
      }
      isNewChunk <- runningUploadMetadataStore.insertIntoSet(redisKeyForFileChunkSet(uploadId, filePath),
                                                             String.valueOf(currentChunkNumber))
    } yield
      if (isNewChunk) {
        try {
          val bytes = Files.readAllBytes(chunkFile.toPath)
          this.synchronized {
            PathUtils.ensureDirectory(uploadDir.resolve(filePath).getParent)
            val tempFile = new RandomAccessFile(uploadDir.resolve(filePath).toFile, "rw")
            tempFile.seek((currentChunkNumber - 1) * chunkSize)
            tempFile.write(bytes)
            tempFile.close()
          }
          Fox.successful(())
        } catch {
          case e: Exception =>
            runningUploadMetadataStore.removeFromSet(redisKeyForFileChunkSet(uploadId, filePath),
                                                     String.valueOf(currentChunkNumber))
            val errorMsg =
              s"Error receiving chunk $currentChunkNumber for upload ${dataSourceId.directoryName}: ${e.getMessage}"
            logger.warn(errorMsg)
            Fox.failure(errorMsg)
        }
      } else Fox.successful(())
  }

  def cancelUpload(cancelUploadInformation: CancelUploadInformation): Fox[Unit] = {
    val uploadId = cancelUploadInformation.uploadId
    for {
      dataSourceId <- getDataSourceIdByUploadId(uploadId)
      knownUpload <- isKnownUpload(uploadId)
    } yield
      if (knownUpload) {
        logger.info(
          f"Cancelling dataset upload of ${dataSourceId.organizationId}/${dataSourceId.directoryName} with id $uploadId...")
        for {
          _ <- removeFromRedis(uploadId)
          _ <- PathUtils.deleteDirectoryRecursively(uploadDirectory(dataSourceId.organizationId, uploadId)).toFox
        } yield ()
      } else {
        Fox.failure(s"Unknown upload")
      }
  }

  def finishUpload(uploadInformation: UploadInformation, checkCompletion: Boolean = true): Fox[(DataSourceId, Long)] = {
    val uploadId = uploadInformation.uploadId

    for {
      dataSourceId <- getDataSourceIdByUploadId(uploadId)
      datasetNeedsConversion = uploadInformation.needsConversion.getOrElse(false)
      uploadDir = uploadDirectory(dataSourceId.organizationId, uploadId)
      unpackToDir = dataSourceDirFor(dataSourceId, datasetNeedsConversion)
      totalFileSizeInBytesOpt <- runningUploadMetadataStore.find(redisKeyForTotalFileSizeInBytes(uploadId))
      _ <- Fox.runOptional(totalFileSizeInBytesOpt) { maxFileSize =>
        tryo(FileUtils.sizeOfDirectoryAsBigInteger(uploadDir.toFile).longValue).toFox.map(actualFileSize =>
          if (actualFileSize > maxFileSize.toLong) {
            cleanUpDatasetExceedingSize(uploadDir, uploadId)
            Fox.failure(s"Uploaded dataset exceeds the maximum allowed size of $maxFileSize bytes")
          } else Fox.successful(()))
      }

      _ = logger.info(
        s"Finishing dataset upload of ${dataSourceId.organizationId}/${dataSourceId.directoryName} with id $uploadId...")
      _ <- Fox.runIf(checkCompletion)(ensureAllChunksUploaded(uploadId))
      _ <- ensureDirectoryBox(unpackToDir.getParent).toFox ?~> "dataset.import.fileAccessDenied"
      unpackResult <- unpackDataset(uploadDir, unpackToDir).shiftBox
      linkedLayerInfo <- getObjectFromRedis[LinkedLayerIdentifiers](redisKeyForLinkedLayerIdentifier(uploadId))
      _ <- cleanUpUploadedDataset(uploadDir, uploadId)
      _ <- cleanUpOnFailure(unpackResult,
                            dataSourceId,
                            datasetNeedsConversion,
                            label = s"unpacking to dataset to $unpackToDir")
      postProcessingResult <- postProcessUploadedDataSource(datasetNeedsConversion,
                                                            unpackToDir,
                                                            dataSourceId,
                                                            linkedLayerInfo.layersToLink).shiftBox
      _ <- cleanUpOnFailure(postProcessingResult,
                            dataSourceId,
                            datasetNeedsConversion,
                            label = s"processing dataset at $unpackToDir")
      dataSource = dataSourceService.dataSourceFromDir(unpackToDir, dataSourceId.organizationId)
      _ <- dataSourceRepository.updateDataSource(dataSource)
      datasetSizeBytes <- tryo(FileUtils.sizeOfDirectoryAsBigInteger(new File(unpackToDir.toString)).longValue).toFox
    } yield (dataSourceId, datasetSizeBytes)
  }

  private def postProcessUploadedDataSource(datasetNeedsConversion: Boolean,
                                            unpackToDir: Path,
                                            dataSourceId: DataSourceId,
                                            layersToLink: Option[List[LinkedLayerIdentifier]]): Fox[Unit] =
    if (datasetNeedsConversion)
      Fox.successful(())
    else {
      for {
        _ <- Fox.successful(())
        uploadedDataSourceType = guessTypeOfUploadedDataSource(unpackToDir)
        _ <- uploadedDataSourceType match {
          case UploadedDataSourceType.ZARR | UploadedDataSourceType.NEUROGLANCER_PRECOMPUTED |
              UploadedDataSourceType.N5_MULTISCALES | UploadedDataSourceType.N5_ARRAY =>
            exploreLocalDatasource(unpackToDir, dataSourceId, uploadedDataSourceType)
          case UploadedDataSourceType.EXPLORED =>
            checkPathsInUploadedDatasourcePropertiesJson(unpackToDir, dataSourceId.organizationId)
          case UploadedDataSourceType.ZARR_MULTILAYER | UploadedDataSourceType.NEUROGLANCER_MULTILAYER |
              UploadedDataSourceType.N5_MULTILAYER =>
            tryExploringMultipleLayers(unpackToDir, dataSourceId, uploadedDataSourceType)
          case UploadedDataSourceType.WKW => addLayerAndMagDirIfMissing(unpackToDir).toFox
        }
        _ <- datasetSymlinkService.addSymlinksToOtherDatasetLayers(unpackToDir, layersToLink.getOrElse(List.empty))
        _ <- addLinkedLayersToDataSourceProperties(unpackToDir,
                                                   dataSourceId.organizationId,
                                                   layersToLink.getOrElse(List.empty))
      } yield ()
    }

  private def checkPathsInUploadedDatasourcePropertiesJson(unpackToDir: Path, organizationId: String): Fox[Unit] = {
    val dataSource = dataSourceService.dataSourceFromDir(unpackToDir, organizationId)
    for {
      _ <- Fox.runOptional(dataSource.toUsable)(
        usableDataSource =>
          Fox.fromBool(
            usableDataSource.allExplicitPaths.forall(remoteSourceDescriptorService.pathIsAllowedToAddDirectly)))
    } yield ()
  }

  private def exploreLocalDatasource(path: Path,
                                     dataSourceId: DataSourceId,
                                     typ: UploadedDataSourceType.Value): Fox[Unit] =
    for {
      _ <- Fox.runIf(typ == UploadedDataSourceType.ZARR)(addLayerAndMagDirIfMissing(path, FILENAME_DOT_ZARRAY).toFox)
      explored <- exploreLocalLayerService.exploreLocal(path, dataSourceId)
      _ <- exploreLocalLayerService.writeLocalDatasourceProperties(explored, path)
    } yield ()

  private def tryExploringMultipleLayers(path: Path,
                                         dataSourceId: DataSourceId,
                                         typ: UploadedDataSourceType.Value): Fox[Option[Path]] =
    for {
      layerDirs <- typ match {
        case UploadedDataSourceType.ZARR_MULTILAYER => getZarrLayerDirectories(path).toFox
        case UploadedDataSourceType.NEUROGLANCER_MULTILAYER | UploadedDataSourceType.N5_MULTILAYER =>
          PathUtils.listDirectories(path, silent = false).toFox
      }
      dataSources <- Fox.combined(
        layerDirs
          .map(layerDir =>
            for {
              _ <- addLayerAndMagDirIfMissing(layerDir).toFox
              explored: DataSourceWithMagLocators <- exploreLocalLayerService
                .exploreLocal(path, dataSourceId, layerDir.getFileName.toString)
            } yield explored)
          .toList)
      combinedLayers = exploreLocalLayerService.makeLayerNamesUnique(dataSources.flatMap(_.dataLayers))
      firstExploredDatasource <- dataSources.headOption.toFox
      dataSource = GenericDataSource[DataLayer](dataSourceId, combinedLayers, firstExploredDatasource.scale)
      path <- Fox.runIf(combinedLayers.nonEmpty)(
        exploreLocalLayerService.writeLocalDatasourceProperties(dataSource, path))
    } yield path

  private def cleanUpOnFailure[T](result: Box[T],
                                  dataSourceId: DataSourceId,
                                  datasetNeedsConversion: Boolean,
                                  label: String): Fox[Unit] =
    result match {
      case Full(_) =>
        Fox.successful(())
      case Empty =>
        deleteOnDisk(dataSourceId.organizationId,
                     dataSourceId.directoryName,
                     None,
                     datasetNeedsConversion,
                     Some("the upload failed"))
        Fox.failure(s"Unknown error $label")
      case Failure(msg, e, _) =>
        logger.warn(s"Error while $label: $msg, $e")
        deleteOnDisk(dataSourceId.organizationId,
                     dataSourceId.directoryName,
                     None,
                     datasetNeedsConversion,
                     Some("the upload failed"))
        dataSourceRepository.removeDataSource(dataSourceId)
        for {
          _ <- result.toFox ?~> f"Error while $label"
        } yield ()
    }

  private def ensureAllChunksUploaded(uploadId: String): Fox[Unit] =
    for {
      fileCountStringOpt <- runningUploadMetadataStore.find(redisKeyForFileCount(uploadId))
      fileCountString <- fileCountStringOpt.toFox ?~> "dataset.upload.noFiles"
      fileCount <- tryo(fileCountString.toLong).toFox
      fileNames <- runningUploadMetadataStore.findSet(redisKeyForFileNameSet(uploadId))
      _ <- Fox.fromBool(fileCount == fileNames.size)
      list <- Fox.serialCombined(fileNames.toList) { fileName =>
        val chunkCount =
          runningUploadMetadataStore
            .find(redisKeyForFileChunkCount(uploadId, fileName))
            .map(s => s.getOrElse("").toLong)
        val chunks = runningUploadMetadataStore.findSet(redisKeyForFileChunkSet(uploadId, fileName))
        chunks.flatMap(set => chunkCount.map(_ == set.size))
      }
      _ <- Fox.fromBool(list.forall(identity))
    } yield ()

  private def dataSourceDirFor(dataSourceId: DataSourceId, datasetNeedsConversion: Boolean): Path = {
    val dataSourceDir =
      if (datasetNeedsConversion)
        dataBaseDir.resolve(dataSourceId.organizationId).resolve(forConversionDir).resolve(dataSourceId.directoryName)
      else
        dataBaseDir.resolve(dataSourceId.organizationId).resolve(dataSourceId.directoryName)
    dataSourceDir
  }

  private def addLinkedLayersToDataSourceProperties(unpackToDir: Path,
                                                    organizationId: String,
                                                    layersToLink: List[LinkedLayerIdentifier]): Fox[Unit] =
    if (layersToLink.isEmpty) {
      Fox.successful(())
    } else {
      val dataSource = dataSourceService.dataSourceFromDir(unpackToDir, organizationId)
      for {
        dataSourceUsable <- dataSource.toUsable.toFox ?~> "Uploaded dataset has no valid properties file, cannot link layers"
        layers <- Fox.serialCombined(layersToLink)(layerFromIdentifier)
        dataSourceWithLinkedLayers = dataSourceUsable.copy(dataLayers = dataSourceUsable.dataLayers ::: layers)
<<<<<<< HEAD
        _ <- dataSourceService.updateDataSourceOnDisk(dataSourceWithLinkedLayers, expectExisting = true) ?~> "Could not write combined properties file"
=======
        _ <- dataSourceService.updateDataSource(dataSourceWithLinkedLayers,
                                                expectExisting = true,
                                                preventNewPaths = false) ?~> "Could not write combined properties file"
>>>>>>> b283045f
      } yield ()
    }

  private def layerFromIdentifier(layerIdentifier: LinkedLayerIdentifier): Fox[DataLayer] = {
    val dataSourcePath = layerIdentifier.pathIn(dataBaseDir).getParent
    val inboxDataSource = dataSourceService.dataSourceFromDir(dataSourcePath, layerIdentifier.getOrganizationId)
    for {
      usableDataSource <- inboxDataSource.toUsable.toFox ?~> "Layer to link is not in dataset with valid properties file."
      layer: DataLayer <- usableDataSource.getDataLayer(layerIdentifier.layerName).toFox
      newName = layerIdentifier.newLayerName.getOrElse(layerIdentifier.layerName)
      layerRenamed: DataLayer <- layer match {
        case l: N5DataLayer                  => Fox.successful(l.copy(name = newName))
        case l: N5SegmentationLayer          => Fox.successful(l.copy(name = newName))
        case l: PrecomputedDataLayer         => Fox.successful(l.copy(name = newName))
        case l: PrecomputedSegmentationLayer => Fox.successful(l.copy(name = newName))
        case l: Zarr3DataLayer               => Fox.successful(l.copy(name = newName))
        case l: Zarr3SegmentationLayer       => Fox.successful(l.copy(name = newName))
        case l: ZarrDataLayer                => Fox.successful(l.copy(name = newName))
        case l: ZarrSegmentationLayer        => Fox.successful(l.copy(name = newName))
        case l: WKWDataLayer                 => Fox.successful(l.copy(name = newName))
        case l: WKWSegmentationLayer         => Fox.successful(l.copy(name = newName))
        case _                               => Fox.failure("Unknown layer type for link")
      }
    } yield layerRenamed
  }

  private def guessTypeOfUploadedDataSource(dataSourceDir: Path): UploadedDataSourceType.Value =
    if (looksLikeExploredDataSource(dataSourceDir).getOrElse(false)) {
      UploadedDataSourceType.EXPLORED
    } else if (looksLikeZarrArray(dataSourceDir, maxDepth = 2).getOrElse(false)) {
      UploadedDataSourceType.ZARR
    } else if (looksLikeZarrArray(dataSourceDir, maxDepth = 3).getOrElse(false)) {
      UploadedDataSourceType.ZARR_MULTILAYER
    } else if (looksLikeNeuroglancerPrecomputed(dataSourceDir, 1).getOrElse(false)) {
      UploadedDataSourceType.NEUROGLANCER_PRECOMPUTED
    } else if (looksLikeNeuroglancerPrecomputed(dataSourceDir, 2).getOrElse(false)) {
      UploadedDataSourceType.NEUROGLANCER_MULTILAYER
    } else if (looksLikeN5Multilayer(dataSourceDir).getOrElse(false)) {
      UploadedDataSourceType.N5_MULTILAYER
    } else if (looksLikeN5MultiscalesLayer(dataSourceDir).getOrElse(false)) {
      UploadedDataSourceType.N5_MULTISCALES
    } else if (looksLikeN5Array(dataSourceDir).getOrElse(false)) {
      UploadedDataSourceType.N5_ARRAY
    } else {
      UploadedDataSourceType.WKW
    }

  private def containsMatchingFile(fileNames: List[String], dataSourceDir: Path, maxDepth: Int): Box[Boolean] =
    for {
      listing: Seq[Path] <- PathUtils.listFilesRecursive(dataSourceDir,
                                                         maxDepth = maxDepth,
                                                         silent = false,
                                                         filters = p => fileNames.contains(p.getFileName.toString))
    } yield listing.nonEmpty

  private def looksLikeZarrArray(dataSourceDir: Path, maxDepth: Int): Box[Boolean] =
    containsMatchingFile(List(FILENAME_DOT_ZARRAY, FILENAME_DOT_ZATTRS), dataSourceDir, maxDepth)

  private def looksLikeNeuroglancerPrecomputed(dataSourceDir: Path, maxDepth: Int): Box[Boolean] =
    containsMatchingFile(List(FILENAME_INFO), dataSourceDir, maxDepth)

  private def looksLikeN5MultiscalesLayer(dataSourceDir: Path): Box[Boolean] =
    for {
      attributesFiles <- PathUtils.listFilesRecursive(dataSourceDir,
                                                      silent = false,
                                                      maxDepth = 1,
                                                      filters = p => p.getFileName.toString == FILENAME_ATTRIBUTES_JSON)
      _ <- Box.fromBool(attributesFiles.nonEmpty)
      _ <- JsonHelper.parseAs[N5Metadata](Files.readAllBytes(attributesFiles.head))
    } yield true

  private def looksLikeN5Multilayer(dataSourceDir: Path): Box[Boolean] =
    for {
      matchingFileIsPresent <- containsMatchingFile(List(FILENAME_ATTRIBUTES_JSON), dataSourceDir, 1) // root attributes.json
      _ <- Box.fromBool(matchingFileIsPresent)
      directories <- PathUtils.listDirectories(dataSourceDir, silent = false)
      detectedLayerBoxes = directories.map(looksLikeN5MultiscalesLayer)
      _ <- Box.fromBool(detectedLayerBoxes.forall(_.getOrElse(false)))
    } yield true

  private def looksLikeN5Array(dataSourceDir: Path): Box[Boolean] =
    // Expected structure:
    // dataSourceDir
    //  - attributes.json (Root attributes, only contains N5 version)
    //  - dataset
    //     - scale dir
    //        - directories 0 to n
    //        - attributes.json (N5Header, dimension, compression,...)
    for {
      matchingFileIsPresent <- containsMatchingFile(List(FILENAME_ATTRIBUTES_JSON), dataSourceDir, 1) // root attributes.json
      _ <- Box.fromBool(matchingFileIsPresent)
      datasetDir <- PathUtils.listDirectories(dataSourceDir, silent = false).map(_.headOption)
      scaleDirs <- datasetDir.map(PathUtils.listDirectories(_, silent = false)).getOrElse(Full(Seq.empty))
      _ <- Box.fromBool(scaleDirs.length == 1) // Must be 1, otherwise it is a multiscale dataset
      attributesFiles <- PathUtils.listFilesRecursive(scaleDirs.head,
                                                      silent = false,
                                                      maxDepth = 1,
                                                      filters = p => p.getFileName.toString == FILENAME_ATTRIBUTES_JSON)
      _ <- JsonHelper.parseAs[N5Header](Files.readAllBytes(attributesFiles.head))
    } yield true

  private def looksLikeExploredDataSource(dataSourceDir: Path): Box[Boolean] =
    containsMatchingFile(List(FILENAME_DATASOURCE_PROPERTIES_JSON), dataSourceDir, 1)

  private def getZarrLayerDirectories(dataSourceDir: Path): Box[Seq[Path]] =
    for {
      potentialLayers <- PathUtils.listDirectories(dataSourceDir, silent = false)
      layerDirs = potentialLayers.filter(p => looksLikeZarrArray(p, maxDepth = 2).isDefined)
    } yield layerDirs

  private def addLayerAndMagDirIfMissing(dataSourceDir: Path, headerFile: String = FILENAME_HEADER_WKW): Box[Unit] =
    if (Files.exists(dataSourceDir)) {
      for {
        listing: Seq[Path] <- PathUtils.listFilesRecursive(dataSourceDir,
                                                           maxDepth = 2,
                                                           silent = false,
                                                           filters = p => p.getFileName.toString == headerFile)
        listingRelative = listing.map(dataSourceDir.normalize().relativize(_))
        _ <- if (looksLikeMagDir(listingRelative)) {
          val targetDir = dataSourceDir.resolve("color").resolve("1")
          logger.info(s"Looks like mag dir. Moving to $targetDir")
          PathUtils.moveDirectoryViaTemp(dataSourceDir, targetDir)
        } else if (looksLikeLayerDir(listingRelative)) {
          val targetDir = dataSourceDir.resolve("color")
          logger.info(s"Looks like layer dir. Moving to $targetDir")
          PathUtils.moveDirectoryViaTemp(dataSourceDir, targetDir)
        } else Full(())
      } yield ()
    } else Full(())

  private def looksLikeMagDir(headerWkwPaths: Seq[Path]): Boolean =
    headerWkwPaths.headOption.exists { oneHeaderWkwPath =>
      pathDepth(oneHeaderWkwPath) == 0
    }

  private def pathDepth(path: Path) = path.toString.count(_ == '/')

  private def looksLikeLayerDir(headerWkwPaths: Seq[Path]): Boolean =
    headerWkwPaths.headOption.exists { oneHeaderWkwPath =>
      pathDepth(oneHeaderWkwPath) == 1
    }

  private def unpackDataset(uploadDir: Path, unpackToDir: Path): Fox[Unit] =
    for {
      shallowFileList <- PathUtils.listFiles(uploadDir, silent = false).toFox
      excludeFromPrefix = Category.values.map(_.toString).toList
      firstFile = shallowFileList.headOption
      _ <- if (shallowFileList.length == 1 && shallowFileList.headOption.exists(
                 _.toString.toLowerCase.endsWith(".zip"))) {
        firstFile.toFox.flatMap { file =>
          ZipIO
            .unzipToDirectory(
              new File(file.toString),
              unpackToDir,
              includeHiddenFiles = false,
              hiddenFilesWhitelist = List(".zarray", ".zattrs"),
              truncateCommonPrefix = true,
              Some(excludeFromPrefix)
            )
            .toFox
        }.map(_ => ())
      } else {
        for {
          deepFileList: List[Path] <- PathUtils.listFilesRecursive(uploadDir, silent = false, maxDepth = 10).toFox
          commonPrefixPreliminary = PathUtils.commonPrefix(deepFileList)
          strippedPrefix = PathUtils.cutOffPathAtLastOccurrenceOf(commonPrefixPreliminary, excludeFromPrefix)
          commonPrefix = PathUtils.removeSingleFileNameFromPrefix(strippedPrefix,
                                                                  deepFileList.map(_.getFileName.toString))
          _ <- tryo(FileUtils.moveDirectory(new File(commonPrefix.toString), new File(unpackToDir.toString))).toFox ?~> "dataset.upload.moveToTarget.failed"
        } yield ()
      }
    } yield ()

  private def cleanUpUploadedDataset(uploadDir: Path, uploadId: String): Fox[Unit] = {
    this.synchronized {
      PathUtils.deleteDirectoryRecursively(uploadDir)
    }
    removeFromRedis(uploadId)
  }

  private def cleanUpDatasetExceedingSize(uploadDir: Path, uploadId: String): Fox[Unit] =
    for {
      dataSourceId <- getDataSourceIdByUploadId(uploadId)
      _ <- cleanUpUploadedDataset(uploadDir, uploadId)
      _ <- dataSourceRepository.removeDataSource(dataSourceId)
    } yield ()

  private def removeFromRedis(uploadId: String): Fox[Unit] =
    for {
      _ <- runningUploadMetadataStore.remove(redisKeyForFileCount(uploadId))
      fileNames <- runningUploadMetadataStore.findSet(redisKeyForFileNameSet(uploadId))
      _ <- Fox.serialCombined(fileNames.toList) { fileName =>
        for {
          _ <- runningUploadMetadataStore.remove(redisKeyForFileChunkCount(uploadId, fileName))
          _ <- runningUploadMetadataStore.remove(redisKeyForFileChunkSet(uploadId, fileName))
        } yield ()
      }
      _ <- runningUploadMetadataStore.remove(redisKeyForFileNameSet(uploadId))
      _ <- runningUploadMetadataStore.remove(redisKeyForTotalFileSizeInBytes(uploadId))
      _ <- runningUploadMetadataStore.remove(redisKeyForCurrentUploadedTotalFileSizeInBytes(uploadId))
      dataSourceId <- getDataSourceIdByUploadId(uploadId)
      _ <- runningUploadMetadataStore.remove(redisKeyForDataSourceId(uploadId))
      _ <- runningUploadMetadataStore.remove(redisKeyForLinkedLayerIdentifier(uploadId))
      _ <- runningUploadMetadataStore.remove(redisKeyForUploadId(dataSourceId))
      _ <- runningUploadMetadataStore.remove(redisKeyForFilePaths(uploadId))

    } yield ()

  private def cleanUpOrphanUploads(): Fox[Unit] =
    for {
      organizationDirs <- PathUtils.listDirectories(dataBaseDir, silent = false).toFox
      _ <- Fox.serialCombined(organizationDirs)(cleanUpOrphanUploadsForOrga)
    } yield ()

  private def cleanUpOrphanUploadsForOrga(organizationDir: Path): Fox[Unit] = {
    val orgaUploadingDir: Path = organizationDir.resolve(uploadingDir)
    if (!Files.exists(orgaUploadingDir))
      Fox.successful(())
    else {
      for {
        uploadDirs <- PathUtils.listDirectories(orgaUploadingDir, silent = false).toFox
        _ <- Fox.serialCombined(uploadDirs) { uploadDir =>
          isKnownUpload(uploadDir.getFileName.toString).map {
            case false =>
              val deleteResult = PathUtils.deleteDirectoryRecursively(uploadDir)
              if (deleteResult.isDefined) {
                logger.info(f"Deleted orphan dataset upload at $uploadDir")
              } else {
                logger.warn(f"Failed to delete orphan dataset upload at $uploadDir")
              }
            case true => ()
          }
        }
      } yield ()
    }
  }

  private def getObjectFromRedis[T: Reads](key: String): Fox[T] =
    for {
      objectStringOption <- runningUploadMetadataStore.find(key)
      objectString <- objectStringOption.toFox
      parsed <- JsonHelper.parseAs[T](objectString).toFox
    } yield parsed

}

object UploadedDataSourceType extends Enumeration {
  val ZARR, EXPLORED, ZARR_MULTILAYER, WKW, NEUROGLANCER_PRECOMPUTED, NEUROGLANCER_MULTILAYER, N5_MULTISCALES,
  N5_MULTILAYER, N5_ARRAY = Value
}<|MERGE_RESOLUTION|>--- conflicted
+++ resolved
@@ -508,13 +508,10 @@
         dataSourceUsable <- dataSource.toUsable.toFox ?~> "Uploaded dataset has no valid properties file, cannot link layers"
         layers <- Fox.serialCombined(layersToLink)(layerFromIdentifier)
         dataSourceWithLinkedLayers = dataSourceUsable.copy(dataLayers = dataSourceUsable.dataLayers ::: layers)
-<<<<<<< HEAD
-        _ <- dataSourceService.updateDataSourceOnDisk(dataSourceWithLinkedLayers, expectExisting = true) ?~> "Could not write combined properties file"
-=======
-        _ <- dataSourceService.updateDataSource(dataSourceWithLinkedLayers,
-                                                expectExisting = true,
-                                                preventNewPaths = false) ?~> "Could not write combined properties file"
->>>>>>> b283045f
+        _ <- dataSourceService.updateDataSourceOnDisk(
+          dataSourceWithLinkedLayers,
+          expectExisting = true,
+          preventNewPaths = false) ?~> "Could not write combined properties file"
       } yield ()
     }
 
