package com.scalableminds.webknossos.datastore.controllers

import com.google.inject.Inject
import com.scalableminds.util.tools.{Fox, FoxImplicits}
import com.scalableminds.webknossos.datastore.models.datasource.inbox.{
  InboxDataSource,
  InboxDataSourceLike,
  UnusableInboxDataSource
}
import com.scalableminds.webknossos.datastore.models.datasource.{DataSource, DataSourceId}
import com.scalableminds.webknossos.datastore.services._
import play.api.data.Form
import play.api.data.Forms.{longNumber, nonEmptyText, number, tuple}
import play.api.i18n.Messages
import play.api.libs.json.Json
import play.api.mvc.{Action, AnyContent, MultipartFormData, PlayBodyParsers}
import java.io.File

import io.swagger.annotations.{Api, ApiOperation, ApiResponse, ApiResponses}
import play.api.libs.Files

import scala.concurrent.ExecutionContext.Implicits.global

@Api(tags = Array("datastore"))
class DataSourceController @Inject()(
    dataSourceRepository: DataSourceRepository,
    dataSourceService: DataSourceService,
    remoteWebKnossosClient: DSRemoteWebKnossosClient,
    accessTokenService: DataStoreAccessTokenService,
    sampleDatasetService: SampleDataSourceService,
    binaryDataServiceHolder: BinaryDataServiceHolder,
    meshFileService: MeshFileService,
    uploadService: UploadService
)(implicit bodyParsers: PlayBodyParsers)
    extends Controller
    with FoxImplicits {

  @ApiOperation(hidden = true, value = "")
  def list(token: Option[String]): Action[AnyContent] = Action.async { implicit request =>
    {
      accessTokenService.validateAccessForSyncBlock(UserAccessRequest.listDataSources, token) {
        AllowRemoteOrigin {
          val ds = dataSourceRepository.findAll
          Ok(Json.toJson(ds))
        }
      }
    }
  }

  @ApiOperation(hidden = true, value = "")
  def read(token: Option[String],
           organizationName: String,
           dataSetName: String,
           returnFormatLike: Boolean): Action[AnyContent] =
    Action.async { implicit request =>
      {
        accessTokenService.validateAccessForSyncBlock(
          UserAccessRequest.readDataSources(DataSourceId(dataSetName, organizationName)),
          token) {
          AllowRemoteOrigin {
            val dsOption: Option[InboxDataSource] =
              dataSourceRepository.find(DataSourceId(dataSetName, organizationName))
            dsOption match {
              case Some(ds) =>
                val dslike: InboxDataSourceLike = ds
                if (returnFormatLike) Ok(Json.toJson(dslike))
                else Ok(Json.toJson(ds))
              case _ => Ok
            }
          }
        }
      }
    }

  @ApiOperation(hidden = true, value = "")
  def triggerInboxCheck(token: Option[String]): Action[AnyContent] = Action.async { implicit request =>
    accessTokenService.validateAccessForSyncBlock(UserAccessRequest.administrateDataSources, token) {
      AllowRemoteOrigin {
        dataSourceService.checkInbox(verbose = true)
        Ok
      }
    }
  }

  @ApiOperation(hidden = true, value = "")
  def triggerInboxCheckBlocking(token: Option[String]): Action[AnyContent] = Action.async { implicit request =>
    accessTokenService.validateAccess(UserAccessRequest.administrateDataSources, token) {
      AllowRemoteOrigin {
        for {
          _ <- dataSourceService.checkInbox(verbose = true)
        } yield Ok
      }
    }
  }

  def reserveUpload: Action[ReserveUploadInformation] = Action.async(validateJson[ReserveUploadInformation]) {
    implicit request =>
      accessTokenService.validateAccess(UserAccessRequest.administrateDataSources) {
        AllowRemoteOrigin {
          for {
            isKnownUpload <- uploadService.isKnownUpload(request.body.uploadId)
            userTokenOpt = accessTokenService.tokenFromRequest(request)
            _ <- if (!isKnownUpload) {
              (remoteWebKnossosClient
                .validateDataSourceUpload(request.body, userTokenOpt) ?~> "dataSet.upload.validation.failed")
                .flatMap(_ => uploadService.reserveUpload(request.body))
            } else Fox.successful(())
          } yield Ok
        }
      }
  }

  @ApiOperation(
    value = """Upload a byte chunk for a new dataset
Expects:
 - As file attachment: A raw byte chunk of the dataset
 - As form parameter:
  - name (string): dataset name
  - owningOrganization (string): owning organization name
  - resumableChunkNumber (int): chunk index
  - resumableChunkSize (int): chunk size in bytes
  - resumableTotalChunks (string): total chunk count of the upload
  - totalFileCount (string): total file count of the upload
  - resumableIdentifier (string): identifier of the resumable upload and file ("{uploadId}/{filepath}")
 - As GET parameter:
  - token (string): datastore token identifying the uploading user
""",
    nickname = "datasetUploadChunk"
  )
  @ApiResponses(
    Array(
      new ApiResponse(code = 200, message = "Empty body, chunk was saved on the server"),
      new ApiResponse(code = 400, message = "Operation could not be performed. See JSON body for more information.")
    ))
  def uploadChunk(token: String): Action[MultipartFormData[Files.TemporaryFile]] =
    Action.async(parse.multipartFormData) { implicit request =>
      val uploadForm = Form(
        tuple(
          "name" -> nonEmptyText.verifying("dataSet.name.invalid", n => n.matches("[A-Za-z0-9_\\-]*")),
          "owningOrganization" -> nonEmptyText,
          "resumableChunkNumber" -> number,
          "resumableChunkSize" -> number,
          "resumableTotalChunks" -> longNumber,
          "resumableIdentifier" -> nonEmptyText
        )).fill(("", "", -1, -1, -1, ""))

      accessTokenService.validateAccess(UserAccessRequest.administrateDataSources, Some(token)) {
        AllowRemoteOrigin {
          uploadForm
            .bindFromRequest(request.body.dataParts)
            .fold(
              hasErrors = formWithErrors => Fox.successful(JsonBadRequest(formWithErrors.errors.head.message)),
              success = {
                case (name, organization, chunkNumber, chunkSize, totalChunkCount, uploadId) =>
                  val id = DataSourceId(name, organization)
                  for {
                    isKnownUpload <- uploadService.isKnownUploadByFileId(uploadId)
                    _ <- bool2Fox(isKnownUpload) ?~> "dataSet.upload.validation.failed"
                    chunkFile <- request.body.file("file") ?~> "zip.file.notFound"
                    _ <- uploadService.handleUploadChunk(uploadId,
                                                         id,
                                                         chunkSize,
                                                         totalChunkCount,
                                                         chunkNumber,
                                                         new File(chunkFile.ref.path.toString))
                  } yield {
                    Ok
                  }
              }
            )
        }
      }
    }

  @ApiOperation(
    value =
      """Finish dataset upload, call after all chunks have been uploaded via uploadChunk
Expects:
 - As JSON object body with keys:
  - uploadId (string): upload id that was also used in chunk upload (this time without file paths)
  - organization (string): owning organization name
  - name (string): dataset name
  - initialTeams (list of string): names of the webknossos teams dataset should be accessible for
  - needsConversion (boolean): mark as true for non-wkw datasets. They are stored differently and a conversion job can later be run.
 - As GET parameter:
  - token (string): datastore token identifying the uploading user
""",
    nickname = "datasetFinishUpload"
  )
  @ApiResponses(
    Array(
      new ApiResponse(code = 200, message = "Empty body, chunk was saved on the server"),
      new ApiResponse(code = 400, message = "Operation could not be performed. See JSON body for more information.")
    ))
<<<<<<< HEAD
  def finishUpload(token: String): Action[UploadInformation] = Action.async(validateJson[UploadInformation]) {
    implicit request =>
      accessTokenService.validateAccess(UserAccessRequest.administrateDataSources, Some(token)) {
        AllowRemoteOrigin {
          for {
            (dataSourceId, initialTeams, dataSetSizeBytes) <- uploadService.finishUpload(request.body)
            _ <- remoteWebKnossosClient
              .reportUpload(dataSourceId, initialTeams, dataSetSizeBytes, token) ?~> "setInitialTeams.failed"
          } yield Ok
        }
=======
  def finishUpload: Action[UploadInformation] = Action.async(validateJson[UploadInformation]) { implicit request =>
    accessTokenService.validateAccess(UserAccessRequest.administrateDataSources) {
      AllowRemoteOrigin {
        for {
          (dataSourceId, dataSetSizeBytes) <- uploadService.finishUpload(request.body)
          userTokenOpt = accessTokenService.tokenFromRequest(request)
          _ <- remoteWebKnossosClient
            .reportUpload(dataSourceId, dataSetSizeBytes, userTokenOpt) ?~> "setInitialTeams.failed"
        } yield Ok
>>>>>>> c27dc4e8
      }

  }

  @ApiOperation(hidden = true, value = "")
  def fetchSampleDataSource(token: Option[String], organizationName: String, dataSetName: String): Action[AnyContent] =
    Action.async { implicit request =>
      accessTokenService.validateAccess(UserAccessRequest.administrateDataSources, token) {
        AllowRemoteOrigin {
          val userTokenOpt = accessTokenService.tokenFromRequest(request)
          for {
            _ <- sampleDatasetService.initDownload(organizationName, dataSetName, userTokenOpt)
          } yield JsonOk(Json.obj("messages" -> "downloadInitiated"))
        }
      }
    }

  @ApiOperation(hidden = true, value = "")
  def listSampleDataSources(token: Option[String], organizationName: String): Action[AnyContent] = Action.async {
    implicit request =>
      AllowRemoteOrigin {
        accessTokenService.validateAccessForSyncBlock(UserAccessRequest.administrateDataSources, token) {
          Ok(Json.toJson(sampleDatasetService.listWithStatus(organizationName)))
        }
      }
  }

  @ApiOperation(hidden = true, value = "")
  def explore(token: Option[String], organizationName: String, dataSetName: String): Action[AnyContent] = Action.async {
    implicit request =>
      accessTokenService.validateAccessForSyncBlock(
        UserAccessRequest.writeDataSource(DataSourceId(dataSetName, organizationName)),
        token) {
        AllowRemoteOrigin {
          for {
            previousDataSource <- dataSourceRepository.find(DataSourceId(dataSetName, organizationName)) ?~ Messages(
              "dataSource.notFound") ~> 404
            (dataSource, messages) <- dataSourceService.exploreDataSource(previousDataSource.id,
                                                                          previousDataSource.toUsable)
            previousDataSourceJson = previousDataSource match {
              case usableDataSource: DataSource => Json.toJson(usableDataSource)
              case unusableDataSource: UnusableInboxDataSource =>
                unusableDataSource.existingDataSourceProperties match {
                  case Some(existingConfig) => existingConfig
                  case None                 => Json.toJson(unusableDataSource)
                }
            }
          } yield {
            Ok(
              Json.obj(
                "dataSource" -> dataSource,
                "previousDataSource" -> previousDataSourceJson,
                "messages" -> messages.map(m => Json.obj(m._1 -> m._2))
              ))
          }
        }
      }
  }

  @ApiOperation(hidden = true, value = "")
  def listMappings(
      token: Option[String],
      organizationName: String,
      dataSetName: String,
      dataLayerName: String
  ): Action[AnyContent] = Action.async { implicit request =>
    accessTokenService.validateAccessForSyncBlock(
      UserAccessRequest.readDataSources(DataSourceId(dataSetName, organizationName)),
      token) {
      AllowRemoteOrigin {
        Ok(Json.toJson(dataSourceService.exploreMappings(organizationName, dataSetName, dataLayerName)))
      }
    }
  }

  @ApiOperation(hidden = true, value = "")
  def listAgglomerates(
      token: Option[String],
      organizationName: String,
      dataSetName: String,
      dataLayerName: String
  ): Action[AnyContent] = Action.async { implicit request =>
    accessTokenService.validateAccessForSyncBlock(
      UserAccessRequest.readDataSources(DataSourceId(dataSetName, organizationName)),
      token) {
      AllowRemoteOrigin {
        Ok(
          Json.toJson(binaryDataServiceHolder.binaryDataService.agglomerateService
            .exploreAgglomerates(organizationName, dataSetName, dataLayerName)))
      }
    }
  }

  @ApiOperation(hidden = true, value = "")
  def generateAgglomerateSkeleton(
      token: Option[String],
      organizationName: String,
      dataSetName: String,
      dataLayerName: String,
      mappingName: String,
      agglomerateId: Long
  ): Action[AnyContent] = Action.async { implicit request =>
    accessTokenService.validateAccess(UserAccessRequest.readDataSources(DataSourceId(dataSetName, organizationName)),
                                      token) {
      AllowRemoteOrigin {
        for {
          skeleton <- binaryDataServiceHolder.binaryDataService.agglomerateService.generateSkeleton(
            organizationName,
            dataSetName,
            dataLayerName,
            mappingName,
            agglomerateId) ?~> "agglomerateSkeleton.failed"
        } yield Ok(skeleton.toByteArray).as("application/x-protobuf")
      }
    }
  }

  @ApiOperation(hidden = true, value = "")
  def listMeshFiles(token: Option[String],
                    organizationName: String,
                    dataSetName: String,
                    dataLayerName: String): Action[AnyContent] =
    Action.async { implicit request =>
      accessTokenService.validateAccessForSyncBlock(
        UserAccessRequest.readDataSources(DataSourceId(dataSetName, organizationName)),
        token) {
        AllowRemoteOrigin {
          Ok(Json.toJson(meshFileService.exploreMeshFiles(organizationName, dataSetName, dataLayerName)))
        }
      }
    }

  @ApiOperation(hidden = true, value = "")
  def listMeshChunksForSegment(token: Option[String],
                               organizationName: String,
                               dataSetName: String,
                               dataLayerName: String): Action[ListMeshChunksRequest] =
    Action.async(validateJson[ListMeshChunksRequest]) { implicit request =>
      accessTokenService.validateAccess(UserAccessRequest.readDataSources(DataSourceId(dataSetName, organizationName)),
                                        token) {
        AllowRemoteOrigin {
          for {
            positions <- meshFileService.listMeshChunksForSegment(
              organizationName,
              dataSetName,
              dataLayerName,
              request.body) ?~> Messages("mesh.file.listChunks.failed",
                                         request.body.segmentId.toString,
                                         request.body.meshFile) ?~> Messages(
              "mesh.file.load.failed",
              request.body.segmentId.toString) ~> BAD_REQUEST
          } yield Ok(Json.toJson(positions))
        }
      }
    }

  @ApiOperation(hidden = true, value = "")
  def readMeshChunk(token: Option[String],
                    organizationName: String,
                    dataSetName: String,
                    dataLayerName: String): Action[MeshChunkDataRequest] =
    Action.async(validateJson[MeshChunkDataRequest]) { implicit request =>
      accessTokenService.validateAccess(UserAccessRequest.readDataSources(DataSourceId(dataSetName, organizationName)),
                                        token) {
        AllowRemoteOrigin {
          for {
            (data, encoding) <- meshFileService.readMeshChunk(organizationName,
                                                              dataSetName,
                                                              dataLayerName,
                                                              request.body) ?~> "mesh.file.loadChunk.failed"
          } yield {
            if (encoding.contains("gzip")) {
              Ok(data).withHeaders("Content-Encoding" -> "gzip")
            } else {
              Ok(data)
            }
          }
        }
      }
    }

  @ApiOperation(hidden = true, value = "")
  def update(token: Option[String], organizationName: String, dataSetName: String): Action[DataSource] =
    Action.async(validateJson[DataSource]) { implicit request =>
      accessTokenService.validateAccess(UserAccessRequest.writeDataSource(DataSourceId(dataSetName, organizationName)),
                                        token) {
        AllowRemoteOrigin {
          for {
            _ <- Fox.successful(())
            dataSource <- dataSourceRepository.find(DataSourceId(dataSetName, organizationName)).toFox ?~> Messages(
              "dataSource.notFound") ~> 404
            _ <- dataSourceService.updateDataSource(request.body.copy(id = dataSource.id))
          } yield {
            Ok
          }
        }
      }
    }

  @ApiOperation(hidden = true, value = "")
  def createOrganizationDirectory(token: Option[String], organizationName: String): Action[AnyContent] = Action.async {
    implicit request =>
      accessTokenService.validateAccessForSyncBlock(UserAccessRequest.administrateDataSources, token) {
        AllowRemoteOrigin {
          val newOrganizationFolder = new File(dataSourceService.dataBaseDir + "/" + organizationName)
          newOrganizationFolder.mkdirs()
          if (newOrganizationFolder.isDirectory)
            Ok
          else
            BadRequest
        }
      }
  }

  @ApiOperation(hidden = true, value = "")
  def reload(token: Option[String],
             organizationName: String,
             dataSetName: String,
             layerName: Option[String] = None): Action[AnyContent] =
    Action.async { implicit request =>
      accessTokenService.validateAccess(UserAccessRequest.administrateDataSources, token) {
        AllowRemoteOrigin {
          val count = binaryDataServiceHolder.binaryDataService.clearCache(organizationName, dataSetName, layerName)
          logger.info(
            s"Reloading ${layerName.map(l => s"layer '$l' of ").getOrElse("")}datasource $organizationName / $dataSetName: closed $count open file handles.")
          val reloadedDataSource = dataSourceService.dataSourceFromFolder(
            dataSourceService.dataBaseDir.resolve(organizationName).resolve(dataSetName),
            organizationName)
          for {
            _ <- dataSourceRepository.updateDataSource(reloadedDataSource)
          } yield Ok(Json.toJson(reloadedDataSource))
        }
      }
    }

  @ApiOperation(hidden = true, value = "")
  def deleteOnDisk(token: Option[String], organizationName: String, dataSetName: String): Action[AnyContent] =
    Action.async { implicit request =>
      accessTokenService.validateAccess(UserAccessRequest.deleteDataSource(DataSourceId(dataSetName, organizationName)),
                                        token) {
        AllowRemoteOrigin {
          for {
            _ <- binaryDataServiceHolder.binaryDataService.deleteOnDisk(organizationName,
                                                                        dataSetName,
                                                                        reason =
                                                                          Some("the user wants to delete the dataset"))
          } yield Ok
        }
      }
    }

}<|MERGE_RESOLUTION|>--- conflicted
+++ resolved
@@ -93,22 +93,35 @@
     }
   }
 
-  def reserveUpload: Action[ReserveUploadInformation] = Action.async(validateJson[ReserveUploadInformation]) {
-    implicit request =>
-      accessTokenService.validateAccess(UserAccessRequest.administrateDataSources) {
+  @ApiOperation(
+    value =
+      """Reserve an upload for a new dataset
+Expects:
+ - As JSON object body with keys:
+  - uploadId (string): upload id that was also used in chunk upload (this time without file paths)
+  - organization (string): owning organization name
+  - name (string): dataset name
+  - needsConversion (boolean): mark as true for non-wkw datasets. They are stored differently and a conversion job can later be run.
+  - initialTeams (list of string): names of the webknossos teams dataset should be accessible for
+ - As GET parameter:
+  - token (string): datastore token identifying the uploading user
+""",
+    nickname = "datasetUploadChunk"
+  )
+  def reserveUpload(token: String): Action[ReserveUploadInformation] =
+    Action.async(validateJson[ReserveUploadInformation]) { implicit request =>
+      accessTokenService.validateAccess(UserAccessRequest.administrateDataSources, Some(token)) {
         AllowRemoteOrigin {
           for {
             isKnownUpload <- uploadService.isKnownUpload(request.body.uploadId)
-            userTokenOpt = accessTokenService.tokenFromRequest(request)
             _ <- if (!isKnownUpload) {
-              (remoteWebKnossosClient
-                .validateDataSourceUpload(request.body, userTokenOpt) ?~> "dataSet.upload.validation.failed")
+              (remoteWebKnossosClient.validateDataSourceUpload(request.body, Some(token)) ?~> "dataSet.upload.validation.failed")
                 .flatMap(_ => uploadService.reserveUpload(request.body))
             } else Fox.successful(())
           } yield Ok
         }
       }
-  }
+    }
 
   @ApiOperation(
     value = """Upload a byte chunk for a new dataset
@@ -180,7 +193,6 @@
   - uploadId (string): upload id that was also used in chunk upload (this time without file paths)
   - organization (string): owning organization name
   - name (string): dataset name
-  - initialTeams (list of string): names of the webknossos teams dataset should be accessible for
   - needsConversion (boolean): mark as true for non-wkw datasets. They are stored differently and a conversion job can later be run.
  - As GET parameter:
   - token (string): datastore token identifying the uploading user
@@ -192,28 +204,15 @@
       new ApiResponse(code = 200, message = "Empty body, chunk was saved on the server"),
       new ApiResponse(code = 400, message = "Operation could not be performed. See JSON body for more information.")
     ))
-<<<<<<< HEAD
   def finishUpload(token: String): Action[UploadInformation] = Action.async(validateJson[UploadInformation]) {
     implicit request =>
       accessTokenService.validateAccess(UserAccessRequest.administrateDataSources, Some(token)) {
         AllowRemoteOrigin {
           for {
-            (dataSourceId, initialTeams, dataSetSizeBytes) <- uploadService.finishUpload(request.body)
-            _ <- remoteWebKnossosClient
-              .reportUpload(dataSourceId, initialTeams, dataSetSizeBytes, token) ?~> "setInitialTeams.failed"
+            (dataSourceId, dataSetSizeBytes) <- uploadService.finishUpload(request.body)
+            _ <- remoteWebKnossosClient.reportUpload(dataSourceId, dataSetSizeBytes, token) ?~> "reportUpload.failed"
           } yield Ok
         }
-=======
-  def finishUpload: Action[UploadInformation] = Action.async(validateJson[UploadInformation]) { implicit request =>
-    accessTokenService.validateAccess(UserAccessRequest.administrateDataSources) {
-      AllowRemoteOrigin {
-        for {
-          (dataSourceId, dataSetSizeBytes) <- uploadService.finishUpload(request.body)
-          userTokenOpt = accessTokenService.tokenFromRequest(request)
-          _ <- remoteWebKnossosClient
-            .reportUpload(dataSourceId, dataSetSizeBytes, userTokenOpt) ?~> "setInitialTeams.failed"
-        } yield Ok
->>>>>>> c27dc4e8
       }
 
   }
@@ -223,9 +222,8 @@
     Action.async { implicit request =>
       accessTokenService.validateAccess(UserAccessRequest.administrateDataSources, token) {
         AllowRemoteOrigin {
-          val userTokenOpt = accessTokenService.tokenFromRequest(request)
-          for {
-            _ <- sampleDatasetService.initDownload(organizationName, dataSetName, userTokenOpt)
+          for {
+            _ <- sampleDatasetService.initDownload(organizationName, dataSetName, token)
           } yield JsonOk(Json.obj("messages" -> "downloadInitiated"))
         }
       }
