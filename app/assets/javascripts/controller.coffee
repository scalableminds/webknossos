--- conflicted
+++ resolved
@@ -1,206 +1,201 @@
-### define
-model : Model
-view : View
-geometry_factory : GeometryFactory
-input : Input
-helper : Helper
-###
-
-
-Controller = 
-
-  initialize : (@canvas) ->
-  
-    Model.User.Configuration.initialize().then(
-      (data) =>
-        @initMouse() if data.mouseActive is true
-        @initKeyboard() if data.keyboardActive is true
-        @initGamepad() if data.gamepadActive is true
-        @initMotionsensor() if data.motionsensorActive is true
-          
-        $("#moveValue")[0].value = data.moveValue
-        $("#rotateValue")[0].value = data.rotateValue
-        $("#mouseRotateValue")[0].value = data.mouseRotateValue
-        $("#moveValue")[0].value = data.moveValue
-
-        $("#mouseInversionX")[0].checked = true if data.mouseInversionX is 1
-        $("#mouseInversionY")[0].checked = true if data.mouseInversionY is 1
-        $("#mouseInversionX")[0].checked = false if data.mouseInversionX is -1
-        $("#mouseInversionY")[0].checked = false if data.mouseInversionY is -1        
-        $("#keyboardActive")[0].checked = data.keyboardActive
-        $("#mouseActive")[0].checked = data.mouseActive
-        $("#gamepadActive")[0].checked = data.gamepadActive
-        $("#motionsensorActive")[0].checked = data.motionsensorActive
-    )
-
-    Model.Route.initialize().then(
-      (matrix) =>
-          
-        View.setMatrix(matrix)
-
-        GeometryFactory.createMesh("crosshair.js", 0, 0, 5)
-        GeometryFactory.createTrianglesplane(128, 0).done ->
-          View.draw()
-      
-      ->
-        alert("Ooops. We couldn't communicate with our mother ship. Please try to reload this page.")
-    )
-
-  initMouse : ->
-    @input.mouse = new Input.Mouse(
-      @canvas
-      "x" : View.yawDistance
-      "y" : View.pitchDistance
-    )
-
-  initKeyboard : ->
-    
-    @input.keyboard = new Input.Keyboard(
-
-      #Fullscreen Mode
-      "f" : => 
-        canvas = @canvas
-        requestFullscreen = canvas.webkitRequestFullScreen or canvas.mozRequestFullScreen or canvas.RequestFullScreen
-        if requestFullscreen
-          requestFullscreen.call(canvas, canvas.ALLOW_KEYBOARD_INPUT)
-
-    
-      #ScaleTrianglesPlane
-      "l" : -> View.scaleTrianglesPlane -Model.User.Configuration.scaleValue
-      "k" : -> View.scaleTrianglesPlane Model.User.Configuration.scaleValue
-
-      #Move
-      "w" : -> View.move [0, Model.User.Configuration.moveValue, 0]
-      "s" : -> View.move [0, -Model.User.Configuration.moveValue, 0]
-      "a" : -> View.move [Model.User.Configuration.moveValue, 0, 0]
-      "d" : -> View.move [-Model.User.Configuration.moveValue, 0, 0]
-      "space" : -> View.move [0, 0, Model.User.Configuration.moveValue]
-      "shift + space" : -> View.move [0, 0, -Model.User.Configuration.moveValue]
-
-      #Rotate in distance
-      "left"  : -> View.yawDistance Model.User.Configuration.rotateValue
-      "right" : -> View.yawDistance -Model.User.Configuration.rotateValue
-      "up"    : -> View.pitchDistance -Model.User.Configuration.rotateValue
-      "down"  : -> View.pitchDistance Model.User.Configuration.rotateValue
-      
-      #Rotate at centre
-      "shift + left"  : -> View.yaw Model.User.Configuration.rotateValue
-      "shift + right" : -> View.yaw -Model.User.Configuration.rotateValue
-      "shift + up"    : -> View.pitch -Model.User.Configuration.rotateValue
-      "shift + down"  : -> View.pitch Model.User.Configuration.rotateValue
-
-      #misc keys
-      "n" : -> Helper.toggle()
-    )
-    
-    new Input.KeyboardNoLoop(
-      #Branches
-      "b" : -> Model.Route.putBranch(View.getMatrix())
-      "h" : -> Model.Route.popBranch().done((matrix) -> View.setMatrix(matrix))
-
-      #Zoom in/out
-      "o" : -> View.zoomIn()
-      "p" : -> View.zoomOut()
-    )
-
-  # for more buttons look at Input.Gamepad
-  initGamepad : ->
-    @input.gamepad = new Input.Gamepad(
-        "ButtonA" : -> View.move [0, 0, Model.User.Configuration.moveValue]
-        "ButtonB" : -> View.move [0, 0, -Model.User.Configuration.moveValue]
-        "LeftStickX" : View.yawDistance
-        "LeftStickY" : View.pitchDistance
-
-
-    )
-
-  initMotionsensor : ->
-    @input.deviceorientation = new Input.Deviceorientation(
-      "x"  : View.yawDistance
-      "y" : View.pitchDistance
-    )
-
-  initDeviceOrientation : ->
-    @input.deviceorientation = new Input.Deviceorientation(
-      "x"  : View.yawDistance
-      "y" : View.pitchDistance
-    )
-
-  input :
-    mouse : null
-    keyboard : null
-    gamepad : null
-    deviceorientation : null
-
-  #Customize Options
-  setMoveValue : (value) ->
-<<<<<<< HEAD
-    User.Configuration.moveValue = (Number) value
-    User.Configuration.push()   
-=======
-    Model.User.Configuration.moveValue = (Number) value
-
-    Model.User.Configuration.push()   
->>>>>>> 49e66e4a
-
-  setRotateValue : (value) ->
-    Model.User.Configuration.rotateValue = (Number) value 
-    Model.User.Configuration.push()   
-
-  setScaleValue : (value) ->
-    Model.User.Configuration.scaleValue = (Number) value  
-    Model.User.Configuration.push()         
-
-  setMouseRotateValue : (value) ->
-    Model.User.Configuration.mouseRotateValue = (Number) value
-    Model.User.Configuration.push()         
-
-  setMouseInversionX : (value) ->
-    if value is true
-      Model.User.Configuration.mouseInversionX = 1
-    else
-      Model.User.Configuration.mouseInversionX = -1
-    Model.User.Configuration.push()         
-
-  setMouseInversionY : (value) ->
-    if value is true
-      Model.User.Configuration.mouseInversionY = 1
-    else
-      Model.User.Configuration.mouseInversionY = -1
-    Model.User.Configuration.push()         
-
-  setMouseActivity : (value) ->
-    Model.User.Configuration.mouseActive = value
-    Model.User.Configuration.push()
-    if value is false
-      @input.mouse.unbind()
-      @input.mouse = null
-    else
-      @initMouse()
-
-  setKeyboardActivity : (value) ->
-    Model.User.Configuration.keyboardActive = value 
-    Model.User.Configuration.push()
-    if value is false
-      @input.keyboard.unbind()
-      @input.keyboard = null
-    else
-      @initKeyboard()
-
-  setGamepadActivity : (value) ->
-    Model.User.Configuration.gamepadActive = value  
-    Model.User.Configuration.push()   
-    if value is false
-      @input.gamepad.unbind()
-      @input.gamepad = null
-    else
-      @initGamepad()    
-
-  setMotionSensorActivity : (value) ->
-    Model.User.Configuration.motionsensorActive = value
-    Model.User.Configuration.push()   
-    if value is false
-      @input.deviceorientation.unbind()
-      @input.deviceorientation = null
-    else
-      @initMotionsensor()
+### define
+model : Model
+view : View
+geometry_factory : GeometryFactory
+input : Input
+helper : Helper
+###
+
+
+Controller = 
+
+  initialize : (@canvas) ->
+  
+    Model.User.Configuration.initialize().then(
+      (data) =>
+        @initMouse() if data.mouseActive is true
+        @initKeyboard() if data.keyboardActive is true
+        @initGamepad() if data.gamepadActive is true
+        @initMotionsensor() if data.motionsensorActive is true
+          
+        $("#moveValue")[0].value = data.moveValue
+        $("#rotateValue")[0].value = data.rotateValue
+        $("#mouseRotateValue")[0].value = data.mouseRotateValue
+        $("#moveValue")[0].value = data.moveValue
+
+        $("#mouseInversionX")[0].checked = true if data.mouseInversionX is 1
+        $("#mouseInversionY")[0].checked = true if data.mouseInversionY is 1
+        $("#mouseInversionX")[0].checked = false if data.mouseInversionX is -1
+        $("#mouseInversionY")[0].checked = false if data.mouseInversionY is -1        
+        $("#keyboardActive")[0].checked = data.keyboardActive
+        $("#mouseActive")[0].checked = data.mouseActive
+        $("#gamepadActive")[0].checked = data.gamepadActive
+        $("#motionsensorActive")[0].checked = data.motionsensorActive
+    )
+
+    Model.Route.initialize().then(
+      (matrix) =>
+          
+        View.setMatrix(matrix)
+
+        GeometryFactory.createMesh("crosshair.js", 0, 0, 5)
+        GeometryFactory.createTrianglesplane(128, 0).done ->
+          View.draw()
+      
+      ->
+        alert("Ooops. We couldn't communicate with our mother ship. Please try to reload this page.")
+    )
+
+  initMouse : ->
+    @input.mouse = new Input.Mouse(
+      @canvas
+      "x" : View.yawDistance
+      "y" : View.pitchDistance
+    )
+
+  initKeyboard : ->
+    
+    @input.keyboard = new Input.Keyboard(
+
+      #Fullscreen Mode
+      "f" : => 
+        canvas = @canvas
+        requestFullscreen = canvas.webkitRequestFullScreen or canvas.mozRequestFullScreen or canvas.RequestFullScreen
+        if requestFullscreen
+          requestFullscreen.call(canvas, canvas.ALLOW_KEYBOARD_INPUT)
+
+    
+      #ScaleTrianglesPlane
+      "l" : -> View.scaleTrianglesPlane -Model.User.Configuration.scaleValue
+      "k" : -> View.scaleTrianglesPlane Model.User.Configuration.scaleValue
+
+      #Move
+      "w" : -> View.move [0, Model.User.Configuration.moveValue, 0]
+      "s" : -> View.move [0, -Model.User.Configuration.moveValue, 0]
+      "a" : -> View.move [Model.User.Configuration.moveValue, 0, 0]
+      "d" : -> View.move [-Model.User.Configuration.moveValue, 0, 0]
+      "space" : -> View.move [0, 0, Model.User.Configuration.moveValue]
+      "shift + space" : -> View.move [0, 0, -Model.User.Configuration.moveValue]
+
+      #Rotate in distance
+      "left"  : -> View.yawDistance Model.User.Configuration.rotateValue
+      "right" : -> View.yawDistance -Model.User.Configuration.rotateValue
+      "up"    : -> View.pitchDistance -Model.User.Configuration.rotateValue
+      "down"  : -> View.pitchDistance Model.User.Configuration.rotateValue
+      
+      #Rotate at centre
+      "shift + left"  : -> View.yaw Model.User.Configuration.rotateValue
+      "shift + right" : -> View.yaw -Model.User.Configuration.rotateValue
+      "shift + up"    : -> View.pitch -Model.User.Configuration.rotateValue
+      "shift + down"  : -> View.pitch Model.User.Configuration.rotateValue
+
+      #misc keys
+      "n" : -> Helper.toggle()
+    )
+    
+    new Input.KeyboardNoLoop(
+      #Branches
+      "b" : -> Model.Route.putBranch(View.getMatrix())
+      "h" : -> Model.Route.popBranch().done((matrix) -> View.setMatrix(matrix))
+
+      #Zoom in/out
+      "o" : -> View.zoomIn()
+      "p" : -> View.zoomOut()
+    )
+
+  # for more buttons look at Input.Gamepad
+  initGamepad : ->
+    @input.gamepad = new Input.Gamepad(
+        "ButtonA" : -> View.move [0, 0, Model.User.Configuration.moveValue]
+        "ButtonB" : -> View.move [0, 0, -Model.User.Configuration.moveValue]
+        "LeftStickX" : View.yawDistance
+        "LeftStickY" : View.pitchDistance
+
+
+    )
+
+  initMotionsensor : ->
+    @input.deviceorientation = new Input.Deviceorientation(
+      "x"  : View.yawDistance
+      "y" : View.pitchDistance
+    )
+
+  initDeviceOrientation : ->
+    @input.deviceorientation = new Input.Deviceorientation(
+      "x"  : View.yawDistance
+      "y" : View.pitchDistance
+    )
+
+  input :
+    mouse : null
+    keyboard : null
+    gamepad : null
+    deviceorientation : null
+
+  #Customize Options
+  setMoveValue : (value) ->
+    Model.User.Configuration.moveValue = (Number) value
+
+    Model.User.Configuration.push()
+
+  setRotateValue : (value) ->
+    Model.User.Configuration.rotateValue = (Number) value 
+    Model.User.Configuration.push()   
+
+  setScaleValue : (value) ->
+    Model.User.Configuration.scaleValue = (Number) value  
+    Model.User.Configuration.push()         
+
+  setMouseRotateValue : (value) ->
+    Model.User.Configuration.mouseRotateValue = (Number) value
+    Model.User.Configuration.push()         
+
+  setMouseInversionX : (value) ->
+    if value is true
+      Model.User.Configuration.mouseInversionX = 1
+    else
+      Model.User.Configuration.mouseInversionX = -1
+    Model.User.Configuration.push()         
+
+  setMouseInversionY : (value) ->
+    if value is true
+      Model.User.Configuration.mouseInversionY = 1
+    else
+      Model.User.Configuration.mouseInversionY = -1
+    Model.User.Configuration.push()         
+
+  setMouseActivity : (value) ->
+    Model.User.Configuration.mouseActive = value
+    Model.User.Configuration.push()
+    if value is false
+      @input.mouse.unbind()
+      @input.mouse = null
+    else
+      @initMouse()
+
+  setKeyboardActivity : (value) ->
+    Model.User.Configuration.keyboardActive = value 
+    Model.User.Configuration.push()
+    if value is false
+      @input.keyboard.unbind()
+      @input.keyboard = null
+    else
+      @initKeyboard()
+
+  setGamepadActivity : (value) ->
+    Model.User.Configuration.gamepadActive = value  
+    Model.User.Configuration.push()   
+    if value is false
+      @input.gamepad.unbind()
+      @input.gamepad = null
+    else
+      @initGamepad()    
+
+  setMotionSensorActivity : (value) ->
+    Model.User.Configuration.motionsensorActive = value
+    Model.User.Configuration.push()   
+    if value is false
+      @input.deviceorientation.unbind()
+      @input.deviceorientation = null
+    else
+      @initMotionsensor()