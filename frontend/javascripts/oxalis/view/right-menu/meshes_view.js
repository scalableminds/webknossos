--- conflicted
+++ resolved
@@ -50,15 +50,12 @@
 import { trackAction } from "oxalis/model/helpers/analytics";
 import { jsConvertCellIdToHSLA } from "oxalis/shaders/segmentation.glsl";
 import classnames from "classnames";
-<<<<<<< HEAD
 import { startComputeMeshFileJob } from "admin/admin_rest_api";
-=======
 import Checkbox from "antd/lib/checkbox/Checkbox";
 import MenuItem from "antd/lib/menu/MenuItem";
 
 // $FlowIgnore[prop-missing] flow does not know that Dropdown has a Button
 const DropdownButton = Dropdown.Button;
->>>>>>> 94fa3b9d
 
 export const stlIsosurfaceConstants = {
   isosurfaceMarker: [105, 115, 111], // ASCII codes for ISO
@@ -79,14 +76,11 @@
   segmentationLayer: getSegmentationLayer(state.dataset),
   zoomStep: getRequestLogZoomStep(state),
   allowUpdate: state.tracing.restrictions.allowUpdate,
-<<<<<<< HEAD
   activeResolution: getCurrentResolution(state),
   organization: state.dataset.owningOrganization,
   datasetName: state.dataset.name,
-=======
   availableMeshFiles: state.availableMeshFiles,
   currentMeshFile: state.currentMeshFile,
->>>>>>> 94fa3b9d
 });
 
 const mapDispatchToProps = (dispatch: Dispatch<*>) => ({
@@ -440,12 +434,8 @@
 
     return (
       <div className="padded-tab-content">
-<<<<<<< HEAD
-        {getIsosurfacesHeader()}
+        {getMeshesHeader()}
         {getComputeMeshFileButton()}
-=======
-        {getMeshesHeader()}
->>>>>>> 94fa3b9d
         <List
           size="small"
           split={false}
