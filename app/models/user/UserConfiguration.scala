--- conflicted
+++ resolved
@@ -26,12 +26,8 @@
       "moveValue" -> JsNumber(1),
       "moveValue3d" -> JsNumber(1),
       "rotateValue" -> JsNumber(0.01),
-<<<<<<< HEAD
       "crosshairSize" -> JsNumber(0.5),
-      "scaleValue" -> JsNumber(0.02),
-=======
       "scaleValue" -> JsNumber(0.05),
->>>>>>> 5057bb6d
       "mouseRotateValue" -> JsNumber(0.004),
       "routeClippingDistance" -> JsNumber(100),
       "lockZoom" -> JsBoolean(true),
