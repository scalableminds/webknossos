--- conflicted
+++ resolved
@@ -10,12 +10,9 @@
 import play.api.libs.concurrent.Akka
 import play.api.Play.current
 import akka.actor.ActorRef
-<<<<<<< HEAD
 import play.api.libs.concurrent.Promise
 import play.api.libs.concurrent.execution.defaultContext
-=======
 import akka.actor.ActorSystem
->>>>>>> 4868b3ea
 
 case class SingleRequest(dataSet: DataSet, resolution: Int, point: Point3D)
 case class MultiCubeRequest(requests: Array[CubeRequest])
@@ -24,14 +21,9 @@
 class DataSetActor extends Actor {
   implicit val system = ActorSystem("agents")
 
-<<<<<<< HEAD
   val BinaryCacheAgent = Agent(Map[DataBlockInformation, Data]().empty)
   val dataStore: DataStore = new GridDataStore(BinaryCacheAgent)
-=======
-  val BinaryCacheAgent = Agent( Map[DataBlockInformation, Data]().empty )
-  val dataStore = new FileDataStore(BinaryCacheAgent )
   
->>>>>>> 4868b3ea
   def receive = {
     case SingleRequest(dataSet, resolution, point) =>
       sender ! dataStore.load(dataSet, resolution, point)
