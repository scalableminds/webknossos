package controllers

import com.scalableminds.util.accesscontext.{DBAccessContext, GlobalAccessContext}
import com.scalableminds.util.time.Instant
import com.scalableminds.util.tools.{Fox, FoxImplicits}
import com.scalableminds.webknossos.datastore.models.datasource.DataSourceId
import com.scalableminds.webknossos.tracingstore.TracingUpdatesReport

import javax.inject.Inject
import models.analytics.{AnalyticsService, UpdateAnnotationEvent, UpdateAnnotationViewOnlyEvent}
import models.annotation.AnnotationState._
import models.annotation.{
  Annotation,
  AnnotationDAO,
  AnnotationInformationProvider,
  AnnotationLayerDAO,
  TracingDataSourceTemporaryStore,
  TracingStoreService
}
import models.dataset.{DatasetDAO, DatasetService}
import models.organization.OrganizationDAO
import models.user.UserDAO
import models.user.time.TimeSpanService
import play.api.i18n.Messages
import play.api.libs.json.Json
import play.api.mvc.{Action, AnyContent, PlayBodyParsers}
import security.{WebknossosBearerTokenAuthenticatorService, WkSilhouetteEnvironment}
import utils.WkConf

import scala.concurrent.ExecutionContext

class WKRemoteTracingStoreController @Inject()(tracingStoreService: TracingStoreService,
                                               wkSilhouetteEnvironment: WkSilhouetteEnvironment,
                                               timeSpanService: TimeSpanService,
                                               datasetService: DatasetService,
                                               organizationDAO: OrganizationDAO,
                                               userDAO: UserDAO,
                                               annotationInformationProvider: AnnotationInformationProvider,
                                               analyticsService: AnalyticsService,
                                               datasetDAO: DatasetDAO,
                                               annotationDAO: AnnotationDAO,
                                               annotationLayerDAO: AnnotationLayerDAO,
                                               wkConf: WkConf,
                                               tracingDataSourceTemporaryStore: TracingDataSourceTemporaryStore)(
    implicit ec: ExecutionContext,
    playBodyParsers: PlayBodyParsers)
    extends Controller
    with FoxImplicits {

  val bearerTokenService: WebknossosBearerTokenAuthenticatorService =
    wkSilhouetteEnvironment.combinedAuthenticatorService.tokenAuthenticatorService

  def handleTracingUpdateReport(name: String, key: String): Action[TracingUpdatesReport] =
    Action.async(validateJson[TracingUpdatesReport]) { implicit request =>
      implicit val ctx: DBAccessContext = GlobalAccessContext
      tracingStoreService.validateAccess(name, key) { _ =>
        val report = request.body
        for {
          annotation <- annotationDAO.findOneByTracingId(report.tracingId)
          _ <- ensureAnnotationNotFinished(annotation)
          _ <- annotationDAO.updateModified(annotation._id, Instant.now)
          _ <- Fox.runOptional(report.statistics) { statistics =>
            annotationLayerDAO.updateStatistics(annotation._id, report.tracingId, statistics)
          }
          userBox <- bearerTokenService.userForTokenOpt(report.userToken).futureBox
          trackTime = (report.significantChangesCount > 0 || !wkConf.WebKnossos.User.timeTrackingOnlyWithSignificantChanges)
          _ <- Fox.runOptional(userBox)(user =>
            Fox.runIf(trackTime)(timeSpanService.logUserInteraction(report.timestamps, user, annotation)))
          _ <- Fox.runOptional(userBox)(user =>
            Fox.runIf(user._id != annotation._user)(annotationDAO.addContributor(annotation._id, user._id)))
          _ = userBox.map { user =>
            userDAO.updateLastActivity(user._id)
            if (report.significantChangesCount > 0) {
              analyticsService.track(UpdateAnnotationEvent(user, annotation, report.significantChangesCount))
            }
            if (report.viewChangesCount > 0) {
              analyticsService.track(UpdateAnnotationViewOnlyEvent(user, annotation, report.viewChangesCount))
            }
          }
        } yield Ok
      }
    }

  private def ensureAnnotationNotFinished(annotation: Annotation) =
    if (annotation.state == Finished) Fox.failure("annotation already finished")
    else Fox.successful(())

  def dataSourceForTracing(name: String, key: String, tracingId: String): Action[AnyContent] =
    Action.async { implicit request =>
      tracingStoreService.validateAccess(name, key) { _ =>
        implicit val ctx: DBAccessContext = GlobalAccessContext
        tracingDataSourceTemporaryStore.find(tracingId) match {
          case Some(dataSource) => Fox.successful(Ok(Json.toJson(dataSource)))
          case None =>
            for {
              annotation <- annotationInformationProvider.annotationForTracing(tracingId) ?~> s"No annotation for tracing $tracingId"
              dataset <- datasetDAO.findOne(annotation._dataset)
              dataSource <- datasetService.dataSourceFor(dataset)
            } yield Ok(Json.toJson(dataSource))
        }
      }
    }

  def dataSourceIdForTracing(name: String, key: String, tracingId: String): Action[AnyContent] =
    Action.async { implicit request =>
      tracingStoreService.validateAccess(name, key) { _ =>
        implicit val ctx: DBAccessContext = GlobalAccessContext
        for {
          annotation <- annotationInformationProvider.annotationForTracing(tracingId) ?~> s"No annotation for tracing $tracingId"
<<<<<<< HEAD
          dataSet <- datasetDAO.findOne(annotation._dataSet)
          organization <- organizationDAO.findOne(dataSet._organization)
        } yield Ok(Json.toJson(DataSourceId(dataSet.name, organization._id)))
=======
          dataset <- datasetDAO.findOne(annotation._dataset)
          organization <- organizationDAO.findOne(dataset._organization)
        } yield Ok(Json.toJson(DataSourceId(dataset.name, organization.name)))
>>>>>>> 3b8e545f
      }
    }

  def dataStoreUriForDataset(name: String,
                             key: String,
<<<<<<< HEAD
                             organizationId: Option[String],
                             dataSetName: String): Action[AnyContent] =
=======
                             organizationName: Option[String],
                             datasetName: String): Action[AnyContent] =
>>>>>>> 3b8e545f
    Action.async { implicit request =>
      tracingStoreService.validateAccess(name, key) { _ =>
        implicit val ctx: DBAccessContext = GlobalAccessContext
        for {
<<<<<<< HEAD
          organizationIdWithFallback <- Fox.fillOption(organizationId) {
            datasetDAO.getOrganizationIdForDataset(dataSetName)(GlobalAccessContext)
          } ?~> Messages("dataset.noAccess", dataSetName) ~> FORBIDDEN
          dataSet <- datasetDAO.findOneByNameAndOrganization(dataSetName, organizationIdWithFallback) ?~> Messages(
=======
          organizationIdOpt <- Fox.runOptional(organizationName) {
            organizationDAO.findOneByName(_)(GlobalAccessContext).map(_._id)
          } ?~> Messages("organization.notFound", organizationName.getOrElse("")) ~> NOT_FOUND
          organizationId <- Fox.fillOption(organizationIdOpt) {
            datasetDAO.getOrganizationForDataset(datasetName)(GlobalAccessContext)
          } ?~> Messages("dataset.noAccess", datasetName) ~> FORBIDDEN
          dataset <- datasetDAO.findOneByNameAndOrganization(datasetName, organizationId) ?~> Messages(
>>>>>>> 3b8e545f
            "dataset.noAccess",
            datasetName) ~> FORBIDDEN
          dataStore <- datasetService.dataStoreFor(dataset)
        } yield Ok(Json.toJson(dataStore.url))
      }
    }
}<|MERGE_RESOLUTION|>--- conflicted
+++ resolved
@@ -63,7 +63,7 @@
             annotationLayerDAO.updateStatistics(annotation._id, report.tracingId, statistics)
           }
           userBox <- bearerTokenService.userForTokenOpt(report.userToken).futureBox
-          trackTime = (report.significantChangesCount > 0 || !wkConf.WebKnossos.User.timeTrackingOnlyWithSignificantChanges)
+          trackTime = report.significantChangesCount > 0 || !wkConf.WebKnossos.User.timeTrackingOnlyWithSignificantChanges
           _ <- Fox.runOptional(userBox)(user =>
             Fox.runIf(trackTime)(timeSpanService.logUserInteraction(report.timestamps, user, annotation)))
           _ <- Fox.runOptional(userBox)(user =>
@@ -107,45 +107,24 @@
         implicit val ctx: DBAccessContext = GlobalAccessContext
         for {
           annotation <- annotationInformationProvider.annotationForTracing(tracingId) ?~> s"No annotation for tracing $tracingId"
-<<<<<<< HEAD
-          dataSet <- datasetDAO.findOne(annotation._dataSet)
-          organization <- organizationDAO.findOne(dataSet._organization)
-        } yield Ok(Json.toJson(DataSourceId(dataSet.name, organization._id)))
-=======
           dataset <- datasetDAO.findOne(annotation._dataset)
           organization <- organizationDAO.findOne(dataset._organization)
-        } yield Ok(Json.toJson(DataSourceId(dataset.name, organization.name)))
->>>>>>> 3b8e545f
+        } yield Ok(Json.toJson(DataSourceId(dataset.name, organization._id)))
       }
     }
 
   def dataStoreUriForDataset(name: String,
                              key: String,
-<<<<<<< HEAD
                              organizationId: Option[String],
-                             dataSetName: String): Action[AnyContent] =
-=======
-                             organizationName: Option[String],
                              datasetName: String): Action[AnyContent] =
->>>>>>> 3b8e545f
     Action.async { implicit request =>
       tracingStoreService.validateAccess(name, key) { _ =>
         implicit val ctx: DBAccessContext = GlobalAccessContext
         for {
-<<<<<<< HEAD
           organizationIdWithFallback <- Fox.fillOption(organizationId) {
-            datasetDAO.getOrganizationIdForDataset(dataSetName)(GlobalAccessContext)
-          } ?~> Messages("dataset.noAccess", dataSetName) ~> FORBIDDEN
-          dataSet <- datasetDAO.findOneByNameAndOrganization(dataSetName, organizationIdWithFallback) ?~> Messages(
-=======
-          organizationIdOpt <- Fox.runOptional(organizationName) {
-            organizationDAO.findOneByName(_)(GlobalAccessContext).map(_._id)
-          } ?~> Messages("organization.notFound", organizationName.getOrElse("")) ~> NOT_FOUND
-          organizationId <- Fox.fillOption(organizationIdOpt) {
-            datasetDAO.getOrganizationForDataset(datasetName)(GlobalAccessContext)
+            datasetDAO.getOrganizationIdForDataset(datasetName)(GlobalAccessContext)
           } ?~> Messages("dataset.noAccess", datasetName) ~> FORBIDDEN
-          dataset <- datasetDAO.findOneByNameAndOrganization(datasetName, organizationId) ?~> Messages(
->>>>>>> 3b8e545f
+          dataset <- datasetDAO.findOneByNameAndOrganization(datasetName, organizationIdWithFallback) ?~> Messages(
             "dataset.noAccess",
             datasetName) ~> FORBIDDEN
           dataStore <- datasetService.dataStoreFor(dataset)
