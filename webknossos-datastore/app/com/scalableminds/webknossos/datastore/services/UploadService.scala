--- conflicted
+++ resolved
@@ -107,12 +107,8 @@
     Fox.successful(())
   }
 
-<<<<<<< HEAD
   def finishUpload(uploadInformation: UploadInformation,
-                   checkCompletion: Boolean = true): Fox[(DataSourceId, List[String])] = {
-=======
-  def finishUpload(uploadInformation: UploadInformation): Fox[(DataSourceId, List[String], Long)] = {
->>>>>>> 72ac0fed
+                   checkCompletion: Boolean = true): Fox[(DataSourceId, List[String], Long)] = {
     val uploadId = uploadInformation.uploadId
     val dataSourceId = DataSourceId(uploadInformation.name, uploadInformation.organization)
     val datasetNeedsConversion = uploadInformation.needsConversion.getOrElse(false)
@@ -143,7 +139,7 @@
           logger.warn(errorMsg)
           Fox.failure(errorMsg)
       }
-      dataSetSizeBytes <- tryo(FileUtils.sizeOfDirectoryAsBigInteger(new File(dataSourceDir.toString)).longValue)
+      dataSetSizeBytes <- tryo(FileUtils.sizeOfDirectoryAsBigInteger(new File(unpackToDir.toString)).longValue)
     } yield (dataSourceId, uploadInformation.initialTeams, dataSetSizeBytes)
   }
 
@@ -152,11 +148,11 @@
       allSavedChunkIds.get(uploadId) match {
         case Some((fileCountForUpload, savedChunkIdsForUpload)) =>
           val allFilesPresent = fileCountForUpload == savedChunkIdsForUpload.keySet.size
-          logger.info(s"expected ${fileCountForUpload} files, found ${savedChunkIdsForUpload.keySet.size}")
+          logger.info(s"expected $fileCountForUpload files, found ${savedChunkIdsForUpload.keySet.size}")
           val allFilesComplete = savedChunkIdsForUpload.forall { entry: (String, (Long, mutable.HashSet[Int])) =>
             val chunkNumber = entry._2._1
             val savedChunksSet = entry._2._2
-            logger.info(s"for file ${entry._1} expected ${chunkNumber} chunks, found ${savedChunksSet.size}")
+            logger.info(s"for file ${entry._1} expected $chunkNumber chunks, found ${savedChunksSet.size}")
             savedChunksSet.size == chunkNumber
           }
           for {
