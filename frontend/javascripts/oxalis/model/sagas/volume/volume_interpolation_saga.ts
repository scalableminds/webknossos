import cwise from "cwise";
import distanceTransform from "distance-transform";
import { V2, V3 } from "libs/mjs";
import Toast from "libs/toast";
import { pluralize } from "libs/utils";
import ndarray, { NdArray } from "ndarray";
import api from "oxalis/api/internal_api";
import {
  ContourModeEnum,
  InterpolationModeEnum,
  OrthoViews,
  ToolsWithInterpolationCapabilities,
  TypedArray,
  Vector3,
} from "oxalis/constants";
import Model from "oxalis/model";
import { getResolutionInfo } from "oxalis/model/accessors/dataset_accessor";
import { getFlooredPosition, getRequestLogZoomStep } from "oxalis/model/accessors/flycam_accessor";
import {
  enforceActiveVolumeTracing,
  getActiveSegmentationTracing,
  getActiveSegmentationTracingLayer,
  getLabelActionFromPreviousSlice,
  getLastLabelAction,
  isVolumeAnnotationDisallowedForZoom,
} from "oxalis/model/accessors/volumetracing_accessor";
import { registerLabelPointAction } from "oxalis/model/actions/volumetracing_actions";
import Dimensions from "oxalis/model/dimensions";
import type { Saga } from "oxalis/model/sagas/effect-generators";
import { select } from "oxalis/model/sagas/effect-generators";
import { VoxelBuffer2D } from "oxalis/model/volumetracing/volumelayer";
import { OxalisState } from "oxalis/store";
import { call, put } from "typed-redux-saga";
import { createVolumeLayer, getBoundingBoxForViewport, labelWithVoxelBuffer2D } from "./helpers";

/*
 * This saga is capable of doing segment interpolation between two slices.
 * Additionally, it also provides means to do a segment extrusion (in other words,
 * a segment is simply copied from one slice to n other slices).
 * Since the interpolation mechanism is a super set of the extrusion, this module
 * can do both operations and switches between them via the interpolationMode.
 * Beware of the following differences:
 * - for extrusion, the segment only has to be labeled on _one_ slice (for interpolation,
 *   two input slices are necessary)
 * - for extrusion, the active slice (active when triggering the operation) also has to be labeled
 *   (for interpolation, the active slice is assumed to already have the segment labeled)
 * - for extrusion, no distance transform is necessary (since a simple copy operation is done)
 */

export const MAXIMUM_INTERPOLATION_DEPTH = 100;

export function getInterpolationInfo(state: OxalisState, explanationPrefix: string) {
  const isAllowed = state.tracing.restrictions.volumeInterpolationAllowed;
  const onlyExtrude = state.userConfiguration.interpolationMode === InterpolationModeEnum.EXTRUDE;
  const volumeTracing = getActiveSegmentationTracing(state);
  let interpolationDepth = 0;
  let directionFactor = 1;
  if (!volumeTracing) {
    // Return dummy values, since the feature should be disabled, anyway
    return {
      tooltipTitle: "Volume Interpolation/Extrusion",
      disabledExplanation: "Only available when a volume annotation exists.",
      isDisabled: true,
      activeViewport: OrthoViews.PLANE_XY,
      previousCentroid: null,
      labeledResolution: [1, 1, 1] as Vector3,
      labeledZoomStep: 0,
      interpolationDepth,
      directionFactor,
      onlyExtrude,
    };
  }
  const mostRecentLabelAction = getLastLabelAction(volumeTracing);

  const activeViewport = mostRecentLabelAction?.plane || OrthoViews.PLANE_XY;
  const thirdDim = Dimensions.thirdDimensionForPlane(activeViewport);

  const requestedZoomStep = getRequestLogZoomStep(state);
  const segmentationLayer = Model.getSegmentationTracingLayer(volumeTracing.tracingId);
  const resolutionInfo = getResolutionInfo(segmentationLayer.resolutions);
  const labeledZoomStep = resolutionInfo.getClosestExistingIndex(requestedZoomStep);
  const labeledResolution = resolutionInfo.getResolutionByIndexOrThrow(labeledZoomStep);

  const previousCentroid = getLabelActionFromPreviousSlice(
    state,
    volumeTracing,
    labeledResolution,
    thirdDim,
  )?.centroid;

  let disabledExplanation = null;
  let tooltipAddendum = "";

  if (previousCentroid != null) {
    const position = getFlooredPosition(state.flycam);
    // Note that in coarser mags (e.g., 8-8-2), the comparison of the coordinates
    // is done while respecting how the coordinates are clipped due to that resolution.
    // For example, in mag 8-8-2, the z distance needs to be divided by two, since it is measured
    // in global coordinates.
    const adapt = (vec: Vector3) => V3.roundElementToResolution(vec, labeledResolution, thirdDim);
    const signedInterpolationDepth = Math.floor(
      V3.sub(adapt(position), adapt(previousCentroid))[thirdDim] / labeledResolution[thirdDim],
    );
    directionFactor = Math.sign(signedInterpolationDepth);
    interpolationDepth = Math.abs(signedInterpolationDepth);

    if (interpolationDepth > MAXIMUM_INTERPOLATION_DEPTH) {
      disabledExplanation = `${explanationPrefix} last labeled slice is too many slices away (distance > ${MAXIMUM_INTERPOLATION_DEPTH}).`;
    } else if (interpolationDepth < 2 && !onlyExtrude) {
      disabledExplanation = `${explanationPrefix} last labeled slice should be at least 2 slices away.`;
    } else {
      const labelCount = onlyExtrude ? interpolationDepth : interpolationDepth - 1;
      tooltipAddendum = `Labels ${labelCount} ${pluralize(
        "slice",
        labelCount,
      )} along ${Dimensions.dimensionNameForIndex(thirdDim)}`;
    }
  } else {
    disabledExplanation = `${explanationPrefix} all recent label actions were performed on the current slice.`;
  }

  const isPossible = disabledExplanation == null;
  tooltipAddendum = disabledExplanation || tooltipAddendum;

  const tooltipMain = onlyExtrude
    ? "Extrude (copy) current segment from last labeled until current slice (V)"
    : "Interpolate current segment between last labeled and current slice (V)";
  const tooltipTitle = isAllowed
    ? `${tooltipMain} – ${tooltipAddendum}`
    : "Volume Interpolation/Extrusion was disabled for this annotation.";
  const isDisabled = !(isAllowed && isPossible);
  return {
    tooltipTitle,
    disabledExplanation,
    isDisabled,
    activeViewport,
    previousCentroid,
    labeledResolution,
    labeledZoomStep,
    interpolationDepth,
    directionFactor,
    onlyExtrude,
  };
}

// @ts-ignore
const isEqual: (a: NdArray<TypedArray>, b: number) => void = cwise({
  args: ["array", "scalar"],
  body: function body(a: number, b: number) {
    a = a === b ? 1 : 0;
  },
});

// @ts-ignore
const isNonZero: (a: NdArray<TypedArray>) => boolean = cwise({
  args: ["array"],
  // The following function is parsed by cwise which is why
  // the shorthand syntax is not supported.
  // Also, cwise uses this function content to build
  // the target function. Adding a return here would not
  // yield the desired behavior for isNonZero.
  // eslint-disable-next-line consistent-return, object-shorthand
  body: function (a) {
    if (a > 0) {
      return true;
    }
  },
  // The following function is parsed by cwise which is why
  // the shorthand syntax is not supported.
  // eslint-disable-next-line object-shorthand
  post: function () {
    return false;
  },
}) as (arr: NdArray) => boolean;

const mul = cwise({
  args: ["array", "scalar"],
  body: function body(a: number, b: number) {
    a = a * b;
  },
});

// @ts-ignore
const absMax: (a: NdArray<TypedArray>, b: NdArray<TypedArray>) => void = cwise({
  args: ["array", "array"],
  body: function body(a: number, b: number) {
    a = Math.abs(a) > Math.abs(b) ? a : b;
  },
});

const assign = cwise({
  args: ["array", "array"],
  body: function body(a: number, b: number) {
    a = b;
  },
});

function copy(Constructor: Float32ArrayConstructor, arr: ndarray.NdArray): ndarray.NdArray {
  const { shape } = arr;
  let stride;

  if (arr.shape.length === 3) {
    stride = [1, shape[0], shape[0] * shape[1]];
  } else if (arr.shape.length === 2) {
    stride = [1, shape[0]];
  } else if (arr.shape.length === 1) {
    stride = [1];
  } else {
    throw new Error("Copy was not implemented for this dimensionality.");
  }

  const newArr = ndarray(new Constructor(arr.size), arr.shape, stride);
  assign(newArr, arr);

  return newArr;
}

/*
 * Computes a signed distance transform for an input nd array.
 */
function signedDist(arr: ndarray.NdArray<TypedArray>) {
  // Copy the input twice to avoid mutating it
  // @ts-ignore
  arr = copy(Float32Array, arr) as NdArray<Float32Array>;
  // @ts-ignore
  const negatedArr = copy(Float32Array, arr) as NdArray<Float32Array>;

  // Normal distance transform for arr
  distanceTransform(arr);

  // Invert negatedArr (1 to 0 and 0 to 1)
  isEqual(negatedArr, 0);
  distanceTransform(negatedArr);
  // Negate the distances
  mul(negatedArr, -1);

  // Create a combined array which contains positive
  // distances for voxels outside of the labeled area
  // and negative distances for voxels inside the labeled
  // area.
  absMax(arr, negatedArr);
  return arr;
}

export default function* maybeInterpolateSegmentationLayer(): Saga<void> {
  const allowUpdate = yield* select((state) => state.tracing.restrictions.allowUpdate);
  if (!allowUpdate) return;

  const activeTool = yield* select((state) => state.uiInformation.activeTool);
  if (!ToolsWithInterpolationCapabilities.includes(activeTool)) {
    return;
  }

  const isVolumeInterpolationAllowed = yield* select(
    (state) => state.tracing.restrictions.volumeInterpolationAllowed,
  );

  if (!isVolumeInterpolationAllowed) {
    return;
  }

  const overwriteMode = yield* select((state) => state.userConfiguration.overwriteMode);

  // Disable copy-segmentation for the same zoom steps where the brush/trace tool is forbidden, too.
  const isResolutionTooLow = yield* select((state) =>
    isVolumeAnnotationDisallowedForZoom(activeTool, state),
  );

  if (isResolutionTooLow) {
    Toast.warning(
      'The "interpolate segmentation"-feature is not supported at this zoom level. Please zoom in further.',
    );
    return;
  }

  const {
    activeViewport,
    previousCentroid,
    disabledExplanation,
    labeledResolution,
    labeledZoomStep,
    interpolationDepth,
    directionFactor,
    onlyExtrude,
  } = yield* select((state) =>
    getInterpolationInfo(state, "Could not interpolate segment because"),
  );

  const volumeTracing = yield* select(enforceActiveVolumeTracing);

  const [firstDim, secondDim, thirdDim] = Dimensions.getIndices(activeViewport);
  const position = yield* select((state) => getFlooredPosition(state.flycam));
  const activeCellId = volumeTracing.activeCellId;

  const volumeTracingLayer = yield* select((store) => getActiveSegmentationTracingLayer(store));
  if (volumeTracingLayer == null) {
    return;
  }

  if (disabledExplanation != null || previousCentroid == null) {
    // A disabledExplanation should always exist if previousCentroid is null,
    // but this logic is not inferred by TS.
    if (disabledExplanation) {
      Toast.warning(disabledExplanation);
    }
    return;
  }

  const viewportBoxMag1 = yield* call(getBoundingBoxForViewport, position, activeViewport);

  const transpose = (vector: Vector3) => Dimensions.transDim(vector, activeViewport);

  const relevantBoxMag1 = viewportBoxMag1
    // Consider the n previous/next slices
    .paddedWithSignedMargins(
      transpose([0, 0, -directionFactor * interpolationDepth * labeledResolution[thirdDim]]),
    )
    .alignWithMag(labeledResolution, true)
    .rounded();
  const relevantBoxCurrentMag = relevantBoxMag1.fromMag1ToMag(labeledResolution);

  const inputData = yield* call(
    [api.data, api.data.getDataForBoundingBox],
    volumeTracingLayer.name,
    relevantBoxMag1,
    labeledZoomStep,
  );

  const size = relevantBoxCurrentMag.getSize();
  const stride = [1, size[0], size[0] * size[1]];
  const inputNd = ndarray(inputData, size, stride).transpose(firstDim, secondDim, thirdDim);

  // eslint-disable-next-line no-nested-ternary
  const adaptedInterpolationRange = onlyExtrude
    ? // When extruding and...
      directionFactor > 0
      ? // ...tracing forwards, the latest (== current) slice also has to be labeled
        [1, interpolationDepth + 1]
      : // ...tracing backwards, the first (== current) slice also has to be labeled
        [0, interpolationDepth]
    : // When interpolating, only the slices between start and end slice have to be labeled
      [1, interpolationDepth];

  const interpolationVoxelBuffers: Record<number, VoxelBuffer2D> = {};
  for (
    let targetOffsetW = adaptedInterpolationRange[0];
    targetOffsetW < adaptedInterpolationRange[1];
    targetOffsetW++
  ) {
    const interpolationLayer = yield* call(
      createVolumeLayer,
      volumeTracing,
      activeViewport,
      labeledResolution,
      relevantBoxMag1.min[thirdDim] + labeledResolution[thirdDim] * targetOffsetW,
    );
    interpolationVoxelBuffers[targetOffsetW] = interpolationLayer.createVoxelBuffer2D(
      V2.floor(
        interpolationLayer.globalCoordToMag2DFloat(
          V3.add(relevantBoxMag1.min, transpose([0, 0, targetOffsetW])),
        ),
      ),
      size[firstDim],
      size[secondDim],
    );
  }

<<<<<<< HEAD
  const firstSlice = inputNd.pick(null, null, 0) as NdArray<TypedArray>;
  const lastSlice = inputNd.pick(null, null, interpolationDepth) as NdArray<TypedArray>;
=======
  let firstSlice = inputNd.pick(null, null, 0);
  let lastSlice = inputNd.pick(null, null, interpolationDepth);
>>>>>>> 13a41511

  // Calculate firstSlice = firstSlice[...] == activeCellId
  isEqual(firstSlice, activeCellId);
  // Calculate lastSlice = lastSlice[...] == activeCellId
  isEqual(lastSlice, activeCellId);

  if (onlyExtrude) {
    if (directionFactor > 0) {
      lastSlice = firstSlice;
    } else {
      firstSlice = lastSlice;
    }
  }

  if (!isNonZero(firstSlice) || !isNonZero(lastSlice)) {
    Toast.warning(
      `Could not interpolate segment, because id ${activeCellId} was not found in source/target slice.`,
    );
    return;
  }

  // In the extrusion case, we don't need any distance transforms. The binary
  // masks are enough to decide whether a voxel needs to be written.
  const firstSliceDists = onlyExtrude ? firstSlice : signedDist(firstSlice);
  const lastSliceDists = onlyExtrude ? lastSlice : signedDist(lastSlice);

  for (let u = 0; u < size[firstDim]; u++) {
    for (let v = 0; v < size[secondDim]; v++) {
<<<<<<< HEAD
      const firstVal = Number(firstSliceDists.get(u, v));
      const lastVal = Number(lastSliceDists.get(u, v));
      for (let targetOffsetW = 1; targetOffsetW < interpolationDepth; targetOffsetW++) {
=======
      const firstVal = firstSliceDists.get(u, v);
      const lastVal = lastSliceDists.get(u, v);
      for (
        let targetOffsetW = adaptedInterpolationRange[0];
        targetOffsetW < adaptedInterpolationRange[1];
        targetOffsetW++
      ) {
>>>>>>> 13a41511
        const k = targetOffsetW / interpolationDepth;
        const weightedAverage = firstVal * (1 - k) + lastVal * k;
        const shouldDraw = onlyExtrude ? weightedAverage > 0 : weightedAverage < 0;
        if (shouldDraw) {
          const voxelBuffer2D = interpolationVoxelBuffers[targetOffsetW];
          voxelBuffer2D.setValue(u, v, 1);
        }
      }
    }
  }

  for (const voxelBuffer of Object.values(interpolationVoxelBuffers)) {
    yield* call(
      labelWithVoxelBuffer2D,
      voxelBuffer,
      ContourModeEnum.DRAW,
      overwriteMode,
      labeledZoomStep,
      activeViewport,
    );
  }

  // Theoretically, the user might extrude (or interpolate, even though this is less likely) multiple
  // times (e.g., from slice 0 to 5, then from 5 to 10 etc) without labeling anything inbetween manually.
  // In that case, the interpolation/extrusion would always start from slice 0 which is unexpected and leads
  // to additional performance overhead (also the maximum interpolation depth will be exceeded at some point).
  // As a counter measure, we simply use the current position to update the current direction (and with it
  // the last label actions).
  // Strictly speaking, the current position is not necessarily the centroid of the label action. However,
  // calculating the actual centroid seems like overkill here (especially, for the interpolation case).
  // For the purposes of how this position is currently used in wK, passing the centered position is completely
  // sufficient.
  yield* put(registerLabelPointAction(position));
}<|MERGE_RESOLUTION|>--- conflicted
+++ resolved
@@ -365,13 +365,8 @@
     );
   }
 
-<<<<<<< HEAD
-  const firstSlice = inputNd.pick(null, null, 0) as NdArray<TypedArray>;
-  const lastSlice = inputNd.pick(null, null, interpolationDepth) as NdArray<TypedArray>;
-=======
-  let firstSlice = inputNd.pick(null, null, 0);
-  let lastSlice = inputNd.pick(null, null, interpolationDepth);
->>>>>>> 13a41511
+  let firstSlice = inputNd.pick(null, null, 0) as NdArray<TypedArray>;
+  let lastSlice = inputNd.pick(null, null, interpolationDepth) as NdArray<TypedArray>;
 
   // Calculate firstSlice = firstSlice[...] == activeCellId
   isEqual(firstSlice, activeCellId);
@@ -400,19 +395,13 @@
 
   for (let u = 0; u < size[firstDim]; u++) {
     for (let v = 0; v < size[secondDim]; v++) {
-<<<<<<< HEAD
       const firstVal = Number(firstSliceDists.get(u, v));
       const lastVal = Number(lastSliceDists.get(u, v));
-      for (let targetOffsetW = 1; targetOffsetW < interpolationDepth; targetOffsetW++) {
-=======
-      const firstVal = firstSliceDists.get(u, v);
-      const lastVal = lastSliceDists.get(u, v);
       for (
         let targetOffsetW = adaptedInterpolationRange[0];
         targetOffsetW < adaptedInterpolationRange[1];
         targetOffsetW++
       ) {
->>>>>>> 13a41511
         const k = targetOffsetW / interpolationDepth;
         const weightedAverage = firstVal * (1 - k) + lastVal * k;
         const shouldDraw = onlyExtrude ? weightedAverage > 0 : weightedAverage < 0;
