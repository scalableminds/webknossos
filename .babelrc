--- conflicted
+++ resolved
@@ -10,20 +10,11 @@
         "@babel/preset-react",
       ],
       plugins: [
-<<<<<<< HEAD
-        "@babel/plugin-transform-async-to-generator",
         "@babel/plugin-proposal-class-properties",
         "@babel/plugin-transform-flow-strip-types",
-        ["import", { libraryName: "antd" }],
         "syntax-dynamic-import",
         ["@babel/plugin-proposal-object-rest-spread", { "useBuiltIns": true }]
-=======
-        "transform-class-properties",
-        "transform-flow-strip-types",
-        "syntax-dynamic-import",
-        ["transform-object-rest-spread", { "useBuiltIns": true }],
         "istanbul"
->>>>>>> fdfece8d
       ],
     }
   },
@@ -43,14 +34,8 @@
     "@babel/preset-react",
   ],
   plugins: [
-<<<<<<< HEAD
-    "@babel/plugin-transform-async-to-generator",
     "@babel/plugin-proposal-class-properties",
     "@babel/plugin-transform-flow-strip-types",
-=======
-    "transform-class-properties",
-    "transform-flow-strip-types",
->>>>>>> fdfece8d
     ["import", { libraryName: "antd" }],
     "syntax-dynamic-import",
     ["@babel/plugin-proposal-object-rest-spread", { "useBuiltIns": true }]
