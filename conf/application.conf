

# Configuration

application.name=Brainflight

# Defining the listening address:
http.address="127.0.0.1"
http.uri="http://localhost:9000"

evolutionplugin=disabled
<<<<<<< HEAD

braintracing.active=false
=======
>>>>>>> cce81b2d

# Secret key
# ~~~~~
# The secret key is used to secure cryptographics functions.
# If you deploy your application to several instances be sure to use the same key!
application.secret="E27D^[_<Lpt0vjad]de;3/i;tx3gpRmG4Byof/3nahO/dIo9gbsMWut1w3xg[>9W"
application.enableAutoLogin=true

# Facebook credentials
facebook.appId=269164966489895
facebook.appSecret=b4fddef0b91e7dab82664a7c8e23d1c0
facebook.redirectHost="http://localhost"

# Actor settings
# ~~~~~
actor.defaultTimeout = 10
js.defaultTimeout=5

# Binary data settings
# ~~~~~
<<<<<<< HEAD
bindata.cacheMaxSize = 20
=======
bindata.cacheMaxSize = 40
>>>>>>> cce81b2d
bindata.cacheDropCount = 5

# Database configuration
# ~~~~~ 
# You can declare as many datasources as you want.
# By convention, the default datasource is named `default`

mongo.dbname=play-oxalis

# Email configuration
# ~~~~~
mail.smtp.host=smtprelaypool.ispgateway.de
mail.smtp.port=465
mail.smtp.ssl=true
mail.smtp.auth=true
mail.smtp.user="mailout@scalableminds.com"
mail.smtp.pass=NoTNXbe

# Logger
# ~~~~~
# You can also configure logback (http://logback.qos.ch/), by providing a logger.xml file in the conf directory .

# Root logger:
logger=ERROR

# Logger used by the framework:
logger.play=INFO

# Logger provided to your application:
logger.application=DEBUG

<|MERGE_RESOLUTION|>--- conflicted
+++ resolved
@@ -9,11 +9,8 @@
 http.uri="http://localhost:9000"
 
 evolutionplugin=disabled
-<<<<<<< HEAD
 
 braintracing.active=false
-=======
->>>>>>> cce81b2d
 
 # Secret key
 # ~~~~~
@@ -34,11 +31,8 @@
 
 # Binary data settings
 # ~~~~~
-<<<<<<< HEAD
 bindata.cacheMaxSize = 20
-=======
-bindata.cacheMaxSize = 40
->>>>>>> cce81b2d
+
 bindata.cacheDropCount = 5
 
 # Database configuration
