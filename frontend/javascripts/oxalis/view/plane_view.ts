--- conflicted
+++ resolved
@@ -2,11 +2,7 @@
 import VisibilityAwareRaycaster from "libs/visibility_aware_raycaster";
 import window from "libs/window";
 import _ from "lodash";
-<<<<<<< HEAD
-import type { OrthoViewMap, Viewport } from "oxalis/constants";
-=======
 import type { OrthoViewMap, Vector2, Vector3, Viewport } from "oxalis/constants";
->>>>>>> d03aeafa
 import Constants, { OrthoViewColors, OrthoViewValues, OrthoViews } from "oxalis/constants";
 import type { VertexSegmentMapping } from "oxalis/controller/mesh_helpers";
 import getSceneController, {
@@ -24,8 +20,6 @@
 // @ts-expect-error ts-migrate(7016) FIXME: Could not find a declaration file for module 'twee... Remove this comment to see the full error message
 import TWEEN from "tween.js";
 
-<<<<<<< HEAD
-=======
 const LIGHT_INTENSITY = 10;
 
 type RaycasterHit = {
@@ -51,7 +45,6 @@
   return dirLight;
 };
 
->>>>>>> d03aeafa
 const raycaster = new VisibilityAwareRaycaster();
 raycaster.firstHitOnly = true;
 const MESH_HOVER_THROTTLING_DELAY = 50;
@@ -80,11 +73,8 @@
     }
     this.cameras = cameras;
 
-<<<<<<< HEAD
-=======
     createDirLight([10, 10, 10], [0, 0, 10], LIGHT_INTENSITY, this.cameras[OrthoViews.TDView]);
     createDirLight([-10, 10, 10], [0, 0, 10], LIGHT_INTENSITY, this.cameras[OrthoViews.TDView]);
->>>>>>> d03aeafa
     this.cameras[OrthoViews.PLANE_XY].position.z = -1;
     this.cameras[OrthoViews.PLANE_YZ].position.x = 1;
     this.cameras[OrthoViews.PLANE_XZ].position.y = 1;
