package models.annotation.nml

import com.scalableminds.util.geometry.Vec3Double
import com.scalableminds.util.io.NamedFunctionStream
import com.scalableminds.util.time.Instant
import com.scalableminds.util.tools.{Fox, FoxImplicits}
import com.scalableminds.util.xml.Xml
import com.scalableminds.webknossos.datastore.SkeletonTracing._
import com.scalableminds.webknossos.datastore.VolumeTracing.{Segment, SegmentGroup}
import com.scalableminds.webknossos.datastore.geometry._
import com.scalableminds.webknossos.datastore.models.annotation.{AnnotationLayerType, FetchedAnnotationLayer}
import com.scalableminds.webknossos.tracingstore.tracings.volume.VolumeDataZipFormat.VolumeDataZipFormat
import com.sun.xml.txw2.output.IndentingXMLStreamWriter
import models.annotation.Annotation
import models.task.Task
import models.user.User

import javax.inject.Inject
import javax.xml.stream.{XMLOutputFactory, XMLStreamWriter}
import scala.concurrent.ExecutionContext

case class NmlParameters(
    dataSetName: String,
    organizationName: String,
    description: Option[String],
    wkUrl: String,
    scale: Option[Vec3Double],
    createdTimestamp: Long,
    editPosition: Vec3IntProto,
    editRotation: Vec3DoubleProto,
    zoomLevel: Double,
    activeNodeId: Option[Int],
    userBoundingBoxes: Seq[NamedBoundingBoxProto],
    taskBoundingBox: Option[BoundingBoxProto],
    additionalAxisProtos: Seq[AdditionalAxisProto],
    editPositionAdditionalCoordinates: Seq[AdditionalCoordinateProto]
)

class NmlWriter @Inject()(implicit ec: ExecutionContext) extends FoxImplicits {
  private lazy val outputService = XMLOutputFactory.newInstance()

  def toNmlStream(name: String,
                  annotationLayers: List[FetchedAnnotationLayer],
                  annotation: Option[Annotation],
                  scale: Option[Vec3Double],
                  volumeFilename: Option[String],
                  organizationName: String,
                  wkUrl: String,
                  datasetName: String,
                  annotationOwner: Option[User],
                  annotationTask: Option[Task],
<<<<<<< HEAD
                  skipVolumeData: Boolean,
                  volumeDataZipFormat: VolumeDataZipFormat): Enumerator[Array[Byte]] = Enumerator.outputStream { os =>
    implicit val writer: IndentingXMLStreamWriter =
      new IndentingXMLStreamWriter(outputService.createXMLStreamWriter(os))

    for {
      nml <- toNml(annotationLayers,
                   annotation,
                   scale,
                   volumeFilename,
                   organizationName,
                   wkUrl,
                   datasetName,
                   annotationOwner,
                   annotationTask,
                   skipVolumeData,
                   volumeDataZipFormat)
      _ = os.close()
    } yield nml
  }

  private def toNml(annotationLayers: List[FetchedAnnotationLayer],
                    annotation: Option[Annotation],
                    scale: Option[Vec3Double],
                    volumeFilename: Option[String],
                    organizationName: String,
                    wkUrl: String,
                    datasetName: String,
                    annotationOwner: Option[User],
                    annotationTask: Option[Task],
                    skipVolumeData: Boolean,
                    volumeDataZipFormat: VolumeDataZipFormat)(implicit writer: XMLStreamWriter): Fox[Unit] =
=======
                  skipVolumeData: Boolean = false): NamedFunctionStream =
    NamedFunctionStream(
      name,
      os => {
        implicit val writer: IndentingXMLStreamWriter =
          new IndentingXMLStreamWriter(outputService.createXMLStreamWriter(os))

        for {
          nml <- toNmlWithImplicitWriter(annotationLayers,
                                         annotation,
                                         scale,
                                         volumeFilename,
                                         organizationName,
                                         wkUrl,
                                         datasetName,
                                         annotationOwner,
                                         annotationTask,
                                         skipVolumeData)
        } yield nml
      }
    )

  private def toNmlWithImplicitWriter(annotationLayers: List[FetchedAnnotationLayer],
                                      annotation: Option[Annotation],
                                      scale: Option[Vec3Double],
                                      volumeFilename: Option[String],
                                      organizationName: String,
                                      wkUrl: String,
                                      datasetName: String,
                                      annotationOwner: Option[User],
                                      annotationTask: Option[Task],
                                      skipVolumeData: Boolean)(implicit writer: XMLStreamWriter): Fox[Unit] =
>>>>>>> 0d813d65
    for {
      _ <- Xml.withinElement("things") {
        for {
          _ <- Fox.successful(writeMetaData(annotation, annotationOwner, annotationTask))
          skeletonLayers = annotationLayers.filter(_.typ == AnnotationLayerType.Skeleton)
          volumeLayers = annotationLayers.filter(_.typ == AnnotationLayerType.Volume)
          _ <- bool2Fox(skeletonLayers.length <= 1) ?~> "annotation.download.multipleSkeletons"
          _ <- bool2Fox(volumeFilename.isEmpty || volumeLayers.length <= 1) ?~> "annotation.download.volumeNameForMultiple"
          parameters <- extractTracingParameters(skeletonLayers,
                                                 volumeLayers,
                                                 annotation: Option[Annotation],
                                                 organizationName,
                                                 wkUrl,
                                                 datasetName,
                                                 scale)
          _ = writeParameters(parameters)
          _ = annotationLayers.filter(_.typ == AnnotationLayerType.Skeleton).map(_.tracing).foreach {
            case Left(skeletonTracing) => writeSkeletonThings(skeletonTracing)
            case _                     => ()
          }
          _ = volumeLayers.zipWithIndex.foreach {
            case (volumeLayer, index) =>
              writeVolumeThings(volumeLayer,
                                index,
                                volumeLayers.length == 1,
                                volumeFilename,
                                skipVolumeData,
                                volumeDataZipFormat)
          }
        } yield ()
      }
      _ = writer.writeEndDocument()
      _ = writer.close()
    } yield ()

  private def extractTracingParameters(skeletonLayers: List[FetchedAnnotationLayer],
                                       volumeLayers: List[FetchedAnnotationLayer],
                                       annotation: Option[Annotation],
                                       organizationName: String,
                                       wkUrl: String,
                                       datasetName: String,
                                       scale: Option[Vec3Double]): Fox[NmlParameters] =
    for {
      parameterSourceAnnotationLayer <- selectLayerWithPrecedence(skeletonLayers, volumeLayers)
      nmlParameters = parameterSourceAnnotationLayer.tracing match {
        case Left(s) =>
          NmlParameters(
            datasetName,
            organizationName,
            annotation.map(_.description),
            wkUrl,
            scale,
            s.createdTimestamp,
            s.editPosition,
            s.editRotation,
            s.zoomLevel,
            s.activeNodeId,
            s.userBoundingBoxes ++ s.userBoundingBox.map(NamedBoundingBoxProto(0, None, None, None, _)),
            s.boundingBox,
            s.additionalAxes,
            s.editPositionAdditionalCoordinates
          )
        case Right(v) =>
          NmlParameters(
            datasetName,
            organizationName,
            annotation.map(_.description),
            wkUrl,
            scale,
            v.createdTimestamp,
            v.editPosition,
            v.editRotation,
            v.zoomLevel,
            None,
            v.userBoundingBoxes ++ v.userBoundingBox.map(NamedBoundingBoxProto(0, None, None, None, _)),
            if (annotation.exists(_._task.isDefined)) Some(v.boundingBox) else None,
            v.additionalAxes,
            v.editPositionAdditionalCoordinates
          )
      }
    } yield nmlParameters

  // If there is more than one tracing, select the one that has precedence for the parameters (they should be identical anyway)
  private def selectLayerWithPrecedence(skeletonLayers: List[FetchedAnnotationLayer],
                                        volumeLayers: List[FetchedAnnotationLayer]): Fox[FetchedAnnotationLayer] =
    if (skeletonLayers.nonEmpty) {
      Fox.successful(skeletonLayers.minBy(_.tracingId))
    } else if (volumeLayers.nonEmpty) {
      Fox.successful(volumeLayers.minBy(_.tracingId))
    } else Fox.failure("annotation.download.noLayers")

  private def writeParameters(parameters: NmlParameters)(implicit writer: XMLStreamWriter): Unit =
    Xml.withinElementSync("parameters") {
      Xml.withinElementSync("experiment") {
        writer.writeAttribute("name", parameters.dataSetName)
        writer.writeAttribute("organization", parameters.organizationName)
        parameters.description.foreach(writer.writeAttribute("description", _))
        writer.writeAttribute("wkUrl", parameters.wkUrl)
      }
      Xml.withinElementSync("scale") {
        writer.writeAttribute("x", parameters.scale.map(_.x).getOrElse(-1).toString)
        writer.writeAttribute("y", parameters.scale.map(_.y).getOrElse(-1).toString)
        writer.writeAttribute("z", parameters.scale.map(_.z).getOrElse(-1).toString)
      }
      Xml.withinElementSync("offset") {
        writer.writeAttribute("x", "0")
        writer.writeAttribute("y", "0")
        writer.writeAttribute("z", "0")
      }
      Xml.withinElementSync("time") {
        writer.writeAttribute("ms", parameters.createdTimestamp.toString)
      }
      Xml.withinElementSync("editPosition") {
        writer.writeAttribute("x", parameters.editPosition.x.toString)
        writer.writeAttribute("y", parameters.editPosition.y.toString)
        writer.writeAttribute("z", parameters.editPosition.z.toString)
        parameters.editPositionAdditionalCoordinates.foreach(writeAdditionalCoordinateValue)
      }
      Xml.withinElementSync("editRotation") {
        writer.writeAttribute("xRot", parameters.editRotation.x.toString)
        writer.writeAttribute("yRot", parameters.editRotation.y.toString)
        writer.writeAttribute("zRot", parameters.editRotation.z.toString)
      }
      Xml.withinElementSync("zoomLevel") {
        writer.writeAttribute("zoom", parameters.zoomLevel.toString)
      }
      parameters.activeNodeId.foreach { nodeId =>
        Xml.withinElementSync("activeNode") {
          writer.writeAttribute("id", nodeId.toString)
        }
      }
      parameters.userBoundingBoxes.foreach { b =>
        Xml.withinElementSync("userBoundingBox") {
          writer.writeAttribute("id", b.id.toString)
          b.name.foreach(writer.writeAttribute("name", _))
          b.isVisible.foreach(isVisible => writer.writeAttribute("isVisible", isVisible.toString))
          writeColor(b.color)
          writeBoundingBox(b.boundingBox)
        }
      }
      parameters.taskBoundingBox.foreach { b =>
        Xml.withinElementSync("taskBoundingBox")(writeBoundingBox(b))
      }
      if (parameters.additionalAxisProtos.nonEmpty) {
        Xml.withinElementSync("additionalAxes") {
          parameters.additionalAxisProtos.foreach(a => {
            Xml.withinElementSync("additionalAxis") {
              writer.writeAttribute("name", a.name)
              writer.writeAttribute("index", a.index.toString)
              writer.writeAttribute("min", a.bounds.x.toString)
              writer.writeAttribute("max", a.bounds.y.toString)
            }
          })
        }
      }
    }

  // Write volume things from FetchedAnnotationLayer. Caller must ensure that it is a volume annotation layer
  private def writeVolumeThings(volumeLayer: FetchedAnnotationLayer,
                                index: Int,
                                isSingle: Boolean,
                                volumeFilename: Option[String],
                                skipVolumeData: Boolean,
                                volumeDataZipFormat: VolumeDataZipFormat)(implicit writer: XMLStreamWriter): Unit =
    Xml.withinElementSync("volume") {
      writer.writeAttribute("id", index.toString)
      writer.writeAttribute("name", volumeLayer.name)
      if (!skipVolumeData) {
        writer.writeAttribute("location", volumeFilename.getOrElse(volumeLayer.volumeDataZipName(index, isSingle)))
        writer.writeAttribute("format", volumeDataZipFormat.toString)
      }
      volumeLayer.tracing match {
        case Right(volumeTracing) =>
          volumeTracing.fallbackLayer.foreach(writer.writeAttribute("fallbackLayer", _))
          volumeTracing.largestSegmentId.foreach(id => writer.writeAttribute("largestSegmentId", id.toString))
          if (skipVolumeData) {
            writer.writeComment(f"Note that volume data was omitted when downloading this annotation.")
          }
          writeVolumeSegmentMetadata(volumeTracing.segments)
          Xml.withinElementSync("groups")(writeSegmentGroupsAsXml(volumeTracing.segmentGroups))
        case _ => ()
      }
    }

  private def writeVolumeSegmentMetadata(segments: Seq[Segment])(implicit writer: XMLStreamWriter): Unit =
    Xml.withinElementSync("segments") {
      segments.foreach { s =>
        Xml.withinElementSync("segment") {
          writer.writeAttribute("id", s.segmentId.toString)
          s.name.foreach { n =>
            writer.writeAttribute("name", n)
          }
          s.creationTime.foreach { t =>
            writer.writeAttribute("created", t.toString)
          }
          s.anchorPosition.foreach { a =>
            writer.writeAttribute("anchorPositionX", a.x.toString)
            writer.writeAttribute("anchorPositionY", a.y.toString)
            writer.writeAttribute("anchorPositionZ", a.z.toString)
            s.anchorPositionAdditionalCoordinates.foreach(writeAdditionalCoordinateValue)
          }
          s.color.foreach(_ => writeColor(s.color))
          s.groupId.foreach(groupId => writer.writeAttribute("groupId", groupId.toString))
        }
      }
    }

  private def writeSkeletonThings(skeletonTracing: SkeletonTracing)(implicit writer: XMLStreamWriter): Unit = {
    writeTreesAsXml(skeletonTracing.trees)
    Xml.withinElementSync("branchpoints")(
      writeBranchPointsAsXml(skeletonTracing.trees.flatMap(_.branchPoints).sortBy(-_.createdTimestamp)))
    Xml.withinElementSync("comments")(writeCommentsAsXml(skeletonTracing.trees.flatMap(_.comments)))
    Xml.withinElementSync("groups")(writeTreeGroupsAsXml(skeletonTracing.treeGroups))
  }

  private def writeTreesAsXml(trees: Seq[Tree])(implicit writer: XMLStreamWriter): Unit =
    trees.foreach { t =>
      Xml.withinElementSync("thing") {
        writer.writeAttribute("id", t.treeId.toString)
        writeColor(t.color)
        writer.writeAttribute("name", t.name)
        t.groupId.foreach(groupId => writer.writeAttribute("groupId", groupId.toString))
        t.`type`.foreach(t => writer.writeAttribute("type", t.toString))
        Xml.withinElementSync("nodes")(writeNodesAsXml(t.nodes.sortBy(_.id)))
        Xml.withinElementSync("edges")(writeEdgesAsXml(t.edges))
      }
    }

  private def writeNodesAsXml(nodes: Seq[Node])(implicit writer: XMLStreamWriter): Unit =
    nodes.toSet.foreach { n: Node => // toSet as workaround for some erroneously duplicate nodes in the db, this was not checked on upload until 2017
      Xml.withinElementSync("node") {
        writer.writeAttribute("id", n.id.toString)
        writer.writeAttribute("radius", n.radius.toString)
        writer.writeAttribute("x", n.position.x.toString)
        writer.writeAttribute("y", n.position.y.toString)
        writer.writeAttribute("z", n.position.z.toString)
        writer.writeAttribute("rotX", n.rotation.x.toString)
        writer.writeAttribute("rotY", n.rotation.y.toString)
        writer.writeAttribute("rotZ", n.rotation.z.toString)
        writer.writeAttribute("inVp", n.viewport.toString)
        writer.writeAttribute("inMag", n.resolution.toString)
        writer.writeAttribute("bitDepth", n.bitDepth.toString)
        writer.writeAttribute("interpolation", n.interpolation.toString)
        writer.writeAttribute("time", n.createdTimestamp.toString)
        n.additionalCoordinates.foreach(writeAdditionalCoordinateValue)
      }
    }

  private def writeEdgesAsXml(edges: Seq[Edge])(implicit writer: XMLStreamWriter): Unit =
    edges.foreach { e =>
      Xml.withinElementSync("edge") {
        writer.writeAttribute("source", e.source.toString)
        writer.writeAttribute("target", e.target.toString)
      }
    }

  private def writeBranchPointsAsXml(branchPoints: Seq[BranchPoint])(implicit writer: XMLStreamWriter): Unit =
    branchPoints.foreach { b =>
      Xml.withinElementSync("branchpoint") {
        writer.writeAttribute("id", b.nodeId.toString)
        writer.writeAttribute("time", b.createdTimestamp.toString)
      }
    }

  private def writeCommentsAsXml(comments: Seq[Comment])(implicit writer: XMLStreamWriter): Unit =
    comments.foreach { c =>
      Xml.withinElementSync("comment") {
        writer.writeAttribute("node", c.nodeId.toString)
        writer.writeAttribute("content", c.content)
      }
    }

  private def writeTreeGroupsAsXml(treeGroups: Seq[TreeGroup])(implicit writer: XMLStreamWriter): Unit =
    treeGroups.foreach { t =>
      Xml.withinElementSync("group") {
        writer.writeAttribute("name", t.name)
        writer.writeAttribute("id", t.groupId.toString)
        writeTreeGroupsAsXml(t.children)
      }
    }

  private def writeSegmentGroupsAsXml(treeGroups: Seq[SegmentGroup])(implicit writer: XMLStreamWriter): Unit =
    treeGroups.foreach { t =>
      Xml.withinElementSync("group") {
        writer.writeAttribute("name", t.name)
        writer.writeAttribute("id", t.groupId.toString)
        writeSegmentGroupsAsXml(t.children)
      }
    }

  private def writeMetaData(annotationOpt: Option[Annotation], userOpt: Option[User], taskOpt: Option[Task])(
      implicit writer: XMLStreamWriter): Unit = {
    Xml.withinElementSync("meta") {
      writer.writeAttribute("name", "writer")
      writer.writeAttribute("content", "NmlWriter.scala")
    }
    Xml.withinElementSync("meta") {
      writer.writeAttribute("name", "writerGitCommit")
      writer.writeAttribute("content", webknossos.BuildInfo.commitHash)
    }
    Xml.withinElementSync("meta") {
      writer.writeAttribute("name", "timestamp")
      writer.writeAttribute("content", Instant.now.epochMillis.toString)
    }
    annotationOpt.foreach { annotation =>
      Xml.withinElementSync("meta") {
        writer.writeAttribute("name", "annotationId")
        writer.writeAttribute("content", annotation.id)
      }
    }
    userOpt.foreach { user =>
      Xml.withinElementSync("meta") {
        writer.writeAttribute("name", "username")
        writer.writeAttribute("content", user.name)
      }
    }
    taskOpt.foreach { task =>
      Xml.withinElementSync("meta") {
        writer.writeAttribute("name", "taskId")
        writer.writeAttribute("content", task._id.toString)
      }
    }
  }

  private def writeBoundingBox(b: BoundingBoxProto)(implicit writer: XMLStreamWriter): Unit = {
    writer.writeAttribute("topLeftX", b.topLeft.x.toString)
    writer.writeAttribute("topLeftY", b.topLeft.y.toString)
    writer.writeAttribute("topLeftZ", b.topLeft.z.toString)
    writer.writeAttribute("width", b.width.toString)
    writer.writeAttribute("height", b.height.toString)
    writer.writeAttribute("depth", b.depth.toString)
  }

  private def writeColor(color: Option[ColorProto])(implicit writer: XMLStreamWriter): Unit = {
    writer.writeAttribute("color.r", color.map(_.r.toString).getOrElse(""))
    writer.writeAttribute("color.g", color.map(_.g.toString).getOrElse(""))
    writer.writeAttribute("color.b", color.map(_.b.toString).getOrElse(""))
    writer.writeAttribute("color.a", color.map(_.a.toString).getOrElse(""))
  }

  private def writeAdditionalCoordinateValue(additionalCoordinate: AdditionalCoordinateProto)(
      implicit writer: XMLStreamWriter): Unit =
    writer.writeAttribute(s"additionalCoordinate-${additionalCoordinate.name}", additionalCoordinate.value.toString)
}<|MERGE_RESOLUTION|>--- conflicted
+++ resolved
@@ -49,41 +49,8 @@
                   datasetName: String,
                   annotationOwner: Option[User],
                   annotationTask: Option[Task],
-<<<<<<< HEAD
-                  skipVolumeData: Boolean,
-                  volumeDataZipFormat: VolumeDataZipFormat): Enumerator[Array[Byte]] = Enumerator.outputStream { os =>
-    implicit val writer: IndentingXMLStreamWriter =
-      new IndentingXMLStreamWriter(outputService.createXMLStreamWriter(os))
-
-    for {
-      nml <- toNml(annotationLayers,
-                   annotation,
-                   scale,
-                   volumeFilename,
-                   organizationName,
-                   wkUrl,
-                   datasetName,
-                   annotationOwner,
-                   annotationTask,
-                   skipVolumeData,
-                   volumeDataZipFormat)
-      _ = os.close()
-    } yield nml
-  }
-
-  private def toNml(annotationLayers: List[FetchedAnnotationLayer],
-                    annotation: Option[Annotation],
-                    scale: Option[Vec3Double],
-                    volumeFilename: Option[String],
-                    organizationName: String,
-                    wkUrl: String,
-                    datasetName: String,
-                    annotationOwner: Option[User],
-                    annotationTask: Option[Task],
-                    skipVolumeData: Boolean,
-                    volumeDataZipFormat: VolumeDataZipFormat)(implicit writer: XMLStreamWriter): Fox[Unit] =
-=======
-                  skipVolumeData: Boolean = false): NamedFunctionStream =
+                  skipVolumeData: Boolean = false,
+                  volumeDataZipFormat: VolumeDataZipFormat): NamedFunctionStream =
     NamedFunctionStream(
       name,
       os => {
@@ -100,22 +67,24 @@
                                          datasetName,
                                          annotationOwner,
                                          annotationTask,
-                                         skipVolumeData)
+                                         skipVolumeData,
+                                         volumeDataZipFormat)
         } yield nml
       }
     )
 
-  private def toNmlWithImplicitWriter(annotationLayers: List[FetchedAnnotationLayer],
-                                      annotation: Option[Annotation],
-                                      scale: Option[Vec3Double],
-                                      volumeFilename: Option[String],
-                                      organizationName: String,
-                                      wkUrl: String,
-                                      datasetName: String,
-                                      annotationOwner: Option[User],
-                                      annotationTask: Option[Task],
-                                      skipVolumeData: Boolean)(implicit writer: XMLStreamWriter): Fox[Unit] =
->>>>>>> 0d813d65
+  private def toNmlWithImplicitWriter(
+      annotationLayers: List[FetchedAnnotationLayer],
+      annotation: Option[Annotation],
+      scale: Option[Vec3Double],
+      volumeFilename: Option[String],
+      organizationName: String,
+      wkUrl: String,
+      datasetName: String,
+      annotationOwner: Option[User],
+      annotationTask: Option[Task],
+      skipVolumeData: Boolean,
+      volumeDataZipFormat: VolumeDataZipFormat)(implicit writer: XMLStreamWriter): Fox[Unit] =
     for {
       _ <- Xml.withinElement("things") {
         for {
