package models.task

import scala.async.Async._

import models.annotation.{AnnotationService, Annotation, AnnotationType, AnnotationDAO}
import com.scalableminds.util.reactivemongo.DBAccessContext
import models.task.TaskDAO._
import reactivemongo.bson.BSONObjectID

import com.scalableminds.util.tools.{Fox, FoxImplicits}
import play.api.libs.concurrent.Execution.Implicits._
import models.user.{UserDAO, User, Experience}
import scala.concurrent.Future
import play.api.Logger
import play.api.libs.json.Json
import play.modules.reactivemongo.json.BSONFormats._
import reactivemongo.core.commands.LastError

object TaskService extends TaskAssignmentSimulation with TaskAssignment with FoxImplicits {

  def findOneById(id: String)(implicit ctx: DBAccessContext) =
    TaskDAO.findOneById(id)

  def findNextAssignment(user: User)(implicit ctx: DBAccessContext) =
    OpenAssignmentService.findNextOpenAssignments(user)

  def findAllAssignments(implicit ctx: DBAccessContext) =
    OpenAssignmentService.findAllOpenAssignments

  def findAll(implicit ctx: DBAccessContext) =
    TaskDAO.findAll

  def findAllAdministratable(user: User)(implicit ctx: DBAccessContext) =
    TaskDAO.findAllAdministratable(user)

  def remove(_task: BSONObjectID)(implicit ctx: DBAccessContext) = {
<<<<<<< HEAD
    TaskDAO.update(Json.obj("_id" -> _task), Json.obj("$set" -> Json.obj("isActive" -> false))).flatMap{
      case result if result.n > 0 =>
        AnnotationDAO.removeAllWithTaskId(_task)
      case _ =>
        Logger.warn("Tried to remove task without permission.")
        Future.successful(LastError(false ,None, None, None, None, 0, false))
    }
  }

  def findAllByTaskType(_taskType: String)(implicit ctx: DBAccessContext) = withExceptionCatcher{
    withValidId(_taskType)(TaskDAO.findAllByTaskType)
  }

  def deleteAllWithTaskType(taskType: TaskType)(implicit ctx: DBAccessContext) =
    TaskDAO.deleteAllWithTaskType(taskType)

  def assignOnce(t: Task)(implicit ctx: DBAccessContext) =
    TaskDAO.assignOnce(t._id)
=======
    for{
      _ <- TaskDAO.removeById(_task)
      _ <- AnnotationDAO.removeAllWithTaskId(_task)
      _ <- OpenAssignmentService.removeByTask(_task)
    } yield true
  }

  def logTime(time: Long, _task: BSONObjectID)(implicit ctx: DBAccessContext) =
    TaskDAO.logTime(time, _task)
>>>>>>> fc541039

  def removeAllWithProject(project: Project)(implicit ctx: DBAccessContext) = {
    for{
      _ <- TaskDAO.removeAllWithProject(project)
      _ <- OpenAssignmentService.removeByProject(project)
    } yield true
  }

  def insert(task: Task, insertAssignments: Boolean)(implicit ctx: DBAccessContext) = {
    def insertAssignmentsIfRequested() =
      if(insertAssignments) {
        OpenAssignmentService.insertInstancesFor(task, task.instances)
      } else
        Future.successful(true)

    for {
      _ <- TaskDAO.insert(task)
      _ <- insertAssignmentsIfRequested()
    } yield task
  }

  def getProjectsFor(tasks: List[Task])(implicit ctx: DBAccessContext): Future[List[Project]] =
    Fox.sequenceOfFulls(tasks.map(_.project)).map(_.distinct)

  def getAllAvailableTaskCountsAndProjects()(implicit ctx: DBAccessContext): Fox[Map[User, (Int, List[Project])]] = {
    UserDAO.findAll
    .flatMap { users =>
      Future.sequence( users.map { user =>
        async {
          val tasks = await(TaskService.findAssignableFor(user).futureBox) openOr List()
          val taskCount = tasks.size
          val projects = await(TaskService.getProjectsFor(tasks))
          user -> (taskCount, projects)
        }
      })
    }
    .map(_.toMap[User, (Int, List[Project])])
  }

  def dataSetNamesForTasks(tasks: List[Task])(implicit ctx: DBAccessContext) =
    Future.traverse(tasks)(_.annotationBase.flatMap(_.dataSetName getOrElse "").futureBox.map(_.toOption))
}<|MERGE_RESOLUTION|>--- conflicted
+++ resolved
@@ -21,11 +21,8 @@
   def findOneById(id: String)(implicit ctx: DBAccessContext) =
     TaskDAO.findOneById(id)
 
-  def findNextAssignment(user: User)(implicit ctx: DBAccessContext) =
-    OpenAssignmentService.findNextOpenAssignments(user)
-
-  def findAllAssignments(implicit ctx: DBAccessContext) =
-    OpenAssignmentService.findAllOpenAssignments
+  def findNextAssignment(implicit ctx: DBAccessContext) =
+    OpenAssignmentService.findNextOpenAssignments
 
   def findAll(implicit ctx: DBAccessContext) =
     TaskDAO.findAll
@@ -34,10 +31,12 @@
     TaskDAO.findAllAdministratable(user)
 
   def remove(_task: BSONObjectID)(implicit ctx: DBAccessContext) = {
-<<<<<<< HEAD
     TaskDAO.update(Json.obj("_id" -> _task), Json.obj("$set" -> Json.obj("isActive" -> false))).flatMap{
       case result if result.n > 0 =>
-        AnnotationDAO.removeAllWithTaskId(_task)
+        for {
+          _ <- AnnotationDAO.removeAllWithTaskId(_task)
+          _ <- OpenAssignmentService.removeByTask(_task)
+        } yield true
       case _ =>
         Logger.warn("Tried to remove task without permission.")
         Future.successful(LastError(false ,None, None, None, None, 0, false))
@@ -49,21 +48,14 @@
   }
 
   def deleteAllWithTaskType(taskType: TaskType)(implicit ctx: DBAccessContext) =
-    TaskDAO.deleteAllWithTaskType(taskType)
-
-  def assignOnce(t: Task)(implicit ctx: DBAccessContext) =
-    TaskDAO.assignOnce(t._id)
-=======
-    for{
-      _ <- TaskDAO.removeById(_task)
-      _ <- AnnotationDAO.removeAllWithTaskId(_task)
-      _ <- OpenAssignmentService.removeByTask(_task)
-    } yield true
-  }
+    TaskDAO.findAllByTaskType(taskType._id).map{ tasks =>
+      tasks.foreach{ t =>
+        remove(t._id)
+      }
+    }
 
   def logTime(time: Long, _task: BSONObjectID)(implicit ctx: DBAccessContext) =
     TaskDAO.logTime(time, _task)
->>>>>>> fc541039
 
   def removeAllWithProject(project: Project)(implicit ctx: DBAccessContext) = {
     for{
@@ -89,11 +81,11 @@
     Fox.sequenceOfFulls(tasks.map(_.project)).map(_.distinct)
 
   def getAllAvailableTaskCountsAndProjects()(implicit ctx: DBAccessContext): Fox[Map[User, (Int, List[Project])]] = {
-    UserDAO.findAll
+    UserDAO.findAllNonAnonymous
     .flatMap { users =>
       Future.sequence( users.map { user =>
         async {
-          val tasks = await(TaskService.findAssignableFor(user).futureBox) openOr List()
+          val tasks = await(TaskService.allNextTasksForUser(user).futureBox) openOr List()
           val taskCount = tasks.size
           val projects = await(TaskService.getProjectsFor(tasks))
           user -> (taskCount, projects)
