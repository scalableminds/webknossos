# Changelog (Unreleased)

All notable (yet unreleased) user-facing changes to webknossos are documented in this file.
See `CHANGELOG.released.md` for the changes which are part of official releases.

The format is based on [Keep a Changelog](http://keepachangelog.com/en/1.0.0/)
and this project adheres to [Calendar Versioning](http://calver.org/) `0Y.0M.MICRO`.
For upgrade instructions, please check the [migration guide](MIGRATIONS.released.md).

## Unreleased
[Commits](https://github.com/scalableminds/webknossos/compare/20.05.0...HEAD)

### Added

-

### Changed
<<<<<<< HEAD
- Reported datasets can now overwrite existing ones that are reported as missing, this ignores the isScratch precedence. [#4465](https://github.com/scalableminds/webknossos/pull/4465)
- Improved the performance for large skeleton tracings with lots of comments. [#4473](https://github.com/scalableminds/webknossos/pull/4473)
- Users can now input floating point numbers into the rotation field in flight and oblique mode. These values will get rounded internally. [#4507](https://github.com/scalableminds/webknossos/pull/4507)
- Deleting an empty tree group in the `Trees` tab no longer prompts for user confirmation. [#4506](https://github.com/scalableminds/webknossos/pull/4506)
- Toggling the "Render missing data black" option now automatically reloads all layers making it unnecessary to reload the whole page. [#4516](https://github.com/scalableminds/webknossos/pull/4516)
- The "mappings" attribute of segmentation layers in datasource jsons can now be omitted. [#4532](https://github.com/scalableminds/webknossos/pull/4532)
- Uploading a single nml, allows to wrap the tracing in a new tree group. [#4563](https://github.com/scalableminds/webknossos/pull/4563)
- Unconnected trees no longer cause an error during NML import in the tracing view. Instead, unconnected trees are split into their components. The split components are wrapped in a tree group with the original tree's name. [#4541](https://github.com/scalableminds/webknossos/pull/4541)
- Made the NML importer in the tracing view less strict. Incorrect timestamps, missing tree names or missing node radii no longer cause an error. [#4541](https://github.com/scalableminds/webknossos/pull/4541)
- Disabled the backend-side apply agglomerate feature for downsampled magnifications (still allowed for 1 to 8) to save server capacity. [#4578](https://github.com/scalableminds/webknossos/pull/4578)
- REST API endpoints finish and info now expect additional GET parameter `timestamp=[INT]` timestamp in milliseconds (time the request is sent). [#4580](https://github.com/scalableminds/webknossos/pull/4580)
- It is now possible to upload volume tracings as a base for tasks. The upload format is similar to the project / task type download format. [#4565](https://github.com/scalableminds/webknossos/pull/4565)
- Improved the UI in navigation bar during loading of tracings and datasets. [#4612](https://github.com/scalableminds/webknossos/pull/4612)
=======

- Improved logging in case of very slow annotation saving. Additionally, the user is also warned when there are unsaved changes older than two minutes. [#4593](https://github.com/scalableminds/webknossos/pull/4593)
>>>>>>> 15a211a7

### Fixed

- When activating an agglomerate file-based ID mapping, only the segmentation layer will be reloaded from now on. This will improve mapping activation performance. [#4600](https://github.com/scalableminds/webknossos/pull/4600)
- Fixed retrying of failed save requests sent during tracingstore restart. [#4591](https://github.com/scalableminds/webknossos/pull/4591)

### Removed

-
<|MERGE_RESOLUTION|>--- conflicted
+++ resolved
@@ -15,24 +15,8 @@
 -
 
 ### Changed
-<<<<<<< HEAD
-- Reported datasets can now overwrite existing ones that are reported as missing, this ignores the isScratch precedence. [#4465](https://github.com/scalableminds/webknossos/pull/4465)
-- Improved the performance for large skeleton tracings with lots of comments. [#4473](https://github.com/scalableminds/webknossos/pull/4473)
-- Users can now input floating point numbers into the rotation field in flight and oblique mode. These values will get rounded internally. [#4507](https://github.com/scalableminds/webknossos/pull/4507)
-- Deleting an empty tree group in the `Trees` tab no longer prompts for user confirmation. [#4506](https://github.com/scalableminds/webknossos/pull/4506)
-- Toggling the "Render missing data black" option now automatically reloads all layers making it unnecessary to reload the whole page. [#4516](https://github.com/scalableminds/webknossos/pull/4516)
-- The "mappings" attribute of segmentation layers in datasource jsons can now be omitted. [#4532](https://github.com/scalableminds/webknossos/pull/4532)
-- Uploading a single nml, allows to wrap the tracing in a new tree group. [#4563](https://github.com/scalableminds/webknossos/pull/4563)
-- Unconnected trees no longer cause an error during NML import in the tracing view. Instead, unconnected trees are split into their components. The split components are wrapped in a tree group with the original tree's name. [#4541](https://github.com/scalableminds/webknossos/pull/4541)
-- Made the NML importer in the tracing view less strict. Incorrect timestamps, missing tree names or missing node radii no longer cause an error. [#4541](https://github.com/scalableminds/webknossos/pull/4541)
-- Disabled the backend-side apply agglomerate feature for downsampled magnifications (still allowed for 1 to 8) to save server capacity. [#4578](https://github.com/scalableminds/webknossos/pull/4578)
-- REST API endpoints finish and info now expect additional GET parameter `timestamp=[INT]` timestamp in milliseconds (time the request is sent). [#4580](https://github.com/scalableminds/webknossos/pull/4580)
-- It is now possible to upload volume tracings as a base for tasks. The upload format is similar to the project / task type download format. [#4565](https://github.com/scalableminds/webknossos/pull/4565)
 - Improved the UI in navigation bar during loading of tracings and datasets. [#4612](https://github.com/scalableminds/webknossos/pull/4612)
-=======
-
 - Improved logging in case of very slow annotation saving. Additionally, the user is also warned when there are unsaved changes older than two minutes. [#4593](https://github.com/scalableminds/webknossos/pull/4593)
->>>>>>> 15a211a7
 
 ### Fixed
 
