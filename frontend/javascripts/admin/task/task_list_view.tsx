import { Link } from "react-router-dom";
import { PropTypes } from "@scalableminds/prop-types";
import { Tag, Spin, Button, Input, Modal, Card, Alert, App, TableProps } from "antd";
import {
  CheckCircleOutlined,
  ClockCircleOutlined,
  DeleteOutlined,
  DownloadOutlined,
  EditOutlined,
  EyeOutlined,
  ForkOutlined,
  PlayCircleOutlined,
  PlusOutlined,
  UserAddOutlined,
} from "@ant-design/icons";
import React, { useEffect, useState } from "react";
import _ from "lodash";
import features from "features";
import { AsyncLink } from "components/async_clickables";
import type { APITask, APITaskType, TaskStatus } from "types/api_flow_types";
import {
  deleteTask as deleteTaskAPI,
  getTasks,
  downloadAnnotation as downloadAnnotationAPI,
  assignTaskToUser as assignTaskToUserAPI,
} from "admin/admin_rest_api";
import { formatTuple, formatSeconds } from "libs/format_utils";
import { handleGenericError } from "libs/error_handling";
import FormattedDate from "components/formatted_date";
import Persistence from "libs/persistence";
import TaskAnnotationView from "admin/task/task_annotation_view";
import LinkButton from "components/link_button";
import { downloadTasksAsCSV } from "admin/task/task_create_form_view";
import type { QueryObject, TaskFormFieldValues } from "admin/task/task_search_form";
import TaskSearchForm from "admin/task/task_search_form";
import Toast from "libs/toast";
import * as Utils from "libs/utils";
import messages from "messages";
import FixedExpandableTable from "components/fixed_expandable_table";
import UserSelectionComponent from "admin/user/user_selection_component";

const { Search, TextArea } = Input;

type Props = {
  initialFieldValues?: TaskFormFieldValues;
};

const persistence = new Persistence<{ searchQuery: string }>(
  {
    searchQuery: PropTypes.string,
  },
  "taskList",
);

function TaskListView({ initialFieldValues }: Props) {
  const { modal } = App.useApp();

  const [isLoading, setIsLoading] = useState(false);
  const [tasks, setTasks] = useState<APITask[]>([]);
  const [searchQuery, setSearchQuery] = useState("");
  const [selectedUserIdForAssignment, setSelectedUserIdForAssignment] = useState<string | null>(
    null,
  );
  const [isAnonymousTaskLinkModalOpen, setIsAnonymousTaskLinkModalOpen] = useState(
    Utils.hasUrlParam("showAnonymousLinks"),
  );

  useEffect(() => {
    const { searchQuery } = persistence.load();
    setSearchQuery(searchQuery || "");
  }, []);

  useEffect(() => {
    persistence.persist({ searchQuery });
  }, [searchQuery]);

  async function fetchData(queryObject: QueryObject) {
    if (!_.isEmpty(queryObject)) {
      setIsLoading(true);

      try {
        const tasks = await getTasks(queryObject);
        setTasks(tasks);
      } catch (error) {
        handleGenericError(error as Error);
      } finally {
        setIsLoading(false);
      }
    } else {
      setTasks([]);
    }
  }

  function handleSearch(event: React.ChangeEvent<HTMLInputElement>): void {
    setSearchQuery(event.target.value);
  }

  function deleteTask(task: APITask) {
    modal.confirm({
      title: messages["task.delete"],
      onOk: async () => {
        try {
          setIsLoading(true);
          await deleteTaskAPI(task.id);
          setTasks(tasks.filter((t) => t.id !== task.id));
        } catch (error) {
          handleGenericError(error as Error);
        } finally {
          setIsLoading(false);
        }
      },
    });
  }

  function assignTaskToUser(task: APITask) {
    modal.confirm({
      title: "Manual Task Assignment",
      icon: <UserAddOutlined />,
      width: 500,
      content: (
        <>
          <div>Please, select a user to manually assign this task to:</div>
          <div style={{ marginTop: 10, marginBottom: 25 }}>
            <UserSelectionComponent
              handleSelection={(value) => setSelectedUserIdForAssignment(value)}
            />
          </div>
          <Alert
            message="Note, manual assignments will bypass the automated task distribution system and its checks for user experience, access rights and other eligibility criteria."
            type="info"
          />
        </>
      ),
      onOk: async () => {
        const userId = selectedUserIdForAssignment;
        if (userId != null) {
          try {
            const updatedTask = await assignTaskToUserAPI(task.id, userId);

            setTasks([...tasks.filter((t) => t.id !== task.id), updatedTask]);

            Toast.success("A user was successfully assigned to the task.");
          } catch (error) {
            handleGenericError(error as Error);
          } finally {
            setSelectedUserIdForAssignment(null);
          }
        }
      },
    });
  }

  function getFilteredTasks() {
    return Utils.filterWithSearchQueryAND(
      tasks,
      [
        "team",
        "projectName",
        "id",
        "dataSet",
        "created",
        "type",
        (task) => task.neededExperience.domain,
      ],
      searchQuery,
    );
  }

  async function downloadSettingsFromAllTasks(queryObject: QueryObject) {
    await fetchData(queryObject);
    const filteredTasks = getFilteredTasks();

    if (filteredTasks.length > 0) {
      downloadTasksAsCSV(filteredTasks);
    } else {
      Toast.warning(messages["task.no_tasks_to_download"]);
    }
  }

  function getAnonymousTaskLinkModal() {
    const anonymousTaskId = Utils.getUrlParamValue("showAnonymousLinks");

    if (!isAnonymousTaskLinkModalOpen) {
      return null;
    }

    const tasksString = tasks
      .filter((t) => t.id === anonymousTaskId)
      .map((t) => t.directLinks)
      .join("\n");
    return (
      <Modal
        title={`Anonymous Task Links for Task ${anonymousTaskId}`}
        open={isAnonymousTaskLinkModalOpen}
        onOk={() => {
          navigator.clipboard
            .writeText(tasksString)
            .then(() => Toast.success("Links copied to clipboard"));
          setIsAnonymousTaskLinkModalOpen(false);
        }}
        onCancel={() => setIsAnonymousTaskLinkModalOpen(false)}
      >
        <TextArea
          autoSize={{
            minRows: 2,
            maxRows: 10,
          }}
          defaultValue={tasksString}
        />
      </Modal>
    );
  }

  function renderPlaceholder() {
    return (
      <>
        <p>
          There are no tasks in the current search. Select search criteria above or create new tasks
          by clicking on the <strong>Add Task</strong> button.
        </p>
        <p>
          To learn more about the task system in WEBKNOSSOS,{" "}
          <a
            href="https://docs.webknossos.org/webknossos/tasks.html"
            rel="noopener noreferrer"
            target="_blank"
          >
            check out the documentation
          </a>
          .
        </p>
      </>
    );
  }

  const marginRight = {
    marginRight: 20,
  };

  const columns: TableProps["columns"] = [
    {
      title: "ID",
      dataIndex: "id",
      key: "id",
      sorter: Utils.localeCompareBy<APITask>((task) => task.id),
      className: "monospace-id",
      width: 100,
    },
    {
      title: "Project",
      dataIndex: "projectName",
      key: "projectName",
      width: 130,
      sorter: Utils.localeCompareBy<APITask>((task) => task.projectName),
      render: (projectName: string) => <a href={`/projects#${projectName}`}>{projectName}</a>,
    },
    {
      title: "Type",
      dataIndex: "type",
      key: "type",
      width: 200,
      sorter: Utils.localeCompareBy<APITask>((task) => task.type.summary),
      render: (taskType: APITaskType) => (
        <a href={`/taskTypes#${taskType.id}`}>{taskType.summary}</a>
      ),
    },
    {
      title: "Dataset",
      dataIndex: "dataSet",
      key: "dataSet",
      sorter: Utils.localeCompareBy<APITask>((task) => task.dataSet),
    },
    {
      title: "Stats",
      dataIndex: "status",
      key: "status",
      render: (status: APITask["status"], task: APITask) => (
        <div className="nowrap">
          <span title="Pending Instances">
            <PlayCircleOutlined className="icon-margin-right" />
            {status.pending}
          </span>
          <br />
          <span title="Active Instances">
            <ForkOutlined className="icon-margin-right" />
            {status.active}
          </span>
          <br />
          <span title="Finished Instances">
            <CheckCircleOutlined className="icon-margin-right" />
            {status.finished}
          </span>
          <br />
          <span title="Annotation Time">
            <ClockCircleOutlined className="icon-margin-right" />
            {formatSeconds((task.tracingTime || 0) / 1000)}
          </span>
        </div>
      ),
      filters: [
        {
          text: "Has Pending Instances",
          value: "pending",
        },
        {
          text: "Has Active Instances",
          value: "active",
        },
        {
          text: "Has Finished Instances",
          value: "finished",
        },
      ],
      onFilter: (key: any, task: APITask) => task.status[key as unknown as keyof TaskStatus] > 0,
    },
    {
      title: "Edit Position / Bounding Box",
      dataIndex: "editPosition",
      key: "editPosition",
      width: 150,
      render: (_, task: APITask) => (
        <div className="nowrap">
          {formatTuple(task.editPosition)} <br />
          <span>{formatTuple(task.boundingBoxVec6)}</span>
        </div>
      ),
    },
    {
      title: "Experience",
      dataIndex: "neededExperience",
      key: "neededExperience",
      sorter: Utils.localeCompareBy<APITask>((task) => task.neededExperience.domain),
      width: 250,
      render: (neededExperience: APITask["neededExperience"]) =>
        neededExperience.domain !== "" || neededExperience.value > 0 ? (
          <Tag>
            {neededExperience.domain} : {neededExperience.value}
          </Tag>
        ) : null,
    },
    {
      title: "Creation Date",
      dataIndex: "created",
      key: "created",
      width: 200,
      sorter: Utils.compareBy<APITask>((task) => task.created),
      render: (created: APITask["created"]) => <FormattedDate timestamp={created} />,
      defaultSortOrder: "descend",
    },
    {
      title: "Action",
      key: "actions",
      width: 170,
      fixed: "right",
<<<<<<< HEAD
      render: (_, task: APITask) => (
=======
      render: (_unused, task: APITask) => (
>>>>>>> 9342ae4f
        <>
          {task.status.finished > 0 ? (
            <div>
              <a
                href={`/annotations/CompoundTask/${task.id}`}
                title="View all Finished Annotations"
              >
                <EyeOutlined className="icon-margin-right" />
                View
              </a>
            </div>
          ) : null}
          <div>
            <a href={`/tasks/${task.id}/edit`} title="Edit Task">
              ,
              <EditOutlined className="icon-margin-right" />
              Edit
            </a>
          </div>
          {task.status.pending > 0 ? (
            <div>
              <LinkButton onClick={_.partial(assignTaskToUser, task)}>
                <UserAddOutlined className="icon-margin-right" />
                Manually Assign to User
              </LinkButton>
            </div>
          ) : null}
          {task.status.finished > 0 ? (
            <div>
              <AsyncLink
                href="#"
                onClick={() => {
                  const includesVolumeData = task.type.tracingType !== "skeleton";
                  return downloadAnnotationAPI(task.id, "CompoundTask", includesVolumeData);
                }}
                title="Download all Finished Annotations"
                icon={<DownloadOutlined className="icon-margin-right" />}
              >
                Download
              </AsyncLink>
            </div>
          ) : null}
          <div>
            <LinkButton onClick={_.partial(deleteTask, task)}>
              <DeleteOutlined className="icon-margin-right" />
              Delete
            </LinkButton>
          </div>
        </>
      ),
    },
  ];

  return (
    <div className="container">
      <div className="pull-right">
        <Link to="/tasks/create">
          <Button icon={<PlusOutlined />} style={marginRight} type="primary">
            Add Task
          </Button>
        </Link>
        <Search
          style={{
            width: 200,
          }}
          onChange={handleSearch}
          value={searchQuery}
        />
      </div>
      <h3
        style={{
          display: "inline-block",
          verticalAlign: "top",
        }}
      >
        Tasks
      </h3>
      {features().isWkorgInstance ? (
        <>
          <a
            href="https://webknossos.org/services/annotations"
            className="crosslink-box"
            target="_blank"
            rel="noopener noreferrer"
            style={{
              background:
                'url("/assets/images/vx/manual-annotations-horizontal.png") center center / 110%',
              height: "73px",
              padding: "0px",
              width: "800px",
              overflow: "hidden",
              display: "inline-block",
              marginLeft: "100px",
              marginBottom: 0,
              opacity: "0.9",
              marginTop: 0,
            }}
          >
            <div
              style={{
                padding: "10px 170px",
                background:
                  "linear-gradient(181deg, #1414147a, rgb(59 59 59 / 45%), rgba(20, 19, 31, 0.84))",
              }}
            >
              <h4
                style={{
                  color: "white",
                  textAlign: "center",
                }}
              >
                Need more workforce for annotating your dataset?
                <br />
                Have a look at our annotation services.
              </h4>
            </div>
          </a>
          <div
            className="clearfix"
            style={{
              margin: "20px 0px",
            }}
          />
        </>
      ) : null}

      <Card title="Search for Tasks">
        <TaskSearchForm
          onChange={(queryObject) => fetchData(queryObject)}
          initialFieldValues={initialFieldValues}
          isLoading={isLoading}
          onDownloadAllTasks={downloadSettingsFromAllTasks}
        />
      </Card>

      <Spin spinning={isLoading} size="large">
        <FixedExpandableTable
          dataSource={getFilteredTasks()}
          rowKey="id"
          columns={columns}
          pagination={{
            defaultPageSize: 50,
          }}
          style={{
            marginTop: 30,
            marginBottom: 30,
          }}
          expandable={{
            expandedRowRender: (task) => <TaskAnnotationView task={task} />,
          }}
          locale={{
            emptyText: renderPlaceholder(),
          }}
        />

        {getAnonymousTaskLinkModal()}
      </Spin>
    </div>
  );
}

export default TaskListView;<|MERGE_RESOLUTION|>--- conflicted
+++ resolved
@@ -352,11 +352,7 @@
       key: "actions",
       width: 170,
       fixed: "right",
-<<<<<<< HEAD
-      render: (_, task: APITask) => (
-=======
       render: (_unused, task: APITask) => (
->>>>>>> 9342ae4f
         <>
           {task.status.finished > 0 ? (
             <div>
