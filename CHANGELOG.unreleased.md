--- conflicted
+++ resolved
@@ -20,12 +20,8 @@
 - Remote datasets with a datasource-properties.json can now also be imported without the need for OME metadata. [#7372](https://github.com/scalableminds/webknossos/pull/7372)
 
 ### Fixed
-<<<<<<< HEAD
-=======
-- Fixed that segment statistics were requested in the wrong resolution and without properly considering the dataset scale. [#7355](https://github.com/scalableminds/webknossos/pull/7355)
 - Fixed that some segment (group) actions were not properly disabled for non-editable segmentation layers. [#7207](https://github.com/scalableminds/webknossos/issues/7207)
 - Fixed a bug where data from zarr2 datasets that have a channel axis was broken. [#7374](https://github.com/scalableminds/webknossos/pull/7374)
->>>>>>> 8e809a20
 
 ### Removed
 
