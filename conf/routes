# Routes
# This file defines all application routes (Higher priority routes first)
# ~~~~

# The general pages
GET           /                                                                 controllers.Application.index
GET           /dashboard                                                        controllers.UserController.empty
GET           /impressum                                                        controllers.Application.impressum
GET           /info                                                             controllers.Application.info
GET           /thankyou                                                         controllers.Application.thankyou

# Github Issues integration
GET           /issues                                                           controllers.GithubIssues.index
POST          /issues                                                           controllers.GithubIssues.submit

# Help section
GET           /help/faq                                                         controllers.HelpController.faq
GET           /help/keyboardshortcuts                                           controllers.HelpController.keyboardShortcuts

# Authentication
<<<<<<< HEAD
GET           /login                                                            controllers.Authentication.login
POST          /login                                                            controllers.Authentication.authenticate
GET           /switch                                                           controllers.Authentication.switchTo(to: String)
GET           /logout                                                           controllers.Authentication.logout
GET           /register                                                         controllers.Authentication.register
POST          /register                                                         controllers.Authentication.handleRegistration

# Configurations
GET           /api/userConfigurations/default                                   controllers.ConfigurationController.default
GET           /api/user/userConfiguration                                       controllers.ConfigurationController.read
POST          /api/user/userConfiguration                                       controllers.ConfigurationController.update
GET           /api/dataSetConfigurations/default                                controllers.ConfigurationController.defaultDataSet
GET           /api/dataSetConfigurations/:dataSetName                           controllers.ConfigurationController.readDataSet(dataSetName: String)
POST          /api/dataSetConfigurations/:dataSetName                           controllers.ConfigurationController.updateDataSet(dataSetName: String)

# Users
GET           /user/tasks/request                                               controllers.TaskController.request
GET           /users/:id/details                                                controllers.UserController.emptyWithWildcard(id)
GET           /users                                                            controllers.UserController.empty
GET           /user/password/reset                                              controllers.UserController.resetPassword
POST          /user/password/reset                                              controllers.UserController.handleResetPassword

GET           /api/users                                                        controllers.UserController.list
GET           /api/user                                                         controllers.UserController.current
GET           /api/user/tasks                                                   controllers.UserController.tasks
GET           /api/user/annotations                                             controllers.UserController.annotations(isFinished: Option[Boolean])
GET           /api/user/loggedTime                                              controllers.UserController.loggedTime
GET           /api/users/:id                                                    controllers.UserController.user(id: String)
DELETE        /api/users/:id                                                    controllers.UserController.delete(id: String)
PUT           /api/users/:id                                                    controllers.UserController.update(id: String)
GET           /api/users/:id/tasks                                              controllers.UserController.userTasks(id: String)
GET           /api/users/:id/loggedTime                                         controllers.UserController.userLoggedTime(id: String)
GET           /api/users/:id/annotations                                        controllers.UserController.userAnnotations(id: String, isFinished: Option[Boolean])
GET           /api/users/:id/annotations/download                               controllers.admin.NMLIO.userDownload(id: String)
=======
GET           /login                                                          controllers.Authentication.login
POST          /login                                                          controllers.Authentication.authenticate
GET           /switch                                                         controllers.Authentication.switchTo(to: String)
GET           /logout                                                         controllers.Authentication.logout
GET           /register                                                       controllers.Authentication.register
POST          /register                                                       controllers.Authentication.handleRegistration

# User settings
GET           /users                                                          controllers.UserController.empty
POST          /user/configuration                                             controllers.SettingsController.update
GET           /user/configuration                                             controllers.SettingsController.read
GET           /user/configuration/default                                     controllers.SettingsController.default
GET           /user/tasks/request                                             controllers.TaskController.request
GET           /user/tasks/peek                                                controllers.TaskController.peekNext(limit: Int ?= 10)
GET           /users/:id/details                                              controllers.UserController.emptyWithWildcard(id)
GET           /user/password/reset                                            controllers.UserController.resetPassword
POST          /user/password/reset                                            controllers.UserController.handleResetPassword

GET           /api/users                                                      controllers.UserController.list
GET           /api/user                                                       controllers.UserController.current
GET           /api/user/annotations                                           controllers.UserController.annotations
GET           /api/user/loggedTime                                            controllers.UserController.loggedTime
GET           /api/users/:id                                                  controllers.UserController.user(id: String)
DELETE        /api/users/:id                                                  controllers.UserController.delete(id: String)
PUT           /api/users/:id                                                  controllers.UserController.update(id: String)
GET           /api/users/:id/loggedTime                                       controllers.UserController.userLoggedTime(id: String)
GET           /api/users/:id/annotations                                      controllers.UserController.userAnnotations(id: String)
GET           /api/users/:id/annotations/download                             controllers.admin.NMLIO.userDownload(id: String)
# GET         /api/users/:id/loginAs                                      controllers.UserController.loginAsUser(id: String)
>>>>>>> 4b50f796

# Team
GET           /teams                                                            controllers.TeamController.empty
GET           /api/teams                                                        controllers.TeamController.list
POST          /api/teams                                                        controllers.TeamController.create
DELETE        /api/teams/:id                                                    controllers.TeamController.delete(id: String)

# Binary Data

# Spotlight
GET           /spotlight                                                        controllers.DataSetController.userAwareEmpty

# DataSets
GET           /datasets                                                         controllers.DataSetController.empty
# GET           /datasets/import                                              controllers.DataSetController.importAll
GET           /datasets/:dataSetName/view                                       controllers.DataSetController.view(dataSetName: String)

GET           /api/datasets                                                     controllers.DataSetController.list
GET           /api/datasets/:dataSetName                                        controllers.DataSetController.read(dataSetName: String)
GET           /api/datasets/:dataSetName/accessList                             controllers.DataSetController.accessList(dataSetName: String)
POST          /api/datasets/:dataSetName/teams                                  controllers.DataSetController.updateTeams(dataSetName: String)
POST          /api/datasets/:dataSetName/import                                 controllers.DataSetController.importDataSet(dataSetName: String)
GET           /api/datasets/:dataSetName/import                                 controllers.DataSetController.importProgress(dataSetName: String)
GET           /api/datasets/:dataSetName/layers/:layer/thumbnail                controllers.DataSetController.thumbnail(dataSetName: String, layer: String)

POST          /api/datastores/:name/datasources                                 controllers.DataStoreController.updateAll(name: String)
POST          /api/datastores/:name/datasources/:dataSet                        controllers.DataStoreController.updateOne(name: String, dataSet: String)
GET           /api/datastores/:name/datasources/:dataSet/layers/:layer          controllers.DataStoreController.layerRead(name: String, dataSet: String, layer: String)
GET           /api/datastores/:name/backchannel                                 controllers.DataStoreController.backChannel(name: String, key: String)
GET           /api/datastore                                                    controllers.DataStoreController.show()

# Those routes are DEPRECATED and should NOT be used further
GET           /dataToken/validate                                               controllers.DataTokenController.validateUserToken(token: String, dataSetName: String, dataLayerName: String)
GET           /dataToken/generate                                               controllers.DataTokenController.generateUserToken(dataSetName: String, dataLayerName: String)
# ------ instead use
GET           /api/dataToken/validate                                           controllers.DataTokenController.validateUserToken(token: String, dataSetName: String, dataLayerName: String)
GET           /api/dataToken/generate                                           controllers.DataTokenController.generateUserToken(dataSetName: String, dataLayerName: String)
GET           /api/datasetToken/validate                                        controllers.DataTokenController.validateDataSetToken(token: String, dataSetName: String)

->            /data/                                                            com.scalableminds.datastore.Routes

# SkeletonTracing Stuff
POST          /annotations/createExplorational                                  controllers.AnnotationController.createExplorational
POST          /admin/nml/upload                                                 controllers.admin.NMLIO.upload
PUT           /annotations/:typ/:id                                             controllers.AnnotationController.updateWithJson(typ: String, id: String, version: Int)
POST          /annotations/:typ/:id/name                                        controllers.AnnotationController.nameExplorativeAnnotation(typ: String, id: String)
GET           /annotations/:typ/:id/finishAndRedirect                           controllers.AnnotationController.finishWithRedirect(typ: String, id: String)
GET           /annotations/:typ/:id/finish                                      controllers.AnnotationController.finish(typ: String, id: String)
POST          /annotations/:typ/finish                                          controllers.AnnotationController.finishAll(typ: String)
GET           /annotations/:typ/:id/reopen                                      controllers.AnnotationController.reopen(typ: String, id: String)
GET           /annotations/:typ/:id/reset                                       controllers.AnnotationController.reset(typ: String, id: String)
GET           /annotations/:typ/:id/revert                                      controllers.AnnotationController.revert(typ: String, id: String, version: Int)
POST          /annotations/:typ/:id/transfer                                    controllers.AnnotationController.transfer(typ: String, id: String)

GET           /annotations/:typ/:id                                             controllers.AnnotationController.trace(typ: String, id: String)
GET           /annotations/:typ/:id/readOnly                                    controllers.AnnotationController.trace(typ: String, id: String)
GET           /annotations/:typ/:id/info                                        controllers.AnnotationController.info(typ: String, id: String)
GET           /annotations/:typ/:id/readOnly/info                               controllers.AnnotationController.infoReadOnly(typ: String, id: String)
GET           /annotations/:typ/:id/download                                    controllers.AnnotationController.download(typ: String, id: String)
DELETE        /annotations/:typ/:id                                             controllers.AnnotationController.cancel(typ: String, id: String)
GET           /annotations/:typ/:id/merge/:mergedTyp/:mergedId/:readOnly        controllers.AnnotationController.merge(typ: String, id: String, mergedTyp: String, mergedId: String, readOnly: Boolean)
# GET           /annotations/:typ/:id/saveMerged                                  controllers.AnnotationController.saveMerged(typ: String, id: String)

# Admin datasets
GET           /datasets/upload                                                  controllers.DataSetController.empty
POST          /api/datasets/upload                                              controllers.DataSetController.upload

# Admin Tasks
GET           /api/tasks                                                        controllers.TaskController.list

# DELETE        /api/tasks/:id                                                    controllers.admin.TaskAdministration.delete(id: String)

GET           /tasks                                                            controllers.TaskController.empty
GET           /tasks/overview                                                   controllers.TaskController.empty
GET           /tasks/create                                                     controllers.TaskController.empty

POST          /api/tasks                                                        controllers.TaskController.create(type: String)
GET           /api/tasks/workload                                               controllers.TaskController.requestAvailableTasks
GET           /api/tasks/:id                                                    controllers.TaskController.read(id: String)
DELETE        /api/tasks/:id                                                    controllers.TaskController.delete(id: String)
PUT           /api/tasks/:id                                                    controllers.TaskController.update(id: String)

GET           /tasks/:id/edit                                                   controllers.UserController.emptyWithWildcard(id: String)
# show backbone views for task creation

#POST          /admin/tasks/createBulk                                           controllers.admin.TaskAdministration.createBulk
#POST          /admin/tasks/createFromNML                                        controllers.admin.TaskAdministration.createFromNML
#POST          /admin/tasks/createFromForm                                       controllers.admin.TaskAdministration.createFromForm

# TODO: remove
#GET           /admin/tasks/:id/edit                                          controllers.admin.TaskAdministration.edit(id: String)
#GET           /admin/tasks/:id/edit                                             controllers.UserController.emptyWithWildcard(id: String)
#POST          /admin/tasks/:id                                                  controllers.admin.TaskAdministration.editTaskForm(id: String)
#GET           /api/tasks/overview                                               controllers.admin.TaskAdministration.overviewData
GET           /workload                                                         controllers.TaskController.empty

GET           /api/tasks/:id/download                                           controllers.admin.NMLIO.taskDownload(id: String)
GET           /api/tasks/:id/annotations                                        controllers.AnnotationController.annotationsForTask(id: String)

GET           /taskTypes                                                        controllers.admin.TaskTypeAdministration.empty
GET           /taskTypes/:id/edit                                               controllers.UserController.emptyWithWildcard(id: String)
GET           /api/taskTypes                                                    controllers.admin.TaskTypeAdministration.list
POST          /api/taskTypes                                                    controllers.admin.TaskTypeAdministration.create
DELETE        /api/taskTypes/:id/delete                                         controllers.admin.TaskTypeAdministration.delete(id: String)
GET           /api/taskTypes/:id/tasks                                          controllers.TaskController.listTasksForType(id: String)

GET           /api/taskTypes/:id/download                                       controllers.admin.NMLIO.taskTypeDownload(id: String)
GET           /api/taskTypes/:id                                                controllers.admin.TaskTypeAdministration.get(id: String)
POST          /api/taskTypes/:id                                                controllers.admin.TaskTypeAdministration.editTaskTypeForm(id: String)

# ID Validation
GET           /api/find                                                         controllers.SearchController.find(q: String, type: String)

# Projects
GET           /projects                                                         controllers.ProjectController.empty
GET           /api/projects                                                     controllers.ProjectController.list
POST          /api/projects                                                     controllers.ProjectController.create
DELETE        /api/projects/:name                                               controllers.ProjectController.delete(name: String)
GET           /api/projects/:name/download                                      controllers.admin.NMLIO.projectDownload(name: String)
GET           /api/projects/:name/tasks                                         controllers.ProjectController.tasksForProject(name: String)

GET           /statistics                                                       controllers.StatisticsController.empty
GET           /api/statistics/webknossos                                        controllers.StatisticsController.oxalis(interval: String, start: Option[Long], end: Option[Long])
GET           /api/statistics/users                                             controllers.StatisticsController.users(interval: String, start: Option[Long], end: Option[Long], limit: Int)
GET           /api/statistics/assignments                                       controllers.StatisticsController.assignmentStatistics(start: Option[Long], end: Option[Long])

# Javascript routing
GET           /assets/javascripts/routes.js                                     controllers.Application.javascriptRoutes

# Map static resources from the /public folder to the /public path
GET           /assets/*file                                                     controllers.Assets.at(path="/public", file)<|MERGE_RESOLUTION|>--- conflicted
+++ resolved
@@ -18,7 +18,6 @@
 GET           /help/keyboardshortcuts                                           controllers.HelpController.keyboardShortcuts
 
 # Authentication
-<<<<<<< HEAD
 GET           /login                                                            controllers.Authentication.login
 POST          /login                                                            controllers.Authentication.authenticate
 GET           /switch                                                           controllers.Authentication.switchTo(to: String)
@@ -36,6 +35,7 @@
 
 # Users
 GET           /user/tasks/request                                               controllers.TaskController.request
+GET           /user/tasks/peek                                                  controllers.TaskController.peekNext(limit: Int ?= 10)
 GET           /users/:id/details                                                controllers.UserController.emptyWithWildcard(id)
 GET           /users                                                            controllers.UserController.empty
 GET           /user/password/reset                                              controllers.UserController.resetPassword
@@ -53,37 +53,6 @@
 GET           /api/users/:id/loggedTime                                         controllers.UserController.userLoggedTime(id: String)
 GET           /api/users/:id/annotations                                        controllers.UserController.userAnnotations(id: String, isFinished: Option[Boolean])
 GET           /api/users/:id/annotations/download                               controllers.admin.NMLIO.userDownload(id: String)
-=======
-GET           /login                                                          controllers.Authentication.login
-POST          /login                                                          controllers.Authentication.authenticate
-GET           /switch                                                         controllers.Authentication.switchTo(to: String)
-GET           /logout                                                         controllers.Authentication.logout
-GET           /register                                                       controllers.Authentication.register
-POST          /register                                                       controllers.Authentication.handleRegistration
-
-# User settings
-GET           /users                                                          controllers.UserController.empty
-POST          /user/configuration                                             controllers.SettingsController.update
-GET           /user/configuration                                             controllers.SettingsController.read
-GET           /user/configuration/default                                     controllers.SettingsController.default
-GET           /user/tasks/request                                             controllers.TaskController.request
-GET           /user/tasks/peek                                                controllers.TaskController.peekNext(limit: Int ?= 10)
-GET           /users/:id/details                                              controllers.UserController.emptyWithWildcard(id)
-GET           /user/password/reset                                            controllers.UserController.resetPassword
-POST          /user/password/reset                                            controllers.UserController.handleResetPassword
-
-GET           /api/users                                                      controllers.UserController.list
-GET           /api/user                                                       controllers.UserController.current
-GET           /api/user/annotations                                           controllers.UserController.annotations
-GET           /api/user/loggedTime                                            controllers.UserController.loggedTime
-GET           /api/users/:id                                                  controllers.UserController.user(id: String)
-DELETE        /api/users/:id                                                  controllers.UserController.delete(id: String)
-PUT           /api/users/:id                                                  controllers.UserController.update(id: String)
-GET           /api/users/:id/loggedTime                                       controllers.UserController.userLoggedTime(id: String)
-GET           /api/users/:id/annotations                                      controllers.UserController.userAnnotations(id: String)
-GET           /api/users/:id/annotations/download                             controllers.admin.NMLIO.userDownload(id: String)
-# GET         /api/users/:id/loginAs                                      controllers.UserController.loginAsUser(id: String)
->>>>>>> 4b50f796
 
 # Team
 GET           /teams                                                            controllers.TeamController.empty
