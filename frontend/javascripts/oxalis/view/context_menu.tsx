--- conflicted
+++ resolved
@@ -1,14 +1,95 @@
 import { CopyOutlined, PushpinOutlined, ReloadOutlined, WarningOutlined } from "@ant-design/icons";
-import type { Dispatch } from "redux";
-import { Dropdown, Empty, notification, Tooltip, Popover, Input, MenuProps, Modal } from "antd";
-import { connect } from "react-redux";
-import React, { createContext, MouseEvent, useContext, useState } from "react";
-import type {
-  APIConnectomeFile,
-  APIDataset,
-  APIDataLayer,
-  APIMeshFile,
-} from "types/api_flow_types";
+import { getSegmentBoundingBoxes, getSegmentVolumes } from "admin/admin_rest_api";
+import { Dropdown, Empty, Input, MenuProps, Modal, Popover, Tooltip, notification } from "antd";
+import {
+  ItemType,
+  MenuItemGroupType,
+  MenuItemType,
+  SubMenuType,
+} from "antd/lib/menu/hooks/useItems";
+import { AsyncIconButton } from "components/async_clickables";
+import features from "features";
+import { formatLengthAsVx, formatNumberToLength, formatNumberToVolume } from "libs/format_utils";
+import { V3 } from "libs/mjs";
+import { useFetch } from "libs/react_helpers";
+import Shortcut from "libs/shortcut_component";
+import Toast from "libs/toast";
+import { hexToRgb, rgbToHex, roundTo, truncateStringToLength } from "libs/utils";
+import messages from "messages";
+import {
+  AnnotationTool,
+  AnnotationToolEnum,
+  OrthoView,
+  Vector3,
+  VolumeTools,
+} from "oxalis/constants";
+import {
+  loadAgglomerateSkeletonAtPosition,
+  loadSynapsesOfAgglomerateAtPosition,
+} from "oxalis/controller/combinations/segmentation_handlers";
+import { setWaypoint } from "oxalis/controller/combinations/skeleton_handlers";
+import {
+  getSegmentIdForPosition,
+  getSegmentIdForPositionAsync,
+  handleFloodFillFromGlobalPosition,
+} from "oxalis/controller/combinations/volume_handlers";
+import {
+  getMappingInfo,
+  getResolutionInfo,
+  getVisibleSegmentationLayer,
+  hasFallbackLayer,
+} from "oxalis/model/accessors/dataset_accessor";
+import { findTreeByNodeId, getNodeAndTree } from "oxalis/model/accessors/skeletontracing_accessor";
+import { maybeGetSomeTracing } from "oxalis/model/accessors/tracing_accessor";
+import {
+  getActiveSegmentationTracing,
+  getSegmentsForLayer,
+  hasAgglomerateMapping,
+  hasConnectomeFile,
+  hasEditableMapping,
+} from "oxalis/model/accessors/volumetracing_accessor";
+import {
+  addUserBoundingBoxAction,
+  changeUserBoundingBoxAction,
+  deleteUserBoundingBoxAction,
+  maybeFetchMeshFilesAction,
+  refreshMeshAction,
+  removeMeshAction,
+  updateMeshVisibilityAction,
+} from "oxalis/model/actions/annotation_actions";
+import { ensureLayerMappingsAreLoadedAction } from "oxalis/model/actions/dataset_actions";
+import { setPositionAction } from "oxalis/model/actions/flycam_actions";
+import {
+  minCutAgglomerateAction,
+  minCutAgglomerateWithPositionAction,
+  proofreadMerge,
+} from "oxalis/model/actions/proofread_actions";
+import {
+  loadAdHocMeshAction,
+  loadPrecomputedMeshAction,
+} from "oxalis/model/actions/segmentation_actions";
+import {
+  addTreesAndGroupsAction,
+  createBranchPointAction,
+  createTreeAction,
+  deleteBranchpointByIdAction,
+  deleteEdgeAction,
+  deleteNodeAsUserAction,
+  mergeTreesAction,
+  setActiveNodeAction,
+  setTreeVisibilityAction,
+} from "oxalis/model/actions/skeletontracing_actions";
+import {
+  clickSegmentAction,
+  computeSAMForSkeletonAction,
+  performMinCutAction,
+  setActiveCellAction,
+} from "oxalis/model/actions/volumetracing_actions";
+import { extractPathAsNewTree } from "oxalis/model/reducers/skeletontracing_reducer_helpers";
+import { isBoundingBoxUsableForMinCut } from "oxalis/model/sagas/min_cut_saga";
+import { getBoundingBoxInMag1 } from "oxalis/model/sagas/volume/helpers";
+import { voxelToNm3 } from "oxalis/model/scaleinfo";
+import { api } from "oxalis/singletons";
 import type {
   ActiveMappingInfo,
   MutableNode,
@@ -20,103 +101,18 @@
   UserBoundingBox,
   VolumeTracing,
 } from "oxalis/store";
-import {
-  AnnotationTool,
-  Vector3,
-  OrthoView,
-  AnnotationToolEnum,
-  VolumeTools,
-} from "oxalis/constants";
-import { V3 } from "libs/mjs";
-import {
-  loadAdHocMeshAction,
-  loadPrecomputedMeshAction,
-} from "oxalis/model/actions/segmentation_actions";
-import {
-  addUserBoundingBoxAction,
-  deleteUserBoundingBoxAction,
-  changeUserBoundingBoxAction,
-  maybeFetchMeshFilesAction,
-  removeMeshAction,
-  updateMeshVisibilityAction,
-  refreshMeshAction,
-} from "oxalis/model/actions/annotation_actions";
-import {
-  deleteEdgeAction,
-  mergeTreesAction,
-  deleteNodeAsUserAction,
-  setActiveNodeAction,
-  createTreeAction,
-  setTreeVisibilityAction,
-  createBranchPointAction,
-  deleteBranchpointByIdAction,
-  addTreesAndGroupsAction,
-} from "oxalis/model/actions/skeletontracing_actions";
-import { formatNumberToLength, formatLengthAsVx, formatNumberToVolume } from "libs/format_utils";
-import {
-  getActiveSegmentationTracing,
-  getSegmentsForLayer,
-  hasAgglomerateMapping,
-  hasConnectomeFile,
-  hasEditableMapping,
-} from "oxalis/model/accessors/volumetracing_accessor";
-import { getNodeAndTree, findTreeByNodeId } from "oxalis/model/accessors/skeletontracing_accessor";
-import {
-  getSegmentIdForPosition,
-  getSegmentIdForPositionAsync,
-  handleFloodFillFromGlobalPosition,
-} from "oxalis/controller/combinations/volume_handlers";
-import {
-  getVisibleSegmentationLayer,
-  getMappingInfo,
-  getResolutionInfo,
-  hasFallbackLayer,
-} from "oxalis/model/accessors/dataset_accessor";
-import {
-  loadAgglomerateSkeletonAtPosition,
-  loadSynapsesOfAgglomerateAtPosition,
-} from "oxalis/controller/combinations/segmentation_handlers";
-import { isBoundingBoxUsableForMinCut } from "oxalis/model/sagas/min_cut_saga";
+import Store from "oxalis/store";
 import { withMappingActivationConfirmation } from "oxalis/view/right-border-tabs/segments_tab/segments_view_helper";
-import { maybeGetSomeTracing } from "oxalis/model/accessors/tracing_accessor";
-import {
-  clickSegmentAction,
-  computeSAMForSkeletonAction,
-  performMinCutAction,
-  setActiveCellAction,
-} from "oxalis/model/actions/volumetracing_actions";
-import { roundTo, hexToRgb, rgbToHex, truncateStringToLength } from "libs/utils";
-import { setWaypoint } from "oxalis/controller/combinations/skeleton_handlers";
-import Shortcut from "libs/shortcut_component";
-import Toast from "libs/toast";
-import { api } from "oxalis/singletons";
-import messages from "messages";
-import { extractPathAsNewTree } from "oxalis/model/reducers/skeletontracing_reducer_helpers";
-import Store from "oxalis/store";
-import {
-  minCutAgglomerateAction,
-  minCutAgglomerateWithPositionAction,
-  proofreadMerge,
-} from "oxalis/model/actions/proofread_actions";
-import { setPositionAction } from "oxalis/model/actions/flycam_actions";
-import {
-  ItemType,
-  MenuItemGroupType,
-  MenuItemType,
-  SubMenuType,
-} from "antd/lib/menu/hooks/useItems";
-import { getSegmentBoundingBoxes, getSegmentVolumes } from "admin/admin_rest_api";
-import { useFetch } from "libs/react_helpers";
-import { AsyncIconButton } from "components/async_clickables";
+import React, { MouseEvent, createContext, useContext, useState } from "react";
+import { connect } from "react-redux";
+import type { Dispatch } from "redux";
+import type {
+  APIConnectomeFile,
+  APIDataLayer,
+  APIDataset,
+  APIMeshFile,
+} from "types/api_flow_types";
 import { type AdditionalCoordinate } from "types/api_flow_types";
-import { voxelToNm3 } from "oxalis/model/scaleinfo";
-import { getBoundingBoxInMag1 } from "oxalis/model/sagas/volume/helpers";
-import { ensureLayerMappingsAreLoadedAction } from "oxalis/model/actions/dataset_actions";
-<<<<<<< HEAD
-import { hasAdditionalCoordinates } from "oxalis/model/accessors/flycam_accessor";
-import features from "features";
-=======
->>>>>>> 8a78ae6a
 
 type ContextMenuContextValue = React.MutableRefObject<HTMLElement | null> | null;
 export const ContextMenuContext = createContext<ContextMenuContextValue>(null);
