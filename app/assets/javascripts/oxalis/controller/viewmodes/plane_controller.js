/**
 * plane_controller.js
 * @flow
 */

import app from "app";
import Backbone from "backbone";
import $ from "jquery";
import _ from "lodash";
import Utils from "libs/utils";
import { InputMouse, InputKeyboard, InputKeyboardNoLoop } from "libs/input";
import * as THREE from "three";
import TrackballControls from "libs/trackball_controls";
import Model from "oxalis/model";
import Store from "oxalis/store";
import View from "oxalis/view";
import { updateUserSettingAction } from "oxalis/model/actions/settings_actions";
import SceneController from "oxalis/controller/scene_controller";
import Flycam2d from "oxalis/model/flycam2d";
import scaleInfo from "oxalis/model/scaleinfo";
import CameraController from "oxalis/controller/camera_controller";
import Dimensions from "oxalis/model/dimensions";
import PlaneView from "oxalis/view/plane_view";
import constants, { OrthoViews, OrthoViewValues, OrthoViewValuesWithoutTDView } from "oxalis/constants";
import type { Point2, Vector3, OrthoViewType, OrthoViewMapType } from "oxalis/constants";
import type { ModifierKeys } from "libs/input";

class PlaneController {
  planeView: PlaneView;
  model: Model;
  view: View;
  input: {
    mouseControllers: OrthoViewMapType<InputMouse>;
    keyboard: ?InputKeyboard;
    keyboardNoLoop: ?InputKeyboardNoLoop;
    keyboardLoopDelayed: ?InputKeyboard;
    destroy(): void;
  };
  sceneController: SceneController;
  isStarted: boolean;
  flycam: Flycam2d;
  oldNmPos: Vector3;
  planeView: PlaneView;
  activeViewport: OrthoViewType;
  cameraController: CameraController;
  zoomPos: Vector3;
  controls: TrackballControls;
  canvasesAndNav: any;
  TDViewControls: any;
  bindings: Array<any>;
  // Copied from backbone events (TODO: handle this better)
  listenTo: Function;

  static initClass() {
    // See comment in Controller class on general controller architecture.
    //
    // Plane Controller: Responsible for Plane Modes

    this.prototype.bindings = [];

    this.prototype.input = {
      mouseControllers: {},
      keyboard: null,
      keyboardNoLoop: null,
      keyboardLoopDelayed: null,

      destroy() {
        for (const mouse of _.values(this.mouseControllers)) {
          mouse.destroy();
        }
        this.mouseControllers = {};
        Utils.__guard__(this.keyboard, x => x.destroy());
        Utils.__guard__(this.keyboardNoLoop, x1 => x1.destroy());
        Utils.__guard__(this.keyboardLoopDelayed, x2 => x2.destroy());
      },
    };
  }


  constructor(
    model: Model,
    view: View,
    sceneController: SceneController,
  ) {
    _.extend(this, Backbone.Events);
    this.model = model;
    this.view = view;
    this.sceneController = sceneController;

    this.isStarted = false;

    this.flycam = this.model.flycam;

    this.oldNmPos = scaleInfo.voxelToNm(this.flycam.getPosition());

    this.planeView = new PlaneView(this.model, this.view);

    this.activeViewport = OrthoViews.PLANE_XY;

    // initialize Camera Controller
    this.cameraController = new CameraController(this.planeView.getCameras(), this.flycam, this.model);

    this.canvasesAndNav = $("#main")[0];

    this.TDViewControls = $("#TDViewControls");
    this.TDViewControls.addClass("btn-group");

    const callbacks = [
      this.cameraController.changeTDViewDiagonal,
      this.cameraController.changeTDViewXY,
      this.cameraController.changeTDViewYZ,
      this.cameraController.changeTDViewXZ,
    ];
    $("#TDViewControls button")
      .each((i, element) => $(element).on("click", () => { callbacks[i](); }));

    const meshes = this.sceneController.getMeshes();

    for (const mesh of meshes) {
      this.planeView.addGeometry(mesh);
    }

    this.initTrackballControls();
    this.bindToEvents();
    this.stop();
  }


  initMouse(): void {
    for (const id of OrthoViewValues) {
      if (id !== OrthoViews.TDView) {
        const inputcatcher = $(`#inputcatcher_${OrthoViews[id]}`);
        this.input.mouseControllers[id] =
          new InputMouse(inputcatcher, this.getPlaneMouseControls(id), id);
      } else {
        this.input.mouseControllers[id] =
          new InputMouse($("#inputcatcher_TDView"), this.getTDViewMouseControls(), id);
      }
    }
  }


  getTDViewMouseControls(): Object {
    return {
      leftDownMove: (delta: Point2) => this.moveTDView(delta),
      scroll: (value: number) => this.zoomTDView(Utils.clamp(-1, value, 1), true),
      over: () => this.planeView.setActiveViewport(this.activeViewport = OrthoViews.TDView),
    };
  }


  getPlaneMouseControls(planeId: OrthoViewType): Object {
    return {
<<<<<<< HEAD

      leftDownMove: (delta) => {
        const mouseInversionX = Store.getState().userConfiguration.inverseX ? 1 : -1;
        const mouseInversionY = Store.getState().userConfiguration.inverseY ? 1 : -1;
        return this.move([
          (delta.x * mouseInversionX) / this.planeView.scaleFactor,
          (delta.y * mouseInversionY) / this.planeView.scaleFactor,
          0,
        ]);
      },
=======
      leftDownMove: (delta: Point2) => this.move([
        (delta.x * this.model.user.getMouseInversionX()) / this.planeView.scaleFactor,
        (delta.y * this.model.user.getMouseInversionY()) / this.planeView.scaleFactor,
        0,
      ]),
>>>>>>> 2e744c42

      over: () => {
        $(":focus").blur();
        this.planeView.setActiveViewport(this.activeViewport = planeId);
      },

      scroll: this.scrollPlanes.bind(this),
    };
  }


  initTrackballControls(): void {
    const view = $("#inputcatcher_TDView")[0];
    const pos = scaleInfo.voxelToNm(this.flycam.getPosition());
    this.controls = new TrackballControls(
      this.planeView.getCameras()[OrthoViews.TDView],
      view,
      new THREE.Vector3(...pos),
      () => app.vent.trigger("rerender"));

    this.controls.noZoom = true;
    this.controls.noPan = true;
    this.controls.staticMoving = true;

    this.controls.target.set(
      ...scaleInfo.voxelToNm(this.flycam.getPosition()));

    this.listenTo(this.flycam, "positionChanged", (position) => {
      const nmPosition = scaleInfo.voxelToNm(position);

      this.controls.target.set(...nmPosition);
      this.controls.update();

      // As the previous step will also move the camera, we need to
      // fix this by offsetting the viewport

      const invertedDiff = [];
      for (let i = 0; i <= 2; i++) {
        invertedDiff.push(this.oldNmPos[i] - nmPosition[i]);
      }
      this.oldNmPos = nmPosition;

      return this.cameraController.moveTDView(
        new THREE.Vector3(...invertedDiff),
      );
    });

    this.listenTo(this.cameraController, "cameraPositionChanged", this.controls.update);
  }


  initKeyboard(): void {
    // avoid scrolling while pressing space
    $(document).keydown((event) => {
      if ((event.which === 32 || event.which === 18 || event.which >= 37 && event.which <= 40) && !$(":focus").length) {
        event.preventDefault();
      }
    });

    const getMoveValue = (timeFactor) => {
      if (([0, 1, 2]).includes(this.activeViewport)) {
        return (Store.getState().userConfiguration.moveValue * timeFactor) / scaleInfo.baseVoxel / constants.FPS;
      }
      return (constants.TDView_MOVE_SPEED * timeFactor) / constants.FPS;
    };

    this.input.keyboard = new InputKeyboard({
      // ScaleTrianglesPlane
      l: (timeFactor) => {
        const scaleValue = Store.getState().userConfiguration.scaleValue;
        this.scaleTrianglesPlane(-scaleValue * timeFactor);
      },

      k: (timeFactor) => {
        const scaleValue = Store.getState().userConfiguration.scaleValue;
        this.scaleTrianglesPlane(scaleValue * timeFactor);
      },

      // Move
      left: timeFactor => this.moveX(-getMoveValue(timeFactor)),
      right: timeFactor => this.moveX(getMoveValue(timeFactor)),
      up: timeFactor => this.moveY(-getMoveValue(timeFactor)),
      down: timeFactor => this.moveY(getMoveValue(timeFactor)),
    });

    this.input.keyboardLoopDelayed = new InputKeyboard({
      // KeyboardJS is sensitive to ordering (complex combos first)
      "shift + f": (timeFactor, first) => this.moveZ(getMoveValue(timeFactor) * 5, first),
      "shift + d": (timeFactor, first) => this.moveZ(-getMoveValue(timeFactor) * 5, first),

      "shift + space": (timeFactor, first) => this.moveZ(-getMoveValue(timeFactor), first),
      "ctrl + space": (timeFactor, first) => this.moveZ(-getMoveValue(timeFactor), first),
      space: (timeFactor, first) => this.moveZ(getMoveValue(timeFactor), first),
      f: (timeFactor, first) => this.moveZ(getMoveValue(timeFactor), first),
      d: (timeFactor, first) => this.moveZ(-getMoveValue(timeFactor), first),
<<<<<<< HEAD
    }

    , Store.getState().userConfiguration.keyboardDelay,
    );

    this.input.keyboardNoLoop = new Input.KeyboardNoLoop(this.getKeyboardControls());
    Store.subscribe(() => {
      this.input.keyboardLoopDelayed.delay = Store.getState().userConfiguration.keyboardDelay;
    });
=======
    }, this.model.user.get("keyboardDelay"));

    this.listenTo(this.model.user, "change:keyboardDelay",
      (model, value) => {
        if (this.input.keyboardLoopDelayed != null) {
          this.input.keyboardLoopDelayed.delay = value;
        }
      });

    this.input.keyboardNoLoop = new InputKeyboardNoLoop(this.getKeyboardControls());
>>>>>>> 2e744c42
  }


  getKeyboardControls(): Object {
    return {
      // Zoom in/out
      i: () => this.zoom(1, false),
      o: () => this.zoom(-1, false),

      // Change move value
      h: () => this.changeMoveValue(25),
      g: () => this.changeMoveValue(-25),
    };
  }


<<<<<<< HEAD
  init() {
    const clippingDistance = Store.getState().userConfiguration.clippingDistance;
    this.cameraController.setClippingDistance(clippingDistance);
    this.sceneController.setClippingDistance(clippingDistance);
=======
  init(): void {
    this.cameraController.setClippingDistance(this.model.user.get("clippingDistance"));
    this.sceneController.setClippingDistance(this.model.user.get("clippingDistance"));
>>>>>>> 2e744c42
  }


  start(): void {
    this.stop();

    this.sceneController.start();
    this.planeView.start();

    this.initKeyboard();
    this.init();
    this.initMouse();

    this.isStarted = true;
  }


  stop(): void {
    if (this.isStarted) {
      this.input.destroy();
    }

    this.sceneController.stop();
    this.planeView.stop();

    this.isStarted = false;
  }

  bindToEvents(): void {
    this.planeView.bindToEvents();

    this.listenTo(this.planeView, "render", this.render);
    this.listenTo(this.planeView, "renderCam", this.sceneController.updateSceneForCam);

    this.listenTo(this.sceneController, "newGeometries", list =>
      list.map(geometry =>
        this.planeView.addGeometry(geometry)),
    );
    this.listenTo(this.sceneController, "removeGeometries", list =>
      list.map(geometry =>
        this.planeView.removeGeometry(geometry)),
    );

    // TODO check for ControleMode rather the Object existence
    if (this.sceneController.skeleton) {
      this.listenTo(this.sceneController.skeleton, "newGeometries", list =>
        list.map(geometry =>
          this.planeView.addGeometry(geometry)),
      );
      this.listenTo(this.sceneController.skeleton, "removeGeometries", list =>
        list.map(geometry =>
          this.planeView.removeGeometry(geometry)),
      );
    }
  }


  render(): void {
    for (const dataLayerName of Object.keys(this.model.binary)) {
      if (this.sceneController.pingDataLayer(dataLayerName)) {
        this.model.binary[dataLayerName].ping(this.flycam.getPosition(), {
          zoomStep: this.flycam.getIntegerZoomStep(),
          areas: this.flycam.getAreas(),
          activePlane: this.activeViewport,
        });
      }
    }

    this.cameraController.update();
    this.sceneController.update();
  }


  move = (v: Vector3, increaseSpeedWithZoom: boolean = true) => {
    const { activeViewport } = this;
    if (activeViewport !== OrthoViews.TDView) {
      this.flycam.movePlane(v, activeViewport, increaseSpeedWithZoom);
    } else {
      this.moveTDView({ x: -v[0], y: -v[1] });
    }
  }


  moveX = (x: number): void => { this.move([x, 0, 0]); };

  moveY = (y: number): void => { this.move([0, y, 0]); };

  moveZ = (z: number, oneSlide: boolean): void => {
    const { activeViewport } = this;
    if (activeViewport === OrthoViews.TDView) {
      return;
    }

    if (oneSlide) {
      this.flycam.move(
        Dimensions.transDim(
          [0, 0, (z < 0 ? -1 : 1) << this.flycam.getIntegerZoomStep()],
          activeViewport),
        activeViewport);
    } else {
      this.move([0, 0, z], false);
    }
  }


  zoom(value: number, zoomToMouse: boolean): void {
    if ((OrthoViewValuesWithoutTDView).includes(this.activeViewport)) {
      this.zoomPlanes(value, zoomToMouse);
    } else {
      this.zoomTDView(value, zoomToMouse);
    }
  }


  zoomPlanes(value: number, zoomToMouse: boolean): void {
    if (zoomToMouse) {
      this.zoomPos = this.getMousePosition();
    }

    this.flycam.zoomByDelta(value);
    Store.dispatch(updateUserSettingAction("zoom", this.flycam.getPlaneScalingFactor()));

    if (zoomToMouse) {
      this.finishZoom();
    }
  }


  zoomTDView(value: number, zoomToMouse: boolean = true): void {
    let zoomToPosition;
    if (zoomToMouse) {
      zoomToPosition = this.input.mouseControllers[OrthoViews.TDView].position;
    }
    this.cameraController.zoomTDView(value, zoomToPosition, this.planeView.curWidth);
  }


<<<<<<< HEAD
  moveTDView(delta) {
    const mouseInversionX = Store.getState().userConfiguration.inverseX ? 1 : -1;
    const mouseInversionY = Store.getState().userConfiguration.inverseY ? 1 : -1;

    this.cameraController.moveTDViewX(delta.x * mouseInversionX);
    this.cameraController.moveTDViewY(delta.y * mouseInversionY);
=======
  moveTDView(delta: Point2): void {
    this.cameraController.moveTDViewX(delta.x * this.model.user.getMouseInversionX());
    this.cameraController.moveTDViewY(delta.y * this.model.user.getMouseInversionY());
>>>>>>> 2e744c42
  }


  finishZoom = (): void => {
    // Move the plane so that the mouse is at the same position as
    // before the zoom
    const { activeViewport } = this;
    if (this.isMouseOver() && activeViewport !== OrthoViews.TDView) {
      const mousePos = this.getMousePosition();
      const moveVector = [this.zoomPos[0] - mousePos[0],
        this.zoomPos[1] - mousePos[1],
        this.zoomPos[2] - mousePos[2]];
      this.flycam.move(moveVector, activeViewport);
    }
  }

  getMousePosition(): Vector3 {
    const pos = this.input.mouseControllers[this.activeViewport].position;
    if (pos != null) {
      return this.calculateGlobalPos(pos);
    }
    return [0, 0, 0];
  }


  isMouseOver(): boolean {
    return this.input.mouseControllers[this.activeViewport].isMouseOver;
  }


<<<<<<< HEAD
  changeMoveValue(delta) {
    let moveValue = Store.getState().userConfiguration.moveValue + delta;
=======
  changeMoveValue(delta: number): void {
    let moveValue = this.model.user.get("moveValue") + delta;
>>>>>>> 2e744c42
    moveValue = Math.min(constants.MAX_MOVE_VALUE, moveValue);
    moveValue = Math.max(constants.MIN_MOVE_VALUE, moveValue);

    Store.dispatch(updateUserSettingAction("moveValue", moveValue));
  }


<<<<<<< HEAD
  scaleTrianglesPlane(delta) {
    let scale = Store.getState().userConfiguration.scale + delta;
=======
  scaleTrianglesPlane(delta: number): void {
    let scale = this.model.user.get("scale") + delta;
>>>>>>> 2e744c42
    scale = Math.min(constants.MAX_SCALE, scale);
    scale = Math.max(constants.MIN_SCALE, scale);

    Store.dispatch(updateUserSettingAction("scale", scale));
  }


  scrollPlanes(delta: number, type: ?ModifierKeys): void {
    switch (type) {
      case null:
        this.moveZ(delta, true);
        break;
      case "alt":
        this.zoomPlanes(Utils.clamp(-1, delta, 1), true);
        break;
      default: // ignore other cases
    }
  }


  calculateGlobalPos = (clickPos: Point2): Vector3 => {
    let position;
    const curGlobalPos = this.flycam.getPosition();
    const zoomFactor = this.flycam.getPlaneScalingFactor();
    const { scaleFactor } = this.planeView;
    const planeRatio = scaleInfo.baseVoxelFactors;
    switch (this.activeViewport) {
      case OrthoViews.PLANE_XY:
        position = [curGlobalPos[0] - (((((constants.VIEWPORT_WIDTH * scaleFactor) / 2) - clickPos.x) / scaleFactor) * planeRatio[0] * zoomFactor),
          curGlobalPos[1] - (((((constants.VIEWPORT_WIDTH * scaleFactor) / 2) - clickPos.y) / scaleFactor) * planeRatio[1] * zoomFactor),
          curGlobalPos[2]];
        break;
      case OrthoViews.PLANE_YZ:
        position = [curGlobalPos[0],
          curGlobalPos[1] - (((((constants.VIEWPORT_WIDTH * scaleFactor) / 2) - clickPos.y) / scaleFactor) * planeRatio[1] * zoomFactor),
          curGlobalPos[2] - (((((constants.VIEWPORT_WIDTH * scaleFactor) / 2) - clickPos.x) / scaleFactor) * planeRatio[2] * zoomFactor)];
        break;
      case OrthoViews.PLANE_XZ:
        position = [curGlobalPos[0] - (((((constants.VIEWPORT_WIDTH * scaleFactor) / 2) - clickPos.x) / scaleFactor) * planeRatio[0] * zoomFactor),
          curGlobalPos[1],
          curGlobalPos[2] - (((((constants.VIEWPORT_WIDTH * scaleFactor) / 2) - clickPos.y) / scaleFactor) * planeRatio[2] * zoomFactor)];
        break;
      default: throw new Error("Trying to calculate the global position, but no viewport is active:", this.activeViewport);
    }

    return position;
  }
}
PlaneController.initClass();

export default PlaneController;<|MERGE_RESOLUTION|>--- conflicted
+++ resolved
@@ -151,9 +151,7 @@
 
   getPlaneMouseControls(planeId: OrthoViewType): Object {
     return {
-<<<<<<< HEAD
-
-      leftDownMove: (delta) => {
+      leftDownMove: (delta: Point2) => {
         const mouseInversionX = Store.getState().userConfiguration.inverseX ? 1 : -1;
         const mouseInversionY = Store.getState().userConfiguration.inverseY ? 1 : -1;
         return this.move([
@@ -162,13 +160,6 @@
           0,
         ]);
       },
-=======
-      leftDownMove: (delta: Point2) => this.move([
-        (delta.x * this.model.user.getMouseInversionX()) / this.planeView.scaleFactor,
-        (delta.y * this.model.user.getMouseInversionY()) / this.planeView.scaleFactor,
-        0,
-      ]),
->>>>>>> 2e744c42
 
       over: () => {
         $(":focus").blur();
@@ -264,28 +255,16 @@
       space: (timeFactor, first) => this.moveZ(getMoveValue(timeFactor), first),
       f: (timeFactor, first) => this.moveZ(getMoveValue(timeFactor), first),
       d: (timeFactor, first) => this.moveZ(-getMoveValue(timeFactor), first),
-<<<<<<< HEAD
-    }
-
-    , Store.getState().userConfiguration.keyboardDelay,
-    );
-
-    this.input.keyboardNoLoop = new Input.KeyboardNoLoop(this.getKeyboardControls());
+    }, Store.getState().userConfiguration.keyboardDelay);
+
+    this.input.keyboardNoLoop = new InputKeyboardNoLoop(this.getKeyboardControls());
+
     Store.subscribe(() => {
-      this.input.keyboardLoopDelayed.delay = Store.getState().userConfiguration.keyboardDelay;
+      const keyboardLoopDelayed = this.input.keyboardLoopDelayed;
+      if (keyboardLoopDelayed != null) {
+        keyboardLoopDelayed.delay = Store.getState().userConfiguration.keyboardDelay;
+      }
     });
-=======
-    }, this.model.user.get("keyboardDelay"));
-
-    this.listenTo(this.model.user, "change:keyboardDelay",
-      (model, value) => {
-        if (this.input.keyboardLoopDelayed != null) {
-          this.input.keyboardLoopDelayed.delay = value;
-        }
-      });
-
-    this.input.keyboardNoLoop = new InputKeyboardNoLoop(this.getKeyboardControls());
->>>>>>> 2e744c42
   }
 
 
@@ -301,19 +280,11 @@
     };
   }
 
-
-<<<<<<< HEAD
-  init() {
+  init(): void {
     const clippingDistance = Store.getState().userConfiguration.clippingDistance;
     this.cameraController.setClippingDistance(clippingDistance);
     this.sceneController.setClippingDistance(clippingDistance);
-=======
-  init(): void {
-    this.cameraController.setClippingDistance(this.model.user.get("clippingDistance"));
-    this.sceneController.setClippingDistance(this.model.user.get("clippingDistance"));
->>>>>>> 2e744c42
-  }
-
+  }
 
   start(): void {
     this.stop();
@@ -327,7 +298,6 @@
 
     this.isStarted = true;
   }
-
 
   stop(): void {
     if (this.isStarted) {
@@ -448,21 +418,13 @@
     this.cameraController.zoomTDView(value, zoomToPosition, this.planeView.curWidth);
   }
 
-
-<<<<<<< HEAD
-  moveTDView(delta) {
+  moveTDView(delta: Point2): void {
     const mouseInversionX = Store.getState().userConfiguration.inverseX ? 1 : -1;
     const mouseInversionY = Store.getState().userConfiguration.inverseY ? 1 : -1;
 
     this.cameraController.moveTDViewX(delta.x * mouseInversionX);
     this.cameraController.moveTDViewY(delta.y * mouseInversionY);
-=======
-  moveTDView(delta: Point2): void {
-    this.cameraController.moveTDViewX(delta.x * this.model.user.getMouseInversionX());
-    this.cameraController.moveTDViewY(delta.y * this.model.user.getMouseInversionY());
->>>>>>> 2e744c42
-  }
-
+  }
 
   finishZoom = (): void => {
     // Move the plane so that the mouse is at the same position as
@@ -491,27 +453,16 @@
   }
 
 
-<<<<<<< HEAD
-  changeMoveValue(delta) {
+  changeMoveValue(delta: number): void {
     let moveValue = Store.getState().userConfiguration.moveValue + delta;
-=======
-  changeMoveValue(delta: number): void {
-    let moveValue = this.model.user.get("moveValue") + delta;
->>>>>>> 2e744c42
     moveValue = Math.min(constants.MAX_MOVE_VALUE, moveValue);
     moveValue = Math.max(constants.MIN_MOVE_VALUE, moveValue);
 
     Store.dispatch(updateUserSettingAction("moveValue", moveValue));
   }
 
-
-<<<<<<< HEAD
-  scaleTrianglesPlane(delta) {
+  scaleTrianglesPlane(delta: number): void {
     let scale = Store.getState().userConfiguration.scale + delta;
-=======
-  scaleTrianglesPlane(delta: number): void {
-    let scale = this.model.user.get("scale") + delta;
->>>>>>> 2e744c42
     scale = Math.min(constants.MAX_SCALE, scale);
     scale = Math.max(constants.MIN_SCALE, scale);
 
