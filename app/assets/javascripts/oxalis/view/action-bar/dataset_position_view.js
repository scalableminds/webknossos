// @flow
import React, { PureComponent } from "react";
import type { OxalisState, FlycamType } from "oxalis/store";
import type Model from "oxalis/model";
import { connect } from "react-redux";
import Clipboard from "clipboard-js";
import constants from "oxalis/constants";
import Toast from "libs/toast";
import { V3 } from "libs/mjs";
import Store from "oxalis/store";
import { setPositionAction, setRotationAction } from "oxalis/model/actions/flycam_actions";
import { getPosition, getRotation } from "oxalis/model/accessors/flycam_accessor";
<<<<<<< HEAD

class DatasetPositionView extends Marionette.View {
  static initClass() {
    this.prototype.tagName = "div";
    this.prototype.className = "form-inline dataset-position-view";
    this.prototype.template = _.template(`\
<div class="form-group">
  <div class="input-group">
    <span class="input-group-btn">
      <button class="btn btn-primary">Position</button>
    </span>
    <input id="trace-position-input" class="form-control" type="text" value="<%- position() %>">
  </div>
</div>
<div class="form-group">
  <% if(isArbitrayMode()) { %>
    <div class="input-group">
      <span class="input-group-addon">Rotation</span>
      <input id="trace-rotation-input" class="form-control" type="text" value="<%- rotation() %>">
    </div>
  <% } %>
</div>\
`);

    this.prototype.templateContext = {
      position() {
        return V3.floor(getPosition(Store.getState().flycam)).join(", ");
      },

      rotation() {
        return V3.round(getRotation(Store.getState().flycam)).join(", ");
      },

      isArbitrayMode() {
        return constants.MODES_ARBITRARY.includes(this.mode);
      },
    };


    this.prototype.events = {
      "change #trace-position-input": "changePosition",
      "change #trace-rotation-input": "changeRotation",
      "click button": "copyToClipboard",
    };

    this.prototype.ui = {
      positionInput: "#trace-position-input",
      rotationInput: "#trace-rotation-input",
    };
  }


  initialize() {
    this.render = _.throttle(this.render, 100);
    this.listenTo(this.model, "change:mode", this.render);

    this._unsubscribe = Store.subscribe(() => {
      this.render();
    });
  }


  // Rendering performance optimization
  attachElContent(html) {
    this.el.innerHTML = html;
    return html;
  }


  changePosition(event) {
    const posArray = utils.stringToNumberArray(event.target.value);
    if (posArray.length === 3) {
      Store.dispatch(setPositionAction(posArray));
      app.vent.trigger("centerTDView");
      this.ui.positionInput.get(0).setCustomValidity("");
    } else {
      this.ui.positionInput.get(0).setCustomValidity("Please supply a valid position, like 1,1,1!");
      this.ui.positionInput.get(0).reportValidity();
    }
  }


  changeRotation(event) {
    const rotArray = utils.stringToNumberArray(event.target.value);
    if (rotArray.length === 3) {
      Store.dispatch(setRotationAction(rotArray));
      this.ui.rotationInput.get(0).setCustomValidity("");
    } else {
      this.ui.rotationInput.get(0).setCustomValidity("Please supply a valid rotation, like 1,1,1!");
      this.ui.rotationInput.get(0).reportValidity();
    }
  }


  copyToClipboard(evt) {
    evt.preventDefault();

    const positionString = this.ui.positionInput.val();
    Clipboard.copy(positionString).then(
      () => Toast.success("Position copied to clipboard"));
=======
import { Button, Input } from "antd";
import Vector3Input from "libs/vector3_input";

class DatasetPositionView extends PureComponent {
  props: {
    oldModel: Model,
    flycam: FlycamType,
  };

  componentDidMount() {
    this.props.oldModel.on("change:mode", this._forceUpdate);
  }

  componentWillUnmount() {
    this.props.oldModel.off("change:mode", this._forceUpdate);
  }

  _forceUpdate = () => { this.forceUpdate(); };

  copyPositionToClipboard = async () => {
    const position = V3.floor(getPosition(this.props.flycam)).join(", ");
    await Clipboard.copy(position);
    Toast.success("Position copied to clipboard");
  };

  copyRotationToClipboard = async () => {
    const rotation = V3.round(getRotation(this.props.flycam)).join(", ");
    await Clipboard.copy(rotation);
    Toast.success("Rotation copied to clipboard");
  };

  handleChangePosition = (position) => {
    Store.dispatch(setPositionAction(position));
  };

  handleChangeRotation = (rotation) => {
    Store.dispatch(setRotationAction(rotation));
  };

  render() {
    const position = V3.floor(getPosition(this.props.flycam));
    const rotation = V3.round(getRotation(this.props.flycam));
    const isArbitraryMode = constants.MODES_ARBITRARY.includes(this.props.oldModel.mode);

    return (
      <div>
        <div>
          <Input.Group compact size="large">
            <Button
              onClick={this.copyPositionToClipboard}
              size="large"
            >Position</Button>
            <Vector3Input
              value={position}
              onChange={this.handleChangePosition}
              style={{ width: "120px" }}
            />
          </Input.Group>
        </div>
        <div>
          {
            isArbitraryMode ?
              <Input.Group compact size="large">
                <Button
                  onClick={this.copyRotationToClipboard}
                  size="large"
                >Rotation</Button>
                <Vector3Input
                  value={rotation}
                  onChange={this.handleChangeRotation}
                  style={{ width: "120px" }}
                />
              </Input.Group> : null
          }
        </div>
      </div>
    );
>>>>>>> a8d4c513
  }
}

<<<<<<< HEAD
  onDestroy() {
    this._unsubscribe();
  }
=======
function mapStateToProps(state: OxalisState) {
  return {
    flycam: state.flycam,
  };
>>>>>>> a8d4c513
}

export default connect(mapStateToProps)(DatasetPositionView);<|MERGE_RESOLUTION|>--- conflicted
+++ resolved
@@ -10,108 +10,6 @@
 import Store from "oxalis/store";
 import { setPositionAction, setRotationAction } from "oxalis/model/actions/flycam_actions";
 import { getPosition, getRotation } from "oxalis/model/accessors/flycam_accessor";
-<<<<<<< HEAD
-
-class DatasetPositionView extends Marionette.View {
-  static initClass() {
-    this.prototype.tagName = "div";
-    this.prototype.className = "form-inline dataset-position-view";
-    this.prototype.template = _.template(`\
-<div class="form-group">
-  <div class="input-group">
-    <span class="input-group-btn">
-      <button class="btn btn-primary">Position</button>
-    </span>
-    <input id="trace-position-input" class="form-control" type="text" value="<%- position() %>">
-  </div>
-</div>
-<div class="form-group">
-  <% if(isArbitrayMode()) { %>
-    <div class="input-group">
-      <span class="input-group-addon">Rotation</span>
-      <input id="trace-rotation-input" class="form-control" type="text" value="<%- rotation() %>">
-    </div>
-  <% } %>
-</div>\
-`);
-
-    this.prototype.templateContext = {
-      position() {
-        return V3.floor(getPosition(Store.getState().flycam)).join(", ");
-      },
-
-      rotation() {
-        return V3.round(getRotation(Store.getState().flycam)).join(", ");
-      },
-
-      isArbitrayMode() {
-        return constants.MODES_ARBITRARY.includes(this.mode);
-      },
-    };
-
-
-    this.prototype.events = {
-      "change #trace-position-input": "changePosition",
-      "change #trace-rotation-input": "changeRotation",
-      "click button": "copyToClipboard",
-    };
-
-    this.prototype.ui = {
-      positionInput: "#trace-position-input",
-      rotationInput: "#trace-rotation-input",
-    };
-  }
-
-
-  initialize() {
-    this.render = _.throttle(this.render, 100);
-    this.listenTo(this.model, "change:mode", this.render);
-
-    this._unsubscribe = Store.subscribe(() => {
-      this.render();
-    });
-  }
-
-
-  // Rendering performance optimization
-  attachElContent(html) {
-    this.el.innerHTML = html;
-    return html;
-  }
-
-
-  changePosition(event) {
-    const posArray = utils.stringToNumberArray(event.target.value);
-    if (posArray.length === 3) {
-      Store.dispatch(setPositionAction(posArray));
-      app.vent.trigger("centerTDView");
-      this.ui.positionInput.get(0).setCustomValidity("");
-    } else {
-      this.ui.positionInput.get(0).setCustomValidity("Please supply a valid position, like 1,1,1!");
-      this.ui.positionInput.get(0).reportValidity();
-    }
-  }
-
-
-  changeRotation(event) {
-    const rotArray = utils.stringToNumberArray(event.target.value);
-    if (rotArray.length === 3) {
-      Store.dispatch(setRotationAction(rotArray));
-      this.ui.rotationInput.get(0).setCustomValidity("");
-    } else {
-      this.ui.rotationInput.get(0).setCustomValidity("Please supply a valid rotation, like 1,1,1!");
-      this.ui.rotationInput.get(0).reportValidity();
-    }
-  }
-
-
-  copyToClipboard(evt) {
-    evt.preventDefault();
-
-    const positionString = this.ui.positionInput.val();
-    Clipboard.copy(positionString).then(
-      () => Toast.success("Position copied to clipboard"));
-=======
 import { Button, Input } from "antd";
 import Vector3Input from "libs/vector3_input";
 
@@ -189,20 +87,13 @@
         </div>
       </div>
     );
->>>>>>> a8d4c513
   }
 }
 
-<<<<<<< HEAD
-  onDestroy() {
-    this._unsubscribe();
-  }
-=======
 function mapStateToProps(state: OxalisState) {
   return {
     flycam: state.flycam,
   };
->>>>>>> a8d4c513
 }
 
 export default connect(mapStateToProps)(DatasetPositionView);