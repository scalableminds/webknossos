--- conflicted
+++ resolved
@@ -3,13 +3,8 @@
  */
 package com.scalableminds.datastore.services
 
-<<<<<<< HEAD
 import play.api.libs.json.{JsError, Json, JsValue}
 import braingames.binary.models.{DataLayer, DataSourceLike}
-=======
-import play.api.libs.json.{ JsError, Json, JsValue }
-import braingames.binary.models.DataSourceLike
->>>>>>> e7c77227
 import play.api.libs.ws.WS
 import braingames.binary.Logger._
 import braingames.util.{Fox, FoxImplicits}
@@ -24,11 +19,8 @@
 import play.api.libs.json.JsSuccess
 import play.api.libs.iteratee.Iteratee
 import scala.concurrent.Future
-<<<<<<< HEAD
 import net.liftweb.common.{Failure, Full}
-=======
 import java.io.File
->>>>>>> e7c77227
 
 class OxalisMessageHandler extends JsonMessageHandler {
 
@@ -112,41 +104,27 @@
     oxalisWS(s"/api/datastores/$name/datasources")
       .post(Json.toJson(dataSources))
       .map {
-<<<<<<< HEAD
+
       result =>
         if (result.status != OK)
           logger.warn(s"Reporting found data sources to oxalis failed. Status ${result.status}. Body: '${result.body.take(100)}'")
     }
-=======
-        result =>
-          if (result.status != 200)
-            logger.warn(s"Reporting found data sources to oxalis failed. Status ${result.status}. Body: '${result.body.take(100)}'")
-      }
->>>>>>> e7c77227
   }
 
   def reportDataSouce(dataSource: DataSourceLike) = {
     oxalisWS(s"/api/datastores/$name/datasources/${dataSource.id}")
       .post(Json.toJson(dataSource))
       .map {
-<<<<<<< HEAD
       result =>
         if (result.status != OK)
           logger.warn(s"Reporting data source update to oxalis failed. Status ${result.status}. Body: '${result.body.take(100)}'")
     }
-=======
-        result =>
-          if (result.status != 200)
-            logger.warn(s"Reporting data source update to oxalis failed. Status ${result.status}. Body: '${result.body.take(100)}'")
-      }
->>>>>>> e7c77227
   }
 
   def requestUserDataLayer(dataSetName: String, dataLayerName: String): Fox[DataLayer] = {
     oxalisWS(s"/api/datastores/$name/datasources/$dataSetName/layers/$dataLayerName")
       .get()
       .map {
-<<<<<<< HEAD
       result =>
         logger.trace(s"Querying user data layer. Status: '${result.status}'")
         if(result.status == OK)
@@ -157,12 +135,6 @@
         else
           Failure(s"Couldn't request user data layer. Status ${result.status}. Body: '${result.body.take(100)}'")
     }
-=======
-        result =>
-          if (result.status != 200)
-            logger.warn(s"Pinging oxalis failed. Status ${result.status}. Body: '${result.body.take(100)}'")
-      }
->>>>>>> e7c77227
   }
 
   def requestUserAccess(token: String, dataSetName: String, dataLayerName: String) = {
@@ -173,16 +145,9 @@
         "dataLayerName" -> dataLayerName)
       .get()
       .map {
-<<<<<<< HEAD
       result =>
         logger.trace(s"Querying dataToken validity: ${token}. Status: '${result.status}'")
         result.status == OK
     }
-=======
-        result =>
-          logger.warn(s"Querying dataToken validity: ${token}. Status: '${result.status}'")
-          result.status == 200
-      }
->>>>>>> e7c77227
   }
 }