import com.typesafe.sbt.web.Import._
import sbt._
import sbt.Keys._
import play.Play.autoImport._
import play.sbt.PlayImport
import PlayKeys._
import play.twirl.sbt.Import._
import play.sbt.routes.RoutesKeys._
import sbt.Task
import scala.concurrent.Future
import scala.concurrent.ExecutionContext.Implicits.global

object Dependencies{
  val akkaVersion = "2.4.1"
  val reactiveVersion = "0.11.7"
  val reactivePlayVersion = "0.11.7.play24"
<<<<<<< HEAD
  val braingamesVersion = "8.0.11-SNAPSHOT"
=======
  val braingamesVersion = "8.0.11"
>>>>>>> b50631fc
  val twelvemonkeys = "3.2"

  val restFb = "com.restfb" % "restfb" % "1.6.11"
  val commonsIo = "commons-io" % "commons-io" % "2.4"
  val commonsEmail = "org.apache.commons" % "commons-email" % "1.3.1"
  val commonsLang = "org.apache.commons" % "commons-lang3" % "3.1"
  val akkaTest = "com.typesafe.akka" %% "akka-testkit" % akkaVersion
  val akkaAgent = "com.typesafe.akka" %% "akka-agent" % akkaVersion
  val akkaRemote = "com.typesafe.akka" %% "akka-remote" % akkaVersion
  val akkaLogging = "com.typesafe.akka" %% "akka-slf4j" % akkaVersion
  val jerseyClient = "com.sun.jersey" % "jersey-client" % "1.8"
  val jerseyCore = "com.sun.jersey" % "jersey-core" % "1.8"
  val reactivePlay = "org.reactivemongo" %% "play2-reactivemongo" % reactivePlayVersion
  val reactiveBson = "org.reactivemongo" %% "reactivemongo-bson-macros" % reactiveVersion
  val scalaReflect = "org.scala-lang" % "scala-reflect" % "2.11.2"
  val braingamesBinary = "com.scalableminds" %% "braingames-binary" % braingamesVersion
  val braingamesDatastore = "com.scalableminds" %% "braingames-datastore" % braingamesVersion
  val scalaAsync = "org.scala-lang.modules" %% "scala-async" % "0.9.2"
  val airbrake = "com.scalableminds" %% "play-airbrake" % "0.5.0"
  val mongev = "com.scalableminds" %% "play-mongev" % "0.4.1"
  val tiff = Seq(
      "com.twelvemonkeys.common" % "common-lang" % twelvemonkeys,
      "com.twelvemonkeys.common" % "common-io" % twelvemonkeys,
      "com.twelvemonkeys.common" % "common-image" % twelvemonkeys,
      "com.twelvemonkeys.imageio" %  "imageio-core" % twelvemonkeys,
      "com.twelvemonkeys.imageio" %  "imageio-metadata" % twelvemonkeys,
      "com.twelvemonkeys.imageio" % "imageio-jpeg" % twelvemonkeys,
      "com.twelvemonkeys.imageio" % "imageio-tiff" % twelvemonkeys
    )
}

object Resolvers {
  val novusRel = "repo.novus rels" at "http://repo.novus.com/releases/"
  val novuesSnaps = "repo.novus snaps" at "http://repo.novus.com/snapshots/"
  val sonaRels = "sonatype rels" at "https://oss.sonatype.org/content/repositories/releases/"
  val sonaSnaps = "sonatype snaps" at "https://oss.sonatype.org/content/repositories/snapshots/"
  val sgSnaps = "sgodbillon" at "https://bitbucket.org/sgodbillon/repository/raw/master/snapshots/"
  val typesafeRel = "typesafe" at "http://repo.typesafe.com/typesafe/releases"
  val scmRel = Resolver.url("Scalableminds REL Repo", url("http://scalableminds.github.com/releases/"))(Resolver.ivyStylePatterns)
  val scmIntRel = "scm.io intern releases repo" at "http://maven.scm.io/releases/"
  val scmIntSnaps = "scm.io intern snapshots repo" at "http://maven.scm.io/snapshots/"
  val bintray = "scalaz-bintray" at "http://dl.bintray.com/scalaz/releases"
}

object AssetCompilation {
  object SettingsKeys{
    val gulpPath = SettingKey[String]("gulp-path","where gulp is installed")
    val npmPath = SettingKey[String]("npm-path","where npm is installed")
  }

  import SettingsKeys._
  import com.typesafe.sbt.packager.Keys._

  def isWindowsSystem = System.getProperty("os.name").startsWith("Windows")

  private def startProcess(app: String, param: String, base: File) = {
    if(isWindowsSystem)
      Process( "cmd" :: "/c" :: app :: param :: Nil, base )
    else
      Process( app :: param :: Nil, base )
  }

  private def killProcess(pid: String) = {
    if(isWindowsSystem)
      Process("kill" :: "-f" :: pid :: Nil).run()
    else
      Process("kill" :: pid :: Nil).run()
  }

  private def npmInstall: Def.Initialize[Task[Seq[File]]] = (npmPath, baseDirectory, streams) map { (npm, base, s) =>
    try{
      startProcess(npm, "install", base ) ! s.log
    } catch {
      case e: java.io.IOException =>
        s.log.error("Npm couldn't be found. Please set the configuration key 'AssetCompilation.npmPath' properly. " + e.getMessage)
    }
    Seq()
  }

  private def gulpGenerateTask: Def.Initialize[Task[Any]] = (gulpPath, baseDirectory, streams, target) map { (gulp, base, s, t) =>
    try{
      Future{
        startProcess(gulp, "debug", base) ! s.log
      }
    } catch {
      case e: java.io.IOException =>
        s.log.error("Gulp couldn't be found. Please set the configuration key 'AssetCompilation.gulpPath' properly. " + e.getMessage)
    }
  } dependsOn npmInstall

  private def killGulp(x: Unit) = {
    val pidFile = Path("target") / "gulp.pid"
    if(pidFile.exists){
      val pid = scala.io.Source.fromFile(pidFile).mkString.trim
      killProcess(pid)
      pidFile.delete()
      println("Pow, Pow. Blood is everywhere, gulp is gone!")
    }
  }

  private def assetsGenerationTask: Def.Initialize[Task[AnyVal]] = (gulpPath, baseDirectory, streams, target) map { (gulp, base, s, t) =>
    try{
      startProcess(gulp, "build", base) ! s.log
    } catch {
      case e: java.io.IOException =>
        s.log.error("Gulp couldn't be found. Please set the configuration key 'AssetCompilation.gulpPath' properly. " + e.getMessage)
    }
  } dependsOn npmInstall

  val settings = Seq(
    run in Compile <<= (run in Compile) map(killGulp) dependsOn gulpGenerateTask,
    stage <<= stage dependsOn assetsGenerationTask,
    dist <<= dist dependsOn assetsGenerationTask
  )
}

object ApplicationBuild extends Build {
  import Dependencies._
  import Resolvers._
  import AssetCompilation.SettingsKeys._

  val appName =  "oxalis"

  val appVersion = scala.io.Source.fromFile("version").mkString.trim

  val oxalisDependencies = Seq(
    restFb,
    commonsIo,
    commonsEmail,
    commonsLang,
    akkaTest,
    akkaAgent,
    akkaRemote,
    akkaLogging,
    jerseyClient,
    jerseyCore,
    reactiveBson,
    reactivePlay,
    scalaReflect,
    braingamesBinary,
    braingamesDatastore,
    scalaAsync,
    cache,
    ws,
    airbrake,
    mongev,
    specs2 % Test)++tiff

  val dependencyResolvers = Seq(
    novusRel,
    novuesSnaps,
    sonaRels,
    sonaSnaps,
    sgSnaps,
    typesafeRel,
    scmRel,
    scmIntRel,
    scmIntSnaps,
    bintray
  )

  lazy val oxalisSettings = Seq(
    TwirlKeys.templateImports += "oxalis.view.helpers._",
    TwirlKeys.templateImports += "oxalis.view._",
    scalaVersion := "2.11.7",
    scalacOptions += "-target:jvm-1.8",
    version := appVersion,
    gulpPath := (Path("node_modules") / ".bin" / "gulp").getPath,
    npmPath := "npm",
    routesGenerator := InjectedRoutesGenerator,
    libraryDependencies ++= oxalisDependencies,
    //requireJs := Seq("main"),
    //requireJsShim += "main.js",
    resolvers ++= dependencyResolvers,
    //unmanagedResourceDirectories in Compile += target.value / "assets"
    sourceDirectory in Assets := file("none")

    // playAssetsDirectories += baseDirectory.value / "target" / "assets"
  )

  lazy val oxalis: Project = Project(appName, file("."))
    .enablePlugins(play.PlayScala)
    .settings((oxalisSettings ++ AssetCompilation.settings):_*)
}
<|MERGE_RESOLUTION|>--- conflicted
+++ resolved
@@ -14,11 +14,7 @@
   val akkaVersion = "2.4.1"
   val reactiveVersion = "0.11.7"
   val reactivePlayVersion = "0.11.7.play24"
-<<<<<<< HEAD
-  val braingamesVersion = "8.0.11-SNAPSHOT"
-=======
-  val braingamesVersion = "8.0.11"
->>>>>>> b50631fc
+  val braingamesVersion = "8.0.12-SNAPSHOT"
   val twelvemonkeys = "3.2"
 
   val restFb = "com.restfb" % "restfb" % "1.6.11"
