--- conflicted
+++ resolved
@@ -19,11 +19,8 @@
 
 ### Fixed
 - Fix that active segment and node id were not shown in status bar when being in a non-hybrid annotation. [#5638](https://github.com/scalableminds/webknossos/pull/5638)
-<<<<<<< HEAD
 - Fix that "Compute Mesh File" button was enabled in scenarios where it should not be supported (e.g., when no segmentation layer exists). [#5648](https://github.com/scalableminds/webknossos/pull/5648)
-=======
 - Fixed a bug where an authentication error was shown when viewing the meshes tab while not logged in. [#5647](https://github.com/scalableminds/webknossos/pull/5647)
->>>>>>> 8065eb43
 
 ### Removed
 -
