--- conflicted
+++ resolved
@@ -1,13 +1,8 @@
 ### define
-<<<<<<< HEAD
-backbone : Backbone
-m4x4 : M4x4
-=======
+underscore : _
+three : THREE
 libs/event_mixin : EventMixin
 mjs : MJS
->>>>>>> 8ac832f0
-underscore : _
-three : THREE
 ###
 
 updateMacro = (_this) ->
