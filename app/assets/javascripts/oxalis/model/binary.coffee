### define
backbone : Backbone
./binary/interpolation_collector : InterpolationCollector
./binary/cube : Cube
./binary/pullqueue : PullQueue
./binary/pushqueue : PushQueue
./binary/plane2d : Plane2D
./binary/ping_strategy : PingStrategy
./binary/ping_strategy_3d : PingStrategy3d
./binary/bounding_box : BoundingBox
../constants : constants
###

class Binary

  # Constants
  PING_THROTTLE_TIME : 50
  DIRECTION_VECTOR_SMOOTHER : .125
  TEXTURE_SIZE_P : 0

  cube : null
  pullQueue : null
  planes : []

  direction : [0, 0, 0]

  constructor : (@model, @tracing, @layer, maxZoomStep, updatePipeline, @connectionInfo) ->

    _.extend(this, Backbone.Events)

    @TEXTURE_SIZE_P = constants.TEXTURE_SIZE_P
    { @category, @name } = @layer

    @targetBitDepth = if @category == "color" then @layer.bitDepth else 8

    {topLeft, width, height, depth} = @layer.maxCoordinates
    @lowerBoundary  = topLeft
    @upperBoundary  = [ topLeft[0] + width, topLeft[1] + height, topLeft[2] + depth ]

    @cube = new Cube(@upperBoundary, maxZoomStep + 1, @layer.bitDepth)
    @boundingBox = new BoundingBox(@model.boundingBox, @cube)
<<<<<<< HEAD

    datasetName = @model.get("dataset").get("name")
    @pullQueue = new PullQueue(datasetName, @cube, @layer, tracingId, @boundingBox)
    @pushQueue = new PushQueue(datasetName, @cube, @layer, tracingId, updatePipeline)
=======
    @pullQueue = new PullQueue(@model.dataSetName, @cube, @layer, @tracing.id, @boundingBox, connectionInfo)
    @pushQueue = new PushQueue(@model.dataSetName, @cube, @layer, @tracing.id, updatePipeline)
>>>>>>> 7a73a2ff
    @cube.setPushQueue( @pushQueue )

    @pingStrategies = [
      new PingStrategy.Skeleton(@cube, @TEXTURE_SIZE_P),
      new PingStrategy.Volume(@cube, @TEXTURE_SIZE_P)
    ]
    @pingStrategies3d = [
      new PingStrategy3d.DslSlow()
    ]

    @planes = []
    for planeId in constants.ALL_PLANES
      @planes.push( new Plane2D(planeId, @cube, @pullQueue, @TEXTURE_SIZE_P, @layer.bitDepth, @targetBitDepth, 32) )

    @pullQueue.set4Bit(@model.get("dataset").get("fourBit"))
    @listenTo(@model.get("dataset"), "change:fourBit" , (model, is4Bit) -> @pullQueue.set4Bit(is4Bit) )

    @ping = _.throttle(@pingImpl, @PING_THROTTLE_TIME)


  pingStop : ->

    @pullQueue.clear()


  pingImpl : (position, {zoomStep, area, activePlane}) ->

    if @lastPosition?

      @direction = [
        (1 - @DIRECTION_VECTOR_SMOOTHER) * @direction[0] + @DIRECTION_VECTOR_SMOOTHER * (position[0] - @lastPosition[0])
        (1 - @DIRECTION_VECTOR_SMOOTHER) * @direction[1] + @DIRECTION_VECTOR_SMOOTHER * (position[1] - @lastPosition[1])
        (1 - @DIRECTION_VECTOR_SMOOTHER) * @direction[2] + @DIRECTION_VECTOR_SMOOTHER * (position[2] - @lastPosition[2])
      ]

    unless _.isEqual(position, @lastPosition) and zoomStep == @lastZoomStep and _.isEqual(area, @lastArea)

      @lastPosition = position.slice()
      @lastZoomStep = zoomStep
      @lastArea     = area.slice()

      for strategy in @pingStrategies
        if strategy.forContentType(@tracing.contentType) and strategy.inVelocityRange(@connectionInfo.bandwidth) and strategy.inRoundTripTimeRange(@connectionInfo.roundTripTime)
          @pullQueue.queue = strategy.ping(position, @direction, zoomStep, area, activePlane) if zoomStep? and area? and activePlane?
          break

      @queueStatus
      @pullQueue.pull()


  arbitraryPing : _.once (matrix) ->

    @arbitraryPing = _.throttle(@arbitraryPingImpl, @PING_THROTTLE_TIME)
    @arbitraryPing(matrix)


  arbitraryPingImpl : (matrix) ->

    for strategy in @pingStrategies3d
      if strategy.forContentType(@tracing.contentType) and strategy.inVelocityRange(1) and strategy.inRoundTripTimeRange(@pullQueue.roundTripTime)

        pullQueue = strategy.ping(matrix)

        for entry in pullQueue
          @pullQueue.insert(entry...)

        break

    @pullQueue.pull()


  getByVerticesSync : (vertices) ->
    # A synchronized implementation of `get`. Cuz its faster.

    { buffer, accessedBuckets } = InterpolationCollector.bulkCollect(
      vertices
      @cube.getArbitraryCube()
    )

    @cube.accessBuckets(accessedBuckets)

    buffer<|MERGE_RESOLUTION|>--- conflicted
+++ resolved
@@ -39,15 +39,10 @@
 
     @cube = new Cube(@upperBoundary, maxZoomStep + 1, @layer.bitDepth)
     @boundingBox = new BoundingBox(@model.boundingBox, @cube)
-<<<<<<< HEAD
 
     datasetName = @model.get("dataset").get("name")
-    @pullQueue = new PullQueue(datasetName, @cube, @layer, tracingId, @boundingBox)
+    @pullQueue = new PullQueue(datasetName, @cube, @layer, tracingId, @boundingBox, connectionInfo)
     @pushQueue = new PushQueue(datasetName, @cube, @layer, tracingId, updatePipeline)
-=======
-    @pullQueue = new PullQueue(@model.dataSetName, @cube, @layer, @tracing.id, @boundingBox, connectionInfo)
-    @pushQueue = new PushQueue(@model.dataSetName, @cube, @layer, @tracing.id, updatePipeline)
->>>>>>> 7a73a2ff
     @cube.setPushQueue( @pushQueue )
 
     @pingStrategies = [
