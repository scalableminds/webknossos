# Changelog (Unreleased)

All notable (yet unreleased) user-facing changes to webknossos are documented in this file.
See `CHANGELOG.released.md` for the changes which are part of official releases.

The format is based on [Keep a Changelog](http://keepachangelog.com/en/1.0.0/)
and this project adheres to [Calendar Versioning](http://calver.org/) `0Y.0M.MICRO`.
For upgrade instructions, please check the [migration guide](MIGRATIONS.released.md).

## Unreleased
[Commits](https://github.com/scalableminds/webknossos/compare/22.10.0...HEAD)

### Added
- The task creation page now links to creation pages for task types, projects etc., for a smoother task administration experience. [#6513](https://github.com/scalableminds/webknossos/pull/6513)
- Support for a new mesh file format which allows up to billions of meshes. [#6491](https://github.com/scalableminds/webknossos/pull/6491)
- Remote n5 datasets can now also be explored and added. [#6520](https://github.com/scalableminds/webknossos/pull/6520)
- Improved performance for applying agglomerate mappings on segmentation data. [#6532](https://github.com/scalableminds/webknossos/pull/6532)
- Added backspace as an additional keyboard shortcut for deleting the active node. [#6554](https://github.com/scalableminds/webknossos/pull/6554)
- Tasks can now be assigned to individual users directly. [#6551](https://github.com/scalableminds/webknossos/pull/6551)
- When reloading a layer, because the underlying data has changed, the histogram will also be reloaded and reflect the changes. [#6537](https://github.com/scalableminds/webknossos/pull/6537)
- Enable "What's New" update information for all instances. [#6563](https://github.com/scalableminds/webknossos/pull/6563)
- Add context-menu option to delete skeleton root group. [#6553](https://github.com/scalableminds/webknossos/pull/6553)
- Added remaining task time estimation (ETA) for Voxelytics tasks in workflow reporting. [#6564](https://github.com/scalableminds/webknossos/pull/6564)
- Added a help button to the UI to send questions and feedbacks to the dev team. [#6560](https://github.com/scalableminds/webknossos/pull/6560)


### Changed
- Creating tasks in bulk now also supports referencing task types by their summary instead of id. [#6486](https://github.com/scalableminds/webknossos/pull/6486)
- Navbar changes: Move dropdown menu into separate Menu button. Removed toggle-button (cog icon)for left-hand side bar from navbar. [#6558](https://github.com/scalableminds/webknossos/pull/6558)
<<<<<<< HEAD
- When downloading volume annotations with volume data skipped, the nml volume tag is now included anyway (but has no location attribute in this case). [#6566](https://github.com/scalableminds/webknossos/pull/6566)
=======
- Upgraded Typescript to v4.8 [#6567](https://github.com/scalableminds/webknossos/pull/6567)
>>>>>>> 4fb759c2

### Fixed
- Fixed a bug where some file requests replied with error 400 instead of 404, confusing some zarr clients. [#6515](https://github.com/scalableminds/webknossos/pull/6515)
- Fixed URL for private Zarr streaming links to volume annotations. [#6515](https://github.com/scalableminds/webknossos/pull/6541)
- Fixed a bug where the `transform` of a new mesh file wasn't taken into account for the rendering of meshes. [#6552](https://github.com/scalableminds/webknossos/pull/6552) 
- Fixed a rare crash when splitting/merging a large skeleton. [#6557](https://github.com/scalableminds/webknossos/pull/6557)
- Fixed a bug where some features were unavailable for annotations for datasets of foreign organizations. [#6548](https://github.com/scalableminds/webknossos/pull/6548)

### Removed

### Breaking Changes<|MERGE_RESOLUTION|>--- conflicted
+++ resolved
@@ -27,11 +27,8 @@
 ### Changed
 - Creating tasks in bulk now also supports referencing task types by their summary instead of id. [#6486](https://github.com/scalableminds/webknossos/pull/6486)
 - Navbar changes: Move dropdown menu into separate Menu button. Removed toggle-button (cog icon)for left-hand side bar from navbar. [#6558](https://github.com/scalableminds/webknossos/pull/6558)
-<<<<<<< HEAD
+- Upgraded Typescript to v4.8 [#6567](https://github.com/scalableminds/webknossos/pull/6567)
 - When downloading volume annotations with volume data skipped, the nml volume tag is now included anyway (but has no location attribute in this case). [#6566](https://github.com/scalableminds/webknossos/pull/6566)
-=======
-- Upgraded Typescript to v4.8 [#6567](https://github.com/scalableminds/webknossos/pull/6567)
->>>>>>> 4fb759c2
 
 ### Fixed
 - Fixed a bug where some file requests replied with error 400 instead of 404, confusing some zarr clients. [#6515](https://github.com/scalableminds/webknossos/pull/6515)
