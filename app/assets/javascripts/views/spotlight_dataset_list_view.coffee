--- conflicted
+++ resolved
@@ -1,16 +1,7 @@
-<<<<<<< HEAD
 _                    = require("lodash")
 Marionette           = require("backbone.marionette")
 DatasetCollection    = require("admin/models/dataset/dataset_collection")
 SpotlightDatasetView = require("views/spotlight_dataset_view")
-
-=======
-### define
-underscore : _
-backbone.marionette : marionette
-views/spotlight_dataset_view : SpotlightDatasetView
-###
->>>>>>> 989e08a5
 
 class SpotlightDatasetListView extends Backbone.Marionette.CollectionView
 
