package com.scalableminds.webknossos.datastore.services

import com.scalableminds.util.accesscontext.TokenContext
import com.scalableminds.util.cache.AlfuCache
import com.scalableminds.util.geometry.Vec3Int
import com.scalableminds.util.io.PathUtils
import com.scalableminds.util.time.Instant
import com.scalableminds.util.tools.{Fox, FoxImplicits}
import com.scalableminds.webknossos.datastore.AgglomerateGraph.AgglomerateGraph
import com.scalableminds.webknossos.datastore.DataStoreConfig
import com.scalableminds.webknossos.datastore.SkeletonTracing.SkeletonTracing
import com.scalableminds.webknossos.datastore.models.datasource.{
  DataLayer,
  DataSourceId,
  LayerAttachment,
  LayerAttachmentDataformat
}
import com.scalableminds.webknossos.datastore.models.requests.DataServiceDataRequest
import com.scalableminds.webknossos.datastore.storage.{AgglomerateFileKey, RemoteSourceDescriptorService}
import com.typesafe.scalalogging.LazyLogging
import net.liftweb.common.Box
import net.liftweb.common.Box.tryo
import org.apache.commons.io.FilenameUtils

import java.nio.file.Paths
<<<<<<< HEAD
import javax.inject.Inject
import scala.concurrent.ExecutionContext
import scala.concurrent.duration.DurationInt

class AgglomerateService @Inject()(config: DataStoreConfig,
                                   zarrAgglomerateService: ZarrAgglomerateService,
                                   hdf5AgglomerateService: Hdf5AgglomerateService,
                                   remoteSourceDescriptorService: RemoteSourceDescriptorService)
=======
import scala.concurrent.ExecutionContext
import scala.concurrent.duration.DurationInt

class AgglomerateService(config: DataStoreConfig,
                         zarrAgglomerateService: ZarrAgglomerateService,
                         hdf5AgglomerateService: Hdf5AgglomerateService,
                         remoteSourceDescriptorService: RemoteSourceDescriptorService)
>>>>>>> 3d93c5c2
    extends LazyLogging
    with FoxImplicits {
  private val agglomerateDir = "agglomerates"
  private val hdf5AgglomerateFileExtension = "hdf5"
  private val dataBaseDir = Paths.get(config.Datastore.baseDirectory)

  private val agglomerateFileKeyCache
    : AlfuCache[(DataSourceId, String, String), AgglomerateFileKey] = AlfuCache() // dataSourceId, layerName, mappingName → AgglomerateFileKey

<<<<<<< HEAD
  def listAgglomeratesFiles(dataSourceId: DataSourceId, dataLayer: DataLayer): Set[String] = {
=======
  def listAgglomerates(dataSourceId: DataSourceId, dataLayer: DataLayer): Set[String] = {
>>>>>>> 3d93c5c2
    val attachedAgglomerates = dataLayer.attachments.map(_.agglomerates).getOrElse(Seq.empty).map(_.name).toSet

    val layerDir =
      dataBaseDir.resolve(dataSourceId.organizationId).resolve(dataSourceId.directoryName).resolve(dataLayer.name)
<<<<<<< HEAD
    val scannedAgglomerates = PathUtils
=======
    val exploredAgglomerates = PathUtils
>>>>>>> 3d93c5c2
      .listFiles(layerDir.resolve(agglomerateDir),
                 silent = true,
                 PathUtils.fileExtensionFilter(hdf5AgglomerateFileExtension))
      .map { paths =>
        paths.map(path => FilenameUtils.removeExtension(path.getFileName.toString))
      }
      .toOption
      .getOrElse(Nil)
      .toSet

<<<<<<< HEAD
    attachedAgglomerates ++ scannedAgglomerates
  }

  def clearCaches(dataSourceId: DataSourceId, layerNameOpt: Option[String]): Int = {
    agglomerateFileKeyCache.clear {
      case (keyDataSourceId, keyLayerName, _) =>
        dataSourceId == keyDataSourceId && layerNameOpt.forall(_ == keyLayerName)
    }

    val clearedHdf5Count = hdf5AgglomerateService.clearCache { agglomerateFileKey =>
      agglomerateFileKey.dataSourceId == dataSourceId && layerNameOpt.forall(agglomerateFileKey.layerName == _)
=======
    attachedAgglomerates ++ exploredAgglomerates
  }

  def clearCaches(dataSourceId: DataSourceId, layerName: Option[String]): Int = {
    agglomerateFileKeyCache.clear {
      case (keyDataSourceId, keyLayerName, _) => dataSourceId == keyDataSourceId && layerName.forall(_ == keyLayerName)
    }

    val clearedHdf5Count = hdf5AgglomerateService.clearCache { agglomerateFileKey =>
      agglomerateFileKey.dataSourceId == dataSourceId && layerName.forall(agglomerateFileKey.layerName == _)
>>>>>>> 3d93c5c2
    }

    val clearedZarrCount = zarrAgglomerateService.clearCache {
      case (agglomerateFileKey, _) =>
<<<<<<< HEAD
        agglomerateFileKey.dataSourceId == dataSourceId && layerNameOpt.forall(agglomerateFileKey.layerName == _)
=======
        agglomerateFileKey.dataSourceId == dataSourceId && layerName.forall(agglomerateFileKey.layerName == _)
>>>>>>> 3d93c5c2
    }

    clearedHdf5Count + clearedZarrCount
  }

  def lookUpAgglomerateFileKey(dataSourceId: DataSourceId, dataLayer: DataLayer, mappingName: String)(
      implicit ec: ExecutionContext): Fox[AgglomerateFileKey] =
    agglomerateFileKeyCache.getOrLoad((dataSourceId, dataLayer.name, mappingName),
                                      _ => lookUpAgglomerateFileImpl(dataSourceId, dataLayer, mappingName).toFox)

  private def lookUpAgglomerateFileImpl(dataSourceId: DataSourceId,
                                        dataLayer: DataLayer,
                                        mappingName: String): Box[AgglomerateFileKey] = {
    val registeredAttachment: Option[LayerAttachment] = dataLayer.attachments match {
      case Some(attachments) => attachments.agglomerates.find(_.name == mappingName)
      case None              => None
    }
    val localDatasetDir = dataBaseDir.resolve(dataSourceId.organizationId).resolve(dataSourceId.directoryName)
    for {
      registeredAttachmentNormalized <- tryo(registeredAttachment.map { attachment =>
        attachment.copy(
          path =
            remoteSourceDescriptorService.uriFromPathLiteral(attachment.path.toString, localDatasetDir, dataLayer.name))
      })
    } yield
      AgglomerateFileKey(
        dataSourceId,
        dataLayer.name,
        registeredAttachmentNormalized.getOrElse(
          LayerAttachment(
            mappingName,
            localDatasetDir.resolve(dataLayer.name).resolve(agglomerateDir).toUri,
            LayerAttachmentDataformat.hdf5
          )
        )
      )
  }

  def applyAgglomerate(request: DataServiceDataRequest)(data: Array[Byte])(implicit ec: ExecutionContext,
                                                                           tc: TokenContext): Fox[Array[Byte]] =
    for {
      mappingName <- request.settings.appliedAgglomerate.toFox
      elementClass = request.dataLayer.elementClass
      agglomerateFileKey <- lookUpAgglomerateFileKey(request.dataSourceIdOrVolumeDummy, request.dataLayer, mappingName)
      data <- agglomerateFileKey.attachment.dataFormat match {
        case LayerAttachmentDataformat.zarr3 =>
          zarrAgglomerateService.applyAgglomerate(agglomerateFileKey, elementClass)(data)
        case LayerAttachmentDataformat.hdf5 =>
          hdf5AgglomerateService.applyAgglomerate(agglomerateFileKey, request)(data).toFox
        case _ => unsupportedDataFormat(agglomerateFileKey)
      }
    } yield data

  def generateSkeleton(agglomerateFileKey: AgglomerateFileKey,
                       agglomerateId: Long)(implicit ec: ExecutionContext, tc: TokenContext): Fox[SkeletonTracing] =
    for {
      before <- Instant.nowFox
      skeleton <- agglomerateFileKey.attachment.dataFormat match {
        case LayerAttachmentDataformat.zarr3 =>
          zarrAgglomerateService.generateSkeleton(agglomerateFileKey, agglomerateId)
        case LayerAttachmentDataformat.hdf5 =>
          hdf5AgglomerateService.generateSkeleton(agglomerateFileKey, agglomerateId).toFox
        case _ => unsupportedDataFormat(agglomerateFileKey)
      }
      _ = if (Instant.since(before) > (100 milliseconds)) {
        Instant.logSince(
          before,
          s"Generating skeleton from agglomerate file with ${skeleton.trees.headOption
            .map(_.edges.length)
            .getOrElse(0)} edges, ${skeleton.trees.headOption.map(_.nodes.length).getOrElse(0)} nodes",
          logger
        )
      }
    } yield skeleton

  def largestAgglomerateId(agglomerateFileKey: AgglomerateFileKey)(implicit ec: ExecutionContext,
                                                                   tc: TokenContext): Fox[Long] =
    agglomerateFileKey.attachment.dataFormat match {
      case LayerAttachmentDataformat.zarr3 => zarrAgglomerateService.largestAgglomerateId(agglomerateFileKey)
      case LayerAttachmentDataformat.hdf5  => hdf5AgglomerateService.largestAgglomerateId(agglomerateFileKey).toFox
      case _                               => unsupportedDataFormat(agglomerateFileKey)
    }

  def segmentIdsForAgglomerateId(agglomerateFileKey: AgglomerateFileKey,
                                 agglomerateId: Long)(implicit ec: ExecutionContext, tc: TokenContext): Fox[Seq[Long]] =
    agglomerateFileKey.attachment.dataFormat match {
      case LayerAttachmentDataformat.zarr3 =>
        zarrAgglomerateService.segmentIdsForAgglomerateId(agglomerateFileKey, agglomerateId)
      case LayerAttachmentDataformat.hdf5 =>
        hdf5AgglomerateService.segmentIdsForAgglomerateId(agglomerateFileKey, agglomerateId).toFox
      case _ => unsupportedDataFormat(agglomerateFileKey)
    }

  def agglomerateIdsForSegmentIds(agglomerateFileKey: AgglomerateFileKey, segmentIds: Seq[Long])(
      implicit ec: ExecutionContext,
      tc: TokenContext): Fox[Seq[Long]] =
    agglomerateFileKey.attachment.dataFormat match {
      case LayerAttachmentDataformat.zarr3 =>
        zarrAgglomerateService.agglomerateIdsForSegmentIds(agglomerateFileKey, segmentIds)
      case LayerAttachmentDataformat.hdf5 =>
        hdf5AgglomerateService.agglomerateIdsForSegmentIds(agglomerateFileKey, segmentIds).toFox
      case _ => unsupportedDataFormat(agglomerateFileKey)
    }

  def positionForSegmentId(agglomerateFileKey: AgglomerateFileKey, segmentId: Long)(implicit ec: ExecutionContext,
                                                                                    tc: TokenContext): Fox[Vec3Int] =
    agglomerateFileKey.attachment.dataFormat match {
      case LayerAttachmentDataformat.zarr3 =>
        zarrAgglomerateService.positionForSegmentId(agglomerateFileKey, segmentId)
      case LayerAttachmentDataformat.hdf5 =>
        hdf5AgglomerateService.positionForSegmentId(agglomerateFileKey, segmentId).toFox
      case _ => unsupportedDataFormat(agglomerateFileKey)
    }

  def generateAgglomerateGraph(agglomerateFileKey: AgglomerateFileKey, agglomerateId: Long)(
      implicit ec: ExecutionContext,
      tc: TokenContext): Fox[AgglomerateGraph] =
    agglomerateFileKey.attachment.dataFormat match {
      case LayerAttachmentDataformat.zarr3 =>
        zarrAgglomerateService.generateAgglomerateGraph(agglomerateFileKey, agglomerateId)
      case LayerAttachmentDataformat.hdf5 =>
        hdf5AgglomerateService.generateAgglomerateGraph(agglomerateFileKey, agglomerateId).toFox
      case _ => unsupportedDataFormat(agglomerateFileKey)
    }

  private def unsupportedDataFormat(agglomerateFileKey: AgglomerateFileKey)(implicit ec: ExecutionContext) =
    Fox.failure(
      s"Trying to load agglomerate file with unsupported data format ${agglomerateFileKey.attachment.dataFormat}")
}<|MERGE_RESOLUTION|>--- conflicted
+++ resolved
@@ -23,7 +23,6 @@
 import org.apache.commons.io.FilenameUtils
 
 import java.nio.file.Paths
-<<<<<<< HEAD
 import javax.inject.Inject
 import scala.concurrent.ExecutionContext
 import scala.concurrent.duration.DurationInt
@@ -32,15 +31,6 @@
                                    zarrAgglomerateService: ZarrAgglomerateService,
                                    hdf5AgglomerateService: Hdf5AgglomerateService,
                                    remoteSourceDescriptorService: RemoteSourceDescriptorService)
-=======
-import scala.concurrent.ExecutionContext
-import scala.concurrent.duration.DurationInt
-
-class AgglomerateService(config: DataStoreConfig,
-                         zarrAgglomerateService: ZarrAgglomerateService,
-                         hdf5AgglomerateService: Hdf5AgglomerateService,
-                         remoteSourceDescriptorService: RemoteSourceDescriptorService)
->>>>>>> 3d93c5c2
     extends LazyLogging
     with FoxImplicits {
   private val agglomerateDir = "agglomerates"
@@ -50,20 +40,12 @@
   private val agglomerateFileKeyCache
     : AlfuCache[(DataSourceId, String, String), AgglomerateFileKey] = AlfuCache() // dataSourceId, layerName, mappingName → AgglomerateFileKey
 
-<<<<<<< HEAD
   def listAgglomeratesFiles(dataSourceId: DataSourceId, dataLayer: DataLayer): Set[String] = {
-=======
-  def listAgglomerates(dataSourceId: DataSourceId, dataLayer: DataLayer): Set[String] = {
->>>>>>> 3d93c5c2
-    val attachedAgglomerates = dataLayer.attachments.map(_.agglomerates).getOrElse(Seq.empty).map(_.name).toSet
+    val attachedAgglomerateFileNames = dataLayer.attachments.map(_.agglomerates).getOrElse(Seq.empty).map(_.name).toSet
 
     val layerDir =
       dataBaseDir.resolve(dataSourceId.organizationId).resolve(dataSourceId.directoryName).resolve(dataLayer.name)
-<<<<<<< HEAD
-    val scannedAgglomerates = PathUtils
-=======
-    val exploredAgglomerates = PathUtils
->>>>>>> 3d93c5c2
+    val scannedAgglomerateFileNames = PathUtils
       .listFiles(layerDir.resolve(agglomerateDir),
                  silent = true,
                  PathUtils.fileExtensionFilter(hdf5AgglomerateFileExtension))
@@ -74,8 +56,7 @@
       .getOrElse(Nil)
       .toSet
 
-<<<<<<< HEAD
-    attachedAgglomerates ++ scannedAgglomerates
+    attachedAgglomerateFileNames ++ scannedAgglomerateFileNames
   }
 
   def clearCaches(dataSourceId: DataSourceId, layerNameOpt: Option[String]): Int = {
@@ -86,27 +67,11 @@
 
     val clearedHdf5Count = hdf5AgglomerateService.clearCache { agglomerateFileKey =>
       agglomerateFileKey.dataSourceId == dataSourceId && layerNameOpt.forall(agglomerateFileKey.layerName == _)
-=======
-    attachedAgglomerates ++ exploredAgglomerates
-  }
-
-  def clearCaches(dataSourceId: DataSourceId, layerName: Option[String]): Int = {
-    agglomerateFileKeyCache.clear {
-      case (keyDataSourceId, keyLayerName, _) => dataSourceId == keyDataSourceId && layerName.forall(_ == keyLayerName)
-    }
-
-    val clearedHdf5Count = hdf5AgglomerateService.clearCache { agglomerateFileKey =>
-      agglomerateFileKey.dataSourceId == dataSourceId && layerName.forall(agglomerateFileKey.layerName == _)
->>>>>>> 3d93c5c2
     }
 
     val clearedZarrCount = zarrAgglomerateService.clearCache {
       case (agglomerateFileKey, _) =>
-<<<<<<< HEAD
         agglomerateFileKey.dataSourceId == dataSourceId && layerNameOpt.forall(agglomerateFileKey.layerName == _)
-=======
-        agglomerateFileKey.dataSourceId == dataSourceId && layerName.forall(agglomerateFileKey.layerName == _)
->>>>>>> 3d93c5c2
     }
 
     clearedHdf5Count + clearedZarrCount
