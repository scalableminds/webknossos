--- conflicted
+++ resolved
@@ -21,11 +21,6 @@
 
 object GithubIssues extends Controller with Secured {
 
-<<<<<<< HEAD
-  override val DefaultAccessRole = RoleDAO.User
-
-=======
->>>>>>> 15de96ec
   val conf = Play.configuration
 
   val githubUrl = "https://api.github.com"
