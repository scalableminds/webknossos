--- conflicted
+++ resolved
@@ -50,16 +50,7 @@
 
   initialize : ->
 
-<<<<<<< HEAD
-    @collection.comparator = (a,b) ->
-      if a.get("created") < b.get("created")
-        return 1
-      else if a.get("created") > b.get("created")
-        return -1
-      return 0
-=======
     @collection.sortBy("created")
->>>>>>> b2496de0
 
     @collection.fetch(
       silent : true
