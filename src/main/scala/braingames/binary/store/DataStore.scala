package braingames.binary.store

import scala.concurrent.Future
import akka.actor.Actor
import scala.util._
import scala.concurrent.ExecutionContext.Implicits._
import braingames.binary.{DataStoreBlock, LoadBlock, SaveBlock}
import net.liftweb.common.Box
import braingames.geometry.Point3D
import scalax.file.Path

/**
 * Abstract Datastore defines all method a binary data source (e.q. normal file
 * system or db implementation) must implement to be used
 */

class DataNotFoundException(message: String) extends Exception(s"$message Could not find the data")

class DataStoreActor(dataStore: DataStore) extends Actor {

  /**
   * Saves the data of a given point to the data source
   */
  def save(dataInfo: SaveBlock): Future[Unit]

  def receive = {
    case request: LoadBlock =>
      val s = sender
      dataStore.load(request).onComplete {
        case Failure(e) =>
          s ! e
        case Success(d) =>
          s ! d
      }

    case request: SaveBlock =>
      val s = sender
      save(request).onComplete {
        case Failure(e) =>
          s ! e
        case Success(d) =>
          s ! d
      }
  }
}

trait DataStore {
  /**
   * Loads the data of a given point from the data source
   */
  def load(dataInfo: LoadBlock): Future[Box[Array[Byte]]]
}

object DataStore {
<<<<<<< HEAD
  def createFilename(dataInfo: DataStoreBlock) =
    "%s/%s/%s".format(
      dataInfo.dataLayer.baseDir,
      dataInfo.dataLayerSection.baseDir,
      knossosFilePath(dataInfo.dataSource.id, dataInfo.resolution, dataInfo.block.x, dataInfo.block.y, dataInfo.block.z))

  def knossosFilename(id: String, resolution: Int, x: Int, y: Int, z: Int) =
    "%s_mag%d_x%04d_y%04d_z%04d.raw".format(
      id,
      resolution,
      x, y, z)

  def knossosFilePath(id: String, resolution: Int, x: Int, y: Int, z: Int) =
    "%d/x%04d/y%04d/z%04d/%s".format(
      resolution,
      x, y, z,
      knossosFilename(id, resolution, x, y, z))
=======

  def createFilename(dataInfo: LoadBlock) =
    knossosFilePath(knossosBaseDir(dataInfo), dataInfo.dataSource.id, dataInfo.resolution, dataInfo.block)

  def knossosBaseDir(dataInfo: LoadBlock) =
    Path.fromString(dataInfo.dataSource.baseDir) / dataInfo.dataLayerSection.baseDir

  def knossosFilePath(dataSetDir: Path, id: String, resolution: Int, block: Point3D) = {
    val x = "x%04d".format(block.x)
    val y = "y%04d".format(block.y)
    val z = "z%04d".format(block.z)
    val fileName = s"${id}_mag${resolution}_${x}_${y}_${z}.raw"
    dataSetDir / resolution.toString / x / y / z / fileName
  }
>>>>>>> 14f3e978
}<|MERGE_RESOLUTION|>--- conflicted
+++ resolved
@@ -18,11 +18,6 @@
 
 class DataStoreActor(dataStore: DataStore) extends Actor {
 
-  /**
-   * Saves the data of a given point to the data source
-   */
-  def save(dataInfo: SaveBlock): Future[Unit]
-
   def receive = {
     case request: LoadBlock =>
       val s = sender
@@ -35,7 +30,7 @@
 
     case request: SaveBlock =>
       val s = sender
-      save(request).onComplete {
+      dataStore.save(request).onComplete {
         case Failure(e) =>
           s ! e
         case Success(d) =>
@@ -49,33 +44,19 @@
    * Loads the data of a given point from the data source
    */
   def load(dataInfo: LoadBlock): Future[Box[Array[Byte]]]
+
+  /**
+   * Saves the data of a given point to the data source
+   */
+  def save(dataInfo: SaveBlock): Future[Unit]
 }
 
 object DataStore {
-<<<<<<< HEAD
+
   def createFilename(dataInfo: DataStoreBlock) =
-    "%s/%s/%s".format(
-      dataInfo.dataLayer.baseDir,
-      dataInfo.dataLayerSection.baseDir,
-      knossosFilePath(dataInfo.dataSource.id, dataInfo.resolution, dataInfo.block.x, dataInfo.block.y, dataInfo.block.z))
-
-  def knossosFilename(id: String, resolution: Int, x: Int, y: Int, z: Int) =
-    "%s_mag%d_x%04d_y%04d_z%04d.raw".format(
-      id,
-      resolution,
-      x, y, z)
-
-  def knossosFilePath(id: String, resolution: Int, x: Int, y: Int, z: Int) =
-    "%d/x%04d/y%04d/z%04d/%s".format(
-      resolution,
-      x, y, z,
-      knossosFilename(id, resolution, x, y, z))
-=======
-
-  def createFilename(dataInfo: LoadBlock) =
     knossosFilePath(knossosBaseDir(dataInfo), dataInfo.dataSource.id, dataInfo.resolution, dataInfo.block)
 
-  def knossosBaseDir(dataInfo: LoadBlock) =
+  def knossosBaseDir(dataInfo: DataStoreBlock) =
     Path.fromString(dataInfo.dataSource.baseDir) / dataInfo.dataLayerSection.baseDir
 
   def knossosFilePath(dataSetDir: Path, id: String, resolution: Int, block: Point3D) = {
@@ -85,5 +66,4 @@
     val fileName = s"${id}_mag${resolution}_${x}_${y}_${z}.raw"
     dataSetDir / resolution.toString / x / y / z / fileName
   }
->>>>>>> 14f3e978
 }