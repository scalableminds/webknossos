// @flow

import * as React from "react";
import { Button, Input, Checkbox, Col, Row, Tooltip, DatePicker } from "antd";
import Clipboard from "clipboard-js";
import features from "features";
import Toast from "libs/toast";
import TeamSelectionComponent from "dashboard/dataset/team_selection_component";
import { AsyncButton } from "components/async_clickables";
import {
  getDatasetSharingToken,
  getDataset,
  revokeDatasetSharingToken,
} from "admin/admin_rest_api";
<<<<<<< HEAD
import type { APIDatasetType, APIDatasetIdType } from "admin/api_flow_types";
=======
import type { APIDataset } from "admin/api_flow_types";
>>>>>>> e2f43bae
import { FormItemWithInfo } from "./helper_components";

type Props = {
  form: Object,
  datasetId: APIDatasetIdType,
  hasNoAllowedTeams: boolean,
};

type State = {
  sharingToken: string,
  dataSet: ?APIDataset,
};

export default class ImportGeneralComponent extends React.PureComponent<Props, State> {
  constructor() {
    super();
    this.state = {
      sharingToken: "",
      dataSet: null,
    };
  }
  componentDidMount() {
    this.fetch();
  }

  async fetch() {
    const sharingToken = await getDatasetSharingToken(this.props.datasetId);
    const dataSet = await getDataset(this.props.datasetId);
    this.setState({ dataSet, sharingToken });
  }

  handleSelectText(event: SyntheticInputEvent<>): void {
    event.target.select();
  }

  handleCopySharingLink = async (): Promise<void> => {
    await Clipboard.copy(this.getSharingLink());
    Toast.success("Sharing Link copied to clipboard");
  };

  handleRevokeSharingLink = async (): Promise<void> => {
    await revokeDatasetSharingToken(this.props.datasetId);
    const sharingToken = await getDatasetSharingToken(this.props.datasetId);
    this.setState({ sharingToken });
  };

  handleCopyAllowUsageText = async (): Promise<void> => {
    await Clipboard.copy(this.getAllowUsageText());
    Toast.success("Text copied to clipboard");
  };

  getSharingLink() {
    const doesNeedToken = !this.props.form.getFieldValue("dataset.isPublic");
    const tokenSuffix = `?token=${this.state.sharingToken}`;
    return `${window.location.origin}/datasets/${this.props.datasetId.owningOrganization}/${
      this.props.datasetId.name
    }/view${doesNeedToken ? tokenSuffix : ""}`;
  }

  getAllowUsageText() {
    if (this.state.dataSet != null) {
      const dataStoreName = this.state.dataSet.dataStore.name;
      const dataStoreURL = this.state.dataSet.dataStore.url;
      return `${dataStoreName}, ${dataStoreURL}, ${this.props.datasetId.name}`;
    } else return "";
  }

  render() {
    const { form, hasNoAllowedTeams } = this.props;
    const { getFieldDecorator } = form;

    const allowedTeamsComponent = (
      <FormItemWithInfo
        label="Allowed Teams"
        info="Except for administrators and team managers, only members of the teams defined here will be able to view this dataset."
        validateStatus={hasNoAllowedTeams ? "warning" : "success"}
        help={
          hasNoAllowedTeams
            ? "If this field is empty, only administrators and team managers will be able to view this dataset."
            : null
        }
      >
        {getFieldDecorator("dataset.allowedTeams", {})(<TeamSelectionComponent mode="multiple" />)}
      </FormItemWithInfo>
    );
    const content = (
      <div>
        <Row gutter={48}>
          <Col span={12}>
            <FormItemWithInfo
              label="Display Name"
              info="The display name will be used by webKnossos to name this dataset. If the display name is not provided, the original name will be used."
            >
              {getFieldDecorator("dataset.displayName")(<Input placeholder="Display Name" />)}
            </FormItemWithInfo>
          </Col>
          <Col span={12}>
            <FormItemWithInfo
              label="Description"
              info="The description may contain additional information about your dataset."
            >
              {getFieldDecorator("dataset.description")(
                <Input.TextArea rows="3" placeholder="Description" />,
              )}
            </FormItemWithInfo>
          </Col>
        </Row>
        <FormItemWithInfo
          label="Sorting Date"
          info="This date can be used to sort the datasets within webKnossos. For example, if the dataset was published in a paper, you can input the publication date of the paper here."
        >
          {getFieldDecorator("dataset.sortingKey")(
            <DatePicker placeholder="Select a Publication Date" />,
          )}
        </FormItemWithInfo>
        {allowedTeamsComponent}
        <FormItemWithInfo
          label="Visibility"
          info="If checked, the dataset will be listed when unregistered users visit webKnossos."
        >
          {getFieldDecorator("dataset.isPublic", { valuePropName: "checked" })(
            <Checkbox>Make dataset publicly accessible </Checkbox>,
          )}
        </FormItemWithInfo>
        <FormItemWithInfo
          label="Sharing Link"
          info={
            <span>
              The sharing link can be used to allow unregistered users to view this dataset. If the
              dataset itself is not public, the link contains a secret token which ensures that the
              dataset can be opened if you know the special link.
            </span>
          }
        >
          <Input.Group compact>
            <Input
              value={this.getSharingLink()}
              onClick={this.handleSelectText}
              style={{ width: "80%" }}
              readOnly
            />
            <Button onClick={this.handleCopySharingLink} style={{ width: "10%" }} icon="copy">
              Copy
            </Button>
            {form.getFieldValue("dataset.isPublic") ? null : (
              <Tooltip
                title={
                  <span>
                    The URL contains a secret token which enables anybody with this link to view the
                    dataset. Renew the token to make the old link invalid.
                  </span>
                }
              >
                <AsyncButton
                  onClick={this.handleRevokeSharingLink}
                  style={{ width: "10%" }}
                  icon="retweet"
                >
                  Renew
                </AsyncButton>
              </Tooltip>
            )}
          </Input.Group>
        </FormItemWithInfo>
        {form.getFieldValue("dataset.isPublic") && features().addForeignDataset ? (
          <React.Fragment>
            <FormItemWithInfo
              label="Allow usage in other webknossos-instances using this text"
              info="Give this text to users with other webknossos-instances so that they can add this dataset"
            >
              <Input.Group compact>
                <Input
                  value={this.getAllowUsageText()}
                  onClick={this.handleSelectText}
                  style={{ width: "80%" }}
                  readOnly
                />
                <Button
                  onClick={this.handleCopyAllowUsageText}
                  style={{ width: "10%" }}
                  icon="copy"
                >
                  Copy
                </Button>
              </Input.Group>
            </FormItemWithInfo>
          </React.Fragment>
        ) : null}
      </div>
    );

    return content;
  }
}<|MERGE_RESOLUTION|>--- conflicted
+++ resolved
@@ -12,16 +12,12 @@
   getDataset,
   revokeDatasetSharingToken,
 } from "admin/admin_rest_api";
-<<<<<<< HEAD
-import type { APIDatasetType, APIDatasetIdType } from "admin/api_flow_types";
-=======
-import type { APIDataset } from "admin/api_flow_types";
->>>>>>> e2f43bae
+import type { APIDataset, APIDatasetId } from "admin/api_flow_types";
 import { FormItemWithInfo } from "./helper_components";
 
 type Props = {
   form: Object,
-  datasetId: APIDatasetIdType,
+  datasetId: APIDatasetId,
   hasNoAllowedTeams: boolean,
 };
 
@@ -38,6 +34,7 @@
       dataSet: null,
     };
   }
+
   componentDidMount() {
     this.fetch();
   }
