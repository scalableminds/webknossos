--- conflicted
+++ resolved
@@ -9,15 +9,8 @@
 import app from "app";
 import Store from "oxalis/throttled_store";
 import OxalisController from "oxalis/controller";
-<<<<<<< HEAD
-import model from "oxalis/model";
-import type { OxalisModel } from "oxalis/model";
-import OxalisApi from "oxalis/api/api_loader";
+import Model from "oxalis/model";
 import Constants, { ControlModeEnum } from "oxalis/constants";
-=======
-import Model from "oxalis/model";
-import Constants from "oxalis/constants";
->>>>>>> 3039e6f4
 import Modal from "oxalis/view/modal";
 import Utils from "libs/utils";
 import SettingsView from "oxalis/view/settings/settings_view";
@@ -39,34 +32,12 @@
   }
 
   componentDidMount() {
-
-<<<<<<< HEAD
-  initialize(options?: Object): this {
-    // TODO: delete this line once the initalization is done in the router
-    model.initialize(options.tracingType, options.tracingId, options.controlMode);
-    this.options = _.extend(
-      {},
-      options,
-      { model: model },
-    );
-
-    this.model = this.options.model;
-
-    this.listenTo(app.vent, "planes:resize", this.resizeRightMenu);
-    this.model.eventHub.on("sync", () => this.renderRegions());
-    $(window).on("resize", this.resizeRightMenu.bind(this));
-
-    $("#add-script-link")
-      .removeClass("hide")
-      .on("click", this.showUserScriptsModal.bind(this));
-=======
     // $(window).on("resize", this.resizeRightMenu.bind(this));
     const addScriptLink = document.getElementById("add-script-link");
     if (addScriptLink) {
       addScriptLink.classList.remove("hide");
       addScriptLink.addEventListener("click", this.showUserScriptsModal);
     }
->>>>>>> 3039e6f4
 
     // this.listenTo(app.vent, "planes:resize", this.resizeRightMenu);
     app.oxalis = new OxalisController();
@@ -112,11 +83,7 @@
     */
     return (
       <LocaleProvider locale={enUS}>
-<<<<<<< HEAD
         <Provider store={Store}>
-          <ActionBarView oldModel={this.model} />
-=======
-        <Provider store={store}>
           <Layout>
             <Header>
               <Button
@@ -147,93 +114,23 @@
               </Layout>
             </Layout>
           </Layout>
->>>>>>> 3039e6f4
         </Provider>
       </LocaleProvider>
     );
-<<<<<<< HEAD
-
-    render(
-      <Provider store={Store}>
-        <SettingsView isPublicViewMode={!this.isTracingMode()} />
-      </Provider>,
-      this.ui.settings[0],
-    );
-
-    render(
-      <Provider store={Store}>
-        <RightMenuView oldModel={this.model} isPublicViewMode={!this.isTracingMode()} />
-      </Provider>,
-      this.ui.rightMenu[0],
-    );
-
-    this.maybeShowNewTaskTypeModal();
-=======
->>>>>>> 3039e6f4
   }
-    // this.maybeShowNewTaskTypeModal();
-
+  // this.maybeShowNewTaskTypeModal();
 
   showUserScriptsModal = (event: SyntheticInputEvent) => {
     event.preventDefault();
-<<<<<<< HEAD
-    const modalView = new UserScriptsModalView();
-    this.showChildView("modalWrapper", modalView);
-    return modalView.show();
-  }
-
-
-  maybeShowNewTaskTypeModal() {
-    // Users can aquire new tasks directly in the tracing view. Occasionally,
-    // they start working on a new TaskType and need to be instructed.
-    let text;
-    if (!Utils.getUrlParams("differentTaskType") || (this.model.tracing.task == null)) { return; }
-
-    const taskType = this.model.tracing.task.type;
-    const title = `Attention, new Task Type: ${taskType.summary}`;
-    if (taskType.description) {
-      text = `You are now tracing a new task with the following description:<br>${taskType.description}`;
-    } else {
-      text = "You are now tracing a new task with no description.";
-    }
-    Modal.show(text, title);
-  }
-
-
-  isTracingMode() {
-    return Store.getState().temporaryConfiguration.controlMode !== ControlModeEnum.VIEW;
-=======
     // const modalView = new UserScriptsModalView();
     // this.showChildView("modalWrapper", modalView);
     // return modalView.show();
     throw Error("TODO");
->>>>>>> 3039e6f4
   }
 
   isSkeletonMode() {
-<<<<<<< HEAD
-    return Constants.MODES_SKELETON.includes(Store.getState().temporaryConfiguration.viewMode) && this.isTracingMode();
-  }
-
-
-  isVolumeMode() {
-    return Store.getState().viewMode === Constants.MODE_VOLUME && this.isTracingMode();
-  }
-
-
-  isArbitraryMode() {
-    return Constants.MODES_ARBITRARY.includes(Store.getState().temporaryConfiguration.viewMode);
-  }
-
-
-  onDestroy() {
-    $("#add-script-link")
-      .addClass("hide")
-      .off("click");
-    app.oxalis = null;
-=======
-    return Constants.MODES_SKELETON.includes(store.getState().temporaryConfiguration.viewMode) && Model.controlMode !== Constants.CONTROL_MODE_VIEW;
->>>>>>> 3039e6f4
+    const temporaryConfiguration = Store.getState().temporaryConfiguration;
+    return Constants.MODES_SKELETON.includes(temporaryConfiguration.viewMode) && temporaryConfiguration.controlMode !== ControlModeEnum.VIEW;
   }
 }
 
