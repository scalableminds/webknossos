/*
 * api_latest.js
 * @flow strict
 */

import _ from "lodash";
import { InputKeyboardNoLoop } from "libs/input";
import Model from "oxalis/model";
import type { OxalisModel } from "oxalis/model";
import Store from "oxalis/store";
import Binary from "oxalis/model/binary";
import {
  updateUserSettingAction,
  updateDatasetSettingAction,
} from "oxalis/model/actions/settings_actions";
import {
  setActiveNodeAction,
  createCommentAction,
  deleteNodeAction,
  setNodeRadiusAction,
  setTreeNameAction,
} from "oxalis/model/actions/skeletontracing_actions";
import {
  findTreeByNodeId,
  getNodeAndTree,
  getActiveNode,
  getActiveTree,
  getTree,
  getSkeletonTracing,
} from "oxalis/model/accessors/skeletontracing_accessor";
import { setActiveCellAction, setToolAction } from "oxalis/model/actions/volumetracing_actions";
import { getActiveCellId, getVolumeTool } from "oxalis/model/accessors/volumetracing_accessor";
import type { Vector3, VolumeToolType, ControlModeType } from "oxalis/constants";
import type { MappingArray } from "oxalis/model/binary/mappings";
import type {
  NodeType,
  UserConfigurationType,
  DatasetConfigurationType,
  TreeMapType,
  TracingType,
  TracingTypeTracingType,
} from "oxalis/store";
import { overwriteAction } from "oxalis/model/helpers/overwrite_action_middleware";
import Toast from "libs/toast";
import Request from "libs/request";
import app from "app";
import window from "libs/window";
import Utils from "libs/utils";
import { ControlModeEnum, OrthoViews, VolumeToolEnum } from "oxalis/constants";
import { setPositionAction, setRotationAction } from "oxalis/model/actions/flycam_actions";
import { getPosition, getRotation } from "oxalis/model/accessors/flycam_accessor";
import TWEEN from "tween.js";
import { wkReadyAction, restartSagaAction } from "oxalis/model/actions/actions";
import UrlManager from "oxalis/controller/url_manager";
import { centerTDViewAction } from "oxalis/model/actions/view_mode_actions";
import { rotate3DViewTo } from "oxalis/controller/camera_controller";
import dimensions from "oxalis/model/dimensions";
<<<<<<< HEAD
import { doWithToken } from "admin/admin_rest_api";
=======
import { discardSaveQueueAction } from "oxalis/model/actions/save_actions";
import type { ToastStyleType } from "libs/toast";
>>>>>>> c6f37300

function assertExists(value: any, message: string) {
  if (value == null) {
    throw Error(message);
  }
}

function assertSkeleton(tracing: TracingType) {
  if (tracing.type !== "skeleton") {
    throw Error("This api function should only be called in a skeleton tracing.");
  }
}

function assertVolume(tracing: TracingType) {
  if (tracing.type !== "volume") {
    throw Error("This api function should only be called in a volume tracing.");
  }
}
/**
 * All tracing related API methods. This is the newest version of the API (version 2).
 * @version 2
 * @class
 */
class TracingApi {
  model: OxalisModel;
  /**
  * @private
  */
  constructor(model: OxalisModel) {
    this.model = model;
  }

  //  SKELETONTRACING API

  /**
  * Returns the id of the current active node.
  */
  getActiveNodeId(): ?number {
    const tracing = Store.getState().tracing;
    assertSkeleton(tracing);
    return getActiveNode(tracing)
      .map(node => node.id)
      .getOrElse(null);
  }

  /**
  * Returns the id of the current active tree.
  */
  getActiveTreeId(): ?number {
    const tracing = Store.getState().tracing;
    assertSkeleton(tracing);
    return getActiveTree(tracing)
      .map(tree => tree.treeId)
      .getOrElse(null);
  }

  /**
  * Sets the active node given a node id.
  */
  setActiveNode(id: number) {
    assertSkeleton(Store.getState().tracing);
    assertExists(id, "Node id is missing.");
    Store.dispatch(setActiveNodeAction(id));
  }

  /**
  * Returns all nodes belonging to a tracing.
  */
  getAllNodes(): Array<NodeType> {
    const tracing = Store.getState().tracing;
    assertSkeleton(tracing);
    return getSkeletonTracing(tracing)
      .map(skeletonTracing => {
        const { trees } = skeletonTracing;
        return _.flatMap(trees, tree => _.values(tree.nodes));
      })
      .getOrElse([]);
  }

  /**
  * Returns all trees belonging to a tracing.
  */
  getAllTrees(): TreeMapType {
    const tracing = Store.getState().tracing;
    assertSkeleton(tracing);
    return getSkeletonTracing(tracing)
      .map(skeletonTracing => skeletonTracing.trees)
      .getOrElse({});
  }

  /**
   * Deletes the node with nodeId in the tree with treeId
   */
  deleteNode(nodeId: number, treeId: number) {
    assertSkeleton(Store.getState().tracing);
    Store.dispatch(deleteNodeAction(nodeId, treeId));
  }

  /**
  * Sets the comment for a node.
  *
  * @example
  * const activeNodeId = api.tracing.getActiveNodeId();
  * api.tracing.setCommentForNode("This is a branch point", activeNodeId);
  */
  setCommentForNode(commentText: string, nodeId: number, treeId?: number): void {
    const tracing = Store.getState().tracing;
    assertSkeleton(tracing);
    assertExists(commentText, "Comment text is missing.");
    getSkeletonTracing(tracing).map(skeletonTracing => {
      // Convert nodeId to node
      if (_.isNumber(nodeId)) {
        const tree =
          treeId != null
            ? skeletonTracing.trees[treeId]
            : findTreeByNodeId(skeletonTracing.trees, nodeId).get();
        assertExists(tree, `Couldn't find node ${nodeId}.`);
        Store.dispatch(createCommentAction(commentText, nodeId, tree.treeId));
      } else {
        throw Error("Node id is missing.");
      }
    });
  }

  /**
  * Returns the comment for a given node and tree (optional).
  * @param tree - Supplying the tree will provide a performance boost for looking up a comment.
  *
  * @example
  * const comment = api.tracing.getCommentForNode(23);
  *
  * @example // Provide a tree for lookup speed boost
  * const comment = api.tracing.getCommentForNode(23, api.getActiveTreeid());
  */
  getCommentForNode(nodeId: number, treeId?: number): ?string {
    const tracing = Store.getState().tracing;
    assertSkeleton(tracing);
    assertExists(nodeId, "Node id is missing.");
    return getSkeletonTracing(tracing)
      .map(skeletonTracing => {
        // Convert treeId to tree
        let tree = null;
        if (treeId != null) {
          tree = skeletonTracing.trees[treeId];
          assertExists(tree, `Couldn't find tree ${treeId}.`);
          assertExists(tree.nodes[nodeId], `Couldn't find node ${nodeId} in tree ${treeId}.`);
        } else {
          tree = _.values(skeletonTracing.trees).find(__ => __.nodes[nodeId] != null);
          assertExists(tree, `Couldn't find node ${nodeId}.`);
        }
        // $FlowFixMe TODO remove once https://github.com/facebook/flow/issues/34 is closed
        const comment = tree.comments.find(__ => __.nodeId === nodeId);
        return comment != null ? comment.content : null;
      })
      .getOrElse(null);
  }

  /**
  * Sets the name for a tree. If no tree id is given, the active tree is used.
  *
  * @example
  * api.tracing.setTreeName("Special tree", 1);
  */
  setTreeName(name: string, treeId: ?number) {
    const tracing = Store.getState().tracing;
    assertSkeleton(tracing);
    getSkeletonTracing(tracing).map(skeletonTracing => {
      if (treeId == null) {
        treeId = skeletonTracing.activeTreeId;
      }
      Store.dispatch(setTreeNameAction(name, treeId));
    });
  }

  /**
  * Returns the name for a given tree id. If none is given, the name of the active tree is returned.
  *
  * @example
  * api.tracing.getTreeName();
  */
  getTreeName(treeId?: number) {
    const tracing = Store.getState().tracing;
    assertSkeleton(tracing);
    return getTree(tracing, treeId)
      .map(activeTree => activeTree.name)
      .get();
  }

  /**
   * Saves the tracing and returns a promise (which you can call `then` on or use await with).
   *
   * @example
   * api.tracing.save().then(() => ... );
   *
   * @example
   * await api.tracing.save();
   */
  async save() {
    await Model.save();
  }

  /**
   * Finishes the task and gets the next one. It returns a promise (which you can call `then` on or use await with).
   * Don't assume that code after the finishAndGetNextTask call will be executed.
   * It can happen that there is no further task, in which case the user will be redirected to the dashboard.
   * Or the the page can be reloaded (e.g., if the dataset changed), which also means that no further JS code will
   * be executed in this site context.
   *
   * @example
   * api.tracing.finishAndGetNextTask().then(() => ... );
   *
   * @example
   * await api.tracing.finishAndGetNextTask();
   */
  async finishAndGetNextTask() {
    const state = Store.getState();
    const { tracingType, annotationId } = state.tracing;
    const task = state.task;
    const finishUrl = `/annotations/${tracingType}/${annotationId}/finish`;
    const requestTaskUrl = "/user/tasks/request";

    await Model.save();
    await Request.triggerRequest(finishUrl);
    try {
      const annotation = await Request.receiveJSON(requestTaskUrl);

      const isDifferentDataset = state.dataset.name !== annotation.dataSetName;
      const isDifferentTaskType = annotation.task.type.id !== Utils.__guard__(task, x => x.type.id);

      const currentScript = task != null && task.script != null ? task.script.gist : null;
      const nextScript = annotation.task.script != null ? annotation.task.script.gist : null;
      const isDifferentScript = currentScript !== nextScript;

      const differentTaskTypeParam = isDifferentTaskType ? "?differentTaskType" : "";
      const newTaskUrl = `/annotations/${annotation.typ}/${annotation.id}${differentTaskTypeParam}`;

      // In some cases the page needs to be reloaded, in others the tracing can be hot-swapped
      if (isDifferentDataset || isDifferentTaskType || isDifferentScript) {
        app.router.loadURL(newTaskUrl);
      } else {
        await this.restart(annotation.typ, annotation.id, ControlModeEnum.TRACE);
      }
    } catch (err) {
      console.error(err);
      await Utils.sleep(2000);
      app.router.loadURL("/dashboard");
    }
  }

  /**
   * Restart webKnossos without refreshing the page. Please prefer finishAndGetNextTask for user scripts
   * since it does extra validation of the requested change and makes sure everything is saved etc.
   *
   * @example
   * api.tracing.restart("Explorational", "5909b5aa3e0000d4009d4d15", "TRACE")
   *
   */
  async restart(
    newTracingType: TracingTypeTracingType,
    newAnnotationId: string,
    newControlMode: ControlModeType,
  ) {
    Store.dispatch(restartSagaAction());
    UrlManager.reset();
<<<<<<< HEAD
    await Model.fetch(newTracingType, newAnnotationId, newControlMode, false);
=======
    await Model.fetch(newTracingType, newTracingId, newControlMode, false);
    Store.dispatch(discardSaveQueueAction());
>>>>>>> c6f37300
    Store.dispatch(wkReadyAction());
    UrlManager.updateUnthrottled(true);
  }

  //  SKELETONTRACING API

  /**
   * Increases the node radius of the given node by multiplying it with 1.05^delta.
   * If no nodeId and/or treeId are provided, it defaults to the current tree and current node.
   *
   * @example
   * api.tracing.setNodeRadius(1)
   */
  setNodeRadius(delta: number, nodeId?: number, treeId?: number): void {
    getNodeAndTree(Store.getState().tracing, nodeId, treeId).map(([, node]) =>
      Store.dispatch(setNodeRadiusAction(node.radius * Math.pow(1.05, delta), nodeId, treeId)),
    );
  }

  /**
   * Centers the given node. If no node is provided, the active node is centered.
   *
   * @example
   * api.tracing.centerNode()
   */
  centerNode = (nodeId?: number): void => {
    getNodeAndTree(Store.getState().tracing, nodeId).map(([, node]) =>
      Store.dispatch(setPositionAction(node.position)),
    );
  };

  /**
   * Centers the 3D view.
   *
   * @example
   * api.tracing.centerTDView()
   */
  centerTDView = (): void => {
    Store.dispatch(centerTDViewAction());
  };

  rotate3DViewToXY = (): void => rotate3DViewTo(OrthoViews.PLANE_XY);
  rotate3DViewToYZ = (): void => rotate3DViewTo(OrthoViews.PLANE_YZ);
  rotate3DViewToXZ = (): void => rotate3DViewTo(OrthoViews.PLANE_XZ);

  rotate3DViewToDiagonal = (animate: boolean = true): void => {
    rotate3DViewTo(OrthoViews.TDView, animate);
  };

  getShortestRotation(curRotation: Vector3, newRotation: Vector3): Vector3 {
    // TODO
    // interpolating Euler angles does not lead to the shortest rotation
    // interpolate the Quaternion representation instead
    // https://theory.org/software/qfa/writeup/node12.html

    const result = [newRotation[0], newRotation[1], newRotation[2]];
    for (let i = 0; i <= 2; i++) {
      // a rotation about more than 180° is shorter when rotating the other direction
      if (newRotation[i] - curRotation[i] > 180) {
        result[i] = newRotation[i] - 360;
      } else if (newRotation[i] - curRotation[i] < -180) {
        result[i] = newRotation[i] + 360;
      }
    }
    return result;
  }

  /**
   * Starts an animation to center the given position.
   *
   * @param position - Vector3
   * @param skipDimensions - Boolean which decides whether the third dimension shall also be animated (defaults to true)
   * @param rotation - Vector3 (optional) - Will only be noticeable in flight or oblique mode.
   * @example
   * api.tracing.centerPositionAnimated([0, 0, 0])
   */
  centerPositionAnimated(
    position: Vector3,
    skipDimensions: boolean = true,
    rotation?: Vector3,
  ): void {
    // Let the user still manipulate the "third dimension" during animation
    const activeViewport = Store.getState().viewModeData.plane.activeViewport;
    const dimensionToSkip =
      skipDimensions && activeViewport !== OrthoViews.TDView
        ? dimensions.thirdDimensionForPlane(activeViewport)
        : null;

    const curPosition = getPosition(Store.getState().flycam);
    const curRotation = getRotation(Store.getState().flycam);

    if (!Array.isArray(rotation)) rotation = curRotation;
    rotation = this.getShortestRotation(curRotation, rotation);

    const tween = new TWEEN.Tween({
      positionX: curPosition[0],
      positionY: curPosition[1],
      positionZ: curPosition[2],
      rotationX: curRotation[0],
      rotationY: curRotation[1],
      rotationZ: curRotation[2],
    });
    tween
      .to(
        {
          positionX: position[0],
          positionY: position[1],
          positionZ: position[2],
          rotationX: rotation[0],
          rotationY: rotation[1],
          rotationZ: rotation[2],
        },
        200,
      )
      .onUpdate(function() {
        // needs to be a normal (non-bound) function
        Store.dispatch(
          setPositionAction([this.positionX, this.positionY, this.positionZ], dimensionToSkip),
        );
        Store.dispatch(setRotationAction([this.rotationX, this.rotationY, this.rotationZ]));
      })
      .start();
  }

  /**
   * Returns the current camera position.
   *
   * @example
   * const currentPosition = api.tracing.getCameraPosition()
   */
  getCameraPosition(): Vector3 {
    return getPosition(Store.getState().flycam);
  }

  //  VOLUMETRACING API

  /**
  * Returns the id of the current active cell.
  * _Volume tracing only!_
  */
  getActiveCellId(): ?number {
    const tracing = Store.getState().tracing;
    assertVolume(tracing);
    return Utils.toNullable(getActiveCellId(tracing));
  }

  /**
  * Sets the active cell given a cell id.
  * If a cell with the given id doesn't exist, it is created.
  * _Volume tracing only!_
  */
  setActiveCell(id: number) {
    assertVolume(Store.getState().tracing);
    assertExists(id, "Cell id is missing.");
    Store.dispatch(setActiveCellAction(id));
  }

  /**
  * Returns the active volume tool which is either
  * "MOVE", "TRACE" or "BRUSH".
  * _Volume tracing only!_
  */
  getVolumeTool(): ?VolumeToolType {
    const tracing = Store.getState().tracing;
    assertVolume(tracing);
    return Utils.toNullable(getVolumeTool(tracing));
  }

  /**
  * Sets the active volume tool which should be either
  * "MOVE", "TRACE" or "BRUSH".
  * _Volume tracing only!_
  */
  setVolumeTool(tool: VolumeToolType) {
    assertVolume(Store.getState().tracing);
    assertExists(tool, "Volume tool is missing.");
    if (VolumeToolEnum[tool] == null) {
      throw Error(`Volume tool has to be one of: "${Object.keys(VolumeToolEnum).join('", "')}".`);
    }
    Store.dispatch(setToolAction(tool));
  }
}

/**
 * All binary data / layer related API methods.
 */
class DataApi {
  model: OxalisModel;

  constructor(model: OxalisModel) {
    this.model = model;
  }

  __getLayer(layerName: string): Binary {
    const layer = this.model.getBinaryByName(layerName);
    if (layer === undefined) throw Error(`Layer with name ${layerName} was not found.`);
    return layer;
  }

  /**
  * Returns the names of all available layers of the current tracing.
  */
  getLayerNames(): Array<string> {
    return _.map(this.model.binary, "name");
  }

  /**
  * Returns the name of the volume tracing layer.
  * _Volume tracing only!_
  */
  getVolumeTracingLayerName(): string {
    assertVolume(Store.getState().tracing);
    const layer = this.model.getSegmentationBinary();
    assertExists(layer, "Segmentation layer not found!");
    return layer.name;
  }

  /**
  * Sets a mapping for a given layer.
  *
  * @example
  * const position = [123, 123, 123];
  * const segmentId = await api.data.getDataValue("segmentation", position);
  * const treeId = api.tracing.getActiveTreeId();
  * const mapping = {[segmentId]: treeId}
  *
  * api.setMapping("segmentation", mapping);
  */
  setMapping(layerName: string, mapping: MappingArray) {
    const layer = this.__getLayer(layerName);

    layer.cube.setMapping(mapping);
  }

  /**
  * Returns the bounding box for a given layer name.
  */
  getBoundingBox(layerName: string): [Vector3, Vector3] {
    const layer = this.__getLayer(layerName);

    return [layer.lowerBoundary, layer.upperBoundary];
  }

  /**
  * Returns raw binary data for a given layer, position and zoom level.
  *
  * @example // Return the greyscale value for a bucket
  * const position = [123, 123, 123];
  * api.data.getDataValue("binary", position).then((greyscaleColor) => ...);
  *
  * @example // Using the await keyword instead of the promise syntax
  * const greyscaleColor = await api.data.getDataValue("binary", position);
  *
  * @example // Get the segmentation id for a segmentation layer
  * const segmentId = await api.data.getDataValue("segmentation", position);
  */
  async getDataValue(layerName: string, position: Vector3, zoomStep: number = 0): Promise<number> {
    const layer = this.__getLayer(layerName);
    const bucketAddress = layer.cube.positionToZoomedAddress(position, zoomStep);
    const bucket = layer.cube.getOrCreateBucket(bucketAddress);

    if (bucket.type === "null") return 0;

    let needsToAwaitBucket = false;
    if (bucket.isRequested()) {
      needsToAwaitBucket = true;
    } else if (bucket.needsRequest()) {
      layer.pullQueue.add({ bucket: bucketAddress, priority: -1 });
      layer.pullQueue.pull();
      needsToAwaitBucket = true;
    }
    if (needsToAwaitBucket) {
      await new Promise(resolve => {
        bucket.on("bucketLoaded", resolve);
      });
    }
    // Bucket has been loaded by now or was loaded already
    return layer.cube.getDataValue(position);
  }

  /**
  * Downloads a cuboid of raw data from a data layer. A new window is opened for the download -
  * if that is not the case, please check your pop-up blocker.
  *
  * @example // Download a cuboid (from (0, 0, 0) to (100, 200, 100)) of raw data from the "segmentation" layer.
  * api.data.downloadRawDataCuboid("segmentation", [0,0,0], [100,200,100]);
  */
  downloadRawDataCuboid(layerName: string, topLeft: Vector3, bottomRight: Vector3): Promise<void> {
    const dataset = Store.getState().dataset;
    const layer = this.__getLayer(layerName);

    return doWithToken(token => {
      const downloadUrl =
        `${dataset.dataStore
          .url}/data/datasets/${dataset.name}/layers/${layer.name}/data?resolution=0&` +
        `token=${token}&` +
        `x=${topLeft[0]}&` +
        `y=${topLeft[1]}&` +
        `z=${topLeft[2]}&` +
        `width=${bottomRight[0] - topLeft[0]}&` +
        `height=${bottomRight[1] - topLeft[1]}&` +
        `depth=${bottomRight[2] - topLeft[2]}`;

      window.open(downloadUrl);
      // Theoretically the window.open call could fail if the token is expired, but that would be hard to check
      return Promise.resolve();
    });
  }

  /**
  * Label voxels with the supplied value.
  * _Volume tracing only!_
  *
  * @example // Set the segmentation id for some voxels to 1337
  * api.data.labelVoxels([[1,1,1], [1,2,1], [2,1,1], [2,2,1]], 1337);
  */
  labelVoxels(voxels: Array<Vector3>, label: number): void {
    assertVolume(Store.getState().tracing);
    const layer = this.model.getSegmentationBinary();
    assertExists(layer, "Segmentation layer not found!");

    for (const voxel of voxels) {
      layer.cube.labelVoxel(voxel, label);
    }

    layer.cube.pushQueue.push();
    layer.cube.trigger("volumeLabeled");
  }

  /**
   * Returns the dataset's setting for the tracing view.
   * @param key - One of the following keys:
     - segmentationOpacity
     - datasetName
     - fourBit
     - interpolation
     - keyboardDelay
     - layers
     - quality
   *
   * @example
   * const segmentationOpacity = api.data.getConfiguration("segmentationOpacity");
   */
  getConfiguration(key: $Keys<DatasetConfigurationType>) {
    return Store.getState().datasetConfiguration[key];
  }

  /**
   * Set the dataset's setting for the tracing view.
   * @param key - Same keys as for getConfiguration()
   *
   * @example
   * api.user.setConfiguration("segmentationOpacity", 20);
   */
  setConfiguration(key: $Keys<DatasetConfigurationType>, value) {
    Store.dispatch(updateDatasetSettingAction(key, value));
  }
}

/**
 * All user configuration related API methods.
 */
class UserApi {
  model: OxalisModel;

  constructor(model: OxalisModel) {
    this.model = model;
  }

  /**
  * Returns the user's setting for the tracing view.
  * @param key - One of the following keys:
    - moveValue
    - moveValue3d
    - rotateValue
    - crosshairSize
    - scaleValue
    - mouseRotateValue
    - clippingDistance
    - clippingDistanceArbitrary
    - dynamicSpaceDirection
    - displayCrosshair
    - scale
    - tdViewDisplayPlanes
    - isosurfaceDisplay
    - isosurfaceBBsize
    - isosurfaceResolution
    - newNodeNewTree
    - inverseX
    - inverseY
    - keyboardDelay
    - particleSize
    - overrideNodeRadius
    - sortTreesByName
    - sortCommentsAsc
    - sphericalCapRadius
  *
  * @example
  * const keyboardDelay = api.user.getConfiguration("keyboardDelay");
  */
  getConfiguration(key: $Keys<UserConfigurationType>) {
    return Store.getState().userConfiguration[key];
  }

  /**
  * Set the user's setting for the tracing view.
  * @param key - Same keys as for getConfiguration()
  *
  * @example
  * api.data.setConfiguration("keyboardDelay", 20);
  */
  setConfiguration(key: $Keys<UserConfigurationType>, value) {
    Store.dispatch(updateUserSettingAction(key, value));
  }
}

type Handler = {
  unregister(): void,
};

/**
 * Utility API methods to control wK.
 */
class UtilsApi {
  model: OxalisModel;

  constructor(model: OxalisModel) {
    this.model = model;
  }

  /**
  * Wait for some milliseconds before continuing the control flow.
  *
  * @example // Wait for 5 seconds
  * await api.utils.sleep(5000);
  */
  sleep(milliseconds: number) {
    return new Promise(resolve => setTimeout(resolve, milliseconds));
  }

  /**
   * Show a toast to the user. Returns a function which can be used to remove the toast again.
   *
   * @param {string} type - Can be one of the following: "info", "warning", "success" or "danger"
   * @param {string} message - The message string you want to show
   * @param {number} timeout - Time period in milliseconds after which the toast will be hidden. Time is measured as soon as the user moves the mouse. A value of 0 means that the toast will only hide by clicking on it's X button.
   * @example // Show a toast for 5 seconds
   * const removeToast = api.utils.showToast("info", "You just got toasted", false, 5000);
   * // ... optionally:
   * // removeToast();
   */
  showToast(type: ToastStyleType, message: string, timeout: number): ?Function {
    const noop = () => {};
    return Toast.message(type, message, timeout === 0, timeout).remove || noop;
  }

  /**
  * Overwrite existing wK actions. wK uses [Redux](http://redux.js.org/) actions to trigger any changes to the application state.
  * @param {function(store, next, originalAction)} overwriteFunction - Your new implementation for the method in question. Receives the central wK store, a callback to fire the next/original action and the original action.
  * @param {string} actionName - The name of the action you wish to override:
  *   - CREATE_NODE
  *   - DELETE_NODE
  *   - SET_ACTIVE_NODE
  *   - SET_NODE_RADIUS
  *   - CREATE_BRANCHPOINT
  *   - DELETE_BRANCHPOINT
  *   - CREATE_TREE
  *   - DELETE_TREE
  *   - SET_ACTIVE_TREE
  *   - SET_TREE_NAME
  *   - MERGE_TREES
  *   - SELECT_NEXT_TREE
  *   - SHUFFLE_TREE_COLOR
  *   - CREATE_COMMENT
  *   - DELETE_COMMENT
  *
  *
  * @example
  * api.utils.registerOverwrite("MERGE_TREES", (store, next, originalAction) => {
  *   // ... do stuff before the original function...
  *   next(originalAction);
  *   // ... do something after the original function ...
  * });
  */
  registerOverwrite<S, A>(
    actionName: string,
    overwriteFunction: (store: S, next: (action: A) => void, originalAction: A) => void,
  ) {
    overwriteAction(actionName, overwriteFunction);
  }

  /**
  * Sets a custom handler function for a keyboard shortcut.
  */
  registerKeyHandler(key: string, handler: () => void): Handler {
    const keyboard = new InputKeyboardNoLoop({ [key]: handler });
    return { unregister: keyboard.destroy.bind(keyboard) };
  }
}

type ApiInterface = {
  tracing: TracingApi,
  data: DataApi,
  user: UserApi,
  utils: UtilsApi,
};

export default function createApiInterface(model: OxalisModel): ApiInterface {
  return {
    tracing: new TracingApi(model),
    data: new DataApi(model),
    user: new UserApi(model),
    utils: new UtilsApi(model),
  };
}<|MERGE_RESOLUTION|>--- conflicted
+++ resolved
@@ -55,12 +55,9 @@
 import { centerTDViewAction } from "oxalis/model/actions/view_mode_actions";
 import { rotate3DViewTo } from "oxalis/controller/camera_controller";
 import dimensions from "oxalis/model/dimensions";
-<<<<<<< HEAD
 import { doWithToken } from "admin/admin_rest_api";
-=======
 import { discardSaveQueueAction } from "oxalis/model/actions/save_actions";
 import type { ToastStyleType } from "libs/toast";
->>>>>>> c6f37300
 
 function assertExists(value: any, message: string) {
   if (value == null) {
@@ -325,12 +322,8 @@
   ) {
     Store.dispatch(restartSagaAction());
     UrlManager.reset();
-<<<<<<< HEAD
     await Model.fetch(newTracingType, newAnnotationId, newControlMode, false);
-=======
-    await Model.fetch(newTracingType, newTracingId, newControlMode, false);
     Store.dispatch(discardSaveQueueAction());
->>>>>>> c6f37300
     Store.dispatch(wkReadyAction());
     UrlManager.updateUnthrottled(true);
   }
