--- conflicted
+++ resolved
@@ -8,8 +8,8 @@
 import models.project.ProjectDAO
 import models.user.{User, UserService}
 import com.scalableminds.util.objectid.ObjectId
-<<<<<<< HEAD
 import models.dataset.{DatasetDAO, DatasetService}
+import models.task.TaskDAO
 
 import scala.concurrent.ExecutionContext
 
@@ -18,20 +18,10 @@
     projectDAO: ProjectDAO,
     userService: UserService,
     annotationMerger: AnnotationMerger,
+    taskDAO: TaskDAO,
     val datasetService: DatasetService,
     val datasetDAO: DatasetDAO,
     val annotationDataSourceTemporaryStore: AnnotationDataSourceTemporaryStore)(implicit val ec: ExecutionContext)
-=======
-import models.task.TaskDAO
-
-import scala.concurrent.ExecutionContext
-
-class ProjectInformationHandler @Inject()(annotationDAO: AnnotationDAO,
-                                          projectDAO: ProjectDAO,
-                                          taskDAO: TaskDAO,
-                                          userService: UserService,
-                                          annotationMerger: AnnotationMerger)(implicit val ec: ExecutionContext)
->>>>>>> 7b90571e
     extends AnnotationInformationHandler
     with FoxImplicits {
 
@@ -45,11 +35,8 @@
       _ <- assertAllOnSameDataset(annotations)
       _ <- assertNonEmpty(annotations) ?~> "project.noAnnotations"
       datasetId <- annotations.headOption.map(_._dataset).toFox
-<<<<<<< HEAD
       _ <- registerDataSourceInTemporaryStore(projectId, datasetId)
-=======
       taskBoundingBoxes <- taskDAO.findTaskBoundingBoxesByAnnotationIds(annotations.map(_._id))
->>>>>>> 7b90571e
       mergedAnnotation <- annotationMerger.mergeN(projectId,
                                                   toTemporaryStore = true,
                                                   user._id,
