--- conflicted
+++ resolved
@@ -11,14 +11,8 @@
 
   initialize : (options) ->
 
-<<<<<<< HEAD
-    # @collection.sortAttribute = "created"
-    @collection.sortBy("created")
-    
-=======
     @collection.sortBy("created")
 
->>>>>>> c93bee86
     @collection.fetch(
       silent : true
       data : "isActive=true"
