import React from "react";
import { useSelector } from "react-redux";
import { Tooltip, Menu, MenuItemProps, Alert, ButtonProps, Button } from "antd";
import { LockOutlined } from "@ant-design/icons";
import {
  isFeatureAllowedByPricingPlan,
  PricingPlanEnum,
} from "admin/organization/pricing_plan_utils";
import { isUserAllowedToRequestUpgrades } from "admin/organization/pricing_plan_utils";
import { Link } from "react-router-dom";
import messages from "messages";
import type { MenuClickEventHandler } from "rc-menu/lib/interface";
import type { OxalisState } from "oxalis/store";

const handleMouseClick = (event: React.MouseEvent) => {
  event.preventDefault();
  event.stopPropagation();
};

const handleMenuClick: MenuClickEventHandler = (info) => {
  info.domEvent.preventDefault();
  info.domEvent.stopPropagation();
};

type RequiredPricingProps = { requiredPricingPlan: PricingPlanEnum };

export const PricingEnforcedMenuItem: React.FunctionComponent<
  RequiredPricingProps & MenuItemProps
> = ({ children, requiredPricingPlan, ...menuItemProps }) => {
  const activeOrganization = useSelector((state: OxalisState) => state.activeOrganization);
  const isFeatureAllowed = isFeatureAllowedByPricingPlan(activeOrganization, requiredPricingPlan);

  if (isFeatureAllowed) return <Menu.Item {...menuItemProps}>{children}</Menu.Item>;

  return (
<<<<<<< HEAD
    <Tooltip title={messages["organization.plan.feature_not_available"]} placement="right">
=======
    <Tooltip
      title={messages["organization.plan.feature_not_available"](requiredPricingPlan)}
      placement="right"
    >
>>>>>>> 67e026be
      <Menu.Item
        onClick={handleMenuClick}
        onAuxClick={handleMouseClick}
        onDoubleClick={handleMouseClick}
        onClickCapture={handleMouseClick}
        className="ant-dropdown-menu-item-disabled"
        {...menuItemProps}
      >
        {children}
        <LockOutlined style={{ marginLeft: 5 }} />
      </Menu.Item>
    </Tooltip>
  );
};

export const PricingEnforcedButton: React.FunctionComponent<RequiredPricingProps & ButtonProps> = ({
  children,
  requiredPricingPlan,
  ...buttonProps
}) => {
  const activeOrganization = useSelector((state: OxalisState) => state.activeOrganization);
  const isFeatureAllowed = isFeatureAllowedByPricingPlan(activeOrganization, requiredPricingPlan);

  if (isFeatureAllowed) return <Button {...buttonProps}>{children}</Button>;

  return (
<<<<<<< HEAD
    <Tooltip title={messages["organization.plan.feature_not_available"]} placement="right">
=======
    <Tooltip
      title={messages["organization.plan.feature_not_available"](requiredPricingPlan)}
      placement="right"
    >
>>>>>>> 67e026be
      <Button {...buttonProps} disabled>
        {children}
        <LockOutlined style={{ marginLeft: 5 }} />
      </Button>
    </Tooltip>
  );
};

export const PricingEnforcedBlur: React.FunctionComponent<RequiredPricingProps> = ({
  children,
  requiredPricingPlan,
}) => {
  const activeOrganization = useSelector((state: OxalisState) => state.activeOrganization);
  const isFeatureAllowed = isFeatureAllowedByPricingPlan(activeOrganization, requiredPricingPlan);

  if (isFeatureAllowed) return <>{children}</>;

  return (
<<<<<<< HEAD
    <Tooltip title={messages["organization.plan.feature_not_available"]}>
=======
    <Tooltip title={messages["organization.plan.feature_not_available"](requiredPricingPlan)}>
>>>>>>> 67e026be
      <div style={{ position: "relative", cursor: "not-allowed" }}>
        <div
          style={{
            filter: "blur(1px)",
            pointerEvents: "none",
          }}
        >
          {children}
        </div>
        <div
          style={{
            position: "absolute",
            left: "calc(50% - 150px)",
            top: "calc(50% - 50px)",
            width: 300,
            maxHeight: 150,
            textAlign: "center",
          }}
        >
          <Alert
            showIcon
<<<<<<< HEAD
            message={messages["organization.plan.feature_not_available"]}
=======
            message={messages["organization.plan.feature_not_available"](requiredPricingPlan)}
>>>>>>> 67e026be
            icon={<LockOutlined />}
          />
        </div>
      </div>
    </Tooltip>
  );
};

export function PageUnavailableForYourPlanView() {
  const activeUser = useSelector((state: OxalisState) => state.activeUser);
  const activeOrganization = useSelector((state: OxalisState) => state.activeOrganization);

  const linkToOrganizationSettings =
    activeUser && activeOrganization && isUserAllowedToRequestUpgrades(activeUser) ? (
      <Link to={`/organizations/${activeOrganization.name}`}>Go to Organization Settings</Link>
    ) : null;

  return (
    <div className="container">
      <Alert
        style={{
          maxWidth: "500px",
          margin: "0 auto",
        }}
        message="Feature not available"
        description={
          <>
            <p>
              The requested feature is not available in your WEBKNOSSOS organization. Consider
              upgrading to a higher WEBKNOSSOS plan to unlock it or ask your organization's owner to
              upgrade.
            </p>
            {linkToOrganizationSettings}
          </>
        }
        type="error"
        showIcon
      />
    </div>
  );
}<|MERGE_RESOLUTION|>--- conflicted
+++ resolved
@@ -33,14 +33,10 @@
   if (isFeatureAllowed) return <Menu.Item {...menuItemProps}>{children}</Menu.Item>;
 
   return (
-<<<<<<< HEAD
-    <Tooltip title={messages["organization.plan.feature_not_available"]} placement="right">
-=======
     <Tooltip
       title={messages["organization.plan.feature_not_available"](requiredPricingPlan)}
       placement="right"
     >
->>>>>>> 67e026be
       <Menu.Item
         onClick={handleMenuClick}
         onAuxClick={handleMouseClick}
@@ -67,14 +63,10 @@
   if (isFeatureAllowed) return <Button {...buttonProps}>{children}</Button>;
 
   return (
-<<<<<<< HEAD
-    <Tooltip title={messages["organization.plan.feature_not_available"]} placement="right">
-=======
     <Tooltip
       title={messages["organization.plan.feature_not_available"](requiredPricingPlan)}
       placement="right"
     >
->>>>>>> 67e026be
       <Button {...buttonProps} disabled>
         {children}
         <LockOutlined style={{ marginLeft: 5 }} />
@@ -93,11 +85,7 @@
   if (isFeatureAllowed) return <>{children}</>;
 
   return (
-<<<<<<< HEAD
-    <Tooltip title={messages["organization.plan.feature_not_available"]}>
-=======
     <Tooltip title={messages["organization.plan.feature_not_available"](requiredPricingPlan)}>
->>>>>>> 67e026be
       <div style={{ position: "relative", cursor: "not-allowed" }}>
         <div
           style={{
@@ -119,11 +107,7 @@
         >
           <Alert
             showIcon
-<<<<<<< HEAD
-            message={messages["organization.plan.feature_not_available"]}
-=======
             message={messages["organization.plan.feature_not_available"](requiredPricingPlan)}
->>>>>>> 67e026be
             icon={<LockOutlined />}
           />
         </div>
