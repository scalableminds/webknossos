#!/usr/bin/env bash
set -Eeuo pipefail

if [ "${CIRCLE_BRANCH}" == "master" ] ; then
    author=${CIRCLE_USERNAME}
    author=${author/fm3/<@florian>}
    author=${author/jstriebel/<@jonathan>}
    author=${author/daniel-wer/<@daniel>}
    author=${author/georgwiese/<@georg>}
    author=${author/hotzenklotz/<@tom>}
    author=${author/jfrohnhofen/<@johannes>}
    author=${author/MichaelBuessemeyer/<@michael>}
    author=${author/normanrz/<@norman>}
    author=${author/philippotto/<@philipp>}
    author=${author/rschwanhold/<@robert>}
    author=${author/tmbo/<@tmbo>}
    author=${author/valentin-pinkau/<@valentin>}
    author=${author/youri-k/<@youri>}
<<<<<<< HEAD
    author=${author/Dagobert42/<@Arthur Hilbert>}
    author=${author/leowe/<@leowe>}
=======
    author=${author/Dagobert42/<@Arthur>}
>>>>>>> 6c7565e3
    channel="webknossos-bots"
    commitmsg="$(git log --format=%s -n 1)"
    pullregex="(.*)#([0-9]+)(.*)"
    while [[ "$commitmsg" =~ $pullregex ]]
    do
        commitmsg="${BASH_REMATCH[1]}#<https://github.com/scalableminds/webknossos/issues/${BASH_REMATCH[2]}|${BASH_REMATCH[2]}>${BASH_REMATCH[3]}"
    done
    buildlink="<https://circleci.com/gh/scalableminds/webknossos/${CIRCLE_BUILD_NUM}|${CIRCLE_BUILD_NUM}>"
    mesg="${author} your ${CIRCLE_BRANCH} build ${buildlink} “${commitmsg}” is almost finished."
    user="circleci-notify"
    token="${SLACK_NOTIFY_TOKEN:-}"
    res=$(curl -s \
        -X POST \
        -d "token=${token}" \
        -d "channel=${channel}" \
        -d "text=${mesg}" \
        -d "username=${user}" \
        -d "icon_url=https://a.slack-edge.com/41b0a/img/plugins/circleci/service_48.png" \
        https://slack.com/api/chat.postMessage
    )
    if [[ "$(echo ${res} | jq '.ok')" == "false" ]]; then
        echo "[WARN] Error sending Slack notification: $(echo ${res} | jq -r '.error')."
    fi
    echo "[INFO] Sent Slack notification to ${channel}."
fi<|MERGE_RESOLUTION|>--- conflicted
+++ resolved
@@ -16,12 +16,8 @@
     author=${author/tmbo/<@tmbo>}
     author=${author/valentin-pinkau/<@valentin>}
     author=${author/youri-k/<@youri>}
-<<<<<<< HEAD
-    author=${author/Dagobert42/<@Arthur Hilbert>}
+    author=${author/Dagobert42/<@Arthur>}
     author=${author/leowe/<@leowe>}
-=======
-    author=${author/Dagobert42/<@Arthur>}
->>>>>>> 6c7565e3
     channel="webknossos-bots"
     commitmsg="$(git log --format=%s -n 1)"
     pullregex="(.*)#([0-9]+)(.*)"
