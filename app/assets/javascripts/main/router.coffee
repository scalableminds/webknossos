### define
jquery : $
underscore : _
backbone : Backbone
###

# #####
# This Router contains all the routes for views that have been
# refactored to Backbone.View yet. All other routes, that require HTML to be
# delivered by the Server are handled by the NonBackboneRouter.
# #####
class Router extends Backbone.Router

  routes :
    "users"                         : "users"
    "teams"                         : "teams"
    "statistics"                    : "statistics"
    "tasks"                         : "tasks"
    "projects"                      : "projects"
    "dashboard"                     : "dashboard"
    "users/:id/details"             : "dashboard"
<<<<<<< HEAD
    "admin/taskTypes"               : "taskTypes"

=======
    "spotlight"                     : "spotlight"
>>>>>>> a24121d8

  initialize : ->


    # handle all links and manage page changes (rather the reloading the whole site)
    $(document).on "click", "a", (evt) =>

      url = $(evt.currentTarget).attr("href") or ""
      urlWithoutSlash = url.slice(1)

      if @routes[urlWithoutSlash]
        evt.preventDefault()
        @navigate(url, { trigger: true })

      return

    @$loadingSpinner = $("#loader")
    @$mainContainer = $("#main-container")


  hideLoading : ->

    @$loadingSpinner.hide()


  projects : ->

    @showWithPagination("ProjectListView", "ProjectCollection")


  statistics : ->

    @showAdminView("StatisticView")


  users : ->

    @showWithPagination("UserListView", "UserCollection")


  teams : ->

    @showWithPagination("TeamListView", "TeamCollection")


  tasks : ->

    @showWithPagination("TaskListView", "TaskCollection")

  taskTypes : ->

    require ["admin/views/tasktypes/task_type_list_view"], (TaskTypeListView) =>

      view = new TaskTypeListView()
      @changeView(view)

      @hideLoading()


  dashboard : (userID) ->

    require ["dashboard/views/dashboard_view", "dashboard/models/dashboard_model"], (DashboardView, DashboardModel) =>

      isAdminView = userID != null

      model = new DashboardModel({ userID, isAdminView : false })
      view = new DashboardView(model : model, isAdminView : isAdminView)

      @changeView(view)
      @listenTo(model, "sync", @hideLoading)


  spotlight: ->

    require(["views/spotlight_view", "admin/models/dataset/dataset_collection"], (SpotlightView, DatasetCollection) =>

      collection = new DatasetCollection()
      view = new SpotlightView(model: collection)

      @changeView(view)
      @listenTo(collection, "sync", @hideLoading)
    )


  showWithPagination : (view, collection) ->

    require ["admin/admin"], (admin) =>

      collection = new admin[collection]()
      view = new admin[view](collection: collection)
      paginationView = new admin.PaginationView(collection: collection)

      @changeView(paginationView, view)
      @listenTo(collection, "sync", => @hideLoading())


  showAdminView : (view, collection) ->

    require ["admin/admin"], (admin) =>

      if collection
        collection = new admin[collection]()
        view = new admin[view](collection : collection)
        @listenTo(collection, "sync", => @hideLoading())
      else
        view = new admin[view]()
        @hideLoading()

      @changeView(view)


  changeView : (views...) ->

    if @activeViews == views
      return

    @$loadingSpinner.show()

    # Remove current views
    if @activeViews
      for view in @activeViews
        # prefer Marionette's close() function to Backbone's remove()
        if view.close
          view.close()
        else
          view.remove()
    else
      # we are probably coming from a URL that isn't a Backbone.View yet (or page reload)
      @$mainContainer.empty()

    # Add new views
    @activeViews = views
    for view in views
      @$mainContainer.append(view.render().el)

    return

  loadURL : (url) ->

    window.location = url<|MERGE_RESOLUTION|>--- conflicted
+++ resolved
@@ -19,12 +19,8 @@
     "projects"                      : "projects"
     "dashboard"                     : "dashboard"
     "users/:id/details"             : "dashboard"
-<<<<<<< HEAD
     "admin/taskTypes"               : "taskTypes"
-
-=======
     "spotlight"                     : "spotlight"
->>>>>>> a24121d8
 
   initialize : ->
 
