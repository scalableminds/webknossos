/**
 * model.js
 * @flow
 */
import _ from "lodash";
import Store from "oxalis/store";
import type {
  BoundingBoxObjectType,
  SettingsType,
  EdgeType,
  CommentType,
  TracingTypeTracingType,
  ElementClassType,
  DataLayerType,
} from "oxalis/store";
import type { UrlManagerState } from "oxalis/controller/url_manager";
import {
  setDatasetAction,
  setViewModeAction,
  setControlModeAction,
  initializeSettingsAction,
} from "oxalis/model/actions/settings_actions";
import {
  setActiveNodeAction,
  initializeSkeletonTracingAction,
} from "oxalis/model/actions/skeletontracing_actions";
import { initializeVolumeTracingAction } from "oxalis/model/actions/volumetracing_actions";
import { setTaskAction } from "oxalis/model/actions/task_actions";
import {
  setPositionAction,
  setZoomStepAction,
  setRotationAction,
} from "oxalis/model/actions/flycam_actions";
import { saveNowAction } from "oxalis/model/actions/save_actions";
import window from "libs/window";
import Utils from "libs/utils";
import Binary from "oxalis/model/binary";
import ConnectionInfo from "oxalis/model/binarydata_connection_info";
import { getIntegerZoomStep } from "oxalis/model/accessors/flycam_accessor";
import constants, { Vector3Indicies, ControlModeEnum, ModeValues } from "oxalis/constants";
import type { Vector3, ControlModeType } from "oxalis/constants";
import Request from "libs/request";
import Toast from "libs/toast";
import ErrorHandling from "libs/error_handling";
import WkLayer from "oxalis/model/binary/layers/wk_layer";
import NdStoreLayer from "oxalis/model/binary/layers/nd_store_layer";
import UrlManager from "oxalis/controller/url_manager";
import {
  doWithToken,
  getAnnotationInformation,
  getDataset,
  getSharingToken,
} from "admin/admin_rest_api";
import type Layer from "oxalis/model/binary/layers/layer";
import type { APIAnnotationType, APIDatasetType } from "admin/api_flow_types";
import messages from "messages";
<<<<<<< HEAD
import type { DataTextureSizeAndCount } from "./model/binary/data_rendering_logic";
import * as DataRenderingLogic from "./model/binary/data_rendering_logic";
=======
import type Layer from "oxalis/model/binary/layers/layer";
import type { APIDatasetType, APIAnnotationType } from "admin/api_flow_types";
>>>>>>> f2b84040

export type ServerNodeType = {
  id: number,
  position: Vector3,
  rotation: Vector3,
  bitDepth: number,
  viewport: number,
  resolution: number,
  radius: number,
  createdTimestamp: number,
  interpolation: boolean,
};

export type ServerBranchPointType = {
  createdTimestamp: number,
  nodeId: number,
};

export type ServerSkeletonTracingTreeType = {
  branchPoints: Array<ServerBranchPointType>,
  color: ?Vector3,
  comments: Array<CommentType>,
  edges: Array<EdgeType>,
  name: string,
  nodes: Array<ServerNodeType>,
  treeId: number,
  createdTimestamp: number,
};

type ServerTracingBaseType = {
  id: string,
  userBoundingBox?: BoundingBoxObjectType,
  createdTimestamp: number,
  editPosition: Vector3,
  editRotation: Vector3,
  error?: string,
  version: number,
  zoomLevel: number,
};

export type ServerSkeletonTracingType = ServerTracingBaseType & {
  activeNodeId?: number,
  boundingBox?: BoundingBoxObjectType,
  trees: Array<ServerSkeletonTracingTreeType>,
};

export type ServerVolumeTracingType = ServerTracingBaseType & {
  activeSegmentId?: number,
  boundingBox: BoundingBoxObjectType,
  elementClass: ElementClassType,
  fallbackLayer?: string,
  largestSegmentId: number,
};

type ServerTracingType = ServerSkeletonTracingType | ServerVolumeTracingType;

// TODO: Non-reactive
export class OxalisModel {
  HANDLED_ERROR = "error_was_handled";

  connectionInfo: ConnectionInfo;
  binary: {
    [key: string]: Binary,
  };
  lowerBoundary: Vector3;
  upperBoundary: Vector3;
  isMappingSupported: boolean = true;
  maximumDataTextureCountForLayer: number;

  async fetch(
    tracingType: TracingTypeTracingType,
    annotationId: string,
    controlMode: ControlModeType,
    initialFetch: boolean,
  ) {
    Store.dispatch(setControlModeAction(controlMode));

    let annotation: ?APIAnnotationType;
    let datasetName;
    if (controlMode === ControlModeEnum.TRACE) {
      annotation = await getAnnotationInformation(annotationId, tracingType);
      datasetName = annotation.dataSetName;

      if (!annotation.restrictions.allowAccess) {
        Toast.error(messages["tracing.no_access"]);
        throw this.HANDLED_ERROR;
      }

      ErrorHandling.assertExtendContext({
        task: annotation.id,
      });

      Store.dispatch(setTaskAction(annotation.task));
    } else {
      // In View mode, the annotationId is actually the dataSetName
      // as there is no annotation and no tracing!
      datasetName = annotationId;
    }

    const highestResolutions = await this.initializeDataset(datasetName);
    await this.initializeSettings(datasetName);

    // Fetch the actual tracing from the datastore, if there is an annotation
    let tracing: ?ServerTracingType;
    if (annotation != null) {
      // Make flow happy
      const nonNullAnnotation = annotation;
      tracing = await doWithToken(token =>
        Request.receiveJSON(
          `${nonNullAnnotation.dataStore.url}/data/tracings/${nonNullAnnotation.content.typ}/${
            nonNullAnnotation.content.id
          }?token=${token}`,
        ),
      );
      tracing.id = annotation.content.id;
    }

    // Only initialize the model once.
    // There is no need to reinstantiate the binaries if the dataset didn't change.
    if (initialFetch) {
      this.initializeModel(tracing, highestResolutions);
      if (tracing != null) Store.dispatch(setZoomStepAction(tracing.zoomLevel));
    }

    // There is no need to initialize the tracing if there is no tracing (View mode).
    if (annotation != null && tracing != null) {
      this.initializeTracing(annotation, tracing);
    }

    this.applyState(UrlManager.initialState, tracing);
  }

<<<<<<< HEAD
  validateSpecsForLayers(layers: Array<Layer>): Map<Layer, DataTextureSizeAndCount> {
    const specs = DataRenderingLogic.getSupportedTextureSpecs();
    DataRenderingLogic.validateMinimumRequirements(specs);

    const hasSegmentation = _.find(layers, layer => layer.category === "segmentation") != null;
    const setupInfo = DataRenderingLogic.computeDataTexturesSetup(
      specs,
      layers,
      layer => layer.bitDepth >> 3,
      hasSegmentation,
    );

    if (!setupInfo.isBasicRenderingSupported) {
      const message = `Not enough textures available for rendering ${layers.length} layers`;
      Toast.error(message);
      throw new Error(message);
    }

    if (!setupInfo.isMappingSupported) {
      const message = messages["mapping.too_few_textures"];
      console.warn(message);
      this.isMappingSupported = false;
    }

    return setupInfo.textureInformationPerLayer;
=======
  validateSpecsForLayers(layers: Array<Layer>): [number, number] {
    const canvas = document.createElement("canvas");
    const contextProvider = canvas.getContext
      ? x => canvas.getContext(x)
      : ctxName => ({
          MAX_TEXTURE_SIZE: 0,
          MAX_COMBINED_TEXTURE_IMAGE_UNITS: 1,
          getParameter(param) {
            return ctxName === "webgl" && param === 0 ? 4096 : 8192;
          },
        });

    const gl = contextProvider("webgl");

    if (!gl) {
      throw new Error("WebGL context could not be constructed.");
    }

    const supportedTextureSize = gl.getParameter(gl.MAX_TEXTURE_SIZE);
    const maxTextureCount = gl.getParameter(gl.MAX_COMBINED_TEXTURE_IMAGE_UNITS);

    if (supportedTextureSize < 4096 || maxTextureCount < 8) {
      throw new Error(
        "Minimum spec is not met. GPU should support at least a texture size of 4096 and 8 textures.",
      );
    }

    const usedTextureSize = supportedTextureSize >= 8192 ? 8192 : 4096;
    const dataTextureCountPerLayer = (() => {
      const bucketCountPerPlane =
        constants.MAXIMUM_NEEDED_BUCKETS_PER_DIMENSION ** 2 + // buckets in current zoomStep
        Math.ceil(constants.MAXIMUM_NEEDED_BUCKETS_PER_DIMENSION / 2) ** 2; // buckets in fallback zoomstep;
      const necessaryVoxelCount = 3 * bucketCountPerPlane * constants.BUCKET_SIZE;
      const availableVoxelCount = usedTextureSize ** 2;
      return Math.ceil(necessaryVoxelCount / availableVoxelCount);
    })();

    const lookupTextureCountPerLayer = 1;
    const necessaryTextureCount =
      layers.length * (dataTextureCountPerLayer + lookupTextureCountPerLayer);

    // Count textures needed for mappings separately, because they are not strictly necessary
    let textureCountForCellMappings = 0;
    if (_.find(layers, layer => layer.category === "segmentation") != null) {
      // One lookup and one data texture for mappings
      textureCountForCellMappings = 2;
    }

    if (necessaryTextureCount > maxTextureCount) {
      const message = `Not enough textures available for rendering ${layers.length} layers`;
      Toast.error(message);
      throw new Error(message);
    } else if (necessaryTextureCount + textureCountForCellMappings > maxTextureCount) {
      const message = messages["mapping.too_few_textures"];
      Toast.info(message);
    }

    return [usedTextureSize, dataTextureCountPerLayer];
>>>>>>> f2b84040
  }

  determineAllowedModes(settings: SettingsType) {
    // The order of allowedModes should be independent from the server and instead be similar to ModeValues
    let allowedModes = _.intersection(ModeValues, settings.allowedModes);

    const colorLayer = _.find(Store.getState().dataset.dataLayers, { category: "color" });
    if (colorLayer != null && colorLayer.elementClass !== "uint8") {
      allowedModes = allowedModes.filter(mode => !constants.MODES_ARBITRARY.includes(mode));
    }

    let preferredMode = null;
    if (settings.preferredMode != null) {
      const modeId = settings.preferredMode;
      if (allowedModes.includes(modeId)) {
        preferredMode = modeId;
      }
    }

    return { preferredMode, allowedModes };
  }

  initializeTracing(annotation: APIAnnotationType, tracing: ServerTracingType) {
    // This method is not called for the View mode
    const { allowedModes, preferredMode } = this.determineAllowedModes(annotation.settings);
    _.extend(annotation.settings, { allowedModes, preferredMode });

    const isVolume = annotation.content.typ === "volume";
    const controlMode = Store.getState().temporaryConfiguration.controlMode;
    if (controlMode === ControlModeEnum.TRACE) {
      if (isVolume) {
        ErrorHandling.assert(
          this.getSegmentationBinary() != null,
          messages["tracing.volume_missing_segmentation"],
        );
        const volumeTracing: ServerVolumeTracingType = (tracing: any);
        Store.dispatch(initializeVolumeTracingAction(annotation, volumeTracing));
      } else {
        const skeletonTracing: ServerSkeletonTracingType = (tracing: any);

        // To generate a huge amount of dummy trees, use:
        // import generateDummyTrees from "./model/helpers/generate_dummy_trees";
        // tracing.trees = generateDummyTrees(1, 200000);
        Store.dispatch(initializeSkeletonTracingAction(annotation, skeletonTracing));
      }
    }

    // Initialize 'flight', 'oblique' or 'orthogonal'/'volume' mode
    if (allowedModes.length === 0) {
      Toast.error(messages["tracing.no_allowed_mode"]);
    } else {
      const mode = preferredMode || UrlManager.initialState.mode || allowedModes[0];
      Store.dispatch(setViewModeAction(mode));
    }
  }

  async initializeDataset(datasetName: string): Promise<Array<Vector3>> {
    const sharingToken = getSharingToken();
    const rawDataset =
      sharingToken != null
        ? await getDataset(datasetName, sharingToken)
        : await getDataset(datasetName);

    let error;
    if (!rawDataset) {
      error = messages["dataset.does_not_exist"];
    } else if (!rawDataset.dataSource.dataLayers) {
      error = `${messages["dataset.not_imported"]} '${datasetName}'`;
    }

    if (error) {
      Toast.error(error);
      throw this.HANDLED_ERROR;
    }

    const [dataset, highestResolutions] = adaptResolutions(rawDataset);

    // Make sure subsequent fetch calls are always for the same dataset
    if (!_.isEmpty(this.binary)) {
      ErrorHandling.assert(
        _.isEqual(dataset.dataSource.id.name, Store.getState().dataset.name),
        messages["dataset.changed_without_reload"],
      );
    }

    ErrorHandling.assertExtendContext({
      dataSet: dataset.dataSource.id.name,
    });

    Store.dispatch(setDatasetAction(dataset));

    return highestResolutions;
  }

  async initializeSettings(datasetName: string) {
    const initialUserSettings = await Request.receiveJSON("/api/user/userConfiguration");
    const initialDatasetSettings = await Request.receiveJSON(
      `/api/dataSetConfigurations/${datasetName}`,
    );
    Store.dispatch(initializeSettingsAction(initialUserSettings, initialDatasetSettings));
  }

  initializeModel(tracing: ?ServerTracingType, resolutions: Array<Vector3>) {
    const { dataStore } = Store.getState().dataset;

    const LayerClass = (() => {
      switch (dataStore.typ) {
        case "webknossos-store":
          return WkLayer;
        case "ndstore":
          return NdStoreLayer;
        default:
          throw new Error(`${messages["datastore.unknown_type"]} ${dataStore.typ}`);
      }
    })();

    const layers = this.getLayerInfos(tracing, resolutions).map(
      layerInfo => new LayerClass(layerInfo, dataStore),
    );

<<<<<<< HEAD
    const textureInformationPerLayer = this.validateSpecsForLayers(layers);
    this.maximumDataTextureCountForLayer = _.max(
      Array.from(textureInformationPerLayer.values()).map(info => info.textureCount),
    );
=======
    const [textureWidth, dataTextureCountPerLayer] = this.validateSpecsForLayers(layers);
>>>>>>> f2b84040

    this.connectionInfo = new ConnectionInfo();
    this.binary = {};
    for (const layer of layers) {
      let maxLayerZoomStep =
        Math.log(Math.max(...layer.resolutions.map(r => Math.max(...r)))) / Math.LN2;
      if (layer.category === "segmentation") {
        maxLayerZoomStep = 1;
      }
<<<<<<< HEAD
      const textureInformation = textureInformationPerLayer.get(layer);
      if (!textureInformation) {
        throw new Error("No texture information for layer?");
      }
=======
>>>>>>> f2b84040
      this.binary[layer.name] = new Binary(
        layer,
        maxLayerZoomStep,
        this.connectionInfo,
<<<<<<< HEAD
        textureInformation.textureSize,
        textureInformation.textureCount,
=======
        textureWidth,
        dataTextureCountPerLayer,
>>>>>>> f2b84040
      );
    }

    this.buildMappingsObject();

    if (this.getColorBinaries().length === 0) {
      Toast.error(messages["dataset.no_data"]);
      throw this.HANDLED_ERROR;
    }

    this.computeBoundaries();
  }

  // For now, since we have no UI for this
  buildMappingsObject() {
    const segmentationBinary = this.getSegmentationBinary();

    if (segmentationBinary != null && this.isMappingSupported) {
      window.mappings = {
        getAll() {
          return segmentationBinary.mappings.getMappingNames();
        },
        getActive() {
          return segmentationBinary.activeMapping;
        },
        activate(mapping) {
          return segmentationBinary.setActiveMapping(mapping);
        },
      };
    }
  }

  getColorBinaries() {
    return _.filter(this.binary, binary => binary.category === "color");
  }

  getSegmentationBinary() {
    return _.find(this.binary, binary => binary.category === "segmentation");
  }

  getBinaryByName(name: string) {
    return this.binary[name];
  }

  getLayerInfos(tracing: ?ServerTracingType, resolutions: Array<Vector3>): Array<DataLayerType> {
    // This method adds/merges the layers of the tracing into the dataset layers
    // Overwrite or extend layers with volumeTracingLayer

    let layers = _.clone(Store.getState().dataset.dataLayers);
    // $FlowFixMe TODO Why does Flow complain about this check
    if (tracing == null || tracing.elementClass == null) {
      return layers.map(l => ({
        ...l,
        resolutions,
      }));
    }

    // Flow doesn't understand that as the tracing has the elementClass property it has to be a volumeTracing
    tracing = ((tracing: any): ServerVolumeTracingType);

    // This code will only be executed for volume tracings as only those have a dataLayer.
    // The tracing always contains the layer information for the user segmentation.
    // layers (dataset.dataLayers) contains information about all existing layers of the dataset.
    // Two possible cases:
    // 1) No segmentation exists yet: In that case layers doesn't contain the dataLayer.
    // 2) Segmentation exists: In that case layers already contains dataLayer and the fallbackLayer
    //    property specifies its name, to be able to merge the two layers
    const fallbackLayerName = tracing.fallbackLayer;
    const fallbackLayerIndex = _.findIndex(layers, layer => layer.name === fallbackLayerName);
    const fallbackLayer = layers[fallbackLayerIndex];

    const tracingLayer = {
      name: tracing.id,
      category: "segmentation",
      boundingBox: {
        topLeft: [
          tracing.boundingBox.topLeft[0],
          tracing.boundingBox.topLeft[1],
          tracing.boundingBox.topLeft[2],
        ],
        width: tracing.boundingBox.width,
        height: tracing.boundingBox.height,
        depth: tracing.boundingBox.depth,
      },
      resolutions,
      elementClass: tracing.elementClass,
      mappings:
        fallbackLayer != null && fallbackLayer.mappings != null ? fallbackLayer.mappings : [],
      largestSegmentId: tracing.largestSegmentId,
    };

    if (fallbackLayer != null) {
      layers[fallbackLayerIndex] = tracingLayer;
    } else {
      // Remove other segmentation layers, since we are adding a new one.
      // This is a temporary workaround. In the long term we want to support
      // multiple segmentation layers.
      layers = layers.filter(layer => layer.category !== "segmentation");
      layers.push(tracingLayer);
    }
    return layers;
  }

  shouldDisplaySegmentationData(): boolean {
    const segmentationOpacity = Store.getState().datasetConfiguration.segmentationOpacity;
    if (segmentationOpacity === 0) {
      return false;
    }
    const currentViewMode = Store.getState().temporaryConfiguration.viewMode;

    // Currently segmentation data can only be displayed in orthogonal and volume mode
    const canModeDisplaySegmentationData = constants.MODES_PLANE.includes(currentViewMode);
    return this.getSegmentationBinary() != null && canModeDisplaySegmentationData;
  }

  cantDisplaySegmentationData(): boolean {
    return getIntegerZoomStep(Store.getState()) > 1;
  }

  displaysUnsampledVolumeData(): boolean {
    return getIntegerZoomStep(Store.getState()) === 1;
  }

  computeBoundaries() {
    this.lowerBoundary = [Infinity, Infinity, Infinity];
    this.upperBoundary = [-Infinity, -Infinity, -Infinity];

    for (const key of Object.keys(this.binary)) {
      const binary = this.binary[key];
      for (const i of Vector3Indicies) {
        this.lowerBoundary[i] = Math.min(this.lowerBoundary[i], binary.lowerBoundary[i]);
        this.upperBoundary[i] = Math.max(this.upperBoundary[i], binary.upperBoundary[i]);
      }
    }
  }

  getDatasetCenter(): Vector3 {
    return [
      (this.lowerBoundary[0] + this.upperBoundary[0]) / 2,
      (this.lowerBoundary[1] + this.upperBoundary[1]) / 2,
      (this.lowerBoundary[2] + this.upperBoundary[2]) / 2,
    ];
  }

  applyState(urlState: UrlManagerState, tracing: ?ServerTracingType) {
    // If there is no editPosition (e.g. when viewing a dataset) and
    // no default position, compute the center of the dataset
    const defaultPosition = Store.getState().datasetConfiguration.position;
    let position = this.getDatasetCenter();
    if (defaultPosition != null) {
      position = defaultPosition;
    }
    if (tracing != null) {
      position = tracing.editPosition;
    }
    if (urlState.position != null) {
      position = urlState.position;
    }
    Store.dispatch(setPositionAction(position));

    const defaultZoomStep = Store.getState().datasetConfiguration.zoom;
    if (urlState.zoomStep != null) {
      Store.dispatch(setZoomStepAction(urlState.zoomStep));
    } else if (defaultZoomStep != null) {
      Store.dispatch(setZoomStepAction(defaultZoomStep));
    }

    const defaultRotation = Store.getState().datasetConfiguration.rotation;
    let rotation = null;
    if (defaultRotation != null) {
      rotation = defaultRotation;
    }
    if (tracing != null) {
      rotation = tracing.editRotation;
    }
    if (urlState.rotation != null) {
      rotation = urlState.rotation;
    }
    if (rotation != null) {
      Store.dispatch(setRotationAction(rotation));
    }

    if (urlState.activeNode != null) {
      Store.dispatch(setActiveNodeAction(urlState.activeNode));
    }
  }

  getResolutions(): Array<Vector3> {
    // Different layers can have different resolutions. At the moment,
    // unequal resolutions will result in undefined behavior.
    // However, if resolutions are subset of each other, everything should be fine.
<<<<<<< HEAD
    // For that case, returning the longest resolutions array should suffice
=======
    // For that case, return the longest resolutions array should suffice
>>>>>>> f2b84040

    return _.chain(this.binary)
      .map(b => b.layer.resolutions)
      .sortBy(resolutions => resolutions.length)
      .last()
      .valueOf();
  }

  stateSaved() {
    const state = Store.getState();
    const storeStateSaved = !state.save.isBusy && state.save.queue.length === 0;
    const pushQueuesSaved = _.reduce(
      this.binary,
      (saved, binary) => saved && binary.pushQueue.stateSaved(),
      true,
    );
    return storeStateSaved && pushQueuesSaved;
  }

  save = async () => {
    while (!this.stateSaved()) {
      // The dispatch of the saveNowAction IN the while loop is deliberate.
      // Otherwise if an update action is pushed to the save queue during the Utils.sleep,
      // the while loop would continue running until the next save would be triggered.
      Store.dispatch(saveNowAction());
      // eslint-disable-next-line no-await-in-loop
      await Utils.sleep(500);
    }
  };
}

function adaptResolutions(dataset: APIDatasetType): [APIDatasetType, Array<Vector3>] {
  const adaptedLayers = dataset.dataSource.dataLayers.map(dataLayer => {
    const adaptedResolutions = dataLayer.resolutions.slice();
    _.range(constants.DOWNSAMPLED_ZOOM_STEP_COUNT).forEach(() => {
      // We add another level of resolutions to allow zooming out even further
      const lastResolution = _.last(adaptedResolutions);
      adaptedResolutions.push([
        2 * lastResolution[0],
        2 * lastResolution[1],
        2 * lastResolution[2],
      ]);
    });

    return {
      ...dataLayer,
      resolutions: adaptedResolutions,
    };
  });

  const highestResolutions = _.last(
    _.sortBy(adaptedLayers.map(layer => layer.resolutions), resolutions => resolutions.length),
  );

  const adaptedDataset = {
    ...dataset,
    dataSource: {
      ...dataset.dataSource,
      dataLayers: adaptedLayers,
    },
  };

  return [adaptedDataset, highestResolutions];
}

// export the model as a singleton
export default new OxalisModel();<|MERGE_RESOLUTION|>--- conflicted
+++ resolved
@@ -51,16 +51,12 @@
   getDataset,
   getSharingToken,
 } from "admin/admin_rest_api";
+
+import messages from "messages";
 import type Layer from "oxalis/model/binary/layers/layer";
 import type { APIAnnotationType, APIDatasetType } from "admin/api_flow_types";
-import messages from "messages";
-<<<<<<< HEAD
 import type { DataTextureSizeAndCount } from "./model/binary/data_rendering_logic";
 import * as DataRenderingLogic from "./model/binary/data_rendering_logic";
-=======
-import type Layer from "oxalis/model/binary/layers/layer";
-import type { APIDatasetType, APIAnnotationType } from "admin/api_flow_types";
->>>>>>> f2b84040
 
 export type ServerNodeType = {
   id: number,
@@ -193,7 +189,6 @@
     this.applyState(UrlManager.initialState, tracing);
   }
 
-<<<<<<< HEAD
   validateSpecsForLayers(layers: Array<Layer>): Map<Layer, DataTextureSizeAndCount> {
     const specs = DataRenderingLogic.getSupportedTextureSpecs();
     DataRenderingLogic.validateMinimumRequirements(specs);
@@ -219,66 +214,6 @@
     }
 
     return setupInfo.textureInformationPerLayer;
-=======
-  validateSpecsForLayers(layers: Array<Layer>): [number, number] {
-    const canvas = document.createElement("canvas");
-    const contextProvider = canvas.getContext
-      ? x => canvas.getContext(x)
-      : ctxName => ({
-          MAX_TEXTURE_SIZE: 0,
-          MAX_COMBINED_TEXTURE_IMAGE_UNITS: 1,
-          getParameter(param) {
-            return ctxName === "webgl" && param === 0 ? 4096 : 8192;
-          },
-        });
-
-    const gl = contextProvider("webgl");
-
-    if (!gl) {
-      throw new Error("WebGL context could not be constructed.");
-    }
-
-    const supportedTextureSize = gl.getParameter(gl.MAX_TEXTURE_SIZE);
-    const maxTextureCount = gl.getParameter(gl.MAX_COMBINED_TEXTURE_IMAGE_UNITS);
-
-    if (supportedTextureSize < 4096 || maxTextureCount < 8) {
-      throw new Error(
-        "Minimum spec is not met. GPU should support at least a texture size of 4096 and 8 textures.",
-      );
-    }
-
-    const usedTextureSize = supportedTextureSize >= 8192 ? 8192 : 4096;
-    const dataTextureCountPerLayer = (() => {
-      const bucketCountPerPlane =
-        constants.MAXIMUM_NEEDED_BUCKETS_PER_DIMENSION ** 2 + // buckets in current zoomStep
-        Math.ceil(constants.MAXIMUM_NEEDED_BUCKETS_PER_DIMENSION / 2) ** 2; // buckets in fallback zoomstep;
-      const necessaryVoxelCount = 3 * bucketCountPerPlane * constants.BUCKET_SIZE;
-      const availableVoxelCount = usedTextureSize ** 2;
-      return Math.ceil(necessaryVoxelCount / availableVoxelCount);
-    })();
-
-    const lookupTextureCountPerLayer = 1;
-    const necessaryTextureCount =
-      layers.length * (dataTextureCountPerLayer + lookupTextureCountPerLayer);
-
-    // Count textures needed for mappings separately, because they are not strictly necessary
-    let textureCountForCellMappings = 0;
-    if (_.find(layers, layer => layer.category === "segmentation") != null) {
-      // One lookup and one data texture for mappings
-      textureCountForCellMappings = 2;
-    }
-
-    if (necessaryTextureCount > maxTextureCount) {
-      const message = `Not enough textures available for rendering ${layers.length} layers`;
-      Toast.error(message);
-      throw new Error(message);
-    } else if (necessaryTextureCount + textureCountForCellMappings > maxTextureCount) {
-      const message = messages["mapping.too_few_textures"];
-      Toast.info(message);
-    }
-
-    return [usedTextureSize, dataTextureCountPerLayer];
->>>>>>> f2b84040
   }
 
   determineAllowedModes(settings: SettingsType) {
@@ -399,14 +334,10 @@
       layerInfo => new LayerClass(layerInfo, dataStore),
     );
 
-<<<<<<< HEAD
     const textureInformationPerLayer = this.validateSpecsForLayers(layers);
     this.maximumDataTextureCountForLayer = _.max(
       Array.from(textureInformationPerLayer.values()).map(info => info.textureCount),
     );
-=======
-    const [textureWidth, dataTextureCountPerLayer] = this.validateSpecsForLayers(layers);
->>>>>>> f2b84040
 
     this.connectionInfo = new ConnectionInfo();
     this.binary = {};
@@ -416,24 +347,16 @@
       if (layer.category === "segmentation") {
         maxLayerZoomStep = 1;
       }
-<<<<<<< HEAD
       const textureInformation = textureInformationPerLayer.get(layer);
       if (!textureInformation) {
         throw new Error("No texture information for layer?");
       }
-=======
->>>>>>> f2b84040
       this.binary[layer.name] = new Binary(
         layer,
         maxLayerZoomStep,
         this.connectionInfo,
-<<<<<<< HEAD
         textureInformation.textureSize,
         textureInformation.textureCount,
-=======
-        textureWidth,
-        dataTextureCountPerLayer,
->>>>>>> f2b84040
       );
     }
 
@@ -625,11 +548,7 @@
     // Different layers can have different resolutions. At the moment,
     // unequal resolutions will result in undefined behavior.
     // However, if resolutions are subset of each other, everything should be fine.
-<<<<<<< HEAD
     // For that case, returning the longest resolutions array should suffice
-=======
-    // For that case, return the longest resolutions array should suffice
->>>>>>> f2b84040
 
     return _.chain(this.binary)
       .map(b => b.layer.resolutions)
