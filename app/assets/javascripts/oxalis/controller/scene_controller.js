--- conflicted
+++ resolved
@@ -95,12 +95,8 @@
     this.scene.add(this.rootGroup);
     this.scene.add(this.isosurfacesGroup);
 
-<<<<<<< HEAD
-    this.scene.add(new THREE.DirectionalLight());
+    this.rootGroup.add(new THREE.DirectionalLight());
     this.addLights();
-=======
-    this.rootGroup.add(new THREE.DirectionalLight());
->>>>>>> 32852e08
 
     this.setupDebuggingMethods();
   }
@@ -136,13 +132,8 @@
     this.scene.add(new THREE.Mesh(geometry, meshMaterial));
   }
 
-<<<<<<< HEAD
   addIsosurface(vertices, segmentationId): void {
-    const geometry = new THREE.BufferGeometry();
-=======
-  addIsosurface(vertices): void {
     let geometry = new THREE.BufferGeometry();
->>>>>>> 32852e08
     geometry.addAttribute("position", new THREE.BufferAttribute(vertices, 3));
 
     // convert to normal (unbuffered) geometry to merge vertices
