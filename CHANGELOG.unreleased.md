# Changelog (Unreleased)

All notable (yet unreleased) user-facing changes to WEBKNOSSOS are documented in this file.
See `CHANGELOG.released.md` for the changes which are part of official releases.

The format is based on [Keep a Changelog](http://keepachangelog.com/en/1.0.0/)
and this project adheres to [Calendar Versioning](http://calver.org/) `0Y.0M.MICRO`.
For upgrade instructions, please check the [migration guide](MIGRATIONS.released.md).

## Unreleased
[Commits](https://github.com/scalableminds/webknossos/compare/24.02.0...HEAD)

### Added
- Added support for storing analytics events in the Postgres. [#7594](https://github.com/scalableminds/webknossos/pull/7594) 
- Segment statistics are now available for ND datases. [#7411](https://github.com/scalableminds/webknossos/pull/7411)
- Added support for uploading N5 and Neuroglancer Precomputed datasets. [#7578](https://github.com/scalableminds/webknossos/pull/7578)
- Webknossos can now open ND Zarr datasets with arbitrary axis orders (not limited to `**xyz` anymore). [#7592](https://github.com/scalableminds/webknossos/pull/7592)

### Changed
- Datasets stored in WKW format are no longer loaded with memory mapping, reducing memory demands. [#7528](https://github.com/scalableminds/webknossos/pull/7528)
<<<<<<< HEAD
- Content Security Policy (CSP) settings are now relaxed by default. To keep stricter CSP rules, add them to your specific `application.conf`. [#7589](https://github.com/scalableminds/webknossos/pull/7589)
=======
- WEBKNOSSOS now uses Java 21. [#7599](https://github.com/scalableminds/webknossos/pull/7599)
>>>>>>> d9cd5277

### Fixed
- Fixed rare SIGBUS crashes of the datastore module that were caused by memory mapping on unstable file systems. [#7528](https://github.com/scalableminds/webknossos/pull/7528)
- Fixed loading local datasets for organizations that have spaces in their names. [#7593](https://github.com/scalableminds/webknossos/pull/7593)
- Fixed a bug where proofreading annotations would stay black until the next server restart due to expired but cached tokens. [#7598](https://github.com/scalableminds/webknossos/pull/7598)
- Fixed a bug where ad-hoc meshing didn't make use of a segment index, even when it existed. [#7600](https://github.com/scalableminds/webknossos/pull/7600)
- Fixed a bug where importing remote datasets with existing datasource-properties.jsons would not properly register the remote credentials. [#7601](https://github.com/scalableminds/webknossos/pull/7601)
- Fixed a bug in ND volume annotation downloads where the additionalAxes metadata had wrong indices. [#7592](https://github.com/scalableminds/webknossos/pull/7592)

### Removed

### Breaking Changes<|MERGE_RESOLUTION|>--- conflicted
+++ resolved
@@ -18,11 +18,8 @@
 
 ### Changed
 - Datasets stored in WKW format are no longer loaded with memory mapping, reducing memory demands. [#7528](https://github.com/scalableminds/webknossos/pull/7528)
-<<<<<<< HEAD
 - Content Security Policy (CSP) settings are now relaxed by default. To keep stricter CSP rules, add them to your specific `application.conf`. [#7589](https://github.com/scalableminds/webknossos/pull/7589)
-=======
 - WEBKNOSSOS now uses Java 21. [#7599](https://github.com/scalableminds/webknossos/pull/7599)
->>>>>>> d9cd5277
 
 ### Fixed
 - Fixed rare SIGBUS crashes of the datastore module that were caused by memory mapping on unstable file systems. [#7528](https://github.com/scalableminds/webknossos/pull/7528)
