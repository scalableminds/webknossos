--- conflicted
+++ resolved
@@ -17,11 +17,8 @@
 - Added ability to shuffle / set colors for a whole tree group. [#6586](https://github.com/scalableminds/webknossos/pull/6586)
 - Annotation layers can now be removed. [#6593](https://github.com/scalableminds/webknossos/pull/6593)
 - When adding remote Zarr datasets with multiple channels, channels are converted into layers. [#6609](https://github.com/scalableminds/webknossos/pull/6609)
-<<<<<<< HEAD
+- When adding a remote OME-NGFF dataset with labels, these are added as segmentation layers. [#6638](https://github.com/scalableminds/webknossos/pull/6638)
 - The scale bar is now included in screenshots of the viewports made using the `Q` shortcut or the "Screenshot" menu entry. If the scale bar should not be included, disable it using "Settings - Viewport Options - Show Scalebars". [#6644](https://github.com/scalableminds/webknossos/pull/6644)
-=======
-- When adding a remote OME-NGFF dataset with labels, these are added as segmentation layers. [#6638](https://github.com/scalableminds/webknossos/pull/6638)
->>>>>>> 876f53f6
 
 ### Changed
 - The log viewer in the Voxelytics workflow reporting now uses a virtualized list. [#6579](https://github.com/scalableminds/webknossos/pull/6579)
