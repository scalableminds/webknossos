--- conflicted
+++ resolved
@@ -43,11 +43,8 @@
 - Fixed the datasource-properties.json route for zarr-streaminge export of datasets that are not wkw/zarr.  [#7065](https://github.com/scalableminds/webknossos/pull/7065)
 - Fixed an issue where you could no longer invite users to your organization even though you had space left. [#7078](https://github.com/scalableminds/webknossos/pull/7078)
 - Fixed displayed units of used storage in the organization's overview page. [#7057](https://github.com/scalableminds/webknossos/pull/7057)
-<<<<<<< HEAD
 - Fixed a rendering bug that could occur when a dataset layer has missing mags (e.g., the first mag is 8-8-8). [#7082](https://github.com/scalableminds/webknossos/pull/7082)
-=======
 - Fixed a bug where some volume annotations could not be duplicated or used as tasks. [#7085](https://github.com/scalableminds/webknossos/pull/7085)
->>>>>>> 2b496b25
 
 ### Removed
 
