--- conflicted
+++ resolved
@@ -228,11 +228,7 @@
   t.is(state.tracing.skeleton.trees[1].groupId, 7);
 });
 
-<<<<<<< HEAD
-test.serial("getTreeGroups should get all tree groups and set a tree group", t => {
-=======
 test.serial("renameGroup should rename a tree group", t => {
->>>>>>> c23cd65e
   const api = t.context.api;
   Store.dispatch(
     setTreeGroupsAction([makeBasicGroupObject(3, "group 3"), makeBasicGroupObject(7, "group 7")]),
