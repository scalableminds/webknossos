### define 
jquery : $
../libs/toast : Toast
###

class View


  THEME_BRIGHT   : 0
  THEME_DARK     : 1

  currentTheme : null


  constructor : (@model) ->

    unless @webGlSupported()
      Toast.error("Couldn't initialise WebGL, please make sure you are using Google Chrome and WebGL is enabled.<br>"+
        "<a href='http://get.webgl.org/'>http://get.webgl.org/</a>")

    { THEME_BRIGHT } = @
   
    @setTheme(THEME_BRIGHT)
    @createKeyboardCommandOverlay()

    @model.route.on({
      emptyBranchStack : =>
        Toast.error("No more branchpoints", false)
      noBranchPoints : =>
        Toast.error("Setting branchpoints isn't necessary in this tracing mode.", false)
      wrongDirection : =>
<<<<<<< HEAD
        Toast.error("You're tracing in the wrong direction")
      updateComments : (comments) => 
        console.log comments
        @updateComments(comments)
      newActiveNode : => @updateActiveComment()
      deleteTree : => @updateActiveComment()
      newNode : => @updateActiveComment()
      newTree : => @updateActiveComment() })

    # initialize comments
    @model.route.updateComments()
=======
        Toast.error("You're tracing in the wrong direction")  })

    # disable loader, show oxalis
    $("#loader").css("display" : "none")
    $("#container").css("display" : "inline")
>>>>>>> b38e9ea0


  toggleTheme : ->

    { currentTheme, THEME_BRIGHT, THEME_DARK } = @

    if currentTheme is THEME_BRIGHT 
      @setTheme(THEME_DARK)
    else
      @setTheme(THEME_BRIGHT)


  setTheme : (theme) ->

    { THEME_BRIGHT, THEME_DARK } = @

    if theme is THEME_BRIGHT
      $("body").attr('class', 'bright')
    else
      $("body").attr('class', 'dark')

    @currentTheme = theme


  createKeyboardCommandOverlay : ->

    keycommands =
      "<table class=\"table table-condensed table-nohead\">
        <tbody>
          <tr><th colspan=\"2\">General</th><th colspan=\"2\">Viewports</th></tr>
          <tr><td>Leftclick or Arrow keys</td><td>Move</td><td>Mousewheel or D and F</td><td>Move along 3rd axis</td></tr>
          <tr><td>Leftclick</td><td>Select node</td><td>Rightclick</td><td>Set tracepoint</td></tr>
          <tr><td>Q</td><td>Fullscreen</td><td>I or Alt + Mousewheel</td><td>Zoom in</td></tr>
          <tr><td>K</td><td>Scale up viewports</td><td>O or Alt + Mousewheel</td><td>Zoom out</td></tr>
          <tr><td>L</td><td>Scale down viewports</td><td>B</td><td>Set branchpoint</td></tr>
          <tr><td>Del</td><td>Delete node/Split trees</td><td>J</td><td>Jump to last branchpoint</td></tr>
          <tr><td>Shift + Alt + Leftclick</td><td>Merge two trees</td><td>S</td><td>Center active node</td></tr>
          <tr><td>P</td><td>Previous comment</td><td>C</td><td>Create new tree</td></tr>
          <tr><td>N</td><td>Next comment</td><td>Shift + Mousewheel</td><td>Change node size</td></tr>
          <tr><td>T</td><td>Toggle theme</td><th colspan=\"2\">3D-view</th><td></td></tr>
          <tr><td>1</td><td>Toggle Skeleton Visibility</td><td>Mousewheel</td><td>Zoom in and out</td></tr>          
          <tr><td>M</td><td>Toggle mode</td><td></td><td></td></tr>
          <tr><th colspan=\"2\">Flightmode</th><td></td><td></td></tr>
          <tr><td>Mouse or Arrow keys</td><td>Rotation</td><td></td><td></td></tr>
          <tr><td>Shift + Mouse or Shift + Arrow</td><td>Rotation around Axis</td><td>W A S D</td><td>Strafe</td></tr>
          <tr><td>Space, Shift + Space</td><td>Forward, Backward</td><td>B, J</td><td>Set, Jump to last branchpoint</td></tr>
          <tr><td>K, L</td><td>Scale viewports</td><td>I, O</td><td>Zoom in and out</td><td></td></tr>
          <tr><td>Z, U</td><td>Start, stop recording waypoints</td><td>R</td><td>Reset rotation</td></tr> 
        </tbody>
      </table>
      <br>
      <p>All other options like moving speed, clipping distance can be adjusted in the options located to the left.
      Select the different categories to open/close them.
      Please report any issues.</p>"

    popoverTemplate = '<div class="popover key-overlay"><div class="arrow key-arrow"></div><div class="popover-inner"><h3 class="popover-title"></h3><div class="popover-content"><p></p></div></div></div>'
    $('#help-overlay').popover({html: true, placement: 'bottom', title: 'keyboard commands', content: keycommands, template: popoverTemplate})


  updateComments : (comments) ->
    
    commentList = $("#comment-list")
    commentList.empty()

    # DOM container to append all elements at once for increased performance
    newContent = document.createDocumentFragment()

    for comment in comments
      newContent.appendChild((
        $('<li>').append($('<i>', {"class": "icon-angle-right"}), 
        $('<a>', {"href": "#", "data-nodeid": comment.node, "text": comment.content})))[0])

    commentList.append(newContent)

    @updateActiveComment()


  updateActiveComment : ->

    comment = @model.route.getComment()
    if comment
      $("#comment-input").val(comment)
    else
      $("#comment-input").val("")

    oldIcon = $("#comment-container i.icon-arrow-right")
    if oldIcon.length
      oldIcon.toggleClass("icon-arrow-right", false)
      oldIcon.toggleClass("icon-angle-right", true)

    activeHref = $("#comment-container a[data-nodeid=#{@model.route.getActiveNodeId()}]")
    if activeHref.length

      newIcon = activeHref.parent("li").children("i")
      newIcon.toggleClass("icon-arrow-right", true)
      newIcon.toggleClass("icon-angle-right", false)

      # animate scrolling to the new comment
      $("#comment-container").animate({
        scrollTop: newIcon.offset().top - $("#comment-container").offset().top + $("#comment-container").scrollTop()}, 500)


  webGlSupported : ->

    return window.WebGLRenderingContext and document.createElement('canvas').getContext('experimental-webgl')<|MERGE_RESOLUTION|>--- conflicted
+++ resolved
@@ -29,10 +29,8 @@
       noBranchPoints : =>
         Toast.error("Setting branchpoints isn't necessary in this tracing mode.", false)
       wrongDirection : =>
-<<<<<<< HEAD
         Toast.error("You're tracing in the wrong direction")
       updateComments : (comments) => 
-        console.log comments
         @updateComments(comments)
       newActiveNode : => @updateActiveComment()
       deleteTree : => @updateActiveComment()
@@ -41,13 +39,10 @@
 
     # initialize comments
     @model.route.updateComments()
-=======
-        Toast.error("You're tracing in the wrong direction")  })
 
     # disable loader, show oxalis
     $("#loader").css("display" : "none")
     $("#container").css("display" : "inline")
->>>>>>> b38e9ea0
 
 
   toggleTheme : ->
