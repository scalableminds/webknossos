--- conflicted
+++ resolved
@@ -53,7 +53,6 @@
   annotation as HYBRID_ANNOTATION,
   annotationProto as HYBRID_ANNOTATION_PROTO,
 } from "test/fixtures/hybridtracing_server_objects";
-<<<<<<< HEAD
 import type {
   APIAnnotation,
   APIDataset,
@@ -61,12 +60,10 @@
   ServerSkeletonTracing,
   ServerTracing,
   ServerVolumeTracing,
+  ElementClass,
 } from "types/api_types";
 import type { ArbitraryObject } from "types/globals";
-=======
-import type { ElementClass, ServerTracing } from "types/api_types";
 import { getConstructorForElementClass } from "viewer/model/helpers/typed_buffer";
->>>>>>> 9d6fe6ea
 
 const TOKEN = "secure-token";
 const ANNOTATION_TYPE = "annotationTypeValue";
