--- conflicted
+++ resolved
@@ -20,13 +20,10 @@
 
 type Props = {|
   activeTool: VolumeTool,
-<<<<<<< HEAD
   // This component should be updated when the zoom changes.
   // eslint-disable-next-line react/no-unused-prop-types
   zoomStep: number,
-=======
   isInMergerMode: boolean,
->>>>>>> d73b2e54
 |};
 
 const isZoomStepTooHighForTraceTool = () => isVolumeTraceToolDisallowed(Store.getState());
@@ -51,10 +48,6 @@
     const traceToolDisabledTooltip = isTraceToolDisabled
       ? "Your zoom is low to use the trace tool. Please zoom in further to use it."
       : "";
-    // TOO unfiy this with the dataset position view.
-    const maybeErrorColorForTraceTool = isTraceToolDisabled
-      ? { color: "rgb(255, 155, 85)", borderColor: "rgb(241, 122, 39)" }
-      : {};
     return (
       <div
         onClick={() => {
@@ -67,18 +60,7 @@
           style={{ marginRight: 10 }}
         >
           <RadioButton value={VolumeToolEnum.MOVE}>Move</RadioButton>
-<<<<<<< HEAD
-          <Tooltip title={traceToolDisabledTooltip}>
-            <RadioButton
-              value={VolumeToolEnum.TRACE}
-              disabled={isTraceToolDisabled}
-              style={maybeErrorColorForTraceTool}
-            >
-              Trace
-            </RadioButton>
-          </Tooltip>
-          <RadioButton value={VolumeToolEnum.BRUSH}>Brush</RadioButton>
-=======
+
           <Tooltip
             title={
               this.props.isInMergerMode
@@ -86,14 +68,18 @@
                 : ""
             }
           >
-            <RadioButton value={VolumeToolEnum.TRACE} disabled={this.props.isInMergerMode}>
-              Trace
-            </RadioButton>
+            <Tooltip title={traceToolDisabledTooltip}>
+              <RadioButton
+                value={VolumeToolEnum.TRACE}
+                disabled={this.props.isInMergerMode || isTraceToolDisabled}
+              >
+                Trace
+              </RadioButton>
+            </Tooltip>
             <RadioButton value={VolumeToolEnum.BRUSH} disabled={this.props.isInMergerMode}>
               Brush
             </RadioButton>
           </Tooltip>
->>>>>>> d73b2e54
         </RadioGroup>
         <ButtonGroup>
           <ButtonComponent onClick={this.handleCreateCell}>
@@ -109,11 +95,8 @@
 function mapStateToProps(state: OxalisState): Props {
   return {
     activeTool: enforceVolumeTracing(state.tracing).activeTool,
-<<<<<<< HEAD
     zoomStep: state.flycam.zoomStep,
-=======
     isInMergerMode: state.temporaryConfiguration.isMergerModeEnabled,
->>>>>>> d73b2e54
   };
 }
 
