package controllers.admin

import akka.actor.actorRef2Scala
import brainflight.mail.DefaultMails
import brainflight.mail.Send
import brainflight.security.AuthenticatedRequest
import brainflight.security.Secured
import controllers._
import models.security._
import models.user.TimeTracking
import models.user.User
import models.user.Experience
import play.api.i18n.Messages
import views.html
<<<<<<< HEAD
import net.liftweb.common._
import braingames.mvc.Controller
=======
import play.api.data.Form
import play.api.data.Forms._
import brainflight.tools.ExtendedTypes._
>>>>>>> 0034df51

object UserAdministration extends Controller with Secured {

  override val DefaultAccessRole = Role.Admin

  def allUsers = User.findAll.sortBy(_.lastName)

  def index = Authenticated { implicit request =>
    Ok(html.admin.user.userAdministration(allUsers, Role.findAll.sortBy(_.name), Experience.findAllDomains))
  }

  def logTime(userId: String, time: String, note: String) = Authenticated { implicit request =>
    for {
      user <- User.findOneById(userId) ?~ Messages("user.unknown")
      time <- TimeTracking.parseTime(time) ?~ Messages("time.invalidFormat")
    } yield {
      TimeTracking.logTime(user, time, note)
      JsonOk
    }
  }

  def bulkOperation(operation: String => Box[User])(successMessage: User => String)(implicit request: AuthenticatedRequest[Map[String, Seq[String]]]) = {
    (for {
      ids <- request.body.get("id") ?~ Messages("user.bulk.empty")
    } yield {
      val results = ids.map { userId =>
        operation(userId) match {
          case Full(user)         => jsonSuccess -> successMessage(user)
          case Failure(msg, _, _) => jsonError -> msg
          case Empty              => jsonError -> (Messages("user.bulk.failedFor", userId))
        }
      }
      JsonOk(html.admin.user.userTable(allUsers), results)
    }).asResult
  }

  private def verifyUser(userId: String) = {
    for {
      user <- User.findOneById(userId) ?~ Messages("user.unknown")
      if (!user.verified)
    } yield {
      Application.Mailer ! Send(DefaultMails.verifiedMail(user.name, user.email))
      user.update(_.verify)
    }
  }

  def verify(userId: String) = Authenticated { implicit request =>
    for {
      user <- verifyUser(userId) ?~ Messages("user.verifyFailed")
    } yield {
      JsonOk(html.admin.user.userTableItem(user), Messages("user.verified", user.name))
    }
  }

  def changExperience(userId: String) = Authenticated { implicit request =>
    verifyUser(userId) map { user =>
      AjaxOk.success(html.admin.user.userTableItem(user), user.name + Messages("user.verified"))
    } getOrElse
      BadRequest
  }

  def verifyBulk = Authenticated(parser = parse.urlFormEncoded) { implicit request =>
    bulkOperation(verifyUser)(user => Messages("user.verified", user.name))
  }

  private def deleteUser(userId: String) = {
    for {
      user <- User.findOneById(userId) ?~ Messages("user.unknown")
    } yield {
      User.remove(user)
      user
    }
  }

  def delete(userId: String) = Authenticated { implicit request =>
    deleteUser(userId).map { user =>
      JsonOk(Messages("user.deleted", user.name))
    }
  }

  def deleteBulk = Authenticated(parser = parse.urlFormEncoded) { implicit request =>
    bulkOperation(deleteUser)(user => Messages("user.deleted", user.name))
  }

  private def addRole(roleName: String)(userId: String) = {
    for {
      user <- User.findOneById(userId) ?~ Messages("user.unknown")
    } yield {
      user.update(_.addRole(roleName))
    }
  }

<<<<<<< HEAD
  private def removeRole(roleName: String)(userId: String) = {
    for {
      user <- User.findOneById(userId) ?~ Messages("user.unknown")
    } yield {
      user.update(_.removeRole(roleName))
=======
  private def deleteRole(roleName: String)(userId: String) = {
    User.findOneById(userId) map { user =>
      user.update(_.deleteRole(roleName))
>>>>>>> 0034df51
    }
  }

  def loginAsUser(userId: String) = Authenticated(permission = Some(Permission("admin.ghost"))) { implicit request =>
    for {
      user <- User.findOneById(userId) ?~ Messages("user.unknown")
    } yield {
      Redirect(controllers.routes.UserController.dashboard)
        .withSession(Secured.createSession(user))
    }
  }

<<<<<<< HEAD
  def removeRoleBulk = Authenticated(parser = parse.urlFormEncoded) { implicit request =>
    for {
      roleName <- postParameter("role") ?~ Messages("role.invalid")
    } yield {
      bulkOperation(removeRole(roleName))(
        user => Messages("role.removed", user.name))
    }
=======
  def deleteRoleBulk = Authenticated(parser = parse.urlFormEncoded) { implicit request =>
    postParameter("role").map { roleName =>
      bulkOperation(deleteRole(roleName))(
        user => "Removed role from %s".format(user.name),
        userId => "Couldn't remove role from user with id '%s'".format(userId))
    } getOrElse AjaxBadRequest.error("Please choose a role")
>>>>>>> 0034df51
  }

  def addRoleBulk = Authenticated(parser = parse.urlFormEncoded) { implicit request =>
    for {
      roleName <- postParameter("role") ?~ Messages("role.invalid")
    } yield {
      bulkOperation(addRole(roleName))(
        user => Messages("role.added", user.name))
    }
  }

  def increaseExperience(domain: String, value: Int)(userId: String) = {
    User.findOneById(userId) map { user =>
      user.update(_.increaseExperience(domain, value))
    }
  }

  def setExperience(domain: String, value: Int)(userId: String) = {
    User.findOneById(userId) map { user =>
      user.update(_.setExperience(domain, value))
    }
  }

  def deleteExperience(domain: String)(userId: String) = {
    User.findOneById(userId) map { user =>
      user.update(_.deleteExperience(domain))
    }
  }

  def increaseExperienceBulk = Authenticated(parser = parse.urlFormEncoded) { implicit request =>
    (for {
      domain <- postParameter("experience-domain") //?~ Messages("experience.domain.invalid")
      value <- postParameter("experience-value").flatMap(_.toIntOpt) //?~ Messages("experience.value.invalid")
    } yield {
      bulkOperation(increaseExperience(domain, value))(
        user => "Added experience to %s".format(user.name),
        userId => "Couldn't add experience to user with id '%s'".format(userId))
    }) getOrElse AjaxBadRequest.error("invalid")
  }

  def setExperienceBulk = Authenticated(parser = parse.urlFormEncoded) { implicit request =>
    (for {
      domain <- postParameter("experience-domain") //?~ Messages("experience.domain.invalid")
      value <- postParameter("experience-value").flatMap(_.toIntOpt) //?~ Messages("experience.value.invalid")
    } yield {
      bulkOperation(setExperience(domain, value))(
        user => "Set experience of %s".format(user.name),
        userId => "Couldn't set experience of user with id '%s'".format(userId))
    }) getOrElse AjaxBadRequest.error("invalid")
  }

  def deleteExperienceBulk = Authenticated(parser = parse.urlFormEncoded) { implicit request =>
    (for {
      domain <- postParameter("experience-domain") //?~ Messages("experience.domain.invalid")
    } yield {
      bulkOperation(deleteExperience(domain))(
        user => "Removed experience from %s".format(user.name),
        userId => "Couldn't remove experience from user with id '%s'".format(userId))
    }) getOrElse AjaxBadRequest.error("invalid")
  }

}<|MERGE_RESOLUTION|>--- conflicted
+++ resolved
@@ -12,14 +12,9 @@
 import models.user.Experience
 import play.api.i18n.Messages
 import views.html
-<<<<<<< HEAD
 import net.liftweb.common._
 import braingames.mvc.Controller
-=======
-import play.api.data.Form
-import play.api.data.Forms._
-import brainflight.tools.ExtendedTypes._
->>>>>>> 0034df51
+import braingames.util.ExtendedTypes.ExtendedString
 
 object UserAdministration extends Controller with Secured {
 
@@ -74,13 +69,6 @@
     }
   }
 
-  def changExperience(userId: String) = Authenticated { implicit request =>
-    verifyUser(userId) map { user =>
-      AjaxOk.success(html.admin.user.userTableItem(user), user.name + Messages("user.verified"))
-    } getOrElse
-      BadRequest
-  }
-
   def verifyBulk = Authenticated(parser = parse.urlFormEncoded) { implicit request =>
     bulkOperation(verifyUser)(user => Messages("user.verified", user.name))
   }
@@ -112,17 +100,11 @@
     }
   }
 
-<<<<<<< HEAD
-  private def removeRole(roleName: String)(userId: String) = {
+  private def deleteRole(roleName: String)(userId: String) = {
     for {
       user <- User.findOneById(userId) ?~ Messages("user.unknown")
     } yield {
-      user.update(_.removeRole(roleName))
-=======
-  private def deleteRole(roleName: String)(userId: String) = {
-    User.findOneById(userId) map { user =>
       user.update(_.deleteRole(roleName))
->>>>>>> 0034df51
     }
   }
 
@@ -135,22 +117,13 @@
     }
   }
 
-<<<<<<< HEAD
-  def removeRoleBulk = Authenticated(parser = parse.urlFormEncoded) { implicit request =>
+  def deleteRoleBulk = Authenticated(parser = parse.urlFormEncoded) { implicit request =>
     for {
       roleName <- postParameter("role") ?~ Messages("role.invalid")
     } yield {
-      bulkOperation(removeRole(roleName))(
+      bulkOperation(deleteRole(roleName))(
         user => Messages("role.removed", user.name))
     }
-=======
-  def deleteRoleBulk = Authenticated(parser = parse.urlFormEncoded) { implicit request =>
-    postParameter("role").map { roleName =>
-      bulkOperation(deleteRole(roleName))(
-        user => "Removed role from %s".format(user.name),
-        userId => "Couldn't remove role from user with id '%s'".format(userId))
-    } getOrElse AjaxBadRequest.error("Please choose a role")
->>>>>>> 0034df51
   }
 
   def addRoleBulk = Authenticated(parser = parse.urlFormEncoded) { implicit request =>
@@ -181,35 +154,32 @@
   }
 
   def increaseExperienceBulk = Authenticated(parser = parse.urlFormEncoded) { implicit request =>
-    (for {
-      domain <- postParameter("experience-domain") //?~ Messages("experience.domain.invalid")
-      value <- postParameter("experience-value").flatMap(_.toIntOpt) //?~ Messages("experience.value.invalid")
+    for {
+      domain <- postParameter("experience-domain") ?~ Messages("experience.domain.invalid")
+      value <- postParameter("experience-value").flatMap(_.toIntOpt) ?~ Messages("experience.value.invalid")
     } yield {
       bulkOperation(increaseExperience(domain, value))(
-        user => "Added experience to %s".format(user.name),
-        userId => "Couldn't add experience to user with id '%s'".format(userId))
-    }) getOrElse AjaxBadRequest.error("invalid")
+        user => Messages("user.experience.increased", user.name))
+    }
   }
 
   def setExperienceBulk = Authenticated(parser = parse.urlFormEncoded) { implicit request =>
-    (for {
-      domain <- postParameter("experience-domain") //?~ Messages("experience.domain.invalid")
-      value <- postParameter("experience-value").flatMap(_.toIntOpt) //?~ Messages("experience.value.invalid")
+    for {
+      domain <- postParameter("experience-domain") ?~ Messages("experience.domain.invalid")
+      value <- postParameter("experience-value").flatMap(_.toIntOpt) ?~ Messages("experience.value.invalid")
     } yield {
       bulkOperation(setExperience(domain, value))(
-        user => "Set experience of %s".format(user.name),
-        userId => "Couldn't set experience of user with id '%s'".format(userId))
-    }) getOrElse AjaxBadRequest.error("invalid")
+        user => Messages("user.experience.set", user.name))
+    }
   }
 
   def deleteExperienceBulk = Authenticated(parser = parse.urlFormEncoded) { implicit request =>
-    (for {
-      domain <- postParameter("experience-domain") //?~ Messages("experience.domain.invalid")
+    for {
+      domain <- postParameter("experience-domain") ?~ Messages("experience.domain.invalid")
     } yield {
       bulkOperation(deleteExperience(domain))(
-        user => "Removed experience from %s".format(user.name),
-        userId => "Couldn't remove experience from user with id '%s'".format(userId))
-    }) getOrElse AjaxBadRequest.error("invalid")
+        user => Messages("user.experience.removed", user.name))
+    }
   }
 
 }