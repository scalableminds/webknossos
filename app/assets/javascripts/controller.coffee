--- conflicted
+++ resolved
@@ -1,189 +1,184 @@
-define(
-	[
-		"model",
-		"view",
-		"geometry_factory",
-		"input",
-		"cube_helper"
-	],
-	(Model, View, GeometryFactory, Input, CubeHelper) ->
-
-		Controller ?= {}
-
-		moveValue = 1
-		rotateValue = 0.01
-		scaleValue = 0.05
-
-		Controller = 
-
-			initialize : (@canvas) ->
-				
-				@initMouse() 
-				@initKeyboard()
-				@initGamepad()
-				@initDeviceOrientation()
-<<<<<<< HEAD
-				
-=======
-
-			
->>>>>>> bfdea195
-				Model.Route.initialize().then(
-					(matrix) =>
-							
-						View.setMatrix(matrix)
-
-						GeometryFactory.createMesh("coordinateAxes", "mesh").done (mesh) ->
-							mesh.relativePosition.x = 100
-							View.addGeometry mesh
-							
-						GeometryFactory.createMesh("crosshair", "mesh").done (mesh) -> 	
-							View.addGeometry mesh
-
-						GeometryFactory.createTrianglesplane(128, 0, "trianglesplane").done (trianglesplane) ->
-							View.addGeometry trianglesplane
-					
-						CubeHelper.initialize()
-						CubeHelper.addCube [100, 40, 0]
-						CubeHelper.addCube [300, 60, -20]
-						CubeHelper.addCube [200, 70, 0]
-						CubeHelper.addCube [170, 30, 10]
-
-
-					->
-						alert("Ooops. We couldn't communicate with our mother ship. Please try to reload this page.")
-				)
-
-			initMouse : ->
-				@input.mouse = new Input.Mouse(
-					@canvas
-					"x" : View.yawDistance
-					"y" : View.pitchDistance
-				)
-
-			initKeyboard : ->
-				
-				@input.keyboard = new Input.Keyboard(
-
-					#Fullscreen Mode
-					"f" : => 
-						canvas = @canvas
-						requestFullscreen = canvas.webkitRequestFullScreen or canvas.mozRequestFullScreen or canvas.RequestFullScreen
-						if requestFullscreen
-							requestFullscreen.call(canvas, canvas.ALLOW_KEYBOARD_INPUT)
-
-				
-					#ScaleTrianglesPlane
-					"l" : -> View.scaleTrianglesPlane -scaleValue
-					"k" : -> View.scaleTrianglesPlane scaleValue
-
-					#Move
-					"w" : -> View.move [0, moveValue, 0]
-					"s" : -> View.move [0, -moveValue, 0]
-					"a" : -> View.move [moveValue, 0, 0]
-					"d" : -> View.move [-moveValue, 0, 0]
-					"space" : -> View.move [0, 0, moveValue]
-					"shift + space" : -> View.move [0, 0, -moveValue]
-
-					#Rotate in distance
-					"left"  : -> View.yawDistance rotateValue
-					"right" : -> View.yawDistance -rotateValue
-					"up"    : -> View.pitchDistance -rotateValue
-					"down"  : -> View.pitchDistance rotateValue
-					
-					#Rotate at centre
-					"shift + left"  : -> View.yaw rotateValue
-					"shift + right" : -> View.yaw -rotateValue
-					"shift + up"    : -> View.pitch -rotateValue
-					"shift + down"  : -> View.pitch rotateValue
-				)
-				
-				new Input.KeyboardNoLoop(
-					#Branches
-					"b" : -> Model.Route.putBranch(View.getMatrix())
-					"h" : -> Model.Route.popBranch().done((matrix) -> View.setMatrix(matrix))
-				)
-
-			initGamepad : ->
-				@input.gamepad = new Input.Gamepad(
-						"ButtonA" : -> View.pitchDistance 0.01
-						# "ButtonB" : -> console.log "B"
-						# "ButtonX" : -> console.log "X"
-						# "ButtonY" : -> console.log "Y"
-						# "ButtonStart"  : -> console.log "Start"
-						# "ButtonSelect" : -> console.log "Select"
-
-						"LeftStickX" : View.yawDistance
-						# "LeftStickY" : View.pitchDistance
-
-
-				)
-
-			initDeviceOrientation : ->
-				@input.deviceorientation = new Input.Deviceorientation(
-					"x"  : View.yawDistance
-					"y" : View.pitchDistance
-				)
-
-			initDeviceOrientation : ->
-				@input.deviceorientation = new Input.Deviceorientation(
-					"x"  : View.yawDistance
-					"y" : View.pitchDistance
-				)
-
-			input :
-				mouse : null
-				keyboard : null
-				gamepad : null
-				deviceorientation : null
-
-			#Customize Options
-			setMoveValue : (value) ->
-				moveValue = value
-
-			setRotateValue : (value) ->
-				rotateValue = value				
-
-			setScaleValue : (value) ->
-				scaleValue = value				
-
-			setMouseRotateValue : (value) ->
-				@input.mouse.setRotateValue value if @input.mouse?
-
-			setMouseInversionX : (value) ->
-				@input.mouse.setInversionX value if @input.mouse?
-
-			setMouseInversionY : (value) ->
-				@input.mouse.setInversionY value if @input.mouse?
-
-
-			setMouseActivity : (value) ->
-				if value is false
-					@input.mouse.unbind()
-					@input.mouse = null
-				else
-					@initMouse()
-
-			setKeyboardActivity : (value) ->
-				if value is false
-					@input.keyboard.unbind()
-					@input.keyboard = null
-				else
-					@initKeyboard()
-
-			setGamepadActivity : (value) ->
-				if value is false
-					@input.gamepad.unbind()
-					@input.gamepad = null
-				else
-					@initGamepad()		
-
-			setDeviceOrientationActivity : (value) ->
-				if value is false
-					@input.deviceorientation.unbind()
-					@input.deviceorientation = null
-				else
-					@initDeviceOrientation()					
-
-
-)+define(
+	[
+		"model",
+		"view",
+		"geometry_factory",
+		"input",
+		"cube_helper"
+	],
+	(Model, View, GeometryFactory, Input, CubeHelper) ->
+
+		Controller ?= {}
+
+		moveValue = 1
+		rotateValue = 0.01
+		scaleValue = 0.05
+
+		Controller = 
+
+			initialize : (@canvas) ->
+				
+				@initMouse() 
+				@initKeyboard()
+				@initGamepad()
+				@initDeviceOrientation()
+
+				Model.Route.initialize().then(
+					(matrix) =>
+							
+						View.setMatrix(matrix)
+
+						GeometryFactory.createMesh("coordinateAxes", "mesh").done (mesh) ->
+							mesh.relativePosition.x = 100
+							View.addGeometry mesh
+							
+						GeometryFactory.createMesh("crosshair", "mesh").done (mesh) -> 	
+							View.addGeometry mesh
+
+						GeometryFactory.createTrianglesplane(128, 0, "trianglesplane").done (trianglesplane) ->
+							View.addGeometry trianglesplane
+					
+						CubeHelper.initialize()
+						CubeHelper.addCube [100, 40, 0]
+						CubeHelper.addCube [300, 60, -20]
+						CubeHelper.addCube [200, 70, 0]
+						CubeHelper.addCube [170, 30, 10]
+
+
+					->
+						alert("Ooops. We couldn't communicate with our mother ship. Please try to reload this page.")
+				)
+
+			initMouse : ->
+				@input.mouse = new Input.Mouse(
+					@canvas
+					"x" : View.yawDistance
+					"y" : View.pitchDistance
+				)
+
+			initKeyboard : ->
+				
+				@input.keyboard = new Input.Keyboard(
+
+					#Fullscreen Mode
+					"f" : => 
+						canvas = @canvas
+						requestFullscreen = canvas.webkitRequestFullScreen or canvas.mozRequestFullScreen or canvas.RequestFullScreen
+						if requestFullscreen
+							requestFullscreen.call(canvas, canvas.ALLOW_KEYBOARD_INPUT)
+
+				
+					#ScaleTrianglesPlane
+					"l" : -> View.scaleTrianglesPlane -scaleValue
+					"k" : -> View.scaleTrianglesPlane scaleValue
+
+					#Move
+					"w" : -> View.move [0, moveValue, 0]
+					"s" : -> View.move [0, -moveValue, 0]
+					"a" : -> View.move [moveValue, 0, 0]
+					"d" : -> View.move [-moveValue, 0, 0]
+					"space" : -> View.move [0, 0, moveValue]
+					"shift + space" : -> View.move [0, 0, -moveValue]
+
+					#Rotate in distance
+					"left"  : -> View.yawDistance rotateValue
+					"right" : -> View.yawDistance -rotateValue
+					"up"    : -> View.pitchDistance -rotateValue
+					"down"  : -> View.pitchDistance rotateValue
+					
+					#Rotate at centre
+					"shift + left"  : -> View.yaw rotateValue
+					"shift + right" : -> View.yaw -rotateValue
+					"shift + up"    : -> View.pitch -rotateValue
+					"shift + down"  : -> View.pitch rotateValue
+				)
+				
+				new Input.KeyboardNoLoop(
+					#Branches
+					"b" : -> Model.Route.putBranch(View.getMatrix())
+					"h" : -> Model.Route.popBranch().done((matrix) -> View.setMatrix(matrix))
+				)
+
+			initGamepad : ->
+				@input.gamepad = new Input.Gamepad(
+						"ButtonA" : -> View.pitchDistance 0.01
+						# "ButtonB" : -> console.log "B"
+						# "ButtonX" : -> console.log "X"
+						# "ButtonY" : -> console.log "Y"
+						# "ButtonStart"  : -> console.log "Start"
+						# "ButtonSelect" : -> console.log "Select"
+
+						"LeftStickX" : View.yawDistance
+						# "LeftStickY" : View.pitchDistance
+
+
+				)
+
+			initDeviceOrientation : ->
+				@input.deviceorientation = new Input.Deviceorientation(
+					"x"  : View.yawDistance
+					"y" : View.pitchDistance
+				)
+
+			initDeviceOrientation : ->
+				@input.deviceorientation = new Input.Deviceorientation(
+					"x"  : View.yawDistance
+					"y" : View.pitchDistance
+				)
+
+			input :
+				mouse : null
+				keyboard : null
+				gamepad : null
+				deviceorientation : null
+
+			#Customize Options
+			setMoveValue : (value) ->
+				moveValue = value
+
+			setRotateValue : (value) ->
+				rotateValue = value				
+
+			setScaleValue : (value) ->
+				scaleValue = value				
+
+			setMouseRotateValue : (value) ->
+				@input.mouse.setRotateValue value if @input.mouse?
+
+			setMouseInversionX : (value) ->
+				@input.mouse.setInversionX value if @input.mouse?
+
+			setMouseInversionY : (value) ->
+				@input.mouse.setInversionY value if @input.mouse?
+
+
+			setMouseActivity : (value) ->
+				if value is false
+					@input.mouse.unbind()
+					@input.mouse = null
+				else
+					@initMouse()
+
+			setKeyboardActivity : (value) ->
+				if value is false
+					@input.keyboard.unbind()
+					@input.keyboard = null
+				else
+					@initKeyboard()
+
+			setGamepadActivity : (value) ->
+				if value is false
+					@input.gamepad.unbind()
+					@input.gamepad = null
+				else
+					@initGamepad()		
+
+			setDeviceOrientationActivity : (value) ->
+				if value is false
+					@input.deviceorientation.unbind()
+					@input.deviceorientation = null
+				else
+					@initDeviceOrientation()					
+
+
+)