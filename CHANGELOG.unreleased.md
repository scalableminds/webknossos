--- conflicted
+++ resolved
@@ -13,23 +13,8 @@
 ### Added
 
 ### Changed
-<<<<<<< HEAD
-- Datasets stored in WKW format are no longer loaded with memory mapping, reducing memory demands. [#7528](https://github.com/scalableminds/webknossos/pull/7528)
-- Content Security Policy (CSP) settings are now relaxed by default. To keep stricter CSP rules, add them to your specific `application.conf`. [#7589](https://github.com/scalableminds/webknossos/pull/7589)
-- The state of whether a mapping is active and what exact mapping is now locked to the annotation upon the first volume annotation action to ensure future consistent results. Moreover, while a JSON mapping is active, no volume annotation can be done. [#7549](https://github.com/scalableminds/webknossos/pull/7549)
-- WEBKNOSSOS now uses Java 21. [#7599](https://github.com/scalableminds/webknossos/pull/7599)
-- Email verification is disabled by default. To enable it, set `webKnossos.user.emailVerification.activated` to `true` in your `application.conf`. [#7620](https://github.com/scalableminds/webknossos/pull/7620) [#7621](https://github.com/scalableminds/webknossos/pull/7621)
-- Added more documentation for N5 and Neuroglancer precomputed web upload. [#7622](https://github.com/scalableminds/webknossos/pull/7622)
-- Added the config key `webKnossos.user.timeTrackingOnlyWithSignificantChanges`, which when set to `true` will only track time if the user has made significant changes to the annotation. [#7627](https://github.com/scalableminds/webknossos/pull/7627)
-- Only display UI elements to launch background jobs if the (worker) backend actually supports them. [#7591](https://github.com/scalableminds/webknossos/pull/7591)
-- If the current dataset folder in the dashboard cannot be found (e.g., because somebody else deleted it), the page navigates to the root folder automatically. [#7669](https://github.com/scalableminds/webknossos/pull/7669)
-- Voxelytics logs are now stored by organization name, rather than id, in Loki. This is in preparation of the unification of these two concepts. [#7687](https://github.com/scalableminds/webknossos/pull/7687)
-- Using a segment index file with a different data type than uint16 will now result in an error. [#7698](https://github.com/scalableminds/webknossos/pull/7698)
-- Improved performance of JSON mappings in preparation of frontend HDF5 mappings. [#7706](https://github.com/scalableminds/webknossos/pull/7706)
+- Improved task list to sort tasks by project date, add option to expand all tasks at once and improve styling. [#7709](https://github.com/scalableminds/webknossos/pull/7709)
 - Changed the time-tracking overview to show times spent in annotations and tasks and filter them by teams and projects. In the linked detail view, the tracked times can also be filtered by type (annotations or tasks) and project. [#7524](https://github.com/scalableminds/webknossos/pull/7524)
-=======
-- Improved task list to sort tasks by project date, add option to expand all tasks at once and improve styling. [#7709](https://github.com/scalableminds/webknossos/pull/7709)
->>>>>>> 1540d7d1
 
 ### Fixed
 
