/**
 * model.js
 * @flow
 */
import _ from "lodash";
import Store from "oxalis/store";
import type {
  SettingsType,
  EdgeType,
  CommentType,
  TracingTypeTracingType,
  ElementClassType,
  DataLayerType,
  TreeGroupType,
} from "oxalis/store";
import type { UrlManagerState } from "oxalis/controller/url_manager";
import {
  setDatasetAction,
  setViewModeAction,
  setControlModeAction,
  initializeSettingsAction,
} from "oxalis/model/actions/settings_actions";
import {
  setActiveNodeAction,
  initializeSkeletonTracingAction,
} from "oxalis/model/actions/skeletontracing_actions";
import { initializeVolumeTracingAction } from "oxalis/model/actions/volumetracing_actions";
import { setTaskAction } from "oxalis/model/actions/task_actions";
import {
  setPositionAction,
  setZoomStepAction,
  setRotationAction,
} from "oxalis/model/actions/flycam_actions";
import { saveNowAction } from "oxalis/model/actions/save_actions";
import window from "libs/window";
import Utils from "libs/utils";
import DataLayer from "oxalis/model/data_layer";
import ConnectionInfo from "oxalis/model/data_connection_info";
import constants, { Vector3Indicies, ControlModeEnum, ModeValues } from "oxalis/constants";
import type { Vector3, Point3, ControlModeType } from "oxalis/constants";
import Request from "libs/request";
import Toast from "libs/toast";
import ErrorHandling from "libs/error_handling";
import UrlManager from "oxalis/controller/url_manager";
import {
  getTracing,
  getAnnotationInformation,
  getDataset,
  getSharingToken,
} from "admin/admin_rest_api";
import { getBitDepth } from "oxalis/model/bucket_data_handling/wkstore_adapter";
import messages from "messages";
import type { APIAnnotationType, APIDatasetType } from "admin/api_flow_types";
import type { DataTextureSizeAndCount } from "./model/bucket_data_handling/data_rendering_logic";
import * as DataRenderingLogic from "./model/bucket_data_handling/data_rendering_logic";

export type ServerNodeType = {
  id: number,
  position: Point3,
  rotation: Point3,
  bitDepth: number,
  viewport: number,
  resolution: number,
  radius: number,
  createdTimestamp: number,
  interpolation: boolean,
};

export type ServerBranchPointType = {
  createdTimestamp: number,
  nodeId: number,
};

export type ServerBoundingBoxType = {
  topLeft: Point3,
  width: number,
  height: number,
  depth: number,
};

export type ServerSkeletonTracingTreeType = {
  branchPoints: Array<ServerBranchPointType>,
  color: ?{ r: number, g: number, b: number },
  comments: Array<CommentType>,
  edges: Array<EdgeType>,
  name: string,
  nodes: Array<ServerNodeType>,
  treeId: number,
  createdTimestamp: number,
  groupId?: ?number,
};

type ServerTracingBaseType = {
  id: string,
  userBoundingBox?: ServerBoundingBoxType,
  createdTimestamp: number,
  editPosition: Point3,
  editRotation: Point3,
  error?: string,
  version: number,
  zoomLevel: number,
};

export type ServerSkeletonTracingType = ServerTracingBaseType & {
  activeNodeId?: number,
  boundingBox?: ServerBoundingBoxType,
  trees: Array<ServerSkeletonTracingTreeType>,
  treeGroups: ?Array<TreeGroupType>,
};

export type ServerVolumeTracingType = ServerTracingBaseType & {
  activeSegmentId?: number,
  boundingBox: ServerBoundingBoxType,
  elementClass: ElementClassType,
  fallbackLayer?: string,
  largestSegmentId: number,
};

export type ServerTracingType = ServerSkeletonTracingType | ServerVolumeTracingType;

// TODO: Non-reactive
export class OxalisModel {
  HANDLED_ERROR = "error_was_handled";

  connectionInfo: ConnectionInfo;
  dataLayers: {
    [key: string]: DataLayer,
  };
  lowerBoundary: Vector3;
  upperBoundary: Vector3;
  isMappingSupported: boolean = true;
  maximumDataTextureCountForLayer: number;

  async fetch(
    tracingType: TracingTypeTracingType,
    annotationId: string,
    controlMode: ControlModeType,
    initialFetch: boolean,
  ) {
    Store.dispatch(setControlModeAction(controlMode));

    let annotation: ?APIAnnotationType;
    let datasetName;
    if (controlMode === ControlModeEnum.TRACE) {
      annotation = await getAnnotationInformation(annotationId, tracingType);
      datasetName = annotation.dataSetName;

      if (!annotation.restrictions.allowAccess) {
        Toast.error(messages["tracing.no_access"]);
        throw this.HANDLED_ERROR;
      }

      ErrorHandling.assertExtendContext({
        task: annotation.id,
      });

      Store.dispatch(setTaskAction(annotation.task));
    } else {
      // In View mode, the annotationId is actually the dataSetName
      // as there is no annotation and no tracing!
      datasetName = annotationId;
    }

    const highestResolutions = await this.initializeDataset(datasetName);
    await this.initializeSettings(datasetName);

    // Fetch the actual tracing from the datastore, if there is an annotation
    let tracing: ?ServerTracingType;
    if (annotation != null) {
      tracing = await getTracing(annotation);
    }

    // Only initialize the model once.
    // There is no need to reinstantiate the binaries if the dataset didn't change.
    if (initialFetch) {
      this.initializeModel(tracing, highestResolutions);
      if (tracing != null) Store.dispatch(setZoomStepAction(tracing.zoomLevel));
    }

    // There is no need to initialize the tracing if there is no tracing (View mode).
    if (annotation != null && tracing != null) {
      this.initializeTracing(annotation, tracing);
    }

    this.applyState(UrlManager.initialState, tracing);
  }

  validateSpecsForLayers(
    layers: Array<DataLayerType>,
  ): Map<DataLayerType, DataTextureSizeAndCount> {
    const specs = DataRenderingLogic.getSupportedTextureSpecs();
    DataRenderingLogic.validateMinimumRequirements(specs);

    const hasSegmentation = _.find(layers, layer => layer.category === "segmentation") != null;
    const setupInfo = DataRenderingLogic.computeDataTexturesSetup(
      specs,
      layers,
      layer => getBitDepth(layer) >> 3,
      hasSegmentation,
    );

    if (!setupInfo.isBasicRenderingSupported) {
      const message = `Not enough textures available for rendering ${layers.length} layers`;
      Toast.error(message);
      throw new Error(message);
    }

    if (!setupInfo.isMappingSupported) {
      const message = messages["mapping.too_few_textures"];
      console.warn(message);
      this.isMappingSupported = false;
    }

    return setupInfo.textureInformationPerLayer;
  }

  determineAllowedModes(settings: SettingsType) {
    // The order of allowedModes should be independent from the server and instead be similar to ModeValues
    let allowedModes = _.intersection(ModeValues, settings.allowedModes);

    const colorLayer = _.find(Store.getState().dataset.dataSource.dataLayers, {
      category: "color",
    });
    if (colorLayer != null && colorLayer.elementClass !== "uint8") {
      allowedModes = allowedModes.filter(mode => !constants.MODES_ARBITRARY.includes(mode));
    }

    let preferredMode = null;
    if (settings.preferredMode != null) {
      const modeId = settings.preferredMode;
      if (allowedModes.includes(modeId)) {
        preferredMode = modeId;
      }
    }

    return { preferredMode, allowedModes };
  }

  initializeTracing(annotation: APIAnnotationType, tracing: ServerTracingType) {
    // This method is not called for the View mode
    const { allowedModes, preferredMode } = this.determineAllowedModes(annotation.settings);
    _.extend(annotation.settings, { allowedModes, preferredMode });

    const isVolume = annotation.content.typ === "volume";
    const { controlMode } = Store.getState().temporaryConfiguration;
    if (controlMode === ControlModeEnum.TRACE) {
      if (isVolume) {
        ErrorHandling.assert(
          this.getSegmentationLayer() != null,
          messages["tracing.volume_missing_segmentation"],
        );
        const volumeTracing: ServerVolumeTracingType = (tracing: any);
        Store.dispatch(initializeVolumeTracingAction(annotation, volumeTracing));
      } else {
        const skeletonTracing: ServerSkeletonTracingType = (tracing: any);

        // To generate a huge amount of dummy trees, use:
        // import generateDummyTrees from "./model/helpers/generate_dummy_trees";
        // tracing.trees = generateDummyTrees(1, 200000);
        Store.dispatch(initializeSkeletonTracingAction(annotation, skeletonTracing));
      }
    }

    // Initialize 'flight', 'oblique' or 'orthogonal'/'volume' mode
    if (allowedModes.length === 0) {
      Toast.error(messages["tracing.no_allowed_mode"]);
    } else {
      const mode = preferredMode || UrlManager.initialState.mode || allowedModes[0];
      Store.dispatch(setViewModeAction(mode));
    }
  }

  async initializeDataset(datasetName: string): Promise<Array<Vector3>> {
    const sharingToken = getSharingToken();
    const rawDataset =
      sharingToken != null
        ? await getDataset(datasetName, sharingToken)
        : await getDataset(datasetName);

    let error;
    if (!rawDataset) {
      error = messages["dataset.does_not_exist"];
    } else if (!rawDataset.dataSource.dataLayers) {
      error = `${messages["dataset.not_imported"]} '${datasetName}'`;
    }

    if (error) {
      Toast.error(error);
      throw this.HANDLED_ERROR;
    }

    const [dataset, highestResolutions] = adaptResolutions(rawDataset);

    // Make sure subsequent fetch calls are always for the same dataset
    if (!_.isEmpty(this.dataLayers)) {
      ErrorHandling.assert(
        _.isEqual(dataset.dataSource.id.name, Store.getState().dataset.name),
        messages["dataset.changed_without_reload"],
      );
    }

    ErrorHandling.assertExtendContext({
      dataSet: dataset.dataSource.id.name,
    });

    Store.dispatch(setDatasetAction(dataset));

    return highestResolutions;
  }

  async initializeSettings(datasetName: string) {
    const initialUserSettings = await Request.receiveJSON("/api/user/userConfiguration");
    const initialDatasetSettings = await Request.receiveJSON(
      `/api/dataSetConfigurations/${datasetName}`,
    );
    Store.dispatch(initializeSettingsAction(initialUserSettings, initialDatasetSettings));
  }

  initializeModel(tracing: ?ServerTracingType, resolutions: Array<Vector3>) {
    const layers = this.getLayerInfos(tracing, resolutions);

    const textureInformationPerLayer = this.validateSpecsForLayers(layers);
    this.maximumDataTextureCountForLayer = _.max(
      Array.from(textureInformationPerLayer.values()).map(info => info.textureCount),
    );

    this.connectionInfo = new ConnectionInfo();
    this.dataLayers = {};
    for (const layer of layers) {
      const textureInformation = textureInformationPerLayer.get(layer);
      if (!textureInformation) {
        throw new Error("No texture information for layer?");
      }
      this.dataLayers[layer.name] = new DataLayer(
        layer,
        this.connectionInfo,
        textureInformation.textureSize,
        textureInformation.textureCount,
      );
    }

    this.buildMappingsObject();

    if (this.getColorLayers().length === 0) {
      Toast.error(messages["dataset.no_data"]);
      throw this.HANDLED_ERROR;
    }

    this.computeBoundaries();
  }

  // For now, since we have no UI for this
  buildMappingsObject() {
    const segmentationLayer = this.getSegmentationLayer();

    if (segmentationLayer != null && this.isMappingSupported) {
      window.mappings = {
        getAll() {
          return segmentationLayer.mappings.getMappingNames();
        },
        getActive() {
          return segmentationLayer.activeMapping;
        },
        activate(mapping) {
          return segmentationLayer.setActiveMapping(mapping);
        },
      };
    }
  }

  getAllLayers(): Array<DataLayer> {
    // $FlowFixMe remove once https://github.com/facebook/flow/issues/2221 is fixed
    return Object.values(this.dataLayers);
  }

  getColorLayers(): Array<DataLayer> {
    return _.filter(this.dataLayers, dataLayer => dataLayer.category === "color");
  }

  getSegmentationLayer() {
    return _.find(this.dataLayers, dataLayer => dataLayer.category === "segmentation");
  }

  getLayerByName(name: string): ?DataLayer {
    return this.dataLayers[name];
  }

  getLayerInfos(tracing: ?ServerTracingType, resolutions: Array<Vector3>): Array<DataLayerType> {
    // This method adds/merges the layers of the tracing into the dataset layers
    // Overwrite or extend layers with volumeTracingLayer
    let layers = _.clone(Store.getState().dataset.dataSource.dataLayers);
    const adaptResolutionInfoForLayer = layer => ({
      ...layer,
      // The server only provides the actual resolutions for a layer. However,
      // we adapt these resolutions to the most extensive one (across all layers),
      // since resolutions are used when converting positions between zoomSteps and this
      // should be possible even if the layer does not support a resolution.
      // To not lose the information, which resolution a layer truly supports, we add
      // maxZoomStep as another flag here (derived by reading the resolutions array which
      // the server provides)
      resolutions,
      maxZoomStep: layer.resolutions.length - 1,
    });

    // $FlowFixMe TODO Why does Flow complain about this check
    if (tracing == null || tracing.elementClass == null) {
      return layers.map(adaptResolutionInfoForLayer);
    }

    // Flow doesn't understand that as the tracing has the elementClass property it has to be a volumeTracing
    tracing = ((tracing: any): ServerVolumeTracingType);

    // This code will only be executed for volume tracings as only those have a dataLayer.
    // The tracing always contains the layer information for the user segmentation.
    // layers (dataset.dataLayers) contains information about all existing layers of the dataset.
    // Two possible cases:
    // 1) No segmentation exists yet: In that case layers doesn't contain the dataLayer - it needs
    //    to be created and inserted.
    // 2) Segmentation exists: In that case layers already contains dataLayer and the fallbackLayer
    //    property specifies its name, to be able to merge the two layers
    const fallbackLayerName = tracing.fallbackLayer;
    const fallbackLayerIndex = _.findIndex(layers, layer => layer.name === fallbackLayerName);
    const fallbackLayer = layers[fallbackLayerIndex];

    const tracingLayer = {
      name: tracing.id,
      category: "segmentation",
      boundingBox: {
        topLeft: [
          tracing.boundingBox.topLeft.x,
          tracing.boundingBox.topLeft.y,
          tracing.boundingBox.topLeft.z,
        ],
        width: tracing.boundingBox.width,
        height: tracing.boundingBox.height,
        depth: tracing.boundingBox.depth,
      },
      resolutions,
      maxZoomStep: resolutions.length - 1,
      elementClass: tracing.elementClass,
      mappings:
        fallbackLayer != null && fallbackLayer.mappings != null ? fallbackLayer.mappings : [],
      largestSegmentId: tracing.largestSegmentId,
    };

    if (fallbackLayer != null) {
      layers[fallbackLayerIndex] = tracingLayer;
    } else {
      // Remove other segmentation layers, since we are adding a new one.
      // This is a temporary workaround. In the long term we want to support
      // multiple segmentation layers.
      layers = layers.filter(layer => layer.category !== "segmentation");
      layers.push(tracingLayer);
    }
    return layers.map(adaptResolutionInfoForLayer);
  }

<<<<<<< HEAD
  shouldDisplaySegmentationData(): boolean {
    const { segmentationOpacity } = Store.getState().datasetConfiguration;
    if (segmentationOpacity === 0) {
      return false;
    }
    const currentViewMode = Store.getState().temporaryConfiguration.viewMode;

    // Currently segmentation data can only be displayed in orthogonal and volume mode
    const canModeDisplaySegmentationData = constants.MODES_PLANE.includes(currentViewMode);
    return this.getSegmentationLayer() != null && canModeDisplaySegmentationData;
  }

=======
>>>>>>> b1b68a1b
  computeBoundaries() {
    this.lowerBoundary = [Infinity, Infinity, Infinity];
    this.upperBoundary = [-Infinity, -Infinity, -Infinity];

    for (const key of Object.keys(this.dataLayers)) {
      const dataLayer = this.dataLayers[key];
      for (const i of Vector3Indicies) {
        this.lowerBoundary[i] = Math.min(this.lowerBoundary[i], dataLayer.lowerBoundary[i]);
        this.upperBoundary[i] = Math.max(this.upperBoundary[i], dataLayer.upperBoundary[i]);
      }
    }
  }

  getDatasetCenter(): Vector3 {
    return [
      (this.lowerBoundary[0] + this.upperBoundary[0]) / 2,
      (this.lowerBoundary[1] + this.upperBoundary[1]) / 2,
      (this.lowerBoundary[2] + this.upperBoundary[2]) / 2,
    ];
  }

  applyState(urlState: UrlManagerState, tracing: ?ServerTracingType) {
    // If there is no editPosition (e.g. when viewing a dataset) and
    // no default position, compute the center of the dataset
    const defaultPosition = Store.getState().datasetConfiguration.position;
    let position = this.getDatasetCenter();
    if (defaultPosition != null) {
      position = defaultPosition;
    }
    if (tracing != null) {
      position = Utils.point3ToVector3(tracing.editPosition);
    }
    if (urlState.position != null) {
      position = urlState.position;
    }
    Store.dispatch(setPositionAction(position));

    const defaultZoomStep = Store.getState().datasetConfiguration.zoom;
    if (urlState.zoomStep != null) {
      Store.dispatch(setZoomStepAction(urlState.zoomStep));
    } else if (defaultZoomStep != null) {
      Store.dispatch(setZoomStepAction(defaultZoomStep));
    }

    const defaultRotation = Store.getState().datasetConfiguration.rotation;
    let rotation = null;
    if (defaultRotation != null) {
      rotation = defaultRotation;
    }
    if (tracing != null) {
      rotation = Utils.point3ToVector3(tracing.editRotation);
    }
    if (urlState.rotation != null) {
      rotation = urlState.rotation;
    }
    if (rotation != null) {
      Store.dispatch(setRotationAction(rotation));
    }

    if (urlState.activeNode != null) {
      Store.dispatch(setActiveNodeAction(urlState.activeNode));
    }
  }

  getResolutions(): Array<Vector3> {
    // Different layers can have different resolutions. At the moment,
    // unequal resolutions will result in undefined behavior.
    // However, if resolutions are subset of each other, everything should be fine.
    // For that case, returning the longest resolutions array should suffice

    return _.chain(this.dataLayers)
      .map(dataLayer => dataLayer.layerInfo.resolutions)
      .sortBy(resolutions => resolutions.length)
      .last()
      .valueOf();
  }

  stateSaved() {
    const state = Store.getState();
    const storeStateSaved = !state.save.isBusy && state.save.queue.length === 0;
    const pushQueuesSaved = _.reduce(
      this.dataLayers,
      (saved, dataLayer) => saved && dataLayer.pushQueue.stateSaved(),
      true,
    );
    return storeStateSaved && pushQueuesSaved;
  }

  save = async () => {
    while (!this.stateSaved()) {
      // The dispatch of the saveNowAction IN the while loop is deliberate.
      // Otherwise if an update action is pushed to the save queue during the Utils.sleep,
      // the while loop would continue running until the next save would be triggered.
      Store.dispatch(saveNowAction());
      // eslint-disable-next-line no-await-in-loop
      await Utils.sleep(500);
    }
  };
}

function adaptResolutions(dataset: APIDatasetType): [APIDatasetType, Array<Vector3>] {
  const adaptedLayers = dataset.dataSource.dataLayers.map(dataLayer => {
    const adaptedResolutions = dataLayer.resolutions.slice();
    _.range(constants.DOWNSAMPLED_ZOOM_STEP_COUNT).forEach(() => {
      // We add another level of resolutions to allow zooming out even further
      const lastResolution = _.last(adaptedResolutions);
      adaptedResolutions.push([
        2 * lastResolution[0],
        2 * lastResolution[1],
        2 * lastResolution[2],
      ]);
    });

    return {
      ...dataLayer,
      resolutions: adaptedResolutions,
    };
  });

  const highestResolutions = _.last(
    _.sortBy(adaptedLayers.map(layer => layer.resolutions), resolutions => resolutions.length),
  );

  const adaptedDataset = {
    ...dataset,
    dataSource: {
      ...dataset.dataSource,
      dataLayers: adaptedLayers,
    },
  };

  return [adaptedDataset, highestResolutions];
}

// export the model as a singleton
export default new OxalisModel();<|MERGE_RESOLUTION|>--- conflicted
+++ resolved
@@ -455,21 +455,6 @@
     return layers.map(adaptResolutionInfoForLayer);
   }
 
-<<<<<<< HEAD
-  shouldDisplaySegmentationData(): boolean {
-    const { segmentationOpacity } = Store.getState().datasetConfiguration;
-    if (segmentationOpacity === 0) {
-      return false;
-    }
-    const currentViewMode = Store.getState().temporaryConfiguration.viewMode;
-
-    // Currently segmentation data can only be displayed in orthogonal and volume mode
-    const canModeDisplaySegmentationData = constants.MODES_PLANE.includes(currentViewMode);
-    return this.getSegmentationLayer() != null && canModeDisplaySegmentationData;
-  }
-
-=======
->>>>>>> b1b68a1b
   computeBoundaries() {
     this.lowerBoundary = [Infinity, Infinity, Infinity];
     this.upperBoundary = [-Infinity, -Infinity, -Infinity];
