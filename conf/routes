# Routes
# This file defines all application routes (Higher priority routes first)
# ~~~~

# The general pages
GET      /                                          controllers.TracingController.index
GET      /dashboard                                 controllers.UserController.dashboard


# Tasks
GET      /tasks/requestTask                         controllers.TaskController.request

# Jira integration
GET      /jira                                      controllers.Jira.index
POST     /jira                                      controllers.Jira.submit

# Authentication
GET      /login                                     controllers.Authentication.login
POST     /login                                     controllers.Authentication.authenticate
GET      /logout                                    controllers.Authentication.logout
GET      /register                                  controllers.Authentication.register
POST     /register                                  controllers.Authentication.registrate

GET      /login/fb                                  controllers.login.FacebookLogin.login
GET      /login/fb/code                             controllers.login.FacebookLogin.loginCode(code: String)
GET      /login/tw                                  controllers.login.TwitterLogin.login

# User settings
POST     /user/configuration                        controllers.UserController.saveSettings
GET      /user/configuration                        controllers.UserController.showSettings
GET      /user/configuration/default                controllers.UserController.defaultSettings

# Binary Data
GET      /binary/ws                                 controllers.BinaryData.requestViaWebsocket( dataSetId: String, dataLayerName: String ?= "color", cubeSize: Int )
POST     /binary/ajax                               controllers.BinaryData.requestViaAjax( dataSetId: String, dataLayerName: String ?= "color", cubeSize: Int )
GET      /binary/ajax                               controllers.BinaryData.requestViaAjaxDebug( dataSetId: String, dataLayerName: String, cubeSize: Int, x: Int, y: Int, z: Int, resolution: Int )

# Assertions
GET      /assert/:assertionId                       controllers.AssertionController.view(assertionId: String)
POST     /assert                                    controllers.AssertionController.log
GET      /assert                                    controllers.AssertionController.list

# Tracing Stuff
<<<<<<< HEAD
POST     /tracing                                  controllers.TracingController.createExplorational
GET      /tracing/:tracingId/trace                 controllers.TracingController.trace( tracingId: String)
GET      /tracing/:tracingId/view                  controllers.TracingController.view(tracingId: String)
PUT      /tracing/:tracingId                       controllers.TracingController.update( tracingId: String, version: Int )
GET      /tracing/:tracingId/finishAndRedirect     controllers.TracingController.finishWithRedirect( tracingId: String )
GET      /tracing/:tracingId/finish                controllers.TracingController.finish( tracingId: String, explorational: Boolean = false )
GET      /tracing/:tracingId/finishExperimental    controllers.TracingController.finish( tracingId: String, explorational: Boolean = true )
GET      /tracing/:tracingId/reopen                controllers.TracingController.reopen( tracingId: String )
GET      /trace/:tracingType/:identifier           controllers.TracingController.info( tracingType: String, identifier: String )
=======
POST     /tracing                                   controllers.TracingController.createExplorational
GET      /tracing/:tracingId/trace                  controllers.TracingController.trace( tracingId: String)
GET      /tracing/:tracingId/view                   controllers.TracingController.view(tracingId: String)
PUT      /tracing/:tracingId                        controllers.TracingController.update( tracingId: String, version: Int )
POST     /tracing/:tracingId/name                   controllers.TracingController.nameExplorativeTracing( tracingId: String)
GET      /tracing/:tracingId/finishAndRedirect      controllers.TracingController.finishWithRedirect( tracingId: String )
GET      /tracing/:tracingId/finish                 controllers.TracingController.finish( tracingId: String, explorational: Boolean = false )
GET      /tracing/:tracingId/finishExperimental     controllers.TracingController.finish( tracingId: String, explorational: Boolean = true )
GET      /trace/:tracingType/:identifier            controllers.TracingController.info( tracingType: String, identifier: String )
GET      /trace/:tracingType/:identifier/download   controllers.TracingController.download( tracingType: String, identifier: String )
>>>>>>> 2d210d4b

#Admin pages
GET      /admin/nml/upload                          controllers.admin.NMLIO.uploadForm
POST     /admin/nml/upload                          controllers.admin.NMLIO.upload


# Admin Tasks
GET      /admin/tasks/algorithm                     controllers.admin.TaskAlgorithm.index
POST     /admin/tasks/algorithm                     controllers.admin.TaskAlgorithm.submitAlgorithm
GET      /admin/tasks/algorithm/:id?use=true        controllers.admin.TaskAlgorithm.useAlgorithm(id: String)

GET      /admin/taskTypes                           controllers.admin.TaskTypeAdministration.list
POST     /admin/taskTypes/create                    controllers.admin.TaskTypeAdministration.create
GET      /admin/taskTypes/:id/delete                controllers.admin.TaskTypeAdministration.delete(id: String)
GET      /admin/taskTypes/:id/trace                 controllers.admin.TaskTypeAdministration.trace(id: String)
GET      /admin/taskTypes/:id/edit                  controllers.admin.TaskTypeAdministration.edit(id: String)
POST     /admin/taskTypes/:id                       controllers.admin.TaskTypeAdministration.editTaskTypeForm(id: String)

GET      /admin/projects                            controllers.admin.ProjectAdministration.list
POST     /admin/projects/create                     controllers.admin.ProjectAdministration.create
GET      /admin/projects/:name/delete               controllers.admin.ProjectAdministration.delete(name: String)
GET      /admin/projects/:name/download             controllers.admin.NMLIO.projectDownload(name: String)
GET      /admin/projects/:name/download             controllers.admin.NMLIO.projectDownload(name: String)
GET      /admin/projects/:name/trace                controllers.admin.ProjectAdministration.trace(name: String)

GET      /admin/tasks                               controllers.admin.TaskAdministration.list
GET      /admin/tasks/create                        controllers.admin.TaskAdministration.create
POST     /admin/tasks/createBulk                    controllers.admin.TaskAdministration.createBulk
POST     /admin/tasks/createFromNML                 controllers.admin.TaskAdministration.createFromNML
POST     /admin/tasks/createFromForm                controllers.admin.TaskAdministration.createFromForm
GET      /admin/tasks/overview                      controllers.admin.TaskAdministration.overview
GET      /admin/tracings/:tracingId/cancel          controllers.admin.TaskAdministration.cancelTracing( tracingId: String )
GET      /admin/tasks/:id/download                  controllers.admin.NMLIO.taskDownload(id: String)
GET      /admin/tasks/:id/delete                    controllers.admin.TaskAdministration.delete(id: String)
GET      /admin/tasks/:id/edit                      controllers.admin.TaskAdministration.edit(id: String)
GET      /admin/tasks/:id/trace                     controllers.admin.TaskAdministration.trace(id: String)
POST     /admin/tasks/:id                           controllers.admin.TaskAdministration.editTaskForm(id: String)

GET      /admin/trainingsTasks                      controllers.admin.TrainingsTaskAdministration.list
GET      /admin/trainingsTasks/create               controllers.admin.TrainingsTaskAdministration.create(taskId: String ?= "")
POST     /admin/trainingsTasks/createFromForm       controllers.admin.TrainingsTaskAdministration.createFromForm
GET      /admin/trainingsTasks/:id/delete           controllers.admin.TrainingsTaskAdministration.delete(id: String)

GET      /admin/training/:id/startReview            controllers.admin.TrainingsTracingAdministration.startReview(id: String)
GET      /admin/training/:id/abortReview            controllers.admin.TrainingsTracingAdministration.abortReview(id: String)
GET      /admin/training/:id/finishReview           controllers.admin.TrainingsTracingAdministration.finishReview(id: String)
POST     /admin/training/:id/finishReview           controllers.admin.TrainingsTracingAdministration.finishReviewForm(id: String, passed: Boolean ?= true)


# User Administration
GET      /admin/users                               controllers.admin.UserAdministration.index
POST     /admin/users/verify                        controllers.admin.UserAdministration.verifyBulk
POST     /admin/users/delete                        controllers.admin.UserAdministration.deleteBulk
GET      /admin/users/:id/verify                    controllers.admin.UserAdministration.verify(id: String)
GET      /admin/users/:id/delete                    controllers.admin.UserAdministration.delete(id: String)
GET      /admin/users/:id/loginAs                   controllers.admin.UserAdministration.loginAsUser(id: String)
GET      /admin/users/:id/download                  controllers.admin.NMLIO.userDownload(id: String)
POST     /admin/users/role                          controllers.admin.UserAdministration.addRoleBulk
DELETE   /admin/users/role                          controllers.admin.UserAdministration.deleteRoleBulk
POST     /admin/users/experience                    controllers.admin.UserAdministration.setExperienceBulk
DELETE   /admin/users/experience                    controllers.admin.UserAdministration.deleteExperienceBulk
POST     /admin/users/experience/increase           controllers.admin.UserAdministration.increaseExperienceBulk

GET      /admin/tracings/:id/review                 controllers.admin.TrainingsTracingAdministration.oxalisReview(id: String)

# Binary Administration
GET      /admin/binaryDB                            controllers.admin.BinaryDataAdministration.list
GET      /admin/binaryDB/insert                     controllers.admin.BinaryDataAdministration.insertIntoDB(dataSetName: String)
GET      /admin/binaryDB/insertionState             controllers.admin.BinaryDataAdministration.insertionProgress

# Javascript routing
GET      /assets/javascripts/routes.js              controllers.Application.javascriptRoutes

# Map static resources from the /public folder to the /public path
GET      /assets/*file                              controllers.Assets.at(path="/public", file)
<|MERGE_RESOLUTION|>--- conflicted
+++ resolved
@@ -41,17 +41,6 @@
 GET      /assert                                    controllers.AssertionController.list
 
 # Tracing Stuff
-<<<<<<< HEAD
-POST     /tracing                                  controllers.TracingController.createExplorational
-GET      /tracing/:tracingId/trace                 controllers.TracingController.trace( tracingId: String)
-GET      /tracing/:tracingId/view                  controllers.TracingController.view(tracingId: String)
-PUT      /tracing/:tracingId                       controllers.TracingController.update( tracingId: String, version: Int )
-GET      /tracing/:tracingId/finishAndRedirect     controllers.TracingController.finishWithRedirect( tracingId: String )
-GET      /tracing/:tracingId/finish                controllers.TracingController.finish( tracingId: String, explorational: Boolean = false )
-GET      /tracing/:tracingId/finishExperimental    controllers.TracingController.finish( tracingId: String, explorational: Boolean = true )
-GET      /tracing/:tracingId/reopen                controllers.TracingController.reopen( tracingId: String )
-GET      /trace/:tracingType/:identifier           controllers.TracingController.info( tracingType: String, identifier: String )
-=======
 POST     /tracing                                   controllers.TracingController.createExplorational
 GET      /tracing/:tracingId/trace                  controllers.TracingController.trace( tracingId: String)
 GET      /tracing/:tracingId/view                   controllers.TracingController.view(tracingId: String)
@@ -62,7 +51,6 @@
 GET      /tracing/:tracingId/finishExperimental     controllers.TracingController.finish( tracingId: String, explorational: Boolean = true )
 GET      /trace/:tracingType/:identifier            controllers.TracingController.info( tracingType: String, identifier: String )
 GET      /trace/:tracingType/:identifier/download   controllers.TracingController.download( tracingType: String, identifier: String )
->>>>>>> 2d210d4b
 
 #Admin pages
 GET      /admin/nml/upload                          controllers.admin.NMLIO.uploadForm
@@ -127,6 +115,7 @@
 POST     /admin/users/experience/increase           controllers.admin.UserAdministration.increaseExperienceBulk
 
 GET      /admin/tracings/:id/review                 controllers.admin.TrainingsTracingAdministration.oxalisReview(id: String)
+GET      /admin/tracings/:id/reopen                 controllers.admin.TaskAdministration.reopen( id: String )
 
 # Binary Administration
 GET      /admin/binaryDB                            controllers.admin.BinaryDataAdministration.list
