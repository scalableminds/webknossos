--- conflicted
+++ resolved
@@ -131,10 +131,7 @@
   let changedPixels = Infinity;
   // If the screenshot of the page didn't change in the last x seconds, rendering should be finished
   while (currentShot == null || changedPixels > 0) {
-<<<<<<< HEAD
-=======
     console.log(`Waiting for rendering to finish. Changed pixels: ${changedPixels}`);
->>>>>>> 9f8c2b3a
     await page.waitForTimeout(10000);
     currentShot = await page.screenshot({ fullPage: true });
     if (lastShot != null) {
