// @flow
import React, { useState } from "react";
import { withRouter } from "react-router-dom";
import { Form, Input, Button, Col, Row } from "antd";
import { LockOutlined } from "@ant-design/icons";
import Request from "libs/request";
import messages from "messages";
import Toast from "libs/toast";
import type { RouterHistory } from "react-router-dom";

const FormItem = Form.Item;
const { Password } = Input;

type Props = {
  history: RouterHistory,
  resetToken: string,
};

function FinishResetPasswordView(props: Props) {
  const [form] = Form.useForm();
  const [confirmDirty, setConfirmDirty] = useState<boolean>(false);

  const handleSubmit = (event: SyntheticInputEvent<>) => {
    event.preventDefault();
    form.validateFieldsAndScroll((err: ?Object, formValues: Object) => {
      if (!err) {
        const data = formValues;
        if (props.resetToken === "") {
          Toast.error(messages["auth.reset_token_not_supplied"]);
          return;
        }
        data.token = props.resetToken;
        Request.sendJSONReceiveJSON("/api/auth/resetPassword", { data }).then(() => {
          Toast.success(messages["auth.reset_pw_confirmation"]);
          props.history.push("/auth/login");
        });
      }
    });
  };

  const handleConfirmBlur = (e: SyntheticInputEvent<>) => {
    const { value } = e.target;
    setConfirmDirty(confirmDirty || !!value);
  };

  const checkPassword = (rule, value, callback) => {
    if (value && value !== form.getFieldValue("password.password1")) {
      callback(messages["auth.registration_password_mismatch"]);
    } else {
      callback();
    }
  };

  const checkConfirm = (rule, value, callback) => {
    if (value && confirmDirty) {
      form.validateFields(["confirm"], { force: true });
    }
    callback();
  };

  // TODO: get rid of this
  const { getFieldDecorator } = props.form;

<<<<<<< HEAD
  return (
    <Row type="flex" justify="center" style={{ padding: 50 }} align="middle">
      <Col span={8}>
        <h3>Reset Password</h3>
        <Form onSubmit={handleSubmit} form={form}>
          <FormItem hasFeedback>
            {getFieldDecorator("password.password1", {
              rules: [
                {
                  required: true,
                  message: messages["auth.reset_new_password"],
                },
                {
                  min: 8,
                  message: messages["auth.registration_password_length"],
                },
                {
                  validator: checkConfirm,
                },
              ],
            })(
              <Password
                prefix={<Icon type="lock" style={{ fontSize: 13 }} />}
                placeholder="New Password"
              />,
            )}
          </FormItem>
          <FormItem hasFeedback>
            {getFieldDecorator("password.password2", {
              rules: [
                {
                  required: true,
                  message: messages["auth.reset_new_password2"],
                },
                {
                  min: 8,
                  message: messages["auth.registration_password_length"],
                },
                {
                  validator: checkPassword,
                },
              ],
            })(
              <Password
                onBlur={handleConfirmBlur}
                prefix={<Icon type="lock" style={{ fontSize: 13 }} />}
                placeholder="Confirm New Password"
              />,
            )}
          </FormItem>
          <FormItem>
            <Button type="primary" htmlType="submit" style={{ width: "100%" }}>
              Reset Password
            </Button>
          </FormItem>
        </Form>
      </Col>
    </Row>
  );
=======
    return (
      <Row type="flex" justify="center" style={{ padding: 50 }} align="middle">
        <Col span={8}>
          <h3>Reset Password</h3>
          <Form onSubmit={this.handleSubmit}>
            <FormItem hasFeedback>
              {getFieldDecorator("password.password1", {
                rules: [
                  {
                    required: true,
                    message: messages["auth.reset_new_password"],
                  },
                  {
                    min: 8,
                    message: messages["auth.registration_password_length"],
                  },
                  {
                    validator: this.checkConfirm,
                  },
                ],
              })(
                <Password
                  prefix={<LockOutlined style={{ fontSize: 13 }} />}
                  placeholder="New Password"
                />,
              )}
            </FormItem>
            <FormItem hasFeedback>
              {getFieldDecorator("password.password2", {
                rules: [
                  {
                    required: true,
                    message: messages["auth.reset_new_password2"],
                  },
                  {
                    min: 8,
                    message: messages["auth.registration_password_length"],
                  },
                  {
                    validator: this.checkPassword,
                  },
                ],
              })(
                <Password
                  onBlur={this.handleConfirmBlur}
                  prefix={<LockOutlined style={{ fontSize: 13 }} />}
                  placeholder="Confirm New Password"
                />,
              )}
            </FormItem>
            <FormItem>
              <Button type="primary" htmlType="submit" style={{ width: "100%" }}>
                Reset Password
              </Button>
            </FormItem>
          </Form>
        </Col>
      </Row>
    );
  }
>>>>>>> 7df03ff3
}

export default withRouter(FinishResetPasswordView);<|MERGE_RESOLUTION|>--- conflicted
+++ resolved
@@ -61,7 +61,6 @@
   // TODO: get rid of this
   const { getFieldDecorator } = props.form;
 
-<<<<<<< HEAD
   return (
     <Row type="flex" justify="center" style={{ padding: 50 }} align="middle">
       <Col span={8}>
@@ -84,7 +83,7 @@
               ],
             })(
               <Password
-                prefix={<Icon type="lock" style={{ fontSize: 13 }} />}
+                prefix={<LockOutlined style={{ fontSize: 13 }} />}
                 placeholder="New Password"
               />,
             )}
@@ -107,7 +106,7 @@
             })(
               <Password
                 onBlur={handleConfirmBlur}
-                prefix={<Icon type="lock" style={{ fontSize: 13 }} />}
+                prefix={<LockOutlined style={{ fontSize: 13 }} />}
                 placeholder="Confirm New Password"
               />,
             )}
@@ -121,68 +120,6 @@
       </Col>
     </Row>
   );
-=======
-    return (
-      <Row type="flex" justify="center" style={{ padding: 50 }} align="middle">
-        <Col span={8}>
-          <h3>Reset Password</h3>
-          <Form onSubmit={this.handleSubmit}>
-            <FormItem hasFeedback>
-              {getFieldDecorator("password.password1", {
-                rules: [
-                  {
-                    required: true,
-                    message: messages["auth.reset_new_password"],
-                  },
-                  {
-                    min: 8,
-                    message: messages["auth.registration_password_length"],
-                  },
-                  {
-                    validator: this.checkConfirm,
-                  },
-                ],
-              })(
-                <Password
-                  prefix={<LockOutlined style={{ fontSize: 13 }} />}
-                  placeholder="New Password"
-                />,
-              )}
-            </FormItem>
-            <FormItem hasFeedback>
-              {getFieldDecorator("password.password2", {
-                rules: [
-                  {
-                    required: true,
-                    message: messages["auth.reset_new_password2"],
-                  },
-                  {
-                    min: 8,
-                    message: messages["auth.registration_password_length"],
-                  },
-                  {
-                    validator: this.checkPassword,
-                  },
-                ],
-              })(
-                <Password
-                  onBlur={this.handleConfirmBlur}
-                  prefix={<LockOutlined style={{ fontSize: 13 }} />}
-                  placeholder="Confirm New Password"
-                />,
-              )}
-            </FormItem>
-            <FormItem>
-              <Button type="primary" htmlType="submit" style={{ width: "100%" }}>
-                Reset Password
-              </Button>
-            </FormItem>
-          </Form>
-        </Col>
-      </Row>
-    );
-  }
->>>>>>> 7df03ff3
 }
 
 export default withRouter(FinishResetPasswordView);