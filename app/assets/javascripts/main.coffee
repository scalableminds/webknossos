require.config

  baseUrl : "/assets/javascripts"

  paths :
<<<<<<< HEAD
    "jquery"              : "../bower_components/jquery/jquery.min"
    "underscore"          : "../bower_components/lodash/dist/lodash.min"
    "bootstrap"           : "../bower_components/bootstrap/docs/assets/js/bootstrap.min"
    "slider"              : "../bower_components/bootstrap-slider/bootstrap-slider"
    "coffee-script"       : "../bower_components/coffee-script/extras/coffee-script"
    "backbone.marionette" : "../bower_components/backbone.marionette/lib/backbone.marionette.min"
    "backbone"            : "../bower_components/backbone/backbone-min"
    "three"               : "../bower_components/three.js/build/three"
    "three.color"         : "../bower_components/three.js/examples/js/math/ColorConverter"
    "three.trackball"     : "../bower_components/three.js/examples/js/controls/TrackballControls"
    "stats"               : "../bower_components/threejs-stats/Stats"
    "dat"                 : "../bower_components/dat.gui/dat.gui.min"
    "ace"                 : "../bower_components/ace-builds/src-min-noconflict/ace"
    "keyboard"            : "../bower_components/KeyboardJS/keyboard"
    "gamepad"             : "../bower_components/gamepad.js/gamepad"
    "jquery.mousewheel"   : "../bower_components/jquery-mousewheel/jquery.mousewheel"
    "jquery.bootpag"      : "../bower_components/jquery-bootpag/lib/jquery.bootpag"
    "tween"               : "../bower_components/tweenjs/build/Tween"
    "dat.gui"             : "../bower_components/dat.gui/dat.gui.min"
    "v3"                  : "libs/v3"
    "m4x4"                : "libs/m4x4"
    "worker"              : "libs/worker_plugin"
    "qassert"             : "libs/qassert"
=======
    "jquery" : "libs/jquery-1.8.3.min"
    "multiselect" : "libs/bootstrap-multiselect"
    "slider" : "libs/bootstrap-slider"
    "underscore" : "libs/lodash-2.2.1"
    "bootstrap" : "libs/bootstrap.min"
    "worker" : "libs/worker_plugin"
    "three": "libs/threejs/three"
    "three.trackball": "libs/threejs/TrackballControls"
    "three.color": "libs/threejs/ColorConverter"
    "stats" : "libs/threejs/stats"
    "v3" : "libs/v3"
    "m4x4" : "libs/m4x4"
    "dat" : "libs/dat.gui.min"
    "coffee-script" : "libs/coffee-script-1.4.0.min"
    "qassert" : "libs/qassert"
    "backbone" : "libs/backbone"
    "backbone.marionette" : "libs/backbone.marionette"
    "moment" : "libs/moment.min"
>>>>>>> fd9d71e8

  shim :
    "underscore" :
      exports : "_"
    "bootstrap" : [ "jquery" ]
    "slider" : [ "bootstrap" ]
    "ace" :
      exports : "ace"
    "libs/viz" :
      exports : "Viz"
    "routes" :
      exports : "jsRoutes"
    "three" :
      exports : "THREE"
    "stats" :
      exports : "Stats"
    "v3" :
      exports : "V3"
    "m4x4" :
      exports : "M4x4"
<<<<<<< HEAD
    "three.trackball" :
      deps : ["three"]
    "three.color" :
      deps : ["three"]
      exports : "THREE.ColorConverter"
    "qassert" : [ "jquery"]
    "backbone" : [ "underscore" ]
=======
    "qassert" : [ "jquery" ]
    "backbone" :
      depends : [ "underscore" ]
      exports : "Backbone"
>>>>>>> fd9d71e8
    "backbone.marionette" : [ "backbone", "underscore" ]

require [
  "jquery"
  "underscore"
  "bootstrap"
], ->

  require [
    "qassert"
  ], ->

    $.assertSetup(
      ajax :
        url : "/assert"
        type : "POST"
        contentType : "application/x-www-form-urlencoded"
      catchGlobalErrors : true
      context :
        userAgent :
          version : navigator.appVersion
          product : navigator.product + " - " + navigator.productSub
          vendor : navigator.vendor + " - " + navigator.vendorSub
          platform : navigator.platform
      log: $.proxy(console.warn, console)
    )

    require [
      "./main/router"
      "./main/enhancements"
      "libs/core_ext"
    ], (Router) ->

      $ ->

        new Router()
        Backbone.history.start({pushState : true})
<|MERGE_RESOLUTION|>--- conflicted
+++ resolved
@@ -3,50 +3,30 @@
   baseUrl : "/assets/javascripts"
 
   paths :
-<<<<<<< HEAD
-    "jquery"              : "../bower_components/jquery/jquery.min"
-    "underscore"          : "../bower_components/lodash/dist/lodash.min"
-    "bootstrap"           : "../bower_components/bootstrap/docs/assets/js/bootstrap.min"
+    "jquery"              : "../bower_components/jquery/jquery"
+    "underscore"          : "../bower_components/lodash/dist/lodash"
+    "bootstrap"           : "../bower_components/bootstrap/docs/assets/js/bootstrap"
     "slider"              : "../bower_components/bootstrap-slider/bootstrap-slider"
     "coffee-script"       : "../bower_components/coffee-script/extras/coffee-script"
-    "backbone.marionette" : "../bower_components/backbone.marionette/lib/backbone.marionette.min"
-    "backbone"            : "../bower_components/backbone/backbone-min"
+    "backbone.marionette" : "../bower_components/backbone.marionette/lib/backbone.marionette"
+    "backbone"            : "../bower_components/backbone/backbone"
     "three"               : "../bower_components/three.js/build/three"
     "three.color"         : "../bower_components/three.js/examples/js/math/ColorConverter"
     "three.trackball"     : "../bower_components/three.js/examples/js/controls/TrackballControls"
     "stats"               : "../bower_components/threejs-stats/Stats"
-    "dat"                 : "../bower_components/dat.gui/dat.gui.min"
+    "dat"                 : "../bower_components/dat.gui/dat.gui"
     "ace"                 : "../bower_components/ace-builds/src-min-noconflict/ace"
     "keyboard"            : "../bower_components/KeyboardJS/keyboard"
     "gamepad"             : "../bower_components/gamepad.js/gamepad"
     "jquery.mousewheel"   : "../bower_components/jquery-mousewheel/jquery.mousewheel"
     "jquery.bootpag"      : "../bower_components/jquery-bootpag/lib/jquery.bootpag"
     "tween"               : "../bower_components/tweenjs/build/Tween"
-    "dat.gui"             : "../bower_components/dat.gui/dat.gui.min"
+    "dat.gui"             : "../bower_components/dat.gui/dat.gui"
+    "moment"              : "../bower_components/momentjs/moment"
     "v3"                  : "libs/v3"
     "m4x4"                : "libs/m4x4"
     "worker"              : "libs/worker_plugin"
     "qassert"             : "libs/qassert"
-=======
-    "jquery" : "libs/jquery-1.8.3.min"
-    "multiselect" : "libs/bootstrap-multiselect"
-    "slider" : "libs/bootstrap-slider"
-    "underscore" : "libs/lodash-2.2.1"
-    "bootstrap" : "libs/bootstrap.min"
-    "worker" : "libs/worker_plugin"
-    "three": "libs/threejs/three"
-    "three.trackball": "libs/threejs/TrackballControls"
-    "three.color": "libs/threejs/ColorConverter"
-    "stats" : "libs/threejs/stats"
-    "v3" : "libs/v3"
-    "m4x4" : "libs/m4x4"
-    "dat" : "libs/dat.gui.min"
-    "coffee-script" : "libs/coffee-script-1.4.0.min"
-    "qassert" : "libs/qassert"
-    "backbone" : "libs/backbone"
-    "backbone.marionette" : "libs/backbone.marionette"
-    "moment" : "libs/moment.min"
->>>>>>> fd9d71e8
 
   shim :
     "underscore" :
@@ -67,20 +47,15 @@
       exports : "V3"
     "m4x4" :
       exports : "M4x4"
-<<<<<<< HEAD
     "three.trackball" :
       deps : ["three"]
     "three.color" :
       deps : ["three"]
       exports : "THREE.ColorConverter"
     "qassert" : [ "jquery"]
-    "backbone" : [ "underscore" ]
-=======
-    "qassert" : [ "jquery" ]
     "backbone" :
       depends : [ "underscore" ]
       exports : "Backbone"
->>>>>>> fd9d71e8
     "backbone.marionette" : [ "backbone", "underscore" ]
 
 require [
