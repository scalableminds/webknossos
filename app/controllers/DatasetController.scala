--- conflicted
+++ resolved
@@ -229,13 +229,7 @@
       groupedByOrga = datasets.groupBy(_._organization).toList
       js <- Fox.serialCombined(groupedByOrga) { byOrgaTuple: (String, List[Dataset]) =>
         for {
-<<<<<<< HEAD
-          _ <- Fox.successful(())
-          _ = logger.info(s"byOrgaTuple orga: ${byOrgaTuple._1}, datasets: ${byOrgaTuple._2}")
-          organization <- organizationDAO.findOne(byOrgaTuple._1) ?~> s"Could not find organization ${byOrgaTuple._1}"
-=======
           organization <- organizationDAO.findOne(byOrgaTuple._1)(GlobalAccessContext)
->>>>>>> ec72322b
           groupedByDataStore = byOrgaTuple._2.groupBy(_._dataStore).toList
           _ <- Fox.serialCombined(groupedByDataStore) { byDataStoreTuple: (String, List[Dataset]) =>
             {
