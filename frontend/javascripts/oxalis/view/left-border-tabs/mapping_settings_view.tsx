import { Select } from "antd";
import { connect } from "react-redux";
import React from "react";
import debounceRender from "react-debounce-render";
import type { APIDataset, APISegmentationLayer } from "types/api_flow_types";
import type { OrthoView, Vector3 } from "oxalis/constants";
import { MappingStatusEnum } from "oxalis/constants";
import type { OxalisState, Mapping, MappingType, EditableMapping } from "oxalis/store";
import { getMappingsForDatasetLayer, getAgglomeratesForDatasetLayer } from "admin/admin_rest_api";
import { getPosition } from "oxalis/model/accessors/flycam_accessor";
import {
  getSegmentationLayerByName,
  getMappingInfo,
} from "oxalis/model/accessors/dataset_accessor";
import { setLayerMappingsAction } from "oxalis/model/actions/dataset_actions";
import type { OptionalMappingProperties } from "oxalis/model/actions/settings_actions";
import {
  setMappingEnabledAction,
  setHideUnmappedIdsAction,
  setMappingAction,
} from "oxalis/model/actions/settings_actions";
import { SwitchSetting } from "oxalis/view/components/setting_input_views";
import * as Utils from "libs/utils";
<<<<<<< HEAD
import { hasEditableMapping } from "oxalis/model/accessors/volumetracing_accessor";
=======
import { jsConvertCellIdToHSLA } from "oxalis/shaders/segmentation.glsl";
import {
  getEditableMappingForVolumeTracingId,
  hasEditableMapping,
} from "oxalis/model/accessors/volumetracing_accessor";
>>>>>>> b58497ed
const { Option, OptGroup } = Select;

type OwnProps = {
  layerName: string;
};
type StateProps = {
  dataset: APIDataset;
  segmentationLayer: APISegmentationLayer | null | undefined;
  position: Vector3;
  isMappingEnabled: boolean;
  mapping: Mapping | null | undefined;
  mappingName: string | null | undefined;
  hideUnmappedIds: boolean | null | undefined;
  mappingType: MappingType;
  mappingColors: Array<number> | null | undefined;
  editableMapping: EditableMapping | null | undefined;
  setMappingEnabled: (arg0: string, arg1: boolean) => void;
  setHideUnmappedIds: (arg0: string, arg1: boolean) => void;
  setAvailableMappingsForLayer: (arg0: string, arg1: Array<string>, arg2: Array<string>) => void;
  setMapping: (
    arg0: string,
    arg1: string | null | undefined,
    arg2: MappingType,
    optionalProperties?: OptionalMappingProperties,
  ) => void;
  activeViewport: OrthoView;
  isMergerModeEnabled: boolean;
  allowUpdate: boolean;
  isEditableMappingActive: boolean;
};
type Props = OwnProps & StateProps;
type State = {
  // shouldMappingBeEnabled is the UI state which is directly connected to the
  // toggle button. The actual mapping in the store is only activated when
  // the user selects a mapping from the dropdown (which is only possible after
  // using the toggle). This is why, there is this.state.shouldMappingBeEnabled and
  // this.props.isMappingEnabled
  shouldMappingBeEnabled: boolean;
  isRefreshingMappingList: boolean;
  didRefreshMappingList: boolean;
};

const needle = "##";

const packMappingNameAndCategory = (mappingName: string, category: MappingType) =>
  `${category}${needle}${mappingName}`;

const unpackMappingNameAndCategory = (packedString: string) => {
  const needlePos = packedString.indexOf(needle);
  const categoryName = packedString.slice(0, needlePos);
  const mappingName = packedString.slice(needlePos + needle.length);
  return [mappingName, categoryName];
};

class MappingSettingsView extends React.Component<Props, State> {
  state = {
    shouldMappingBeEnabled: false,
    isRefreshingMappingList: false,
    didRefreshMappingList: false,
  };

  componentDidMount() {
    if (this.props.isMappingEnabled) {
      this.refreshLayerMappings();
    }
  }

  componentDidUpdate(prevProps: Props) {
    if (this.props.isMappingEnabled !== prevProps.isMappingEnabled) {
      this.refreshLayerMappings();
    }
  }

  handleChangeHideUnmappedSegments = (hideUnmappedIds: boolean) => {
    this.props.setHideUnmappedIds(this.props.layerName, hideUnmappedIds);
  };
  handleChangeMapping = (packedMappingNameWithCategory: string): void => {
    const [mappingName, mappingType] = unpackMappingNameAndCategory(packedMappingNameWithCategory);

    if (mappingType !== "JSON" && mappingType !== "HDF5") {
      throw new Error("Invalid mapping type");
    }

    this.props.setMapping(this.props.layerName, mappingName, mappingType, {
      showLoadingIndicator: true,
    });
    // @ts-ignore
    if (document.activeElement) document.activeElement.blur();
  };

  async refreshLayerMappings() {
    if (this.state.didRefreshMappingList || this.state.isRefreshingMappingList) {
      return;
    }

    const { segmentationLayer } = this.props;

    if (!segmentationLayer) {
      return;
    }

    this.setState({
      isRefreshingMappingList: true,
    });
    const params: [string, APIDataset, string] = [
      this.props.dataset.dataStore.url,
      this.props.dataset, // If there is a fallbackLayer, request mappings for that instead of the tracing segmentation layer
      segmentationLayer.fallbackLayer != null
        ? segmentationLayer.fallbackLayer
        : segmentationLayer.name,
    ];
    const [mappings, agglomerates] = await Promise.all([
      getMappingsForDatasetLayer(...params),
      getAgglomeratesForDatasetLayer(...params),
    ]);
    this.props.setAvailableMappingsForLayer(segmentationLayer.name, mappings, agglomerates);
    this.setState({
      isRefreshingMappingList: false,
      didRefreshMappingList: true,
    });
  }

  handleSetMappingEnabled = (shouldMappingBeEnabled: boolean): void => {
    if (shouldMappingBeEnabled) {
      this.refreshLayerMappings();
    }

    this.setState({
      shouldMappingBeEnabled,
    });

    if (this.props.mappingName != null) {
      this.props.setMappingEnabled(this.props.layerName, shouldMappingBeEnabled);
    }
  };

  render() {
    const availableMappings =
      this.props.segmentationLayer != null && this.props.segmentationLayer.mappings != null
        ? this.props.segmentationLayer.mappings
        : [];
    const availableAgglomerates =
      this.props.segmentationLayer != null && this.props.segmentationLayer.agglomerates != null
        ? this.props.segmentationLayer.agglomerates
        : [];
    // Antd does not render the placeholder when a value is defined (even when it's null).
    // That's why, we only pass the value when it's actually defined.
    const selectValueProp =
      this.props.mappingName != null
        ? {
            value:
              this.props.editableMapping != null
                ? `${this.props.editableMapping.baseMappingName} (${this.props.mappingName})`
                : this.props.mappingName,
          }
        : {};

    const renderCategoryOptions = (optionStrings: string[], category: MappingType) => {
      const useGroups = availableMappings.length > 0 && availableAgglomerates.length > 0;
      const elements = optionStrings
        .slice()
        .sort(Utils.localeCompareBy([] as Array<string>, (optionString) => optionString))
        .map((optionString) => (
          <Option
            key={packMappingNameAndCategory(optionString, category)}
            value={packMappingNameAndCategory(optionString, category)}
            title={optionString}
          >
            {optionString}
          </Option>
        ));
      return useGroups ? <OptGroup label={category}>{elements}</OptGroup> : elements;
    };

    // The mapping toggle should be active if either the user clicked on it (this.state.shouldMappingBeEnabled)
    // or a mapping was activated, e.g. from the API or by selecting one from the dropdown (this.props.isMappingEnabled).
    const shouldMappingBeEnabled = this.state.shouldMappingBeEnabled || this.props.isMappingEnabled;
    const renderHideUnmappedSegmentsSwitch =
      (shouldMappingBeEnabled || this.props.isMergerModeEnabled) &&
      this.props.mapping &&
      this.props.hideUnmappedIds != null;
    return (
      <React.Fragment>
        {
          /* Only display the mapping selection when merger mode is not active
         to avoid conflicts in the logic of the UI. */
          !this.props.isMergerModeEnabled ? (
            <React.Fragment>
              <div
                style={{
                  marginBottom: 6,
                }}
              >
                <SwitchSetting
                  onChange={this.handleSetMappingEnabled}
                  value={shouldMappingBeEnabled}
                  label="ID Mapping"
                  loading={this.state.isRefreshingMappingList}
                  disabled={this.props.isEditableMappingActive}
                />
              </div>

              {/*
          Show mapping-select even when the mapping is disabled but the UI was used before
          (i.e., mappingName != null)
          */}
              {shouldMappingBeEnabled ? (
                <Select
                  placeholder="Select mapping"
                  defaultActiveFirstOption={false}
                  style={{
                    width: "100%",
                    marginBottom: 14,
                  }}
                  {...selectValueProp}
                  onChange={this.handleChangeMapping}
                  notFoundContent="No mappings found."
                  disabled={this.props.isEditableMappingActive}
                >
                  {renderCategoryOptions(availableMappings, "JSON")}
                  {renderCategoryOptions(availableAgglomerates, "HDF5")}
                </Select>
              ) : null}
            </React.Fragment>
          ) : null
        }
        {renderHideUnmappedSegmentsSwitch ? (
          <SwitchSetting
            onChange={this.handleChangeHideUnmappedSegments}
            value={this.props.hideUnmappedIds === true}
            label="Hide unmapped segments"
            loading={this.state.isRefreshingMappingList}
          />
        ) : null}
      </React.Fragment>
    );
  }
}

const mapDispatchToProps = {
  setMappingEnabled: setMappingEnabledAction,
  setAvailableMappingsForLayer: setLayerMappingsAction,
  setHideUnmappedIds: setHideUnmappedIdsAction,
  setMapping: setMappingAction,
};

function mapStateToProps(state: OxalisState, ownProps: OwnProps) {
  const activeMappingInfo = getMappingInfo(
    state.temporaryConfiguration.activeMappingByLayer,
    ownProps.layerName,
  );
  const segmentationLayer = getSegmentationLayerByName(state.dataset, ownProps.layerName);
  const editableMapping = getEditableMappingForVolumeTracingId(state, segmentationLayer.tracingId);

  return {
    dataset: state.dataset,
    position: getPosition(state.flycam),
    hideUnmappedIds: activeMappingInfo.hideUnmappedIds,
    isMappingEnabled: activeMappingInfo.mappingStatus === MappingStatusEnum.ENABLED,
    mapping: activeMappingInfo.mapping,
    mappingName: activeMappingInfo.mappingName,
    mappingType: activeMappingInfo.mappingType,
    mappingColors: activeMappingInfo.mappingColors,
    activeViewport: state.viewModeData.plane.activeViewport,
    segmentationLayer,
    isMergerModeEnabled: state.temporaryConfiguration.isMergerModeEnabled,
    allowUpdate: state.tracing.restrictions.allowUpdate,
    editableMapping,
    isEditableMappingActive: hasEditableMapping(state, ownProps.layerName),
  };
}

const debounceTime = 100;
const maxWait = 500;

const connector = connect(mapStateToProps, mapDispatchToProps);
export default connector(
  debounceRender(MappingSettingsView, debounceTime, {
    maxWait,
  }),
);<|MERGE_RESOLUTION|>--- conflicted
+++ resolved
@@ -21,15 +21,11 @@
 } from "oxalis/model/actions/settings_actions";
 import { SwitchSetting } from "oxalis/view/components/setting_input_views";
 import * as Utils from "libs/utils";
-<<<<<<< HEAD
-import { hasEditableMapping } from "oxalis/model/accessors/volumetracing_accessor";
-=======
-import { jsConvertCellIdToHSLA } from "oxalis/shaders/segmentation.glsl";
 import {
   getEditableMappingForVolumeTracingId,
   hasEditableMapping,
 } from "oxalis/model/accessors/volumetracing_accessor";
->>>>>>> b58497ed
+
 const { Option, OptGroup } = Select;
 
 type OwnProps = {
