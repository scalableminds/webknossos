### define
../model : Model
../view : View
../model/dimensions : DimensionsHelper
###


PLANE_XY         = Dimensions.PLANE_XY
PLANE_YZ         = Dimensions.PLANE_YZ
PLANE_XZ         = Dimensions.PLANE_XZ
VIEW_3D          = Dimensions.VIEW_3D
BORDER_COLORS    = [0xff0000, 0x0000ff, 0x00ff00]
CROSSHAIR_COLORS = [[0x0000ff, 0x00ff00], [0xff0000, 0x00ff00], [0x0000ff, 0xff0000]]
GRAY_CH_COLOR    = 0x222222

class Plane

  # This class is supposed to collect all the Geometries that belong to one single plane such as
  # the plane itself, its texture, borders and crosshairs.

  constructor : (planeWidth, textureWidth, flycam, planeID, model) ->
    @flycam          = flycam
    @planeID         = planeID
    @model           = model
    @planeWidth      = planeWidth
    @textureWidth    = textureWidth
    @displayCosshair = true

    # planeWidth means that the plane should be that many voxels wide in the
    # dimension with the highest resolution. In all other dimensions, the plane
    # is smaller in voxels, so that it is squared in nm.
    # --> model.scaleInfo.baseVoxel
<<<<<<< HEAD
    transformed = Dimensions.transDim(@model.scaleInfo.baseVoxelFactors, @planeID)
    # Apparently y and z are switched for those guys...
    @scaleVector = new THREE.Vector3(transformed[0], 1, transformed[1])
=======
    scaleArray = Dimensions.transDim(@model.scaleInfo.baseVoxelFactors, @planeID)
    @scaleVector = new THREE.Vector3(scaleArray...)
    
    console.log "scaleVector: "
    console.log @scaleVector

>>>>>>> c0d15f27
    @createMeshes(planeWidth, textureWidth)

  createMeshes : (pWidth, tWidth) ->
    # create plane
    planeGeo = new THREE.PlaneGeometry(pWidth, pWidth, 1, 1)

    # create texture
    texture             = new THREE.DataTexture(new Uint8Array(tWidth*tWidth), tWidth, tWidth, THREE.LuminanceFormat, THREE.UnsignedByteType, new THREE.UVMapping(), THREE.ClampToEdgeWrapping , THREE.ClampToEdgeWrapping, THREE.LinearMipmapLinearFilter, THREE.LinearMipmapLinearFilter )
    texture.needsUpdate = true
    textureMaterial     = new THREE.MeshBasicMaterial({wireframe : false})

    # create mesh
    @plane = new THREE.Mesh( planeGeo, textureMaterial )
    @plane.texture = texture

    # create crosshair
    crosshairGeometries = new Array(2)
    @crosshair          = new Array(2)
    for i in [0..1]
      crosshairGeometries[i] = new THREE.Geometry()
      crosshairGeometries[i].vertices.push(new THREE.Vector3(-pWidth/2*i, -pWidth/2*(1-i), 0))
      crosshairGeometries[i].vertices.push(new THREE.Vector3( -25*i,  -25*(1-i), 0))
      crosshairGeometries[i].vertices.push(new THREE.Vector3( 25*i, 25*(1-i), 0))
      crosshairGeometries[i].vertices.push(new THREE.Vector3( pWidth/2*i,  pWidth/2*(1-i), 0))
      @crosshair[i] = new THREE.Line(crosshairGeometries[i], new THREE.LineBasicMaterial({color: CROSSHAIR_COLORS[@planeID][i], linewidth: 1}), THREE.LinePieces)
      
    # create borders
    prevBordersGeo = new THREE.Geometry()
    prevBordersGeo.vertices.push(new THREE.Vector3( -pWidth/2, -pWidth/2, 0))
    prevBordersGeo.vertices.push(new THREE.Vector3( -pWidth/2,  pWidth/2, 0))
    prevBordersGeo.vertices.push(new THREE.Vector3(  pWidth/2,  pWidth/2, 0))
    prevBordersGeo.vertices.push(new THREE.Vector3(  pWidth/2, -pWidth/2, 0))
    prevBordersGeo.vertices.push(new THREE.Vector3( -pWidth/2, -pWidth/2, 0))
    @prevBorders = new THREE.Line(prevBordersGeo, new THREE.LineBasicMaterial({color: BORDER_COLORS[@planeID], linewidth: 1}))

  setDisplayCrosshair : (value) =>
    @displayCosshair = value

  setOriginalCrosshairColor : =>
    for i in [0..1]
      @crosshair[i].material = new THREE.LineBasicMaterial({color: CROSSHAIR_COLORS[@planeID][i], linewidth: 1})

  setGrayCrosshairColor : =>
    for i in [0..1]
      @crosshair[i].material = new THREE.LineBasicMaterial({color: GRAY_CH_COLOR, linewidth: 1})

  updateTexture : =>

      globalPos = @flycam.getGlobalPos()

      if @flycam.needsUpdate @planeID
        @flycam.notifyNewTexture @planeID

      area = @flycam.getArea(@planeID)
      tPos = @flycam.getTexturePosition(@planeID).slice()
      if @model?
        @model.binary.planes[@planeID].get(@flycam.getTexturePosition(@planeID), { zoomStep : @flycam.getIntegerZoomStep(@planeID), area : @flycam.getArea(@planeID) }).done (buffer) =>
          if buffer
            @plane.texture.image.data.set(buffer)
            @flycam.hasNewTexture[@planeID] = true
  
      if !(@flycam.hasNewTexture[@planeID] or @flycam.hasChanged)
        return

      @plane.texture.needsUpdate = true
      @plane.material.map = @plane.texture
      
      scalingFactor = @flycam.getTextureScalingFactor @planeID
      map = @plane.material.map
      map.repeat.x = (area[2] -  area[0]) / @textureWidth  # (tWidth -4) ???
      map.repeat.y = (area[3] -  area[1]) / @textureWidth
      map.offset.x = area[0] / @textureWidth
      # THREE moved (0, 0) to bottom-left, apparently
      map.offset.y = 1 - area[3] / @textureWidth

  setScale : (factor) =>
    scaleVec = new THREE.Vector3().multiply(new THREE.Vector3(factor, factor, factor), @scaleVector)
    @plane.scale = @prevBorders.scale = @crosshair[0].scale = @crosshair[1].scale = scaleVec

  setRotation : (rotVec) =>
    @plane.rotation = @prevBorders.rotation = @crosshair[0].rotation = @crosshair[1].rotation = rotVec

  setPosition : (posVec) =>
    @prevBorders.position = @crosshair[0].position = @crosshair[1].position = posVec
    offset = new THREE.Vector3(0, 0, 0)
    if      @planeID == PLANE_XY then offset.z =  1
    else if @planeID == PLANE_YZ then offset.x = -1
    else if @planeID == PLANE_XZ then offset.y = -1
    @plane.position = offset.add(posVec, offset)

  setVisible : (visible) =>
    @plane.visible = @prevBorders.visible = visible
    @crosshair[0].visible = @crosshair[1].visible = visible and @displayCosshair

  getMeshes : =>
    [@plane, @prevBorders, @crosshair[0], @crosshair[1]]

  setLinearInterpolationEnabled : (value) =>
    @plane.texture.magFilter = if value==true then THREE.LinearFilter else THREE.NearestFilter<|MERGE_RESOLUTION|>--- conflicted
+++ resolved
@@ -30,18 +30,9 @@
     # dimension with the highest resolution. In all other dimensions, the plane
     # is smaller in voxels, so that it is squared in nm.
     # --> model.scaleInfo.baseVoxel
-<<<<<<< HEAD
-    transformed = Dimensions.transDim(@model.scaleInfo.baseVoxelFactors, @planeID)
-    # Apparently y and z are switched for those guys...
-    @scaleVector = new THREE.Vector3(transformed[0], 1, transformed[1])
-=======
     scaleArray = Dimensions.transDim(@model.scaleInfo.baseVoxelFactors, @planeID)
     @scaleVector = new THREE.Vector3(scaleArray...)
     
-    console.log "scaleVector: "
-    console.log @scaleVector
-
->>>>>>> c0d15f27
     @createMeshes(planeWidth, textureWidth)
 
   createMeshes : (pWidth, tWidth) ->
