--- conflicted
+++ resolved
@@ -70,16 +70,9 @@
 
 # Datastores
 GET           /api/datastores                                                       controllers.DataStoreController.list
-<<<<<<< HEAD
-POST          /api/datastores/:name/datasource                                      controllers.WKDataStoreController.updateOne(name: String)
-POST          /api/datastores/:name/datasources                                     controllers.WKDataStoreController.updateAll(name: String)
-POST          /api/datastores/:name/status                                          controllers.WKDataStoreController.statusUpdate(name: String)
-=======
 PUT           /api/datastores/:name/datasource                                      controllers.WKDataStoreController.updateOne(name: String)
 PUT           /api/datastores/:name/datasources                                     controllers.WKDataStoreController.updateAll(name: String)
 PATCH         /api/datastores/:name/status                                          controllers.WKDataStoreController.statusUpdate(name: String)
-POST          /api/datastores/:name/handleTracingUpdateReport                       controllers.WKDataStoreController.handleTracingUpdateReport(name: String)
->>>>>>> 270eaf20
 POST          /api/datastores/:name/verifyUpload                                    controllers.WKDataStoreController.validateDataSetUpload(name: String)
 POST          /api/datastores/:name/validateUserAccess                              controllers.UserTokenController.validateAccessViaDatastore(name: String, token: String)
 
