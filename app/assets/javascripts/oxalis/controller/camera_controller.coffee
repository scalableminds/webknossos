### define
../model : Model
../view : View
../model/dimensions : Dimensions
../constants : constants
libs/event_mixin : EventMixin
###

class CameraController

  # The Sceleton View Camera Controller handles the orthographic camera which is looking at the Skeleton
  # View. It provides methods to set a certain View (animated).

  cameras : null
  flycam : null
  model : null

  constructor : (@cameras, @flycam, @model) ->

    _.extend(@, new EventMixin())

    @updateCamViewport()
    for cam in @cameras
      cam.near = -1000000
      cam.far  =  1000000

    @changeTDViewDiagonal(false)

    @bind()

  update : =>
    gPos = @flycam.getPosition()
    # camera porition's unit is nm, so convert it.
    cPos = @model.scaleInfo.voxelToNm(gPos)
    @cameras[constants.PLANE_XY].position = new THREE.Vector3(cPos[0], cPos[1], cPos[2])
    @cameras[constants.PLANE_YZ].position = new THREE.Vector3(cPos[0], cPos[1], cPos[2])
    @cameras[constants.PLANE_XZ].position = new THREE.Vector3(cPos[0], cPos[1], cPos[2])

<<<<<<< HEAD
  changePrev : (id, animate = true) ->
=======

  changeTDView : (id, animate = true) ->
>>>>>>> ca2aaa77
    # In order for the rotation to be correct, it is not sufficient
    # to just use THREEJS' lookAt() function, because it may still
    # look at the plane in a wrong angle. Therefore, the rotation
    # has to be hard coded.
    #
    # CORRECTION: You're telling lies, you need to use the up vector...

<<<<<<< HEAD
    camera = @cameras[constants.VIEW_3D]
    b = @model.scaleInfo.voxelToNm(@model.binary["color"].cube.upperBoundary)
=======
    camera = @cameras[constants.TDView]
    b = @model.scaleInfo.voxelToNm(@model.binary.cube.upperBoundary)
>>>>>>> ca2aaa77
    pos = @model.scaleInfo.voxelToNm(@model.flycam.getPosition())
    time = 800
    to = {}
    notify = => @trigger("cameraPositionChanged")
    getConvertedPosition = => return @model.scaleInfo.voxelToNm(@model.flycam.getPosition())
    from = {
      notify: notify
      getConvertedPosition: getConvertedPosition
      upX: camera.up.x, upY: camera.up.y, upZ: camera.up.z
      camera: camera
      flycam: @flycam
      dx:camera.position.x - pos[0]
      dy:camera.position.y - pos[1]
      dz:camera.position.z - pos[2]
      l: camera.left, r: camera.right, t: camera.top, b: camera.bottom }
    @tween = new TWEEN.Tween(from)

    if id == constants.TDView
      diagonal = Math.sqrt(b[0]*b[0]+b[1]*b[1])
      padding = 0.05 * diagonal

      # Calculate the distance from (0, b[1]) in order to center the view
      a1 = b[0]; b1 = -b[1]; x1 = 0; y1 = b[1]
      x2 = pos[0]; y2 = pos[1]

      b2 = 1 / Math.sqrt(b1 * b1 / a1 / a1 + 1)
      a2 = - b2 * b1 / a1
      d2 = (a1 / b1 * (y1 - y2) - x1 + x2) / (- a2 + a1 * b2 / b1)

      intersect = [x2 + d2 * a2, y2 + d2 * b2]
      distance  = Dimensions.distance([x1, y1], intersect)

      # Approximation to center the view vertically
      yOffset = pos[2] - b[2] / 2

      # Calulate the x coordinate so that the vector from the camera to the cube's middle point is
      # perpendicular to the vector going from (0, b[1], 0) to (b[0], 0, 0).
      to = {
        dx: b[1] / diagonal
        dy: b[0] / diagonal
        dz:- 1 / 2
        upX: 0, upY: 0, upZ: -1
        l: -distance - padding
        r: diagonal - distance + padding
        t: diagonal / 2 + padding + yOffset
        b: -diagonal / 2 - padding + yOffset }
    else
      ind = Dimensions.getIndices(id)
      width = Math.max(b[ind[0]], b[ind[1]] * 1.12) * 1.1
      paddingTop = width * 0.12
      padding = width / 1.1 * 0.1 / 2
      offsetX = pos[ind[0]] + padding + (width - b[ind[0]]) / 2
      offsetY = pos[ind[1]] + paddingTop + padding

      positionOffset = [[0, 0, -1], [1, 0, 0], [0, 1, 0]]
      upVector       = [[0, -1, 0], [0, -1, 0], [0, 0, -1]]

      to.dx = positionOffset[id][0]
      to.dy = positionOffset[id][1]
      to.dz = positionOffset[id][2]
      to.upX = upVector[id][0]; to.upY = upVector[id][1]; to.upZ = upVector[id][2]
      to.l = -offsetX; to.t = offsetY
      to.r = to.l + width; to.b = to.t - width
    
    if animate
      @tween.to(to, time)
      .onUpdate(@updateCameraTDView)
      .start()
    else
      for prop of from
        unless to[prop]?
          to[prop] = from[prop]
      @updateCameraTDView.call(to)

  degToRad : (deg) -> deg/180*Math.PI

  changeTDViewXY : => @changeTDView(constants.PLANE_XY)
  changeTDViewYZ : => @changeTDView(constants.PLANE_YZ)
  changeTDViewXZ : => @changeTDView(constants.PLANE_XZ)
  changeTDViewDiagonal : (animate = true) => @changeTDView(constants.TDView, animate)

  updateCameraTDView : ->

    p = @getConvertedPosition()
    @camera.position.set(@dx + p[0], @dy + p[1], @dz + p[2])
    @camera.left = @l
    @camera.right = @r
    @camera.top = @t
    @camera.bottom = @b
    @camera.up = new THREE.Vector3(@upX, @upY, @upZ)

    @flycam.setRayThreshold(@camera.right, @camera.left)
    @camera.updateProjectionMatrix()
    @notify()
    @flycam.update()
    

  TDViewportSize : ->

    (@cameras[constants.TDView].right - @cameras[constants.TDView].left)         # always quadratic


  zoomTDView : (value, position, curWidth) =>

    camera = @cameras[constants.TDView]
    factor = Math.pow(0.9, value)
    middleX = (camera.left + camera.right)/2
    middleY = (camera.bottom + camera.top)/2
    size = @TDViewportSize()
    
    baseOffset = factor * size / 2
    baseDiff = baseOffset - size / 2

    if position?
      offsetX = (position.x / curWidth * 2 - 1) * (-baseDiff)
      offsetY = (position.y / curWidth * 2 - 1) * (+baseDiff)
    else
      offsetX = offsetY = 0

    camera.left = middleX - baseOffset + offsetX
    camera.right = middleX + baseOffset + offsetX
    camera.top = middleY + baseOffset + offsetY
    camera.bottom = middleY - baseOffset + offsetY
    camera.updateProjectionMatrix()

    @flycam.setRayThreshold(camera.right, camera.left)
    @flycam.update()


  moveTDViewX : (x) =>

    @moveTDViewRaw(
      new THREE.Vector2( x * @TDViewportSize() / constants.VIEWPORT_WIDTH, 0 ))


  moveTDViewY : (y) =>

    @moveTDViewRaw(
      new THREE.Vector2( 0, - y * @TDViewportSize() / constants.VIEWPORT_WIDTH ))


  moveTDView : ( nmVector ) ->
    # moves camera by the nm vector
    camera = @cameras[constants.TDView]

    rotation = camera.rotation.clone().negate()
    eulerOrder = camera.eulerOrder.split("").reverse().join("")       # reverse order
    
    nmVector.applyEuler( rotation , eulerOrder )
    @moveTDViewRaw( nmVector )


  moveTDViewRaw : (moveVector) ->

    @cameras[constants.TDView].left   += moveVector.x
    @cameras[constants.TDView].right  += moveVector.x
    @cameras[constants.TDView].top    += moveVector.y
    @cameras[constants.TDView].bottom += moveVector.y
    @cameras[constants.TDView].updateProjectionMatrix()
    @flycam.update()


  setClippingDistance : (value) ->

    @camDistance = value # Plane is shifted so it's <value> to the back and the front
    @updateCamViewport()


  getClippingDistance : (planeID) ->

    @camDistance * @model.scaleInfo.voxelPerNM[planeID]


  updateCamViewport : ->
    
    scaleFactor = @model.scaleInfo.baseVoxel
    boundary    = constants.VIEWPORT_WIDTH / 2 * @model.user.zoom
    for i in [constants.PLANE_XY, constants.PLANE_YZ, constants.PLANE_XZ]
      @cameras[i].near = -@camDistance
      @cameras[i].left  = @cameras[i].bottom = -boundary * scaleFactor
      @cameras[i].right = @cameras[i].top    =  boundary * scaleFactor
      @cameras[i].updateProjectionMatrix()
    @flycam.update()


  bind : ->

    @model.user.on 
      clippingDistanceChanged : (value) => @setClippingDistance(value)
      zoomChanged : (value) => @updateCamViewport()<|MERGE_RESOLUTION|>--- conflicted
+++ resolved
@@ -36,12 +36,8 @@
     @cameras[constants.PLANE_YZ].position = new THREE.Vector3(cPos[0], cPos[1], cPos[2])
     @cameras[constants.PLANE_XZ].position = new THREE.Vector3(cPos[0], cPos[1], cPos[2])
 
-<<<<<<< HEAD
-  changePrev : (id, animate = true) ->
-=======
 
   changeTDView : (id, animate = true) ->
->>>>>>> ca2aaa77
     # In order for the rotation to be correct, it is not sufficient
     # to just use THREEJS' lookAt() function, because it may still
     # look at the plane in a wrong angle. Therefore, the rotation
@@ -49,13 +45,9 @@
     #
     # CORRECTION: You're telling lies, you need to use the up vector...
 
-<<<<<<< HEAD
-    camera = @cameras[constants.VIEW_3D]
+    camera = @cameras[constants.TDView]
     b = @model.scaleInfo.voxelToNm(@model.binary["color"].cube.upperBoundary)
-=======
-    camera = @cameras[constants.TDView]
-    b = @model.scaleInfo.voxelToNm(@model.binary.cube.upperBoundary)
->>>>>>> ca2aaa77
+    
     pos = @model.scaleInfo.voxelToNm(@model.flycam.getPosition())
     time = 800
     to = {}
