--- conflicted
+++ resolved
@@ -24,7 +24,7 @@
   constructor : (@cameras, @lights, @flycam, @model) ->
 
     # vector which translates scene coorinates to camera coordinates
-    rScale = @model.Route.scale
+    rScale = @model.route.scale
     rMin   = Math.min.apply(null, rScale)
 
     @updateCamViewport()
@@ -36,7 +36,7 @@
     # camera porition's unit is nm, so convert it.
     cPos = [0, 0, 0]
     for i in [0..2]
-      cPos[i] = gPos[i] * @model.Route.scale[i]
+      cPos[i] = gPos[i] * @model.route.scale[i]
     @cameras[PLANE_XY].position = new THREE.Vector3(cPos[0]    , cPos[1]    , cPos[2] - 1)
     @cameras[PLANE_YZ].position = new THREE.Vector3(cPos[0] + 1, cPos[1]    , cPos[2])
     @cameras[PLANE_XZ].position = new THREE.Vector3(cPos[0]    , cPos[1] + 1, cPos[2])
@@ -55,14 +55,10 @@
     # CORRECTION: You're telling lies, you need to use the up vector...
 
     camera = @cameras[VIEW_3D]
-<<<<<<< HEAD
-    b = @model.Route.data.dataSet.upperBoundary.slice()
+    b = @model.route.dataSet.upperBoundary.slice()
     # convert voxel to nm
     for i in [0..(b.length - 1)]
-      b[i] *= @model.Route.scale[i]
-=======
-    b = @model.route.dataSet.upperBoundary
->>>>>>> 1af5f044
+      b[i] *= @model.route.scale[i]
     time = 800
     @tween = new TWEEN.Tween({  middle: new THREE.Vector3(b[0]/2, b[1]/2, b[2]/2), upX: camera.up.x, upY: camera.up.y, upZ: camera.up.z, camera: camera, flycam: @flycam,sv : @skeletonView,x: camera.position.x,y: camera.position.y,z: camera.position.z,l: camera.left,r: camera.right,t: camera.top,b: camera.bottom })
     switch id
@@ -171,7 +167,7 @@
 
   updateCamViewport : ->
     # Plane size is WIDTH voxels of the highest resolution, being the lowest scale
-    scaleFactor = Math.min.apply(null, @model.Route.scale)
+    scaleFactor = Math.min.apply(null, @model.route.scale)
     for i in [PLANE_XY, PLANE_YZ, PLANE_XZ]
       @cameras[i].near = -@camDistance #/ @flycam.getPlaneScalingFactor(i)
       boundary     = WIDTH / 2 * @flycam.getPlaneScalingFactor(i)
