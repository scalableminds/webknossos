### define ###

class TraceTree

  constructor : (@treeId, @color, @name, @timestamp) ->
<<<<<<< HEAD
=======

>>>>>>> e528bc99
    @nodes = []


  removeNode : (id) ->

    for i in [0...@nodes.length]
      if @nodes[i].id == id
        @nodes.splice(i, 1)
        return


  buildTree : ->

    # Use node with minimal ID as root
    for node in @nodes
      
      # Initialize Cyclic tree detection
      node._seen = false

      # define root as the node with smallest id
      if root?
        if root.id > node.id then root = node
      else 
        root = node

    if root?
      root.buildTree()

    return root<|MERGE_RESOLUTION|>--- conflicted
+++ resolved
@@ -3,10 +3,7 @@
 class TraceTree
 
   constructor : (@treeId, @color, @name, @timestamp) ->
-<<<<<<< HEAD
-=======
 
->>>>>>> e528bc99
     @nodes = []
 
 
