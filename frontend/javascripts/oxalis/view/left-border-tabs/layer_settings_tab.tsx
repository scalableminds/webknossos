import {
  EditOutlined,
  EllipsisOutlined,
  InfoCircleOutlined,
  LockOutlined,
  MenuOutlined,
  PlusOutlined,
  ReloadOutlined,
  SaveOutlined,
  ScanOutlined,
  UnlockOutlined,
  VerticalAlignMiddleOutlined,
  WarningOutlined,
} from "@ant-design/icons";
import { DndContext, type DragEndEvent } from "@dnd-kit/core";
import { SortableContext, useSortable, verticalListSortingStrategy } from "@dnd-kit/sortable";
import { CSS } from "@dnd-kit/utilities";
import {
  clearCache,
  findDataPositionForLayer,
  findDataPositionForVolumeTracing,
  startComputeSegmentIndexFileJob,
  updateDatasetDefaultConfiguration,
} from "admin/admin_rest_api";
import { Button, Col, Divider, Dropdown, type MenuProps, Modal, Row, Switch } from "antd";
import classnames from "classnames";
import FastTooltip from "components/fast_tooltip";
import { HoverIconButton } from "components/hover_icon_button";
import update from "immutability-helper";
import ErrorHandling from "libs/error_handling";
import { M4x4, V3 } from "libs/mjs";
import Toast from "libs/toast";
import * as Utils from "libs/utils";
import _ from "lodash";
import {
  type RecommendedConfiguration,
  layerViewConfigurationTooltips,
  layerViewConfigurations,
  settings,
  settingsTooltips,
} from "messages";
import type { Vector3 } from "oxalis/constants";
import Constants, { ControlModeEnum, MappingStatusEnum } from "oxalis/constants";
import defaultState from "oxalis/default_state";
import {
  getDefaultValueRangeOfLayer,
  getElementClass,
  isColorLayer as getIsColorLayer,
  getLayerBoundingBox,
  getLayerByName,
  getMagInfo,
  getTransformsForLayer,
  getTransformsForLayerOrNull,
  getWidestMags,
  hasDatasetTransforms,
} from "oxalis/model/accessors/dataset_accessor";
import { getMaxZoomValueForMag, getPosition } from "oxalis/model/accessors/flycam_accessor";
import {
  enforceSkeletonTracing,
  getActiveNode,
} from "oxalis/model/accessors/skeletontracing_accessor";
import {
  getAllReadableLayerNames,
  getReadableNameByVolumeTracingId,
  getVolumeDescriptorById,
  getVolumeTracingById,
} from "oxalis/model/accessors/volumetracing_accessor";
import { editAnnotationLayerAction } from "oxalis/model/actions/annotation_actions";
import { setPositionAction, setZoomStepAction } from "oxalis/model/actions/flycam_actions";
import {
  pushSaveQueueTransaction,
  pushSaveQueueTransactionIsolated,
} from "oxalis/model/actions/save_actions";
import {
  dispatchClipHistogramAsync,
  reloadHistogramAction,
  updateDatasetSettingAction,
  updateLayerSettingAction,
  updateUserSettingAction,
} from "oxalis/model/actions/settings_actions";
import {
  setNodeRadiusAction,
  setShowSkeletonsAction,
} from "oxalis/model/actions/skeletontracing_actions";
<<<<<<< HEAD
import { addLayerToAnnotation, deleteAnnotationLayer } from "oxalis/model/sagas/update_actions";
=======
import {
  invertTransform,
  transformPointUnscaled,
} from "oxalis/model/helpers/transformation_helpers";
>>>>>>> baa129cd
import { Model } from "oxalis/singletons";
import { api } from "oxalis/singletons";
import type {
  DatasetConfiguration,
  DatasetLayerConfiguration,
  OxalisState,
  UserConfiguration,
  VolumeTracing,
} from "oxalis/store";
import Store from "oxalis/store";
import { MaterializeVolumeAnnotationModal } from "oxalis/view/action-bar/starting_job_modals";
import EditableTextLabel from "oxalis/view/components/editable_text_label";
import {
  ColorSetting,
  LogSliderSetting,
  NumberSliderSetting,
  SETTING_LEFT_SPAN,
  SETTING_MIDDLE_SPAN,
  SETTING_VALUE_SPAN,
  SwitchSetting,
} from "oxalis/view/components/setting_input_views";
import React, { useCallback } from "react";
import { connect, useDispatch, useSelector } from "react-redux";
import type { Dispatch } from "redux";
import {
  APIAnnotationTypeEnum,
  type APIDataLayer,
  type APIDataset,
  APIJobType,
  type APISkeletonLayer,
  AnnotationLayerEnum,
  type AnnotationLayerType,
  type EditableLayerProperties,
} from "types/api_flow_types";
import type { ValueOf } from "types/globals";
import {
  defaultDatasetViewConfigurationWithoutNull,
  getDefaultLayerViewConfiguration,
} from "types/schemas/dataset_view_configuration.schema";
import { userSettings } from "types/schemas/user_settings.schema";
import { confirmAsync } from "../../../dashboard/dataset/helper_components";
import Histogram, { isHistogramSupported } from "./histogram_view";
import MappingSettingsView from "./mapping_settings_view";
import AddVolumeLayerModal, { validateReadableLayerName } from "./modals/add_volume_layer_modal";

type DatasetSettingsProps = ReturnType<typeof mapStateToProps> &
  ReturnType<typeof mapDispatchToProps>;

type State = {
  isAddVolumeLayerModalVisible: boolean;
  preselectedSegmentationLayerName: string | undefined;
  segmentationLayerWasPreselected: boolean | undefined;
  layerToMergeWithFallback: APIDataLayer | null | undefined;
};

function DragHandleIcon({ isDisabled = false }: { isDisabled?: boolean }) {
  return (
    <div
      style={{
        display: "inline-flex",
        justifyContent: "center",
        cursor: "grab",
        alignItems: "center",
        opacity: isDisabled ? 0.3 : 0.6,
      }}
    >
      <MenuOutlined
        style={{
          display: "inline-block",
          marginRight: 8,
        }}
      />
    </div>
  );
}
function DragHandle({ id }: { id: string }) {
  const { attributes, listeners } = useSortable({
    id,
  });

  return (
    <div {...attributes} {...listeners}>
      <DragHandleIcon />
    </div>
  );
}

function DummyDragHandle({ tooltipTitle }: { tooltipTitle: string }) {
  return (
    <FastTooltip title={tooltipTitle}>
      <DragHandleIcon isDisabled />
    </FastTooltip>
  );
}

function TransformationIcon({ layer }: { layer: APIDataLayer | APISkeletonLayer }) {
  const dispatch = useDispatch();
  const transform = useSelector((state: OxalisState) =>
    getTransformsForLayerOrNull(
      state.dataset,
      layer,
      state.datasetConfiguration.nativelyRenderedLayerName,
    ),
  );
  const showIcon = useSelector((state: OxalisState) => hasDatasetTransforms(state.dataset));
  if (!showIcon) {
    return null;
  }

  const typeToLabel = {
    affine: "an affine",
    thin_plate_spline: "a thin-plate-spline",
  };

  const typeToImage = {
    none: "icon-no-transformation.svg",
    thin_plate_spline: "icon-tps-transformation.svg",
    affine: "icon-affine-transformation.svg",
  };

  const toggleLayerTransforms = () => {
    const state = Store.getState();
    const { nativelyRenderedLayerName } = state.datasetConfiguration;
    if (
      layer.category === "skeleton"
        ? nativelyRenderedLayerName == null
        : nativelyRenderedLayerName === layer.name
    ) {
      return;
    }
    // Transform current position using the inverse transform
    // so that the user will still look at the same data location.
    const currentPosition = getPosition(state.flycam);
    const currentTransforms = getTransformsForLayer(
      state.dataset,
      layer,
      state.datasetConfiguration.nativelyRenderedLayerName,
    );
    const invertedTransform = invertTransform(currentTransforms);
    const newPosition = transformPointUnscaled(invertedTransform)(currentPosition);

    // Also transform a reference coordinate to determine how the scaling
    // changed. Then, adapt the zoom accordingly.
    const referenceOffset: Vector3 = [10, 10, 10];
    const secondPosition = V3.add(currentPosition, referenceOffset, [0, 0, 0]);
    const newSecondPosition = transformPointUnscaled(invertedTransform)(secondPosition);

    const scaleChange = _.mean(
      // Only consider XY for now to determine the zoom change (by slicing from 0 to 2)
      V3.abs(V3.divide3(V3.sub(newPosition, newSecondPosition), referenceOffset)).slice(0, 2),
    );
    dispatch(
      updateDatasetSettingAction(
        "nativelyRenderedLayerName",
        layer.category === "skeleton" ? null : layer.name,
      ),
    );
    dispatch(setPositionAction(newPosition));
    dispatch(setZoomStepAction(state.flycam.zoomStep * scaleChange));
  };

  return (
    <div className="flex-item">
      <FastTooltip
        title={
          transform != null
            ? `This layer is rendered with ${
                typeToLabel[transform.type]
              } transformation. Click to render this layer without any transforms.`
            : "This layer is shown natively (i.e., without any transformations)."
        }
      >
        <img
          src={`/assets/images/${typeToImage[transform?.type || "none"]}`}
          alt="Transformed Layer Icon"
          style={{
            cursor: transform != null ? "pointer" : "default",
            width: 14,
            height: 14,
            marginBottom: 4,
            marginRight: 5,
          }}
          onClick={toggleLayerTransforms}
        />
      </FastTooltip>
    </div>
  );
}

function LayerInfoIconWithTooltip({
  layer,
  dataset,
}: { layer: APIDataLayer; dataset: APIDataset }) {
  const renderTooltipContent = useCallback(() => {
    const elementClass = getElementClass(dataset, layer.name);
    const magInfo = getMagInfo(layer.resolutions);
    const mags = magInfo.getMagList();
    return (
      <div>
        <div>Data Type: {elementClass}</div>
        <div>
          Available magnifications:
          <ul>
            {mags.map((r) => (
              <li key={r.join()}>{r.join("-")}</li>
            ))}
          </ul>
        </div>
        Bounding Box:
        <table style={{ borderSpacing: 2, borderCollapse: "separate" }}>
          <tbody>
            <tr>
              <td />
              <td style={{ fontSize: 10 }}>X</td>
              <td style={{ fontSize: 10 }}>Y</td>
              <td style={{ fontSize: 10 }}>Z</td>
            </tr>
            <tr>
              <td style={{ fontSize: 10 }}>Min</td>
              <td>{layer.boundingBox.topLeft[0]} </td>
              <td>{layer.boundingBox.topLeft[1]} </td>
              <td>{layer.boundingBox.topLeft[2]}</td>
            </tr>
            <tr>
              <td style={{ fontSize: 10 }}>Max</td>
              <td>{layer.boundingBox.topLeft[0] + layer.boundingBox.width}</td>
              <td>{layer.boundingBox.topLeft[1] + layer.boundingBox.height} </td>
              <td>{layer.boundingBox.topLeft[2] + layer.boundingBox.depth}</td>
            </tr>
            <tr>
              <td style={{ fontSize: 10 }}>Size</td>
              <td>{layer.boundingBox.width} </td>
              <td>{layer.boundingBox.height} </td>
              <td>{layer.boundingBox.depth}</td>
            </tr>
          </tbody>
        </table>
      </div>
    );
  }, [layer, dataset]);

  return (
    <FastTooltip dynamicRenderer={renderTooltipContent} placement="left">
      <InfoCircleOutlined className="icon-margin-right" />
    </FastTooltip>
  );
}

class DatasetSettings extends React.PureComponent<DatasetSettingsProps, State> {
  onChangeUser: Record<keyof UserConfiguration, (...args: Array<any>) => any>;
  state: State = {
    isAddVolumeLayerModalVisible: false,
    preselectedSegmentationLayerName: undefined,
    segmentationLayerWasPreselected: false,
    layerToMergeWithFallback: null,
  };

  constructor(props: DatasetSettingsProps) {
    super(props);
    this.onChangeUser = _.mapValues(this.props.userConfiguration, (__, propertyName) =>
      _.partial(this.props.onChangeUser, propertyName as keyof UserConfiguration),
    );
  }

  getFindDataButton = (
    layerName: string,
    isDisabled: boolean,
    isColorLayer: boolean,
    maybeVolumeTracing: VolumeTracing | null | undefined,
  ) => {
    let tooltipText = isDisabled
      ? "You cannot search for data when the layer is disabled."
      : "If you are having trouble finding your data, WEBKNOSSOS can try to find a position which contains data.";

    if (!isColorLayer && maybeVolumeTracing && maybeVolumeTracing.fallbackLayer) {
      tooltipText =
        "WEBKNOSSOS will try to find data in your volume tracing first and in the fallback layer afterwards.";
    }

    return (
      <FastTooltip title={tooltipText}>
        <div
          onClick={
            !isDisabled
              ? () => this.handleFindData(layerName, isColorLayer, maybeVolumeTracing)
              : () => Promise.resolve()
          }
          style={{
            cursor: !isDisabled ? "pointer" : "not-allowed",
          }}
        >
          <ScanOutlined className="icon-margin-right" />
          Jump to data
        </div>
      </FastTooltip>
    );
  };

  getReloadDataButton = (
    layerName: string,
    isHistogramAvailable: boolean,
    maybeFallbackLayerName: string | null,
  ) => {
    const tooltipText = "Use this when the data on the server changed.";
    return (
      <FastTooltip title={tooltipText}>
        <div
          onClick={() =>
            this.reloadLayerData(layerName, isHistogramAvailable, maybeFallbackLayerName)
          }
        >
          <ReloadOutlined className="icon-margin-right" />
          Reload data from server
        </div>
      </FastTooltip>
    );
  };

  getEditMinMaxButton = (layerName: string, isInEditMode: boolean) => {
    const tooltipText = isInEditMode
      ? "Stop editing the possible range of the histogram."
      : "Manually set the possible range of the histogram.";
    return (
      <FastTooltip title={tooltipText}>
        <div onClick={() => this.props.onChangeLayer(layerName, "isInEditMode", !isInEditMode)}>
          <EditOutlined
            style={{
              cursor: "pointer",
              color: isInEditMode ? "var(--ant-color-primary)" : undefined,
            }}
            className="icon-margin-right"
          />
          {isInEditMode ? "Stop editing" : "Edit"} histogram range
        </div>
      </FastTooltip>
    );
  };

  getMergeWithFallbackLayerButton = (layer: APIDataLayer) => (
    <div onClick={() => this.setState({ layerToMergeWithFallback: layer })}>
      <i className="fas fa-object-ungroup icon-margin-right" />
      Merge this volume annotation with its fallback layer
    </div>
  );

  getDeleteAnnotationLayerButton = (
    readableName: string,
    type: AnnotationLayerType,
    tracingId: string,
  ) => (
    <div className="flex-item">
      <FastTooltip title="Delete this annotation layer.">
        <i
          onClick={() => this.deleteAnnotationLayerIfConfirmed(readableName, type, tracingId)}
          className="fas fa-trash icon-margin-right"
        />
      </FastTooltip>
    </div>
  );

  getDeleteAnnotationLayerDropdownOption = (
    readableName: string,
    type: AnnotationLayerType,
    tracingId: string,
    layer?: APIDataLayer,
  ) => (
    <div
      onClick={() => this.deleteAnnotationLayerIfConfirmed(readableName, type, tracingId, layer)}
    >
      <i className="fas fa-trash icon-margin-right" />
      Delete this annotation layer
    </div>
  );

  deleteAnnotationLayerIfConfirmed = async (
    readableAnnotationLayerName: string,
    type: AnnotationLayerType,
    tracingId: string,
    layer?: APIDataLayer,
  ) => {
    const fallbackLayerNote =
      layer && layer.category === "segmentation" && layer.fallbackLayer
        ? "Changes to the original segmentation layer will be discarded and the original state will be displayed again. "
        : "";
    const shouldDelete = await confirmAsync({
      title: `Deleting an annotation layer makes its content and history inaccessible. ${fallbackLayerNote}This cannot be undone. Are you sure you want to delete this layer?`,
      okText: `Yes, delete annotation layer “${readableAnnotationLayerName}”`,
      cancelText: "Cancel",
      maskClosable: true,
      closable: true,
      okButtonProps: {
        danger: true,
        block: true,
        style: { whiteSpace: "normal", height: "auto", margin: "10px 0 0 0" },
      },
      cancelButtonProps: {
        block: true,
      },
    });
    if (!shouldDelete) return;
    this.props.deleteAnnotationLayer(tracingId, type, readableAnnotationLayerName);
    await Model.ensureSavedState();
    location.reload();
  };

  getClipButton = (layerName: string, isInEditMode: boolean) => {
    const editModeAddendum = isInEditMode
      ? "In Edit Mode, the histogram's range will be adjusted, too."
      : "";
    const tooltipText = `Automatically clip the histogram to enhance contrast. ${editModeAddendum}`;
    return (
      <FastTooltip title={tooltipText}>
        <div onClick={() => this.props.onClipHistogram(layerName, isInEditMode)}>
          <VerticalAlignMiddleOutlined
            style={{
              cursor: "pointer",
              transform: "rotate(90deg)",
            }}
            className="icon-margin-right"
          />
          Clip histogram
        </div>
      </FastTooltip>
    );
  };

  getComputeSegmentIndexFileButton = (layerName: string, isSegmentation: boolean) => {
    if (!(this.props.isSuperUser && isSegmentation)) return <></>;

    const triggerComputeSegmentIndexFileJob = async () => {
      await startComputeSegmentIndexFileJob(this.props.dataset.id, layerName);
      Toast.info(
        <React.Fragment>
          Started a job for computating a segment index file.
          <br />
          See{" "}
          <a target="_blank" href="/jobs" rel="noopener noreferrer">
            Processing Jobs
          </a>{" "}
          for an overview of running jobs.
        </React.Fragment>,
      );
    };

    return (
      <div onClick={triggerComputeSegmentIndexFileJob}>
        <i className="fas fa-database icon-margin-right" />
        Compute a Segment Index file
      </div>
    );
  };

  setVisibilityForAllLayers = (isVisible: boolean) => {
    const { layers } = this.props.datasetConfiguration;
    Object.keys(layers).forEach((otherLayerName) =>
      this.props.onChangeLayer(otherLayerName, "isDisabled", !isVisible),
    );
  };

  isLayerExclusivelyVisible = (layerName: string): boolean => {
    const { layers } = this.props.datasetConfiguration;
    const isOnlyGivenLayerVisible = Object.keys(layers).every((otherLayerName) => {
      const { isDisabled } = layers[otherLayerName];
      return layerName === otherLayerName ? !isDisabled : isDisabled;
    });
    return isOnlyGivenLayerVisible;
  };

  getEnableDisableLayerSwitch = (
    isDisabled: boolean,
    onChange: (arg0: boolean, arg1: React.MouseEvent<HTMLButtonElement>) => void,
  ) => (
    <FastTooltip title={isDisabled ? "Show" : "Hide"} placement="top">
      {/* This div is necessary for the tooltip to be displayed */}
      <div
        style={{
          display: "inline-block",
          marginRight: 8,
        }}
      >
        <Switch size="small" onChange={onChange} checked={!isDisabled} />
      </div>
    </FastTooltip>
  );

  getHistogram = (layerName: string, layer: DatasetLayerConfiguration) => {
    const { intensityRange, min, max, isInEditMode } = layer;
    if (!intensityRange) {
      return null;
    }
    const defaultIntensityRange = getDefaultValueRangeOfLayer(this.props.dataset, layerName);
    const histograms = this.props.histogramData?.[layerName];

    return (
      <Histogram
        data={histograms}
        intensityRangeMin={intensityRange[0]}
        intensityRangeMax={intensityRange[1]}
        min={min}
        max={max}
        isInEditMode={isInEditMode}
        layerName={layerName}
        defaultMinMax={defaultIntensityRange}
        reloadHistogram={() => this.reloadHistogram(layerName)}
      />
    );
  };

  getLayerSettingsHeader = (
    isDisabled: boolean,
    isColorLayer: boolean,
    isInEditMode: boolean,
    layerName: string,
    layerSettings: DatasetLayerConfiguration,
    isHistogramAvailable: boolean,
    hasLessThanTwoColorLayers: boolean = true,
  ) => {
    const { tracing, dataset, isAdminOrManager } = this.props;
    const { intensityRange } = layerSettings;
    const layer = getLayerByName(dataset, layerName);
    const isSegmentation = layer.category === "segmentation";
    const layerType =
      layer.category === "segmentation" ? AnnotationLayerEnum.Volume : AnnotationLayerEnum.Skeleton;
    const canBeMadeEditable =
      isSegmentation && layer.tracingId == null && this.props.controlMode === "TRACE";
    const isVolumeTracing = isSegmentation ? layer.tracingId != null : false;
    const isAnnotationLayer = isSegmentation && layer.tracingId != null;
    const isOnlyAnnotationLayer =
      isAnnotationLayer && tracing && tracing.annotationLayers.length === 1;
    const maybeTracingId = isSegmentation ? layer.tracingId : null;
    const maybeVolumeTracing =
      maybeTracingId != null ? getVolumeTracingById(tracing, maybeTracingId) : null;
    const maybeFallbackLayer =
      maybeVolumeTracing?.fallbackLayer != null ? maybeVolumeTracing.fallbackLayer : null;

    const setSingleLayerVisibility = (isVisible: boolean) => {
      this.props.onChangeLayer(layerName, "isDisabled", !isVisible);
    };

    const onChange = (value: boolean, event: React.MouseEvent<HTMLButtonElement>) => {
      if (!event.ctrlKey && !event.altKey && !event.shiftKey && !event.metaKey) {
        setSingleLayerVisibility(value);
        return;
      }

      // If a modifier is pressed, toggle between "all layers visible" and
      // "only selected layer visible".
      if (this.isLayerExclusivelyVisible(layerName)) {
        this.setVisibilityForAllLayers(true);
      } else {
        this.setVisibilityForAllLayers(false);
        setSingleLayerVisibility(true);
      }
    };
    const hasHistogram = this.props.histogramData[layerName] != null;
    const volumeDescriptor =
      "tracingId" in layer && layer.tracingId != null
        ? getVolumeDescriptorById(tracing, layer.tracingId)
        : null;
    const readableName =
      "tracingId" in layer && layer.tracingId != null
        ? getReadableNameByVolumeTracingId(tracing, layer.tracingId)
        : layerName;
    const allReadableLayerNames = getAllReadableLayerNames(dataset, tracing);
    const readableLayerNameValidationResult = validateReadableLayerName(
      readableName,
      allReadableLayerNames,
      readableName,
    );
    const possibleItems: MenuProps["items"] = [
      isVolumeTracing && !isDisabled && maybeFallbackLayer != null && isAdminOrManager
        ? {
            label: this.getMergeWithFallbackLayerButton(layer),
            key: "mergeWithFallbackLayerButton",
          }
        : null,
      this.props.dataset.isEditable
        ? {
            label: this.getReloadDataButton(layerName, isHistogramAvailable, maybeFallbackLayer),
            key: "reloadDataButton",
          }
        : null,
      {
        label: this.getFindDataButton(layerName, isDisabled, isColorLayer, maybeVolumeTracing),
        key: "findDataButton",
      },
      isAnnotationLayer && !isOnlyAnnotationLayer
        ? {
            label: (
              <div className="flex-item">
                {this.getDeleteAnnotationLayerDropdownOption(
                  readableName,
                  layerType,
                  layer.tracingId,
                  layer,
                )}
              </div>
            ),
            key: "deleteAnnotationLayer",
          }
        : null,
      hasHistogram && !isDisabled
        ? { label: this.getEditMinMaxButton(layerName, isInEditMode), key: "editMinMax" }
        : null,
      hasHistogram && !isDisabled
        ? { label: this.getClipButton(layerName, isInEditMode), key: "clipButton" }
        : null,
      this.props.dataset.dataStore.jobsEnabled &&
      this.props.dataset.dataStore.jobsSupportedByAvailableWorkers.includes(
        APIJobType.COMPUTE_SEGMENT_INDEX_FILE,
      )
        ? {
            label: this.getComputeSegmentIndexFileButton(layerName, isSegmentation),
            key: "computeSegmentIndexFileButton",
          }
        : null,
    ];
    const items = possibleItems.filter((el) => el);
    const dragHandle = isColorLayer ? (
      hasLessThanTwoColorLayers ? (
        <DummyDragHandle tooltipTitle="Order is only changeable with more than one color layer." />
      ) : (
        <DragHandle id={layerName} />
      )
    ) : (
      <DummyDragHandle tooltipTitle="Layer not movable: Volume layers are always rendered on top." />
    );

    return (
      <div className="flex-container">
        {dragHandle}
        {this.getEnableDisableLayerSwitch(isDisabled, onChange)}
        <div
          className="flex-item"
          style={{
            fontWeight: 700,
            paddingRight: 5,
          }}
        >
          {volumeDescriptor != null ? (
            <FastTooltip
              title={
                readableLayerNameValidationResult.isValid
                  ? null
                  : readableLayerNameValidationResult.message
              }
            >
              <span style={{ display: "inline-block" }}>
                <EditableTextLabel
                  margin="0 10px 0 0"
                  width={150}
                  value={readableName}
                  isInvalid={!readableLayerNameValidationResult.isValid}
                  trimValue
                  onChange={(newName) => {
                    this.props.onEditAnnotationLayer(volumeDescriptor.tracingId, {
                      name: newName,
                    });
                  }}
                  rules={[
                    {
                      validator: (newReadableLayerName) =>
                        validateReadableLayerName(
                          newReadableLayerName,
                          allReadableLayerNames,
                          readableName,
                        ),
                    },
                  ]}
                  label="Volume Layer Name"
                />
              </span>
            </FastTooltip>
          ) : (
            layerName
          )}
        </div>
        <div
          className="flex-container"
          style={{
            paddingRight: 1,
          }}
        >
          <div className="flex-item">
            <LayerInfoIconWithTooltip layer={layer} dataset={this.props.dataset} />
            {canBeMadeEditable ? (
              <FastTooltip
                title="Make this segmentation editable by adding a Volume Annotation Layer."
                placement="left"
              >
                <HoverIconButton
                  icon={<LockOutlined />}
                  hoveredIcon={<UnlockOutlined />}
                  onClick={() => {
                    this.setState({
                      isAddVolumeLayerModalVisible: true,
                      segmentationLayerWasPreselected: true,
                      preselectedSegmentationLayerName: layer.name,
                    });
                  }}
                />
              </FastTooltip>
            ) : null}
          </div>
          <TransformationIcon layer={layer} />
          <div className="flex-item">
            {isVolumeTracing ? (
              <FastTooltip
                title={`This layer is a volume annotation.${
                  maybeFallbackLayer
                    ? ` It is based on the dataset's original layer ${maybeFallbackLayer}`
                    : ""
                }`}
                placement="left"
              >
                <i
                  className="fas fa-paint-brush icon-margin-right"
                  style={{
                    opacity: 0.7,
                  }}
                />
              </FastTooltip>
            ) : null}
          </div>
          <div className="flex-item">
            {intensityRange != null && intensityRange[0] === intensityRange[1] && !isDisabled ? (
              <FastTooltip
                title={`No data is being rendered for this layer as the minimum and maximum of the range have the same values.
            If you want to hide this layer, you can also disable it with the switch on the left.`}
              >
                <WarningOutlined
                  style={{
                    color: "var(--ant-color-warning)",
                  }}
                />
              </FastTooltip>
            ) : null}
            {isColorLayer ? null : this.getOptionalDownsampleVolumeIcon(maybeVolumeTracing)}
          </div>
        </div>
        <div className="flex-container" style={{ cursor: "pointer" }}>
          <div className="flex-item">
            <Dropdown menu={{ items }} trigger={["hover"]} placement="bottomRight">
              <EllipsisOutlined />
            </Dropdown>
          </div>
        </div>
      </div>
    );
  };

  getColorLayerSpecificSettings = (
    layerConfiguration: DatasetLayerConfiguration,
    layerName: string,
  ) => {
    const defaultSettings = getDefaultLayerViewConfiguration();
    return (
      <div>
        <LogSliderSetting
          label={
            <FastTooltip title={layerViewConfigurationTooltips.gammaCorrectionValue}>
              {layerViewConfigurations.gammaCorrectionValue}
            </FastTooltip>
          }
          min={0.01}
          max={10}
          roundTo={3}
          value={layerConfiguration.gammaCorrectionValue}
          onChange={_.partial(this.props.onChangeLayer, layerName, "gammaCorrectionValue")}
          defaultValue={defaultSettings.gammaCorrectionValue}
        />
        <Row
          className="margin-bottom"
          style={{
            marginTop: 6,
          }}
        >
          <Col span={SETTING_LEFT_SPAN}>
            <label className="setting-label">Color</label>
          </Col>
          <Col span={SETTING_MIDDLE_SPAN}>
            <ColorSetting
              value={Utils.rgbToHex(layerConfiguration.color)}
              onChange={_.partial(this.props.onChangeLayer, layerName, "color")}
              style={{
                marginLeft: 6,
              }}
            />
          </Col>
          <Col span={SETTING_VALUE_SPAN}>
            <FastTooltip title="Invert the color of this layer.">
              <div
                onClick={() =>
                  this.props.onChangeLayer(
                    layerName,
                    "isInverted",
                    layerConfiguration ? !layerConfiguration.isInverted : false,
                  )
                }
                style={{
                  top: 4,
                  right: 0,
                  marginTop: 0,
                  marginLeft: 10,
                  display: "inline-flex",
                }}
              >
                <i
                  className={classnames("fas", "fa-adjust", {
                    "flip-horizontally": layerConfiguration.isInverted,
                  })}
                  style={{
                    margin: 0,
                    transition: "transform 0.5s ease 0s",
                    color: layerConfiguration.isInverted
                      ? "var(--ant-color-primary)"
                      : "var(--ant-color-text-secondary)",
                  }}
                />
              </div>
            </FastTooltip>
          </Col>
        </Row>
      </div>
    );
  };

  getSegmentationSpecificSettings = (layerName: string) => {
    const segmentationOpacitySetting = (
      <NumberSliderSetting
        label={settings.segmentationPatternOpacity}
        min={0}
        max={100}
        step={1}
        value={this.props.datasetConfiguration.segmentationPatternOpacity}
        onChange={_.partial(this.props.onChange, "segmentationPatternOpacity")}
        defaultValue={defaultDatasetViewConfigurationWithoutNull.segmentationPatternOpacity}
      />
    );

    const isProofreadingMode = this.props.activeTool === "PROOFREAD";
    const isSelectiveVisibilityDisabled = isProofreadingMode;

    const selectiveVisibilitySwitch = (
      <FastTooltip
        title={
          isSelectiveVisibilityDisabled
            ? "This behavior is overridden by the 'selective segment visibility' button in the toolbar, because the proofreading tool is active."
            : "When enabled, only hovered or active segments will be shown."
        }
      >
        <div
          style={{
            marginBottom: 6,
          }}
        >
          <SwitchSetting
            onChange={_.partial(this.props.onChange, "selectiveSegmentVisibility")}
            value={this.props.datasetConfiguration.selectiveSegmentVisibility}
            label="Selective Visibility"
            disabled={isSelectiveVisibilityDisabled}
          />
        </div>
      </FastTooltip>
    );

    return (
      <div>
        {segmentationOpacitySetting}
        {selectiveVisibilitySwitch}
        <MappingSettingsView layerName={layerName} />
      </div>
    );
  };

  LayerSettings = ({
    layerName,
    layerConfiguration,
    isColorLayer,
    isLastLayer,
    hasLessThanTwoColorLayers = true,
  }: {
    layerName: string;
    layerConfiguration: DatasetLayerConfiguration | null | undefined;
    isColorLayer: boolean;
    isLastLayer: boolean;
    hasLessThanTwoColorLayers?: boolean;
  }) => {
    const { setNodeRef, transform, transition, isDragging } = useSortable({ id: layerName });

    // Ensure that every layer needs a layer configuration and that color layers have a color layer.
    if (!layerConfiguration || (isColorLayer && !layerConfiguration.color)) {
      return null;
    }
    const elementClass = getElementClass(this.props.dataset, layerName);
    const { isDisabled, isInEditMode } = layerConfiguration;
    const betweenLayersMarginBottom = isLastLayer ? {} : { marginBottom: 30 };

    const style = {
      transform: CSS.Transform.toString(transform),
      transition,
      zIndex: isDragging ? "100" : "auto",
      opacity: isDragging ? 0.3 : 1,
      marginBottom: isLastLayer ? 30 : 0,
    };

    const opacityLabel =
      layerConfiguration.alpha === 0 ? (
        <FastTooltip title="The current opacity is zero">
          Opacity <WarningOutlined style={{ color: "orange" }} />
        </FastTooltip>
      ) : (
        "Opacity"
      );

    const defaultLayerViewConfig = getDefaultLayerViewConfiguration();
    const isHistogramAvailable = isHistogramSupported(elementClass) && isColorLayer;

    return (
      <div key={layerName} style={style} ref={setNodeRef}>
        {this.getLayerSettingsHeader(
          isDisabled,
          isColorLayer,
          isInEditMode,
          layerName,
          layerConfiguration,
          isHistogramAvailable,
          hasLessThanTwoColorLayers,
        )}
        {isDisabled ? null : (
          <div
            style={{
              ...betweenLayersMarginBottom,
              marginLeft: 10,
            }}
          >
            {isHistogramAvailable && this.getHistogram(layerName, layerConfiguration)}
            <NumberSliderSetting
              label={opacityLabel}
              min={0}
              max={100}
              value={layerConfiguration.alpha}
              onChange={_.partial(this.props.onChangeLayer, layerName, "alpha")}
              defaultValue={defaultLayerViewConfig.alpha}
            />
            {isColorLayer
              ? this.getColorLayerSpecificSettings(layerConfiguration, layerName)
              : this.getSegmentationSpecificSettings(layerName)}
          </div>
        )}
      </div>
    );
  };

  handleFindData = async (
    layerName: string,
    isDataLayer: boolean,
    volume: VolumeTracing | null | undefined,
  ) => {
    const { tracingStore } = Store.getState().tracing;
    const { dataset } = this.props;
    let foundPosition;
    let foundMag;

    if (volume && !isDataLayer) {
      const { position, mag } = await findDataPositionForVolumeTracing(
        tracingStore.url,
        volume.tracingId,
      );

      if ((!position || !mag) && volume.fallbackLayer) {
        await this.handleFindData(volume.fallbackLayer, true, volume);
        return;
      }

      foundPosition = position;
      foundMag = mag;
    } else {
      const { position, mag } = await findDataPositionForLayer(
        dataset.dataStore.url,
        dataset,
        layerName,
      );
      foundPosition = position;
      foundMag = mag;
    }

    if (foundPosition && foundMag) {
      const layer = getLayerByName(dataset, layerName, true);
      const transformMatrix = getTransformsForLayerOrNull(
        dataset,
        layer,
        Store.getState().datasetConfiguration.nativelyRenderedLayerName,
      )?.affineMatrix;
      if (transformMatrix) {
        const matrix = M4x4.transpose(transformMatrix);
        // Transform the found position according to the matrix.
        V3.mul4x4(matrix, foundPosition, foundPosition);
      }
    } else {
      const centerPosition = getLayerBoundingBox(dataset, layerName).getCenter();
      Toast.warning(
        `Couldn't find data within layer "${layerName}." Jumping to the center of the layer's bounding box.`,
      );
      this.props.onSetPosition(centerPosition);
      return;
    }

    this.props.onSetPosition(foundPosition);
    const zoomValue = this.props.onZoomToMag(layerName, foundMag);
    Toast.success(
      `Jumping to position ${foundPosition
        .map((el) => Math.floor(el))
        .join(", ")} and zooming to ${zoomValue.toFixed(2)}`,
    );
  };

  reloadLayerData = async (
    layerName: string,
    isHistogramAvailable: boolean,
    maybeFallbackLayerName: string | null,
  ): Promise<void> => {
    await clearCache(this.props.dataset, maybeFallbackLayerName ?? layerName);
    if (isHistogramAvailable) this.props.reloadHistogram(layerName);
    await api.data.reloadBuckets(layerName);
    Toast.success(`Successfully reloaded data of layer ${layerName}.`);
  };

  reloadHistogram = async (layerName: string): Promise<void> => {
    await clearCache(this.props.dataset, layerName);
    this.props.reloadHistogram(layerName);
  };

  getVolumeMagsToDownsample = (volumeTracing: VolumeTracing | null | undefined): Array<Vector3> => {
    if (this.props.task != null) {
      return [];
    }

    if (volumeTracing == null) {
      return [];
    }

    const segmentationLayer = Model.getSegmentationTracingLayer(volumeTracing.tracingId);
    const { fallbackLayerInfo } = segmentationLayer;
    const volumeTargetMag =
      fallbackLayerInfo != null
        ? fallbackLayerInfo.resolutions
        : // This is only a heuristic. At some point, user configuration
          // might make sense here.
          getWidestMags(this.props.dataset);

    const getMaxDim = (mag: Vector3) => Math.max(...mag);

    const volumeTracingMags = segmentationLayer.mags;

    const sourceMag = _.minBy(volumeTracingMags, getMaxDim);
    if (sourceMag === undefined) {
      return [];
    }

    const possibleMags = volumeTargetMag.filter((mag) => getMaxDim(mag) >= getMaxDim(sourceMag));

    const magsToDownsample = _.differenceWith(possibleMags, volumeTracingMags, _.isEqual);

    return magsToDownsample;
  };

  getOptionalDownsampleVolumeIcon = (volumeTracing: VolumeTracing | null | undefined) => {
    if (!volumeTracing) {
      return null;
    }

    const magsToDownsample = this.getVolumeMagsToDownsample(volumeTracing);
    const hasExtensiveMags = magsToDownsample.length === 0;

    if (hasExtensiveMags) {
      return null;
    }

    return (
      <FastTooltip title="This volume tracing does not have data at all magnifications.">
        <WarningOutlined
          style={{
            color: "var(--ant-color-warning)",
          }}
        />
      </FastTooltip>
    );
  };

  getSkeletonLayer = () => {
    const { controlMode, tracing, onChangeRadius, userConfiguration, onChangeShowSkeletons } =
      this.props;
    const isPublicViewMode = controlMode === ControlModeEnum.VIEW;

    if (isPublicViewMode || tracing.skeleton == null) {
      return null;
    }

    const readableName = "Skeleton";
    const skeletonTracing = enforceSkeletonTracing(tracing);
    const isOnlyAnnotationLayer = tracing.annotationLayers.length === 1;
    const { showSkeletons } = skeletonTracing;
    const activeNodeRadius = getActiveNode(skeletonTracing)?.radius ?? 0;
    return (
      <React.Fragment>
        <div
          className="flex-container"
          style={{
            paddingRight: 1,
          }}
        >
          <DummyDragHandle tooltipTitle="Layer not movable: Skeleton layers are always rendered on top." />
          <div
            className="flex-item"
            style={{
              marginRight: 8,
            }}
          >
            <FastTooltip
              title={showSkeletons ? "Hide skeleton layer" : "Show skeleton layer"}
              placement="top"
            >
              {/* This div is necessary for the tooltip to be displayed */}
              <div
                style={{
                  display: "inline-block",
                  marginRight: 8,
                }}
              >
                <Switch
                  size="small"
                  onChange={() => onChangeShowSkeletons(!showSkeletons)}
                  checked={showSkeletons}
                />
              </div>
            </FastTooltip>
            <span
              style={{
                fontWeight: 700,
                wordWrap: "break-word",
              }}
            >
              {readableName}
            </span>
          </div>
          <div
            className="flex-container"
            style={{
              paddingRight: 1,
            }}
          >
<<<<<<< HEAD
            <TransformationIcon layer={{ category: "skeleton", name: tracingId }} />
            {!isOnlyAnnotationLayer
              ? this.getDeleteAnnotationLayerButton(
                  readableName,
                  AnnotationLayerEnum.Skeleton,
                  tracingId,
                )
              : null}
=======
            <TransformationIcon layer={{ category: "skeleton" }} />
            {!isOnlyAnnotationLayer ? this.getDeleteAnnotationLayerButton(readableName) : null}
>>>>>>> baa129cd
          </div>
        </div>
        {showSkeletons ? (
          <div
            style={{
              marginLeft: 10,
            }}
          >
            <LogSliderSetting
              label="Node Radius"
              min={userSettings.nodeRadius.minimum}
              max={userSettings.nodeRadius.maximum}
              roundTo={0}
              value={activeNodeRadius}
              onChange={onChangeRadius}
              disabled={userConfiguration.overrideNodeRadius || activeNodeRadius === 0}
              defaultValue={Constants.DEFAULT_NODE_RADIUS}
            />
            <NumberSliderSetting
              label={
                userConfiguration.overrideNodeRadius
                  ? settings.particleSize
                  : `Min. ${settings.particleSize}`
              }
              min={userSettings.particleSize.minimum}
              max={userSettings.particleSize.maximum}
              step={0.1}
              value={userConfiguration.particleSize}
              onChange={this.onChangeUser.particleSize}
              defaultValue={defaultState.userConfiguration.particleSize}
            />
            {this.props.isArbitraryMode ? (
              <NumberSliderSetting
                label={settings.clippingDistanceArbitrary}
                min={userSettings.clippingDistanceArbitrary.minimum}
                max={userSettings.clippingDistanceArbitrary.maximum}
                value={userConfiguration.clippingDistanceArbitrary}
                onChange={this.onChangeUser.clippingDistanceArbitrary}
                defaultValue={defaultState.userConfiguration.clippingDistanceArbitrary}
              />
            ) : (
              <LogSliderSetting
                label={settings.clippingDistance}
                roundTo={3}
                min={userSettings.clippingDistance.minimum}
                max={userSettings.clippingDistance.maximum}
                value={userConfiguration.clippingDistance}
                onChange={this.onChangeUser.clippingDistance}
                defaultValue={defaultState.userConfiguration.clippingDistance}
              />
            )}
            <SwitchSetting
              label={settings.overrideNodeRadius}
              value={userConfiguration.overrideNodeRadius}
              onChange={this.onChangeUser.overrideNodeRadius}
            />
            <SwitchSetting
              label={settings.centerNewNode}
              value={userConfiguration.centerNewNode}
              onChange={this.onChangeUser.centerNewNode}
              tooltipText="When disabled, the active node will not be centered after node creation/deletion."
            />
            <SwitchSetting
              label={settings.highlightCommentedNodes}
              value={userConfiguration.highlightCommentedNodes}
              onChange={this.onChangeUser.highlightCommentedNodes}
            />{" "}
          </div>
        ) : null}
      </React.Fragment>
    );
  };

  showAddVolumeLayerModal = () => {
    this.setState({
      isAddVolumeLayerModalVisible: true,
    });
  };

  hideAddVolumeLayerModal = () => {
    this.setState({
      isAddVolumeLayerModalVisible: false,
      segmentationLayerWasPreselected: false,
      preselectedSegmentationLayerName: undefined,
    });
  };

  addSkeletonAnnotationLayer = async () => {
    this.props.addSkeletonLayerToAnnotation();
    await Model.ensureSavedState();
    location.reload();
  };

  saveViewConfigurationAsDefault = () => {
    const { dataset, datasetConfiguration } = this.props;
    const dataSource: Array<{
      name: string;
      description?: string;
    }> = [{ name: "Position" }, { name: "Zoom" }, { name: "Rotation" }];
    const additionalData: typeof dataSource = (
      [
        "fourBit",
        "interpolation",
        "renderMissingDataBlack",
        "loadingStrategy",
        "segmentationPatternOpacity",
        "blendMode",
        "selectiveSegmentVisibility",
      ] as Array<keyof RecommendedConfiguration>
    ).map((key) => ({
      name: settings[key] as string,
      description: settingsTooltips[key],
    }));
    dataSource.push(...additionalData);
    Modal.confirm({
      title: "Save current view configuration as default?",
      width: 700,
      content: (
        <>
          Do you really want to save your current view configuration as the dataset's default?
          <br />
          This will overwrite the current default view configuration.
          <br />
          This includes all color and segmentation layer settings, currently active mappings (even
          those of disabled layers), as well as these additional settings:
          <br />
          <br />
          {dataSource.map((field, index) => {
            let delimiter = index === dataSource.length - 1 ? "" : ", ";
            delimiter = index === dataSource.length - 2 ? " and " : delimiter;
            return field.description ? (
              <>
                {field.name}{" "}
                <FastTooltip title={field.description} key={`tooltip_${field.name}`}>
                  <InfoCircleOutlined style={{ color: "gray", marginRight: 0 }} />
                </FastTooltip>
                {delimiter}
              </>
            ) : (
              `${field.name}${delimiter}`
            );
          })}
          .
        </>
      ),
      onOk: async () => {
        try {
          const { flycam, temporaryConfiguration } = Store.getState();
          const position = V3.floor(getPosition(flycam));
          const zoom = flycam.zoomStep;
          const { activeMappingByLayer } = temporaryConfiguration;
          const completeDatasetConfiguration = Object.assign({}, datasetConfiguration, {
            position,
            zoom,
          });
          const updatedLayers = {
            ...completeDatasetConfiguration.layers,
          } as DatasetConfiguration["layers"];
          Object.keys(activeMappingByLayer).forEach((layerName) => {
            const mappingInfo = activeMappingByLayer[layerName];
            if (
              mappingInfo.mappingStatus === MappingStatusEnum.ENABLED &&
              mappingInfo.mappingName != null
            ) {
              updatedLayers[layerName] = {
                ...updatedLayers[layerName],
                mapping: {
                  name: mappingInfo.mappingName,
                  type: mappingInfo.mappingType,
                },
              };
            } else {
              updatedLayers[layerName] = {
                ...updatedLayers[layerName],
                mapping: null,
              };
            }
          });
          const updatedConfiguration = {
            ...completeDatasetConfiguration,
            layers: updatedLayers,
          };
          await updateDatasetDefaultConfiguration(dataset.id, updatedConfiguration);
          Toast.success("Successfully saved the current view configuration as default.");
        } catch (error) {
          Toast.error(
            "Failed to save the current view configuration as default. Please look at the console for more details.",
          );
          ErrorHandling.notify(error as Error);
          console.error(error);
        }
      },
    });
  };

  onSortLayerSettingsEnd = (event: DragEndEvent) => {
    const { active, over } = event;

    // Fix for having a grabbing cursor during dragging from https://github.com/clauderic/react-sortable-hoc/issues/328#issuecomment-1005835670.
    document.body.classList.remove("is-dragging");
    const { colorLayerOrder } = this.props.datasetConfiguration;

    if (over) {
      const oldIndex = colorLayerOrder.indexOf(active.id as string);
      const newIndex = colorLayerOrder.indexOf(over.id as string);
      const movedElement = colorLayerOrder[oldIndex];

      const newIndexClipped = Math.min(newIndex, colorLayerOrder.length - 1);
      const newLayerOrder = update(colorLayerOrder, {
        $splice: [
          [oldIndex, 1],
          [newIndexClipped, 0, movedElement],
        ],
      });
      this.props.onChange("colorLayerOrder", newLayerOrder);
    }
  };

  render() {
    const { layers, colorLayerOrder } = this.props.datasetConfiguration;
    const LayerSettings = this.LayerSettings;

    const segmentationLayerNames = Object.keys(layers).filter(
      (layerName) => !getIsColorLayer(this.props.dataset, layerName),
    );
    const hasLessThanTwoColorLayers = colorLayerOrder.length < 2;
    const colorLayerSettings = colorLayerOrder.map((layerName, index) => {
      return (
        <LayerSettings
          key={layerName}
          layerName={layerName}
          layerConfiguration={layers[layerName]}
          isColorLayer
          isLastLayer={index === colorLayerOrder.length - 1}
          hasLessThanTwoColorLayers={hasLessThanTwoColorLayers}
        />
      );
    });
    const segmentationLayerSettings = segmentationLayerNames.map((layerName, index) => {
      return (
        <LayerSettings
          key={layerName}
          layerName={layerName}
          isLastLayer={index === segmentationLayerNames.length - 1}
          layerConfiguration={layers[layerName]}
          isColorLayer={false}
        />
      );
    });

    const state = Store.getState();
    const canBeMadeHybrid =
      this.props.tracing.skeleton === null &&
      this.props.tracing.annotationType === APIAnnotationTypeEnum.Explorational &&
      state.task === null;

    return (
      <div className="tracing-settings-menu">
        <DndContext
          onDragEnd={this.onSortLayerSettingsEnd}
          onDragStart={() =>
            colorLayerOrder.length > 1 && document.body.classList.add("is-dragging")
          }
        >
          <SortableContext
            items={colorLayerOrder.map((layerName) => layerName)}
            strategy={verticalListSortingStrategy}
          >
            {colorLayerSettings}
          </SortableContext>
        </DndContext>

        {segmentationLayerSettings}
        {this.getSkeletonLayer()}

        {this.props.tracing.restrictions.allowUpdate &&
        this.props.controlMode === ControlModeEnum.TRACE ? (
          <>
            <Divider />
            <Row justify="center" align="middle">
              <Button onClick={this.showAddVolumeLayerModal}>
                <PlusOutlined />
                Add Volume Annotation Layer
              </Button>
            </Row>
          </>
        ) : null}

        {this.props.tracing.restrictions.allowUpdate && canBeMadeHybrid ? (
          <Row justify="center" align="middle">
            <Button
              onClick={this.addSkeletonAnnotationLayer}
              style={{
                marginTop: 10,
              }}
            >
              <PlusOutlined />
              Add Skeleton Annotation Layer
            </Button>
          </Row>
        ) : null}

        {this.props.controlMode === ControlModeEnum.VIEW && this.props.isAdminOrDatasetManager ? (
          <Row justify="center" align="middle">
            <FastTooltip title="Save the current view configuration as default for all users.">
              <Button onClick={this.saveViewConfigurationAsDefault}>
                <SaveOutlined />
                Save View Configuration as Default
              </Button>
            </FastTooltip>
          </Row>
        ) : null}

        {this.state.layerToMergeWithFallback != null ? (
          <MaterializeVolumeAnnotationModal
            selectedVolumeLayer={this.state.layerToMergeWithFallback}
            handleClose={() => this.setState({ layerToMergeWithFallback: null })}
          />
        ) : null}

        {this.state.isAddVolumeLayerModalVisible ? (
          <AddVolumeLayerModal
            dataset={this.props.dataset}
            onCancel={this.hideAddVolumeLayerModal}
            tracing={this.props.tracing}
            preselectedLayerName={this.state.preselectedSegmentationLayerName}
            disableLayerSelection={this.state.segmentationLayerWasPreselected}
          />
        ) : null}
      </div>
    );
  }
}

const mapStateToProps = (state: OxalisState) => ({
  userConfiguration: state.userConfiguration,
  datasetConfiguration: state.datasetConfiguration,
  histogramData: state.temporaryConfiguration.histogramData,
  dataset: state.dataset,
  tracing: state.tracing,
  task: state.task,
  controlMode: state.temporaryConfiguration.controlMode,
  isArbitraryMode: Constants.MODES_ARBITRARY.includes(state.temporaryConfiguration.viewMode),
  isAdminOrDatasetManager:
    state.activeUser != null ? Utils.isUserAdminOrDatasetManager(state.activeUser) : false,
  isAdminOrManager: state.activeUser != null ? Utils.isUserAdminOrManager(state.activeUser) : false,
  isSuperUser: state.activeUser?.isSuperUser || false,
  activeTool: state.uiInformation.activeTool,
});

const mapDispatchToProps = (dispatch: Dispatch<any>) => ({
  onChange(propertyName: keyof DatasetConfiguration, value: ValueOf<DatasetConfiguration>) {
    dispatch(updateDatasetSettingAction(propertyName, value));
  },

  onChangeUser(propertyName: keyof UserConfiguration, value: ValueOf<UserConfiguration>) {
    dispatch(updateUserSettingAction(propertyName, value));
  },

  onChangeLayer(
    layerName: string,
    propertyName: keyof DatasetLayerConfiguration,
    value: ValueOf<DatasetLayerConfiguration>,
  ) {
    dispatch(updateLayerSettingAction(layerName, propertyName, value));
  },

  onClipHistogram(layerName: string, shouldAdjustClipRange: boolean) {
    return dispatchClipHistogramAsync(layerName, shouldAdjustClipRange, dispatch);
  },

  onChangeRadius(radius: number) {
    dispatch(setNodeRadiusAction(radius));
  },

  onSetPosition(position: Vector3) {
    dispatch(setPositionAction(position));
  },

  onChangeShowSkeletons(showSkeletons: boolean) {
    dispatch(setShowSkeletonsAction(showSkeletons));
  },

  onZoomToMag(layerName: string, mag: Vector3) {
    const targetZoomValue = getMaxZoomValueForMag(Store.getState(), layerName, mag);
    dispatch(setZoomStepAction(targetZoomValue));
    return targetZoomValue;
  },

  onEditAnnotationLayer(tracingId: string, layerProperties: EditableLayerProperties) {
    dispatch(editAnnotationLayerAction(tracingId, layerProperties));
  },

  reloadHistogram(layerName: string) {
    dispatch(reloadHistogramAction(layerName));
  },

  addSkeletonLayerToAnnotation() {
    dispatch(
      pushSaveQueueTransactionIsolated(
        addLayerToAnnotation({
          typ: "Skeleton",
          name: "skeleton",
          fallbackLayerName: undefined,
        }),
      ),
    );
  },

  deleteAnnotationLayer(tracingId: string, type: AnnotationLayerType, layerName: string) {
    dispatch(pushSaveQueueTransaction([deleteAnnotationLayer(tracingId, layerName, type)]));
  },
});

const connector = connect(mapStateToProps, mapDispatchToProps);
export default connector(DatasetSettings);<|MERGE_RESOLUTION|>--- conflicted
+++ resolved
@@ -82,14 +82,11 @@
   setNodeRadiusAction,
   setShowSkeletonsAction,
 } from "oxalis/model/actions/skeletontracing_actions";
-<<<<<<< HEAD
-import { addLayerToAnnotation, deleteAnnotationLayer } from "oxalis/model/sagas/update_actions";
-=======
 import {
   invertTransform,
   transformPointUnscaled,
 } from "oxalis/model/helpers/transformation_helpers";
->>>>>>> baa129cd
+import { addLayerToAnnotation, deleteAnnotationLayer } from "oxalis/model/sagas/update_actions";
 import { Model } from "oxalis/singletons";
 import { api } from "oxalis/singletons";
 import type {
@@ -1242,8 +1239,7 @@
               paddingRight: 1,
             }}
           >
-<<<<<<< HEAD
-            <TransformationIcon layer={{ category: "skeleton", name: tracingId }} />
+            <TransformationIcon layer={{ category: "skeleton" }} />
             {!isOnlyAnnotationLayer
               ? this.getDeleteAnnotationLayerButton(
                   readableName,
@@ -1251,10 +1247,6 @@
                   tracingId,
                 )
               : null}
-=======
-            <TransformationIcon layer={{ category: "skeleton" }} />
-            {!isOnlyAnnotationLayer ? this.getDeleteAnnotationLayerButton(readableName) : null}
->>>>>>> baa129cd
           </div>
         </div>
         {showSkeletons ? (
