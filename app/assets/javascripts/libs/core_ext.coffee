--- conflicted
+++ resolved
@@ -234,7 +234,7 @@
     options.url
     method : options.type
     data : options.data
-<<<<<<< HEAD
+    params : options.params
   ).then(
     (res) ->
       options.success(res)
@@ -242,11 +242,4 @@
     (res) ->
       options.error(res)
       return Promise.reject(res)
-  )
-=======
-    params : options.params
-  ))
-    # Needs to be done/fail because we don't care about the return value of the callbacks
-    .done(options.success)
-    .fail(options.error)
->>>>>>> b07780ee
+  )