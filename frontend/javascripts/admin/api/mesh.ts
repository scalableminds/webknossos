import Request from "libs/request";
import type { Vector3, Vector4 } from "oxalis/constants";
<<<<<<< HEAD
import type { APIDataSourceId, APIMeshFileInfo } from "types/api_flow_types";
=======
import type { APIDataSourceId } from "types/api_types";
>>>>>>> b847ac65
import { doWithToken } from "./token";

export type MeshChunk = {
  position: Vector3;
  byteOffset: number;
  byteSize: number;
  unmappedSegmentId: number;
};

export type MeshLodInfo = {
  chunks: Array<MeshChunk>;
  transform: [Vector4, Vector4, Vector4]; // 4x3 matrix
};

type MeshSegmentInfo = {
  meshFormat: "draco";
  lods: Array<MeshLodInfo>;
  chunkScale: Vector3;
};

type ListMeshChunksRequest = {
  meshFile: APIMeshFileInfo;
  segmentId: number;
};

export function getMeshfileChunksForSegment(
  dataStoreUrl: string,
  dataSourceId: APIDataSourceId,
  layerName: string,
  meshFile: APIMeshFileInfo,
  segmentId: number,
  // targetMappingName is the on-disk mapping name.
  // In case of an editable mapping, this should still be the on-disk base
  // mapping name (so that agglomerates that are untouched by the editable
  // mapping can be looked up there without another round-trip between tracingstore
  // and datastore)
  targetMappingName: string | null | undefined,
  // editableMappingTracingId should be the tracing id, not the editable mapping id.
  // If this is set, it is assumed that the request is about an editable mapping.
  editableMappingTracingId: string | null | undefined,
): Promise<MeshSegmentInfo> {
  return doWithToken((token) => {
    const params = new URLSearchParams();
    params.append("token", token);
    if (targetMappingName != null) {
      params.append("targetMappingName", targetMappingName);
    }
    if (editableMappingTracingId != null) {
      params.append("editableMappingTracingId", editableMappingTracingId);
    }
    const payload: ListMeshChunksRequest = {
      meshFile,
      segmentId,
    };
    return Request.sendJSONReceiveJSON(
      `${dataStoreUrl}/data/datasets/${dataSourceId.owningOrganization}/${dataSourceId.directoryName}/layers/${layerName}/meshes/chunks?${params}`,
      {
        data: payload,
        showErrorToast: false,
      },
    );
  });
}

type MeshChunkDataRequest = {
  byteOffset: number;
  byteSize: number;
  segmentId: number | null; // Only relevant for neuroglancer precomputed meshes
};

type MeshChunkDataRequestList = {
  meshFile: APIMeshFileInfo;
  requests: MeshChunkDataRequest[];
};

export function getMeshfileChunkData(
  dataStoreUrl: string,
  dataSourceId: APIDataSourceId,
  layerName: string,
  batchDescription: MeshChunkDataRequestList,
): Promise<ArrayBuffer[]> {
  return doWithToken(async (token) => {
    const dracoDataChunks = await Request.sendJSONReceiveArraybuffer(
      `${dataStoreUrl}/data/datasets/${dataSourceId.owningOrganization}/${dataSourceId.directoryName}/layers/${layerName}/meshes/chunks/data?token=${token}`,
      {
        data: batchDescription,
        useWebworkerForArrayBuffer: true,
      },
    );
    const chunkCount = batchDescription.requests.length;
    const jumpPositionsForChunks = [];
    let cumsum = 0;
    for (const req of batchDescription.requests) {
      jumpPositionsForChunks.push(cumsum);
      cumsum += req.byteSize;
    }
    jumpPositionsForChunks.push(cumsum);

    const dataEntries = [];
    for (let chunkIdx = 0; chunkIdx < chunkCount; chunkIdx++) {
      // slice() creates a copy of the data, but working with TypedArray Views would cause
      // issues when transferring the data to a webworker.
      const dracoData = dracoDataChunks.slice(
        jumpPositionsForChunks[chunkIdx],
        jumpPositionsForChunks[chunkIdx + 1],
      );
      dataEntries.push(dracoData);
    }

    return dataEntries;
  });
}<|MERGE_RESOLUTION|>--- conflicted
+++ resolved
@@ -1,10 +1,6 @@
 import Request from "libs/request";
 import type { Vector3, Vector4 } from "oxalis/constants";
-<<<<<<< HEAD
-import type { APIDataSourceId, APIMeshFileInfo } from "types/api_flow_types";
-=======
-import type { APIDataSourceId } from "types/api_types";
->>>>>>> b847ac65
+import type { APIDataSourceId, APIMeshFileInfo } from "types/api_types";
 import { doWithToken } from "./token";
 
 export type MeshChunk = {
