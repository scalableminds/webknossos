--- conflicted
+++ resolved
@@ -7,17 +7,6 @@
   <div id="container">
     <div id="main" role="main">
       <canvas id="render"></canvas>
-<<<<<<< HEAD
-      <div id="keyinfos">
-        Look around: Arrow-Keys or Mouse</br>
-        Rotation: Shift + Arrow-Keys </br>
-        </br>
-        Forth and Back: Space and Shift + Space</br>
-        Strafe: WASD</br>
-        Zoom: K and L</br>
-        F: Fullscreen</br></div>
-    </div>
-=======
         <div id="keyinfos">
           Look around: Arrow-Keys or Mouse</br>
           Rotation: Shift + Arrow-Keys </br>
@@ -25,6 +14,7 @@
           Forth and Back: Space and Shift + Space</br>
           Strafe: WASD</br>
           Zoom: K and L</br>
+          F: Fullscreen</br>
       </div>
       <div id="optionswindow">
         Move:</br>
@@ -49,7 +39,6 @@
         <input type="checkbox" checked="true" onchange="MVC.Controller.setDeviceOrientationActivity(this.checked)"/> Motion Sensor <br />               
       </div>
     </div>    
->>>>>>> bfdea195
     <footer>
       <span id="status"></span>
     </footer>
