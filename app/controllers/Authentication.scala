--- conflicted
+++ resolved
@@ -21,10 +21,7 @@
 import oxalis.mail.DefaultMails
 import models.tracing.skeleton.SkeletonTracing
 import oxalis.view.{ProvidesUnauthorizedSessionData, UnAuthedSessionData}
-<<<<<<< HEAD
 import scala.concurrent.Future
-=======
->>>>>>> c3cc7fe8
 
 object Authentication extends Controller with Secured with ProvidesUnauthorizedSessionData {
   // -- Authentication
@@ -61,37 +58,35 @@
   /**
    * Handle registration form submission.
    */
-  def registrate = Action {
+  def registrate = Action.async {
     implicit request =>
-      Async {
-        registerForm.bindFromRequest.fold(
-        formWithErrors =>
-          Future.successful(BadRequest(html.user.register(formWithErrors))), {
-          case (email, firstName, lastName, password) => {
-            UserService.findOneByEmail(email).flatMap {
-              case None =>
-                for {
-                  user <- UserService.insert(email, firstName, lastName, password, autoVerify)
-                  brainDBResult <- BrainTracing.register(user, password)
-                } yield {
-                  Application.Mailer ! Send(
-                    DefaultMails.registerMail(user.name, email, brainDBResult))
-                  Application.Mailer ! Send(
-                    DefaultMails.registerAdminNotifyerMail(user.name, email, brainDBResult))
-                  if (autoVerify) {
-                    Redirect(controllers.routes.Application.index)
-                      .withSession(Secured.createSession(user))
-                  } else {
-                    Redirect(controllers.routes.Authentication.login)
-                      .flashing("modal" -> "An account has been created. An administrator is going to unlock you soon.")
-                  }
+      registerForm.bindFromRequest.fold(
+      formWithErrors =>
+        Future.successful(BadRequest(html.user.register(formWithErrors))), {
+        case (email, firstName, lastName, password) => {
+          UserService.findOneByEmail(email).flatMap {
+            case None =>
+              for {
+                user <- UserService.insert(email, firstName, lastName, password, autoVerify)
+                brainDBResult <- BrainTracing.register(user, password)
+              } yield {
+                Application.Mailer ! Send(
+                  DefaultMails.registerMail(user.name, email, brainDBResult))
+                Application.Mailer ! Send(
+                  DefaultMails.registerAdminNotifyerMail(user.name, email, brainDBResult))
+                if (autoVerify) {
+                  Redirect(controllers.routes.Application.index)
+                    .withSession(Secured.createSession(user))
+                } else {
+                  Redirect(controllers.routes.Authentication.login)
+                    .flashing("modal" -> "An account has been created. An administrator is going to unlock you soon.")
                 }
-              case Some(_) =>
-                Future.successful(JsonBadRequest(Messages("user.email.alreadyInUse")))
-            }
+              }
+            case Some(_) =>
+              Future.successful(JsonBadRequest(Messages("user.email.alreadyInUse")))
           }
-        })
-      }
+        }
+      })
   }
 
   val loginForm = Form(
@@ -110,21 +105,19 @@
   /**
    * Handle login form submission.
    */
-  def authenticate = Action {
+  def authenticate = Action.async{
     implicit request =>
-      Async {
-        loginForm.bindFromRequest.fold(
-        formWithErrors =>
-          Future.successful(BadRequest(html.user.login(formWithErrors))), {
-          case (email, password) =>
-            for {
-              user <- UserService.auth(email.toLowerCase, password) ?~> Messages("user.login.failed")
-            } yield {
-              Redirect(controllers.routes.Application.index)
-                .withSession(Secured.createSession(user))
-            }
-        })
-      }
+      loginForm.bindFromRequest.fold(
+      formWithErrors =>
+        Future.successful(BadRequest(html.user.login(formWithErrors))), {
+        case (email, password) =>
+          for {
+            user <- UserService.auth(email.toLowerCase, password) ?~> Messages("user.login.failed")
+          } yield {
+            Redirect(controllers.routes.Application.index)
+              .withSession(Secured.createSession(user))
+          }
+      })
   }
 
   /**
