package com.scalableminds.webknossos.datastore.controllers

import com.google.inject.Inject
import com.scalableminds.util.accesscontext.TokenContext
import com.scalableminds.util.geometry.Vec3Int
import com.scalableminds.util.objectid.ObjectId
import com.scalableminds.util.time.Instant
import com.scalableminds.util.tools.{Box, Empty, Failure, Fox, FoxImplicits, Full}
import com.scalableminds.webknossos.datastore.ListOfLong.ListOfLong
import com.scalableminds.webknossos.datastore.explore.{
  ExploreRemoteDatasetRequest,
  ExploreRemoteDatasetResponse,
  ExploreRemoteLayerService
}
import com.scalableminds.webknossos.datastore.helpers.{
  GetMultipleSegmentIndexParameters,
  GetSegmentIndexParameters,
  PathSchemes,
  SegmentIndexData,
  SegmentStatisticsParameters,
  UPath
}
import com.scalableminds.webknossos.datastore.models.datasource.{DataLayer, DataSource, UsableDataSource}
import com.scalableminds.webknossos.datastore.services._
import com.scalableminds.webknossos.datastore.services.connectome.ConnectomeFileService
import com.scalableminds.webknossos.datastore.services.mesh.{MeshFileService, MeshMappingHelper}
import com.scalableminds.webknossos.datastore.services.segmentindex.SegmentIndexFileService
import com.scalableminds.webknossos.datastore.services.uploading._
import com.scalableminds.webknossos.datastore.storage.RemoteSourceDescriptorService
import com.scalableminds.webknossos.datastore.services.connectome.{
  ByAgglomerateIdsRequest,
  BySynapseIdsRequest,
  SynapticPartnerDirection
}
import com.scalableminds.webknossos.datastore.services.mapping.AgglomerateService
import com.scalableminds.webknossos.datastore.slacknotification.DSSlackNotificationService
import play.api.data.Form
import play.api.data.Forms.{longNumber, nonEmptyText, number, tuple}
import play.api.libs.Files
import play.api.libs.json.{Json, OFormat}
import play.api.mvc.{Action, AnyContent, MultipartFormData, PlayBodyParsers}

import java.io.File
import java.net.URI
import scala.collection.mutable.ListBuffer
import scala.concurrent.duration._
import scala.concurrent.{ExecutionContext, Future}

case class PathValidationResult(
    path: UPath,
    valid: Boolean
)

object PathValidationResult {
  implicit val jsonFormat: OFormat[PathValidationResult] = Json.format[PathValidationResult]
}

class DataSourceController @Inject()(
    dataSourceService: DataSourceService,
    datasetCache: DatasetCache,
    accessTokenService: DataStoreAccessTokenService,
    val binaryDataServiceHolder: BinaryDataServiceHolder,
    connectomeFileService: ConnectomeFileService,
    segmentIndexFileService: SegmentIndexFileService,
    agglomerateService: AgglomerateService,
    storageUsageService: DSUsedStorageService,
    slackNotificationService: DSSlackNotificationService,
    datasetErrorLoggingService: DSDatasetErrorLoggingService,
    exploreRemoteLayerService: ExploreRemoteLayerService,
    uploadService: UploadService,
    meshFileService: MeshFileService,
    remoteSourceDescriptorService: RemoteSourceDescriptorService,
    val dsRemoteWebknossosClient: DSRemoteWebknossosClient,
    val dsRemoteTracingstoreClient: DSRemoteTracingstoreClient,
)(implicit bodyParsers: PlayBodyParsers, ec: ExecutionContext)
    extends Controller
    with MeshMappingHelper
    with FoxImplicits {

  override def allowRemoteOrigin: Boolean = true

  def triggerInboxCheckBlocking(organizationId: Option[String]): Action[AnyContent] = Action.async { implicit request =>
    accessTokenService.validateAccessFromTokenContext(
      organizationId
        .map(id => UserAccessRequest.administrateDataSources(id))
        .getOrElse(UserAccessRequest.administrateDataSources)) {
      for {
        _ <- dataSourceService.checkInbox(verbose = true, organizationId = organizationId)
      } yield Ok
    }
  }

  def reserveUpload(): Action[ReserveUploadInformation] =
    Action.async(validateJson[ReserveUploadInformation]) { implicit request =>
      accessTokenService.validateAccessFromTokenContext(
        UserAccessRequest.administrateDataSources(request.body.organization)) {
        for {
          isKnownUpload <- uploadService.isKnownUpload(request.body.uploadId)
          _ <- if (!isKnownUpload) {
            for {
              reserveUploadAdditionalInfo <- dsRemoteWebknossosClient.reserveDataSourceUpload(request.body) ?~> "dataset.upload.validation.failed"
              _ <- uploadService.reserveUpload(request.body, reserveUploadAdditionalInfo)
            } yield ()
          } else Fox.successful(())
        } yield Ok
      }
    }

  def getUnfinishedUploads(organizationName: String): Action[AnyContent] =
    Action.async { implicit request =>
      accessTokenService.validateAccessFromTokenContext(UserAccessRequest.administrateDataSources(organizationName)) {
        for {
          unfinishedUploads <- dsRemoteWebknossosClient.getUnfinishedUploadsForUser(organizationName)
          unfinishedUploadsWithUploadIds <- Fox.fromFuture(
            uploadService.addUploadIdsToUnfinishedUploads(unfinishedUploads))
          unfinishedUploadsWithUploadIdsWithoutDataSourceId = unfinishedUploadsWithUploadIds.map(_.withoutDataSourceId)
        } yield Ok(Json.toJson(unfinishedUploadsWithUploadIdsWithoutDataSourceId))
      }
    }

  /* Upload a byte chunk for a new dataset
  Expects:
    - As file attachment: A raw byte chunk of the dataset
    - As form parameter:
    - name (string): dataset name
    - owningOrganization (string): owning organization name
    - resumableChunkNumber (int): chunk index
    - resumableChunkSize (int): chunk size in bytes
    - resumableTotalChunks (string): total chunk count of the upload
    - totalFileCount (string): total file count of the upload
    - resumableIdentifier (string): identifier of the resumable upload and file ("{uploadId}/{filepath}")
    - As GET parameter:
    - token (string): datastore token identifying the uploading user
   */
  def uploadChunk(): Action[MultipartFormData[Files.TemporaryFile]] =
    Action.async(parse.multipartFormData) { implicit request =>
      val uploadForm = Form(
        tuple(
          "resumableChunkNumber" -> number,
          "resumableChunkSize" -> number,
          "resumableCurrentChunkSize" -> number,
          "resumableTotalChunks" -> longNumber,
          "resumableIdentifier" -> nonEmptyText
        )).fill((-1, -1, -1, -1, ""))

      uploadForm
        .bindFromRequest(request.body.dataParts)
        .fold(
          hasErrors = formWithErrors => Fox.successful(JsonBadRequest(formWithErrors.errors.head.message)),
          success = {
            case (chunkNumber, chunkSize, currentChunkSize, totalChunkCount, uploadFileId) =>
              for {
                datasetId <- uploadService
                  .getDatasetIdByUploadId(uploadService.extractDatasetUploadId(uploadFileId)) ?~> "dataset.upload.validation.failed"
                result <- accessTokenService.validateAccessFromTokenContext(UserAccessRequest.writeDataset(datasetId)) {
                  for {
                    isKnownUpload <- uploadService.isKnownUploadByFileId(uploadFileId)
                    _ <- Fox.fromBool(isKnownUpload) ?~> "dataset.upload.validation.failed"
                    chunkFile <- request.body.file("file").toFox ?~> "zip.file.notFound"
                    _ <- uploadService.handleUploadChunk(uploadFileId,
                                                         chunkSize,
                                                         currentChunkSize,
                                                         totalChunkCount,
                                                         chunkNumber,
                                                         new File(chunkFile.ref.path.toString))
                  } yield Ok
                }
              } yield result
          }
        )
    }

  def testChunk(resumableChunkNumber: Int, resumableIdentifier: String): Action[AnyContent] =
    Action.async { implicit request =>
      for {
        datasetId <- uploadService.getDatasetIdByUploadId(uploadService.extractDatasetUploadId(resumableIdentifier)) ?~> "dataset.upload.validation.failed"
        result <- accessTokenService.validateAccessFromTokenContext(UserAccessRequest.writeDataset(datasetId)) {
          for {
            isKnownUpload <- uploadService.isKnownUploadByFileId(resumableIdentifier)
            _ <- Fox.fromBool(isKnownUpload) ?~> "dataset.upload.validation.failed"
            isPresent <- uploadService.isChunkPresent(resumableIdentifier, resumableChunkNumber)
          } yield if (isPresent) Ok else NoContent
        }
      } yield result
    }

  def finishUpload(): Action[UploadInformation] = Action.async(validateJson[UploadInformation]) { implicit request =>
    log(Some(slackNotificationService.noticeFailedFinishUpload)) {
      for {
        datasetId <- uploadService.getDatasetIdByUploadId(request.body.uploadId) ?~> "dataset.upload.validation.failed"
        response <- accessTokenService.validateAccessFromTokenContext(UserAccessRequest.writeDataset(datasetId)) {
          for {
            datasetId <- uploadService.finishUpload(request.body) ?~> "dataset.upload.finishFailed"
          } yield Ok(Json.obj("newDatasetId" -> datasetId))
        }
      } yield response
    }
  }

  def cancelUpload(): Action[CancelUploadInformation] =
    Action.async(validateJson[CancelUploadInformation]) { implicit request =>
      val datasetIdFox = uploadService.isKnownUpload(request.body.uploadId).flatMap {
        case false => Fox.failure("dataset.upload.validation.failed")
        case true  => uploadService.getDatasetIdByUploadId(request.body.uploadId)
      }
      datasetIdFox.flatMap { datasetId =>
        accessTokenService.validateAccessFromTokenContext(UserAccessRequest.deleteDataset(datasetId)) {
          for {
            _ <- dsRemoteWebknossosClient.deleteDataset(datasetId) ?~> "dataset.delete.webknossos.failed"
            _ <- uploadService.cancelUpload(request.body) ?~> "Could not cancel the upload."
          } yield Ok
        }
      }
    }

  def listMappings(
      datasetId: ObjectId,
      dataLayerName: String
  ): Action[AnyContent] = Action.async { implicit request =>
    accessTokenService.validateAccessFromTokenContext(UserAccessRequest.readDataset(datasetId)) {
      for {
        dataSource <- datasetCache.getById(datasetId)
        dataSourceId = dataSource.id // We would ideally want to use datasetId here as well, but mappings are not accessed by datasetId yet.
        exploredMappings = dataSourceService.exploreMappings(dataSourceId.organizationId,
                                                             dataSourceId.directoryName,
                                                             dataLayerName)
      } yield addNoCacheHeaderFallback(Ok(Json.toJson(exploredMappings)))
    }
  }

  def listAgglomerates(
      datasetId: ObjectId,
      dataLayerName: String
  ): Action[AnyContent] = Action.async { implicit request =>
    accessTokenService.validateAccessFromTokenContext(UserAccessRequest.readDataset(datasetId)) {
      for {
        (_, dataLayer) <- datasetCache.getWithLayer(datasetId, dataLayerName) ~> NOT_FOUND
        agglomerateList = agglomerateService.listAgglomeratesFiles(dataLayer)
      } yield Ok(Json.toJson(agglomerateList))
    }
  }

  def generateAgglomerateSkeleton(
      datasetId: ObjectId,
      dataLayerName: String,
      mappingName: String,
      agglomerateId: Long
  ): Action[AnyContent] = Action.async { implicit request =>
    accessTokenService.validateAccessFromTokenContext(UserAccessRequest.readDataset(datasetId)) {
      for {
        (dataSource, dataLayer) <- datasetCache.getWithLayer(datasetId, dataLayerName) ~> NOT_FOUND
        agglomerateFileKey <- agglomerateService.lookUpAgglomerateFileKey(dataSource.id, dataLayer, mappingName)
        skeleton <- agglomerateService
          .generateSkeleton(agglomerateFileKey, agglomerateId) ?~> "agglomerateSkeleton.failed"
      } yield Ok(skeleton.toByteArray).as(protobufMimeType)
    }
  }

  def agglomerateGraph(
      datasetId: ObjectId,
      dataLayerName: String,
      mappingName: String,
      agglomerateId: Long
  ): Action[AnyContent] = Action.async { implicit request =>
    accessTokenService.validateAccessFromTokenContext(UserAccessRequest.readDataset(datasetId)) {
      for {
        (dataSource, dataLayer) <- datasetCache.getWithLayer(datasetId, dataLayerName) ~> NOT_FOUND
        agglomerateFileKey <- agglomerateService.lookUpAgglomerateFileKey(dataSource.id, dataLayer, mappingName)
        agglomerateGraph <- agglomerateService
          .generateAgglomerateGraph(agglomerateFileKey, agglomerateId) ?~> "agglomerateGraph.failed"
      } yield Ok(agglomerateGraph.toByteArray).as(protobufMimeType)
    }
  }

  def positionForSegmentViaAgglomerateFile(
      datasetId: ObjectId,
      dataLayerName: String,
      mappingName: String,
      segmentId: Long
  ): Action[AnyContent] = Action.async { implicit request =>
    accessTokenService.validateAccessFromTokenContext(UserAccessRequest.readDataset(datasetId)) {
      for {
        (dataSource, dataLayer) <- datasetCache.getWithLayer(datasetId, dataLayerName) ~> NOT_FOUND
        agglomerateFileKey <- agglomerateService.lookUpAgglomerateFileKey(dataSource.id, dataLayer, mappingName)
        position <- agglomerateService
          .positionForSegmentId(agglomerateFileKey, segmentId) ?~> "getSegmentPositionFromAgglomerateFile.failed"
      } yield Ok(Json.toJson(position))
    }
  }

  def largestAgglomerateId(
      datasetId: ObjectId,
      dataLayerName: String,
      mappingName: String
  ): Action[AnyContent] = Action.async { implicit request =>
    accessTokenService.validateAccessFromTokenContext(UserAccessRequest.readDataset(datasetId)) {
      for {
        (dataSource, dataLayer) <- datasetCache.getWithLayer(datasetId, dataLayerName) ~> NOT_FOUND
        agglomerateFileKey <- agglomerateService.lookUpAgglomerateFileKey(dataSource.id, dataLayer, mappingName)
        largestAgglomerateId: Long <- agglomerateService.largestAgglomerateId(agglomerateFileKey)
      } yield Ok(Json.toJson(largestAgglomerateId))
    }
  }

  def agglomerateIdsForSegmentIds(
      datasetId: ObjectId,
      dataLayerName: String,
      mappingName: String
  ): Action[ListOfLong] = Action.async(validateProto[ListOfLong]) { implicit request =>
    accessTokenService.validateAccessFromTokenContext(UserAccessRequest.readDataset(datasetId)) {
      for {
        (dataSource, dataLayer) <- datasetCache.getWithLayer(datasetId, dataLayerName) ~> NOT_FOUND
        agglomerateFileKey <- agglomerateService.lookUpAgglomerateFileKey(dataSource.id, dataLayer, mappingName)
        agglomerateIds: Seq[Long] <- agglomerateService.agglomerateIdsForSegmentIds(
          agglomerateFileKey,
          request.body.items
        )
      } yield Ok(ListOfLong(agglomerateIds).toByteArray)
    }
  }

  def updateOnDisk(datasetId: ObjectId): Action[UsableDataSource] =
    Action.async(validateJson[UsableDataSource]) { implicit request =>
      accessTokenService.validateAccessFromTokenContext(UserAccessRequest.webknossos) {
        for {
          _ <- dataSourceService.updateDataSourceOnDisk(request.body, expectExisting = true, validate = true)
          _ = datasetCache.invalidateCache(datasetId)
        } yield Ok
      }
    }

  def createOrganizationDirectory(organizationId: String): Action[AnyContent] = Action.async { implicit request =>
    accessTokenService.validateAccessFromTokenContextForSyncBlock(
      UserAccessRequest.administrateDataSources(organizationId)) {
      val newOrganizationDirectory = new File(f"${dataSourceService.dataBaseDir}/$organizationId")
      newOrganizationDirectory.mkdirs()
      if (newOrganizationDirectory.isDirectory)
        Ok
      else
        BadRequest
    }
  }

  def measureUsedStorage(organizationId: String, datasetDirectoryName: Option[String] = None): Action[AnyContent] =
    Action.async { implicit request =>
      log() {
        accessTokenService.validateAccessFromTokenContext(UserAccessRequest.administrateDataSources(organizationId)) {
          for {
            before <- Instant.nowFox
            usedStorageInBytes: List[DirectoryStorageReport] <- storageUsageService.measureStorage(organizationId,
                                                                                                   datasetDirectoryName)
            _ = if (Instant.since(before) > (10 seconds)) {
              val datasetLabel = datasetDirectoryName.map(n => s" dataset $n of").getOrElse("")
              Instant.logSince(before, s"Measuring storage for$datasetLabel orga $organizationId", logger)
            }
          } yield Ok(Json.toJson(usedStorageInBytes))
        }
      }
    }

  private def clearCachesOfDataSource(dataSource: DataSource, layerName: Option[String]): Unit = {
    val dataSourceId = dataSource.id
    val organizationId = dataSourceId.organizationId
    val datasetDirectoryName = dataSourceId.directoryName
    val (closedAgglomerateFileHandleCount, clearedBucketProviderCount, removedChunksCount) =
      binaryDataServiceHolder.binaryDataService.clearCache(organizationId, datasetDirectoryName, layerName)
    val closedMeshFileHandleCount =
      meshFileService.clearCache(dataSourceId, layerName)
    val closedSegmentIndexFileHandleCount =
      segmentIndexFileService.clearCache(dataSourceId, layerName)
    val closedConnectomeFileHandleCount =
      connectomeFileService.clearCache(dataSourceId, layerName)
    datasetErrorLoggingService.clearForDataset(organizationId, datasetDirectoryName)
    val clearedVaultCacheEntriesOpt = dataSourceService.invalidateVaultCache(dataSource, layerName)
    clearedVaultCacheEntriesOpt.foreach { clearedVaultCacheEntries =>
      logger.info(
        s"Cleared caches for ${layerName.map(l => s"layer '$l' of ").getOrElse("")}dataset $organizationId/$datasetDirectoryName: closed $closedAgglomerateFileHandleCount agglomerate file handles, $closedMeshFileHandleCount mesh file handles, $closedSegmentIndexFileHandleCount segment index file handles, $closedConnectomeFileHandleCount connectome file handles, removed $clearedBucketProviderCount bucketProviders, $clearedVaultCacheEntries vault cache entries and $removedChunksCount image chunk cache entries.")
    }
  }

  def reload(organizationId: String, datasetId: ObjectId, layerName: Option[String] = None): Action[AnyContent] =
    Action.async { implicit request =>
      accessTokenService.validateAccessFromTokenContext(UserAccessRequest.administrateDataSources(organizationId)) {
        for {
          dataSource <- dsRemoteWebknossosClient.getDataSource(datasetId) ~> NOT_FOUND
          _ = clearCachesOfDataSource(dataSource, layerName)
          reloadedDataSource <- refreshDataSource(datasetId)
        } yield Ok(Json.toJson(reloadedDataSource))
      }
    }

  def deleteOnDisk(datasetId: ObjectId): Action[AnyContent] =
    Action.async { implicit request =>
      accessTokenService.validateAccessFromTokenContext(UserAccessRequest.deleteDataset(datasetId)) {
        for {
          dataSource <- datasetCache.getById(datasetId) ~> NOT_FOUND
          dataSourceId = dataSource.id
          _ <- if (dataSourceService.existsOnDisk(dataSourceId)) {
            for {
              _ <- dataSourceService.deleteOnDisk(
                dataSourceId.organizationId,
                dataSourceId.directoryName,
                Some(datasetId),
                reason = Some("the user wants to delete the dataset")) ?~> "dataset.delete.failed"
<<<<<<< HEAD
            } yield ()
          } else
            for {
              _ <- Fox.runIf(dataSourceService.datasetInControlledS3(dataSource))(
                dataSourceService.deleteFromControlledS3(dataSource, datasetId))
              _ <- dsRemoteWebknossosClient.deleteDataSource(dataSourceId)
              _ = logger.warn(s"Tried to delete dataset ${dataSource.id} that is not on disk.")
=======
              _ <- dsRemoteWebknossosClient.deleteDataset(datasetId)
            } yield ()
          } else
            for {
              _ <- dsRemoteWebknossosClient.deleteDataset(datasetId)
              _ = logger.warn(s"Tried to delete dataset ${dataSource.id} ($datasetId), but is not present on disk.")
>>>>>>> 4bfb9a22
            } yield ()
          _ <- dsRemoteWebknossosClient.deleteDataSource(dataSourceId)
        } yield Ok
      }
    }

  def listConnectomeFiles(datasetId: ObjectId, dataLayerName: String): Action[AnyContent] =
    Action.async { implicit request =>
      accessTokenService.validateAccessFromTokenContext(UserAccessRequest.readDataset(datasetId)) {
        for {
          (dataSource, dataLayer) <- datasetCache.getWithLayer(datasetId, dataLayerName) ~> NOT_FOUND
          connectomeFileInfos <- connectomeFileService.listConnectomeFiles(dataSource.id, dataLayer)
        } yield Ok(Json.toJson(connectomeFileInfos))
      }
    }

  def getSynapsesForAgglomerates(datasetId: ObjectId, dataLayerName: String): Action[ByAgglomerateIdsRequest] =
    Action.async(validateJson[ByAgglomerateIdsRequest]) { implicit request =>
      accessTokenService.validateAccessFromTokenContext(UserAccessRequest.readDataset(datasetId)) {
        for {
          (dataSource, dataLayer) <- datasetCache.getWithLayer(datasetId, dataLayerName) ~> NOT_FOUND
          meshFileKey <- connectomeFileService.lookUpConnectomeFileKey(dataSource.id,
                                                                       dataLayer,
                                                                       request.body.connectomeFile)
          synapses <- connectomeFileService.synapsesForAgglomerates(meshFileKey, request.body.agglomerateIds)
        } yield Ok(Json.toJson(synapses))
      }
    }

  def getSynapticPartnerForSynapses(datasetId: ObjectId,
                                    dataLayerName: String,
                                    direction: String): Action[BySynapseIdsRequest] =
    Action.async(validateJson[BySynapseIdsRequest]) { implicit request =>
      accessTokenService.validateAccessFromTokenContext(UserAccessRequest.readDataset(datasetId)) {
        for {
          directionValidated <- SynapticPartnerDirection
            .fromString(direction)
            .toFox ?~> "could not parse synaptic partner direction"
          (dataSource, dataLayer) <- datasetCache.getWithLayer(datasetId, dataLayerName) ~> NOT_FOUND
          meshFileKey <- connectomeFileService.lookUpConnectomeFileKey(dataSource.id,
                                                                       dataLayer,
                                                                       request.body.connectomeFile)
          agglomerateIds <- connectomeFileService.synapticPartnerForSynapses(meshFileKey,
                                                                             request.body.synapseIds,
                                                                             directionValidated)
        } yield Ok(Json.toJson(agglomerateIds))
      }
    }

  def getSynapsePositions(datasetId: ObjectId, dataLayerName: String): Action[BySynapseIdsRequest] =
    Action.async(validateJson[BySynapseIdsRequest]) { implicit request =>
      accessTokenService.validateAccessFromTokenContext(UserAccessRequest.readDataset(datasetId)) {
        for {
          (dataSource, dataLayer) <- datasetCache.getWithLayer(datasetId, dataLayerName) ~> NOT_FOUND
          meshFileKey <- connectomeFileService.lookUpConnectomeFileKey(dataSource.id,
                                                                       dataLayer,
                                                                       request.body.connectomeFile)
          synapsePositions <- connectomeFileService.positionsForSynapses(meshFileKey, request.body.synapseIds)
        } yield Ok(Json.toJson(synapsePositions))
      }
    }

  def getSynapseTypes(datasetId: ObjectId, dataLayerName: String): Action[BySynapseIdsRequest] =
    Action.async(validateJson[BySynapseIdsRequest]) { implicit request =>
      accessTokenService.validateAccessFromTokenContext(UserAccessRequest.readDataset(datasetId)) {
        for {
          (dataSource, dataLayer) <- datasetCache.getWithLayer(datasetId, dataLayerName) ~> NOT_FOUND
          meshFileKey <- connectomeFileService.lookUpConnectomeFileKey(dataSource.id,
                                                                       dataLayer,
                                                                       request.body.connectomeFile)
          synapseTypes <- connectomeFileService.typesForSynapses(meshFileKey, request.body.synapseIds)
        } yield Ok(Json.toJson(synapseTypes))
      }
    }

  def checkSegmentIndexFile(datasetId: ObjectId, dataLayerName: String): Action[AnyContent] =
    Action.async { implicit request =>
      accessTokenService.validateAccessFromTokenContext(UserAccessRequest.readDataset(datasetId)) {
        for {
          (dataSource, dataLayer) <- datasetCache.getWithLayer(datasetId, dataLayerName) ~> NOT_FOUND
          segmentIndexFileKeyBox <- segmentIndexFileService.lookUpSegmentIndexFileKey(dataSource.id, dataLayer).shiftBox
        } yield Ok(Json.toJson(segmentIndexFileKeyBox.isDefined))
      }
    }

  /**
    * Query the segment index file for a single segment
    *
    * @return List of bucketPositions as positions (not indices) of 32³ buckets in mag
    */
  def getSegmentIndex(datasetId: ObjectId,
                      dataLayerName: String,
                      segmentId: String): Action[GetSegmentIndexParameters] =
    Action.async(validateJson[GetSegmentIndexParameters]) { implicit request =>
      accessTokenService.validateAccessFromTokenContext(UserAccessRequest.readDataset(datasetId)) {
        for {
          (dataSource, dataLayer) <- datasetCache.getWithLayer(datasetId, dataLayerName) ~> NOT_FOUND
          segmentIndexFileKey <- segmentIndexFileService.lookUpSegmentIndexFileKey(dataSource.id, dataLayer)
          segmentIds <- segmentIdsForAgglomerateIdIfNeeded(
            dataSource.id,
            dataLayer,
            request.body.mappingName,
            request.body.editableMappingTracingId,
            segmentId.toLong,
            mappingNameForMeshFile = None,
            omitMissing = false
          )
          topLeftsNested: Seq[Array[Vec3Int]] <- Fox.serialCombined(segmentIds)(sId =>
            segmentIndexFileService.readSegmentIndex(segmentIndexFileKey, sId))
          topLefts: Array[Vec3Int] = topLeftsNested.toArray.flatten
          bucketPositions = segmentIndexFileService.topLeftsToDistinctTargetMagBucketPositions(topLefts,
                                                                                               request.body.mag)
          bucketPositionsForCubeSize = bucketPositions
            .map(_.scale(DataLayer.bucketLength)) // bucket positions raw are indices of 32³ buckets
            .map(_ / request.body.cubeSize)
            .distinct // divide by requested cube size to map them to larger buckets, select unique
            .map(_ * request.body.cubeSize) // return positions, not indices
        } yield Ok(Json.toJson(bucketPositionsForCubeSize))
      }
    }

  /**
    * Query the segment index file for multiple segments
    *
    * @return List of bucketPositions as indices of 32³ buckets (in target mag)
    */
  def querySegmentIndex(datasetId: ObjectId, dataLayerName: String): Action[GetMultipleSegmentIndexParameters] =
    Action.async(validateJson[GetMultipleSegmentIndexParameters]) { implicit request =>
      accessTokenService.validateAccessFromTokenContext(UserAccessRequest.readDataset(datasetId)) {
        for {
          (dataSource, dataLayer) <- datasetCache.getWithLayer(datasetId, dataLayerName) ~> NOT_FOUND
          segmentIndexFileKey <- segmentIndexFileService.lookUpSegmentIndexFileKey(dataSource.id, dataLayer)
          segmentIdsAndBucketPositions <- Fox.serialCombined(request.body.segmentIds) { segmentOrAgglomerateId =>
            for {
              segmentIds <- segmentIdsForAgglomerateIdIfNeeded(
                dataSource.id,
                dataLayer,
                request.body.mappingName,
                request.body.editableMappingTracingId,
                segmentOrAgglomerateId,
                mappingNameForMeshFile = None,
                omitMissing = true // assume agglomerate ids not present in the mapping belong to user-brushed segments
              )
              topLeftsNested: Seq[Array[Vec3Int]] <- Fox.serialCombined(segmentIds)(sId =>
                segmentIndexFileService.readSegmentIndex(segmentIndexFileKey, sId))
              topLefts: Array[Vec3Int] = topLeftsNested.toArray.flatten
              bucketPositions = segmentIndexFileService.topLeftsToDistinctTargetMagBucketPositions(topLefts,
                                                                                                   request.body.mag)
            } yield SegmentIndexData(segmentOrAgglomerateId, bucketPositions.toSeq)
          }
        } yield Ok(Json.toJson(segmentIdsAndBucketPositions))
      }
    }

  def getSegmentVolume(datasetId: ObjectId, dataLayerName: String): Action[SegmentStatisticsParameters] =
    Action.async(validateJson[SegmentStatisticsParameters]) { implicit request =>
      accessTokenService.validateAccessFromTokenContext(UserAccessRequest.readDataset(datasetId)) {
        for {
          (dataSource, dataLayer) <- datasetCache.getWithLayer(datasetId, dataLayerName) ~> NOT_FOUND
          segmentIndexFileKey <- segmentIndexFileService.lookUpSegmentIndexFileKey(dataSource.id, dataLayer)
          agglomerateFileKeyOpt <- Fox.runOptional(request.body.mappingName)(
            agglomerateService.lookUpAgglomerateFileKey(dataSource.id, dataLayer, _))
          volumes <- Fox.serialCombined(request.body.segmentIds) { segmentId =>
            segmentIndexFileService.getSegmentVolume(
              dataSource.id,
              dataLayer,
              segmentIndexFileKey,
              agglomerateFileKeyOpt,
              segmentId,
              request.body.mag
            )
          }
        } yield Ok(Json.toJson(volumes))
      }
    }

  def getSegmentBoundingBox(datasetId: ObjectId, dataLayerName: String): Action[SegmentStatisticsParameters] =
    Action.async(validateJson[SegmentStatisticsParameters]) { implicit request =>
      accessTokenService.validateAccessFromTokenContext(UserAccessRequest.readDataset(datasetId)) {
        for {
          (dataSource, dataLayer) <- datasetCache.getWithLayer(datasetId, dataLayerName) ~> NOT_FOUND
          segmentIndexFileKey <- segmentIndexFileService.lookUpSegmentIndexFileKey(dataSource.id, dataLayer)
          agglomerateFileKeyOpt <- Fox.runOptional(request.body.mappingName)(
            agglomerateService.lookUpAgglomerateFileKey(dataSource.id, dataLayer, _))
          boxes <- Fox.serialCombined(request.body.segmentIds) { segmentId =>
            segmentIndexFileService.getSegmentBoundingBox(dataSource.id,
                                                          dataLayer,
                                                          segmentIndexFileKey,
                                                          agglomerateFileKeyOpt,
                                                          segmentId,
                                                          request.body.mag)
          }
        } yield Ok(Json.toJson(boxes))
      }
    }

  // Called directly by wk side
  def exploreRemoteDataset(): Action[ExploreRemoteDatasetRequest] =
    Action.async(validateJson[ExploreRemoteDatasetRequest]) { implicit request =>
      accessTokenService.validateAccessFromTokenContext(
        UserAccessRequest.administrateDataSources(request.body.organizationId)) {
        val reportMutable = ListBuffer[String]()
        val hasLocalFilesystemRequest =
          request.body.layerParameters.exists(param => new URI(param.remoteUri).getScheme == PathSchemes.schemeFile)
        for {
          dataSourceBox: Box[UsableDataSource] <- exploreRemoteLayerService
            .exploreRemoteDatasource(request.body.layerParameters, reportMutable)
            .futureBox
          // Remove report of recursive exploration in case of exploring the local file system to avoid information exposure.
          _ <- Fox.runIf(hasLocalFilesystemRequest)(Fox.successful(reportMutable.clear()))
          dataSourceOpt = dataSourceBox match {
            case Full(dataSource) if dataSource.dataLayers.nonEmpty =>
              reportMutable += s"Resulted in dataSource with ${dataSource.dataLayers.length} layers."
              Some(dataSource)
            case Full(_) =>
              reportMutable += "Error when exploring as layer set: Resulted in zero layers."
              None
            case f: Failure =>
              reportMutable += s"Error when exploring as layer set: ${formatFailureChain(f, includeStackTraces = true, messagesProviderOpt = Some(request.messages))}"
              None
            case Empty =>
              reportMutable += "Error when exploring as layer set: Empty"
              None
          }
        } yield Ok(Json.toJson(ExploreRemoteDatasetResponse(dataSourceOpt, reportMutable.mkString("\n"))))
      }
    }

  def validatePaths(): Action[List[UPath]] =
    Action.async(validateJson[List[UPath]]) { implicit request =>
      accessTokenService.validateAccessFromTokenContext(UserAccessRequest.webknossos) {
        for {
          _ <- Fox.successful(())
          pathsAllowed = request.body.map(remoteSourceDescriptorService.pathIsAllowedToAddDirectly)
          result = request.body.zip(pathsAllowed).map {
            case (path, isAllowed) => PathValidationResult(path, isAllowed)
          }
        } yield Ok(Json.toJson(result))
      }
    }

  def invalidateCache(datasetId: ObjectId): Action[AnyContent] = Action.async { implicit request =>
    accessTokenService.validateAccessFromTokenContext(UserAccessRequest.writeDataset(datasetId)) {
      datasetCache.invalidateCache(datasetId)
      Future.successful(Ok)
    }
  }

  private def refreshDataSource(datasetId: ObjectId)(implicit tc: TokenContext): Fox[DataSource] =
    for {
      dataSourceFromDB <- dsRemoteWebknossosClient.getDataSource(datasetId) ~> NOT_FOUND
      dataSourceId = dataSourceFromDB.id
      dataSourceFromDirOpt = if (dataSourceService.existsOnDisk(dataSourceId)) {
        Some(
          dataSourceService.dataSourceFromDir(
            dataSourceService.dataBaseDir.resolve(dataSourceId.organizationId).resolve(dataSourceId.directoryName),
            dataSourceId.organizationId))
      } else None
      _ <- Fox.runOptional(dataSourceFromDirOpt)(ds => dsRemoteWebknossosClient.updateDataSource(ds, datasetId))
      _ = datasetCache.invalidateCache(datasetId)
      newUsableFromDBBox <- datasetCache.getById(datasetId).shiftBox
      dataSourceToReturn <- (newUsableFromDBBox, dataSourceFromDirOpt) match {
        case (Full(newUsableFromDB), _)   => Fox.successful(newUsableFromDB)
        case (_, Some(dataSourceFromDir)) => Fox.successful(dataSourceFromDir)
        case _                            => Fox.failure("DataSource not found") ~> NOT_FOUND
      }
    } yield dataSourceToReturn

}<|MERGE_RESOLUTION|>--- conflicted
+++ resolved
@@ -389,6 +389,7 @@
       }
     }
 
+  // TODO should not be a datastore route, have wk call this here
   def deleteOnDisk(datasetId: ObjectId): Action[AnyContent] =
     Action.async { implicit request =>
       accessTokenService.validateAccessFromTokenContext(UserAccessRequest.deleteDataset(datasetId)) {
@@ -402,24 +403,14 @@
                 dataSourceId.directoryName,
                 Some(datasetId),
                 reason = Some("the user wants to delete the dataset")) ?~> "dataset.delete.failed"
-<<<<<<< HEAD
             } yield ()
           } else
             for {
               _ <- Fox.runIf(dataSourceService.datasetInControlledS3(dataSource))(
                 dataSourceService.deleteFromControlledS3(dataSource, datasetId))
-              _ <- dsRemoteWebknossosClient.deleteDataSource(dataSourceId)
-              _ = logger.warn(s"Tried to delete dataset ${dataSource.id} that is not on disk.")
-=======
-              _ <- dsRemoteWebknossosClient.deleteDataset(datasetId)
+              _ = logger.warn(s"Tried to delete dataset ${dataSource.id} ($datasetId), but is not present on disk.")
             } yield ()
-          } else
-            for {
-              _ <- dsRemoteWebknossosClient.deleteDataset(datasetId)
-              _ = logger.warn(s"Tried to delete dataset ${dataSource.id} ($datasetId), but is not present on disk.")
->>>>>>> 4bfb9a22
-            } yield ()
-          _ <- dsRemoteWebknossosClient.deleteDataSource(dataSourceId)
+          _ <- dsRemoteWebknossosClient.deleteDataset(datasetId)
         } yield Ok
       }
     }
