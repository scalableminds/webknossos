package models.annotation

import com.scalableminds.util.accesscontext.DBAccessContext
import com.scalableminds.util.time.Instant
import com.scalableminds.util.tools.{Fox, FoxImplicits, JsonHelper}
import com.scalableminds.webknossos.datastore.models.annotation.{AnnotationLayer, AnnotationLayerType}
import com.scalableminds.webknossos.schema.Tables._
import com.scalableminds.webknossos.tracingstore.tracings.TracingType
import models.annotation.AnnotationState._
import models.annotation.AnnotationType.AnnotationType
import play.api.libs.json._
import slick.jdbc.GetResult._
import slick.jdbc.PostgresProfile.api._
import slick.jdbc.TransactionIsolation.Serializable
import slick.lifted.Rep
import slick.sql.SqlAction
import utils.ObjectId
import utils.sql.{SQLDAO, SimpleSQLDAO, SqlClient, SqlToken}

import javax.inject.Inject
import scala.concurrent.ExecutionContext
import scala.concurrent.duration.FiniteDuration

case class Annotation(
    _id: ObjectId,
    _dataset: ObjectId,
    _task: Option[ObjectId] = None,
    _team: ObjectId,
    _user: ObjectId,
    annotationLayers: List[AnnotationLayer],
    description: String = "",
    visibility: AnnotationVisibility.Value = AnnotationVisibility.Internal,
    name: String = "",
    viewConfiguration: Option[JsObject] = None,
    state: AnnotationState.Value = Active,
    tags: Set[String] = Set.empty,
    tracingTime: Option[Long] = None,
    typ: AnnotationType.Value = AnnotationType.Explorational,
    othersMayEdit: Boolean = false,
    created: Instant = Instant.now,
    modified: Instant = Instant.now,
    isDeleted: Boolean = false
) extends FoxImplicits {

  def nameOpt: Option[String] = if (name.isEmpty) None else Some(name)

  lazy val id: String = _id.toString

  def tracingType: TracingType.Value = {
    val skeletonPresent = annotationLayers.exists(_.typ == AnnotationLayerType.Skeleton)
    val volumePresent = annotationLayers.exists(_.typ == AnnotationLayerType.Volume)
    if (skeletonPresent && volumePresent) TracingType.hybrid
    else if (skeletonPresent) TracingType.skeleton
    else TracingType.volume
  }

  def skeletonTracingId(implicit ec: ExecutionContext): Fox[Option[String]] =
    for {
      _ <- bool2Fox(annotationLayers.count(_.typ == AnnotationLayerType.Skeleton) <= 1) ?~> "annotation.multiLayers.skeleton.notImplemented"
    } yield annotationLayers.find(_.typ == AnnotationLayerType.Skeleton).map(_.tracingId)

  def volumeTracingId(implicit ec: ExecutionContext): Fox[Option[String]] =
    for {
      _ <- bool2Fox(annotationLayers.count(_.typ == AnnotationLayerType.Volume) <= 1) ?~> "annotation.multiLayers.volume.notImplemented"
    } yield annotationLayers.find(_.typ == AnnotationLayerType.Volume).map(_.tracingId)

  def volumeAnnotationLayers: List[AnnotationLayer] = annotationLayers.filter(_.typ == AnnotationLayerType.Volume)

  def skeletonAnnotationLayers: List[AnnotationLayer] = annotationLayers.filter(_.typ == AnnotationLayerType.Skeleton)

}

case class AnnotationCompactInfo(id: ObjectId,
                                 typ: AnnotationType.Value,
                                 name: String,
                                 description: String,
                                 ownerId: ObjectId,
                                 ownerFirstName: String,
                                 ownerLastName: String,
                                 othersMayEdit: Boolean,
                                 teamIds: Seq[ObjectId],
                                 teamNames: Seq[String],
                                 teamOrganizationIds: Seq[ObjectId],
                                 modified: Instant,
                                 tags: Set[String],
                                 state: AnnotationState.Value = Active,
                                 dataSetName: String,
                                 visibility: AnnotationVisibility.Value = AnnotationVisibility.Internal,
                                 tracingTime: Option[Long] = None,
                                 organizationName: String,
                                 tracingIds: Seq[String],
                                 annotationLayerNames: Seq[String],
                                 annotationLayerTypes: Seq[String],
                                 annotationLayerStatistics: Seq[JsObject])

object AnnotationCompactInfo {
  implicit val jsonFormat: Format[AnnotationCompactInfo] = Json.format[AnnotationCompactInfo]
}

class AnnotationLayerDAO @Inject()(SQLClient: SqlClient)(implicit ec: ExecutionContext)
    extends SimpleSQLDAO(SQLClient) {

  private def parse(r: AnnotationLayersRow): Fox[AnnotationLayer] =
    for {
      typ <- AnnotationLayerType.fromString(r.typ)
    } yield {
      AnnotationLayer(
        r.tracingid,
        typ,
        r.name,
        Json.parse(r.statistics).as[JsObject],
      )
    }

  def findAnnotationLayersFor(annotationId: ObjectId): Fox[List[AnnotationLayer]] =
    for {
      rows <- run(
        q"select _annotation, tracingId, typ, name, statistics from webknossos.annotation_layers where _annotation = $annotationId order by tracingId"
          .as[AnnotationLayersRow])
      parsed <- Fox.serialCombined(rows.toList)(parse)
    } yield parsed

  def insertForAnnotation(annotationId: ObjectId, annotationLayers: List[AnnotationLayer]): Fox[Unit] =
    for {
      _ <- Fox.serialCombined(annotationLayers)(insertOne(annotationId, _))
    } yield ()

  def insertOne(annotationId: ObjectId, annotationLayer: AnnotationLayer): Fox[Unit] =
    for {
      _ <- run(insertOneQuery(annotationId, annotationLayer))
    } yield ()

  def insertLayerQueries(annotationId: ObjectId,
                         layers: List[AnnotationLayer]): List[SqlAction[Int, NoStream, Effect]] =
    layers.map { annotationLayer =>
      insertOneQuery(annotationId, annotationLayer)
    }

  private def insertOneQuery(annotationId: ObjectId, a: AnnotationLayer): SqlAction[Int, NoStream, Effect] =
    q"""insert into webknossos.annotation_layers(_annotation, tracingId, typ, name, statistics)
            values($annotationId, ${a.tracingId}, ${a.typ}, ${a.name}, ${a.stats})""".asUpdate

  def deleteOne(annotationId: ObjectId, layerName: String): Fox[Unit] =
    for {
      _ <- run(q"""delete from webknossos.annotation_layers where _annotation = $annotationId and
             name = $layerName""".asUpdate)
    } yield ()

  def findAnnotationIdByTracingId(tracingId: String): Fox[ObjectId] =
    for {
      rList <- run(q"select _annotation from webknossos.annotation_layers where tracingId = $tracingId".as[String])
      head: String <- rList.headOption.toFox
      parsed <- ObjectId.fromString(head)
    } yield parsed

  def findAllVolumeLayers: Fox[List[AnnotationLayer]] =
    for {
      rows <- run(
        q"select _annotation, tracingId, typ, name from webknossos.annotation_layers where typ = 'Volume'"
          .as[AnnotationLayersRow])
      parsed <- Fox.serialCombined(rows.toList)(parse)
    } yield parsed

  def replaceTracingId(annotationId: ObjectId, oldTracingId: String, newTracingId: String): Fox[Unit] =
    for {
      _ <- run(
        q"update webknossos.annotation_layers set tracingId = $newTracingId where _annotation = $annotationId and tracingId = $oldTracingId".asUpdate)
    } yield ()

  def updateName(annotationId: ObjectId, tracingId: String, newName: String): Fox[Unit] =
    for {
      _ <- run(
        q"update webknossos.annotation_layers set name = $newName where _annotation = $annotationId and tracingId = $tracingId".asUpdate)
    } yield ()

  def deleteAllForAnnotationQuery(annotationId: ObjectId): SqlAction[Int, NoStream, Effect] =
    q"delete from webknossos.annotation_layers where _annotation = $annotationId".asUpdate

  def updateStatistics(annotationId: ObjectId, tracingId: String, statistics: JsObject): Fox[Unit] =
    for {
      _ <- run(q"""UPDATE webknossos.annotation_layers
            SET statistics = $statistics
            WHERE _annotation = $annotationId
            AND tracingId = $tracingId""".asUpdate)
    } yield ()
}

class AnnotationDAO @Inject()(sqlClient: SqlClient, annotationLayerDAO: AnnotationLayerDAO)(
    implicit ec: ExecutionContext)
    extends SQLDAO[Annotation, AnnotationsRow, Annotations](sqlClient) {
  protected val collection = Annotations

  protected def idColumn(x: Annotations): Rep[String] = x._Id
  protected def isDeletedColumn(x: Annotations): Rep[Boolean] = x.isdeleted

  protected def parse(r: AnnotationsRow): Fox[Annotation] =
    for {
      state <- AnnotationState.fromString(r.state).toFox
      typ <- AnnotationType.fromString(r.typ).toFox
      viewconfigurationOpt <- Fox.runOptional(r.viewconfiguration)(JsonHelper.parseAndValidateJson[JsObject](_))
      visibility <- AnnotationVisibility.fromString(r.visibility).toFox
      annotationLayers <- annotationLayerDAO.findAnnotationLayersFor(ObjectId(r._Id))
    } yield {
      Annotation(
        ObjectId(r._Id),
        ObjectId(r._Dataset),
        r._Task.map(ObjectId(_)),
        ObjectId(r._Team),
        ObjectId(r._User),
        annotationLayers,
        r.description,
        visibility,
        r.name,
        viewconfigurationOpt,
        state,
        parseArrayLiteral(r.tags).toSet,
        r.tracingtime,
        typ,
        r.othersmayedit,
        Instant.fromSql(r.created),
        Instant.fromSql(r.modified),
        r.isdeleted
      )
    }

  override protected def anonymousReadAccessQ(sharingToken: Option[String]) =
    q"visibility = ${AnnotationVisibility.Public}"

  private def listAccessQ(requestingUserId: ObjectId, prefix: SqlToken): SqlToken =
    q"""
        (
          _user = $requestingUserId
          or (
            (${prefix}visibility = ${AnnotationVisibility.Public} or ${prefix}visibility = ${AnnotationVisibility.Internal})
            and (
              ${prefix}_id in (
                select distinct a._annotation
                from webknossos.annotation_sharedTeams a
                join webknossos.user_team_roles t
                on a._team = t._team
                where t._user = $requestingUserId
              )
              or
              ${prefix}_id in (
                select _annotation from webknossos.annotation_contributors
                where _user = $requestingUserId
              )
            )
          )
        )
       """

  private def baseListAccessQ(implicit ctx: DBAccessContext): Fox[SqlToken] =
    accessQueryFromAccessQWithPrefix(listAccessQ, q"")(ctx)

  override protected def readAccessQ(requestingUserId: ObjectId): SqlToken =
    readAccessQWithPrefix(requestingUserId, q"")

  protected def readAccessQWithPrefix(requestingUserId: ObjectId, prefix: SqlToken): SqlToken =
    q"""(
              ${prefix}visibility = ${AnnotationVisibility.Public}
           or (${prefix}visibility = ${AnnotationVisibility.Internal}
               and (select _organization from webknossos.teams where webknossos.teams._id = ${prefix}_team)
                 in (select _organization from webknossos.users_ where _id = $requestingUserId))
           or ${prefix}_team in (select _team from webknossos.user_team_roles where _user = $requestingUserId and isTeamManager)
           or ${prefix}_user = $requestingUserId
           or (select _organization from webknossos.teams where webknossos.teams._id = ${prefix}_team)
             in (select _organization from webknossos.users_ where _id = $requestingUserId and isAdmin)
         )"""

  override protected def deleteAccessQ(requestingUserId: ObjectId) =
    q"""(_team in (select _team from webknossos.user_team_roles where isTeamManager and _user = $requestingUserId) or _user = $requestingUserId
       or (select _organization from webknossos.teams where webknossos.teams._id = _team)
        in (select _organization from webknossos.users_ where _id = $requestingUserId and isAdmin))"""

  override protected def updateAccessQ(requestingUserId: ObjectId): SqlToken =
    deleteAccessQ(requestingUserId)

  // read operations

  override def findOne(id: ObjectId)(implicit ctx: DBAccessContext): Fox[Annotation] =
    for {
      accessQuery <- readAccessQuery
      r <- run(q"select $columns from $existingCollectionName where _id = $id and $accessQuery".as[AnnotationsRow])
      parsed <- parseFirst(r, id)
    } yield parsed

  private def getStateQuery(isFinished: Option[Boolean]) =
    isFinished match {
      case Some(true)  => q"state = ${AnnotationState.Finished}"
      case Some(false) => q"state = ${AnnotationState.Active}"
      case None        => q"state != ${AnnotationState.Cancelled}"
    }

  def findAllFor(userId: ObjectId,
                 isFinished: Option[Boolean],
                 annotationType: AnnotationType,
                 limit: Int,
                 pageNumber: Int = 0)(implicit ctx: DBAccessContext): Fox[List[Annotation]] = {
    val stateQuery = getStateQuery(isFinished)
    for {
      accessQuery <- readAccessQuery
      r <- run(q"""select $columns from $existingCollectionName
                   where _user = $userId and typ = $annotationType and $stateQuery and $accessQuery
                   order by _id desc limit $limit offset ${pageNumber * limit}""".as[AnnotationsRow])
      parsed <- parseAll(r)
    } yield parsed
  }

  private def parseObjectIdArray(objectIdArray: String): Seq[ObjectId] =
    Option(objectIdArray).map(_.split(",").map(id => ObjectId(id))).getOrElse(Array[ObjectId]()).toSeq

  def findAllListableExplorationals(
      isFinished: Option[Boolean],
      forUser: Option[ObjectId],
      // In dashboard, list only own + explicitly shared annotations. When listing those of another user, list all of their annotations the viewer is allowed to see
      isForOwnDashboard: Boolean,
      typ: AnnotationType,
      limit: Int,
      pageNumber: Int = 0)(implicit ctx: DBAccessContext): Fox[List[AnnotationCompactInfo]] =
    for {
      accessQuery <- if (isForOwnDashboard) accessQueryFromAccessQWithPrefix(listAccessQ, q"a.")
      else accessQueryFromAccessQWithPrefix(readAccessQWithPrefix, q"a.")
      stateQuery = getStateQuery(isFinished)
      userQuery = forUser.map(u => q"a._user = $u").getOrElse(q"true")
      typQuery = q"a.typ = $typ"

      query = q"""
          SELECT
          a._id,
          a.name,
          a.description,
          a._user,
          u.firstname,
          u.lastname,
          a.othersmayedit,
          STRING_AGG(t._id, ',') AS team_ids,
          STRING_AGG(t.name, ',') AS team_names,
          STRING_AGG(t._organization, ',') AS team_orgs,
          a.modified,
          a.tags,
          a.state,
          d.name,
          a.typ,
          a.visibility,
          a.tracingtime,
          o.name,
          STRING_AGG(al.tracingid, ',') AS tracing_ids,
          STRING_AGG(al.name, ',') AS tracing_names,
          STRING_AGG(al.typ :: varchar, ',') AS tracing_typs,
          ARRAY_AGG(al.statistics) AS annotation_layer_statistics
      FROM webknossos.annotations as a
               LEFT JOIN webknossos.users_ u
                         ON u._id = a._user
               LEFT JOIN webknossos.annotation_sharedteams ast
                         ON ast._annotation = a._id
               LEFT JOIN webknossos.teams_ t
                         ON ast._team = t._id
               LEFT JOIN webknossos.datasets_ d
                         ON d._id = a._dataset
               LEFT JOIN webknossos.organizations_ as o
                         ON o._id = d._organization
               LEFT JOIN webknossos.annotation_layers as al
                         ON al._annotation = a._id
      WHERE $stateQuery AND $accessQuery AND $userQuery AND $typQuery
      GROUP BY a._id, u.firstname, u.lastname, d.name, o.name
        ORDER BY a._id DESC LIMIT $limit OFFSET ${pageNumber * limit}
         """
      rows <- run(
        query.as[
          (ObjectId,
           String,
           String,
           ObjectId,
           String,
           String,
           Boolean,
           String,
           String,
           String,
           Instant,
           String,
           String,
           String,
           String,
           String,
           Long,
           String,
           String,
           String,
           String,
           String)])
    } yield
      rows.toList.map(
        r => {
          AnnotationCompactInfo(
            id = r._1,
            name = r._2,
            description = r._3,
            ownerId = r._4,
            ownerFirstName = r._5,
            ownerLastName = r._6,
            othersMayEdit = r._7,
            teamIds = parseObjectIdArray(r._8),
            teamNames = Option(r._9).map(_.split(",")).getOrElse(Array[String]()).toSeq,
            teamOrganizationIds = parseObjectIdArray(r._10),
            modified = r._11,
            tags = parseArrayLiteral(r._12).toSet,
            state = AnnotationState.fromString(r._13).getOrElse(AnnotationState.Active),
            dataSetName = r._14,
            typ = AnnotationType.fromString(r._15).getOrElse(AnnotationType.Explorational),
            visibility = AnnotationVisibility.fromString(r._16).getOrElse(AnnotationVisibility.Internal),
            tracingTime = Option(r._17),
            organizationName = r._18,
            tracingIds = Option(r._19).map(_.split(",")).getOrElse(Array[String]()).toSeq,
            annotationLayerNames = Option(r._20).map(_.split(",")).getOrElse(Array[String]()).toSeq,
            annotationLayerTypes = Option(r._21).map(_.split(",")).getOrElse(Array[String]()).toSeq,
            annotationLayerStatistics = parseArrayLiteral(r._22).map(layerStats =>
              Json.parse(layerStats).validate[JsObject].getOrElse(Json.obj()))
          )
        }
      )

  def countAllListableExplorationals(isFinished: Option[Boolean])(implicit ctx: DBAccessContext): Fox[Long] = {
    val stateQuery = getStateQuery(isFinished)
    for {
      accessQuery <- baseListAccessQ
      rows <- run(q"""select count(_id) from $existingCollectionName
                   where typ = ${AnnotationType.Explorational} and ($stateQuery) and ($accessQuery)""".as[Long])
      count <- rows.headOption.toFox
    } yield count
  }

  def findActiveTaskIdsForUser(userId: ObjectId): Fox[List[ObjectId]] = {
    val stateQuery = getStateQuery(isFinished = Some(false))
    for {
      r <- run(q"""select _task
                   from $existingCollectionName
                   where _user = $userId and typ = ${AnnotationType.Task} and $stateQuery""".as[String])
      r <- Fox.serialCombined(r.toList)(ObjectId.fromString(_))
    } yield r
  }

  def countAllFor(userId: ObjectId, isFinished: Option[Boolean], annotationType: AnnotationType)(
      implicit ctx: DBAccessContext): Fox[Int] = {
    val stateQuery = getStateQuery(isFinished)
    for {
      accessQuery <- readAccessQuery
      r <- run(q"""select count(*)
                   from $existingCollectionName
                   where _user = $userId and typ = $annotationType and $stateQuery and $accessQuery""".as[Int])
      parsed <- r.headOption
    } yield parsed
  }

  def countForTeam(teamId: ObjectId): Fox[Int] =
    for {
      countList <- run(q"select count(_id) from $existingCollectionName where _team = $teamId".as[Int])
      count <- countList.headOption
    } yield count

  // Does not use access query (because they dont support prefixes). Use only after separate access check!
  def findAllFinishedForProject(projectId: ObjectId): Fox[List[Annotation]] =
    for {
      r <- run(
        q"""select ${columnsWithPrefix("a.")} from $existingCollectionName a
                   join webknossos.tasks_ t on a._task = t._id
                   where t._project = $projectId and a.typ = ${AnnotationType.Task} and a.state = ${AnnotationState.Finished}"""
          .as[AnnotationsRow])
      parsed <- parseAll(r)
    } yield parsed

  // Does not use access query (because they dont support prefixes). Use only after separate access check!
  def findAllActiveForProject(projectId: ObjectId): Fox[List[ObjectId]] =
    for {
      r <- run(q"""select a._id from
                   webknossos.annotations_ a
                   join webknossos.tasks_ t on a._task = t._id
                   join webknossos.projects_ p on t._project = p._id
                   join webknossos.users_ u on a._user = u._id
                   where p._id = $projectId
                   and a.state = ${AnnotationState.Active}
                   and a.typ = ${AnnotationType.Task} """.as[String])
    } yield r.map(ObjectId(_)).toList

  def findAllByTaskIdAndType(taskId: ObjectId, typ: AnnotationType)(
      implicit ctx: DBAccessContext): Fox[List[Annotation]] =
    for {
      accessQuery <- readAccessQuery
      r <- run(
        q"""select $columns from $existingCollectionName
                   where _task = $taskId and typ = $typ and state != ${AnnotationState.Cancelled} and $accessQuery"""
          .as[AnnotationsRow])
      parsed <- parseAll(r)
    } yield parsed

  def findAllByPublication(publicationId: ObjectId)(implicit ctx: DBAccessContext): Fox[List[Annotation]] =
    for {
      accessQuery <- readAccessQuery
      r <- run(
        q"select $columns from $existingCollectionName where _publication = $publicationId and $accessQuery"
          .as[AnnotationsRow]).map(_.toList)
      parsed <- parseAll(r)
    } yield parsed

  def findOneByTracingId(tracingId: String)(implicit ctx: DBAccessContext): Fox[Annotation] =
    for {
      annotationId <- annotationLayerDAO.findAnnotationIdByTracingId(tracingId)
      annotation <- findOne(annotationId)
    } yield annotation

  // count operations

  def countActiveAnnotationsFor(userId: ObjectId, typ: AnnotationType, excludedTeamIds: List[ObjectId])(
      implicit ctx: DBAccessContext): Fox[Int] =
    for {
      accessQuery <- readAccessQuery
      excludeTeamsQ = if (excludedTeamIds.isEmpty) q"${true}"
      else q"(not t._id in ${SqlToken.tupleFromList(excludedTeamIds)})"
      countList <- run(q"""select count(*)
                         from (select a._id from
                                  (select $columns
                                   from $existingCollectionName
                                   where _user = $userId and typ = $typ and state = ${AnnotationState.Active} and $accessQuery) a
                                  join webknossos.teams t on a._team = t._id where $excludeTeamsQ) q
                         """.as[Int])
      count <- countList.headOption
    } yield count

  def countActiveByTask(taskId: ObjectId, typ: AnnotationType)(implicit ctx: DBAccessContext): Fox[Int] =
    for {
      accessQuery <- readAccessQuery
      countList <- run(q"""select count(*) from $existingCollectionName
              where _task = $taskId and typ = $typ and state = ${AnnotationState.Active} and $accessQuery""".as[Int])
      count <- countList.headOption
    } yield count

  def countAllForOrganization(organizationId: ObjectId): Fox[Int] =
    for {
      countList <- run(
        q"select count(a._id) from $existingCollectionName a join webknossos.users_ u on a._user = u._id where u._organization = $organizationId"
          .as[Int])
      count <- countList.headOption
    } yield count

  def countAllByDataset(datasetId: ObjectId)(implicit ctx: DBAccessContext): Fox[Int] =
    for {
      accessQuery <- readAccessQuery
      countList <- run(
        q"select count(*) from $existingCollectionName where _dataset = $datasetId and $accessQuery".as[Int])
      count <- countList.headOption
    } yield count

  // update operations

  def insertOne(a: Annotation): Fox[Unit] = {
    val insertAnnotationQuery = q"""
<<<<<<< HEAD
        insert into webknossos.annotations(_id, _dataSet, _task, _team, _user, description, visibility,
                                           name, viewConfiguration, state, tags, tracingTime, typ, othersMayEdit, created, modified, isDeleted)
=======
        insert into webknossos.annotations(_id, _dataset, _task, _team, _user, description, visibility,
                                           name, viewConfiguration, state, statistics, tags, tracingTime, typ, othersMayEdit, created, modified, isDeleted)
>>>>>>> c9d47359
        values(${a._id}, ${a._dataset}, ${a._task}, ${a._team},
         ${a._user}, ${a.description}, ${a.visibility}, ${a.name},
         ${a.viewConfiguration},
         ${a.state},
         ${a.tags}, ${a.tracingTime}, ${a.typ},
         ${a.othersMayEdit},
         ${a.created}, ${a.modified}, ${a.isDeleted})
         """.asUpdate
    val insertLayerQueries = annotationLayerDAO.insertLayerQueries(a._id, a.annotationLayers)
    for {
      _ <- run(DBIO.sequence(insertAnnotationQuery +: insertLayerQueries).transactionally)
    } yield ()
  }

  // Task only, thus hard replacing tracing ids
  def updateInitialized(a: Annotation): Fox[Unit] = {
    val updateAnnotationQuery = q"""
             update webknossos.annotations
             set
               _dataset = ${a._dataset},
               _team = ${a._team},
               _user = ${a._user},
               description = ${a.description},
               visibility = ${a.visibility},
               name = ${a.name},
               viewConfiguration = ${a.viewConfiguration},
               state = ${a.state},
               tags = ${a.tags.toList},
               tracingTime = ${a.tracingTime},
               typ = ${a.typ},
               othersMayEdit = ${a.othersMayEdit},
               created = ${a.created},
               modified = ${a.modified},
               isDeleted = ${a.isDeleted}
             where _id = ${a._id}
          """.asUpdate
    val deleteLayersQuery = annotationLayerDAO.deleteAllForAnnotationQuery(a._id)
    val insertLayerQueries = annotationLayerDAO.insertLayerQueries(a._id, a.annotationLayers)
    for {
      _ <- run(DBIO.sequence(updateAnnotationQuery +: deleteLayersQuery +: insertLayerQueries).transactionally)
      _ = logger.info(s"Initialized task annotation ${a._id}, state is now ${a.state}")
    } yield ()
  }

  def abortInitializingAnnotation(id: ObjectId): Fox[Unit] = {
    val deleteLayersQuery = annotationLayerDAO.deleteAllForAnnotationQuery(id)
    val deleteAnnotationQuery =
      q"delete from webknossos.annotations where _id = $id and state = ${AnnotationState.Initializing}".asUpdate
    val composed = DBIO.sequence(List(deleteLayersQuery, deleteAnnotationQuery)).transactionally
    for {
      _ <- run(composed.withTransactionIsolation(Serializable),
               retryCount = 50,
               retryIfErrorContains = List(transactionSerializationError))
      _ = logger.info(s"Aborted initializing task annotation $id")
    } yield ()
  }

  def deleteOldInitializingAnnotations(): Fox[Unit] =
    for {
      _ <- run(
        q"delete from webknossos.annotations where state = ${AnnotationState.Initializing} and created < (now() - interval '1 hour')".asUpdate)
    } yield ()

  def logTime(id: ObjectId, time: FiniteDuration)(implicit ctx: DBAccessContext): Fox[Unit] =
    for {
      _ <- assertUpdateAccess(id) ?~> "FAILED: AnnotationSQLDAO.assertUpdateAccess"
      _ <- run(
        q"update webknossos.annotations set tracingTime = Coalesce(tracingTime, 0) + ${time.toMillis} where _id = $id".asUpdate) ?~> "FAILED: run in AnnotationSQLDAO.logTime"
    } yield ()

  def updateState(id: ObjectId, state: AnnotationState)(implicit ctx: DBAccessContext): Fox[Unit] =
    for {
      _ <- assertUpdateAccess(id) ?~> "FAILED: AnnotationSQLDAO.assertUpdateAccess"
      _ <- run(
        q"update webknossos.annotations set state = $state where _id = $id".asUpdate
          .withTransactionIsolation(Serializable),
        retryCount = 50,
        retryIfErrorContains = List(transactionSerializationError)
      ) ?~> "FAILED: run in AnnotationSQLDAO.updateState"
      _ = logger.info(s"Updated state of Annotation $id to $state, access context: ${ctx.toStringAnonymous}")
    } yield ()

  def updateDescription(id: ObjectId, description: String)(implicit ctx: DBAccessContext): Fox[Unit] =
    for {
      _ <- assertUpdateAccess(id)
      _ <- updateStringCol(id, _.description, description)
    } yield ()

  def updateName(id: ObjectId, name: String)(implicit ctx: DBAccessContext): Fox[Unit] =
    for {
      _ <- assertUpdateAccess(id)
      _ <- updateStringCol(id, _.name, name)
    } yield ()

  def updateVisibility(id: ObjectId, visibility: AnnotationVisibility.Value)(implicit ctx: DBAccessContext): Fox[Unit] =
    for {
      _ <- assertUpdateAccess(id)
      _ <- run(q"update webknossos.annotations_ set visibility = $visibility where _id = $id".asUpdate)
    } yield ()

  def updateTags(id: ObjectId, tags: List[String])(implicit ctx: DBAccessContext): Fox[Unit] =
    for {
      _ <- assertUpdateAccess(id)
      _ <- run(q"update webknossos.annotations set tags = $tags where _id = $id".asUpdate)
    } yield ()

  def updateModified(id: ObjectId, modified: Instant)(implicit ctx: DBAccessContext): Fox[Unit] =
    for {
      _ <- assertUpdateAccess(id)
      _ <- run(q"update webknossos.annotations set modified = $modified where _id = $id".asUpdate)
    } yield ()

  def updateUser(id: ObjectId, userId: ObjectId)(implicit ctx: DBAccessContext): Fox[Unit] =
    updateObjectIdCol(id, _._User, userId)

  def updateOthersMayEdit(id: ObjectId, othersMayEdit: Boolean)(implicit ctx: DBAccessContext): Fox[Unit] =
    updateBooleanCol(id, _.othersmayedit, othersMayEdit)

  def updateViewConfiguration(id: ObjectId, viewConfiguration: Option[JsObject])(
      implicit ctx: DBAccessContext): Fox[Unit] =
    for {
      _ <- assertUpdateAccess(id)
      _ <- run(q"update webknossos.annotations set viewConfiguration = $viewConfiguration where _id = $id".asUpdate)
    } yield ()

  def addContributor(id: ObjectId, userId: ObjectId)(implicit ctx: DBAccessContext): Fox[Unit] =
    for {
      _ <- assertUpdateAccess(id)
      _ <- run(
        q"insert into webknossos.annotation_contributors (_annotation, _user) values($id, $userId) on conflict do nothing".asUpdate)
    } yield ()

  def updateTeamsForSharedAnnotation(annotationId: ObjectId, teams: List[ObjectId])(
      implicit ctx: DBAccessContext): Fox[Unit] = {
    val clearQuery = q"delete from webknossos.annotation_sharedTeams where _annotation = $annotationId".asUpdate

    val insertQueries = teams.map(teamId => q"""insert into webknossos.annotation_sharedTeams(_annotation, _team)
                                                              values($annotationId, $teamId)""".asUpdate)

    val composedQuery = DBIO.sequence(List(clearQuery) ++ insertQueries)
    for {
      _ <- assertUpdateAccess(annotationId)
      _ <- run(composedQuery.transactionally.withTransactionIsolation(Serializable),
               retryCount = 50,
               retryIfErrorContains = List(transactionSerializationError))
    } yield ()
  }
}<|MERGE_RESOLUTION|>--- conflicted
+++ resolved
@@ -555,13 +555,8 @@
 
   def insertOne(a: Annotation): Fox[Unit] = {
     val insertAnnotationQuery = q"""
-<<<<<<< HEAD
-        insert into webknossos.annotations(_id, _dataSet, _task, _team, _user, description, visibility,
+        insert into webknossos.annotations(_id, _dataset, _task, _team, _user, description, visibility,
                                            name, viewConfiguration, state, tags, tracingTime, typ, othersMayEdit, created, modified, isDeleted)
-=======
-        insert into webknossos.annotations(_id, _dataset, _task, _team, _user, description, visibility,
-                                           name, viewConfiguration, state, statistics, tags, tracingTime, typ, othersMayEdit, created, modified, isDeleted)
->>>>>>> c9d47359
         values(${a._id}, ${a._dataset}, ${a._task}, ${a._team},
          ${a._user}, ${a.description}, ${a.visibility}, ${a.name},
          ${a.viewConfiguration},
