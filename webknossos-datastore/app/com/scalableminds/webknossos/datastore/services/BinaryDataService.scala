--- conflicted
+++ resolved
@@ -97,32 +97,6 @@
       val bucketProvider =
         bucketProviderCache.getOrLoadAndPut((dataSourceId, request.dataLayer.bucketProviderCacheKey))(_ =>
           request.dataLayer.bucketProvider(remoteSourceDescriptorServiceOpt, dataSourceId, sharedChunkContentsCache))
-<<<<<<< HEAD
-      bucketProvider.load(readInstruction).futureBox.flatMap {
-        case Failure(msg, Full(e: InternalError), _) =>
-          applicationHealthService.foreach(a => a.pushError(e))
-          logger.error(
-            s"Caught internal error: $msg while loading a bucket for layer ${request.dataLayer.name} of dataset ${request.dataSource.id}")
-          Fox.failure(e.getMessage)
-        case f: Failure =>
-          if (datasetErrorLoggingService.exists(
-                _.shouldLog(request.dataSource.id.organizationId, request.dataSource.id.directoryName))) {
-            logger.error(
-              s"Bucket loading for layer ${request.dataLayer.name} of dataset ${request.dataSource.id.organizationId}/${request.dataSource.id.directoryName} at ${readInstruction.bucket} failed: ${Fox
-                .failureChainAsString(f, includeStackTraces = true)}")
-            datasetErrorLoggingService.foreach(
-              _.registerLogged(request.dataSource.id.organizationId, request.dataSource.id.directoryName))
-          }
-          f.toFox
-        case Full(data) =>
-          if (data.length == 0) {
-            val msg =
-              s"Bucket provider returned Full, but data is zero-length array. Layer ${request.dataLayer.name} of dataset ${request.dataSource.id}, ${request.cuboid}"
-            logger.warn(msg)
-            Fox.failure(msg)
-          } else Fox.successful(data)
-        case other => other.toFox
-=======
       datasetErrorLoggingService match {
         case Some(d) =>
           d.withErrorLogging(
@@ -131,7 +105,6 @@
             bucketProvider.load(readInstruction)
           )
         case None => bucketProvider.load(readInstruction)
->>>>>>> 5d3d66d2
       }
     } else Fox.empty
 
