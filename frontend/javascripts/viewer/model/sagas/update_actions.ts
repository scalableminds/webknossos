import * as Utils from "libs/utils";
import type { APIMagRestrictions, AdditionalCoordinate, MetadataEntryProto } from "types/api_types";
import type { Vector3 } from "viewer/constants";
import type { SendBucketInfo } from "viewer/model/bucket_data_handling/wkstore_adapter";
import { convertUserBoundingBoxFromFrontendToServer } from "viewer/model/reducers/reducer_helpers";
import type { Node, Tree, TreeGroup } from "viewer/model/types/tree_types";
import type { NumberLike, SegmentGroup, UserBoundingBox, VolumeTracing } from "viewer/store";

export type NodeWithTreeId = {
  treeId: number;
} & Node;

// This type is meant to contain only the properties that have changed
type PartialBoundingBoxWithoutVisibility = Partial<Omit<UserBoundingBox, "isVisible">>;

export type UpdateTreeUpdateAction = ReturnType<typeof updateTree> | ReturnType<typeof createTree>;
export type DeleteTreeUpdateAction = ReturnType<typeof deleteTree>;
export type MoveTreeComponentUpdateAction = ReturnType<typeof moveTreeComponent>;
export type MergeTreeUpdateAction = ReturnType<typeof mergeTree>;
export type CreateNodeUpdateAction = ReturnType<typeof createNode>;
export type UpdateNodeUpdateAction = ReturnType<typeof updateNode>;
export type UpdateTreeVisibilityUpdateAction = ReturnType<typeof updateTreeVisibility>;
export type UpdateTreeEdgesVisibilityUpdateAction = ReturnType<typeof updateTreeEdgesVisibility>;
export type UpdateTreeGroupVisibilityUpdateAction = ReturnType<typeof updateTreeGroupVisibility>;
export type DeleteNodeUpdateAction = ReturnType<typeof deleteNode>;
export type CreateEdgeUpdateAction = ReturnType<typeof createEdge>;
export type DeleteEdgeUpdateAction = ReturnType<typeof deleteEdge>;
export type UpdateActiveNodeUpdateAction = ReturnType<typeof updateActiveNode>;
type LEGACY_UpdateSkeletonTracingUpdateAction = ReturnType<typeof LEGACY_updateSkeletonTracing>;
type LEGACY_UpdateVolumeTracingUpdateAction = ReturnType<typeof LEGACY_updateVolumeTracingAction>;
export type UpdateActiveSegmentIdUpdateAction = ReturnType<typeof updateActiveSegmentId>;
export type UpdateLargestSegmentIdVolumeAction = ReturnType<typeof updateLargestSegmentId>;
export type CreateSegmentUpdateAction = ReturnType<typeof createSegmentVolumeAction>;
export type UpdateSegmentUpdateAction = ReturnType<typeof updateSegmentVolumeAction>;
export type UpdateSegmentVisibilityVolumeAction = ReturnType<
  typeof updateSegmentVisibilityVolumeAction
>;
export type UpdateSegmentGroupVisibilityVolumeAction = ReturnType<
  typeof updateSegmentGroupVisibilityVolumeAction
>;
export type DeleteSegmentUpdateAction = ReturnType<typeof deleteSegmentVolumeAction>;
export type DeleteSegmentDataUpdateAction = ReturnType<typeof deleteSegmentDataVolumeAction>;
export type LEGACY_UpdateUserBoundingBoxesInSkeletonTracingUpdateAction = ReturnType<
  typeof LEGACY_updateUserBoundingBoxesInSkeletonTracing
>;
export type LEGACY_UpdateUserBoundingBoxesInVolumeTracingUpdateAction = ReturnType<
  typeof LEGACY_updateUserBoundingBoxesInVolumeTracing
>;
export type AddUserBoundingBoxInSkeletonTracingAction = ReturnType<
  typeof addUserBoundingBoxInSkeletonTracing
>;
export type AddUserBoundingBoxInVolumeTracingAction = ReturnType<
  typeof addUserBoundingBoxInVolumeTracing
>;
export type DeleteUserBoundingBoxInSkeletonTracingAction = ReturnType<
  typeof deleteUserBoundingBoxInSkeletonTracing
>;
export type DeleteUserBoundingBoxInVolumeTracingAction = ReturnType<
  typeof deleteUserBoundingBoxInVolumeTracing
>;
<<<<<<< HEAD
export type UpdateUserBoundingBoxesInVolumeTracingUpdateAction = ReturnType<
  typeof updateUserBoundingBoxesInVolumeTracing
=======
export type UpdateUserBoundingBoxInSkeletonTracingAction = ReturnType<
  typeof updateUserBoundingBoxInSkeletonTracing
>;
export type UpdateUserBoundingBoxInVolumeTracingAction = ReturnType<
  typeof updateUserBoundingBoxInVolumeTracing
>;
export type UpdateUserBoundingBoxVisibilityInSkeletonTracingAction = ReturnType<
  typeof updateUserBoundingBoxVisibilityInSkeletonTracing
>;
export type UpdateUserBoundingBoxVisibilityInVolumeTracingAction = ReturnType<
  typeof updateUserBoundingBoxVisibilityInVolumeTracing
>>>>>>> fb1c999d
>;
export type UpdateUserBoundingBoxVisibilityInSkeletonTracingUpdateAction = ReturnType<
  typeof updateUserBoundingBoxVisibilityInSkeletonTracing
>;
export type UpdateUserBoundingBoxVisibilityInVolumeTracingUpdateAction = ReturnType<
  typeof updateUserBoundingBoxVisibilityInVolumeTracing
>;
export type UpdateBucketUpdateAction = ReturnType<typeof updateBucket>;
export type UpdateSegmentGroupsUpdateAction = ReturnType<typeof updateSegmentGroups>;
export type UpdateSegmentGroupsExpandedStateUpdateAction = ReturnType<
  typeof updateSegmentGroupsExpandedState
>;

type UpdateTreeGroupsUpdateAction = ReturnType<typeof updateTreeGroups>;
export type UpdateTreeGroupsExpandedStateSkeletonAction = ReturnType<
  typeof updateTreeGroupsExpandedState
>;

export type RevertToVersionUpdateAction = ReturnType<typeof revertToVersion>;
// This action is not dispatched by our code, anymore,
// but we still need to keep it for backwards compatibility.
export type RemoveFallbackLayerUpdateAction = ReturnType<typeof removeFallbackLayer>;
export type UpdateCameraAnnotationAction = ReturnType<typeof updateCameraAnnotation>;
export type UpdateTdCameraUpdateAction = ReturnType<typeof updateTdCamera>;
export type UpdateMappingNameUpdateAction = ReturnType<typeof updateMappingName>;
export type AddLayerToAnnotationUpdateAction = ReturnType<typeof addLayerToAnnotation>;
export type DeleteAnnotationLayerUpdateAction = ReturnType<typeof deleteAnnotationLayer>;
export type UpdateAnnotationLayerNameUpdateAction = ReturnType<typeof updateAnnotationLayerName>;
export type UpdateMetadataOfAnnotationUpdateAction = ReturnType<typeof updateMetadataOfAnnotation>;
export type SplitAgglomerateUpdateAction = ReturnType<typeof splitAgglomerate>;
export type MergeAgglomerateUpdateAction = ReturnType<typeof mergeAgglomerate>;

// There are two types of UpdateActions. The ones that *need* to be in a separate transaction
// group. And the ones that don't have this requirement.
export type UpdateAction =
  | UpdateActionWithoutIsolationRequirement
  | UpdateActionWithIsolationRequirement;

export type UpdateActionWithIsolationRequirement =
  | RevertToVersionUpdateAction
  | AddLayerToAnnotationUpdateAction;
export type UpdateActionWithoutIsolationRequirement =
  | UpdateTreeUpdateAction
  | DeleteTreeUpdateAction
  | MergeTreeUpdateAction
  | MoveTreeComponentUpdateAction
  | CreateNodeUpdateAction
  | UpdateNodeUpdateAction
  | DeleteNodeUpdateAction
  | CreateEdgeUpdateAction
  | DeleteEdgeUpdateAction
<<<<<<< HEAD
  | LEGACY_UpdateSkeletonTracingUpdateAction
  | LEGACY_UpdateVolumeTracingUpdateAction
  | UpdateActiveNodeUpdateAction
  | UpdateActiveSegmentIdUpdateAction
  | UpdateLargestSegmentIdVolumeAction
  | UpdateUserBoundingBoxesInSkeletonTracingUpdateAction
  | UpdateUserBoundingBoxesInVolumeTracingUpdateAction
  | UpdateUserBoundingBoxVisibilityInSkeletonTracingUpdateAction
  | UpdateUserBoundingBoxVisibilityInVolumeTracingUpdateAction
=======
  | UpdateSkeletonTracingUpdateAction
  | UpdateVolumeTracingUpdateAction
  | LEGACY_UpdateUserBoundingBoxesInSkeletonTracingUpdateAction
  | LEGACY_UpdateUserBoundingBoxesInVolumeTracingUpdateAction
  | AddUserBoundingBoxInSkeletonTracingAction
  | AddUserBoundingBoxInVolumeTracingAction
  | DeleteUserBoundingBoxInSkeletonTracingAction
  | DeleteUserBoundingBoxInVolumeTracingAction
  | UpdateUserBoundingBoxInSkeletonTracingAction
  | UpdateUserBoundingBoxInVolumeTracingAction
  | UpdateUserBoundingBoxVisibilityInSkeletonTracingAction
  | UpdateUserBoundingBoxVisibilityInVolumeTracingAction
>>>>>>> fb1c999d
  | CreateSegmentUpdateAction
  | UpdateSegmentUpdateAction
  | UpdateSegmentVisibilityVolumeAction
  | DeleteSegmentUpdateAction
  | DeleteSegmentDataUpdateAction
  | UpdateBucketUpdateAction
  | UpdateTreeVisibilityUpdateAction
  | UpdateTreeEdgesVisibilityUpdateAction
  | UpdateTreeGroupVisibilityUpdateAction
  | UpdateSegmentGroupsUpdateAction
  | UpdateSegmentGroupsExpandedStateUpdateAction
  | UpdateSegmentGroupVisibilityVolumeAction
  | UpdateTreeGroupsUpdateAction
  | UpdateTreeGroupsExpandedStateSkeletonAction
  | RemoveFallbackLayerUpdateAction
  | UpdateCameraAnnotationAction
  | UpdateTdCameraUpdateAction
  | UpdateMappingNameUpdateAction
  | DeleteAnnotationLayerUpdateAction
  | UpdateAnnotationLayerNameUpdateAction
  | UpdateMetadataOfAnnotationUpdateAction
  | SplitAgglomerateUpdateAction
  | MergeAgglomerateUpdateAction;

// This update action is only created in the frontend for display purposes
type CreateTracingUpdateAction = {
  name: "createTracing";
  value: {
    actionTimestamp: number;
  };
};
// This update action is only created by the backend
type ImportVolumeTracingUpdateAction = {
  name: "importVolumeTracing";
  value: {
    largestSegmentId: number;
  };
};
// This update action is only created by the backend
export type AddSegmentIndexUpdateAction = {
  name: "addSegmentIndex";
  value: {
    actionTimestamp: number;
    actionTracingId: string;
  };
};
type AddServerValuesFn<T extends { value: any }> = (arg0: T) => T & {
  value: T["value"] & {
    actionTimestamp: number;
    actionAuthorId?: string;
  };
};

type AsServerAction<A extends { value: any }> = ReturnType<AddServerValuesFn<A>>;

// When the server delivers update actions (e.g., when requesting the version history
// of an annotation), ServerUpdateActions are sent which include some additional information.
export type ServerUpdateAction = AsServerAction<
  | UpdateAction
  // These two actions are never sent by the frontend and, therefore, don't exist in the UpdateAction type
  | ImportVolumeTracingUpdateAction
  | AddSegmentIndexUpdateAction
  | CreateTracingUpdateAction
>;

export function createTree(tree: Tree, actionTracingId: string) {
  return {
    name: "createTree",
    value: {
      actionTracingId,
      id: tree.treeId,
      updatedId: undefined,
      color: tree.color,
      name: tree.name,
      timestamp: tree.timestamp,
      comments: tree.comments,
      branchPoints: tree.branchPoints,
      groupId: tree.groupId,
      isVisible: tree.isVisible,
      type: tree.type,
      edgesAreVisible: tree.edgesAreVisible,
      metadata: enforceValidMetadata(tree.metadata),
    },
  } as const;
}
export function deleteTree(treeId: number, actionTracingId: string) {
  return {
    name: "deleteTree",
    value: {
      actionTracingId,
      id: treeId,
    },
  } as const;
}
export function updateTree(tree: Tree, actionTracingId: string) {
  return {
    name: "updateTree",
    value: {
      actionTracingId,
      id: tree.treeId,
      updatedId: tree.treeId,
      color: tree.color,
      name: tree.name,
      timestamp: tree.timestamp,
      comments: tree.comments,
      branchPoints: tree.branchPoints,
      groupId: tree.groupId,
      isVisible: tree.isVisible,
      type: tree.type,
      edgesAreVisible: tree.edgesAreVisible,
      metadata: enforceValidMetadata(tree.metadata),
    },
  } as const;
}
export function updateTreeVisibility(tree: Tree, actionTracingId: string) {
  const { treeId, isVisible } = tree;
  return {
    name: "updateTreeVisibility",
    value: {
      actionTracingId,
      treeId,
      isVisible,
    },
  } as const;
}
export function updateTreeEdgesVisibility(tree: Tree, actionTracingId: string) {
  const { treeId, edgesAreVisible } = tree;
  return {
    name: "updateTreeEdgesVisibility",
    value: {
      actionTracingId,
      treeId,
      edgesAreVisible,
    },
  } as const;
}
export function updateTreeGroupVisibility(
  groupId: number | null | undefined,
  isVisible: boolean,
  actionTracingId: string,
) {
  return {
    name: "updateTreeGroupVisibility",
    value: {
      actionTracingId,
      treeGroupId: groupId,
      isVisible,
    },
  } as const;
}
export function mergeTree(sourceTreeId: number, targetTreeId: number, actionTracingId: string) {
  return {
    name: "mergeTree",
    value: {
      actionTracingId,
      sourceId: sourceTreeId,
      targetId: targetTreeId,
    },
  } as const;
}
export function createEdge(
  treeId: number,
  sourceNodeId: number,
  targetNodeId: number,
  actionTracingId: string,
) {
  return {
    name: "createEdge",
    value: {
      actionTracingId,
      treeId,
      source: sourceNodeId,
      target: targetNodeId,
    },
  } as const;
}
export function deleteEdge(
  treeId: number,
  sourceNodeId: number,
  targetNodeId: number,
  actionTracingId: string,
) {
  return {
    name: "deleteEdge",
    value: {
      actionTracingId,
      treeId,
      source: sourceNodeId,
      target: targetNodeId,
    },
  } as const;
}

export type CreateActionNode = Omit<Node, "untransformedPosition" | "mag"> & {
  position: Node["untransformedPosition"];
  treeId: number;
  resolution: number;
};

export type UpdateActionNode = Omit<Node, "untransformedPosition"> & {
  position: Node["untransformedPosition"];
  treeId: number;
};

export function createNode(treeId: number, node: Node, actionTracingId: string) {
  const { untransformedPosition, mag, ...restNode } = node;
  return {
    name: "createNode",
    value: {
      actionTracingId,
      ...restNode,
      position: untransformedPosition,
      treeId,
      resolution: mag,
    } as CreateActionNode,
  } as const;
}
export function updateNode(treeId: number, node: Node, actionTracingId: string) {
  const { untransformedPosition, ...restNode } = node;
  return {
    name: "updateNode",
    value: {
      actionTracingId,
      ...restNode,
      position: untransformedPosition,
      treeId,
    } as UpdateActionNode,
  } as const;
}
export function deleteNode(treeId: number, nodeId: number, actionTracingId: string) {
  return {
    name: "deleteNode",
    value: {
      actionTracingId,
      treeId,
      nodeId,
    },
  } as const;
}

// This action only exists for legacy reasons. Old annotations may have this
// action in the action log. Don't use it.
function LEGACY_updateSkeletonTracing(
  tracing: {
    tracingId: string;
    activeNodeId: number | null | undefined;
  },
  editPosition: Vector3,
  editPositionAdditionalCoordinates: AdditionalCoordinate[] | null,
  rotation: Vector3,
  zoomLevel: number,
) {
  return {
    name: "updateSkeletonTracing",
    value: {
      actionTracingId: tracing.tracingId,
      activeNode: tracing.activeNodeId,
      editPosition,
      editPositionAdditionalCoordinates,
      editRotation: rotation,
      zoomLevel,
    },
  } as const;
}

export function updateActiveNode(tracing: {
  tracingId: string;
  activeNodeId: number | null | undefined;
}) {
  return {
    name: "updateActiveNode",
    value: {
      actionTracingId: tracing.tracingId,
      activeNode: tracing.activeNodeId,
    },
  } as const;
}

export function moveTreeComponent(
  sourceTreeId: number,
  targetTreeId: number,
  nodeIds: Array<number>,
  actionTracingId: string,
) {
  return {
    name: "moveTreeComponent",
    value: {
      actionTracingId,
      sourceId: sourceTreeId,
      targetId: targetTreeId,
      nodeIds,
    },
  } as const;
}

// This action only exists for legacy reasons. Old annotations may have this
// action in the action log. Don't use it.
export function LEGACY_updateVolumeTracingAction(
  tracing: VolumeTracing,
  position: Vector3,
  editPositionAdditionalCoordinates: AdditionalCoordinate[] | null,
  rotation: Vector3,
  zoomLevel: number,
) {
  return {
    name: "updateVolumeTracing",
    value: {
      actionTracingId: tracing.tracingId,
      activeSegmentId: tracing.activeCellId,
      editPosition: position,
      editPositionAdditionalCoordinates,
      editRotation: rotation,
      largestSegmentId: tracing.largestSegmentId,
      hideUnregisteredSegments: tracing.hideUnregisteredSegments,
      zoomLevel,
    },
  } as const;
}
<<<<<<< HEAD

export function updateLargestSegmentId(largestSegmentId: number | null, actionTracingId: string) {
  return { name: "updateLargestSegmentId", value: { largestSegmentId, actionTracingId } } as const;
}

export function updateActiveSegmentId(activeSegmentId: number, actionTracingId: string) {
  return {
    name: "updateActiveSegmentId",
    value: {
      actionTracingId,
      activeSegmentId,
    },
  } as const;
}

export function updateUserBoundingBoxesInSkeletonTracing(
=======
export function LEGACY_updateUserBoundingBoxesInSkeletonTracing(
>>>>>>> fb1c999d
  userBoundingBoxes: Array<UserBoundingBox>,
  actionTracingId: string,
) {
  return {
    name: "updateUserBoundingBoxesInSkeletonTracing",
    value: {
      actionTracingId,
      boundingBoxes: userBoundingBoxes.map((bbox) =>
        convertUserBoundingBoxFromFrontendToServer(bbox),
      ),
    },
  } as const;
}
<<<<<<< HEAD

export function updateUserBoundingBoxVisibilityInSkeletonTracing(
  boundingBoxId: number,
  isVisible: boolean,
  actionTracingId: string,
) {
  return {
    name: "updateUserBoundingBoxVisibilityInSkeletonTracing",
    value: { boundingBoxId, isVisible, actionTracingId },
  } as const;
}

export function updateUserBoundingBoxesInVolumeTracing(
=======
export function LEGACY_updateUserBoundingBoxesInVolumeTracing(
>>>>>>> fb1c999d
  userBoundingBoxes: Array<UserBoundingBox>,
  actionTracingId: string,
) {
  return {
    name: "updateUserBoundingBoxesInVolumeTracing",
    value: {
      actionTracingId,
      boundingBoxes: userBoundingBoxes.map((bbox) =>
        convertUserBoundingBoxFromFrontendToServer(bbox),
      ),
    },
  } as const;
}
export function addUserBoundingBoxInSkeletonTracing(
  boundingBox: UserBoundingBox,
  actionTracingId: string,
) {
  return {
    name: "addUserBoundingBoxInSkeletonTracing",
    value: {
      boundingBox: convertUserBoundingBoxFromFrontendToServer(boundingBox),
      actionTracingId,
    },
  } as const;
}

export function addUserBoundingBoxInVolumeTracing(
  boundingBox: UserBoundingBox,
  actionTracingId: string,
) {
  return {
    name: "addUserBoundingBoxInVolumeTracing",
    value: {
      boundingBox: convertUserBoundingBoxFromFrontendToServer(boundingBox),
      actionTracingId,
    },
  } as const;
}

<<<<<<< HEAD
=======
export function deleteUserBoundingBoxInSkeletonTracing(
  boundingBoxId: number,
  actionTracingId: string,
) {
  return {
    name: "deleteUserBoundingBoxInSkeletonTracing",
    value: {
      boundingBoxId,
      actionTracingId,
    },
  } as const;
}

export function deleteUserBoundingBoxInVolumeTracing(
  boundingBoxId: number,
  actionTracingId: string,
) {
  return {
    name: "deleteUserBoundingBoxInVolumeTracing",
    value: {
      boundingBoxId,
      actionTracingId,
    },
  } as const;
}

function _updateUserBoundingBoxHelper(
  actionName: "updateUserBoundingBoxInVolumeTracing" | "updateUserBoundingBoxInSkeletonTracing",
  boundingBoxId: number,
  updatedProps: PartialBoundingBoxWithoutVisibility,
  actionTracingId: string,
) {
  const { boundingBox, ...rest } = updatedProps;
  const updatedPropsForServer =
    boundingBox != null
      ? { ...rest, boundingBox: Utils.computeBoundingBoxObjectFromBoundingBox(boundingBox) }
      : updatedProps;
  return {
    name: actionName,
    value: {
      boundingBoxId,
      actionTracingId,
      ...updatedPropsForServer,
    },
  } as const;
}

export function updateUserBoundingBoxInVolumeTracing(
  boundingBoxId: number,
  updatedProps: PartialBoundingBoxWithoutVisibility,
  actionTracingId: string,
) {
  return _updateUserBoundingBoxHelper(
    "updateUserBoundingBoxInVolumeTracing",
    boundingBoxId,
    updatedProps,
    actionTracingId,
  );
}

export function updateUserBoundingBoxInSkeletonTracing(
  boundingBoxId: number,
  updatedProps: PartialBoundingBoxWithoutVisibility,
  actionTracingId: string,
) {
  return _updateUserBoundingBoxHelper(
    "updateUserBoundingBoxInSkeletonTracing",
    boundingBoxId,
    updatedProps,
    actionTracingId,
  );
}

export function updateUserBoundingBoxVisibilityInSkeletonTracing(
  boundingBoxId: number,
  isVisible: boolean,
  actionTracingId: string,
) {
  return {
    name: "updateUserBoundingBoxVisibilityInSkeletonTracing",
    value: {
      boundingBoxId,
      actionTracingId,
      isVisible,
    },
  } as const;
}
>>>>>>> fb1c999d
export function updateUserBoundingBoxVisibilityInVolumeTracing(
  boundingBoxId: number,
  isVisible: boolean,
  actionTracingId: string,
) {
  return {
    name: "updateUserBoundingBoxVisibilityInVolumeTracing",
<<<<<<< HEAD
    value: { boundingBoxId, isVisible, actionTracingId },
=======
    value: {
      boundingBoxId,
      actionTracingId,
      isVisible,
    },
>>>>>>> fb1c999d
  } as const;
}

export function createSegmentVolumeAction(
  id: number,
  anchorPosition: Vector3 | null | undefined,
  name: string | null | undefined,
  color: Vector3 | null,
  groupId: number | null | undefined,
  metadata: MetadataEntryProto[],
  actionTracingId: string,
  creationTime: number | null | undefined = Date.now(),
) {
  return {
    name: "createSegment",
    value: {
      actionTracingId,
      id,
      anchorPosition,
      name,
      color,
      groupId,
      metadata: enforceValidMetadata(metadata),
      creationTime,
    },
  } as const;
}

export function updateSegmentVolumeAction(
  id: number,
  anchorPosition: Vector3 | null | undefined,
  additionalCoordinates: AdditionalCoordinate[] | undefined | null,
  name: string | null | undefined,
  color: Vector3 | null,
  groupId: number | null | undefined,
  metadata: Array<MetadataEntryProto>,
  actionTracingId: string,
  creationTime: number | null | undefined = Date.now(),
) {
  return {
    name: "updateSegment",
    value: {
      actionTracingId,
      id,
      anchorPosition,
      additionalCoordinates,
      name,
      color,
      groupId,
      metadata: enforceValidMetadata(metadata),
      creationTime,
    },
  } as const;
}

export function updateSegmentVisibilityVolumeAction(
  id: number,
  isVisible: boolean,
  actionTracingId: string,
) {
  return {
    name: "updateSegmentVisibility",
    value: {
      id,
      actionTracingId,
      isVisible,
    },
  } as const;
}

export function deleteSegmentVolumeAction(id: number, actionTracingId: string) {
  return {
    name: "deleteSegment",
    value: {
      actionTracingId,
      id,
    },
  } as const;
}
export function deleteSegmentDataVolumeAction(id: number, actionTracingId: string) {
  return {
    name: "deleteSegmentData",
    value: {
      actionTracingId,
      id,
    },
  } as const;
}
export function updateBucket(
  bucketInfo: SendBucketInfo,
  base64Data: string,
  actionTracingId: string,
) {
  return {
    name: "updateBucket",
    value: {
      actionTracingId,
      ...bucketInfo,
      base64Data,
    },
  } as const;
}

export function updateSegmentGroups(segmentGroups: Array<SegmentGroup>, actionTracingId: string) {
  return {
    name: "updateSegmentGroups",
    value: {
      actionTracingId,
      segmentGroups,
    },
  } as const;
}

export function updateSegmentGroupsExpandedState(
  groupIds: number[],
  areExpanded: boolean,
  actionTracingId: string,
) {
  return {
    name: "updateSegmentGroupsExpandedState",
    value: {
      actionTracingId,
      groupIds,
      areExpanded,
    },
  } as const;
}

export function updateTreeGroupsExpandedState(
  groupIds: number[],
  areExpanded: boolean,
  actionTracingId: string,
) {
  return {
    name: "updateTreeGroupsExpandedState",
    value: {
      actionTracingId,
      groupIds,
      areExpanded,
    },
  } as const;
}

export function updateSegmentGroupVisibilityVolumeAction(
  groupId: number | null,
  isVisible: boolean,
  actionTracingId: string,
) {
  return {
    name: "updateSegmentGroupVisibility",
    value: {
      actionTracingId,
      groupId,
      isVisible,
    },
  } as const;
}

export function updateTreeGroups(treeGroups: Array<TreeGroup>, actionTracingId: string) {
  return {
    name: "updateTreeGroups",
    value: {
      actionTracingId,
      treeGroups,
    },
  } as const;
}
export function revertToVersion(version: number) {
  return {
    name: "revertToVersion",
    value: {
      sourceVersion: version,
    },
  } as const;
}
export function removeFallbackLayer(actionTracingId: string) {
  return {
    name: "removeFallbackLayer",
    value: {
      actionTracingId,
    },
  } as const;
}
export function updateCameraAnnotation(
  editPosition: Vector3,
  editPositionAdditionalCoordinates: AdditionalCoordinate[] | null,
  editRotation: Vector3,
  zoomLevel: number,
) {
  return {
    name: "updateCamera",
    value: {
      editPosition,
      editRotation,
      zoomLevel,
      editPositionAdditionalCoordinates,
    },
  } as const;
}

export function updateTdCamera() {
  return {
    name: "updateTdCamera",
    value: {},
  } as const;
}
export function serverCreateTracing(timestamp: number) {
  return {
    name: "createTracing",
    value: {
      actionTimestamp: timestamp,
    },
  } as const;
}
export function updateMappingName(
  mappingName: string | null | undefined,
  isEditable: boolean | null | undefined,
  isLocked: boolean | undefined,
  actionTracingId: string,
) {
  return {
    name: "updateMappingName",
    value: {
      actionTracingId,
      mappingName,
      isEditable,
      isLocked,
    },
  } as const;
}
export function splitAgglomerate(
  agglomerateId: NumberLike,
  segmentId1: NumberLike,
  segmentId2: NumberLike,
  mag: Vector3,
  actionTracingId: string,
): {
  name: "splitAgglomerate";
  value: {
    actionTracingId: string;
    agglomerateId: number; // Unused in back-end.
    segmentId1: number | undefined;
    segmentId2: number | undefined;
    // For backwards compatibility reasons,
    // older segments are defined using their positions (and mag)
    // instead of their unmapped ids.
    segmentPosition1?: Vector3 | undefined;
    segmentPosition2?: Vector3 | undefined;
    mag: Vector3;
  };
} {
  return {
    name: "splitAgglomerate",
    value: {
      actionTracingId,
      // TODO: Proper 64 bit support (#6921)
      agglomerateId: Number(agglomerateId),
      segmentId1: Number(segmentId1),
      segmentId2: Number(segmentId2),
      mag,
    },
  } as const;
}
export function mergeAgglomerate(
  agglomerateId1: NumberLike,
  agglomerateId2: NumberLike,
  segmentId1: NumberLike,
  segmentId2: NumberLike,
  mag: Vector3,
  actionTracingId: string,
): {
  name: "mergeAgglomerate";
  value: {
    actionTracingId: string;
    agglomerateId1: number; // unused in backend
    agglomerateId2: number; // unused in backend
    segmentId1: number | undefined;
    segmentId2: number | undefined;
    // For backwards compatibility reasons,
    // older segments are defined using their positions (and mag)
    // instead of their unmapped ids.
    segmentPosition1?: Vector3 | undefined;
    segmentPosition2?: Vector3 | undefined;
    mag: Vector3;
  };
} {
  return {
    name: "mergeAgglomerate",
    value: {
      actionTracingId,
      // TODO: Proper 64 bit support (#6921)
      agglomerateId1: Number(agglomerateId1),
      agglomerateId2: Number(agglomerateId2),
      segmentId1: Number(segmentId1),
      segmentId2: Number(segmentId2),
      mag,
    },
  } as const;
}

type AnnotationLayerCreationParameters = {
  typ: "Skeleton" | "Volume";
  name: string | null | undefined;
  autoFallbackLayer?: boolean;
  fallbackLayerName?: string | null | undefined;
  mappingName?: string | null | undefined;
  magRestrictions?: APIMagRestrictions | null | undefined;
};

export function addLayerToAnnotation(parameters: AnnotationLayerCreationParameters) {
  return {
    name: "addLayerToAnnotation",
    value: { layerParameters: parameters },
  } as const;
}

export function deleteAnnotationLayer(
  tracingId: string,
  layerName: string,
  typ: "Skeleton" | "Volume",
) {
  return {
    name: "deleteLayerFromAnnotation",
    value: { tracingId, layerName, typ },
  } as const;
}

export function updateAnnotationLayerName(tracingId: string, newLayerName: string) {
  return {
    name: "updateLayerMetadata",
    value: { tracingId, layerName: newLayerName },
  } as const;
}

export function updateMetadataOfAnnotation(description: string) {
  return {
    name: "updateMetadataOfAnnotation",
    value: { description },
  } as const;
}

function enforceValidMetadata(metadata: MetadataEntryProto[]): MetadataEntryProto[] {
  // We do not want to save metadata with duplicate keys. Validation errors
  // will warn the user in case this exists. However, we allow duplicate keys in the
  // redux store to avoid losing information while the user is editing something.
  // Instead, entries with duplicate keys are filtered here so that the back-end will
  // not see this.
  // If the user chooses to ignore the warnings, only the first appearance of a key
  // is saved to the back-end.
  const keySet = new Set();
  const filteredProps = [];
  for (const prop of metadata) {
    if (!keySet.has(prop.key)) {
      keySet.add(prop.key);
      filteredProps.push(prop);
    }
  }
  return filteredProps;
}<|MERGE_RESOLUTION|>--- conflicted
+++ resolved
@@ -58,10 +58,6 @@
 export type DeleteUserBoundingBoxInVolumeTracingAction = ReturnType<
   typeof deleteUserBoundingBoxInVolumeTracing
 >;
-<<<<<<< HEAD
-export type UpdateUserBoundingBoxesInVolumeTracingUpdateAction = ReturnType<
-  typeof updateUserBoundingBoxesInVolumeTracing
-=======
 export type UpdateUserBoundingBoxInSkeletonTracingAction = ReturnType<
   typeof updateUserBoundingBoxInSkeletonTracing
 >;
@@ -72,13 +68,6 @@
   typeof updateUserBoundingBoxVisibilityInSkeletonTracing
 >;
 export type UpdateUserBoundingBoxVisibilityInVolumeTracingAction = ReturnType<
-  typeof updateUserBoundingBoxVisibilityInVolumeTracing
->>>>>>> fb1c999d
->;
-export type UpdateUserBoundingBoxVisibilityInSkeletonTracingUpdateAction = ReturnType<
-  typeof updateUserBoundingBoxVisibilityInSkeletonTracing
->;
-export type UpdateUserBoundingBoxVisibilityInVolumeTracingUpdateAction = ReturnType<
   typeof updateUserBoundingBoxVisibilityInVolumeTracing
 >;
 export type UpdateBucketUpdateAction = ReturnType<typeof updateBucket>;
@@ -125,21 +114,13 @@
   | DeleteNodeUpdateAction
   | CreateEdgeUpdateAction
   | DeleteEdgeUpdateAction
-<<<<<<< HEAD
   | LEGACY_UpdateSkeletonTracingUpdateAction
   | LEGACY_UpdateVolumeTracingUpdateAction
+  | LEGACY_UpdateUserBoundingBoxesInSkeletonTracingUpdateAction
+  | LEGACY_UpdateUserBoundingBoxesInVolumeTracingUpdateAction
   | UpdateActiveNodeUpdateAction
   | UpdateActiveSegmentIdUpdateAction
   | UpdateLargestSegmentIdVolumeAction
-  | UpdateUserBoundingBoxesInSkeletonTracingUpdateAction
-  | UpdateUserBoundingBoxesInVolumeTracingUpdateAction
-  | UpdateUserBoundingBoxVisibilityInSkeletonTracingUpdateAction
-  | UpdateUserBoundingBoxVisibilityInVolumeTracingUpdateAction
-=======
-  | UpdateSkeletonTracingUpdateAction
-  | UpdateVolumeTracingUpdateAction
-  | LEGACY_UpdateUserBoundingBoxesInSkeletonTracingUpdateAction
-  | LEGACY_UpdateUserBoundingBoxesInVolumeTracingUpdateAction
   | AddUserBoundingBoxInSkeletonTracingAction
   | AddUserBoundingBoxInVolumeTracingAction
   | DeleteUserBoundingBoxInSkeletonTracingAction
@@ -148,7 +129,6 @@
   | UpdateUserBoundingBoxInVolumeTracingAction
   | UpdateUserBoundingBoxVisibilityInSkeletonTracingAction
   | UpdateUserBoundingBoxVisibilityInVolumeTracingAction
->>>>>>> fb1c999d
   | CreateSegmentUpdateAction
   | UpdateSegmentUpdateAction
   | UpdateSegmentVisibilityVolumeAction
@@ -467,7 +447,6 @@
     },
   } as const;
 }
-<<<<<<< HEAD
 
 export function updateLargestSegmentId(largestSegmentId: number | null, actionTracingId: string) {
   return { name: "updateLargestSegmentId", value: { largestSegmentId, actionTracingId } } as const;
@@ -483,10 +462,7 @@
   } as const;
 }
 
-export function updateUserBoundingBoxesInSkeletonTracing(
-=======
 export function LEGACY_updateUserBoundingBoxesInSkeletonTracing(
->>>>>>> fb1c999d
   userBoundingBoxes: Array<UserBoundingBox>,
   actionTracingId: string,
 ) {
@@ -500,23 +476,8 @@
     },
   } as const;
 }
-<<<<<<< HEAD
-
-export function updateUserBoundingBoxVisibilityInSkeletonTracing(
-  boundingBoxId: number,
-  isVisible: boolean,
-  actionTracingId: string,
-) {
-  return {
-    name: "updateUserBoundingBoxVisibilityInSkeletonTracing",
-    value: { boundingBoxId, isVisible, actionTracingId },
-  } as const;
-}
-
-export function updateUserBoundingBoxesInVolumeTracing(
-=======
+
 export function LEGACY_updateUserBoundingBoxesInVolumeTracing(
->>>>>>> fb1c999d
   userBoundingBoxes: Array<UserBoundingBox>,
   actionTracingId: string,
 ) {
@@ -556,8 +517,17 @@
   } as const;
 }
 
-<<<<<<< HEAD
-=======
+export function updateUserBoundingBoxVisibilityInVolumeTracing(
+  boundingBoxId: number,
+  isVisible: boolean,
+  actionTracingId: string,
+) {
+  return {
+    name: "updateUserBoundingBoxVisibilityInVolumeTracing",
+    value: { boundingBoxId, isVisible, actionTracingId },
+  } as const;
+}
+
 export function deleteUserBoundingBoxInSkeletonTracing(
   boundingBoxId: number,
   actionTracingId: string,
@@ -643,25 +613,6 @@
       actionTracingId,
       isVisible,
     },
-  } as const;
-}
->>>>>>> fb1c999d
-export function updateUserBoundingBoxVisibilityInVolumeTracing(
-  boundingBoxId: number,
-  isVisible: boolean,
-  actionTracingId: string,
-) {
-  return {
-    name: "updateUserBoundingBoxVisibilityInVolumeTracing",
-<<<<<<< HEAD
-    value: { boundingBoxId, isVisible, actionTracingId },
-=======
-    value: {
-      boundingBoxId,
-      actionTracingId,
-      isVisible,
-    },
->>>>>>> fb1c999d
   } as const;
 }
 
