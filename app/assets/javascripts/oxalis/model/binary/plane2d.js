/**
 * plane2d.js
 * @flow weak
 */

import _ from "lodash";
import Backbone from "backbone";
import Cube from "./cube";
import Dimensions from "../dimensions";
import { BUCKET_SIZE_P } from "./bucket";

import constants from "../../constants";

import type { Vector3 } from "../../constants";

type DataTextureType = {
  buffer: Uint8Array;
  layer: number;
  tiles: Array<boolean>;
  ready: boolean;
  zoomStep: number;
  topLeftBucket: Vector3;
}

// Macros
// should work as normal functions, as well
<<<<<<< HEAD
const tileIndexByTileMacro = (_this, tile) => (tile[0] * (1 << (constants.TEXTURE_SIZE_P - _this.cube.BUCKET_SIZE_P))) + tile[1];
=======
const tileIndexByTileMacro = (_this, tile) => (tile[0] * (1 << (_this.TEXTURE_SIZE_P - BUCKET_SIZE_P))) + tile[1];
>>>>>>> d6bf65a9


const subTileMacro = (tile, index) => [(tile[0] << 1) + (index % 2), (tile[1] << 1) + (index >> 1)];


const bufferOffsetByTileMacro = (_this, tile, tileSize) => (tile[0] * (1 << tileSize)) + (tile[1] * (1 << tileSize) * (1 << constants.TEXTURE_SIZE_P));

const Plane2DConstants = {
  RECURSION_PLACEHOLDER: { recursionPlaceholder: true },
  DELTA: [0, 5, 10],
  NOT_LOADED_BUCKET_PLACEHOLDER: { notLoadedBucketPlaceholder: true },
};

class Plane2D {
  index: number;
  cube: Cube;
  DATA_BIT_DEPTH: number;
  TEXTURE_BIT_DEPTH: number;
  MAPPED_DATA_BIT_DEPTH: number;
  BUCKETS_PER_ROW: number;
  TEXTURE_SIZE: number;
  NOT_LOADED_BUCKET_INTENSITY: number = 100;
  NOT_LOADED_BUCKET_DATA: Uint8Array;
  needsRedraw: boolean;
  MAP_SIZE: number = 0;
  U: number = 0;
  V: number = 0;
  W: number = 0;
  dataTexture: DataTextureType;

  // Copied from backbone events (TODO: handle this better)
  listenTo: Function;

  constructor(index, cube, DATA_BIT_DEPTH,
    TEXTURE_BIT_DEPTH, MAPPED_DATA_BIT_DEPTH, isSegmentation) {
    this.index = index;
    this.cube = cube;
    this.DATA_BIT_DEPTH = DATA_BIT_DEPTH;
    this.TEXTURE_BIT_DEPTH = TEXTURE_BIT_DEPTH;
    this.MAPPED_DATA_BIT_DEPTH = MAPPED_DATA_BIT_DEPTH;
    _.extend(this, Backbone.Events);

<<<<<<< HEAD
    this.BUCKETS_PER_ROW = 1 << (constants.TEXTURE_SIZE_P - this.cube.BUCKET_SIZE_P);
    this.TEXTURE_SIZE = (1 << (constants.TEXTURE_SIZE_P << 1)) * (this.TEXTURE_BIT_DEPTH >> 3);
=======
    this.BUCKETS_PER_ROW = 1 << (this.TEXTURE_SIZE_P - BUCKET_SIZE_P);
    this.TEXTURE_SIZE = (1 << (this.TEXTURE_SIZE_P << 1)) * (this.TEXTURE_BIT_DEPTH >> 3);
>>>>>>> d6bf65a9

    if (isSegmentation) {
      this.NOT_LOADED_BUCKET_INTENSITY = 0;
    }
    this.NOT_LOADED_BUCKET_DATA = new Uint8Array(this.cube.BUCKET_LENGTH);
    for (let i = 0; i < this.NOT_LOADED_BUCKET_DATA.length; i++) {
      this.NOT_LOADED_BUCKET_DATA[i] = this.NOT_LOADED_BUCKET_INTENSITY;
    }

    this.needsRedraw = false;

    for (let i = 0; i <= this.cube.LOOKUP_DEPTH_DOWN; i++) {
      this.MAP_SIZE += 1 << (i << 1);
    }

    const dimensions = Dimensions.getIndices(this.index);
    this.U = dimensions[0];
    this.V = dimensions[1];
    this.W = dimensions[2];

    this.dataTexture = {
      buffer: new Uint8Array(),
      layer: 0,
      tiles: [],
      ready: false,
      renderTile: this.renderDataTile,
      topLeftBucket: [0, 0, 0],
      zoomStep: 0,
    };

    this.listenTo(this.cube, "bucketLoaded", function (bucket) {
      const zoomStepDiff = this.dataTexture.zoomStep - bucket[3];
      if (zoomStepDiff > 0) {
        bucket = [
          bucket[0] >> zoomStepDiff,
          bucket[1] >> zoomStepDiff,
          bucket[2] >> zoomStepDiff,
          this.dataTexture.zoomStep,
        ];
      }

      // Checking, whether the new bucket intersects with the current layer
      if (this.dataTexture.layer >> (BUCKET_SIZE_P + bucket[3]) === bucket[this.W] &&
          (this.dataTexture.topLeftBucket != null)) {
        // Get the tile, the bucket would be drawn to
        const u = bucket[this.U] - this.dataTexture.topLeftBucket[this.U];
        const v = bucket[this.V] - this.dataTexture.topLeftBucket[this.V];

        // If the tile is part of the texture, mark it as changed
        if (u >= 0 && u < this.BUCKETS_PER_ROW && v >= 0 && v < this.BUCKETS_PER_ROW) {
          const tile = [u, v];
          this.dataTexture.tiles[tileIndexByTileMacro(this, tile)] = false;
          this.dataTexture.ready = this.dataTexture.ready &&
            !(u >= this.dataTexture.area[0] && u <= this.dataTexture.area[2] &&
              v >= this.dataTexture.area[1] && v <= this.dataTexture.area[3]);
        }
      }
    });

    this.cube.on("volumeLabeled", () => this.reset());
  }


  reset() {
    this.dataTexture.tiles = new Array(this.BUCKETS_PER_ROW * this.BUCKETS_PER_ROW);
    this.dataTexture.ready = false;
  }


  forceRedraw() {
    this.needsRedraw = true;
  }


  hasChanged() {
    return !this.dataTexture.ready;
  }


  get({ position, zoomStep, area }) {
    return this.getTexture(this.dataTexture, position, zoomStep, area);
  }


  getTexture(texture, position, zoomStep, area) {
    if (texture.counter == null) {
      texture.counter = 0;
    }
    texture.counter++;

    // Saving the layer, we'll have to render
    const layer = position[this.W];

    // Making sure, position is top-left corner of some bucket
    position = [
      position[0] & ~0b11111,
      position[1] & ~0b11111,
      position[2] & ~0b11111,
    ];

    // Calculating the coordinates of the textures top-left corner
    const topLeftPosition = position.slice(0);
    topLeftPosition[this.U] -= 1 << ((constants.TEXTURE_SIZE_P - 1) + zoomStep);
    topLeftPosition[this.V] -= 1 << ((constants.TEXTURE_SIZE_P - 1) + zoomStep);

    const topLeftBucket = this.cube.positionToZoomedAddress(topLeftPosition, zoomStep);

    // Converting area from voxels to buckets
    area = [
      area[0] >> BUCKET_SIZE_P,
      area[1] >> BUCKET_SIZE_P,
      (area[2] - 1) >> BUCKET_SIZE_P,
      (area[3] - 1) >> BUCKET_SIZE_P,
    ];

    // If layer or zoomStep have changed, everything needs to be redrawn
    if (this.needsRedraw || !_.isEqual(texture.layer, layer) || !_.isEqual(texture.zoomStep, zoomStep)) {
      texture.layer = layer;
      texture.zoomStep = zoomStep;
      texture.topLeftBucket = topLeftBucket;
      texture.area = area;

      texture.tiles = new Array(this.BUCKETS_PER_ROW * this.BUCKETS_PER_ROW);
      texture.buffer = new Uint8Array(this.TEXTURE_SIZE);
      texture.ready = false;

      this.needsRedraw = false;
    }

    // If the top-left-bucket has changed, still visible tiles are copied to their new location
    if (!_.isEqual(texture.topLeftBucket, topLeftBucket)) {
      const oldTopLeftBucket = texture.topLeftBucket;
      texture.topLeftBucket = topLeftBucket;

      texture.tiles = new Array(this.BUCKETS_PER_ROW * this.BUCKETS_PER_ROW);
      texture.buffer = new Uint8Array(this.TEXTURE_SIZE);
      texture.ready = false;

      // Calculating boundaries for copying
<<<<<<< HEAD
      const width = (1 << (constants.TEXTURE_SIZE_P - this.cube.BUCKET_SIZE_P)) - Math.abs(texture.topLeftBucket[this.U] - oldTopLeftBucket[this.U]);
      const height = (1 << (constants.TEXTURE_SIZE_P - this.cube.BUCKET_SIZE_P)) - Math.abs(texture.topLeftBucket[this.V] - oldTopLeftBucket[this.V]);
=======
      const width = (1 << (this.TEXTURE_SIZE_P - BUCKET_SIZE_P)) - Math.abs(texture.topLeftBucket[this.U] - oldTopLeftBucket[this.U]);
      const height = (1 << (this.TEXTURE_SIZE_P - BUCKET_SIZE_P)) - Math.abs(texture.topLeftBucket[this.V] - oldTopLeftBucket[this.V]);
>>>>>>> d6bf65a9
      const oldOffset = [
        Math.max(texture.topLeftBucket[this.U] - oldTopLeftBucket[this.U], 0),
        Math.max(texture.topLeftBucket[this.V] - oldTopLeftBucket[this.V], 0),
      ];
      const newOffset = [
        Math.max(oldTopLeftBucket[this.U] - texture.topLeftBucket[this.U], 0),
        Math.max(oldTopLeftBucket[this.V] - texture.topLeftBucket[this.V], 0),
      ];

      // Copying tiles
      for (let du = 1; du < width; du++) {
        for (let dv = 1; dv < height; dv++) {
          const oldTile = [oldOffset[0] + du, oldOffset[1] + dv];
          const newTile = [newOffset[0] + du, newOffset[1] + dv];

          tileIndexByTileMacro(this, oldTile);
          tileIndexByTileMacro(this, newTile);
        }
      }
    }

          // if oldTiles[oldTileIndex]
          //  @copyTile(newTile, oldTile, texture.buffer, oldBuffer)
          //  texture.tiles[newTileIndex] = true

    // If something has changed, only changed tiles are drawn
    if (!texture.ready || !_.isEqual(texture.area, area)) {
      texture.ready = true;
      texture.area = area;

      // Tiles are rendered from the bottom-right to the top-left corner
      // to make linear interpolation possible in the future
      for (let u = area[2]; u >= area[0]; u--) {
        for (let v = area[3]; v >= area[1]; v--) {
          const tile = [u, v];
          const tileIndex = tileIndexByTileMacro(this, tile);

          // Render tile if necessary and mark it as rendered
          if (!texture.tiles[tileIndex]) {
            texture.renderTile.call(this, tile);
            texture.tiles[tileIndex] = true;
          }
        }
      }

      return texture.buffer;
    } else {
      // If the texture didn't need to be changed...
      return null;
    }
  }


  copyTile(destTile, sourceTile, destBuffer, sourceBuffer) {
    const destOffset = bufferOffsetByTileMacro(this, destTile, BUCKET_SIZE_P);
    const sourceOffset = bufferOffsetByTileMacro(this, sourceTile, BUCKET_SIZE_P);

    return this.renderToBuffer(
      {
        buffer: destBuffer,
        offset: destOffset,
<<<<<<< HEAD
        widthP: this.cube.BUCKET_SIZE_P,
        rowDelta: 1 << constants.TEXTURE_SIZE_P,
=======
        widthP: BUCKET_SIZE_P,
        rowDelta: 1 << this.TEXTURE_SIZE_P,
>>>>>>> d6bf65a9
      },
      {
        buffer: sourceBuffer,
        offset: sourceOffset,
        pixelDelta: 1,
        rowDelta: 1 << constants.TEXTURE_SIZE_P,
        pixelRepeatP: 0,
        rowRepeatP: 0,
      },
      null,
    );
  }


  renderDataTile(tile) {
    const bucket = this.dataTexture.topLeftBucket.slice(0);
    bucket[this.U] += tile[0];
    bucket[this.V] += tile[1];

    const map = this.generateRenderMap(bucket);

    return this.renderSubTile(map, 0, tile, this.dataTexture.zoomStep);
  }


  renderSubTile(map, mapIndex, tile, tileZoomStep) {
    let tileSizeP;
    if (!map[mapIndex]) { return null; }

    if (map[mapIndex] === Plane2DConstants.RECURSION_PLACEHOLDER) {
      const result = new Array(4);
      for (let i = 0; i <= 3; i++) {
        const subTile = subTileMacro(tile, i);
        result[i] = this.renderSubTile(map, (mapIndex << 2) + 1 + i, subTile, tileZoomStep - 1);
      }
      return result;
<<<<<<< HEAD
    } else if (map[mapIndex] === Plane2DConstants.NOT_LOADED_BUCKET_PLACEHOLDER) {
      tileSizeP = this.cube.BUCKET_SIZE_P - (this.dataTexture.zoomStep - tileZoomStep);
=======
    } else if (map[mapIndex] === this.NOT_LOADED_BUCKET_PLACEHOLDER) {
      tileSizeP = BUCKET_SIZE_P - (this.dataTexture.zoomStep - tileZoomStep);
>>>>>>> d6bf65a9
      return this.renderToBuffer(
        {
          buffer: this.dataTexture.buffer,
          offset: bufferOffsetByTileMacro(this, tile, tileSizeP),
          widthP: tileSizeP,
          rowDelta: 1 << constants.TEXTURE_SIZE_P,
        },
        {
          buffer: this.NOT_LOADED_BUCKET_DATA,
          mapping: null,
          offset: 0,
          pixelDelta: 1,
          rowDelta: 1,
          pixelRepeatP: 0,
          rowRepeatP: 0,
        },
      );
    } else {
      const bucket = map[mapIndex];
      const bucketZoomStep = bucket[3];
      tileSizeP = BUCKET_SIZE_P - (this.dataTexture.zoomStep - tileZoomStep);
      const skipP = Math.max(this.dataTexture.zoomStep - bucketZoomStep, 0);
      const repeatP = Math.max(bucketZoomStep - this.dataTexture.zoomStep, 0);
      const destOffset = bufferOffsetByTileMacro(this, tile, tileSizeP);

      const offsetMask = (1 << (bucketZoomStep - tileZoomStep)) - 1;
      const scaleFactorP = BUCKET_SIZE_P - (bucketZoomStep - tileZoomStep);

      const sourceOffsets = [
        (((this.dataTexture.topLeftBucket[this.U] << (this.dataTexture.zoomStep - tileZoomStep)) + tile[0]) & offsetMask) << scaleFactorP,
        (((this.dataTexture.topLeftBucket[this.V] << (this.dataTexture.zoomStep - tileZoomStep)) + tile[1]) & offsetMask) << scaleFactorP,
        (this.dataTexture.layer >> bucketZoomStep) & ((1 << BUCKET_SIZE_P) - 1),
      ];

      const sourceOffset =
        (sourceOffsets[0] << Plane2DConstants.DELTA[this.U]) +
        (sourceOffsets[1] << Plane2DConstants.DELTA[this.V]) +
        (sourceOffsets[2] << Plane2DConstants.DELTA[this.W]);

      const bucketData = this.cube.getBucket(bucket).getData();
      const mapping = this.cube.currentMapping;

      return this.renderToBuffer(
        {
          buffer: this.dataTexture.buffer,
          offset: destOffset,
          widthP: tileSizeP,
          rowDelta: 1 << constants.TEXTURE_SIZE_P,
        },
        {
          buffer: bucketData,
          mapping,
          offset: sourceOffset,
          pixelDelta: 1 << (Plane2DConstants.DELTA[this.U] + skipP),
          rowDelta: 1 << (Plane2DConstants.DELTA[this.V] + skipP),
          pixelRepeatP: repeatP,
          rowRepeatP: repeatP,
        },
      );
    }
  }


  generateRenderMap([bucketX, bucketY, bucketZ, zoomStep]) {
    let bucket = this.cube.getBucket([bucketX, bucketY, bucketZ, zoomStep]);
    if (bucket.hasData()) { return [[bucketX, bucketY, bucketZ, zoomStep]]; }
    if (bucket.isOutOfBoundingBox) { return [undefined]; }

    const map = new Array(this.MAP_SIZE);
    map[0] = Plane2DConstants.NOT_LOADED_BUCKET_PLACEHOLDER;

    const maxZoomStepOffset = Math.max(0, Math.min(this.cube.LOOKUP_DEPTH_UP,
      this.cube.ZOOM_STEP_COUNT - zoomStep - 1,
    ));

    if (zoomStep < this.cube.ZOOM_STEP_COUNT) {
      // TODO
      for (let i = maxZoomStepOffset; i > 0; i--) {
        bucket = [
          bucketX >> i,
          bucketY >> i,
          bucketZ >> i,
          zoomStep + i,
        ];

        if (this.cube.getBucket(bucket).hasData()) { map[0] = bucket; }
      }
    }

    if (zoomStep !== 0 && this.enhanceRenderMap(map, 0,
        [bucketX, bucketY, bucketZ, zoomStep], map[0], this.cube.LOOKUP_DEPTH_DOWN)) {
      map[0] = Plane2DConstants.RECURSION_PLACEHOLDER;
    }

    return map;
  }


  enhanceRenderMap(map, mapIndex, [bucketX, bucketY, bucketZ, zoomStep], fallback, level) {
    let enhanced = false;
    const bucket = this.cube.getBucket([bucketX, bucketY, bucketZ, zoomStep]);

    if (bucket.hasData()) {
      map[mapIndex] = [bucketX, bucketY, bucketZ, zoomStep];
      enhanced = true;
    } else if (bucket.isOutOfBoundingBox && fallback === Plane2DConstants.NOT_LOADED_BUCKET_PLACEHOLDER) {
      map[mapIndex] = undefined;
      enhanced = true;
    } else {
      map[mapIndex] = fallback;
    }

    const dw = (this.dataTexture.layer >> ((BUCKET_SIZE_P + zoomStep) - 1)) & 0b1;

    let recursive = false;

    if (level && zoomStep) {
      for (let du = 0; du <= 1; du++) {
        for (let dv = 0; dv <= 1; dv++) {
          const subBucket = [bucketX << 1, bucketY << 1, bucketZ << 1, zoomStep - 1];
          subBucket[this.U] += du;
          subBucket[this.V] += dv;
          subBucket[this.W] += dw;

          recursive = recursive || this.enhanceRenderMap(map, (mapIndex << 2) + (2 * dv) + du + 1, subBucket, map[mapIndex], level - 1);
        }
      }
    }

    if (recursive) {
      map[mapIndex] = Plane2DConstants.RECURSION_PLACEHOLDER;
      enhanced = true;
    }

    return enhanced;
  }


  renderToBuffer(destination, source) {
    let i = 1 << (destination.widthP << 1);
    destination.nextRowMask = (1 << destination.widthP) - 1;
    source.nextPixelMask = (1 << source.pixelRepeatP) - 1;
    source.nextRowMask = (1 << (destination.widthP + source.rowRepeatP)) - 1;

    const { mapping } = source;

    const bytesSrc = this.DATA_BIT_DEPTH >> 3;
    const bytesSrcMapped = (mapping != null) && mapping.length ? this.MAPPED_DATA_BIT_DEPTH >> 3 : bytesSrc;
    const bytesDest = this.TEXTURE_BIT_DEPTH >> 3;
    const shorten = bytesDest < bytesSrcMapped;

    while (i--) {
      let dest = destination.offset++ * bytesDest;
      const src = source.offset * bytesSrc;

      let sourceValue = 0;
      for (let b = 0; b < bytesSrc; b++) {
        sourceValue += (1 << (b * 8)) * source.buffer[src + b];
      }
      sourceValue = (mapping != null) && (mapping[sourceValue] != null) ? mapping[sourceValue] : sourceValue;

      // If you have to shorten the data,
      // use the first none-zero byte unless all are zero
      // assuming little endian order
      for (let b = 0; b < bytesSrcMapped; b++) {
        const value = (sourceValue >> (b * 8)) % 256;
        if (value || b === bytesSrcMapped - 1 || (!shorten)) {
          destination.buffer[dest++] = value;
          if (shorten) {
            break;
          }
        }
      }

      if ((i & source.nextPixelMask) === 0) {
        source.offset += source.pixelDelta;
      }

      if ((i & destination.nextRowMask) === 0) {
        destination.offset += destination.rowDelta - (1 << destination.widthP);
        source.offset -= source.pixelDelta << (destination.widthP - source.pixelRepeatP);
      }

      if ((i & source.nextRowMask) === 0) {
        source.offset += source.rowDelta;
      }
    }
  }
}

export default Plane2D;<|MERGE_RESOLUTION|>--- conflicted
+++ resolved
@@ -24,11 +24,7 @@
 
 // Macros
 // should work as normal functions, as well
-<<<<<<< HEAD
-const tileIndexByTileMacro = (_this, tile) => (tile[0] * (1 << (constants.TEXTURE_SIZE_P - _this.cube.BUCKET_SIZE_P))) + tile[1];
-=======
-const tileIndexByTileMacro = (_this, tile) => (tile[0] * (1 << (_this.TEXTURE_SIZE_P - BUCKET_SIZE_P))) + tile[1];
->>>>>>> d6bf65a9
+const tileIndexByTileMacro = (_this, tile) => (tile[0] * (1 << (constants.TEXTURE_SIZE_P - BUCKET_SIZE_P))) + tile[1];
 
 
 const subTileMacro = (tile, index) => [(tile[0] << 1) + (index % 2), (tile[1] << 1) + (index >> 1)];
@@ -71,13 +67,8 @@
     this.MAPPED_DATA_BIT_DEPTH = MAPPED_DATA_BIT_DEPTH;
     _.extend(this, Backbone.Events);
 
-<<<<<<< HEAD
-    this.BUCKETS_PER_ROW = 1 << (constants.TEXTURE_SIZE_P - this.cube.BUCKET_SIZE_P);
+    this.BUCKETS_PER_ROW = 1 << (constants.TEXTURE_SIZE_P - BUCKET_SIZE_P);
     this.TEXTURE_SIZE = (1 << (constants.TEXTURE_SIZE_P << 1)) * (this.TEXTURE_BIT_DEPTH >> 3);
-=======
-    this.BUCKETS_PER_ROW = 1 << (this.TEXTURE_SIZE_P - BUCKET_SIZE_P);
-    this.TEXTURE_SIZE = (1 << (this.TEXTURE_SIZE_P << 1)) * (this.TEXTURE_BIT_DEPTH >> 3);
->>>>>>> d6bf65a9
 
     if (isSegmentation) {
       this.NOT_LOADED_BUCKET_INTENSITY = 0;
@@ -217,13 +208,8 @@
       texture.ready = false;
 
       // Calculating boundaries for copying
-<<<<<<< HEAD
-      const width = (1 << (constants.TEXTURE_SIZE_P - this.cube.BUCKET_SIZE_P)) - Math.abs(texture.topLeftBucket[this.U] - oldTopLeftBucket[this.U]);
-      const height = (1 << (constants.TEXTURE_SIZE_P - this.cube.BUCKET_SIZE_P)) - Math.abs(texture.topLeftBucket[this.V] - oldTopLeftBucket[this.V]);
-=======
-      const width = (1 << (this.TEXTURE_SIZE_P - BUCKET_SIZE_P)) - Math.abs(texture.topLeftBucket[this.U] - oldTopLeftBucket[this.U]);
-      const height = (1 << (this.TEXTURE_SIZE_P - BUCKET_SIZE_P)) - Math.abs(texture.topLeftBucket[this.V] - oldTopLeftBucket[this.V]);
->>>>>>> d6bf65a9
+      const width = (1 << (constants.TEXTURE_SIZE_P - BUCKET_SIZE_P)) - Math.abs(texture.topLeftBucket[this.U] - oldTopLeftBucket[this.U]);
+      const height = (1 << (constants.TEXTURE_SIZE_P - BUCKET_SIZE_P)) - Math.abs(texture.topLeftBucket[this.V] - oldTopLeftBucket[this.V]);
       const oldOffset = [
         Math.max(texture.topLeftBucket[this.U] - oldTopLeftBucket[this.U], 0),
         Math.max(texture.topLeftBucket[this.V] - oldTopLeftBucket[this.V], 0),
@@ -285,13 +271,8 @@
       {
         buffer: destBuffer,
         offset: destOffset,
-<<<<<<< HEAD
-        widthP: this.cube.BUCKET_SIZE_P,
+        widthP: BUCKET_SIZE_P,
         rowDelta: 1 << constants.TEXTURE_SIZE_P,
-=======
-        widthP: BUCKET_SIZE_P,
-        rowDelta: 1 << this.TEXTURE_SIZE_P,
->>>>>>> d6bf65a9
       },
       {
         buffer: sourceBuffer,
@@ -328,13 +309,8 @@
         result[i] = this.renderSubTile(map, (mapIndex << 2) + 1 + i, subTile, tileZoomStep - 1);
       }
       return result;
-<<<<<<< HEAD
     } else if (map[mapIndex] === Plane2DConstants.NOT_LOADED_BUCKET_PLACEHOLDER) {
-      tileSizeP = this.cube.BUCKET_SIZE_P - (this.dataTexture.zoomStep - tileZoomStep);
-=======
-    } else if (map[mapIndex] === this.NOT_LOADED_BUCKET_PLACEHOLDER) {
       tileSizeP = BUCKET_SIZE_P - (this.dataTexture.zoomStep - tileZoomStep);
->>>>>>> d6bf65a9
       return this.renderToBuffer(
         {
           buffer: this.dataTexture.buffer,
