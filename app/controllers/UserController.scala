--- conflicted
+++ resolved
@@ -33,32 +33,15 @@
     implicit request => {
       val futures = dashboardInfo(request.user).map { info =>
 
-<<<<<<< HEAD
-        // TODO: move dataSetFormat into braingames-libs and bump the necessary version
-        implicit val dataSetFormat = Json.format[DataSet]
-
-        val loggedTime = info.loggedTime.map { case(paymentInterval, duration) =>
-=======
       // TODO: move dataSetFormat into braingames-libs and bump the necessary version
         implicit val dataSetFormat = Json.format[DataSet]
 
         val loggedTime = info.loggedTime.map { case (paymentInterval, duration) =>
->>>>>>> 41c2200e
           // TODO make formatTimeHumanReadable(duration) (?) work
           Json.obj("paymentInterval" -> paymentInterval, "duration" -> duration.toString)
         }
 
         for {
-<<<<<<< HEAD
-          taskList <- Future.traverse(info.tasks)( {
-                        case(task, annotation) =>
-                          for {
-                            tasks <- Task.transformToJson(task)
-                            annotations <- Annotation.transformToJson(annotation)
-                          } yield (tasks, annotations)
-                      }
-                   )
-=======
           taskList <- Future.traverse(info.tasks)({
             case (task, annotation) =>
               for {
@@ -66,7 +49,6 @@
                 annotations <- Annotation.transformToJson(annotation)
               } yield (tasks, annotations)
           })
->>>>>>> 41c2200e
           exploratoryList <- Future.traverse(info.exploratory)(Annotation.transformToJson(_))
         } yield {
           Json.obj(
@@ -90,11 +72,7 @@
   def saveSettings = Authenticated().async(parse.json(maxLength = 2048)) { implicit request =>
     (for {
       settings <- request.body.asOpt[JsObject] ?~> Messages("user.settings.invalid")
-<<<<<<< HEAD
-      if(UserSettings.isValid(settings))
-=======
       if (UserSettings.isValid(settings))
->>>>>>> 41c2200e
       _ <- UserService.updateSettings(request.user, UserSettings(settings.fields.toMap))
     } yield {
       UserCache.invalidateUser(request.user.id)
