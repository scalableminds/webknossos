package com.scalableminds.webknossos.tracingstore.tracings.volume

import java.nio.{ByteBuffer, ByteOrder}

import com.scalableminds.util.geometry.Point3D
import com.scalableminds.util.tools.{Fox, FoxImplicits}
import com.scalableminds.util.tools.ExtendedTypes._
import com.scalableminds.webknossos.datastore.models.BucketPosition
import com.scalableminds.webknossos.datastore.models.datasource.{DataLayer, ElementClass}
import com.scalableminds.webknossos.datastore.services.DataConverter
import com.scalableminds.webknossos.tracingstore.tracings.{
  FossilDBClient,
  KeyValueStoreImplicits,
  TemporaryVolumeDataStore,
  VersionedKey,
  VersionedKeyValuePair
}
import com.scalableminds.webknossos.wrap.WKWMortonHelper
import com.typesafe.scalalogging.LazyLogging
import scala.concurrent.duration._
import net.jpountz.lz4.{LZ4Compressor, LZ4Factory, LZ4FastDecompressor}
import net.liftweb.common._
import spire.math.{UByte, UInt, ULong, UShort}

import scala.concurrent.ExecutionContext.Implicits.global
import scala.reflect.ClassTag

trait VolumeBucketCompression extends LazyLogging {

  private val lz4factory = LZ4Factory.fastestInstance
  val compressor: LZ4Compressor = lz4factory.fastCompressor
  val decompressor: LZ4FastDecompressor = lz4factory.fastDecompressor

  def compressVolumeBucket(data: Array[Byte], expectedUncompressedBucketSize: Int): Array[Byte] =
    if (data.length == expectedUncompressedBucketSize) {
      val compressedData = compressor.compress(data)
      if (compressedData.length < data.length) {
        compressedData
      } else data
    } else {
      // assume already compressed
      data
    }

  def decompressIfNeeded(data: Array[Byte], expectedUncompressedBucketSize: Int, debugInfo: String): Array[Byte] = {
    val isAlreadyDecompressed = data.length == expectedUncompressedBucketSize
    // revertToVersion overwrites buckets with a single zero to indicate the absence of data without deleting old versions
    val isRevertedBucket = data.length == 1
    if (isAlreadyDecompressed || isRevertedBucket) {
      data
    } else {
      try {
        decompressor.decompress(data, expectedUncompressedBucketSize)
      } catch {
        case e: Exception =>
          logger.error(
            s"Failed to LZ4-decompress volume bucket ($debugInfo, expected uncompressed size $expectedUncompressedBucketSize)")
          throw e
      }
    }
  }

  def expectedUncompressedBucketSizeFor(dataLayer: DataLayer): Int = {
    // frontend treats 8-byte segmentations as 4-byte segmentations,
    // truncating high IDs. Volume buckets will have at most 4-byte voxels
    val bytesPerVoxel = scala.math.min(ElementClass.bytesPerElement(dataLayer.elementClass), 4)
    bytesPerVoxel * scala.math.pow(DataLayer.bucketLength, 3).intValue
  }
}

<<<<<<< HEAD
trait BucketKeys
  extends WKWMortonHelper {
  protected def buildBucketKey(dataLayerName: String, bucket: BucketPosition): String = {
    val mortonIndex = mortonEncode(bucket.x, bucket.y, bucket.z)
    s"$dataLayerName/${formatResolution(bucket.resolution)}/$mortonIndex-[${bucket.x},${bucket.y},${bucket.z}]"
  }

  protected def formatResolution(resolution: Point3D): String =
    if (resolution.x == resolution.y && resolution.x == resolution.z)
      s"${resolution.maxDim}"
    else
      s"${resolution.x}-${resolution.y}-${resolution.z}"

  protected def buildKeyPrefix(dataLayerName: String, resolution: Int): String =
    s"$dataLayerName/$resolution/"

  protected def parseBucketKey(key: String): Option[(String, BucketPosition)] = {
    val keyRx = "([0-9a-z-]+)/(\\d+|\\d+-\\d+-\\d+)/-?\\d+-\\[(\\d+),(\\d+),(\\d+)]".r

    key match {
      case keyRx(name, resolutionStr, xStr, yStr, zStr) =>
        val resolutionOpt = parseResolution(resolutionStr)
        resolutionOpt match {
          case Some(resolution) =>
            val x = xStr.toInt
            val y = yStr.toInt
            val z = zStr.toInt
            val bucket = new BucketPosition(x * resolution.x * DataLayer.bucketLength,
              y * resolution.y * DataLayer.bucketLength,
              z * resolution.z * DataLayer.bucketLength,
              resolution)
            Some((name, bucket))
          case _ => None
        }

      case _ =>
        None
    }
  }
=======
trait VolumeTracingBucketHelper
    extends KeyValueStoreImplicits
    with FoxImplicits
    with VolumeBucketKeys
    with VolumeBucketCompression {

  protected val cacheTimeout: FiniteDuration = 20 minutes

  implicit def volumeDataStore: FossilDBClient
  implicit def volumeDataCache: TemporaryVolumeDataStore

  private def loadBucketFromCache(key: String) =
    volumeDataCache.find(key).map(VersionedKeyValuePair(VersionedKey(key, 0), _))
>>>>>>> 27994eda

  protected def parseResolution(resolutionStr: String): Option[Point3D] =
    resolutionStr.toIntOpt match {
      case Some(resolutionInt) => Some(Point3D(resolutionInt, resolutionInt, resolutionInt))
      case None =>
        val pattern = """(\d+)-(\d+)-(\d+)""".r
        resolutionStr match {
          case pattern(x, y, z) => Some(Point3D(x.toInt, y.toInt, z.toInt))
          case _                => None
        }
    }

}

trait VolumeTracingBucketHelper
    extends KeyValueStoreImplicits
    with FoxImplicits
    with VolumeBucketCompression
    with DataConverter
    with BucketKeys {

  implicit def volumeDataStore: FossilDBClient

  def loadBucket(dataLayer: VolumeTracingLayer,
                 bucket: BucketPosition,
                 version: Option[Long] = None): Fox[Array[Byte]] = {
    val key = buildBucketKey(dataLayer.name, bucket)
    val dataFox = loadBucketFromCache(key) match {
      case Some(data) => Fox.successful(data)
      case None       => volumeDataStore.get(key, version, mayBeEmpty = Some(true))
    }
    dataFox.futureBox
      .map(
        _.toOption match {
          case Some(versionedVolumeBucket) =>
            if (versionedVolumeBucket.value sameElements Array[Byte](0))
              if (bucket.resolution.maxDim == 1) Fox.empty else loadHigherResBuckets(dataLayer, bucket, version)
            else {
              val debugInfo =
                s"key: $key, ${versionedVolumeBucket.value.length} bytes, version ${versionedVolumeBucket.version}"
              Fox.successful(
                decompressIfNeeded(versionedVolumeBucket.value, expectedUncompressedBucketSizeFor(dataLayer), debugInfo)
              )
            }
          case _ =>
            if (bucket.resolution.maxDim == 1 || bucket.resolution.maxDim > 4) Fox.empty
            else loadHigherResBuckets(dataLayer, bucket, version)
        }
      )
      .toFox
      .flatten
  }

<<<<<<< HEAD
  private def loadHigherResBuckets(dataLayer: VolumeTracingLayer,
                                   bucket: BucketPosition,
                                   version: Option[Long]): Fox[Array[Byte]] = {
    val downScaleFactor = bucket.resolution

    def downscale[T: ClassTag](data: Array[Array[T]]): Array[T] = {
      val result = new Array[T](32 * 32 * 32)
      for {
        z <- 0 until 32
        y <- 0 until 32
        x <- 0 until 32
      } {
        val sourceVoxelPosition = Point3D(x * downScaleFactor.x, y * downScaleFactor.y, z * downScaleFactor.z)
        val sourceBucketPosition =
          Point3D(sourceVoxelPosition.x / 32, sourceVoxelPosition.y / 32, sourceVoxelPosition.z / 32)
        val sourceVoxelPositionInSourceBucket =
          Point3D(sourceVoxelPosition.x % 32, sourceVoxelPosition.y % 32, sourceVoxelPosition.z % 32)
        val sourceBucketIndex = sourceBucketPosition.x + sourceBucketPosition.y * downScaleFactor.y + sourceBucketPosition.z * downScaleFactor.y * downScaleFactor.z
        val sourceVoxelIndex = sourceVoxelPositionInSourceBucket.x + sourceVoxelPositionInSourceBucket.y * 32 + sourceVoxelPositionInSourceBucket.z * 32 * 32
        result(x + y * 32 + z * 32 * 32) = data(sourceBucketIndex)(sourceVoxelIndex)
      }
      result
    }

    val buckets: Seq[BucketPosition] = for {
      z <- 0 until downScaleFactor.z
      y <- 0 until downScaleFactor.y
      x <- 0 until downScaleFactor.x
    } yield {
      new BucketPosition(bucket.globalX + x * bucket.bucketLength,
                         bucket.globalY + y * bucket.bucketLength,
                         bucket.globalZ + z * bucket.bucketLength,
                         Point3D(1, 1, 1))
    }
    logger.info(s"downsampling bucket from ${buckets.length} buckets...")
    (for {
      dataBoxes <- Fox.serialSequence(buckets.toList)(loadBucket(dataLayer, _, version))
      data = if (dataBoxes.forall(_.isEmpty))
        Array.fill[Byte](bucket.volume * dataLayer.bytesPerElement)(0)
      else
        dataBoxes.flatMap {
          case Full(bytes) => bytes
          case _ =>
            Array.fill[Byte](bucket.volume * dataLayer.bytesPerElement)(0)
        }.toArray
      downscaledData = if (data.length == bucket.volume * dataLayer.bytesPerElement) data
      else
        convertData(data, dataLayer.elementClass) match {
          case data: Array[UByte] =>
            downscale[UByte](data.grouped(bucket.volume).toArray)
              .foldLeft(
                ByteBuffer
                  .allocate(
                    dataLayer.bytesPerElement * data.length / downScaleFactor.x / downScaleFactor.y / downScaleFactor.z)
                  .order(ByteOrder.LITTLE_ENDIAN))((buf, el) => buf put el.toByte)
              .array
          case data: Array[UShort] =>
            downscale[UShort](data.grouped(bucket.volume).toArray)
              .foldLeft(
                ByteBuffer
                  .allocate(
                    dataLayer.bytesPerElement * data.length / downScaleFactor.x / downScaleFactor.y / downScaleFactor.z)
                  .order(ByteOrder.LITTLE_ENDIAN))((buf, el) => buf putShort el.toShort)
              .array
          case data: Array[UInt] =>
            downscale[UInt](data.grouped(bucket.volume).toArray)
              .foldLeft(
                ByteBuffer
                  .allocate(
                    dataLayer.bytesPerElement * data.length / downScaleFactor.x / downScaleFactor.y / downScaleFactor.z)
                  .order(ByteOrder.LITTLE_ENDIAN))((buf, el) => buf putInt el.toInt)
              .array
          case data: Array[ULong] =>
            downscale[ULong](data.grouped(bucket.volume).toArray)
              .foldLeft(
                ByteBuffer
                  .allocate(
                    dataLayer.bytesPerElement * data.length / downScaleFactor.x / downScaleFactor.y / downScaleFactor.z)
                  .order(ByteOrder.LITTLE_ENDIAN))((buf, el) => buf putLong el.toLong)
              .array
          case _ => data
        }
    } yield downscaledData).toFox
  }

  def saveBucket(dataLayer: VolumeTracingLayer, bucket: BucketPosition, data: Array[Byte], version: Long): Fox[Unit] = {
=======
  def loadBucketFromCache(dataLayer: VolumeTracingLayer, bucket: BucketPosition) = {}

  def saveBucket(dataLayer: VolumeTracingLayer,
                 bucket: BucketPosition,
                 data: Array[Byte],
                 version: Long,
                 toCache: Boolean = false): Fox[Unit] = {
>>>>>>> 27994eda
    val key = buildBucketKey(dataLayer.name, bucket)
    val compressedBucket = compressVolumeBucket(data, expectedUncompressedBucketSizeFor(dataLayer))
    if (toCache) {
      // Note that this cache is for temporary volumes only (e.g. compound projects)
      // and cannot be used for download or versioning
      Fox.successful(volumeDataCache.insert(key, compressedBucket, Some(cacheTimeout)))
    } else {
      volumeDataStore.put(key, version, compressedBucket)
    }
  }

  def bucketStream(dataLayer: VolumeTracingLayer,
                   resolution: Int,
                   version: Option[Long]): Iterator[(BucketPosition, Array[Byte])] = {
    val key = buildKeyPrefix(dataLayer.name, resolution)
    new BucketIterator(key, volumeDataStore, expectedUncompressedBucketSizeFor(dataLayer), version)
  }

  def bucketStreamWithVersion(dataLayer: VolumeTracingLayer,
                              resolution: Int,
                              version: Option[Long]): Iterator[(BucketPosition, Array[Byte], Long)] = {
    val key = buildKeyPrefix(dataLayer.name, resolution)
    new VersionedBucketIterator(key, volumeDataStore, expectedUncompressedBucketSizeFor(dataLayer), version)
  }

  def bucketStreamFromCache(dataLayer: VolumeTracingLayer, resolution: Int): Iterator[(BucketPosition, Array[Byte])] = {
    val keyPrefix = buildKeyPrefix(dataLayer.name, resolution)
    val keyValuePairs = volumeDataCache.findAllConditionalWithKey(key => key.startsWith(keyPrefix))
    keyValuePairs.flatMap {
      case (bucketKey, data) =>
        parseBucketKey(bucketKey).map(tuple => (tuple._2, data))
    }.toIterator
  }
}

trait VolumeBucketKeys extends WKWMortonHelper {

  protected def buildKeyPrefix(dataLayerName: String, resolution: Int): String =
    s"$dataLayerName/${resolution}/"

  protected def buildBucketKey(dataLayerName: String, bucket: BucketPosition): String = {
    val mortonIndex = mortonEncode(bucket.x, bucket.y, bucket.z)
    s"$dataLayerName/${bucket.resolution.maxDim}/$mortonIndex-[${bucket.x},${bucket.y},${bucket.z}]"
  }

  protected def parseBucketKey(key: String): Option[(String, BucketPosition)] = {
    val keyRx = "([0-9a-z-]+)/(\\d+)/-?\\d+-\\[(\\d+),(\\d+),(\\d+)\\]".r

    key match {
      case keyRx(name, resolutionStr, xStr, yStr, zStr) =>
        val resolution = resolutionStr.toInt
        val x = xStr.toInt
        val y = yStr.toInt
        val z = zStr.toInt
        val bucket = BucketPosition(x * resolution * DataLayer.bucketLength,
                                    y * resolution * DataLayer.bucketLength,
                                    z * resolution * DataLayer.bucketLength,
                                    Point3D(resolution, resolution, resolution))
        Some((name, bucket))
      case _ =>
        None
    }
  }
}

class VersionedBucketIterator(prefix: String,
                              volumeDataStore: FossilDBClient,
                              expectedUncompressedBucketSize: Int,
                              version: Option[Long] = None)
    extends Iterator[(BucketPosition, Array[Byte], Long)]
    with BucketKeys
    with KeyValueStoreImplicits
    with VolumeBucketCompression
    with VolumeBucketKeys
    with FoxImplicits {
  private val batchSize = 64

  private var currentStartKey = prefix
  private var currentBatchIterator: Iterator[VersionedKeyValuePair[Array[Byte]]] = fetchNext

  private def fetchNext =
    volumeDataStore.getMultipleKeys(currentStartKey, Some(prefix), version, Some(batchSize)).toIterator

  private def fetchNextAndSave = {
    currentBatchIterator = fetchNext
    if (currentBatchIterator.hasNext) currentBatchIterator.next //in pagination, skip first entry because it was already the last entry of the previous batch
    currentBatchIterator
  }

  override def hasNext: Boolean =
    if (currentBatchIterator.hasNext) true
    else fetchNextAndSave.hasNext

  override def next: (BucketPosition, Array[Byte], Long) = {
    val nextRes = currentBatchIterator.next
    currentStartKey = nextRes.key
    parseBucketKey(nextRes.key)
      .map(key => {
        val debugInfo = s"key: ${nextRes.key}, ${nextRes.value.length} bytes, version ${nextRes.version}"
        (key._2, decompressIfNeeded(nextRes.value, expectedUncompressedBucketSize, debugInfo), nextRes.version)
      })
      .get
  }

}

class BucketIterator(prefix: String,
                     volumeDataStore: FossilDBClient,
                     expectedUncompressedBucketSize: Int,
                     version: Option[Long] = None)
    extends Iterator[(BucketPosition, Array[Byte])] {
  val versionedBucketIterator =
    new VersionedBucketIterator(prefix, volumeDataStore, expectedUncompressedBucketSize, version)

  override def next: (BucketPosition, Array[Byte]) = {
    val tuple = versionedBucketIterator.next
    (tuple._1, tuple._2)
  }

  override def hasNext: Boolean = versionedBucketIterator.hasNext
}<|MERGE_RESOLUTION|>--- conflicted
+++ resolved
@@ -68,7 +68,6 @@
   }
 }
 
-<<<<<<< HEAD
 trait BucketKeys
   extends WKWMortonHelper {
   protected def buildBucketKey(dataLayerName: String, bucket: BucketPosition): String = {
@@ -96,7 +95,7 @@
             val x = xStr.toInt
             val y = yStr.toInt
             val z = zStr.toInt
-            val bucket = new BucketPosition(x * resolution.x * DataLayer.bucketLength,
+            val bucket = BucketPosition(x * resolution.x * DataLayer.bucketLength,
               y * resolution.y * DataLayer.bucketLength,
               z * resolution.z * DataLayer.bucketLength,
               resolution)
@@ -108,21 +107,6 @@
         None
     }
   }
-=======
-trait VolumeTracingBucketHelper
-    extends KeyValueStoreImplicits
-    with FoxImplicits
-    with VolumeBucketKeys
-    with VolumeBucketCompression {
-
-  protected val cacheTimeout: FiniteDuration = 20 minutes
-
-  implicit def volumeDataStore: FossilDBClient
-  implicit def volumeDataCache: TemporaryVolumeDataStore
-
-  private def loadBucketFromCache(key: String) =
-    volumeDataCache.find(key).map(VersionedKeyValuePair(VersionedKey(key, 0), _))
->>>>>>> 27994eda
 
   protected def parseResolution(resolutionStr: String): Option[Point3D] =
     resolutionStr.toIntOpt match {
@@ -144,7 +128,13 @@
     with DataConverter
     with BucketKeys {
 
+  protected val cacheTimeout: FiniteDuration = 20 minutes
+
   implicit def volumeDataStore: FossilDBClient
+  implicit def volumeDataCache: TemporaryVolumeDataStore
+
+  private def loadBucketFromCache(key: String) =
+    volumeDataCache.find(key).map(VersionedKeyValuePair(VersionedKey(key, 0), _))
 
   def loadBucket(dataLayer: VolumeTracingLayer,
                  bucket: BucketPosition,
@@ -176,7 +166,6 @@
       .flatten
   }
 
-<<<<<<< HEAD
   private def loadHigherResBuckets(dataLayer: VolumeTracingLayer,
                                    bucket: BucketPosition,
                                    version: Option[Long]): Fox[Array[Byte]] = {
@@ -206,10 +195,10 @@
       y <- 0 until downScaleFactor.y
       x <- 0 until downScaleFactor.x
     } yield {
-      new BucketPosition(bucket.globalX + x * bucket.bucketLength,
-                         bucket.globalY + y * bucket.bucketLength,
-                         bucket.globalZ + z * bucket.bucketLength,
-                         Point3D(1, 1, 1))
+      BucketPosition(bucket.globalX + x * bucket.bucketLength,
+                     bucket.globalY + y * bucket.bucketLength,
+                     bucket.globalZ + z * bucket.bucketLength,
+                     Point3D(1, 1, 1))
     }
     logger.info(s"downsampling bucket from ${buckets.length} buckets...")
     (for {
@@ -262,16 +251,11 @@
     } yield downscaledData).toFox
   }
 
-  def saveBucket(dataLayer: VolumeTracingLayer, bucket: BucketPosition, data: Array[Byte], version: Long): Fox[Unit] = {
-=======
-  def loadBucketFromCache(dataLayer: VolumeTracingLayer, bucket: BucketPosition) = {}
-
   def saveBucket(dataLayer: VolumeTracingLayer,
                  bucket: BucketPosition,
                  data: Array[Byte],
                  version: Long,
                  toCache: Boolean = false): Fox[Unit] = {
->>>>>>> 27994eda
     val key = buildBucketKey(dataLayer.name, bucket)
     val compressedBucket = compressVolumeBucket(data, expectedUncompressedBucketSizeFor(dataLayer))
     if (toCache) {
@@ -307,36 +291,6 @@
   }
 }
 
-trait VolumeBucketKeys extends WKWMortonHelper {
-
-  protected def buildKeyPrefix(dataLayerName: String, resolution: Int): String =
-    s"$dataLayerName/${resolution}/"
-
-  protected def buildBucketKey(dataLayerName: String, bucket: BucketPosition): String = {
-    val mortonIndex = mortonEncode(bucket.x, bucket.y, bucket.z)
-    s"$dataLayerName/${bucket.resolution.maxDim}/$mortonIndex-[${bucket.x},${bucket.y},${bucket.z}]"
-  }
-
-  protected def parseBucketKey(key: String): Option[(String, BucketPosition)] = {
-    val keyRx = "([0-9a-z-]+)/(\\d+)/-?\\d+-\\[(\\d+),(\\d+),(\\d+)\\]".r
-
-    key match {
-      case keyRx(name, resolutionStr, xStr, yStr, zStr) =>
-        val resolution = resolutionStr.toInt
-        val x = xStr.toInt
-        val y = yStr.toInt
-        val z = zStr.toInt
-        val bucket = BucketPosition(x * resolution * DataLayer.bucketLength,
-                                    y * resolution * DataLayer.bucketLength,
-                                    z * resolution * DataLayer.bucketLength,
-                                    Point3D(resolution, resolution, resolution))
-        Some((name, bucket))
-      case _ =>
-        None
-    }
-  }
-}
-
 class VersionedBucketIterator(prefix: String,
                               volumeDataStore: FossilDBClient,
                               expectedUncompressedBucketSize: Int,
@@ -345,7 +299,6 @@
     with BucketKeys
     with KeyValueStoreImplicits
     with VolumeBucketCompression
-    with VolumeBucketKeys
     with FoxImplicits {
   private val batchSize = 64
 
