### define
backbone : Backbone
underscore : _
app : app
./model/binary : Binary
./model/skeletontracing/skeletontracing : SkeletonTracing
./model/user : User
./model/dataset : Dataset
./model/volumetracing/volumetracing : VolumeTracing
./model/binarydata_connection_info : ConnectionInfo
./model/scaleinfo : ScaleInfo
./model/flycam2d : Flycam2d
./model/flycam3d : Flycam3d
./constants : constants
libs/request : Request
libs/toast : Toast
libs/pipeline : Pipeline
###

# This is the model. It takes care of the data including the
# communication with the server.

# All public operations are **asynchronous**. We return a promise
# which you can react on.

class Model extends Backbone.Model

  timestamps : []
  buckets : []
  bytes : []
  totalBuckets : []
  totalBytes : []

  logConnectionInfo : ->

    @timestamps.push(new Date().getTime())

    bytes = 0
    buckets = 0
    totalBytes = 0
    totalBuckets = 0

    for dataLayerName of @binary
      bytes += @binary[dataLayerName].pullQueue.loadedBytes
      buckets += @binary[dataLayerName].pullQueue.loadedBuckets
      totalBytes += @binary[dataLayerName].pullQueue.totalLoadedBytes
      totalBuckets += @binary[dataLayerName].pullQueue.totalLoadedBuckets
      @binary[dataLayerName].pullQueue.loadedBytes = 0
      @binary[dataLayerName].pullQueue.loadedBuckets = 0

    @bytes.push(bytes)
    @buckets.push(buckets)
    @totalBytes.push(totalBytes)
    @totalBuckets.push(totalBuckets)


  fetch : (options) ->

    Request.send(
      url : "/annotations/#{@get("tracingType")}/#{@get("tracingId")}/info"
      dataType : "json"
    ).pipe (tracing) =>


      if tracing.error
        Toast.error(tracing.error)
        return {"error" : true}

      else unless tracing.content.dataSet
        Toast.error("Selected dataset doesn't exist")
        return {"error" : true}

      else unless tracing.content.dataSet.dataLayers
        datasetName = tracing.content.dataSet.name
        if datasetName
          Toast.error("Please, double check if you have the dataset '#{dataSetName}' imported.")
        else
          Toast.error("Please, make sure you have a dataset imported.")
        return {"error" : true}

      else

        @user = new User()
        @user.fetch().pipe( =>

          @set("dataset", new Dataset(tracing.content.dataSet))
          @get("dataset").fetch().pipe( =>

            layers  = @getLayers(tracing.content.contentData.customLayers)

            $.when(
              @getDataTokens(layers)...
            ).pipe =>
              @initializeWithData(tracing, layers)

          -> Toast.error("Ooops. We couldn't communicate with our mother ship. Please try to reload this page.")
          )
        )


  initializeWithData : (tracing, layers) ->

    dataset = @get("dataset")

    $.assertExtendContext({
      task: @get("tracingId")
      dataSet: dataset.get("name")
    })

    console.log "tracing", tracing
    console.log "user", @user

    isVolumeTracing = "volume" in tracing.content.settings.allowedModes
    app.scaleInfo = new ScaleInfo(dataset.get("scale"))
    @updatePipeline = new Pipeline([tracing.version])

    if (bb = tracing.content.boundingBox)?
        @boundingBox = {
          min : bb.topLeft
          max : [
            bb.topLeft[0] + bb.width
            bb.topLeft[1] + bb.height
            bb.topLeft[2] + bb.depth
          ]
        }

    @connectionInfo = new ConnectionInfo()
    @datasetName = dataset.name
    @binary = {}

    maxResolution = Math.max(_.union(layers.map((layer) ->
      layer.resolutions
    )...)...)
    maxZoomStep = Math.log(maxResolution) / Math.LN2

    for layer in layers
      layer.bitDepth = parseInt(layer.elementClass.substring(4))
      @binary[layer.name] = new Binary(this, tracing, layer, maxZoomStep, @updatePipeline, @connectionInfo)

    if @getColorBinaries().length == 0
      Toast.error("No data available! Something seems to be wrong with the dataset.")

    @setDefaultBinaryColors()


    flycam = new Flycam2d(constants.PLANE_WIDTH, maxZoomStep + 1, @)
    flycam3d = new Flycam3d(constants.DISTANCE_3D, dataset.get("scale"))
    @set("flycam", flycam)
    @set("flycam3d", flycam3d)
    @listenTo(flycam3d, "changed", (matrix, zoomStep) => flycam.setPosition(matrix[12..14]))
    @listenTo(flycam, "positionChanged" : (position) => flycam3d.setPositionSilent(position))

    # init state
    state = @get("state")
    flycam.setPosition( state.position || tracing.content.editPosition )
    if state.zoomStep?
      flycam.setZoomStep( state.zoomStep )
      flycam3d.setZoomStep( state.zoomStep )
    if state.rotation?
      flycam3d.setRotation( state.rotation )

    if @get("controlMode") == constants.CONTROL_MODE_TRACE

      if isVolumeTracing
        $.assert( @getSegmentationBinary()?,
          "Volume is allowed, but segmentation does not exist" )
        @set("volumeTracing", new VolumeTracing(tracing, flycam, @getSegmentationBinary(), @updatePipeline))

      else
        @set("skeletonTracing", new SkeletonTracing(tracing, flycam, flycam3d, @user, @updatePipeline))

    @computeBoundaries()

<<<<<<< HEAD
    @set("restrictions", tracing.restrictions)
    @set("settings", tracing.content.settings)
    @set("mode", if isVolumeTracing then constants.MODE_VOLUME else constants.MODE_PLANE_TRACING)

    @initSettersGetter()
    @trigger("sync")

    return
=======
    return {tracing}
>>>>>>> 8a459f0a

  getDataTokens : (layers) ->

    dataStoreUrl = @get("dataset").get("dataStore").url
    dataSetName = @get("dataset").get("name")

    for layer in layers
      do (layer) ->
        Request.send(
          url : "/dataToken/generate?dataSetName=#{dataSetName}&dataLayerName=#{layer.name}"
          dataType : "json"
        ).pipe (dataStore) ->
          layer.token = dataStore.token
          layer.url   = dataStoreUrl


  getColorBinaries : ->

    return _.filter(@binary, (binary) ->
      binary.category == "color"
    )


  getSegmentationBinary : ->

    return _.find(@binary, (binary) ->
      binary.category == "segmentation"
    )


  setDefaultBinaryColors : ->

    dataset = @get("dataset")
    layerColors = dataset.get("layerColors")
    colorBinaries = @getColorBinaries()

    if colorBinaries.length == 1
      defaultColors = [[255, 255, 255]]
    else
      defaultColors = [[255, 0, 0], [0, 255, 0], [0, 0, 255],
                        [255, 255, 0], [0, 255, 255], [255, 0, 255]]

    for binary, i in colorBinaries
      if layerColors[binary.name]
        color = layerColors[binary.name]
      else
        color = defaultColors[i % defaultColors.length]
      dataset.set("layerColors.#{binary.name}", color)


  getLayers : (userLayers) ->
    # Overwrite or extend layers with userLayers

    layers = @get("dataset").get("dataLayers")
    return layers unless userLayers?

    for userLayer in userLayers

      layer = _.find layers, (layer) ->
        layer.name == userLayer.fallback?.layerName

      if layer?
        _.extend layer, userLayer
      else
        layers.push(userLayer)

    return layers


  computeBoundaries : ->

    @lowerBoundary = [ Infinity,  Infinity,  Infinity]
    @upperBoundary = [-Infinity, -Infinity, -Infinity]

    for key, binary of @binary
      for i in [0..2]
        @lowerBoundary[i] = Math.min @lowerBoundary[i], binary.lowerBoundary[i]
        @upperBoundary[i] = Math.max @upperBoundary[i], binary.upperBoundary[i]



  # Make the Model compatible between legacy Oxalis style and Backbone.Modela/Views
  initSettersGetter : ->

    _.forEach(@attributes, (value, key, attribute) =>

      Object.defineProperty(@, key,
        set : (val) ->
          this.set(key, val)
        , get : ->
          return @get(key)
      )
    )<|MERGE_RESOLUTION|>--- conflicted
+++ resolved
@@ -171,8 +171,7 @@
 
     @computeBoundaries()
 
-<<<<<<< HEAD
-    @set("restrictions", tracing.restrictions)
+    @set("tracing", tracing)
     @set("settings", tracing.content.settings)
     @set("mode", if isVolumeTracing then constants.MODE_VOLUME else constants.MODE_PLANE_TRACING)
 
@@ -180,9 +179,6 @@
     @trigger("sync")
 
     return
-=======
-    return {tracing}
->>>>>>> 8a459f0a
 
   getDataTokens : (layers) ->
 
