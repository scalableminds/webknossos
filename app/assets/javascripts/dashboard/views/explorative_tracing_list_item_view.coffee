_             = require("lodash")
marionette    = require("backbone.marionette")
routes        = require("routes")
Toast         = require("libs/toast")
HoverShowHide = require("libs/behaviors/hover_show_hide_behavior")

class ExplorativeTracingListItemView extends Backbone.Marionette.ItemView

  tagName : "tr"
  template : _.template("""
    <td><%= formattedHash %></td>
    <td class="explorative-name-column hover-dynamic">
      <span class="hover-hide" id="explorative-tracing-name"><%= name %></span>
      <form action="<%= jsRoutes.controllers.AnnotationController.nameExplorativeAnnotation(typ, id).url %>"
        method="POST" class="hover-show hide" id="explorative-name-form">
        <div class="input-append">
          <input class="input-medium hover-input form-control"
                 name="name"
                 id="explorative-name-input"
                 maxlength="50"
                 type="text"
                 value="<%= name %>"
                 autocomplete="off">
        </div>
      </form>
    </td>
    <td><%= dataSetName %></td>

    <td>
      <% if (stats && (contentType == "skeletonTracing")) { %>
        <span title="Trees"><i class="fa fa-sitemap"></i><%= stats.numberOfTrees %>&nbsp;</span><br />
        <span title="Nodes"><i class="fa fa-bull"></i><%= stats.numberOfNodes %>&nbsp;</span><br />
        <span title="Edges"><i class="fa fa-arrows-h"></i><%= stats.numberOfEdges %></span>
      <% } %>
    </td>

    <td><%= contentType + " - " + typ %></td>
    <td><%= created %></td>
    <td class="nowrap">
      <% if (typ == "Explorational"){ %>
        <% if (!state.isFinished) {%>
          <a href="<%= jsRoutes.controllers.AnnotationController.trace(typ, id).url %>">
            <i class="fa fa-random"></i>
            <strong>trace</strong>
          </a><br />
          <a href="<%= jsRoutes.controllers.AnnotationController.download(typ, id).url %>">
            <i class="fa fa-download"></i>
            download
          </a><br />
          <a href="<%= jsRoutes.controllers.AnnotationController.finish(typ, id).url %>"
             id="finish-tracing">
            <i class="fa fa-archive"></i>
            archive
          </a><br />
        <% } else {%>
          <a href="<%= jsRoutes.controllers.AnnotationController.reopen(typ, id).url %>"
             id="reopen-tracing">
            <i class="fa fa-folder-open"></i>
            reopen
          </a><br />
        <% } %>
      <% } %>
    </td>
  """)

  events :
    "submit #explorative-name-form" : "nameExplorativeAnnotation"
    "click #finish-tracing" : "finishOrOpenTracing"
    "click #reopen-tracing" : "finishOrOpenTracing"
    "change @ui.explorativeNameInput" : "submitForm"

  ui :
    "explorativeNameForm" : "#explorative-name-form"
    "explorativeNameInput": "#explorative-name-input"

  behaviors :
    HoverShowHide :
      behaviorClass : HoverShowHide


  submitForm: ->

    @ui.explorativeNameForm.submit()


  nameExplorativeAnnotation : (event) ->

    event.preventDefault()
    target = $(event.target)
    url = target.attr("action")

    $.ajax(
      url : url
      type: "post",
      data: target.serialize(),
    ).done((response) =>
      Toast.message(response.messages)
      newName = @$("input[name='name']").val()
      @model.set("name", newName)
      @render()
    ).fail((xhr) ->
      Toast.message(xhr.responseJSON.messages)
    )

  toggleState: (state) ->
    state.isFinished = !state.isFinished


  finishOrOpenTracing : (event) ->

    event.preventDefault()
    url = $(event.target).attr("href")

    $.get(url).done((response) =>
      Toast.message(response.messages)
      @toggleState(@model.attributes.state)
      @options.parent.render()
    ).fail((xhr) ->
      Toast.message(xhr.responseJSON.messages)
<<<<<<< HEAD
    )
=======
    )

module.exports = ExplorativeTracingListItemView
>>>>>>> 865b826e
<|MERGE_RESOLUTION|>--- conflicted
+++ resolved
@@ -117,10 +117,6 @@
       @options.parent.render()
     ).fail((xhr) ->
       Toast.message(xhr.responseJSON.messages)
-<<<<<<< HEAD
-    )
-=======
     )
 
-module.exports = ExplorativeTracingListItemView
->>>>>>> 865b826e
+module.exports = ExplorativeTracingListItemView