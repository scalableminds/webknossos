--- conflicted
+++ resolved
@@ -71,39 +71,9 @@
     }
   }
 
-<<<<<<< HEAD
   def trace(typ: String, id: String) = Authenticated { implicit request =>
       Ok(empty)
-=======
-  def saveMerged(typ: String, id: String) = Authenticated.async { implicit request =>
-      withAnnotation(AnnotationIdentifier(typ, id)) { annotation =>
-        for {
-          dataSetName <- annotation.dataSetName ?~> Messages("dataSet.notSupplied")
-          dataSet <- DataSetDAO.findOneBySourceName(dataSetName) ?~> Messages("dataSet.notFound")
-          temporary <- annotation.temporaryDuplicate(true)
-          explorational = temporary.copy(typ = AnnotationType.Explorational)
-          savedAnnotation <- explorational.saveToDB
-        } yield {
-          Redirect(routes.AnnotationController.trace(savedAnnotation.typ, savedAnnotation.id))
-        }
-      }
-  }
-
-  def trace(typ: String, id: String, readOnly: Boolean = false) = Authenticated.async { implicit request =>
-      withAnnotation(AnnotationIdentifier(typ, id)) { annotation =>
-          for {
-            _ <- annotation.restrictions.allowAccess(request.user).failIfFalse(Messages("notAllowed")).toFox ~> 400
-          } yield {
-            if(readOnly)
-              Ok(htmlForAnnotation(annotation.makeReadOnly))
-            else
-              Ok(htmlForAnnotation(annotation))
-          }
-      }
->>>>>>> 8ac832f0
-  }
-
-  def traceReadOnly(typ: String, id: String) = trace(typ, id, true)
+  }
 
   def reset(typ: String, id: String) = Authenticated.async { implicit request =>
     withAnnotation(AnnotationIdentifier(typ, id)) { annotation =>
