--- conflicted
+++ resolved
@@ -77,12 +77,8 @@
       treeId : treeId,
       id: node.id,
       radius: node.radius,
-<<<<<<< HEAD
-      position : V3.floor(node.pos)
-=======
-      position : node.pos,
+      position : V3.floor(node.pos),
       rotation : node.rotation
->>>>>>> fc541039
 
 
   edgeObject : (node, treeId) ->
@@ -156,12 +152,8 @@
         branchPoints : branchPoints
         comments : @skeletonTracing.getPlainComments()
         activeNode : @skeletonTracing.getActiveNodeId()
-<<<<<<< HEAD
         editPosition : V3.floor(@flycam.getPosition())
-=======
-        editPosition : @flycam.getPosition()
         editRotation : @flycam3d.getRotation()
->>>>>>> fc541039
         zoomLevel : @flycam.getZoomStep()
       }
       false
