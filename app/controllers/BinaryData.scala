package controllers

import java.nio.ByteBuffer
import akka.actor._
import akka.util.duration._
import akka.pattern.{ ask, pipe }
import akka.util.Timeout
import play.api._
import play.api.mvc._
import play.api.mvc.AsyncResult
import play.api.data._
import play.api.libs.json.Json._
import play.api.Play.current
import play.api.libs.iteratee._
import Input.EOF
import play.api.libs.concurrent._
import play.api.libs.json.JsValue
import play.libs.Akka._
import models.Role
import brainflight.binary._
import brainflight.security.Secured
import brainflight.tools.geometry.{ Point3D, Cuboid }
import models.DataSet
import akka.dispatch.Future
import akka.pattern.AskTimeoutException
import play.api.libs.iteratee.Concurrent.Channel
import scala.collection.mutable.ArrayBuffer
import akka.routing.RoundRobinRouter
import play.api.libs.concurrent.execution.defaultContext
//import scala.concurrent.ExecutionContext.Implicits.global

/**
 * scalableminds - brainflight
 * User: tmbo
 * Date: 11.12.11
 * Time: 13:21
 */

object BinaryData extends Controller with Secured {

  val dataSetActor = Akka.system.actorOf(Props[DataSetActor].withRouter(
    RoundRobinRouter(nrOfInstances = 1)))

  override val DefaultAccessRole = Role.User

  implicit val dispatcher = Akka.system.dispatcher
  val conf = Play.configuration
  val scaleFactors = Array(1, 1, 2)

  implicit val timeout = Timeout((conf.getInt("actor.defaultTimeout") getOrElse 5) seconds) // needed for `?` below

  def resolutionFromExponent(exp: Int) =
    math.pow(2, exp).toInt

  def cuboidFromPosition(position: Point3D, cubeSize: Int) = {
    val cubeCorner = position.scale {
      case (x, i) =>
        x - x % (cubeSize / scaleFactors(i))
    }
    Cuboid(cubeCorner, cubeSize / scaleFactors(0), cubeSize / scaleFactors(1), cubeSize / scaleFactors(2))
  }

  def handleMultiDataRequest(multi: MultipleDataRequest, cubeSize: Int, dataSet: DataSet): Future[Promise[Array[Byte]]] = {
    val cubeRequests = multi.requests.map { request =>
      val resolution = resolutionFromExponent(request.resolutionExponent)
      val cuboid = cuboidFromPosition(request.position, cubeSize)
      CubeRequest(dataSet, resolution, cuboid)
    }

    val future = (dataSetActor ? MultiCubeRequest(cubeRequests)) recover {
      case e: AskTimeoutException =>
        new Array[Byte](0)
    }

    future.mapTo[Promise[Array[Byte]]]
  }
<<<<<<< HEAD

=======
  
  def requestViaAjaxDebug(dataSetId: String, cubeSize: Int, x: Int, y: Int, z: Int, resolution: Int) = Authenticated { implicit request =>
    Async {
      ( for {
        dataSet <- DataSet.findOneById( dataSetId )
      } yield {
        val dataRequest = MultipleDataRequest(Array(SingleDataRequest(resolution, Point3D(x,y,z))))
        handleMultiDataRequest(dataRequest, cubeSize, dataSet).asPromise.map( result =>
              Ok( result ) )
      } ) getOrElse ( Akka.future { BadRequest( "Request is invalid." ) } )
    }
  }
>>>>>>> c82c30b5
  /**
   * Handles a request for binary data via a HTTP POST. The content of the
   * POST body is specified in the BinaryProtokoll.parseAjax functions.
   */
  def requestViaAjax(dataSetId: String, cubeSize: Int) = Authenticated(parser = parse.raw) { implicit request =>
    Async {
      (for {
        payload <- request.body.asBytes()
        message <- BinaryProtocol.parseAjax(payload)
        dataSet <- DataSet.findOneById(dataSetId)
      } yield { 
        message match {
          case dataRequests @ MultipleDataRequest(_) =>
            handleMultiDataRequest(dataRequests, cubeSize, dataSet).asPromise.flatMap(_.map(result =>
              Ok(result)))
          case _ =>
            Akka.future {
              BadRequest("Unknown message.")
            }
        }
      }) getOrElse (Akka.future { BadRequest("Request body is to short: %d bytes".format(request.body.size)) })
    }
  }
  /**
   * Handles a request for binary data via websockets. The content of a websocket
   * message is defined in the BinaryProtokoll.parseWebsocket function.
   * If the message is valid the result is posted onto the websocket.
   *
   * @param
   * 	modelType:	id of the model to use
   */
  def requestViaWebsocket(dataSetId: String, cubeSize: Int) = AuthenticatedWebSocket[Array[Byte]]() { user =>
    request =>
      val dataSetOpt = DataSet.findOneById(dataSetId)
      var channelOpt: Option[Channel[Array[Byte]]] = None

      val output = Concurrent.unicast[Array[Byte]](
        { c => channelOpt = Some(c) },
        { Logger.debug("Data websocket completed") },
        { case (e, i) => Logger.error("An error ocourd on websocket stream: " + e) })

      /*val input = Iteratee.foreach[Array[Byte]](in => {
        // first 4 bytes are always used as a client handle
        val t = System.currentTimeMillis
        for {
          dataSet <- dataSetOpt
          channel <- channelOpt
        } {
          BinaryProtocol.parseWebsocket(in).map {
            case dataRequests @ MultipleDataRequest(_) =>
              handleMultiDataRequest(dataRequests, cubeSize, dataSet).map( _.map{
                result =>
                  println("%d ms".format(System.currentTimeMillis - t))
                  channel.push(dataRequests.handle ++ result)
              })
            case _ =>
              Logger.error("Received unhandled message!")
          }
        }
      })*/
        val input = Done[Array[Byte],Unit]((),Input.EOF)
      (input, output)
  }
}<|MERGE_RESOLUTION|>--- conflicted
+++ resolved
@@ -74,9 +74,6 @@
 
     future.mapTo[Promise[Array[Byte]]]
   }
-<<<<<<< HEAD
-
-=======
   
   def requestViaAjaxDebug(dataSetId: String, cubeSize: Int, x: Int, y: Int, z: Int, resolution: Int) = Authenticated { implicit request =>
     Async {
@@ -84,12 +81,12 @@
         dataSet <- DataSet.findOneById( dataSetId )
       } yield {
         val dataRequest = MultipleDataRequest(Array(SingleDataRequest(resolution, Point3D(x,y,z))))
-        handleMultiDataRequest(dataRequest, cubeSize, dataSet).asPromise.map( result =>
-              Ok( result ) )
+        handleMultiDataRequest(dataRequest, cubeSize, dataSet).asPromise.flatMap(_.map(result =>
+              Ok( result ) ))
       } ) getOrElse ( Akka.future { BadRequest( "Request is invalid." ) } )
     }
   }
->>>>>>> c82c30b5
+
   /**
    * Handles a request for binary data via a HTTP POST. The content of the
    * POST body is specified in the BinaryProtokoll.parseAjax functions.
