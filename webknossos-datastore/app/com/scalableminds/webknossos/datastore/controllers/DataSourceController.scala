--- conflicted
+++ resolved
@@ -119,38 +119,6 @@
       }
     }
 
-<<<<<<< HEAD
-  // To be called by people with disk access but not DatasetManager role. This way, they can upload a dataset manually on disk,
-  // and it can be put in a webknossos folder where they have access
-  def reserveManualUpload(): Action[ReserveManualUploadInformation] =
-    Action.async(validateJson[ReserveManualUploadInformation]) { implicit request =>
-      accessTokenService.validateAccessFromTokenContext(
-        UserAccessRequest.administrateDataSources(request.body.organization)) {
-        for {
-          reservedDatasetInfo <- dsRemoteWebknossosClient.reserveDataSourceUpload(
-            ReserveUploadInformation(
-              "aManualUpload",
-              request.body.datasetName,
-              request.body.organization,
-              0,
-              Some(List.empty),
-              None,
-              None,
-              request.body.initialTeamIds,
-              request.body.folderId,
-              Some(request.body.requireUniqueName),
-              Some(false)
-            )
-          ) ?~> "dataset.upload.validation.failed"
-        } yield
-          Ok(
-            Json.obj("newDatasetId" -> reservedDatasetInfo.newDatasetId,
-                     "directoryName" -> reservedDatasetInfo.directoryName))
-      }
-    }
-
-=======
->>>>>>> d0ace838
   /* Upload a byte chunk for a new dataset
   Expects:
     - As file attachment: A raw byte chunk of the dataset
