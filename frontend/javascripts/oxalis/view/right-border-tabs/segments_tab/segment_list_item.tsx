
import {
  DeleteOutlined,
  LoadingOutlined,
  ReloadOutlined,
  VerticalAlignBottomOutlined,
  EllipsisOutlined,
} from "@ant-design/icons";
import { List, Tooltip, Dropdown, Menu } from "antd";
import { useDispatch } from "react-redux";
import Checkbox from "antd/lib/checkbox/Checkbox";
import React from "react";

import classnames from "classnames";
import type { APISegmentationLayer, APIMeshFile } from "types/api_flow_types";
import type { Vector3 } from "oxalis/constants";
import { formatDateInLocalTimeZone } from "components/formatted_date";
import { jsConvertCellIdToHSLA } from "oxalis/shaders/segmentation.glsl";
import {
  triggerIsosurfaceDownloadAction,
  updateIsosurfaceVisibilityAction,
  removeIsosurfaceAction,
  refreshIsosurfaceAction,
} from "oxalis/model/actions/annotation_actions";
import EditableTextLabel from "oxalis/view/components/editable_text_label";
import { withMappingActivationConfirmation } from "oxalis/view/right-border-tabs/segments_tab/segments_view_helper";
import type { ActiveMappingInfo, IsosurfaceInformation, Segment } from "oxalis/store";
import Store from "oxalis/store";

const convertCellIdToCSS = (id: number, mappingColors: ActiveMappingInfo["mappingColors"]) => {
  const [h, s, l, a] = jsConvertCellIdToHSLA(id, mappingColors);
  return `hsla(${360 * h}, ${100 * s}%, ${100 * l}%, ${a})`;
};

<<<<<<< HEAD
function getColoredDotIconForSegment(segmentId: number, mappingColors: ActiveMappingInfo["mappingColors"]) {
=======
function getColoredDotIconForSegment(
  segmentId: number,
  mappingColors: ActiveMappingInfo["mappingColors"],
) {
>>>>>>> f08ed0f8
  return (
    <span
      className="circle"
      style={{
        paddingLeft: "10px",
        backgroundColor: convertCellIdToCSS(segmentId, mappingColors),
      }}
    />
  );
}

// @ts-expect-error ts-migrate(2345) FIXME: Argument of type 'typeof MenuItem' is not assignab... Remove this comment to see the full error message
const MenuItemWithMappingActivationConfirmation = withMappingActivationConfirmation(Menu.Item);

const getLoadPrecomputedMeshMenuItem = (
  segment: Segment,
<<<<<<< HEAD
  currentMeshFile: Props["currentMeshFile"],
  loadPrecomputedMesh: Props["loadPrecomputedMesh"],
  andCloseContextMenu: (_ignore: any) => void,
  layerName: string | null,
=======
  currentMeshFile: APIMeshFile | null | undefined,
  loadPrecomputedMesh: (arg0: number, arg1: Vector3, arg2: string) => void,
  andCloseContextMenu: (_ignore: any) => void,
  layerName: string | null | undefined,
>>>>>>> f08ed0f8
  mappingInfo: ActiveMappingInfo,
) => {
  const mappingName = currentMeshFile != null ? currentMeshFile.mappingName : undefined;
  return (
    <MenuItemWithMappingActivationConfirmation
      onClick={() =>
        andCloseContextMenu(
<<<<<<< HEAD
          // @ts-ignore
=======
>>>>>>> f08ed0f8
          loadPrecomputedMesh(segment.id, segment.somePosition, currentMeshFile?.meshFileName),
        )
      }
      // @ts-expect-error ts-migrate(2322) FIXME: Type '{ children: Element; onClick: () => any; dis... Remove this comment to see the full error message
      disabled={!currentMeshFile}
      mappingName={mappingName}
      descriptor="mesh file"
      layerName={layerName}
      mappingInfo={mappingInfo}
    >
      <Tooltip
        key="tooltip"
        title={
          currentMeshFile != null
            ? `Load mesh for centered segment from file ${currentMeshFile.meshFileName}`
            : "There is no mesh file."
        }
      >
        Load Mesh (precomputed)
      </Tooltip>
    </MenuItemWithMappingActivationConfirmation>
  );
};

const getComputeMeshAdHocMenuItem = (
  segment: Segment,
<<<<<<< HEAD
  loadAdHocMesh: Props["loadAdHocMesh"],
=======
  loadAdHocMesh: (arg0: number, arg1: Vector3) => void,
>>>>>>> f08ed0f8
  isSegmentationLayerVisible: boolean,
  andCloseContextMenu: (_ignore: any) => void,
) => {
  const { disabled, title } = getComputeMeshAdHocTooltipInfo(false, isSegmentationLayerVisible);
  return (
    <Menu.Item
      onClick={() => andCloseContextMenu(loadAdHocMesh(segment.id, segment.somePosition))}
      disabled={disabled}
    >
      <Tooltip title={title}>Compute Mesh (ad hoc)</Tooltip>
    </Menu.Item>
  );
};

const getMakeSegmentActiveMenuItem = (
  segment: Segment,
<<<<<<< HEAD
  setActiveCell: Props["setActiveCell"],
  activeCellId: Props["activeCellId"],
=======
  setActiveCell: (arg0: number, somePosition?: Vector3) => void, 
  activeCellId: number | null | undefined,
>>>>>>> f08ed0f8
  andCloseContextMenu: (_ignore: any) => void,
) => {
  const disabled = segment.id === activeCellId;
  const title = disabled
    ? "This segment ID is already active."
    : "Make this the active segment ID.";
  return (
    <Menu.Item
      onClick={() => andCloseContextMenu(setActiveCell(segment.id, segment.somePosition))}
      disabled={disabled}
    >
      <Tooltip title={title}>Activate Segment ID</Tooltip>
    </Menu.Item>
  );
};

type Props = {
  segment: Segment;
  mapId: (arg0: number) => number;
  isJSONMappingEnabled: boolean;
  mappingInfo: ActiveMappingInfo;
  hoveredSegmentId: number | null | undefined;
  centeredSegmentId: number | null | undefined;
  selectedSegmentId: number | null | undefined;
  activeCellId: number | null | undefined;
  setHoveredSegmentId: (arg0: number | null | undefined) => void;
  handleSegmentDropdownMenuVisibility: (arg0: number, arg1: boolean) => void;
  activeDropdownSegmentId: number | null | undefined;
  allowUpdate: boolean;
  updateSegment: (arg0: number, arg1: Partial<Segment>, arg2: string) => void;
  onSelectSegment: (arg0: Segment) => void;
  visibleSegmentationLayer: APISegmentationLayer | null | undefined;
  loadAdHocMesh: (arg0: number, arg1: Vector3) => void;
  loadPrecomputedMesh: (arg0: number, arg1: Vector3, arg2: string) => void;
  setActiveCell: (arg0: number, somePosition?: Vector3) => void;
  isosurface: IsosurfaceInformation | null | undefined;
  setPosition: (arg0: Vector3) => void;
  currentMeshFile: APIMeshFile | null | undefined;
};

function getSegmentTooltip(segment: Segment) {
  if (segment.creationTime == null) {
    return `Segment ${segment.id}`;
  }

  return `Segment ${segment.id} was registered at ${formatDateInLocalTimeZone(
    segment.creationTime,
  )}`;
}

function _SegmentListItem({
  segment,
  mapId,
  isJSONMappingEnabled,
  mappingInfo,
  hoveredSegmentId,
  centeredSegmentId,
  selectedSegmentId,
  activeCellId,
  setHoveredSegmentId,
  handleSegmentDropdownMenuVisibility,
  activeDropdownSegmentId,
  allowUpdate,
  updateSegment,
  onSelectSegment,
  visibleSegmentationLayer,
  loadAdHocMesh,
  setActiveCell,
  isosurface,
  setPosition,
  loadPrecomputedMesh,
  currentMeshFile,
}: Props) {
  const mappedId = mapId(segment.id);

  if (mappingInfo.hideUnmappedIds && mappedId === 0) {
    return null;
  }

  const andCloseContextMenu = (_ignore: any) => handleSegmentDropdownMenuVisibility(0, false);

  const createSegmentContextMenu = () => (
    <Menu>
      {getLoadPrecomputedMeshMenuItem(
        segment,
        currentMeshFile,
        loadPrecomputedMesh,
        andCloseContextMenu,
        visibleSegmentationLayer != null ? visibleSegmentationLayer.name : null,
        mappingInfo,
      )}
      {getComputeMeshAdHocMenuItem(
        segment,
        loadAdHocMesh,
        visibleSegmentationLayer != null,
        andCloseContextMenu,
      )}
      {getMakeSegmentActiveMenuItem(segment, setActiveCell, activeCellId, andCloseContextMenu)}
    </Menu>
  );

  function getSegmentIdDetails() {
    if (isJSONMappingEnabled && segment.id !== mappedId)
      return (
        <Tooltip title="Segment ID (Unmapped ID → Mapped ID)">
          <span className="deemphasized-segment-name">
            {segment.id} → {mappedId}
          </span>
        </Tooltip>
      );
    // Only if segment.name is truthy, render additional info.
    return segment.name ? (
      <Tooltip title="Segment ID">
        <span className="deemphasized-segment-name">{segment.id}</span>
      </Tooltip>
    ) : null;
  }

  return (
    <List.Item
      style={{
        padding: "2px 5px",
      }}
      className={classnames("segment-list-item", {
        "is-selected-cell": segment.id === selectedSegmentId,
        "is-hovered-cell": segment.id === hoveredSegmentId,
      })}
      onMouseEnter={() => {
        setHoveredSegmentId(segment.id);
      }}
      onMouseLeave={() => {
        setHoveredSegmentId(null);
      }}
    >
      <Dropdown
        overlay={createSegmentContextMenu} // The overlay is generated lazily. By default, this would make the overlay
        // re-render on each parent's render() after it was shown for the first time.
        // The reason for this is that it's not destroyed after closing.
        // Therefore, autoDestroy is passed.
        // destroyPopupOnHide should also be an option according to the docs, but
        // does not work properly. See https://github.com/react-component/trigger/issues/106#issuecomment-948532990
        // @ts-expect-error ts-migrate(2322) FIXME: Type '{ children: Element; overlay: () => Element;... Remove this comment to see the full error message
        autoDestroy
        placement="bottomCenter"
        visible={activeDropdownSegmentId === segment.id}
        onVisibleChange={(isVisible) => handleSegmentDropdownMenuVisibility(segment.id, isVisible)}
        trigger={["contextMenu"]}
      >
        <Tooltip title={getSegmentTooltip(segment)}>
          {getColoredDotIconForSegment(mappedId, mappingInfo.mappingColors)}
          <EditableTextLabel
            value={segment.name || `Segment ${segment.id}`}
            label="Segment Name"
            onClick={() => onSelectSegment(segment)}
            onChange={(name) => {
              if (visibleSegmentationLayer != null) {
                updateSegment(
                  segment.id,
                  {
                    name,
                  },
                  visibleSegmentationLayer.name,
                );
              }
            }}
            margin="0 5px"
            disableEditing={!allowUpdate}
          />
          <Tooltip title="Open context menu (also available via right-click)">
            <EllipsisOutlined
              onClick={() => handleSegmentDropdownMenuVisibility(segment.id, true)}
            />
          </Tooltip>
          {/* Show Default Segment Name if another one is already defined*/}
          {getSegmentIdDetails()}
          {segment.id === centeredSegmentId ? (
            <Tooltip title="This segment is currently centered in the data viewports.">
              <i
                className="fas fa-crosshairs deemphasized-segment-name"
                style={{
                  marginLeft: 4,
                }}
              />
            </Tooltip>
          ) : null}
          {segment.id === activeCellId ? (
            <Tooltip title="The currently active segment id belongs to this segment.">
              <i
                className="fas fa-paint-brush deemphasized-segment-name"
                style={{
                  marginLeft: 4,
                }}
              />
            </Tooltip>
          ) : null}
        </Tooltip>
      </Dropdown>

      <div
        style={{
          marginLeft: 16,
        }}
      >
        <MeshInfoItem
          segment={segment}
          isSelectedInList={segment.id === selectedSegmentId}
          isHovered={segment.id === hoveredSegmentId}
          isosurface={isosurface}
          handleSegmentDropdownMenuVisibility={handleSegmentDropdownMenuVisibility}
          visibleSegmentationLayer={visibleSegmentationLayer}
          setPosition={setPosition}
        />
      </div>
    </List.Item>
  );
}

const SegmentListItem = React.memo<Props>(_SegmentListItem);

function _MeshInfoItem(props: {
  segment: Segment;
  isSelectedInList: boolean;
  isHovered: boolean;
  isosurface: IsosurfaceInformation | null | undefined;
  handleSegmentDropdownMenuVisibility: (arg0: number, arg1: boolean) => void;
  visibleSegmentationLayer: APISegmentationLayer | null | undefined;
  setPosition: (arg0: Vector3) => void;
}) {
  const dispatch = useDispatch();

  const onChangeMeshVisibility = (layerName: string, id: number, isVisible: boolean) => {
    dispatch(updateIsosurfaceVisibilityAction(layerName, id, isVisible));
  };

  const { segment, isSelectedInList, isHovered, isosurface } = props;
  const deemphasizedStyle = {
    fontStyle: "italic",
    color: "#989898",
  };

  if (!isosurface) {
    if (isSelectedInList) {
      return (
        <div
          style={{ ...deemphasizedStyle, marginLeft: 8 }}
          onContextMenu={(evt) => {
            evt.preventDefault();
            props.handleSegmentDropdownMenuVisibility(segment.id, true);
          }}
        >
          No mesh loaded. Use right-click to add one.
        </div>
      );
    }

    return null;
  }

  const { seedPosition, isLoading, isPrecomputed, isVisible } = isosurface;
  const textStyle = isVisible ? {} : deemphasizedStyle;
  const downloadButton = (
    <Tooltip title="Download Mesh">
      <VerticalAlignBottomOutlined
        key="download-button"
        onClick={() =>
          Store.dispatch(
            triggerIsosurfaceDownloadAction(segment.name ? segment.name : "mesh", segment.id),
          )
        }
      />
    </Tooltip>
  );
  const deleteButton = (
    <Tooltip title="Remove Mesh">
      <DeleteOutlined
        key="delete-button"
        onClick={() => {
          if (!props.visibleSegmentationLayer) {
            return;
          }

          Store.dispatch(removeIsosurfaceAction(props.visibleSegmentationLayer.name, segment.id));
        }}
      />
    </Tooltip>
  );
  const toggleVisibilityCheckbox = (
    <Tooltip title="Change visibility">
      <Checkbox
        checked={isVisible}
        // @ts-expect-error ts-migrate(2322) FIXME: Type '(event: React.SyntheticEvent) => void' is no... Remove this comment to see the full error message
        onChange={(event: React.SyntheticEvent) => {
          if (!props.visibleSegmentationLayer) {
            return;
          }

          onChangeMeshVisibility(
            props.visibleSegmentationLayer.name,
            segment.id,
            // @ts-expect-error ts-migrate(2339) FIXME: Property 'checked' does not exist on type 'EventTa... Remove this comment to see the full error message
            event.target.checked,
          );
        }}
      />
    </Tooltip>
  );
  const actionVisibility = isLoading || isHovered ? "visible" : "hidden";
  return (
    <div
      style={{
        padding: 0,
        cursor: "pointer",
      }}
      key={segment.id}
    >
      <div
        style={{
          display: "flex",
        }}
      >
        <div
          className={classnames("segment-list-item", {
            "is-selected-cell": isSelectedInList,
          })}
        >
          {toggleVisibilityCheckbox}
          <span
            onClick={() => {
              props.setPosition(seedPosition);
            }}
            style={{ ...textStyle, marginLeft: 8 }}
          >
            {isPrecomputed ? "Mesh (precomputed)" : "Mesh (ad-hoc computed)"}
          </span>
        </div>
        <div
          style={{
            visibility: actionVisibility,
            marginLeft: 6,
          }}
        >
          {getRefreshButton(segment, isPrecomputed, isLoading, props.visibleSegmentationLayer)}
          {downloadButton}
          {deleteButton}
        </div>
      </div>
    </div>
  );
}

const MeshInfoItem = React.memo(_MeshInfoItem);

function getRefreshButton(
  segment: Segment,
  isPrecomputed: boolean,
  isLoading: boolean,
  visibleSegmentationLayer: APISegmentationLayer | null | undefined,
) {
  if (isLoading) {
    return (
      <LoadingOutlined
        key="refresh-button"
        onClick={() => {
          if (!visibleSegmentationLayer) {
            return;
          }

          Store.dispatch(refreshIsosurfaceAction(visibleSegmentationLayer.name, segment.id));
        }}
      />
    );
  } else {
    return isPrecomputed ? null : (
      <Tooltip title="Refresh Mesh">
        <ReloadOutlined
          key="refresh-button"
          onClick={() => {
            if (!visibleSegmentationLayer) {
              return;
            }

            Store.dispatch(refreshIsosurfaceAction(visibleSegmentationLayer.name, segment.id));
          }}
        />
      </Tooltip>
    );
  }
}

function getComputeMeshAdHocTooltipInfo(
  isForCenteredSegment: boolean,
  isSegmentationLayerVisible: boolean,
) {
  let title = "";
  let disabled = true;

  if (!isSegmentationLayerVisible) {
    title = "There is no visible segmentation layer for which a mesh could be computed.";
  } else {
    title = `Compute mesh for ${isForCenteredSegment ? "the centered" : "this"} segment.`;
    disabled = false;
  }

  return {
    disabled,
    title,
  };
}

export default SegmentListItem;<|MERGE_RESOLUTION|>--- conflicted
+++ resolved
@@ -32,14 +32,10 @@
   return `hsla(${360 * h}, ${100 * s}%, ${100 * l}%, ${a})`;
 };
 
-<<<<<<< HEAD
-function getColoredDotIconForSegment(segmentId: number, mappingColors: ActiveMappingInfo["mappingColors"]) {
-=======
 function getColoredDotIconForSegment(
   segmentId: number,
   mappingColors: ActiveMappingInfo["mappingColors"],
 ) {
->>>>>>> f08ed0f8
   return (
     <span
       className="circle"
@@ -56,17 +52,10 @@
 
 const getLoadPrecomputedMeshMenuItem = (
   segment: Segment,
-<<<<<<< HEAD
-  currentMeshFile: Props["currentMeshFile"],
-  loadPrecomputedMesh: Props["loadPrecomputedMesh"],
-  andCloseContextMenu: (_ignore: any) => void,
-  layerName: string | null,
-=======
   currentMeshFile: APIMeshFile | null | undefined,
   loadPrecomputedMesh: (arg0: number, arg1: Vector3, arg2: string) => void,
   andCloseContextMenu: (_ignore: any) => void,
   layerName: string | null | undefined,
->>>>>>> f08ed0f8
   mappingInfo: ActiveMappingInfo,
 ) => {
   const mappingName = currentMeshFile != null ? currentMeshFile.mappingName : undefined;
@@ -74,10 +63,6 @@
     <MenuItemWithMappingActivationConfirmation
       onClick={() =>
         andCloseContextMenu(
-<<<<<<< HEAD
-          // @ts-ignore
-=======
->>>>>>> f08ed0f8
           loadPrecomputedMesh(segment.id, segment.somePosition, currentMeshFile?.meshFileName),
         )
       }
@@ -104,11 +89,7 @@
 
 const getComputeMeshAdHocMenuItem = (
   segment: Segment,
-<<<<<<< HEAD
-  loadAdHocMesh: Props["loadAdHocMesh"],
-=======
   loadAdHocMesh: (arg0: number, arg1: Vector3) => void,
->>>>>>> f08ed0f8
   isSegmentationLayerVisible: boolean,
   andCloseContextMenu: (_ignore: any) => void,
 ) => {
@@ -125,13 +106,8 @@
 
 const getMakeSegmentActiveMenuItem = (
   segment: Segment,
-<<<<<<< HEAD
-  setActiveCell: Props["setActiveCell"],
-  activeCellId: Props["activeCellId"],
-=======
-  setActiveCell: (arg0: number, somePosition?: Vector3) => void, 
+  setActiveCell: (arg0: number, somePosition?: Vector3) => void,
   activeCellId: number | null | undefined,
->>>>>>> f08ed0f8
   andCloseContextMenu: (_ignore: any) => void,
 ) => {
   const disabled = segment.id === activeCellId;
