--- conflicted
+++ resolved
@@ -11,15 +11,12 @@
 [Commits](https://github.com/scalableminds/webknossos/compare/20.07.0...HEAD)
 
 ### Added
-<<<<<<< HEAD
 
 - Added the possibility to select hour, minute and second of the time range in the timetracking view. [#4604](https://github.com/scalableminds/webknossos/pull/4604)
 - Volume tracing data is now saved with lz4 compression, reducing I/O load and required disk space. [#4602](https://github.com/scalableminds/webknossos/pull/4602)
 - Volume tracing data is now already lz4-compressed in the browser, further reducing server load. [#4623](https://github.com/scalableminds/webknossos/pull/4623)
 - Isosurface generation now also supports volume tracings without fallback layer. [#4567](https://github.com/scalableminds/webknossos/pull/4567)
-=======
 - Added the possibility to delete datasets on disk from webKnossos. Use with care. [#4696](https://github.com/scalableminds/webknossos/pull/4696)
->>>>>>> f6a0d849
 
 ### Changed
 - When d/f switching is turned off and a slice is copied with the shortcut `v`, the previous slice used as the source will always be slice - 1 and `shift + v` will always take slice + 1 as the slice to copy from. [#4728](https://github.com/scalableminds/webknossos/pull/4728)
