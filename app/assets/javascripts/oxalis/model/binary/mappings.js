--- conflicted
+++ resolved
@@ -25,16 +25,11 @@
   baseUrl: string;
   doWithToken: Function;
 
-<<<<<<< HEAD
-  constructor(dataStoreInfo, layer) {
-    this.mappings = _.keyBy(layer.mappings, "name");
+  constructor(dataStoreInfo: DataStoreInfoType, layer: Layer) {
     const datasetName = Store.getState().dataset.name;
-=======
-  constructor(dataStoreInfo: DataStoreInfoType, datasetName: string, layer: Layer) {
     this.mappings = _.transform(layer.mappings, (result, mappingObject) => {
       result[mappingObject.name] = mappingObject;
     }, {});
->>>>>>> 93a99706
     this.baseUrl = `${dataStoreInfo.url}/data/datasets/${datasetName}/layers/${layer.name}/mappings/`;
     this.doWithToken = layer.doWithToken.bind(layer);
   }
