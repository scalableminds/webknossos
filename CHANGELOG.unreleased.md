--- conflicted
+++ resolved
@@ -17,13 +17,7 @@
 - 
 
 ### Fixed
-<<<<<<< HEAD
-- 
-=======
-- Fixed a regression in the task search which could lead to a frontend crash. [#5267](https://github.com/scalableminds/webknossos/pull/5267)
-- Fixed a rendering bug in oblique mode. [#5289](https://github.com/scalableminds/webknossos/pull/5289)
-- Fixed a bug where uploading NMLs from dashboard via file picker was inaccessible. [#5308](https://github.com/scalableminds/webknossos/pull/5308)
->>>>>>> c58dafaf
+-
 
 ### Removed
 -
