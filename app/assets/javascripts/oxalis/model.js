--- conflicted
+++ resolved
@@ -4,20 +4,12 @@
  */
 import _ from "lodash";
 import Store from "oxalis/store";
-<<<<<<< HEAD
-import type { TracingTypeTracingType, TraceOrViewCommandType } from "oxalis/store";
-=======
-import type { TracingTypeTracing } from "oxalis/store";
->>>>>>> e2f43bae
+import type { TracingTypeTracing, TraceOrViewCommand } from "oxalis/store";
 import {} from "oxalis/model/actions/settings_actions";
 import { saveNowAction } from "oxalis/model/actions/save_actions";
 import * as Utils from "libs/utils";
 import DataLayer from "oxalis/model/data_layer";
 import ConnectionInfo from "oxalis/model/data_connection_info";
-<<<<<<< HEAD
-=======
-import type { ControlMode } from "oxalis/constants";
->>>>>>> e2f43bae
 import type DataCube from "oxalis/model/bucket_data_handling/data_cube";
 import type PullQueue from "oxalis/model/bucket_data_handling/pullqueue";
 import { getLayerByName } from "oxalis/model/accessors/dataset_accessor";
@@ -34,14 +26,8 @@
   maximumDataTextureCountForLayer: number;
 
   async fetch(
-<<<<<<< HEAD
-    tracingType: TracingTypeTracingType,
-    initialCommandType: TraceOrViewCommandType,
-=======
     tracingType: TracingTypeTracing,
-    annotationIdOrDatasetName: string,
-    controlMode: ControlMode,
->>>>>>> e2f43bae
+    initialCommandType: TraceOrViewCommand,
     initialFetch: boolean,
     version?: number,
   ) {
