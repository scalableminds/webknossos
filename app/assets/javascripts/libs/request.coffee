<<<<<<< HEAD
_     = require("lodash")
Toast = require("./toast")
pako  = require("pako")
=======
$             = require("jquery")
_             = require("lodash")
Toast         = require("./toast")
ErrorHandling = require("./error_handling")
pako          = require("pako")
>>>>>>> b07780ee

Request =

  # IN:  nothing
  # OUT: json
  receiveJSON : (url, options = {}) ->

    return @triggerRequest(
      url,
      _.defaultsDeep(options, { headers : { "Accept": "application/json" }}),
      @handleEmptyJsonResponse
    )


  # IN:  json
  # OUT: json
  sendJSONReceiveJSON : (url, options = {}) ->

    # Sanity check
    # Requests without body should not send 'json' header and use 'receiveJSON' instead
    if not options.data
      if options.method == "POST" or options.method == "PUT"
        console.warn("Sending POST/PUT request without body", url)
      return @receiveJSON(url, options)

    body = if typeof(options.data) == "string"
        options.data
      else
        JSON.stringify(options.data)

    return @receiveJSON(
      url,
      _.defaultsDeep(options, {
        method : "POST"
        body : body
        headers :
          "Content-Type" : "application/json"
      })
    )


  # IN:  multipart formdata
  # OUT: json
  sendMultipartFormReceiveJSON : (url, options = {}) ->

    toFormData = (input, form, namespace) ->
      formData = form || new FormData()

      for key, value of input

        if namespace
          formKey = "#{namespace}[#{key}]"
        else
          formKey = key

        if _.isArray(value)
          for val in value
            formData.append("#{formKey}[]", val)

        else if value instanceof File
          formData.append("#{formKey}[]", value, value.name)

        else if _.isObject(value)
          toFormData(value, formData, key)

        else # string
          ErrorHandling.assert(_.isString(value))
          formData.append(formKey, value)

      return formData


    body = if options.data instanceof FormData
        options.data
      else
        toFormData(options.data)


    return @receiveJSON(
      url,
      _.defaultsDeep(options, {
        method : "POST"
        body : body
      })
    )


  # IN:  url-encoded formdata
  # OUT: json
  sendUrlEncodedFormReceiveJSON : (url, options = {}) ->

    body = if typeof options.data == "string"
        options.data
      else
        options.data.serialize()

    return @receiveJSON(
      url,
      _.defaultsDeep(options,
        method : "POST"
        body : body
        headers :
          "Content-Type" : "application/x-www-form-urlencoded"
      )
    )


  receiveArraybuffer : (url, options = {}) ->

    return @triggerRequest(
      url,
      _.defaultsDeep(options, { headers : { "Accept": "application/octet-stream" }})
      (response) ->
        response.arrayBuffer()
    )


  # IN:  arraybuffer
  # OUT: arraybuffer
  sendArraybufferReceiveArraybuffer : (url, options = {}) ->

    body = if options.data instanceof ArrayBuffer
        options.data
      else
        options.data.buffer.slice(0, options.data.byteLength)

    if options.compress
      body = pako.gzip(body)
      options.headers["Content-Encoding"] = "gzip"

    return @receiveArraybuffer(
      url,
      _.defaultsDeep(options,
        method : "POST"
        body : body
        headers :
          "Content-Type" : "application/octet-stream"
      )
    )


  triggerRequest : (url, options, responseDataHandler) ->

    defaultOptions =
      method : "GET"
      credentials : "same-origin"
      headers : {}
      doNotCatch : false
      params : null

    options = _.defaultsDeep(options, defaultOptions)

    # Append URL parameters to the URL
    if options.params
      params = options.params

      if _.isString(params)
        appendix = params
      else if _.isObject(params)
        appendix = _.map(params, (value, key) -> return "#{key}=#{value}").join("&")
      else
        throw new Error("options.params is expected to be a string or object for a request!")

      url += "?#{appendix}"


    headers = new Headers()
    for name of options.headers
      headers.set(name, options.headers[name])
    options.headers = headers

    fetchPromise = fetch(url, options)
      .then(@handleStatus)
      .then(responseDataHandler)

    if not options.doNotCatch
      fetchPromise = fetchPromise.catch(@handleError)

    if options.timeout?
      return Promise.race([ fetchPromise, @timeoutPromise(options.timeout) ])
    else
      return fetchPromise


  timeoutPromise : (timeout) ->

    return new Promise( (resolve, reject) ->
      setTimeout(
        -> reject("timeout")
        timeout
      )
    )


  handleStatus : (response) ->

    if 200 <= response.status < 400
      return Promise.resolve(response)

    return Promise.reject(response)


  handleError : (error) ->

    if error instanceof Response
      error.text().then(
        (text) ->
          try
            json = JSON.parse(text)

            # Propagate HTTP status code for further processing down the road
            json.status = error.status

            Toast.message(json.messages)
            Promise.reject(json)
          catch error
            Toast.error(text)
            Promise.reject(text)
        (error) ->
          Toast.error(error.toString())
          Promise.reject(error)
      )
    else
      Toast.error(error)
      Promise.reject(error)


  handleEmptyJsonResponse : (response) ->

    contentLength = parseInt(response.headers.get("Content-Length"))
    if contentLength == 0
      Promise.resolve({})
    else
      response.json()


  # Extends the native Promise API with `always` functionality similar to jQuery.
  # http://api.jquery.com/deferred.always/
  always : (promise, func) ->

    promise.then(func, func)


module.exports = Request<|MERGE_RESOLUTION|>--- conflicted
+++ resolved
@@ -1,14 +1,7 @@
-<<<<<<< HEAD
-_     = require("lodash")
-Toast = require("./toast")
-pako  = require("pako")
-=======
-$             = require("jquery")
 _             = require("lodash")
 Toast         = require("./toast")
 ErrorHandling = require("./error_handling")
 pako          = require("pako")
->>>>>>> b07780ee
 
 Request =
 
