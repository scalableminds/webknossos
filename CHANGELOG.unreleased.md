# Changelog (Unreleased)

All notable (yet unreleased) user-facing changes to WEBKNOSSOS are documented in this file.
See `CHANGELOG.released.md` for the changes which are part of official releases.

The format is based on [Keep a Changelog](http://keepachangelog.com/en/1.0.0/)
and this project adheres to [Calendar Versioning](http://calver.org/) `0Y.0M.MICRO`.
For upgrade instructions, please check the [migration guide](MIGRATIONS.released.md).

## Unreleased
[Commits](https://github.com/scalableminds/webknossos/compare/25.03.0...HEAD)

### Added
<<<<<<< HEAD
- Added support for datasets with the following data types: int8, int16, int32, uint32 (support for color was added, support for segmentation already existed before) and int64 (segmentation only). [#8325](https://github.com/scalableminds/webknossos/pull/8325)
- Added a command palette that allows navigating between pages, switching tools and accessing some user settings via Ctrl+P. [#8447](https://github.com/scalableminds/webknossos/pull/8447/)
- Allow to mirror datasets along an axis in the dataset settings as part of the rotation feature. [#8485](https://github.com/scalableminds/webknossos/pull/8485)
=======
>>>>>>> 7bde5c28
- Added a credit system making payment for long running jobs possible. For now it is in testing phase. [#8352](https://github.com/scalableminds/webknossos/pull/8352)
- The maximum available storage of an organization is now enforced during upload. [#8385](https://github.com/scalableminds/webknossos/pull/8385)
- Performance improvements for volume annotation save requests. [#8460](https://github.com/scalableminds/webknossos/pull/8460)

### Changed

### Fixed
- Fixed visual alignment of actions in ai model list. [#8474](https://github.com/scalableminds/webknossos/pull/8474)
- Improve formatting of credits amount in organization management page [#8487](https://github.com/scalableminds/webknossos/pull/8487)
- Re-enabled jobs planned to be paid with credits for organizations without a paid plan. [#8478](https://github.com/scalableminds/webknossos/pull/8478)
- Fixed that the dataset extent tooltip in the right details bar in the dashboard did not properly update when switching datasets. [#8477](https://github.com/scalableminds/webknossos/pull/8477)
- Fixed a bug where task creation with volume zip as input would fail. [#8468](https://github.com/scalableminds/webknossos/pull/8468)
- Fixed a rare and subtle bug related to volume annotation and undo/redo. [#7506](https://github.com/scalableminds/webknossos/pull/7506)
- Fixed that a warning message about a newer version of an annotation was shown multiple times. [#8486](https://github.com/scalableminds/webknossos/pull/8486)
- Fixed a bug where segment statistics would sometimes be wrong in case of an on-disk segmentation fallback layer with segment index file. [#8460](https://github.com/scalableminds/webknossos/pull/8460)
- Fixed a bug where sometimes outdated segment statistics would be displayed. [#8460](https://github.com/scalableminds/webknossos/pull/8460)

### Removed

### Breaking Changes<|MERGE_RESOLUTION|>--- conflicted
+++ resolved
@@ -11,12 +11,7 @@
 [Commits](https://github.com/scalableminds/webknossos/compare/25.03.0...HEAD)
 
 ### Added
-<<<<<<< HEAD
-- Added support for datasets with the following data types: int8, int16, int32, uint32 (support for color was added, support for segmentation already existed before) and int64 (segmentation only). [#8325](https://github.com/scalableminds/webknossos/pull/8325)
-- Added a command palette that allows navigating between pages, switching tools and accessing some user settings via Ctrl+P. [#8447](https://github.com/scalableminds/webknossos/pull/8447/)
 - Allow to mirror datasets along an axis in the dataset settings as part of the rotation feature. [#8485](https://github.com/scalableminds/webknossos/pull/8485)
-=======
->>>>>>> 7bde5c28
 - Added a credit system making payment for long running jobs possible. For now it is in testing phase. [#8352](https://github.com/scalableminds/webknossos/pull/8352)
 - The maximum available storage of an organization is now enforced during upload. [#8385](https://github.com/scalableminds/webknossos/pull/8385)
 - Performance improvements for volume annotation save requests. [#8460](https://github.com/scalableminds/webknossos/pull/8460)
