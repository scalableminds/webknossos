--- conflicted
+++ resolved
@@ -216,11 +216,7 @@
       @scalesBuffer.set([factor], index)
     redraw = =>
       @updateGeometries()
-<<<<<<< HEAD
-      @model.flycam.update()
-=======
       app.vent.trigger("rerender")
->>>>>>> af9f5bfa
     onUpdate = ->
       setScaleFactor(@scaleFactor)
       redraw()
