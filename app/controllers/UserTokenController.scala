--- conflicted
+++ resolved
@@ -13,7 +13,6 @@
 }
 import com.scalableminds.webknossos.tracingstore.tracings.TracingIds
 import io.swagger.annotations._
-
 import javax.inject.Inject
 import models.annotation._
 import models.binary.{DataSetDAO, DataSetService, DataStoreService}
@@ -186,38 +185,25 @@
         case _                => Fox.successful(false)
       }
 
-<<<<<<< HEAD
-    if (tracingId == TracingIds.dummyTracingId) return Fox.successful(UserAccessAnswer(granted = true))
-
-    for {
-      annotation <- findAnnotationForTracing(tracingId)(GlobalAccessContext) ?~> "annotation.notFound"
-      annotationAccessByToken <- token
-        .map(annotationPrivateLinkDAO.findOneByAccessToken(_)(GlobalAccessContext))
-        .getOrElse(Fox.empty)
-        .futureBox
-
-      allowedByToken = annotationAccessByToken.exists(annotation._id == _._annotation)
-      restrictions <- annotationInformationProvider.restrictionsFor(
-        AnnotationIdentifier(annotation.typ, annotation._id))(GlobalAccessContext) ?~> "restrictions.notFound"
-      allowedByUser <- checkRestrictions(restrictions) ?~> "restrictions.failedToCheck"
-      allowed = allowedByToken || allowedByUser
-    } yield {
-      if (allowed) UserAccessAnswer(granted = true)
-      else UserAccessAnswer(granted = false, Some(s"No ${mode.toString} access to tracing"))
-=======
     if (tracingId == TracingIds.dummyTracingId)
       Fox.successful(UserAccessAnswer(granted = true))
     else {
       for {
         annotation <- findAnnotationForTracing(tracingId)(GlobalAccessContext) ?~> "annotation.notFound"
+        annotationAccessByToken <- token
+          .map(annotationPrivateLinkDAO.findOneByAccessToken(_)(GlobalAccessContext))
+          .getOrElse(Fox.empty)
+          .futureBox
+
+        allowedByToken = annotationAccessByToken.exists(annotation._id == _._annotation)
         restrictions <- annotationInformationProvider.restrictionsFor(
           AnnotationIdentifier(annotation.typ, annotation._id))(GlobalAccessContext) ?~> "restrictions.notFound"
-        allowed <- checkRestrictions(restrictions) ?~> "restrictions.failedToCheck"
+        allowedByUser <- checkRestrictions(restrictions) ?~> "restrictions.failedToCheck"
+        allowed = allowedByToken || allowedByUser
       } yield {
         if (allowed) UserAccessAnswer(granted = true)
         else UserAccessAnswer(granted = false, Some(s"No ${mode.toString} access to tracing"))
       }
->>>>>>> ae0b8b58
     }
   }
 
