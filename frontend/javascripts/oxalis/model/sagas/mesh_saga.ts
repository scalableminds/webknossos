import { saveAs } from "file-saver";
import _ from "lodash";
import { V3 } from "libs/mjs";
import { chunkDynamically, sleep } from "libs/utils";
import ErrorHandling from "libs/error_handling";
import type { APIDataset, APIMeshFile, APISegmentationLayer } from "types/api_flow_types";
import { mergeBufferGeometries } from "libs/BufferGeometryUtils";
import Deferred from "libs/async/deferred";

import Store from "oxalis/store";
import {
  getResolutionInfo,
  getMappingInfo,
  getVisibleSegmentationLayer,
  getSegmentationLayerByName,
} from "oxalis/model/accessors/dataset_accessor";
import {
  LoadAdHocMeshAction,
  LoadPrecomputedMeshAction,
  AdHocMeshInfo,
  loadPrecomputedMeshAction,
} from "oxalis/model/actions/segmentation_actions";
import type { Action } from "oxalis/model/actions/actions";
import type { Vector3 } from "oxalis/constants";
import { AnnotationToolEnum, MappingStatusEnum } from "oxalis/constants";
import {
  UpdateMeshVisibilityAction,
  RemoveMeshAction,
  RefreshMeshAction,
  TriggerMeshDownloadAction,
  MaybeFetchMeshFilesAction,
  updateMeshFileListAction,
  updateCurrentMeshFileAction,
  dispatchMaybeFetchMeshFilesAsync,
  removeMeshAction,
  addAdHocMeshAction,
  addPrecomputedMeshAction,
  finishedLoadingMeshAction,
  startedLoadingMeshAction,
  TriggerMeshesDownloadAction,
  updateMeshVisibilityAction,
} from "oxalis/model/actions/annotation_actions";
import type { Saga } from "oxalis/model/sagas/effect-generators";
import { select } from "oxalis/model/sagas/effect-generators";
import { actionChannel, takeEvery, call, take, race, put, all } from "typed-redux-saga";
import { stlMeshConstants } from "oxalis/view/right-border-tabs/segments_tab/segments_view";
import {
  computeAdHocMesh,
  sendAnalyticsEvent,
  meshApi,
  getMeshfilesForDatasetLayer,
  getBucketPositionsForAdHocMesh,
} from "admin/admin_rest_api";
import { zoomedAddressToAnotherZoomStepWithInfo } from "oxalis/model/helpers/position_converter";
import DataLayer from "oxalis/model/data_layer";
import { Model } from "oxalis/singletons";
import ThreeDMap from "libs/ThreeDMap";
import exportToStl from "libs/stl_exporter";
import getSceneController from "oxalis/controller/scene_controller_provider";
import window from "libs/window";
import {
  getActiveSegmentationTracing,
  getEditableMappingForVolumeTracingId,
  getMeshInfoForSegment,
  getTracingForSegmentationLayer,
} from "oxalis/model/accessors/volumetracing_accessor";
import { saveNowAction } from "oxalis/model/actions/save_actions";
import Toast from "libs/toast";
import { getDracoLoader } from "libs/draco";
import messages from "messages";
import processTaskWithPool from "libs/async/task_pool";
import { getBaseSegmentationName } from "oxalis/view/right-border-tabs/segments_tab/segments_view_helper";
import {
  BatchUpdateGroupsAndSegmentsAction,
  RemoveSegmentAction,
  UpdateSegmentAction,
} from "../actions/volumetracing_actions";
import { ResolutionInfo } from "../helpers/resolution_info";
import { type AdditionalCoordinate } from "types/api_flow_types";
import Zip from "libs/zipjs_wrapper";
import { FlycamAction } from "../actions/flycam_actions";
import { getAdditionalCoordinatesAsString } from "../accessors/flycam_accessor";
import { BufferGeometryWithInfo } from "oxalis/controller/segment_mesh_controller";

export const NO_LOD_MESH_INDEX = -1;
const MAX_RETRY_COUNT = 5;
const RETRY_WAIT_TIME = 5000;
const MESH_CHUNK_THROTTLE_DELAY = 500;
const PARALLEL_PRECOMPUTED_MESH_LOADING_COUNT = 32;
const MIN_BATCH_SIZE_IN_BYTES = 2 ** 16;

// The calculation of a mesh is spread across multiple requests.
// In order to avoid, that a huge amount of chunks is downloaded at full speed,
// we artificially throttle the download speed after the first MESH_CHUNK_THROTTLE_LIMIT
// requests for each segment.
const batchCounterPerSegment: Record<number, number> = {};
const MESH_CHUNK_THROTTLE_LIMIT = 50;

/*
 *
 * Ad Hoc Meshes
 *
 */
// Maps from additional coordinates, layerName and segmentId to a ThreeDMap that stores for each chunk
// (at x, y, z) position whether the mesh chunk was loaded.
const adhocMeshesMapByLayer: Record<string, Record<string, Map<number, ThreeDMap<boolean>>>> = {};
function marchingCubeSizeInMag1(): Vector3 {
  return (window as any).__marchingCubeSizeInMag1 != null
    ? (window as any).__marchingCubeSizeInMag1
    : [128, 128, 128];
}
const modifiedCells: Set<number> = new Set();
export function isMeshSTL(buffer: ArrayBuffer): boolean {
  const dataView = new DataView(buffer);
  const isMesh = stlMeshConstants.meshMarker.every(
    (marker, index) => dataView.getUint8(index) === marker,
  );
  return isMesh;
}

function getOrAddMapForSegment(
  layerName: string,
  segmentId: number,
  additionalCoordinates?: AdditionalCoordinate[] | null,
): ThreeDMap<boolean> {
  const additionalCoordKey = getAdditionalCoordinatesAsString(additionalCoordinates);

  const keys = [additionalCoordKey, layerName];
  // create new map if adhocMeshesMapByLayer[additionalCoordinatesString][layerName] doesn't exist yet.
  _.set(adhocMeshesMapByLayer, keys, _.get(adhocMeshesMapByLayer, keys, new Map()));
  const meshesMap = adhocMeshesMapByLayer[additionalCoordKey][layerName];
  const maybeMap = meshesMap.get(segmentId);

  if (maybeMap == null) {
    const newMap = new ThreeDMap<boolean>();
    meshesMap.set(segmentId, newMap);
    return newMap;
  }

  return maybeMap;
}

function removeMapForSegment(
  layerName: string,
  segmentId: number,
  additionalCoordinateKey: string,
): void {
  if (
    adhocMeshesMapByLayer[additionalCoordinateKey] == null ||
    adhocMeshesMapByLayer[additionalCoordinateKey][layerName] == null
  ) {
    return;
  }

  adhocMeshesMapByLayer[additionalCoordinateKey][layerName].delete(segmentId);
}

function getZoomedCubeSize(zoomStep: number, resolutionInfo: ResolutionInfo): Vector3 {
  // Convert marchingCubeSizeInMag1 to another resolution (zoomStep)
  const [x, y, z] = zoomedAddressToAnotherZoomStepWithInfo(
    [...marchingCubeSizeInMag1(), 0],
    resolutionInfo,
    zoomStep,
  );
  // Drop the last element of the Vector4;
  return [x, y, z];
}

function clipPositionToCubeBoundary(position: Vector3): Vector3 {
  const currentCube = V3.floor(V3.divide3(position, marchingCubeSizeInMag1()));
  const clippedPosition = V3.scale3(currentCube, marchingCubeSizeInMag1());
  return clippedPosition;
}

// front_xy, front_xz, front_yz, back_xy, back_xz, back_yz
const NEIGHBOR_LOOKUP = [
  [0, 0, -1],
  [0, -1, 0],
  [-1, 0, 0],
  [0, 0, 1],
  [0, 1, 0],
  [1, 0, 0],
];

function getNeighborPosition(clippedPosition: Vector3, neighborId: number): Vector3 {
  const neighborMultiplier = NEIGHBOR_LOOKUP[neighborId];
  const neighboringPosition: Vector3 = [
    clippedPosition[0] + neighborMultiplier[0] * marchingCubeSizeInMag1()[0],
    clippedPosition[1] + neighborMultiplier[1] * marchingCubeSizeInMag1()[1],
    clippedPosition[2] + neighborMultiplier[2] * marchingCubeSizeInMag1()[2],
  ];
  return neighboringPosition;
}

function* loadAdHocMeshFromAction(action: LoadAdHocMeshAction): Saga<void> {
  yield* call(
    loadAdHocMesh,
    action.seedPosition,
    action.seedAdditionalCoordinates,
    action.segmentId,
    false,
    action.layerName,
    action.extraInfo,
  );
}

function* getMeshExtraInfo(
  layerName: string,
  maybeExtraInfo: AdHocMeshInfo | null | undefined,
): Saga<AdHocMeshInfo> {
  const activeMappingByLayer = yield* select(
    (state) => state.temporaryConfiguration.activeMappingByLayer,
  );
  if (maybeExtraInfo != null) return maybeExtraInfo;
  const mappingInfo = getMappingInfo(activeMappingByLayer, layerName);
  const isMappingActive = mappingInfo.mappingStatus === MappingStatusEnum.ENABLED;
  const mappingName = isMappingActive ? mappingInfo.mappingName : null;
  const mappingType = isMappingActive ? mappingInfo.mappingType : null;
  return {
    mappingName,
    mappingType,
  };
}

function* getInfoForMeshLoading(
  layer: DataLayer,
  meshExtraInfo: AdHocMeshInfo,
): Saga<{
  zoomStep: number;
  resolutionInfo: ResolutionInfo;
}> {
  const resolutionInfo = getResolutionInfo(layer.resolutions);
  const preferredZoomStep =
    meshExtraInfo.preferredQuality != null
      ? meshExtraInfo.preferredQuality
      : yield* select(
          (state) => state.temporaryConfiguration.preferredQualityForMeshAdHocComputation,
        );
  const zoomStep = resolutionInfo.getClosestExistingIndex(preferredZoomStep);
  return {
    zoomStep,
    resolutionInfo,
  };
}

function* loadAdHocMesh(
  seedPosition: Vector3,
  seedAdditionalCoordinates: AdditionalCoordinate[] | undefined | null,
  segmentId: number,
  removeExistingMesh: boolean = false,
  layerName?: string | null | undefined,
  maybeExtraInfo?: AdHocMeshInfo,
): Saga<void> {
  const layer =
    layerName != null ? Model.getLayerByName(layerName) : Model.getVisibleSegmentationLayer();

  if (segmentId === 0 || layer == null) {
    return;
  }

  yield* call([Model, Model.ensureSavedState]);

  const meshExtraInfo = yield* call(getMeshExtraInfo, layer.name, maybeExtraInfo);

  const { zoomStep, resolutionInfo } = yield* call(getInfoForMeshLoading, layer, meshExtraInfo);
  batchCounterPerSegment[segmentId] = 0;

  // If a REMOVE_MESH action is dispatched and consumed
  // here before loadFullAdHocMesh is finished, the latter saga
  // should be canceled automatically to avoid populating mesh data even though
  // the mesh was removed. This is accomplished by redux-saga's race effect.
  yield* race({
    loadFullAdHocMesh: call(
      loadFullAdHocMesh,
      layer,
      segmentId,
      seedPosition,
      seedAdditionalCoordinates,
      zoomStep,
      meshExtraInfo,
      resolutionInfo,
      removeExistingMesh,
    ),
    cancel: take(
      (action: Action) =>
        action.type === "REMOVE_MESH" &&
        action.segmentId === segmentId &&
        action.layerName === layer.name,
    ),
  });
  removeMeshWithoutVoxels(segmentId, layer.name, seedAdditionalCoordinates);
}

function removeMeshWithoutVoxels(
  segmentId: number,
  layerName: string,
  additionalCoordinates: AdditionalCoordinate[] | undefined | null,
) {
  // If no voxels were added to the scene (e.g. because the segment doesn't have any voxels in this n-dimension),
  // remove it from the store's state aswell.
  const { segmentMeshController } = getSceneController();
  if (!segmentMeshController.hasMesh(segmentId, layerName, additionalCoordinates)) {
    Store.dispatch(removeMeshAction(layerName, segmentId));
  }
}

function* loadFullAdHocMesh(
  layer: DataLayer,
  segmentId: number,
  position: Vector3,
  additionalCoordinates: AdditionalCoordinate[] | undefined | null,
  zoomStep: number,
  meshExtraInfo: AdHocMeshInfo,
  resolutionInfo: ResolutionInfo,
  removeExistingMesh: boolean,
): Saga<void> {
  let isInitialRequest = true;
  const { mappingName, mappingType } = meshExtraInfo;
  const clippedPosition = clipPositionToCubeBoundary(position);
  yield* put(
    addAdHocMeshAction(
      layer.name,
      segmentId,
      position,
      additionalCoordinates,
      mappingName,
      mappingType,
    ),
  );
  yield* put(startedLoadingMeshAction(layer.name, segmentId));

  const cubeSize = getZoomedCubeSize(zoomStep, resolutionInfo);
  const tracingStoreHost = yield* select((state) => state.tracing.tracingStore.url);
  const mag = resolutionInfo.getResolutionByIndexOrThrow(zoomStep);

  const volumeTracing = yield* select((state) => getActiveSegmentationTracing(state));
  const visibleSegmentationLayer = yield* select((state) => getVisibleSegmentationLayer(state));
  // Fetch from datastore if no volumetracing ...
  let useDataStore = volumeTracing == null || visibleSegmentationLayer?.tracingId == null;
  if (meshExtraInfo.useDataStore != null) {
    // ... except if the caller specified whether to use the data store ...
    useDataStore = meshExtraInfo.useDataStore;
  } else if (volumeTracing?.mappingIsEditable) {
    // ... or if an editable mapping is active.
    useDataStore = false;
  }

  // Segment stats can only be used for volume tracings that have a segment index
  // and that don't have editable mappings.
  const usePositionsFromSegmentStats =
    volumeTracing?.hasSegmentIndex &&
    !volumeTracing.mappingIsEditable &&
    visibleSegmentationLayer?.tracingId != null;
  let positionsToRequest = usePositionsFromSegmentStats
    ? yield* getChunkPositionsFromSegmentStats(
        tracingStoreHost,
        layer,
        segmentId,
        cubeSize,
        mag,
        clippedPosition,
        additionalCoordinates,
      )
    : [clippedPosition];

  if (positionsToRequest.length === 0) {
    //if no positions are requested, remove the mesh,
    //so that the old one isn't displayed anymore
    yield* put(removeMeshAction(layer.name, segmentId));
  }
  while (positionsToRequest.length > 0) {
    const currentPosition = positionsToRequest.shift();
    if (currentPosition == null) {
      throw new Error("Satisfy typescript");
    }
    const neighbors = yield* call(
      maybeLoadMeshChunk,
      layer,
      segmentId,
      currentPosition,
      zoomStep,
      meshExtraInfo,
      resolutionInfo,
      isInitialRequest,
      removeExistingMesh && isInitialRequest,
      useDataStore,
      !usePositionsFromSegmentStats,
    );
    isInitialRequest = false;

    // If we are using the positions from the segment index, the backend will
    // send an empty neighbors array, as it's not necessary to have them.
    if (usePositionsFromSegmentStats && neighbors.length > 0) {
      throw new Error("Retrieved neighbor positions even though these were not requested.");
    }
    positionsToRequest = positionsToRequest.concat(neighbors);
  }

  yield* put(finishedLoadingMeshAction(layer.name, segmentId));
}

function* getChunkPositionsFromSegmentStats(
  tracingStoreHost: string,
  layer: DataLayer,
  segmentId: number,
  cubeSize: Vector3,
  mag: Vector3,
  clippedPosition: Vector3,
  additionalCoordinates: AdditionalCoordinate[] | null | undefined,
) {
  const unscaledPositions = yield* call(
    getBucketPositionsForAdHocMesh,
    tracingStoreHost,
    layer.name,
    segmentId,
    cubeSize,
    mag,
    additionalCoordinates,
  );
  const positions = unscaledPositions.map((pos) => V3.scale3(pos, mag));
  return sortByDistanceTo(positions, clippedPosition) as Vector3[];
}

function hasMeshChunkExceededThrottleLimit(segmentId: number): boolean {
  return batchCounterPerSegment[segmentId] > MESH_CHUNK_THROTTLE_LIMIT;
}

function* maybeLoadMeshChunk(
  layer: DataLayer,
  segmentId: number,
  clippedPosition: Vector3,
  zoomStep: number,
  meshExtraInfo: AdHocMeshInfo,
  resolutionInfo: ResolutionInfo,
  isInitialRequest: boolean,
  removeExistingMesh: boolean,
  useDataStore: boolean,
  findNeighbors: boolean,
): Saga<Vector3[]> {
  const additionalCoordinates = yield* select((state) => state.flycam.additionalCoordinates);
  const threeDMap = getOrAddMapForSegment(layer.name, segmentId, additionalCoordinates);

  if (threeDMap.get(clippedPosition)) {
    return [];
  }

  if (hasMeshChunkExceededThrottleLimit(segmentId)) {
    yield* call(sleep, MESH_CHUNK_THROTTLE_DELAY);
  }

  batchCounterPerSegment[segmentId]++;
  threeDMap.set(clippedPosition, true);
  const scale = yield* select((state) => state.dataset.dataSource.scale);
  const dataStoreHost = yield* select((state) => state.dataset.dataStore.url);
  const owningOrganization = yield* select((state) => state.dataset.owningOrganization);
  const datasetName = yield* select((state) => state.dataset.name);
  const tracingStoreHost = yield* select((state) => state.tracing.tracingStore.url);
  const dataStoreUrl = `${dataStoreHost}/data/datasets/${owningOrganization}/${datasetName}/layers/${
    layer.fallbackLayer != null ? layer.fallbackLayer : layer.name
  }`;
  const tracingStoreUrl = `${tracingStoreHost}/tracings/volume/${layer.name}`;

  const mag = resolutionInfo.getResolutionByIndexOrThrow(zoomStep);

  if (isInitialRequest) {
    sendAnalyticsEvent("request_isosurface", {
      mode: useDataStore ? "view" : "annotation",
    });
  }

  let retryCount = 0;

  const { segmentMeshController } = getSceneController();

  const cubeSize = getZoomedCubeSize(zoomStep, resolutionInfo);

  while (retryCount < MAX_RETRY_COUNT) {
    try {
      const { buffer: responseBuffer, neighbors } = yield* call(
        {
          context: null,
          fn: computeAdHocMesh,
        },
        useDataStore ? dataStoreUrl : tracingStoreUrl,
        {
          position: clippedPosition,
          additionalCoordinates: additionalCoordinates || undefined,
          mag,
          segmentId,
          cubeSize,
          scale,
          findNeighbors,
          ...meshExtraInfo,
        },
      );
      const vertices = new Float32Array(responseBuffer);

      if (removeExistingMesh) {
        segmentMeshController.removeMeshById(segmentId, layer.name);
      }

      segmentMeshController.addMeshFromVertices(
        vertices,
        segmentId,
        layer.name,
        additionalCoordinates,
      );
      return neighbors.map((neighbor) => getNeighborPosition(clippedPosition, neighbor));
    } catch (exception) {
      retryCount++;
      ErrorHandling.notify(exception as Error);
      console.warn("Retrying mesh generation due to", exception);
      yield* call(sleep, RETRY_WAIT_TIME * 2 ** retryCount);
    }
  }

  return [];
}

function* markEditedCellAsDirty(): Saga<void> {
  const volumeTracing = yield* select((state) => getActiveSegmentationTracing(state));

  if (volumeTracing != null && volumeTracing.fallbackLayer == null) {
    const activeCellId = volumeTracing.activeCellId;
    modifiedCells.add(activeCellId);
  }
}

function* refreshMeshes(): Saga<void> {
  yield* put(saveNowAction());
  // We reload all cells that got modified till the start of reloading.
  // By that we avoid to remove cells that got annotated during reloading from the modifiedCells set.
  const currentlyModifiedCells = new Set(modifiedCells);
  modifiedCells.clear();

  const additionalCoordinates = yield* select((state) => state.flycam.additionalCoordinates);
  const additionalCoordKey = getAdditionalCoordinatesAsString(additionalCoordinates);
  const segmentationLayer = Model.getVisibleSegmentationLayer();

  if (!segmentationLayer) {
    return;
  }

  adhocMeshesMapByLayer[additionalCoordKey][segmentationLayer.name] =
    adhocMeshesMapByLayer[additionalCoordKey][segmentationLayer.name] || new Map();
  const meshesMapForLayer = adhocMeshesMapByLayer[additionalCoordKey][segmentationLayer.name];

  for (const [segmentId, threeDMap] of Array.from(meshesMapForLayer.entries())) {
    if (!currentlyModifiedCells.has(segmentId)) {
      continue;
    }

    yield* call(
      _refreshMeshWithMap,
      segmentId,
      threeDMap,
      segmentationLayer.name,
      additionalCoordinates,
    );
  }
}

function* refreshMesh(action: RefreshMeshAction): Saga<void> {
  const additionalCoordinates = yield* select((state) => state.flycam.additionalCoordinates);
  const additionalCoordKey = getAdditionalCoordinatesAsString(additionalCoordinates);

  const { segmentId, layerName } = action;

  const meshInfo = yield* select((state) =>
    getMeshInfoForSegment(state, additionalCoordinates, layerName, segmentId),
  );

  if (meshInfo == null) {
    throw new Error(
      `Mesh refreshing failed due to lack of mesh info for segment ${segmentId} in store.`,
    );
  }

  if (meshInfo.isPrecomputed) {
    const isProofreadingActive = yield* select(
      (state) => state.uiInformation.activeTool === AnnotationToolEnum.PROOFREAD,
    );
    yield* put(removeMeshAction(layerName, meshInfo.segmentId));
    yield* put(
      loadPrecomputedMeshAction(
        meshInfo.segmentId,
        meshInfo.seedPosition,
        meshInfo.seedAdditionalCoordinates,
        meshInfo.meshFileName,
        layerName,
        !isProofreadingActive,
      ),
    );
  } else {
    if (adhocMeshesMapByLayer[additionalCoordKey] == null) return;
    const threeDMap = adhocMeshesMapByLayer[additionalCoordKey][action.layerName].get(segmentId);
    if (threeDMap == null) {
      return;
    }
    yield* call(_refreshMeshWithMap, segmentId, threeDMap, layerName, additionalCoordinates);
  }
}

function* _refreshMeshWithMap(
  segmentId: number,
  threeDMap: ThreeDMap<boolean>,
  layerName: string,
  additionalCoordinates: AdditionalCoordinate[] | null,
): Saga<void> {
  const meshInfo = yield* select((state) =>
    getMeshInfoForSegment(state, additionalCoordinates, layerName, segmentId),
  );
  if (meshInfo == null) {
    throw new Error(
      `Mesh refreshing failed due to lack of mesh info for segment ${segmentId} in store.`,
    );
  }
  yield* call(
    [ErrorHandling, ErrorHandling.assert],
    !meshInfo.isPrecomputed,
    "_refreshMeshWithMap was called for a precomputed mesh.",
  );
  if (meshInfo.isPrecomputed) return;
  const { mappingName, mappingType } = meshInfo;
  const meshPositions = threeDMap.entries().filter(([value, _position]) => value);

  if (meshPositions.length === 0) {
    return;
  }

  // Remove mesh from cache.
  yield* call(removeMesh, removeMeshAction(layerName, segmentId), false);
  // The mesh should only be removed once after re-fetching the mesh first position.
  let shouldBeRemoved = true;

  for (const [, position] of meshPositions) {
    // Reload the mesh at the given position if it isn't already loaded there.
    // This is done to ensure that every voxel of the mesh is reloaded.
    yield* call(
      loadAdHocMesh,
      position,
      additionalCoordinates,
      segmentId,
      shouldBeRemoved,
      layerName,
      {
        mappingName,
        mappingType,
      },
    );
    shouldBeRemoved = false;
  }
}

/*
 *
 * Precomputed Meshes
 *
 */

// Avoid redundant fetches of mesh files for the same layer by
// storing Deferreds per layer lazily.
const fetchDeferredsPerLayer: Record<string, Deferred<Array<APIMeshFile>, unknown>> = {};
function* maybeFetchMeshFiles(action: MaybeFetchMeshFilesAction): Saga<void> {
  const { segmentationLayer, dataset, mustRequest, autoActivate, callback } = action;

  if (!segmentationLayer) {
    callback([]);
    return;
  }

  const layerName = segmentationLayer.name;

  function* maybeActivateMeshFile(availableMeshFiles: APIMeshFile[]) {
    const currentMeshFile = yield* select(
      (state) => state.localSegmentationData[layerName].currentMeshFile,
    );
    if (!currentMeshFile && availableMeshFiles.length > 0 && autoActivate) {
      yield* put(updateCurrentMeshFileAction(layerName, availableMeshFiles[0].meshFileName));
    }
  }

  // If a deferred already exists (and mustRequest is not true), the deferred
  // can be awaited (regardless of whether it's finished or not) and its
  // content used to call the callback.
  if (fetchDeferredsPerLayer[layerName] && !mustRequest) {
    const availableMeshFiles = yield* call(() => fetchDeferredsPerLayer[layerName].promise());
    yield* maybeActivateMeshFile(availableMeshFiles);
    callback(availableMeshFiles);
    return;
  }
  // A request has to be made (either because none was made before or because
  // it is enforced by mustRequest).
  // If mustRequest is true and an old deferred exists, a new deferred will be created which
  // replaces the old one (old references to the first Deferred will still
  // work and will be resolved by the corresponding saga execution).
  const deferred = new Deferred<Array<APIMeshFile>, unknown>();
  fetchDeferredsPerLayer[layerName] = deferred;

  const availableMeshFiles = yield* call(
    getMeshfilesForDatasetLayer,
    dataset.dataStore.url,
    dataset,
    getBaseSegmentationName(segmentationLayer),
  );
  yield* put(updateMeshFileListAction(layerName, availableMeshFiles));
  deferred.resolve(availableMeshFiles);

  yield* maybeActivateMeshFile(availableMeshFiles);

  callback(availableMeshFiles);
}

function* loadPrecomputedMesh(action: LoadPrecomputedMeshAction) {
  const {
    segmentId,
    seedPosition,
    seedAdditionalCoordinates,
    meshFileName,
    layerName,
    mergeChunks,
  } = action;
  const layer = yield* select((state) =>
    layerName != null
      ? getSegmentationLayerByName(state.dataset, layerName)
      : getVisibleSegmentationLayer(state),
  );
  if (layer == null) return;
  // If a REMOVE_MESH action is dispatched and consumed
  // here before loadPrecomputedMeshForSegmentId is finished, the latter saga
  // should be canceled automatically to avoid populating mesh data even though
  // the mesh was removed. This is accomplished by redux-saga's race effect.
  yield* race({
    loadPrecomputedMeshForSegmentId: call(
      loadPrecomputedMeshForSegmentId,
      segmentId,
      seedPosition,
      seedAdditionalCoordinates,
      meshFileName,
      layer,
      mergeChunks,
    ),
    cancel: take(
      (otherAction: Action) =>
        otherAction.type === "REMOVE_MESH" &&
        otherAction.segmentId === segmentId &&
        otherAction.layerName === layer.name,
    ),
  });
}

type ChunksMap = Record<number, Vector3[] | meshApi.MeshChunk[] | null | undefined>;

function* loadPrecomputedMeshForSegmentId(
  id: number,
  seedPosition: Vector3,
  seedAdditionalCoordinates: AdditionalCoordinate[] | undefined | null,
  meshFileName: string,
  segmentationLayer: APISegmentationLayer,
  mergeChunks: boolean,
): Saga<void> {
  const layerName = segmentationLayer.name;
  const mappingName = yield* call(getMappingName, segmentationLayer);
  yield* put(
    addPrecomputedMeshAction(
      layerName,
      id,
      seedPosition,
      seedAdditionalCoordinates,
      meshFileName,
<<<<<<< HEAD
      mergeChunks,
=======
      mappingName,
>>>>>>> 6e1c0e95
    ),
  );
  yield* put(startedLoadingMeshAction(layerName, id));
  const dataset = yield* select((state) => state.dataset);
  const additionalCoordinates = yield* select((state) => state.flycam.additionalCoordinates);

  const availableMeshFiles = yield* call(
    dispatchMaybeFetchMeshFilesAsync,
    Store.dispatch,
    segmentationLayer,
    dataset,
    false,
    false,
  );

  const meshFile = availableMeshFiles.find((file) => file.meshFileName === meshFileName);
  if (!meshFile) {
    Toast.error("Could not load mesh, since the requested mesh file was not found.");
    return;
  }
  if (id === 0) {
    Toast.error("Could not load mesh, since the clicked segment ID is 0.");
    return;
  }

  let availableChunksMap: ChunksMap = {};
  let scale: Vector3 | null = null;
  let loadingOrder: number[] | null = null;
  try {
    const chunkDescriptors = yield* call(
      _getChunkLoadingDescriptors,
      id,
      dataset,
      segmentationLayer,
      meshFile,
    );
    availableChunksMap = chunkDescriptors.availableChunksMap;
    scale = chunkDescriptors.scale;
    loadingOrder = chunkDescriptors.loadingOrder;
  } catch (exception) {
    Toast.warning(messages["tracing.mesh_listing_failed"]);
    console.warn("Mesh chunk couldn't be loaded due to", exception);
    yield* put(finishedLoadingMeshAction(layerName, id));
    yield* put(removeMeshAction(layerName, id));
    return;
  }

  const loadChunksTasks = _getLoadChunksTasks(
    dataset,
    layerName,
    meshFile,
    segmentationLayer,
    id,
    seedPosition,
    availableChunksMap,
    loadingOrder,
    scale,
    additionalCoordinates,
    mergeChunks,
  );

  try {
    yield* call(processTaskWithPool, loadChunksTasks, PARALLEL_PRECOMPUTED_MESH_LOADING_COUNT);
  } catch (exception) {
    Toast.warning(`Some mesh chunks could not be loaded for segment ${id}.`);
    console.error(exception);
  }

  yield* put(finishedLoadingMeshAction(layerName, id));
}

function* getMappingName(segmentationLayer: APISegmentationLayer) {
  const meshExtraInfo = yield* call(getMeshExtraInfo, segmentationLayer.name, null);
  const editableMapping = yield* select((state) =>
    getEditableMappingForVolumeTracingId(state, segmentationLayer.tracingId),
  );

  // meshExtraInfo.mappingName contains the currently active mapping
  // (can be the id of an editable mapping). However, we always need to
  // use the mapping name of the on-disk mapping.
  return editableMapping != null ? editableMapping.baseMappingName : meshExtraInfo.mappingName;
}

function* _getChunkLoadingDescriptors(
  id: number,
  dataset: APIDataset,
  segmentationLayer: APISegmentationLayer,
  meshFile: APIMeshFile,
) {
  const availableChunksMap: ChunksMap = {};
  let scale: Vector3 | null = null;
  let loadingOrder: number[] = [];

  const { segmentMeshController } = getSceneController();
  const version = meshFile.formatVersion;
  const { meshFileName } = meshFile;

  const editableMapping = yield* select((state) =>
    getEditableMappingForVolumeTracingId(state, segmentationLayer.tracingId),
  );
  const tracing = yield* select((state) =>
    getTracingForSegmentationLayer(state, segmentationLayer),
  );
  const mappingName = yield* call(getMappingName, segmentationLayer);

  if (version < 3) {
    console.warn("The active mesh file uses a version lower than 3, which is not supported");
  }

  // mappingName only exists for versions >= 3
  if (meshFile.mappingName != null && meshFile.mappingName !== mappingName) {
    throw Error(
      `Trying to use a mesh file that was computed for mapping ${meshFile.mappingName} for a requested mapping of ${mappingName}.`,
    );
  }

  const segmentInfo = yield* call(
    meshApi.getMeshfileChunksForSegment,
    dataset.dataStore.url,
    dataset,
    getBaseSegmentationName(segmentationLayer),
    meshFileName,
    id,
    // The back-end should only receive a non-null mapping name,
    // if it should perform extra (reverse) look ups to compute a mesh
    // with a specific mapping from a mesh file that was computed
    // without a mapping.
    meshFile.mappingName == null ? mappingName : null,
    editableMapping != null && tracing ? tracing.tracingId : null,
  );
  scale = [segmentInfo.transform[0][0], segmentInfo.transform[1][1], segmentInfo.transform[2][2]];
  segmentInfo.chunks.lods.forEach((chunks, lodIndex) => {
    availableChunksMap[lodIndex] = chunks?.chunks;
    loadingOrder.push(lodIndex);
  });
  const currentLODIndex = yield* call(
    {
      context: segmentMeshController.meshesLODRootGroup,
      fn: segmentMeshController.meshesLODRootGroup.getCurrentLOD,
    },
    Math.max(...loadingOrder),
  );
  // Load the chunks closest to the current LOD first.
  loadingOrder.sort((a, b) => Math.abs(a - currentLODIndex) - Math.abs(b - currentLODIndex));

  return {
    availableChunksMap,
    scale,
    loadingOrder,
  };
}

function _getLoadChunksTasks(
  dataset: APIDataset,
  layerName: string,
  meshFile: APIMeshFile,
  segmentationLayer: APISegmentationLayer,
  id: number,
  seedPosition: Vector3,
  availableChunksMap: ChunksMap,
  loadingOrder: number[],
  scale: Vector3 | null,
  additionalCoordinates: AdditionalCoordinate[] | null,
  mergeChunks: boolean,
) {
  const { segmentMeshController } = getSceneController();
  const { meshFileName } = meshFile;
  return _.compact(
    _.flatten(
      loadingOrder.map((lod) => {
        if (availableChunksMap[lod] == null) {
          return;
        }
        const availableChunks = availableChunksMap[lod];
        // Sort the chunks by distance to the seedPosition, so that the mesh loads from the inside out
        const sortedAvailableChunks = sortByDistanceTo(availableChunks, seedPosition);

        const batches = chunkDynamically(
          sortedAvailableChunks as meshApi.MeshChunk[],
          MIN_BATCH_SIZE_IN_BYTES,
          (chunk) => chunk.byteSize,
        );

        const tasks = batches.map(
          (chunks) =>
            function* loadChunks(): Saga<void> {
              const dataForChunks = yield* call(
                meshApi.getMeshfileChunkData,
                dataset.dataStore.url,
                dataset,
                getBaseSegmentationName(segmentationLayer),
                {
                  meshFile: meshFileName,
                  // Only extract the relevant properties
                  requests: chunks.map(({ byteOffset, byteSize }) => ({ byteOffset, byteSize })),
                },
              );
              const loader = getDracoLoader();

              const errorsWithDetails = [];

              const chunksWithData = chunks.map((chunk, idx) => ({
                ...chunk,
                data: dataForChunks[idx],
              }));
              // Group chunks by position and merge meshes in the same chunk to keep the number
              // of objects in the scene low for better performance. Ideally, more mesh geometries
              // would be merged, but the meshes in different chunks need to be translated differently.
              const chunksGroupedByPosition = _.groupBy(chunksWithData, "position");
              for (const chunksForPosition of Object.values(chunksGroupedByPosition)) {
                // All chunks in chunksForPosition have the same position
                const position = chunksForPosition[0].position;

                let bufferGeometries: BufferGeometryWithInfo[] = [];
                for (let chunkIdx = 0; chunkIdx < chunksForPosition.length; chunkIdx++) {
                  const chunk = chunksForPosition[chunkIdx];
                  try {
                    const bufferGeometry = (yield* call(
                      loader.decodeDracoFileAsync,
                      chunk.data,
                    )) as BufferGeometryWithInfo;
                    bufferGeometry.unmappedSegmentId = chunk.unmappedSegmentId;
                    bufferGeometries.push(bufferGeometry);
                  } catch (error) {
                    errorsWithDetails.push({ error, chunk });
                  }
                }

                if (mergeChunks) {
                  const geometry = mergeBufferGeometries(bufferGeometries, true);

                  // If mergeBufferGeometries does not succeed, the method logs the error to the console and returns null
                  if (geometry == null) continue;

                  bufferGeometries = [geometry as BufferGeometryWithInfo];
                }

                // Compute vertex normals to achieve smooth shading
                bufferGeometries.forEach((geometry) => geometry.computeVertexNormals());

                yield* call(
                  {
                    context: segmentMeshController,
                    fn: segmentMeshController.addMeshFromGeometries,
                  },
                  bufferGeometries,
                  id,
                  position,
                  // Apply the scale from the segment info, which includes dataset scale and mag
                  scale,
                  lod,
                  layerName,
                  additionalCoordinates,
                );
              }

              if (errorsWithDetails.length > 0) {
                console.warn("Errors occurred while decoding mesh chunks:", errorsWithDetails);
                // Use first error as representative
                throw errorsWithDetails[0].error;
              }
            },
        );

        return tasks;
      }),
    ),
  );
}

function sortByDistanceTo(
  availableChunks: Vector3[] | meshApi.MeshChunk[] | null | undefined,
  seedPosition: Vector3,
) {
  return _.sortBy(availableChunks, (chunk: Vector3 | meshApi.MeshChunk) =>
    V3.length(V3.sub(seedPosition, "position" in chunk ? chunk.position : chunk)),
  ) as Array<Vector3> | Array<meshApi.MeshChunk>;
}

/*
 *
 * Ad Hoc and Precomputed Meshes
 *
 */
function* downloadMeshCellById(cellName: string, segmentId: number, layerName: string): Saga<void> {
  const { segmentMeshController } = getSceneController();
  const additionalCoordinates = yield* select((state) => state.flycam.additionalCoordinates);
  const geometry = segmentMeshController.getMeshGeometryInBestLOD(
    segmentId,
    layerName,
    additionalCoordinates,
  );

  if (geometry == null) {
    const errorMessage = messages["tracing.not_mesh_available_to_download"];
    Toast.error(errorMessage, {
      sticky: false,
    });
    return;
  }

  try {
    const blob = getSTLBlob(geometry, segmentId);
    yield* call(saveAs, blob, `${cellName}-${segmentId}.stl`);
  } catch (exception) {
    ErrorHandling.notify(exception as Error);
    Toast.error("Could not export to STL. See console for details");
    console.error(exception);
  }
}

function* downloadMeshCellsAsZIP(
  segments: Array<{ segmentName: string; segmentId: number; layerName: string }>,
): Saga<void> {
  const { segmentMeshController } = getSceneController();
  const zipWriter = new Zip.ZipWriter(new Zip.BlobWriter("application/zip"));
  const additionalCoordinates = yield* select((state) => state.flycam.additionalCoordinates);
  try {
    const addFileToZipWriterPromises = segments.map((element) => {
      const geometry = segmentMeshController.getMeshGeometryInBestLOD(
        element.segmentId,
        element.layerName,
        additionalCoordinates,
      );

      if (geometry == null) {
        const errorMessage = messages["tracing.not_mesh_available_to_download"];
        Toast.error(errorMessage, {
          sticky: false,
        });
        return;
      }
      const stlDataReader = new Zip.BlobReader(getSTLBlob(geometry, element.segmentId));
      return zipWriter.add(`${element.segmentName}-${element.segmentId}.stl`, stlDataReader);
    });
    yield all(addFileToZipWriterPromises);
    const result = yield* call([zipWriter, zipWriter.close]);
    yield* call(saveAs, result as Blob, "mesh-export.zip");
  } catch (exception) {
    ErrorHandling.notify(exception as Error);
    Toast.error("Could not export meshes as STL files. See console for details");
    console.error(exception);
  }
}

const getSTLBlob = (geometry: THREE.Group, segmentId: number): Blob => {
  const stlDataViews = exportToStl(geometry);
  // Encode mesh and cell id property
  const { meshMarker, segmentIdIndex } = stlMeshConstants;
  meshMarker.forEach((marker, index) => {
    stlDataViews[0].setUint8(index, marker);
  });
  stlDataViews[0].setUint32(segmentIdIndex, segmentId, true);
  return new Blob(stlDataViews);
};

function* downloadMeshCell(action: TriggerMeshDownloadAction): Saga<void> {
  yield* call(downloadMeshCellById, action.segmentName, action.segmentId, action.layerName);
}

function* downloadMeshCells(action: TriggerMeshesDownloadAction): Saga<void> {
  yield* call(downloadMeshCellsAsZIP, action.segmentsArray);
}

function* handleRemoveSegment(action: RemoveSegmentAction) {
  const additionalCoordinates = yield* select((state) => state.flycam.additionalCoordinates);
  const additionalCoordKey = getAdditionalCoordinatesAsString(additionalCoordinates);
  const { layerName, segmentId } = action;
  if (adhocMeshesMapByLayer[additionalCoordKey]?.[layerName]?.get(segmentId) != null) {
    // The dispatched action will make sure that the mesh entry is removed from the
    // store **and** from the scene. Otherwise, the store will still contain a reference
    // to the mesh even though it's not in the scene, anymore.
    yield* put(removeMeshAction(action.layerName, action.segmentId));
  }
}

function* removeMesh(action: RemoveMeshAction, removeFromScene: boolean = true): Saga<void> {
  const additionalCoordinates = yield* select((state) => state.flycam.additionalCoordinates);
  const additionalCoordKey = getAdditionalCoordinatesAsString(additionalCoordinates);
  const { layerName } = action;
  const segmentId = action.segmentId;

  if (removeFromScene) {
    getSceneController().segmentMeshController.removeMeshById(segmentId, layerName);
  }
  removeMapForSegment(layerName, segmentId, additionalCoordKey);
}

function* handleMeshVisibilityChange(action: UpdateMeshVisibilityAction): Saga<void> {
  const { id, visibility, layerName, additionalCoordinates } = action;
  const { segmentMeshController } = yield* call(getSceneController);
  segmentMeshController.setMeshVisibility(id, visibility, layerName, additionalCoordinates);
}

export function* handleAdditionalCoordinateUpdate(): Saga<void> {
  // We want to prevent iterating through all additional coordinates to adjust the mesh visibility, so we store the
  // previous additional coordinates in this method. Thus we have to catch SET_ADDITIONAL_COORDINATES actions in a
  // while-true loop and register this saga in the root saga instead of calling from the mesh saga.
  yield* take("WK_READY");

  let previousAdditionalCoordinates = yield* select((state) => state.flycam.additionalCoordinates);
  const { segmentMeshController } = yield* call(getSceneController);

  while (true) {
    const action = (yield* take(["SET_ADDITIONAL_COORDINATES"]) as any) as FlycamAction;
    // Satisfy TS
    if (action.type !== "SET_ADDITIONAL_COORDINATES") {
      throw new Error("Unexpected action type");
    }
    const meshRecords = segmentMeshController.meshesGroupsPerSegmentId;

    if (action.values == null || action.values.length === 0) break;
    const newAdditionalCoordKey = getAdditionalCoordinatesAsString(action.values);

    for (const additionalCoordinates of [action.values, previousAdditionalCoordinates]) {
      const currentAdditionalCoordKey = getAdditionalCoordinatesAsString(additionalCoordinates);
      const shouldBeVisible = currentAdditionalCoordKey === newAdditionalCoordKey;
      const recordsOfLayers = meshRecords[currentAdditionalCoordKey] || {};
      for (const [layerName, recordsForOneLayer] of Object.entries(recordsOfLayers)) {
        const segmentIds = Object.keys(recordsForOneLayer);
        for (const segmentIdAsString of segmentIds) {
          const segmentId = parseInt(segmentIdAsString);
          yield* put(
            updateMeshVisibilityAction(
              layerName,
              segmentId,
              shouldBeVisible,
              additionalCoordinates,
            ),
          );
          yield* call(
            {
              context: segmentMeshController,
              fn: segmentMeshController.setMeshVisibility,
            },
            segmentId,
            shouldBeVisible,
            layerName,
            additionalCoordinates,
          );
        }
      }
    }
    previousAdditionalCoordinates = yield* select((state) => state.flycam.additionalCoordinates);
  }
}

function* handleSegmentColorChange(action: UpdateSegmentAction): Saga<void> {
  const { segmentMeshController } = yield* call(getSceneController);
  const additionalCoordinates = yield* select((state) => state.flycam.additionalCoordinates);
  if (
    "color" in action.segment &&
    segmentMeshController.hasMesh(action.segmentId, action.layerName, additionalCoordinates)
  ) {
    segmentMeshController.setMeshColor(action.segmentId, action.layerName);
  }
}

function* handleBatchSegmentColorChange(
  batchAction: BatchUpdateGroupsAndSegmentsAction,
): Saga<void> {
  // Manually unpack batched actions and handle these.
  // In theory, this could happen automatically. See this issue in the corresponding (rather unmaintained) package: https://github.com/tshelburne/redux-batched-actions/pull/18
  // However, there seem to be some problems with that approach (e.g., too many updates, infinite recursion) and the discussion there didn't really reach a consensus
  // about the correct solution.
  // This is why we stick to the manual unpacking for now.
  const updateSegmentActions = batchAction.payload
    .filter((action) => action.type === "UPDATE_SEGMENT")
    .map((action) => call(handleSegmentColorChange, action as UpdateSegmentAction));
  yield* all(updateSegmentActions);
}

export default function* meshSaga(): Saga<void> {
  // Buffer actions since they might be dispatched before WK_READY
  const loadAdHocMeshActionChannel = yield* actionChannel("LOAD_AD_HOC_MESH_ACTION");
  const loadPrecomputedMeshActionChannel = yield* actionChannel("LOAD_PRECOMPUTED_MESH_ACTION");
  const maybeFetchMeshFilesActionChannel = yield* actionChannel("MAYBE_FETCH_MESH_FILES");

  yield* take("SCENE_CONTROLLER_READY");
  yield* take("WK_READY");
  yield* takeEvery(maybeFetchMeshFilesActionChannel, maybeFetchMeshFiles);
  yield* takeEvery(loadAdHocMeshActionChannel, loadAdHocMeshFromAction);
  yield* takeEvery(loadPrecomputedMeshActionChannel, loadPrecomputedMesh);
  yield* takeEvery("TRIGGER_MESH_DOWNLOAD", downloadMeshCell);
  yield* takeEvery("TRIGGER_MESHES_DOWNLOAD", downloadMeshCells);
  yield* takeEvery("REMOVE_MESH", removeMesh);
  yield* takeEvery("REMOVE_SEGMENT", handleRemoveSegment);
  yield* takeEvery("REFRESH_MESHES", refreshMeshes);
  yield* takeEvery("REFRESH_MESH", refreshMesh);
  yield* takeEvery("UPDATE_MESH_VISIBILITY", handleMeshVisibilityChange);
  yield* takeEvery(["START_EDITING", "COPY_SEGMENTATION_LAYER"], markEditedCellAsDirty);
  yield* takeEvery("UPDATE_SEGMENT", handleSegmentColorChange);
  yield* takeEvery("BATCH_UPDATE_GROUPS_AND_SEGMENTS", handleBatchSegmentColorChange);
}<|MERGE_RESOLUTION|>--- conflicted
+++ resolved
@@ -768,11 +768,8 @@
       seedPosition,
       seedAdditionalCoordinates,
       meshFileName,
-<<<<<<< HEAD
       mergeChunks,
-=======
       mappingName,
->>>>>>> 6e1c0e95
     ),
   );
   yield* put(startedLoadingMeshAction(layerName, id));
