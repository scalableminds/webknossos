--- conflicted
+++ resolved
@@ -1,133 +1,113 @@
-@(dashboardInfo: controllers.DashboardInfo, isAdminView: Boolean)(implicit session: oxalis.view.AuthedSessionData)
-
-@import models.user.time.PaymentInterval
-@import scala.concurrent.ExecutionContext.Implicits._
-<div class="tabbable" id="tabbable-dashboard" data-url="@controllers.routes.UserController.getDashboardInfo">
-  <ul class="nav nav-tabs">
-    <li class="active"><a href="#tab-tasks" data-toggle="tab">Tasks</a></li>
-    <li><a href="#tab-explorative" data-toggle="tab">Explorative Tracings</a></li>
-    <li><a href="#tab-tracked-time" data-toggle="tab">Tracked Time</a></li>
-  </ul>
-
-  <div class="tab-content">
-    <div class="tab-pane active" id="tab-tasks">
-
-      <h3>Tasks</h3>
-      <br />
-      @if(isAdminView){
-        <a href="@controllers.admin.routes.NMLIO.userDownload(dashboardInfo.user.id)" title="download all finished tracings">
-          <i class="fa fa-download"></i>download
-        </a>
-      } else {
-        <a href="@controllers.routes.TaskController.request" class="btn btn-success"  data-ajax="add-row=#dashboard-tasks@if(dashboardInfo.hasAnOpenTask){,confirm=@Messages("task.requestAnother")}" id="new-task-button">
-          Get a new task
-        </a>
-      }
-      <div class="divider-vertical"></div>
-      <a href="#" id="toggle-finished">Show finished tasks</a>
-      <br /><br />
-      <table class="table table-striped mask-finished" id="dashboard-tasks">
-        <thead>
-          <tr>
-            <th> # </th>
-            <th> Type </th>
-            <th> Project </th>
-            <th> Description </th>
-            <th> Modes </th>
-            <th> </th>
-          </tr>
-        </thead>
-        <tbody class="hide">
-          @taskAnnotationTableItem()
-        </tbody>
-      </table>
-    </div>
-
-    <div class="tab-pane" id="tab-explorative">
-      <h3>Explorative Tracings</h3>
-      <br />
-      @if(!isAdminView) {
-        <div>
-          @helper.form(action = controllers.admin.routes.NMLIO.upload, 'enctype -> "multipart/form-data", 'id -> "nml-explore-form", 'class -> "form-inline inline-block"){
-            <button type="submit" class="btn"><i class="fa fa-upload"></i>Upload NML & explore</button>
-          }
-          <div class="divider-vertical"></div>
-          @helper.form(action = controllers.routes.AnnotationController.createExplorational, 'class -> "form-inline inline-block") {
-            <select name="dataSetName">
-              @dashboardInfo.dataSets.map{ d =>
-                <option value="@d.dataSource.name"> @d.dataSource.name </option>
-              }
-            </select>
-            <label class="radio inline hide">
-              <input type="radio" name="contentType" value="skeletonTracing" checked>
-              Skeleton
-            </label>
-            <label class="radio inline hide">
-              <input type="radio" name="contentType" value="volumeTracing">
-              Volume
-            </label>
-            <button type="submit" class="btn"><i class="fa fa-search"></i>Explore data set</button>
-          }
-<<<<<<< HEAD
-
-          <table class="table table-striped table-hover" id="explorative-tasks">
-            <thead>
-              <tr>
-                <th> # </th>
-                <th> Name </th>
-                <th> DataSet </th>
-                <th> SkeletonTracing Stats </th>
-                <th> Tracing-Type </th>
-                <th> Last edited </th>
-                <th> </th>
-              </tr>
-            </thead>
-            <tbody>
-              @exploratoryAnnotationTableItem()
-            </tbody>
-          </table>
-=======
->>>>>>> 4d893bf2
-        </div>
-      }
-
-      <table class="table table-striped table-hover" id="explorative-tasks">
-        <thead>
-          <tr>
-            <th> # </th>
-            <th> Name </th>
-            <th> DataSet </th>
-            <th> SkeletonTracing Stats </th>
-            <th> SkeletonTracing-Type </th>
-            <th> Last edited </th>
-            <th> </th>
-          </tr>
-        </thead>
-        <tbody>
-          @exploratoryAnnotationTableItem()
-        </tbody>
-      </table>
-    </div>
-
-    <div class="tab-pane" id="tab-tracked-time">
-
-      <h3>Tracked Time</h3>
-        <table class="table table-striped">
-          <thead>
-            <tr>
-              <th> Month </th>
-              <th> Worked </th>
-            </tr>
-          </thead>
-          <tbody>
-          @dashboardInfo.loggedTime.toList.sortBy({ case (interval, time) => interval }).map{ case (interval, time) =>
-            <tr>
-              <td> @interval </td>
-              <td> @formatTimeHumanReadable(time) </td>
-            </tr>
-          }
-          </tbody>
-        </table>
-    </div>
-  </div>
-</div>+@(dashboardInfo: controllers.DashboardInfo, isAdminView: Boolean)(implicit session: oxalis.view.AuthedSessionData)
+
+@import models.user.time.PaymentInterval
+@import scala.concurrent.ExecutionContext.Implicits._
+<div class="tabbable" id="tabbable-dashboard" data-url="@controllers.routes.UserController.getDashboardInfo">
+  <ul class="nav nav-tabs">
+    <li class="active"><a href="#tab-tasks" data-toggle="tab">Tasks</a></li>
+    <li><a href="#tab-explorative" data-toggle="tab">Explorative Tracings</a></li>
+    <li><a href="#tab-tracked-time" data-toggle="tab">Tracked Time</a></li>
+  </ul>
+
+  <div class="tab-content">
+    <div class="tab-pane active" id="tab-tasks">
+
+      <h3>Tasks</h3>
+      <br />
+      @if(isAdminView){
+        <a href="@controllers.admin.routes.NMLIO.userDownload(dashboardInfo.user.id)" title="download all finished tracings">
+          <i class="fa fa-download"></i>download
+        </a>
+      } else {
+        <a href="@controllers.routes.TaskController.request" class="btn btn-success"  data-ajax="add-row=#dashboard-tasks@if(dashboardInfo.hasAnOpenTask){,confirm=@Messages("task.requestAnother")}" id="new-task-button">
+          Get a new task
+        </a>
+      }
+      <div class="divider-vertical"></div>
+      <a href="#" id="toggle-finished">Show finished tasks</a>
+      <br /><br />
+      <table class="table table-striped mask-finished" id="dashboard-tasks">
+        <thead>
+          <tr>
+            <th> # </th>
+            <th> Type </th>
+            <th> Project </th>
+            <th> Description </th>
+            <th> Modes </th>
+            <th> </th>
+          </tr>
+        </thead>
+        <tbody class="hide">
+          @taskAnnotationTableItem()
+        </tbody>
+      </table>
+    </div>
+
+    <div class="tab-pane" id="tab-explorative">
+      <h3>Explorative Tracings</h3>
+      <br />
+      @if(!isAdminView) {
+        <div>
+          @helper.form(action = controllers.admin.routes.NMLIO.upload, 'enctype -> "multipart/form-data", 'id -> "nml-explore-form", 'class -> "form-inline inline-block"){
+            <button type="submit" class="btn"><i class="fa fa-upload"></i>Upload NML & explore</button>
+          }
+          <div class="divider-vertical"></div>
+          @helper.form(action = controllers.routes.AnnotationController.createExplorational, 'class -> "form-inline inline-block") {
+            <select name="dataSetName">
+              @dashboardInfo.dataSets.map{ d =>
+                <option value="@d.dataSource.name"> @d.dataSource.name </option>
+              }
+            </select>
+            <label class="radio inline hide">
+              <input type="radio" name="contentType" value="skeletonTracing" checked>
+              Skeleton
+            </label>
+            <label class="radio inline hide">
+              <input type="radio" name="contentType" value="volumeTracing">
+              Volume
+            </label>
+            <button type="submit" class="btn"><i class="fa fa-search"></i>Explore data set</button>
+          }
+        </div>
+      }
+
+      <table class="table table-striped table-hover" id="explorative-tasks">
+        <thead>
+          <tr>
+            <th> # </th>
+            <th> Name </th>
+            <th> DataSet </th>
+            <th> SkeletonTracing Stats </th>
+            <th> SkeletonTracing-Type </th>
+            <th> Last edited </th>
+            <th> </th>
+          </tr>
+        </thead>
+        <tbody>
+          @exploratoryAnnotationTableItem()
+        </tbody>
+      </table>
+    </div>
+
+    <div class="tab-pane" id="tab-tracked-time">
+
+      <h3>Tracked Time</h3>
+        <table class="table table-striped">
+          <thead>
+            <tr>
+              <th> Month </th>
+              <th> Worked </th>
+            </tr>
+          </thead>
+          <tbody>
+          @dashboardInfo.loggedTime.toList.sortBy({ case (interval, time) => interval }).map{ case (interval, time) =>
+            <tr>
+              <td> @interval </td>
+              <td> @formatTimeHumanReadable(time) </td>
+            </tr>
+          }
+          </tbody>
+        </table>
+    </div>
+  </div>
+</div>