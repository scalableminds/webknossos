import { useQueryClient } from "@tanstack/react-query";
import { SettingsCard } from "admin/account/helpers/settings_card";
import { SettingsTitle } from "admin/account/helpers/settings_title";
import { deleteDatasetOnDisk } from "admin/rest_api";
import { Button, Col, Row } from "antd";
import Toast from "libs/toast";
import messages from "messages";
<<<<<<< HEAD
import { useCallback, useState } from "react";
import { useHistory } from "react-router-dom";
import { useDatasetSettingsContext } from "./dataset_settings_context";
=======
import { useState } from "react";
import { useNavigate } from "react-router-dom";
>>>>>>> c4a0fb39
import { confirmAsync } from "./helper_components";

const DatasetSettingsDeleteTab = () => {
  const { dataset } = useDatasetSettingsContext();
  const [isDeleting, setIsDeleting] = useState(false);
  const queryClient = useQueryClient();
  const navigate = useNavigate();

  const handleDeleteButtonClicked = useCallback(async () => {
    if (!dataset) {
      return;
    }

    // TODO why is this an async confirm? Sync should work too and get proper antd styling
    const deleteDataset = await confirmAsync({
      title: `Deleting a dataset on disk cannot be undone. Are you certain to delete dataset ${dataset.name}? Note that the name of a dataset is not guaranteed to be free to use afterwards.`,
      okText: "Yes, Delete Dataset on Disk now",
    });

    if (!deleteDataset) {
      return;
    }
    const dataSourceId = {
      owningOrganization: dataset.owningOrganization,
      directoryName: dataset.directoryName,
    };

    setIsDeleting(true);
    await deleteDatasetOnDisk(dataset.dataStore.url, dataSourceId);
    Toast.success(
      messages["dataset.delete_success"]({
        datasetName: dataset.name,
      }),
    );
    setIsDeleting(false);
    // Invalidate the dataset list cache to exclude the deleted dataset
    queryClient.invalidateQueries({
      queryKey: ["datasetsByFolder", dataset.folderId],
    });
    queryClient.invalidateQueries({ queryKey: ["dataset", "search"] });

<<<<<<< HEAD
    history.push("/dashboard");
  }, [dataset, history, queryClient]);
=======
    navigate("/dashboard");
  }
>>>>>>> c4a0fb39

  return (
    <div>
      <SettingsTitle title="Delete Dataset" description="Delete this dataset on disk" />
      <Row gutter={[24, 24]} style={{ marginBottom: 24 }}>
        <Col span={24}>
          <SettingsCard
            title="Delete Dataset"
            content={
              <>
                <p>Deleting a dataset on disk cannot be undone. Please be certain.</p>
                <p>
                  Note that annotations for the dataset stay downloadable and the name stays
                  reserved.
                </p>
                <p>Only admins are allowed to delete datasets.</p>
                <Button danger loading={isDeleting} onClick={handleDeleteButtonClicked}>
                  Delete Dataset on Disk
                </Button>
              </>
            }
          />
        </Col>
      </Row>
    </div>
  );
};

export default DatasetSettingsDeleteTab;<|MERGE_RESOLUTION|>--- conflicted
+++ resolved
@@ -5,14 +5,9 @@
 import { Button, Col, Row } from "antd";
 import Toast from "libs/toast";
 import messages from "messages";
-<<<<<<< HEAD
 import { useCallback, useState } from "react";
-import { useHistory } from "react-router-dom";
+import { useNavigate } from "react-router-dom";
 import { useDatasetSettingsContext } from "./dataset_settings_context";
-=======
-import { useState } from "react";
-import { useNavigate } from "react-router-dom";
->>>>>>> c4a0fb39
 import { confirmAsync } from "./helper_components";
 
 const DatasetSettingsDeleteTab = () => {
@@ -54,13 +49,8 @@
     });
     queryClient.invalidateQueries({ queryKey: ["dataset", "search"] });
 
-<<<<<<< HEAD
-    history.push("/dashboard");
-  }, [dataset, history, queryClient]);
-=======
     navigate("/dashboard");
-  }
->>>>>>> c4a0fb39
+  }, [dataset, navigate, queryClient]);
 
   return (
     <div>
