# Routes
# This file defines all application routes (Higher priority routes first)
# ~~~~

# The general pages
<<<<<<< HEAD
GET           /                                                  controllers.Application.index
GET           /dashboard                                         controllers.UserController.dashboard


# Tasks
GET           /tasks/requestTask                                 controllers.TaskController.request

# Jira integration
GET           /jira                                              controllers.Jira.index
POST          /jira                                              controllers.Jira.submit

# Authentication
GET           /login                                             controllers.Authentication.login
POST          /login                                             controllers.Authentication.authenticate
GET           /logout                                            controllers.Authentication.logout
GET           /register                                          controllers.Authentication.register
POST          /register                                          controllers.Authentication.registrate

# User settings
POST          /user/configuration                                controllers.UserController.saveSettings
GET           /user/configuration                                controllers.UserController.showSettings
GET           /user/configuration/default                        controllers.UserController.defaultSettings

# DataSets
GET           /datasets                                          controllers.DataSetController.list
GET           /datasets/:dataSetName/view                        controllers.DataSetController.view(dataSetName: String)

# Binary Data
GET           /binary/ws                                         controllers.BinaryData.requestViaWebsocket( dataSetName: String, dataLayerName: String ?= "color", cubeSize: Int )
POST          /binary/ajax                                       controllers.BinaryData.requestViaAjax( dataSetName: String, dataLayerName: String ?= "color", cubeSize: Int )
GET           /binary/ajax                                       controllers.BinaryData.requestViaAjaxDebug( dataSetName: String, dataLayerName: String ?= "color", cubeSize: Int, x: Int, y: Int, z: Int, resolution: Int )
GET           /binary/image                                      controllers.BinaryData.requestImage( dataSetName: String, dataLayerName: String ?= "color", cubeSize: Int ?=128, imagesPerRow: Int ?= 8, x: Int, y: Int, z: Int, resolution: Int )

# Assertions
GET           /assert/:assertionId                               controllers.AssertionController.view(assertionId: String)
POST          /assert                                            controllers.AssertionController.log
GET           /assert                                            controllers.AssertionController.list

# SkeletonTracing Stuff
POST          /annotations/createExplorational                   controllers.AnnotationController.createExplorational
PUT           /annotations/:typ/:id                              controllers.AnnotationController.updateWithJson( typ: String, id: String, version: Int )
POST          /annotations/:typ/:id/name                         controllers.AnnotationController.nameExplorativeAnnotation( typ: String, id: String)
GET           /annotations/:typ/:id/finishAndRedirect            controllers.AnnotationController.finishWithRedirect( typ: String, id: String )
GET           /annotations/:typ/:id/finish                       controllers.AnnotationController.finish( typ: String, id: String )

GET           /annotations/:typ/:id                              controllers.AnnotationController.trace( typ: String, id: String)
GET           /annotations/:typ/:id/info                         controllers.AnnotationController.info( typ: String, id: String )
GET           /annotations/:typ/:id/download                     controllers.AnnotationController.download( typ: String, id: String )

#Admin pages
GET           /admin/nml/upload                                  controllers.admin.NMLIO.uploadForm
POST          /admin/nml/upload                                  controllers.admin.NMLIO.upload


# Admin Tasks
GET           /admin/tasks/algorithm                             controllers.admin.TaskAlgorithm.index
POST          /admin/tasks/algorithm                             controllers.admin.TaskAlgorithm.submitAlgorithm
GET           /admin/tasks/algorithm/:id?use=true                controllers.admin.TaskAlgorithm.useAlgorithm(id: String)

GET           /admin/taskTypes                                   controllers.admin.TaskTypeAdministration.list
POST          /admin/taskTypes/create                            controllers.admin.TaskTypeAdministration.create
GET           /admin/taskTypes/:id/delete                        controllers.admin.TaskTypeAdministration.delete(id: String)
GET           /admin/taskTypes/:id/edit                          controllers.admin.TaskTypeAdministration.edit(id: String)
POST          /admin/taskTypes/:id                               controllers.admin.TaskTypeAdministration.editTaskTypeForm(id: String)

GET           /admin/projects                                    controllers.admin.ProjectAdministration.list
POST          /admin/projects/create                             controllers.admin.ProjectAdministration.create
GET           /admin/projects/:name/delete                       controllers.admin.ProjectAdministration.delete(name: String)
GET           /admin/projects/:name/download                     controllers.admin.NMLIO.projectDownload(name: String)
GET           /admin/projects/:name/download                     controllers.admin.NMLIO.projectDownload(name: String)

GET           /admin/tasks                                       controllers.admin.TaskAdministration.list
GET           /admin/tasks/create                                controllers.admin.TaskAdministration.create
POST          /admin/tasks/createBulk                            controllers.admin.TaskAdministration.createBulk
POST          /admin/tasks/createFromNML                         controllers.admin.TaskAdministration.createFromNML
POST          /admin/tasks/createFromForm                        controllers.admin.TaskAdministration.createFromForm
GET           /admin/tasks/overview                              controllers.admin.TaskAdministration.overview
GET           /admin/tracings/:tracingId/cancel                  controllers.admin.TaskAdministration.cancelTracing( tracingId: String )
GET           /admin/tasks/:id/download                          controllers.admin.NMLIO.taskDownload(id: String)
GET           /admin/tasks/:id/delete                            controllers.admin.TaskAdministration.delete(id: String)
GET           /admin/tasks/:id/edit                              controllers.admin.TaskAdministration.edit(id: String)
POST          /admin/tasks/:id                                   controllers.admin.TaskAdministration.editTaskForm(id: String)

GET           /admin/trainingsTasks                              controllers.admin.TrainingsTaskAdministration.list
GET           /admin/trainingsTasks/create                       controllers.admin.TrainingsTaskAdministration.create(taskId: String ?= "")
POST          /admin/trainingsTasks/createFromForm               controllers.admin.TrainingsTaskAdministration.createFromForm
GET           /admin/trainingsTasks/:id/delete                   controllers.admin.TrainingsTaskAdministration.delete(id: String)

GET           /admin/training/:id/startReview                    controllers.admin.TrainingsTracingAdministration.startReview(id: String)
GET           /admin/training/:id/abortReview                    controllers.admin.TrainingsTracingAdministration.abortReview(id: String)
GET           /admin/training/:id/finishReview                   controllers.admin.TrainingsTracingAdministration.finishReview(id: String)
POST          /admin/training/:id/finishReview                   controllers.admin.TrainingsTracingAdministration.finishReviewForm(id: String, passed: Boolean ?= true)


# User Administration
GET           /admin/users                                       controllers.admin.UserAdministration.index
POST          /admin/users/verify                                controllers.admin.UserAdministration.verifyBulk
POST          /admin/users/delete                                controllers.admin.UserAdministration.deleteBulk
POST          /admin/users/:id/verify                            controllers.admin.UserAdministration.verify(id: String)
GET           /admin/users/:id/delete                            controllers.admin.UserAdministration.delete(id: String)
GET           /admin/users/:id/loginAs                           controllers.admin.UserAdministration.loginAsUser(id: String)
GET           /admin/users/:id/details                           controllers.admin.UserTracingAdministration.show(id: String)
GET           /admin/users/:id/details/tracing/:id/reopen        controllers.admin.UserTracingAdministration.reopen(id: String)
GET           /admin/users/:id/details/tracing/:id/finish        controllers.admin.UserTracingAdministration.finish(id: String)
GET           /admin/users/:id/details/tracing/:id/reset         controllers.admin.UserTracingAdministration.reset(id: String)
GET           /admin/users/:id/download                          controllers.admin.NMLIO.userDownload(id: String)
POST          /admin/users/role                                  controllers.admin.UserAdministration.addRoleBulk
DELETE        /admin/users/role                                  controllers.admin.UserAdministration.deleteRoleBulk
POST          /admin/users/experience                            controllers.admin.UserAdministration.setExperienceBulk
DELETE        /admin/users/experience                            controllers.admin.UserAdministration.deleteExperienceBulk
POST          /admin/users/experience/increase                   controllers.admin.UserAdministration.increaseExperienceBulk

GET           /admin/tracings/:id/review                         controllers.admin.TrainingsTracingAdministration.oxalisReview(id: String)
GET           /admin/tracings/:id/reopen                         controllers.admin.TaskAdministration.reopen( id: String )

# Binary Administration
GET           /admin/dataSets                                    controllers.admin.BinaryDataAdministration.list

# Javascript routing
GET           /assets/javascripts/routes.js                      controllers.Application.javascriptRoutes

# Map static resources from the /public folder to the /public path
GET           /assets/*file                                      controllers.Assets.at(path="/public", file)
=======
GET           /                                                           controllers.AnnotationController.index
GET           /dashboard                                                  controllers.UserController.dashboard


# Tasks

# Jira integration
GET           /jira                                                       controllers.Jira.index
POST          /jira                                                       controllers.Jira.submit

# Authentication
GET           /login                                                      controllers.Authentication.login
POST          /login                                                      controllers.Authentication.authenticate
GET           /logout                                                     controllers.Authentication.logout
GET           /register                                                   controllers.Authentication.register
POST          /register                                                   controllers.Authentication.registrate

# User settings
POST          /user/configuration                                         controllers.UserController.saveSettings
GET           /user/configuration                                         controllers.UserController.showSettings
GET           /user/configuration/default                                 controllers.UserController.defaultSettings
GET           /user/tasks/request                                         controllers.TaskController.request

# Binary Data

GET           /datasets/:dataSetName/layers/:dataLayerName/ws_data        controllers.BinaryData.requestViaWebsocket( dataSetName: String, dataLayerName: String, cubeSize: Int )
POST          /datasets/:dataSetName/layers/:dataLayerName/data           controllers.BinaryData.requestViaAjax( dataSetName: String, dataLayerName: String, cubeSize: Int )
GET           /datasets/:dataSetName/layers/:dataLayerName/data           controllers.BinaryData.requestViaAjaxDebug( dataSetName: String, dataLayerName: String, cubeSize: Int, x: Int, y: Int, z: Int, resolution: Int )
GET           /datasets/:dataSetName/layers/:dataLayerName/sprite         controllers.BinaryData.requestSpriteSheet( dataSetName: String, dataLayerName: String, cubeSize: Int ?=128, imagesPerRow: Int ?= 8, x: Int, y: Int, z: Int, resolution: Int )
GET           /datasets/:dataSetName/layers/:dataLayerName/image          controllers.BinaryData.requestImage( dataSetName: String, dataLayerName: String, width: Int, height: Int, x: Int, y: Int, z: Int, resolution: Int )

# Assertions
GET           /assert/:assertionId                                        controllers.AssertionController.view(assertionId: String)
POST          /assert                                                     controllers.AssertionController.log
GET           /assert                                                     controllers.AssertionController.list

# SkeletonTracing Stuff
POST          /annotations/createExplorational                            controllers.AnnotationController.createExplorational
PUT           /annotations/:typ/:id                                       controllers.AnnotationController.updateWithJson( typ: String, id: String, version: Int )
POST          /annotations/:typ/:id/name                                  controllers.AnnotationController.nameExplorativeAnnotation( typ: String, id: String)
GET           /annotations/:typ/:id/finishAndRedirect                     controllers.AnnotationController.finishWithRedirect( typ: String, id: String )
GET           /annotations/:typ/:id/finish                                controllers.AnnotationController.finish( typ: String, id: String )

GET           /annotations/:typ/:id                                       controllers.AnnotationController.trace( typ: String, id: String)
GET           /annotations/:typ/:id/info                                  controllers.AnnotationController.info( typ: String, id: String )
GET           /annotations/:typ/:id/download                              controllers.AnnotationController.download( typ: String, id: String )

#Admin pages
GET           /admin/nml/upload                                           controllers.admin.NMLIO.uploadForm
POST          /admin/nml/upload                                           controllers.admin.NMLIO.upload


# Admin Tasks
GET           /admin/tasks/algorithm                                      controllers.admin.TaskAlgorithm.index
POST          /admin/tasks/algorithm                                      controllers.admin.TaskAlgorithm.submitAlgorithm
GET           /admin/tasks/algorithm/:id?use=true                         controllers.admin.TaskAlgorithm.useAlgorithm(id: String)

GET           /admin/taskTypes                                            controllers.admin.TaskTypeAdministration.list
POST          /admin/taskTypes/create                                     controllers.admin.TaskTypeAdministration.create
GET           /admin/taskTypes/:id/delete                                 controllers.admin.TaskTypeAdministration.delete(id: String)
GET           /admin/taskTypes/:id/edit                                   controllers.admin.TaskTypeAdministration.edit(id: String)
POST          /admin/taskTypes/:id                                        controllers.admin.TaskTypeAdministration.editTaskTypeForm(id: String)

GET           /admin/projects                                             controllers.admin.ProjectAdministration.list
POST          /admin/projects/create                                      controllers.admin.ProjectAdministration.create
GET           /admin/projects/:name/delete                                controllers.admin.ProjectAdministration.delete(name: String)
GET           /admin/projects/:name/download                              controllers.admin.NMLIO.projectDownload(name: String)
GET           /admin/projects/:name/download                              controllers.admin.NMLIO.projectDownload(name: String)

GET           /admin/tasks                                                controllers.admin.TaskAdministration.list
GET           /admin/tasks/create                                         controllers.admin.TaskAdministration.create
POST          /admin/tasks/createBulk                                     controllers.admin.TaskAdministration.createBulk
POST          /admin/tasks/createFromNML                                  controllers.admin.TaskAdministration.createFromNML
POST          /admin/tasks/createFromForm                                 controllers.admin.TaskAdministration.createFromForm
GET           /admin/tasks/overview                                       controllers.admin.TaskAdministration.overview
GET           /admin/tracings/:tracingId/cancel                           controllers.admin.TaskAdministration.cancelTracing( tracingId: String )
GET           /admin/tasks/:id/download                                   controllers.admin.NMLIO.taskDownload(id: String)
GET           /admin/tasks/:id/delete                                     controllers.admin.TaskAdministration.delete(id: String)
GET           /admin/tasks/:id/edit                                       controllers.admin.TaskAdministration.edit(id: String)
POST          /admin/tasks/:id                                            controllers.admin.TaskAdministration.editTaskForm(id: String)

GET           /admin/trainingsTasks                                       controllers.admin.TrainingsTaskAdministration.list
GET           /admin/trainingsTasks/create                                controllers.admin.TrainingsTaskAdministration.create(taskId: String ?= "")
POST          /admin/trainingsTasks/createFromForm                        controllers.admin.TrainingsTaskAdministration.createFromForm
GET           /admin/trainingsTasks/:id/delete                            controllers.admin.TrainingsTaskAdministration.delete(id: String)

GET           /admin/training/:id/startReview                             controllers.admin.TrainingsTracingAdministration.startReview(id: String)
GET           /admin/training/:id/abortReview                             controllers.admin.TrainingsTracingAdministration.abortReview(id: String)
GET           /admin/training/:id/finishReview                            controllers.admin.TrainingsTracingAdministration.finishReview(id: String)
POST          /admin/training/:id/finishReview                            controllers.admin.TrainingsTracingAdministration.finishReviewForm(id: String, passed: Boolean ?= true)


# User Administration
GET           /admin/users                                                controllers.admin.UserAdministration.index
POST          /admin/users/verify                                         controllers.admin.UserAdministration.verifyBulk
POST          /admin/users/delete                                         controllers.admin.UserAdministration.deleteBulk
POST          /admin/users/:id/verify                                     controllers.admin.UserAdministration.verify(id: String)
GET           /admin/users/:id/delete                                     controllers.admin.UserAdministration.delete(id: String)
GET           /admin/users/:id/loginAs                                    controllers.admin.UserAdministration.loginAsUser(id: String)
GET           /admin/users/:id/details                                    controllers.admin.UserTracingAdministration.show(id: String)
GET           /admin/users/:id/details/tracing/:id/reopen                 controllers.admin.UserTracingAdministration.reopen(id: String)
GET           /admin/users/:id/details/tracing/:id/finish                 controllers.admin.UserTracingAdministration.finish(id: String)
GET           /admin/users/:id/details/tracing/:id/reset                  controllers.admin.UserTracingAdministration.reset(id: String)
GET           /admin/users/:id/download                                   controllers.admin.NMLIO.userDownload(id: String)
POST          /admin/users/role                                           controllers.admin.UserAdministration.addRoleBulk
DELETE        /admin/users/role                                           controllers.admin.UserAdministration.deleteRoleBulk
POST          /admin/users/experience                                     controllers.admin.UserAdministration.setExperienceBulk
DELETE        /admin/users/experience                                     controllers.admin.UserAdministration.deleteExperienceBulk
POST          /admin/users/experience/increase                            controllers.admin.UserAdministration.increaseExperienceBulk

GET           /admin/tracings/:id/review                                  controllers.admin.TrainingsTracingAdministration.oxalisReview(id: String)
GET           /admin/tracings/:id/reopen                                  controllers.admin.TaskAdministration.reopen( id: String )

# Binary Administration
GET           /admin/dataSets                                             controllers.admin.BinaryDataAdministration.list

# Javascript routing
GET           /assets/javascripts/routes.js                               controllers.Application.javascriptRoutes

# Map static resources from the /public folder to the /public path
GET           /assets/*file                                               controllers.Assets.at(path="/public", file)
>>>>>>> f69a042f
<|MERGE_RESOLUTION|>--- conflicted
+++ resolved
@@ -3,132 +3,7 @@
 # ~~~~
 
 # The general pages
-<<<<<<< HEAD
-GET           /                                                  controllers.Application.index
-GET           /dashboard                                         controllers.UserController.dashboard
-
-
-# Tasks
-GET           /tasks/requestTask                                 controllers.TaskController.request
-
-# Jira integration
-GET           /jira                                              controllers.Jira.index
-POST          /jira                                              controllers.Jira.submit
-
-# Authentication
-GET           /login                                             controllers.Authentication.login
-POST          /login                                             controllers.Authentication.authenticate
-GET           /logout                                            controllers.Authentication.logout
-GET           /register                                          controllers.Authentication.register
-POST          /register                                          controllers.Authentication.registrate
-
-# User settings
-POST          /user/configuration                                controllers.UserController.saveSettings
-GET           /user/configuration                                controllers.UserController.showSettings
-GET           /user/configuration/default                        controllers.UserController.defaultSettings
-
-# DataSets
-GET           /datasets                                          controllers.DataSetController.list
-GET           /datasets/:dataSetName/view                        controllers.DataSetController.view(dataSetName: String)
-
-# Binary Data
-GET           /binary/ws                                         controllers.BinaryData.requestViaWebsocket( dataSetName: String, dataLayerName: String ?= "color", cubeSize: Int )
-POST          /binary/ajax                                       controllers.BinaryData.requestViaAjax( dataSetName: String, dataLayerName: String ?= "color", cubeSize: Int )
-GET           /binary/ajax                                       controllers.BinaryData.requestViaAjaxDebug( dataSetName: String, dataLayerName: String ?= "color", cubeSize: Int, x: Int, y: Int, z: Int, resolution: Int )
-GET           /binary/image                                      controllers.BinaryData.requestImage( dataSetName: String, dataLayerName: String ?= "color", cubeSize: Int ?=128, imagesPerRow: Int ?= 8, x: Int, y: Int, z: Int, resolution: Int )
-
-# Assertions
-GET           /assert/:assertionId                               controllers.AssertionController.view(assertionId: String)
-POST          /assert                                            controllers.AssertionController.log
-GET           /assert                                            controllers.AssertionController.list
-
-# SkeletonTracing Stuff
-POST          /annotations/createExplorational                   controllers.AnnotationController.createExplorational
-PUT           /annotations/:typ/:id                              controllers.AnnotationController.updateWithJson( typ: String, id: String, version: Int )
-POST          /annotations/:typ/:id/name                         controllers.AnnotationController.nameExplorativeAnnotation( typ: String, id: String)
-GET           /annotations/:typ/:id/finishAndRedirect            controllers.AnnotationController.finishWithRedirect( typ: String, id: String )
-GET           /annotations/:typ/:id/finish                       controllers.AnnotationController.finish( typ: String, id: String )
-
-GET           /annotations/:typ/:id                              controllers.AnnotationController.trace( typ: String, id: String)
-GET           /annotations/:typ/:id/info                         controllers.AnnotationController.info( typ: String, id: String )
-GET           /annotations/:typ/:id/download                     controllers.AnnotationController.download( typ: String, id: String )
-
-#Admin pages
-GET           /admin/nml/upload                                  controllers.admin.NMLIO.uploadForm
-POST          /admin/nml/upload                                  controllers.admin.NMLIO.upload
-
-
-# Admin Tasks
-GET           /admin/tasks/algorithm                             controllers.admin.TaskAlgorithm.index
-POST          /admin/tasks/algorithm                             controllers.admin.TaskAlgorithm.submitAlgorithm
-GET           /admin/tasks/algorithm/:id?use=true                controllers.admin.TaskAlgorithm.useAlgorithm(id: String)
-
-GET           /admin/taskTypes                                   controllers.admin.TaskTypeAdministration.list
-POST          /admin/taskTypes/create                            controllers.admin.TaskTypeAdministration.create
-GET           /admin/taskTypes/:id/delete                        controllers.admin.TaskTypeAdministration.delete(id: String)
-GET           /admin/taskTypes/:id/edit                          controllers.admin.TaskTypeAdministration.edit(id: String)
-POST          /admin/taskTypes/:id                               controllers.admin.TaskTypeAdministration.editTaskTypeForm(id: String)
-
-GET           /admin/projects                                    controllers.admin.ProjectAdministration.list
-POST          /admin/projects/create                             controllers.admin.ProjectAdministration.create
-GET           /admin/projects/:name/delete                       controllers.admin.ProjectAdministration.delete(name: String)
-GET           /admin/projects/:name/download                     controllers.admin.NMLIO.projectDownload(name: String)
-GET           /admin/projects/:name/download                     controllers.admin.NMLIO.projectDownload(name: String)
-
-GET           /admin/tasks                                       controllers.admin.TaskAdministration.list
-GET           /admin/tasks/create                                controllers.admin.TaskAdministration.create
-POST          /admin/tasks/createBulk                            controllers.admin.TaskAdministration.createBulk
-POST          /admin/tasks/createFromNML                         controllers.admin.TaskAdministration.createFromNML
-POST          /admin/tasks/createFromForm                        controllers.admin.TaskAdministration.createFromForm
-GET           /admin/tasks/overview                              controllers.admin.TaskAdministration.overview
-GET           /admin/tracings/:tracingId/cancel                  controllers.admin.TaskAdministration.cancelTracing( tracingId: String )
-GET           /admin/tasks/:id/download                          controllers.admin.NMLIO.taskDownload(id: String)
-GET           /admin/tasks/:id/delete                            controllers.admin.TaskAdministration.delete(id: String)
-GET           /admin/tasks/:id/edit                              controllers.admin.TaskAdministration.edit(id: String)
-POST          /admin/tasks/:id                                   controllers.admin.TaskAdministration.editTaskForm(id: String)
-
-GET           /admin/trainingsTasks                              controllers.admin.TrainingsTaskAdministration.list
-GET           /admin/trainingsTasks/create                       controllers.admin.TrainingsTaskAdministration.create(taskId: String ?= "")
-POST          /admin/trainingsTasks/createFromForm               controllers.admin.TrainingsTaskAdministration.createFromForm
-GET           /admin/trainingsTasks/:id/delete                   controllers.admin.TrainingsTaskAdministration.delete(id: String)
-
-GET           /admin/training/:id/startReview                    controllers.admin.TrainingsTracingAdministration.startReview(id: String)
-GET           /admin/training/:id/abortReview                    controllers.admin.TrainingsTracingAdministration.abortReview(id: String)
-GET           /admin/training/:id/finishReview                   controllers.admin.TrainingsTracingAdministration.finishReview(id: String)
-POST          /admin/training/:id/finishReview                   controllers.admin.TrainingsTracingAdministration.finishReviewForm(id: String, passed: Boolean ?= true)
-
-
-# User Administration
-GET           /admin/users                                       controllers.admin.UserAdministration.index
-POST          /admin/users/verify                                controllers.admin.UserAdministration.verifyBulk
-POST          /admin/users/delete                                controllers.admin.UserAdministration.deleteBulk
-POST          /admin/users/:id/verify                            controllers.admin.UserAdministration.verify(id: String)
-GET           /admin/users/:id/delete                            controllers.admin.UserAdministration.delete(id: String)
-GET           /admin/users/:id/loginAs                           controllers.admin.UserAdministration.loginAsUser(id: String)
-GET           /admin/users/:id/details                           controllers.admin.UserTracingAdministration.show(id: String)
-GET           /admin/users/:id/details/tracing/:id/reopen        controllers.admin.UserTracingAdministration.reopen(id: String)
-GET           /admin/users/:id/details/tracing/:id/finish        controllers.admin.UserTracingAdministration.finish(id: String)
-GET           /admin/users/:id/details/tracing/:id/reset         controllers.admin.UserTracingAdministration.reset(id: String)
-GET           /admin/users/:id/download                          controllers.admin.NMLIO.userDownload(id: String)
-POST          /admin/users/role                                  controllers.admin.UserAdministration.addRoleBulk
-DELETE        /admin/users/role                                  controllers.admin.UserAdministration.deleteRoleBulk
-POST          /admin/users/experience                            controllers.admin.UserAdministration.setExperienceBulk
-DELETE        /admin/users/experience                            controllers.admin.UserAdministration.deleteExperienceBulk
-POST          /admin/users/experience/increase                   controllers.admin.UserAdministration.increaseExperienceBulk
-
-GET           /admin/tracings/:id/review                         controllers.admin.TrainingsTracingAdministration.oxalisReview(id: String)
-GET           /admin/tracings/:id/reopen                         controllers.admin.TaskAdministration.reopen( id: String )
-
-# Binary Administration
-GET           /admin/dataSets                                    controllers.admin.BinaryDataAdministration.list
-
-# Javascript routing
-GET           /assets/javascripts/routes.js                      controllers.Application.javascriptRoutes
-
-# Map static resources from the /public folder to the /public path
-GET           /assets/*file                                      controllers.Assets.at(path="/public", file)
-=======
-GET           /                                                           controllers.AnnotationController.index
+GET           /                                                           controllers.Application.index
 GET           /dashboard                                                  controllers.UserController.dashboard
 
 
@@ -153,6 +28,9 @@
 
 # Binary Data
 
+# DataSets
+GET           /datasets                                                   controllers.DataSetController.list
+GET           /datasets/:dataSetName/view                                 controllers.DataSetController.view(dataSetName: String)
 GET           /datasets/:dataSetName/layers/:dataLayerName/ws_data        controllers.BinaryData.requestViaWebsocket( dataSetName: String, dataLayerName: String, cubeSize: Int )
 POST          /datasets/:dataSetName/layers/:dataLayerName/data           controllers.BinaryData.requestViaAjax( dataSetName: String, dataLayerName: String, cubeSize: Int )
 GET           /datasets/:dataSetName/layers/:dataLayerName/data           controllers.BinaryData.requestViaAjaxDebug( dataSetName: String, dataLayerName: String, cubeSize: Int, x: Int, y: Int, z: Int, resolution: Int )
@@ -248,5 +126,4 @@
 GET           /assets/javascripts/routes.js                               controllers.Application.javascriptRoutes
 
 # Map static resources from the /public folder to the /public path
-GET           /assets/*file                                               controllers.Assets.at(path="/public", file)
->>>>>>> f69a042f
+GET           /assets/*file                                               controllers.Assets.at(path="/public", file)