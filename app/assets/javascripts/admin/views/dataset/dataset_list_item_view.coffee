### define
underscore : _
app : app
backbone.marionette : marionette
libs/toast : Toast
libs/template_helpers : TemplateHelpers
libs/request : Request
admin/models/dataset/dataset_accesslist_collection : DatasetAccesslistCollection
./dataset_access_view : DatasetAccessView
###

class DatasetListItemView extends Backbone.Marionette.CompositeView


  tagName : "tbody"
  attributes : ->
    "data-dataset-name" : @model.get("name")

  template : _.template("""
    <tr class="dataset-row">
      <td class="details-toggle" href="#">
        <i class="caret-right"></i>
        <i class="caret-down"></i>
      </td>
      <td title="<%= dataSource.baseDir %>"><%= name %></td>
      <td><%= dataStore.name %></td>
      <td><%= TemplateHelpers.formatScale(dataSource.scale) %></td>
      <td><%= owningTeam %></td>
      <td class="team-label">
        <% _.map(allowedTeams, function(team){ %>
          <span class="label label-default" style="background-color: <%= TemplateHelpers.stringToColor(team) %>"><%= team %></span>
        <% }) %>
      </td>
      <td>
        <% if(isActive){ %>
          <i class="fa fa-check"></i>
        <% } else { %>
          <i class="fa fa-times"></i>
        <% } %>
      </td>
      <td>
        <% if(isPublic){ %>
          <i class="fa fa-check"></i>
        <% } else{ %>
          <i class="fa fa-times"></i>
        <% } %>
      </td>
      <td>
      <% _.map(dataSource.dataLayers, function(layer){ %>
          <span class="label label-default"><%= layer.category %> - <%= layer.elementClass %></span>
      <% }) %>
      <td class="nowrap">
        <form action="<%= jsRoutes.controllers.AnnotationController.createExplorational().url %>" method="POST">
          <input type="hidden" name="dataSetName" value="<%= name %>" />
          <input type="hidden" name="contentType" id="contentTypeInput" />
        </form>
        <% if(dataSource.needsImport){ %>
          <div>
            <a href="/api/datasets/<%= name %>/import" class=" import-dataset">
              <i class="fa fa-plus-circle"></i>import
            </a>
            <div class="progress progress-striped hide">
              <div class="progress-bar" style="width: 0%;"></div>
            </div>
            <div class="import-error hide">
              <span class="text-danger"><%= importError %></span>
            </div>
          </div>
        <% } %>
        <% if(isActive){ %>
          <div class="dataset-actions">
            <a href="/datasets/<%= name %>/view" title="View dataset">
              <img src="/assets/images/eye.svg"> view
            </a>
            <a href="#" title="Create skeleton tracing" id="skeletonTraceLink">
              <img src="/assets/images/skeleton.svg"> start Skeleton Tracing
            </a>
            <a href="#" title="Create volume tracing" id="volumeTraceLink">
              <img src="/assets/images/volume.svg"> start Volume Tracing
            </a>
          </div>
        <% } %>
      </td>
    </tr>
    <tr class="details-row hide" >
      <td colspan="13">
        <table class="table table-condensed table-nohead table-hover">
          <thead>
            <tr>
              <th>Users with Access Rights</th>
            </tr>
          </thead>
          <tbody>
          </tbody>
        </table>
      </td>
    </tr>
  """)

  childView : DatasetAccessView
  childViewContainer : "tbody"

  templateHelpers :
    TemplateHelpers : TemplateHelpers

  events :
    "click .import-dataset" : "startImport"
    "click .details-toggle" : "toggleDetails"
    "click #skeletonTraceLink" : "startSkeletonTracing"
    "click #volumeTraceLink" : "startVolumeTracing"


  ui:
    "row" : ".dataset-row"
    "importError" : ".import-error"
    "importLink" : ".import-dataset"
    "progressbarContainer" : ".progress"
    "progressBar" : ".progress-bar"
    "detailsToggle" : ".details-toggle"
    "detailsRow" : ".details-row"
    "form" : "form"
    "contentTypeInput" : "#contentTypeInput"


  initialize : ->

    # by default there is no import error
    @model.set("importError", "")

    @listenTo(@model, "change", @render)
    @listenTo(app.vent, "datasetListView:toggleDetails", @toggleDetails)

    @importUrl = "/api/datasets/#{@model.get("name")}/import"
    @collection = new DatasetAccesslistCollection(@model.get("name"))

    # In case the user reloads during an import, continue the progress bar
    @listenToOnce(@, "render", ->
      if @model.get("dataSource").needsImport
        @startImport(null, "GET")
    )


  startImport : (evt, method = "POST") ->

    if evt
      evt.preventDefault()

<<<<<<< HEAD
      Request.receiveJSON(
        @importUrl
        method: method
      ).then( (responseJSON) =>
          if responseJSON.status == "inProgress"
            @ui.importLink.hide()
            @ui.progressbarContainer.removeClass("hide")
            @updateProgress()
      )
=======
    Request.json(
      @importUrl
      method: method
      doNotCatch: true
    )
    .then( (responseJSON) =>
      if responseJSON.status == "inProgress"
        @ui.row.removeClass('import-failed')
        @ui.importLink.hide()
        @ui.progressbarContainer.removeClass("hide")
        @ui.importError.addClass("hide")
        @updateProgress()
    )
    .catch( (response) =>
      response
        .json()
        .then( (json) => @importFailed(json))
    )


  importFailed : (response) ->

    # on first call of startImport @ui is not jqeury-bound...
    @$(@ui.importLink).show()
    @$(@ui.progressbarContainer).addClass("hide")
    @$(@ui.row).addClass('import-failed')
    @$(@ui.importError).removeClass("hide")

    # apply single error
    if response.messages?[0]?.error
      @model.set("importError", response.messages[0].error)
>>>>>>> f8b27a59


  updateProgress : ->

<<<<<<< HEAD
      Request.receiveJSON(@importUrl).then( (responseJSON) =>
=======
    Request
      .json(@importUrl)
      .then( (responseJSON) =>
>>>>>>> f8b27a59
        value = responseJSON.progress * 100
        if value
          @ui.progressBar.width("#{value}%")

        switch responseJSON.status
          when "finished"
            @model.fetch()
            Toast.message(responseJSON.messages)
          when "notStarted", "inProgress"
            window.setTimeout((=> @updateProgress()), 100)
          when "failed"
            @importFailed(responseJSON)
      )


  toggleDetails : ->

    if @ui.detailsRow.hasClass("hide")

      @collection
        .fetch()
        .done( =>
          @render()
          @ui.detailsRow.removeClass("hide")
          @ui.detailsToggle.addClass("open")
        )
    else
      @ui.detailsRow.addClass("hide")
      @ui.detailsToggle.removeClass("open")


  startSkeletonTracing : (event) ->

    @submitForm("skeletonTracing", event)


  startVolumeTracing : (event) ->

    @submitForm("volumeTracing", event)


  submitForm : (type, event) ->

    event.preventDefault()
    @ui.contentTypeInput.val(type)
    @ui.form.submit()<|MERGE_RESOLUTION|>--- conflicted
+++ resolved
@@ -62,8 +62,8 @@
             <div class="progress progress-striped hide">
               <div class="progress-bar" style="width: 0%;"></div>
             </div>
-            <div class="import-error hide">
-              <span class="text-danger"><%= importError %></span>
+            <div class="import-error">
+              <span class="text-danger"></span>
             </div>
           </div>
         <% } %>
@@ -113,6 +113,7 @@
   ui:
     "row" : ".dataset-row"
     "importError" : ".import-error"
+    "errorText" : ".import-error .text-danger"
     "importLink" : ".import-dataset"
     "progressbarContainer" : ".progress"
     "progressBar" : ".progress-bar"
@@ -125,7 +126,6 @@
   initialize : ->
 
     # by default there is no import error
-    @model.set("importError", "")
 
     @listenTo(@model, "change", @render)
     @listenTo(app.vent, "datasetListView:toggleDetails", @toggleDetails)
@@ -145,18 +145,7 @@
     if evt
       evt.preventDefault()
 
-<<<<<<< HEAD
-      Request.receiveJSON(
-        @importUrl
-        method: method
-      ).then( (responseJSON) =>
-          if responseJSON.status == "inProgress"
-            @ui.importLink.hide()
-            @ui.progressbarContainer.removeClass("hide")
-            @updateProgress()
-      )
-=======
-    Request.json(
+    Request.receiveJSON(
       @importUrl
       method: method
       doNotCatch: true
@@ -168,6 +157,8 @@
         @ui.progressbarContainer.removeClass("hide")
         @ui.importError.addClass("hide")
         @updateProgress()
+      if responseJSON.status == "failed"
+        @importFailed(responseJSON)
     )
     .catch( (response) =>
       response
@@ -175,44 +166,40 @@
         .then( (json) => @importFailed(json))
     )
 
+  onRender : ->
+
+    console.log("goo")
 
   importFailed : (response) ->
 
-    # on first call of startImport @ui is not jqeury-bound...
-    @$(@ui.importLink).show()
-    @$(@ui.progressbarContainer).addClass("hide")
-    @$(@ui.row).addClass('import-failed')
-    @$(@ui.importError).removeClass("hide")
+    @ui.importLink.show()
+    @ui.progressbarContainer.addClass("hide")
+    @ui.row.addClass('import-failed')
+    @ui.importError.removeClass("hide")
 
     # apply single error
     if response.messages?[0]?.error
-      @model.set("importError", response.messages[0].error)
->>>>>>> f8b27a59
+      @ui.errorText.text(response.messages[0].error)
 
 
   updateProgress : ->
 
-<<<<<<< HEAD
-      Request.receiveJSON(@importUrl).then( (responseJSON) =>
-=======
     Request
-      .json(@importUrl)
+      .receiveJSON(@importUrl)
       .then( (responseJSON) =>
->>>>>>> f8b27a59
         value = responseJSON.progress * 100
         if value
           @ui.progressBar.width("#{value}%")
 
         switch responseJSON.status
           when "finished"
-            @model.fetch()
+            @model.fetch().then(@render.bind(@))
             Toast.message(responseJSON.messages)
           when "notStarted", "inProgress"
             window.setTimeout((=> @updateProgress()), 100)
           when "failed"
             @importFailed(responseJSON)
       )
-
 
   toggleDetails : ->
 
