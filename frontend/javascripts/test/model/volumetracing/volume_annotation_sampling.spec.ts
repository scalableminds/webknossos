import { tracing as skeletontracingServerObject } from "test/fixtures/skeletontracing_server_objects";
import { tracing as volumetracingServerObject } from "test/fixtures/volumetracing_server_objects";
<<<<<<< HEAD
import type { LabeledVoxelsMap, Vector3, Vector4 } from "oxalis/constants";
import Constants from "oxalis/constants";
import { describe, it, beforeEach, vi, expect } from "vitest";
import datasetServerObject from "test/fixtures/dataset_server_object";
import { MagInfo } from "oxalis/model/helpers/mag_info";
import BoundingBox from "oxalis/model/bucket_data_handling/bounding_box";
import type DataCubeType from "oxalis/model/bucket_data_handling/data_cube";
import { assertNonNullBucket } from "oxalis/model/bucket_data_handling/bucket";
import DataCube from "oxalis/model/bucket_data_handling/data_cube";
import sampleVoxelMapToMag, {
  applyVoxelMap,
} from "oxalis/model/volumetracing/volume_annotation_sampling";
=======
import type { Vector3, Vector4 } from "viewer/constants";
import Constants from "viewer/constants";
import { describe, it, beforeEach, vi, expect } from "vitest";
import datasetServerObject from "test/fixtures/dataset_server_object";
import { MagInfo } from "viewer/model/helpers/mag_info";
import BoundingBox from "viewer/model/bucket_data_handling/bounding_box";
import type DataCubeType from "viewer/model/bucket_data_handling/data_cube";
import { assertNonNullBucket } from "viewer/model/bucket_data_handling/bucket";
>>>>>>> 39c80b0e

// Mock modules
vi.mock("viewer/store", () => {
  return {
    default: {
      getState: () => ({
        dataset: datasetServerObject,
        annotation: {
          skeleton: skeletontracingServerObject,
          volume: volumetracingServerObject,
        },
        datasetConfiguration: {
          fourBit: false,
        },
      }),
      dispatch: vi.fn(),
      subscribe: vi.fn(),
    },
  };
});

vi.mock("viewer/model/sagas/root_saga", () => {
  return {
    default: function* () {
      yield;
    },
  };
});

type LabeledVoxelsMapAsArray = Array<[Vector4, Uint8Array]>;

<<<<<<< HEAD
=======
// Import the modules after mocking
import DataCube from "viewer/model/bucket_data_handling/data_cube";
import sampleVoxelMapToMag, {
  applyVoxelMap,
} from "viewer/model/volumetracing/volume_annotation_sampling";

>>>>>>> 39c80b0e
// Test context type
type TestContext = {
  cube: DataCubeType;
};

// Helper functions
function getEmptyVoxelMap() {
  return new Uint8Array(Constants.BUCKET_WIDTH ** 2).fill(0);
}

function labelVoxelInVoxelMap(firstDim: number, secondDim: number, voxelMap: Uint8Array) {
  voxelMap[firstDim * Constants.BUCKET_WIDTH + secondDim] = 1;
}

function getVoxelMapEntry(firstDim: number, secondDim: number, voxelMap: Uint8Array) {
  return voxelMap[firstDim * Constants.BUCKET_WIDTH + secondDim];
}

describe("Volume Annotation Sampling", () => {
  let context: TestContext;

  const cubeBoundingBox = new BoundingBox({ min: [1, 2, 3], max: [1023, 1024, 1025] });

  beforeEach(() => {
    const mockedLayer = {
      resolutions: [
        [1, 1, 1],
        [2, 2, 2],
        [4, 4, 4],
        [8, 8, 8],
        [16, 16, 16],
        [32, 32, 32],
      ] as Vector3[],
    };
    const magInfo = new MagInfo(mockedLayer.resolutions);
    const cube = new DataCube(cubeBoundingBox, [], magInfo, "uint32", false, "layerName");
    const pullQueue = {
      add: vi.fn(),
      pull: vi.fn(),
    };
    const pushQueue = {
      insert: vi.fn(),
      push: vi.fn(),
    };
    // @ts-expect-error
    cube.initializeWithQueues(pullQueue, pushQueue);
    context = {
      cube,
    };
  });

  it("Upsampling an annotation should work in the top left part of a bucket", () => {
    const { cube } = context;
    const sourceVoxelMap = getEmptyVoxelMap();
    [
      [5, 5],
      [5, 6],
      [6, 5],
      [6, 6],
    ].forEach(([firstDim, secondDim]) => labelVoxelInVoxelMap(firstDim, secondDim, sourceVoxelMap));
    const goalVoxelMap = getEmptyVoxelMap();
    [
      [10, 10],
      [10, 11],
      [10, 12],
      [10, 13],
      [11, 10],
      [11, 11],
      [11, 12],
      [11, 13],
    ].forEach(([firstDim, secondDim]) => labelVoxelInVoxelMap(firstDim, secondDim, goalVoxelMap));
    [
      [12, 10],
      [12, 11],
      [12, 12],
      [12, 13],
      [13, 10],
      [13, 11],
      [13, 12],
      [13, 13],
    ].forEach(([firstDim, secondDim]) => labelVoxelInVoxelMap(firstDim, secondDim, goalVoxelMap));
    const bucket = cube.getOrCreateBucket([0, 0, 0, 1]);
    assertNonNullBucket(bucket);
    const labeledVoxelsMap = new Map([[bucket.zoomedAddress, sourceVoxelMap]]);
    const upsampledVoxelMapPerBucket = sampleVoxelMapToMag(
      labeledVoxelsMap,
      cube,
      [2, 2, 2],
      1,
      [1, 1, 1],
      0,
      [0, 1, 2],
      5,
    );
    const upsampledVoxelMapAsArray = Array.from(
      upsampledVoxelMapPerBucket,
    ) as LabeledVoxelsMapAsArray;
    const bucketZoomedAddress = upsampledVoxelMapAsArray[0][0];
    const upsampledVoxelMap = upsampledVoxelMapAsArray[0][1];
    expect(bucketZoomedAddress).toEqual([0, 0, 0, 0, []]);

    for (let firstDim = 0; firstDim < Constants.BUCKET_WIDTH; firstDim++) {
      for (let secondDim = 0; secondDim < Constants.BUCKET_WIDTH; secondDim++) {
        expect(getVoxelMapEntry(firstDim, secondDim, upsampledVoxelMap)).toBe(
          getVoxelMapEntry(firstDim, secondDim, goalVoxelMap),
        );
      }
    }
  });

  it("Upsampling an annotation should work in the top right part of a bucket", () => {
    const { cube } = context;
    const sourceVoxelMap = getEmptyVoxelMap();
    [
      [21, 5],
      [21, 6],
      [22, 5],
      [22, 6],
    ].forEach(([firstDim, secondDim]) => labelVoxelInVoxelMap(firstDim, secondDim, sourceVoxelMap));
    const goalVoxelMap = getEmptyVoxelMap();
    [
      [10, 10],
      [10, 11],
      [10, 12],
      [10, 13],
      [11, 10],
      [11, 11],
      [11, 12],
      [11, 13],
    ].forEach(([firstDim, secondDim]) => labelVoxelInVoxelMap(firstDim, secondDim, goalVoxelMap));
    [
      [12, 10],
      [12, 11],
      [12, 12],
      [12, 13],
      [13, 10],
      [13, 11],
      [13, 12],
      [13, 13],
    ].forEach(([firstDim, secondDim]) => labelVoxelInVoxelMap(firstDim, secondDim, goalVoxelMap));
    const bucket = cube.getOrCreateBucket([0, 0, 0, 1]);
    assertNonNullBucket(bucket);
    const labeledVoxelsMap = new Map([[bucket.zoomedAddress, sourceVoxelMap]]);
    const upsampledVoxelMapPerBucket = sampleVoxelMapToMag(
      labeledVoxelsMap,
      cube,
      [2, 2, 2],
      1,
      [1, 1, 1],
      0,
      [0, 1, 2],
      5,
    );
    const upsampledVoxelMapAsArray = Array.from(
      upsampledVoxelMapPerBucket,
    ) as LabeledVoxelsMapAsArray;
    const bucketZoomedAddress = upsampledVoxelMapAsArray[0][0];
    const upsampledVoxelMap = upsampledVoxelMapAsArray[0][1];
    expect(bucketZoomedAddress).toEqual([1, 0, 0, 0, []]);

    for (let firstDim = 0; firstDim < Constants.BUCKET_WIDTH; firstDim++) {
      for (let secondDim = 0; secondDim < Constants.BUCKET_WIDTH; secondDim++) {
        expect(getVoxelMapEntry(firstDim, secondDim, upsampledVoxelMap)).toBe(
          getVoxelMapEntry(firstDim, secondDim, goalVoxelMap),
        );
      }
    }
  });

  it("Upsampling an annotation should work in the bottom left part of a bucket", () => {
    const { cube } = context;
    const sourceVoxelMap = getEmptyVoxelMap();
    [
      [5, 21],
      [6, 21],
      [5, 22],
      [6, 22],
    ].forEach(([firstDim, secondDim]) => labelVoxelInVoxelMap(firstDim, secondDim, sourceVoxelMap));
    const goalVoxelMap = getEmptyVoxelMap();
    [
      [10, 10],
      [10, 11],
      [10, 12],
      [10, 13],
      [11, 10],
      [11, 11],
      [11, 12],
      [11, 13],
    ].forEach(([firstDim, secondDim]) => labelVoxelInVoxelMap(firstDim, secondDim, goalVoxelMap));
    [
      [12, 10],
      [12, 11],
      [12, 12],
      [12, 13],
      [13, 10],
      [13, 11],
      [13, 12],
      [13, 13],
    ].forEach(([firstDim, secondDim]) => labelVoxelInVoxelMap(firstDim, secondDim, goalVoxelMap));
    const bucket = cube.getOrCreateBucket([0, 0, 0, 1]);
    assertNonNullBucket(bucket);
    const labeledVoxelsMap = new Map([[bucket.zoomedAddress, sourceVoxelMap]]);
    const upsampledVoxelMapPerBucket = sampleVoxelMapToMag(
      labeledVoxelsMap,
      cube,
      [2, 2, 2],
      1,
      [1, 1, 1],
      0,
      [0, 1, 2],
      5,
    );
    const upsampledVoxelMapAsArray = Array.from(
      upsampledVoxelMapPerBucket,
    ) as LabeledVoxelsMapAsArray;
    const bucketZoomedAddress = upsampledVoxelMapAsArray[0][0];
    const upsampledVoxelMap = upsampledVoxelMapAsArray[0][1];
    expect(bucketZoomedAddress).toEqual([0, 1, 0, 0, []]);

    for (let firstDim = 0; firstDim < Constants.BUCKET_WIDTH; firstDim++) {
      for (let secondDim = 0; secondDim < Constants.BUCKET_WIDTH; secondDim++) {
        expect(getVoxelMapEntry(firstDim, secondDim, upsampledVoxelMap)).toBe(
          getVoxelMapEntry(firstDim, secondDim, goalVoxelMap),
        );
      }
    }
  });

  it("Upsampling an annotation should work in the bottom right part of a bucket", () => {
    const { cube } = context;
    const sourceVoxelMap = getEmptyVoxelMap();
    [
      [21, 21],
      [22, 21],
      [21, 22],
      [22, 22],
    ].forEach(([firstDim, secondDim]) => labelVoxelInVoxelMap(firstDim, secondDim, sourceVoxelMap));
    const goalVoxelMap = getEmptyVoxelMap();
    [
      [10, 10],
      [10, 11],
      [10, 12],
      [10, 13],
      [11, 10],
      [11, 11],
      [11, 12],
      [11, 13],
    ].forEach(([firstDim, secondDim]) => labelVoxelInVoxelMap(firstDim, secondDim, goalVoxelMap));
    [
      [12, 10],
      [12, 11],
      [12, 12],
      [12, 13],
      [13, 10],
      [13, 11],
      [13, 12],
      [13, 13],
    ].forEach(([firstDim, secondDim]) => labelVoxelInVoxelMap(firstDim, secondDim, goalVoxelMap));
    const bucket = cube.getOrCreateBucket([0, 0, 0, 1]);
    assertNonNullBucket(bucket);
    const labeledVoxelsMap = new Map([[bucket.zoomedAddress, sourceVoxelMap]]);
    const upsampledVoxelMapPerBucket = sampleVoxelMapToMag(
      labeledVoxelsMap,
      cube,
      [2, 2, 2],
      1,
      [1, 1, 1],
      0,
      [0, 1, 2],
      5,
    );
    const upsampledVoxelMapAsArray = Array.from(
      upsampledVoxelMapPerBucket,
    ) as LabeledVoxelsMapAsArray;
    const bucketZoomedAddress = upsampledVoxelMapAsArray[0][0];
    const upsampledVoxelMap = upsampledVoxelMapAsArray[0][1];
    expect(bucketZoomedAddress).toEqual([1, 1, 0, 0, []]);

    for (let firstDim = 0; firstDim < Constants.BUCKET_WIDTH; firstDim++) {
      for (let secondDim = 0; secondDim < Constants.BUCKET_WIDTH; secondDim++) {
        expect(getVoxelMapEntry(firstDim, secondDim, upsampledVoxelMap)).toBe(
          getVoxelMapEntry(firstDim, secondDim, goalVoxelMap),
        );
      }
    }
  });

  it("Upsampling an annotation where the annotation slice is in the lower part of the bucket should upsample to the correct bucket", () => {
    const { cube } = context;
    const sourceVoxelMap = getEmptyVoxelMap();
    [
      [5, 5],
      [5, 6],
      [6, 5],
      [6, 6],
    ].forEach(([firstDim, secondDim]) => labelVoxelInVoxelMap(firstDim, secondDim, sourceVoxelMap));
    const goalVoxelMap = getEmptyVoxelMap();
    [
      [10, 10],
      [10, 11],
      [10, 12],
      [10, 13],
      [11, 10],
      [11, 11],
      [11, 12],
      [11, 13],
    ].forEach(([firstDim, secondDim]) => labelVoxelInVoxelMap(firstDim, secondDim, goalVoxelMap));
    [
      [12, 10],
      [12, 11],
      [12, 12],
      [12, 13],
      [13, 10],
      [13, 11],
      [13, 12],
      [13, 13],
    ].forEach(([firstDim, secondDim]) => labelVoxelInVoxelMap(firstDim, secondDim, goalVoxelMap));
    const bucket = cube.getOrCreateBucket([0, 0, 0, 1]);
    assertNonNullBucket(bucket);
    const labeledVoxelsMap = new Map([[bucket.zoomedAddress, sourceVoxelMap]]);
    const upsampledVoxelMapPerBucket = sampleVoxelMapToMag(
      labeledVoxelsMap,
      cube,
      [2, 2, 2],
      1,
      [1, 1, 1],
      0,
      [0, 1, 2],
      40,
    );
    const upsampledVoxelMapAsArray = Array.from(
      upsampledVoxelMapPerBucket,
    ) as LabeledVoxelsMapAsArray;
    const bucketZoomedAddress = upsampledVoxelMapAsArray[0][0];
    const upsampledVoxelMap = upsampledVoxelMapAsArray[0][1];
    expect(bucketZoomedAddress).toEqual([0, 0, 1, 0, []]);

    for (let firstDim = 0; firstDim < Constants.BUCKET_WIDTH; firstDim++) {
      for (let secondDim = 0; secondDim < Constants.BUCKET_WIDTH; secondDim++) {
        expect(getVoxelMapEntry(firstDim, secondDim, upsampledVoxelMap)).toBe(
          getVoxelMapEntry(firstDim, secondDim, goalVoxelMap),
        );
      }
    }
  });

  it("Upsampling an annotation should work across more than one mag", () => {
    const { cube } = context;
    const sourceVoxelMap = getEmptyVoxelMap();
    [
      [10, 10],
      [10, 11],
      [11, 10],
      [11, 11],
    ].forEach(([firstDim, secondDim]) => labelVoxelInVoxelMap(firstDim, secondDim, sourceVoxelMap));
    const goalVoxelMap = getEmptyVoxelMap();

    // scaling [10,10],[11,11] up: 10 ->  20 -> 40 (mod Constants.BUCKET_WIDTH) -> 8; 11 -> 23 -> 47 (mod Constants.BUCKET_WIDTH) -> 15;
    for (let firstDim = 8; firstDim <= 15; firstDim++) {
      for (let secondDim = 8; secondDim <= 15; secondDim++) {
        labelVoxelInVoxelMap(firstDim, secondDim, goalVoxelMap);
      }
    }

    const bucket = cube.getOrCreateBucket([0, 0, 0, 2]);
    assertNonNullBucket(bucket);
    const labeledVoxelsMap = new Map([[bucket.zoomedAddress, sourceVoxelMap]]);
    const upsampledVoxelMapPerBucket = sampleVoxelMapToMag(
      labeledVoxelsMap,
      cube,
      [4, 4, 4],
      2,
      [1, 1, 1],
      0,
      [0, 1, 2],
      5,
    );
    const upsampledVoxelMapAsArray = Array.from(
      upsampledVoxelMapPerBucket,
    ) as LabeledVoxelsMapAsArray;
    const bucketZoomedAddress = upsampledVoxelMapAsArray[0][0];
    const upsampledVoxelMap = upsampledVoxelMapAsArray[0][1];
    expect(bucketZoomedAddress).toEqual([1, 1, 0, 0, []]);

    for (let firstDim = 0; firstDim < Constants.BUCKET_WIDTH; firstDim++) {
      for (let secondDim = 0; secondDim < Constants.BUCKET_WIDTH; secondDim++) {
        expect(getVoxelMapEntry(firstDim, secondDim, upsampledVoxelMap)).toBe(
          getVoxelMapEntry(firstDim, secondDim, goalVoxelMap),
        );
      }
    }
  });

  it("Downsampling annotation of neighbour buckets should result in one downsampled voxelMap", () => {
    const { cube } = context;
    const labeledVoxelsMap = new Map();
    (
      [
        [0, 0, 0],
        [1, 0, 0],
        [0, 1, 0],
        [1, 1, 0],
      ] as Vector3[]
    ).forEach((zoomedAddress) => {
      const voxelMap = getEmptyVoxelMap();
      [
        [10, 10],
        [10, 11],
        [10, 12],
        [10, 13],
        [11, 10],
        [11, 11],
        [11, 12],
        [11, 13],
      ].forEach(([firstDim, secondDim]) => labelVoxelInVoxelMap(firstDim, secondDim, voxelMap));
      [
        [12, 10],
        [12, 11],
        [12, 12],
        [12, 13],
        [13, 10],
        [13, 11],
        [13, 12],
        [13, 13],
      ].forEach(([firstDim, secondDim]) => labelVoxelInVoxelMap(firstDim, secondDim, voxelMap));
      const bucket = cube.getOrCreateBucket([...zoomedAddress, 0]);
      assertNonNullBucket(bucket);
      labeledVoxelsMap.set(bucket.zoomedAddress, voxelMap);
    });
    const goalVoxelMap = getEmptyVoxelMap();
    [
      [0, 0],
      [16, 0],
      [0, 16],
      [16, 16],
    ].forEach(([firstOffset, secondOffset]) => {
      [
        [5, 5],
        [5, 6],
        [6, 5],
        [6, 6],
      ].forEach(([firstDim, secondDim]) => {
        labelVoxelInVoxelMap(firstDim + firstOffset, secondDim + secondOffset, goalVoxelMap);
      });
    });
    const upsampledVoxelMapPerBucket = sampleVoxelMapToMag(
      labeledVoxelsMap,
      cube,
      [1, 1, 1],
      0,
      [2, 2, 2],
      1,
      [0, 1, 2],
      5,
    );
    const upsampledVoxelMapAsArray = Array.from(
      upsampledVoxelMapPerBucket,
    ) as LabeledVoxelsMapAsArray;
    const bucketZoomedAddress = upsampledVoxelMapAsArray[0][0];
    const upsampledVoxelMap = upsampledVoxelMapAsArray[0][1];
    expect(bucketZoomedAddress).toEqual([0, 0, 0, 1, []]);

    for (let firstDim = 0; firstDim < Constants.BUCKET_WIDTH; firstDim++) {
      for (let secondDim = 0; secondDim < Constants.BUCKET_WIDTH; secondDim++) {
        expect(getVoxelMapEntry(firstDim, secondDim, upsampledVoxelMap)).toBe(
          getVoxelMapEntry(firstDim, secondDim, goalVoxelMap),
        );
      }
    }
  });

  it("Downsampling annotation should work across more than one mag", () => {
    const { cube } = context;
    const labeledVoxelsMap = new Map();
    (
      [
        [0, 0, 0],
        [1, 0, 0],
        [0, 1, 0],
        [1, 1, 0],
      ] as Vector3[]
    ).forEach((zoomedAddress) => {
      const voxelMap = getEmptyVoxelMap();
      [
        [10, 10],
        [10, 11],
        [10, 12],
        [10, 13],
        [11, 10],
        [11, 11],
        [11, 12],
        [11, 13],
      ].forEach(([firstDim, secondDim]) => labelVoxelInVoxelMap(firstDim, secondDim, voxelMap));
      [
        [12, 10],
        [12, 11],
        [12, 12],
        [12, 13],
        [13, 10],
        [13, 11],
        [13, 12],
        [13, 13],
      ].forEach(([firstDim, secondDim]) => labelVoxelInVoxelMap(firstDim, secondDim, voxelMap));
      const bucket = cube.getOrCreateBucket([...zoomedAddress, 0]);
      assertNonNullBucket(bucket);
      labeledVoxelsMap.set(bucket.zoomedAddress, voxelMap);
    });
    const goalVoxelMap = getEmptyVoxelMap();
    [
      [0, 0],
      [8, 0],
      [0, 8],
      [8, 8],
    ].forEach(([firstOffset, secondOffset]) => {
      [
        [2, 2],
        [2, 3],
        [3, 2],
        [3, 3],
      ].forEach(([firstDim, secondDim]) => {
        labelVoxelInVoxelMap(firstDim + firstOffset, secondDim + secondOffset, goalVoxelMap);
      });
    });
    const upsampledVoxelMapPerBucket = sampleVoxelMapToMag(
      labeledVoxelsMap,
      cube,
      [1, 1, 1],
      0,
      [4, 4, 4],
      2,
      [0, 1, 2],
      5,
    );
    const upsampledVoxelMapAsArray = Array.from(
      upsampledVoxelMapPerBucket,
    ) as LabeledVoxelsMapAsArray;
    const bucketZoomedAddress = upsampledVoxelMapAsArray[0][0];
    const upsampledVoxelMap = upsampledVoxelMapAsArray[0][1];
    expect(bucketZoomedAddress).toEqual([0, 0, 0, 2, []]);

    for (let firstDim = 0; firstDim < Constants.BUCKET_WIDTH; firstDim++) {
      for (let secondDim = 0; secondDim < Constants.BUCKET_WIDTH; secondDim++) {
        expect(getVoxelMapEntry(firstDim, secondDim, upsampledVoxelMap)).toBe(
          getVoxelMapEntry(firstDim, secondDim, goalVoxelMap),
        );
      }
    }
  });

  it("A labeledVoxelMap should be applied correctly", () => {
    const { cube } = context;
    const bucket = cube.getOrCreateBucket([0, 0, 0, 0]);
    assertNonNullBucket(bucket);
    const labeledVoxelsMap: LabeledVoxelsMap = new Map();
    const voxelMap = getEmptyVoxelMap();
    const voxelsToLabel = [
      [10, 10],
      [10, 11],
      [10, 12],
      [10, 13],
      [11, 10],
      [11, 11],
      [11, 12],
      [11, 13],
    ];
    const Z = 5;
    voxelsToLabel.forEach(([firstDim, secondDim]) =>
      labelVoxelInVoxelMap(firstDim, secondDim, voxelMap),
    );
    labeledVoxelsMap.set(bucket.zoomedAddress, voxelMap);

    const get3DAddress = (x: number, y: number, out: Vector3 | Float32Array) => {
      out[0] = x;
      out[1] = y;
      out[2] = Z;
    };

    const expectedBucketData = new Uint32Array(Constants.BUCKET_SIZE).fill(0);
    voxelsToLabel.forEach(([firstDim, secondDim]) => {
      const addr = cube.getVoxelIndex([firstDim, secondDim, Z], 0);
      expectedBucketData[addr] = 1;
    });
    applyVoxelMap(labeledVoxelsMap, cube, 1, get3DAddress, 1, 2, true);
    const labeledBucketData = bucket.getOrCreateData();

    for (let firstDim = 0; firstDim < Constants.BUCKET_WIDTH; firstDim++) {
      for (let secondDim = 0; secondDim < Constants.BUCKET_WIDTH; secondDim++) {
        const addr = cube.getVoxelIndex([firstDim, secondDim, Z], 0);
        expect(labeledBucketData[addr]).toBe(expectedBucketData[addr]);
      }
    }
  });

  it("A labeledVoxelMap should be applied correctly (ignore values outside of bbox)", () => {
    const { cube } = context;
    const bucket = cube.getOrCreateBucket([0, 0, 0, 0]);
    assertNonNullBucket(bucket);
    const labeledVoxelsMap: LabeledVoxelsMap = new Map();
    const voxelMap = getEmptyVoxelMap();
    const voxelsToLabel = [
      [0, 0],
      [0, 1],
      [1, 0],
      [1, 1],
      [2, 0],
      [2, 1],
      [2, 2],
      [3, 0],
    ];
    const Z = 5;
    voxelsToLabel.forEach(([firstDim, secondDim]) =>
      labelVoxelInVoxelMap(firstDim, secondDim, voxelMap),
    );
    labeledVoxelsMap.set(bucket.zoomedAddress, voxelMap);

    const get3DAddress = (x: number, y: number, out: Vector3 | Float32Array) => {
      out[0] = x;
      out[1] = y;
      out[2] = Z;
    };

    const expectedBucketData = new Uint32Array(Constants.BUCKET_SIZE).fill(0);
    voxelsToLabel.forEach(([firstDim, secondDim]) => {
      if (
        firstDim < cubeBoundingBox.min[0] ||
        secondDim < cubeBoundingBox.min[1] ||
        firstDim >= cubeBoundingBox.max[0] ||
        secondDim >= cubeBoundingBox.max[1]
      ) {
        return;
      }
      const addr = cube.getVoxelIndex([firstDim, secondDim, Z], 0);
      expectedBucketData[addr] = 1;
    });
    applyVoxelMap(labeledVoxelsMap, cube, 1, get3DAddress, 1, 2, true);
    const labeledBucketData = bucket.getOrCreateData();

    for (let firstDim = 0; firstDim < Constants.BUCKET_WIDTH; firstDim++) {
      for (let secondDim = 0; secondDim < Constants.BUCKET_WIDTH; secondDim++) {
        const addr = cube.getVoxelIndex([firstDim, secondDim, Z], 0);
        expect(labeledBucketData[addr]).toBe(expectedBucketData[addr]);
      }
    }
  });

  it("A labeledVoxelMap should be applied correctly (ignore all values outside of z)", () => {
    const { cube } = context;
    const bucket = cube.getOrCreateBucket([0, 0, 0, 0]);
    assertNonNullBucket(bucket);
    const labeledVoxelsMap: LabeledVoxelsMap = new Map();
    const voxelMap = getEmptyVoxelMap();
    const voxelsToLabel = [
      [0, 0],
      [0, 1],
      [1, 0],
      [1, 1],
      [2, 0],
      [2, 1],
      [2, 2],
      [3, 0],
    ];
    const Z = 0;
    voxelsToLabel.forEach(([firstDim, secondDim]) =>
      labelVoxelInVoxelMap(firstDim, secondDim, voxelMap),
    );
    labeledVoxelsMap.set(bucket.zoomedAddress, voxelMap);

    const get3DAddress = (x: number, y: number, out: Vector3 | Float32Array) => {
      out[0] = x;
      out[1] = y;
      out[2] = Z;
    };

    const expectedBucketData = new Uint32Array(Constants.BUCKET_SIZE).fill(0);
    applyVoxelMap(labeledVoxelsMap, cube, 1, get3DAddress, 1, 2, true);
    const labeledBucketData = bucket.getOrCreateData();

    for (let firstDim = 0; firstDim < Constants.BUCKET_WIDTH; firstDim++) {
      for (let secondDim = 0; secondDim < Constants.BUCKET_WIDTH; secondDim++) {
        const addr = cube.getVoxelIndex([firstDim, secondDim, Z], 0);
        expect(labeledBucketData[addr]).toBe(expectedBucketData[addr]);
      }
    }
  });
});<|MERGE_RESOLUTION|>--- conflicted
+++ resolved
@@ -1,20 +1,6 @@
 import { tracing as skeletontracingServerObject } from "test/fixtures/skeletontracing_server_objects";
 import { tracing as volumetracingServerObject } from "test/fixtures/volumetracing_server_objects";
-<<<<<<< HEAD
-import type { LabeledVoxelsMap, Vector3, Vector4 } from "oxalis/constants";
-import Constants from "oxalis/constants";
-import { describe, it, beforeEach, vi, expect } from "vitest";
-import datasetServerObject from "test/fixtures/dataset_server_object";
-import { MagInfo } from "oxalis/model/helpers/mag_info";
-import BoundingBox from "oxalis/model/bucket_data_handling/bounding_box";
-import type DataCubeType from "oxalis/model/bucket_data_handling/data_cube";
-import { assertNonNullBucket } from "oxalis/model/bucket_data_handling/bucket";
-import DataCube from "oxalis/model/bucket_data_handling/data_cube";
-import sampleVoxelMapToMag, {
-  applyVoxelMap,
-} from "oxalis/model/volumetracing/volume_annotation_sampling";
-=======
-import type { Vector3, Vector4 } from "viewer/constants";
+import type { LabeledVoxelsMap, Vector3, Vector4 } from "viewer/constants";
 import Constants from "viewer/constants";
 import { describe, it, beforeEach, vi, expect } from "vitest";
 import datasetServerObject from "test/fixtures/dataset_server_object";
@@ -22,7 +8,10 @@
 import BoundingBox from "viewer/model/bucket_data_handling/bounding_box";
 import type DataCubeType from "viewer/model/bucket_data_handling/data_cube";
 import { assertNonNullBucket } from "viewer/model/bucket_data_handling/bucket";
->>>>>>> 39c80b0e
+import DataCube from "viewer/model/bucket_data_handling/data_cube";
+import sampleVoxelMapToMag, {
+  applyVoxelMap,
+} from "viewer/model/volumetracing/volume_annotation_sampling";
 
 // Mock modules
 vi.mock("viewer/store", () => {
@@ -54,15 +43,6 @@
 
 type LabeledVoxelsMapAsArray = Array<[Vector4, Uint8Array]>;
 
-<<<<<<< HEAD
-=======
-// Import the modules after mocking
-import DataCube from "viewer/model/bucket_data_handling/data_cube";
-import sampleVoxelMapToMag, {
-  applyVoxelMap,
-} from "viewer/model/volumetracing/volume_annotation_sampling";
-
->>>>>>> 39c80b0e
 // Test context type
 type TestContext = {
   cube: DataCubeType;
@@ -107,7 +87,6 @@
       insert: vi.fn(),
       push: vi.fn(),
     };
-    // @ts-expect-error
     cube.initializeWithQueues(pullQueue, pushQueue);
     context = {
       cube,
