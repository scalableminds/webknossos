--- conflicted
+++ resolved
@@ -16,13 +16,8 @@
 import { Vector3Input, BoundingBoxInput } from "libs/vector_input";
 import { getBitDepth } from "oxalis/model/accessors/dataset_accessor";
 import { validateDatasourceJSON, isValidJSON, syncValidator } from "types/validation";
-<<<<<<< HEAD
 import { BoundingBoxObject, OxalisState } from "oxalis/store";
-=======
-import { APIDataLayer } from "types/api_flow_types";
-import { BoundingBoxObject } from "oxalis/store";
 import { Vector3 } from "oxalis/constants";
->>>>>>> 8a60cd3f
 import {
   Hideable,
   FormItemWithInfo,
@@ -195,31 +190,11 @@
         }
       >
         <List.Item>
-<<<<<<< HEAD
           <Row
             gutter={48}
             style={{
               width: "100%",
             }}
-=======
-          <FormItemWithInfo
-            name={["dataSource", "scale"]}
-            label="Voxel Size"
-            info="The voxel size defines the extent (for x, y, z) of one voxel in nanometer."
-            initialValue={dataSource != null ? dataSource.scale : [0, 0, 0]}
-            rules={[
-              {
-                required: true,
-                message: "Please provide a scale for the dataset.",
-              },
-              {
-                validator: syncValidator(
-                  (value: Vector3) => value && value.every((el) => el > 0),
-                  "Each component of the scale must be greater than 0",
-                ),
-              },
-            ]}
->>>>>>> 8a60cd3f
           >
             <Col span={10}>
               <FormItemWithInfo
@@ -252,7 +227,7 @@
                     validator: syncValidator(
                       // @ts-expect-error ts-migrate(7006) FIXME: Parameter 'el' implicitly has an 'any' type.
                       (value) => value && value.every((el) => el > 0),
-                      "Each component of the scale must be larger than 0",
+                      "Each component of the scale must be greater than 0",
                     ),
                   },
                 ]}
@@ -401,7 +376,6 @@
           </Space>
 
           <FormItemWithInfo
-<<<<<<< HEAD
             label="Magnifications"
             style={{
               marginBottom: 24,
@@ -442,22 +416,6 @@
                     value.width !== 0 && value.height !== 0 && value.depth !== 0,
                   "Width, height and depth must not be zero",
                 ),
-=======
-            name={["dataSource", "dataLayers", index, "largestSegmentId"]}
-            label="Largest segment ID"
-            info="The largest segment ID specifies the highest id which exists in this segmentation layer. When users extend this segmentation, new IDs will be assigned starting from that value."
-            initialValue={layer.largestSegmentId != null ? `${layer.largestSegmentId}` : undefined}
-            rules={[
-              {
-                validator: (rule, value) =>
-                  value == null || value === "" || (value > 0 && value < 2 ** bitDepth)
-                    ? Promise.resolve()
-                    : Promise.reject(
-                        new Error(
-                          `The largest segmentation ID must be greater than 0 and smaller than 2^${bitDepth}. You can also leave this field empty, but annotating this layer later will only be possible with manually chosen segment IDs.`,
-                        ),
-                      ),
->>>>>>> 8a60cd3f
               },
               {
                 warningOnly: true,
@@ -472,21 +430,10 @@
               },
             ]}
           >
-<<<<<<< HEAD
             <BoundingBoxInput
               disabled={isReadOnlyDataset}
               style={{
                 width: 300,
-=======
-            <InputNumber
-              disabled={isReadOnlyDataset}
-              // @ts-ignore returning undefined does work without problems
-              parser={(value: string | undefined) => {
-                if (value == null || value === "") {
-                  return undefined;
-                }
-                return parseInt(value, 10);
->>>>>>> 8a60cd3f
               }}
             />
           </FormItemWithInfo>
@@ -513,7 +460,9 @@
               name={["dataSource", "dataLayers", index, "largestSegmentId"]}
               label="Largest segment ID"
               info="The largest segment ID specifies the highest id which exists in this segmentation layer. When users extend this segmentation, new IDs will be assigned starting from that value."
-              initialValue={`${layer.largestSegmentId}`}
+              initialValue={
+                layer.largestSegmentId != null ? `${layer.largestSegmentId}` : undefined
+              }
               rules={[
                 {
                   required: true,
@@ -521,17 +470,26 @@
                 },
                 {
                   validator: (rule, value) =>
-                    value > 0 && value < 2 ** bitDepth
+                    value == null || value === "" || (value > 0 && value < 2 ** bitDepth)
                       ? Promise.resolve()
                       : Promise.reject(
                           new Error(
-                            `The largest segmentation ID must be larger than 0 and smaller than 2^${bitDepth}`,
+                            `The largest segmentation ID must be greater than 0 and smaller than 2^${bitDepth}. You can also leave this field empty, but annotating this layer later will only be possible with manually chosen segment IDs.`,
                           ),
                         ),
                 },
               ]}
             >
-              <InputNumber disabled={isReadOnlyDataset} />
+              <InputNumber
+                disabled={isReadOnlyDataset}
+                // @ts-ignore returning undefined does work without problems
+                parser={(value: string | undefined) => {
+                  if (value == null || value === "") {
+                    return undefined;
+                  }
+                  return parseInt(value, 10);
+                }}
+              />
             </FormItemWithInfo>
           ) : null}
         </Col>
