--- conflicted
+++ resolved
@@ -13,16 +13,7 @@
 ### Added
 
 ### Changed
-<<<<<<< HEAD
-- When deleting a dataset / layer, layers that are referenced in other datasets are moved there instead of being deleted. [#8437](https://github.com/scalableminds/webknossos/pull/8437/)
-- Added a parameter to the reserve manual upload route allowing to make the request fail if the name is already taken. Moreover, the new dataset's id and directory name are returned in the response. [#8476](https://github.com/scalableminds/webknossos/pull/8476)
-- The skeleton tool can no longer be activated if the skeleton layer is invisible. [#8501](https://github.com/scalableminds/webknossos/pull/8501)
-- Improved speed of mesh rendering and mouse interaction in 3D viewport. [#8106](https://github.com/scalableminds/webknossos/pull/8106)
-- Numbered docker image now use different and larger numbers. [#8147](https://github.com/scalableminds/webknossos/pull/8147)
-- Replace frontend unit testing framework `ava` with `vitest`. Minimum required nodejs version is now `22+`. [#8479](https://github.com/scalableminds/webknossos/pull/8479)
 - When loading data from a data layer that has data stored beyond the bounding box specified in the datasource-properties.json, data outside of the bounding box is now zeroed. (the layer is “clipped”). [#8551](https://github.com/scalableminds/webknossos/pull/8551)
-=======
->>>>>>> f4f597de
 
 ### Fixed
 
