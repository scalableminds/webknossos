package com.scalableminds.webknossos.datastore.services.segmentindex

import com.scalableminds.util.accesscontext.TokenContext
import com.scalableminds.util.cache.AlfuCache
import com.scalableminds.util.geometry.Vec3Int
import com.scalableminds.util.tools.Box.tryo
import com.scalableminds.util.tools.{Fox, FoxImplicits, JsonHelper}
import com.scalableminds.webknossos.datastore.datareaders.DatasetArray
import com.scalableminds.webknossos.datastore.datareaders.zarr3.Zarr3Array
import com.scalableminds.webknossos.datastore.models.datasource.DataSourceId
import com.scalableminds.webknossos.datastore.services.{
  ArrayArtifactHashing,
  DSChunkCacheService,
  VoxelyticsZarrArtifactUtils
}
import ucar.ma2.{Array => MultiArray}
import com.scalableminds.webknossos.datastore.storage.DataVaultService
import play.api.libs.json.{JsResult, JsValue, Reads}

import javax.inject.Inject
import scala.concurrent.ExecutionContext

case class SegmentIndexFileAttributes(
    formatVersion: Long,
    nHashBuckets: Long,
    hashFunction: String,
    dtypeBucketEntries: String,
) extends ArrayArtifactHashing {
  lazy val applyHashFunction: Long => Long = getHashFunction(hashFunction)
}

object SegmentIndexFileAttributes extends SegmentIndexFileUtils with VoxelyticsZarrArtifactUtils {
  implicit object SegmentIndexFileAttributesZarr3GroupHeaderReads extends Reads[SegmentIndexFileAttributes] {
    override def reads(json: JsValue): JsResult[SegmentIndexFileAttributes] = {
      val attrs = lookUpArtifactAttributes(json)
      for {
        formatVersion <- readArtifactSchemaVersion(json)
        nHashBuckets <- (attrs \ attrKeyNHashBuckets).validate[Long]
        hashFunction <- (attrs \ attrKeyHashFunction).validate[String]
        dtypeBucketEntries <- (attrs \ attrKeyDtypeBucketEntries).validate[String]
      } yield
        SegmentIndexFileAttributes(
          formatVersion,
          nHashBuckets,
          hashFunction,
          dtypeBucketEntries
        )
    }
  }
}

<<<<<<< HEAD
class ZarrSegmentIndexFileService @Inject()(dataVaultService: DataVaultService, chunkCacheService: ChunkCacheService)
=======
class ZarrSegmentIndexFileService @Inject()(remoteSourceDescriptorService: RemoteSourceDescriptorService,
                                            chunkCacheService: DSChunkCacheService)
>>>>>>> e96e3810
    extends FoxImplicits
    with SegmentIndexFileUtils {

  private lazy val openArraysCache = AlfuCache[(SegmentIndexFileKey, String), DatasetArray]()
  private lazy val attributesCache = AlfuCache[SegmentIndexFileKey, SegmentIndexFileAttributes]()

  private def readSegmentIndexFileAttributes(segmentIndexFileKey: SegmentIndexFileKey)(
      implicit ec: ExecutionContext,
      tc: TokenContext): Fox[SegmentIndexFileAttributes] =
    attributesCache.getOrLoad(segmentIndexFileKey, key => readSegmentIndexFileAttributesImpl(key))

  private def readSegmentIndexFileAttributesImpl(segmentIndexFileKey: SegmentIndexFileKey)(
      implicit ec: ExecutionContext,
      tc: TokenContext): Fox[SegmentIndexFileAttributes] =
    for {
      groupVaultPath <- dataVaultService.vaultPathFor(segmentIndexFileKey.attachment)
      groupHeaderBytes <- (groupVaultPath / SegmentIndexFileAttributes.FILENAME_ZARR_JSON)
        .readBytes() ?~> "Could not read segment index file zarr group file"
      segmentIndexFileAttributes <- JsonHelper
        .parseAs[SegmentIndexFileAttributes](groupHeaderBytes)
        .toFox ?~> "Could not parse segment index file attributes from zarr group file."
    } yield segmentIndexFileAttributes

  def readSegmentIndex(segmentIndexFileKey: SegmentIndexFileKey,
                       segmentId: Long)(implicit ec: ExecutionContext, tc: TokenContext): Fox[Array[Vec3Int]] =
    for {
      attributes <- readSegmentIndexFileAttributes(segmentIndexFileKey)
      hashBucketOffsetsArray <- openZarrArray(segmentIndexFileKey, keyHashBucketOffsets)
      bucketIndex = attributes.applyHashFunction(segmentId) % attributes.nHashBuckets
      bucketRange <- hashBucketOffsetsArray.readAsMultiArray(offset = bucketIndex, shape = 2)
      bucketStart <- tryo(bucketRange.getLong(0)).toFox
      bucketEnd <- tryo(bucketRange.getLong(1)).toFox
      hashBucketExists = bucketEnd - bucketStart != 0
      topLeftsOpt <- Fox.runIf(hashBucketExists)(readTopLefts(segmentIndexFileKey, bucketStart, bucketEnd, segmentId))
    } yield topLeftsOpt.getOrElse(Array.empty)

  private def readTopLefts(segmentIndexFileKey: SegmentIndexFileKey,
                           bucketStart: Long,
                           bucketEnd: Long,
                           segmentId: Long)(implicit ec: ExecutionContext, tc: TokenContext): Fox[Array[Vec3Int]] =
    for {
      attributes <- readSegmentIndexFileAttributes(segmentIndexFileKey)
      hashBucketsArray <- openZarrArray(segmentIndexFileKey, keyHashBuckets)
      topLeftsArray <- openZarrArray(segmentIndexFileKey, keyTopLefts)
      bucket <- hashBucketsArray.readAsMultiArray(offset = Array(bucketStart, 0),
                                                  shape = Array((bucketEnd - bucketStart + 1).toInt, 3))
      bucketLocalOffset <- findLocalOffsetInBucket(bucket, segmentId).toFox ?~> s"SegmentId $segmentId not in bucket list"
      topLeftOpts <- Fox.runIf(bucketLocalOffset >= 0)(for {
        topLeftStart <- tryo(bucket.getLong(bucket.getIndex.set(Array(bucketLocalOffset, 1)))).toFox
        topLeftEnd <- tryo(bucket.getLong(bucket.getIndex.set(Array(bucketLocalOffset, 2)))).toFox
        topLeftCount = (topLeftEnd - topLeftStart).toInt
        _ <- Fox
          .fromBool(attributes.dtypeBucketEntries == "uint16") ?~> "value for dtype_bucket_entries in segment index file is not supported, only uint16 is supported"
        topLeftsMA <- topLeftsArray.readAsMultiArray(offset = Array(topLeftStart, 0), shape = Array(topLeftCount, 3))
        topLefts <- tryo((0 until topLeftCount).map { idx =>
          Vec3Int(
            topLeftsMA.getShort(topLeftsMA.getIndex.set(Array(idx, 0))),
            topLeftsMA.getShort(topLeftsMA.getIndex.set(Array(idx, 1))),
            topLeftsMA.getShort(topLeftsMA.getIndex.set(Array(idx, 2)))
          )
        }.toArray).toFox
      } yield topLefts)
    } yield topLeftOpts.getOrElse(Array.empty)

  private def findLocalOffsetInBucket(bucket: MultiArray, segmentId: Long): Option[Int] =
    (0 until bucket.getShape()(0)).find(idx => bucket.getLong(bucket.getIndex.set(Array(idx, 0))) == segmentId)

  private def openZarrArray(segmentIndexFileKey: SegmentIndexFileKey,
                            zarrArrayName: String)(implicit ec: ExecutionContext, tc: TokenContext): Fox[DatasetArray] =
    openArraysCache.getOrLoad((segmentIndexFileKey, zarrArrayName),
                              _ => openZarrArrayImpl(segmentIndexFileKey, zarrArrayName))

  private def openZarrArrayImpl(segmentIndexFileKey: SegmentIndexFileKey, zarrArrayName: String)(
      implicit ec: ExecutionContext,
      tc: TokenContext): Fox[DatasetArray] =
    for {
      groupVaultPath <- dataVaultService.vaultPathFor(segmentIndexFileKey.attachment)
      zarrArray <- Zarr3Array.open(groupVaultPath / zarrArrayName,
                                   DataSourceId("dummy", "unused"),
                                   "layer",
                                   None,
                                   None,
                                   None,
                                   chunkCacheService.sharedChunkContentsCache)
    } yield zarrArray

  def clearCache(dataSourceId: DataSourceId, layerNameOpt: Option[String]): Int = {
    attributesCache.clear { segmentIndexFileKey =>
      segmentIndexFileKey.dataSourceId == dataSourceId && layerNameOpt.forall(segmentIndexFileKey.layerName == _)
    }

    openArraysCache.clear {
      case (segmentIndexFileKey, _) =>
        segmentIndexFileKey.dataSourceId == dataSourceId && layerNameOpt.forall(segmentIndexFileKey.layerName == _)
    }
  }
}<|MERGE_RESOLUTION|>--- conflicted
+++ resolved
@@ -49,12 +49,7 @@
   }
 }
 
-<<<<<<< HEAD
-class ZarrSegmentIndexFileService @Inject()(dataVaultService: DataVaultService, chunkCacheService: ChunkCacheService)
-=======
-class ZarrSegmentIndexFileService @Inject()(remoteSourceDescriptorService: RemoteSourceDescriptorService,
-                                            chunkCacheService: DSChunkCacheService)
->>>>>>> e96e3810
+class ZarrSegmentIndexFileService @Inject()(dataVaultService: DataVaultService, chunkCacheService: DSChunkCacheService)
     extends FoxImplicits
     with SegmentIndexFileUtils {
 
