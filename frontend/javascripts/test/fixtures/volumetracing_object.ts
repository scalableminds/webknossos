--- conflicted
+++ resolved
@@ -1,9 +1,7 @@
 import update from "immutability-helper";
 import Constants from "viewer/constants";
 import defaultState from "viewer/default_state";
-<<<<<<< HEAD
 import { FlycamMatrixWithDefaultRotation } from "./flycam_object";
-=======
 import { combinedReducer } from "viewer/store";
 import { setDatasetAction } from "viewer/model/actions/dataset_actions";
 import { convertFrontendBoundingBoxToServer } from "viewer/model/reducers/reducer_helpers";
@@ -11,7 +9,6 @@
 import { tracing as serverVolumeTracing } from "./volumetracing_server_objects";
 import { serverVolumeToClientVolumeTracing } from "viewer/model/reducers/volumetracing_reducer";
 import { preprocessDataset } from "viewer/model_initialization";
->>>>>>> b7a8d56c
 
 export const VOLUME_TRACING_ID = "volumeTracingId";
 
@@ -114,7 +111,6 @@
       },
     },
   },
-<<<<<<< HEAD
   flycam: {
     currentMatrix: {
       // Apply the default 180 z axis rotation to get correct result in ortho related tests.
@@ -123,11 +119,8 @@
     },
   },
 });
-=======
-});
 
 export const initialState = combinedReducer(
   stateWithoutDatasetInitialization,
   setDatasetAction(preprocessDataset(apiDatasetForVolumeTracing, [serverVolumeTracing])),
-);
->>>>>>> b7a8d56c
+);