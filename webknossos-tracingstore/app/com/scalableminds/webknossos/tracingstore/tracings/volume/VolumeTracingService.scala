--- conflicted
+++ resolved
@@ -197,13 +197,8 @@
       } else {
         possibleAdditionalCoordinates.toList
       }
-<<<<<<< HEAD
       mappingName <- selectMappingName(volumeTracing)
-      _ <- Fox.serialCombined(volumeTracing.resolutions.toList)(resolution =>
-=======
-      mappingName <- baseMappingName(volumeTracing)
       _ <- Fox.serialCombined(volumeTracing.mags.toList)(magProto =>
->>>>>>> 60f77ace
         Fox.serialCombined(additionalCoordinateList)(additionalCoordinates => {
           val mag = vec3IntFromProto(magProto)
           for {
@@ -333,19 +328,11 @@
             _ = if (magSet.nonEmpty) magSets.add(magSet)
           } yield ()
         }
-<<<<<<< HEAD
         mappingName <- selectMappingName(tracing)
-        resolutions <-
+        mags <-
         // if none of the tracings contained any volume data do not save buckets, use full resolution list, as already initialized on wk-side
-        if (resolutionSets.isEmpty)
-          Fox.successful(tracing.resolutions.map(vec3IntFromProto).toSet)
-=======
-        mappingName <- baseMappingName(tracing)
-        mags <-
-        // if none of the tracings contained any volume data do not save buckets, use full mag list, as already initialized on wk-side
         if (magSets.isEmpty)
           Fox.successful(tracing.mags.map(vec3IntFromProto).toSet)
->>>>>>> 60f77ace
         else {
           val magsDoMatch = magSets.headOption.forall { head =>
             magSets.forall(_ == head)
@@ -399,12 +386,7 @@
                          tracingId: String,
                          tracing: VolumeTracing,
                          initialData: File,
-<<<<<<< HEAD
-                         resolutionRestrictions: ResolutionRestrictions)(implicit tc: TokenContext): Fox[Set[Vec3Int]] =
-=======
-                         magRestrictions: MagRestrictions,
-                         userToken: Option[String]): Fox[Set[Vec3Int]] =
->>>>>>> 60f77ace
+                         magRestrictions: MagRestrictions)(implicit tc: TokenContext): Fox[Set[Vec3Int]] =
     if (tracing.version != 0L) {
       Failure("Tracing has already been edited.")
     } else {
@@ -518,40 +500,23 @@
     val tracingWithBB = addBoundingBoxFromTaskIfRequired(sourceTracing, fromTask, datasetBoundingBox)
     val tracingWithMagRestrictions = restrictMagList(tracingWithBB, magRestrictions)
     for {
-<<<<<<< HEAD
       fallbackLayer <- getFallbackLayer(tracingId, sourceTracing)
       hasSegmentIndex <- VolumeSegmentIndexService.canHaveSegmentIndex(remoteDatastoreClient, fallbackLayer)
-      newTracing = tracingWithResolutionRestrictions.copy(
-        createdTimestamp = System.currentTimeMillis(),
-        editPosition = editPosition.map(vec3IntToProto).getOrElse(tracingWithResolutionRestrictions.editPosition),
-        editRotation = editRotation.map(vec3DoubleToProto).getOrElse(tracingWithResolutionRestrictions.editRotation),
-        boundingBox = boundingBoxOptToProto(boundingBox).getOrElse(tracingWithResolutionRestrictions.boundingBox),
-        mappingName = mappingName.orElse(
-          if (sourceTracing.getHasEditableMapping) Some(newTracingId)
-          else tracingWithResolutionRestrictions.mappingName),
-=======
-      fallbackLayer <- getFallbackLayer(tracingId)
-      hasSegmentIndex <- VolumeSegmentIndexService.canHaveSegmentIndex(remoteDatastoreClient, fallbackLayer, userToken)
       newTracing = tracingWithMagRestrictions.copy(
         createdTimestamp = System.currentTimeMillis(),
         editPosition = editPosition.map(vec3IntToProto).getOrElse(tracingWithMagRestrictions.editPosition),
         editRotation = editRotation.map(vec3DoubleToProto).getOrElse(tracingWithMagRestrictions.editRotation),
         boundingBox = boundingBoxOptToProto(boundingBox).getOrElse(tracingWithMagRestrictions.boundingBox),
-        mappingName = mappingName.orElse(tracingWithMagRestrictions.mappingName),
->>>>>>> 60f77ace
+        mappingName = mappingName.orElse(
+          if (sourceTracing.getHasEditableMapping) Some(newTracingId)
+          else tracingWithMagRestrictions.mappingName),
         version = 0,
         // Adding segment index on duplication if the volume tracing allows it. This will be used in duplicateData
         hasSegmentIndex = Some(hasSegmentIndex)
       )
-<<<<<<< HEAD
-      _ <- bool2Fox(newTracing.resolutions.nonEmpty) ?~> "resolutionRestrictions.tooTight"
+      _ <- bool2Fox(newTracing.mags.nonEmpty) ?~> "magRestrictions.tooTight"
       newId <- save(newTracing, Some(newTracingId), newTracing.version)
       _ <- duplicateData(annotationId, tracingId, sourceTracing, newId, newTracing)
-=======
-      _ <- bool2Fox(newTracing.mags.nonEmpty) ?~> "magRestrictions.tooTight"
-      newId <- save(newTracing, None, newTracing.version)
-      _ <- duplicateData(tracingId, sourceTracing, newId, newTracing, userToken)
->>>>>>> 60f77ace
     } yield (newId, newTracing)
   }
 
@@ -628,35 +593,10 @@
       additionalAxes = AdditionalAxis.fromProtosAsOpt(tracing.additionalAxes)
     )
 
-<<<<<<< HEAD
-  def updateResolutionList(tracingId: String,
-                           tracing: VolumeTracing,
-                           resolutions: Set[Vec3Int],
-                           toCache: Boolean = false): Fox[String] =
-=======
-  def updateActionLog(tracingId: String,
-                      newestVersion: Option[Long] = None,
-                      oldestVersion: Option[Long] = None): Fox[JsValue] = {
-    def versionedTupleToJson(tuple: (Long, List[CompactVolumeUpdateAction])): JsObject =
-      Json.obj(
-        "version" -> tuple._1,
-        "value" -> Json.toJson(tuple._2)
-      )
-
-    for {
-      volumeTracings <- tracingDataStore.volumeUpdates.getMultipleVersionsAsVersionValueTuple(
-        tracingId,
-        newestVersion,
-        oldestVersion)(fromJsonBytes[List[CompactVolumeUpdateAction]])
-      updateActionGroupsJs = volumeTracings.map(versionedTupleToJson)
-    } yield Json.toJson(updateActionGroupsJs)
-  }
-
   def updateMagList(tracingId: String,
                     tracing: VolumeTracing,
                     mags: Set[Vec3Int],
                     toCache: Boolean = false): Fox[String] =
->>>>>>> 60f77ace
     for {
       _ <- bool2Fox(tracing.version == 0L) ?~> "Tracing has already been edited."
       _ <- bool2Fox(mags.nonEmpty) ?~> "Mag restrictions result in zero mags"
@@ -669,23 +609,13 @@
   def downsample(annotationId: String, tracingId: String, oldTracingId: String, newTracing: VolumeTracing)(
       implicit tc: TokenContext): Fox[Unit] =
     for {
-<<<<<<< HEAD
-      resultingResolutions <- downsampleWithLayer(annotationId,
-                                                  tracingId,
-                                                  oldTracingId,
-                                                  newTracing,
-                                                  volumeTracingLayer(tracingId, newTracing),
-                                                  this)
-      _ <- updateResolutionList(tracingId, newTracing, resultingResolutions.toSet)
-=======
-      resultingMags <- downsampleWithLayer(tracingId,
+      resultingMags <- downsampleWithLayer(annotationId,
+                                           tracingId,
                                            oldTracingId,
-                                           tracing,
-                                           volumeTracingLayer(tracingId, tracing),
-                                           this,
-                                           userToken)
-      _ <- updateMagList(tracingId, tracing, resultingMags.toSet)
->>>>>>> 60f77ace
+                                           newTracing,
+                                           volumeTracingLayer(tracingId, newTracing),
+                                           this)
+      _ <- updateMagList(tracingId, newTracing, resultingMags.toSet)
     } yield ()
 
   def volumeBucketsAreEmpty(tracingId: String): Boolean =
