@import '_variables.less';
@import 'admin/_user.less';
@import 'admin/_team.less';
@import 'admin/_dataset.less';
@import 'admin/_pagination.less';
@import 'admin/_task.less';
@import 'admin/_project.less';
@import 'admin/_statistics.less';
@import '_bootstrap_addons.less';
@import '_spotlight.less';
@import '_dashboard.less';
@import 'trace_view/_tracing_view.less';
@import 'trace_view/_left_menu.less';
@import 'trace_view/_right_menu.less';


// ----------------------- MAIN STYLES
body {
  //background: #000000;
  color: @mainColor;
  font-family: 'Source Sans Pro', sans-serif;
  font-weight: 400;
  font-size: 16px;
  -webkit-font-smoothing: antialised;
}
body:-webkit-full-screen {
  width: 100%;
  height: 100%;
}
.navbar .navbar-brand {
  background: url(/assets/images/oxalis-white.png) 15px center no-repeat;
  padding-left: 43px;
  font-weight: 400;
  margin-left: 0px;
}
.navbar span.navbar-brand:hover {
  color: #999;
}

.navbar #main-menu {
  a [class^="fa-"],
  a [class*=" fa-"] {
    color: #fff;
  }
}

.label {
  margin-right: .2em;
}

.well form {
  margin-bottom: 0;
}

.container.wide {
  margin-left: 20px;
  margin-right: 20px;
  width: auto;
}


.nowrap * {
  white-space: nowrap;
}

.table-details {

  .details-row > td {
    box-shadow: inset 0 0 10px rgba(180, 180, 180, .2);
  }
  .details-toggle,
  .details-toggle-all {

    cursor: pointer;

    .caret-down {
      display: none;
    }

    &.open {
      .caret-right {
        display: none;
      }
      .caret-down {
        display: inline-block;
      }
    }
  }
}

.table {
  a [class^="fa-"],
  a [class*=" fa-"] {
    color: #000;
  }
}

.light-caret {
  display: inline-block;
  width: 0;
  height: 0;
  vertical-align: middle;
  content: "";
}
.caret-right {
  .light-caret;
  border-left: 4px solid #888;
  border-top: 4px solid transparent;
  border-bottom: 4px solid transparent;
}
.caret-down {
  .light-caret;
  border-top: 4px solid #888;
  border-right: 4px solid transparent;
  border-left: 4px solid transparent;
}

.fa-random {
  width: 14px;
  background-position: -217px -120px;
}

.fa-bull::before {
  display: inline-block;
  width: 16px;
  content: "•";
  text-align: center;
}

.inline-block {
  display: inline-block;
}

.inline {
  display: inline;
}

#alert-container {
  position: fixed;
  right: 20px;
  top: 60px;
  z-index: 1050; //above modal backdrop

  .alert {
    cursor: default;
    position: relative;
  }
  .alert:hover {
    box-shadow: 0 0 10px rgba(100, 100, 100, .2);
  }
}

#stats {
  position: fixed;
  bottom: 0;
  left: 0;
}
.bright {
  background : #fff;
  p {
    color : #000;
  }
  #abstractTreeViewer {
    color : #000;
  }
  .inactive {
    border-color: #fff;
  }
}
.dark {
  background : #000;
  p {
    color : #fff;
  }
  #abstractTreeViewer {
    color : #fff;
  }
  .popover p {
    color : #000;
  }
  .modal p {
    color : #000;
  }
  .inactive {
    border-color: #000;
  }
}

#loader-icon {
  position: absolute;
  top: 50%;
  left: 50%;
  z-index: 1;
}

#loader-background {
  position: fixed;
  left: 0px;
  top: 0px;
  height: 100%;
  width: 100%;
  background-color: white;
  color: white;
  text-align: center;
  padding-top: 100px;
  opacity: 0.7;
  filter: alpha(opacity=50);
}

#main-container {
  margin-top: @navbar-height;
}
#main {
  white-space: nowrap;
}

#credits {
  margin-top: 50px;
  border-radius: 0;
  color: #888;

  section {
    margin-top: 4em;
  }

  img {
    margin-bottom: 15px;
  }
}

#help-modal-body {
  max-height: 800px;
}
#help-modal {
  width: 1000px;
  top: 50%;
  margin: -400px 0 0 -500px;
}

#oxalis-header {

  margin-bottom: 40px;
  margin-left: 34px;
  margin-top: 20px;

  img {
    height: 200px;
    width: 200px;
  }

  div {
    vertical-align: middle;
    font-weight: 200;
    display: inline-block;
    font-size: 150px;
    line-height: normal;
    color: #000;
    margin-left: 17px;
  }
}

#impressum{
  h5{
  margin-top: 2em;
  }
}

<<<<<<< HEAD
=======
.key-arrow {
  left: 170px !important;
}

.img-mpi-neuro{
  width: 176%;
  margin-left: -15px;
  margin-top: -101px;
}

.overview-options {
  float: right;
  margin-right: 15px;
  margin-top: 15px
}
>>>>>>> a8e10584

@media screen and (max-width: 960px) {
  .container {
    width: auto;
    margin: 0 10px;
  }
}

.space-top {
  margin-top: 30px;
}

// Fixing datGUI from Bootstrap
.dg {

  font: 11px 'Lucida Grande', sans-serif;

  input, select, textarea {
    height: auto;
    font-size: 11px;
    line-height: normal;
    border-radius: 0;
  }
  select {
    width: auto;
    max-width: 100%;
  }
  .cr div div {
    line-height: normal;
  }
}

// Fixing font awesome
.btn [class^="fa-"],
.nav [class^="fa-"],
.btn [class*=" fa-"],
.nav [class*=" fa-"] {
  line-height: normal;
}

#merge {
    width: 280px;
    padding: 10px;
    position: absolute;
    top: 240px;
    left: 0px;
    background-color: #aaf;
    visibility: hidden;
}

//submit issue form
textarea[name=description] {
  height: 100px;
}
// make sure text and icons have space between them
i {
  margin-right: 5px;
}<|MERGE_RESOLUTION|>--- conflicted
+++ resolved
@@ -1,3 +1,7 @@
+ @import '../../../public/bower_components/bootstrap/less/bootstrap.less';
+@import '../../../public/bower_components/font-awesome/less/font-awesome.less';
+@import '../../assets/bower_components/seiyria-bootstrap-slider/css/bootstrap-slider.css';
+
 @import '_variables.less';
 @import 'admin/_user.less';
 @import 'admin/_team.less';
@@ -265,25 +269,6 @@
   }
 }
 
-<<<<<<< HEAD
-=======
-.key-arrow {
-  left: 170px !important;
-}
-
-.img-mpi-neuro{
-  width: 176%;
-  margin-left: -15px;
-  margin-top: -101px;
-}
-
-.overview-options {
-  float: right;
-  margin-right: 15px;
-  margin-top: 15px
-}
->>>>>>> a8e10584
-
 @media screen and (max-width: 960px) {
   .container {
     width: auto;
