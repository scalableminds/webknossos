package models.security

import com.mongodb.casbah.Imports._
import models.context._
import com.novus.salat.annotations._
import com.novus.salat.dao.SalatDAO
import models.basics.BasicDAO
import models.Color
import play.api.Logger
<<<<<<< HEAD
=======
import play.api.Play
>>>>>>> 327e3e39

case class Role( name: String, permissions: List[Permission], color: Color, _id: ObjectId = new ObjectId ) extends Implyable {
  def implies( permission: Permission ) =
    permissions.find( _.implies( permission ) ).isDefined
}

object Role extends BasicDAO[Role]( "roles" ) {

  lazy val EmptyRole = Role( "EMPTY", Nil, Color(0,0,0,0) )
  lazy val User = findOneByName( "user" )
  lazy val Admin = findOneByName( "admin" )

  def apply( roleName: String ): Option[Role] = {
    val r = findOneByName( roleName )
    if ( r.isEmpty ) {
      Logger.error( s"Requested Role doesn't exist in DB: $roleName" )
      Some(EmptyRole)
    } else {
      r
    }
  }
  
  def ensureImportantRoles() {
    if(User.isEmpty || Admin.isEmpty){
      Logger.error("Application is going to get shutdown, because not all required roles are present.")
      Play.stop()
    }
  }
  
  def colorOf(role: String) = {
    apply(role).map( _.color.toHtml) getOrElse "#000000"
  }

  def findOneByName( roleName: String ) =
    findOne( MongoDBObject( "name" -> roleName ) )
}<|MERGE_RESOLUTION|>--- conflicted
+++ resolved
@@ -7,10 +7,7 @@
 import models.basics.BasicDAO
 import models.Color
 import play.api.Logger
-<<<<<<< HEAD
-=======
 import play.api.Play
->>>>>>> 327e3e39
 
 case class Role( name: String, permissions: List[Permission], color: Color, _id: ObjectId = new ObjectId ) extends Implyable {
   def implies( permission: Permission ) =
