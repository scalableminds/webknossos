--- conflicted
+++ resolved
@@ -1,25 +1,11 @@
-<<<<<<< HEAD
 $             = require("jquery")
 _             = require("lodash")
 Backbone      = require("backbone")
 app           = require("./app")
 ErrorHandling = require("./main/error_handling")
 require("bootstrap")
+require("fetch")
 require("./libs/core_ext")
-=======
-require [
-  "jquery"
-  "underscore"
-  "backbone"
-  "app"
-  "main/errorHandling"
-  "bootstrap"
-  "fetch"
-  "promise"
-  "libs/core_ext"
-], ($, _, Backbone, app, ErrorHandling) ->
->>>>>>> 869ad2c5
-
 
 ErrorHandling.initialize( throwAssertions: false, sendLocalErrors: false )
 
@@ -34,8 +20,4 @@
   # show the bootstrap flash modal on load
   $("#flashModal").modal("show")
 
-<<<<<<< HEAD
   app.start()
-=======
-      app.start()
->>>>>>> 869ad2c5
