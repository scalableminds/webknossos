### define
jquery : $
underscore : _
./camera_controller : CameraController
../model/dimensions : Dimensions
libs/event_mixin : EventMixin
libs/input : Input
../view/plane_view : PlaneView
../constants : constants
libs/threejs/TrackballControls : TrackballControls
./celltracing_controller : CellTracingController
./volumetracing_controller : VolumeTracingController
###

class PlaneController

  bindings : []
  model : null
  view : null
  gui : null

  input :
    mouseControllers : []
    keyboard : null
    keyboardNoLoop : null
    keyboardLoopDelayed : null

    unbind : ->

      for mouse in @mouseControllers
        mouse.unbind()
      @mouseControllers = []
      @keyboard?.unbind()
      @keyboardNoLoop?.unbind()
      @keyboardLoopDelayed?.unbind()


  constructor : (@model, stats, @gui, renderer, scene, @sceneController, @controlMode) ->

    _.extend(@, new EventMixin())

    @isStarted = false

    @flycam = @model.flycam

    @oldNmPos = @model.scaleInfo.voxelToNm( @flycam.getPosition() )

    @view  = new PlaneView(@model, @flycam, stats, renderer, scene)

    @activeViewport = constants.PLANE_XY

    # initialize Camera Controller
    @cameraController = new CameraController(@view.getCameras(), @flycam, @model)

    @canvasesAndNav = $("#main")[0]

    @TDViewControls = $('#TDViewControls')
    @TDViewControls.addClass("btn-group")

    buttons = [
        name : "3D"
        callback : @cameraController.changeTDViewDiagonal
      ,
        name : "XY"
        callback : @cameraController.changeTDViewXY
        color : "#f00"
      ,
        name : "YZ"
        callback : @cameraController.changeTDViewYZ
        color : "#00f"
      ,
        name : "XZ"
        callback : @cameraController.changeTDViewXZ
        color : "#0f0"
    ]

    for button in buttons

      button.control = @TDViewControls.append(
        $("<button>", type : "button", class : "btn btn-small")
          .html("#{if button.color then "<span style=\"background: #{button.color}\"></span>" else ""}#{button.name}")
          .on("click", button.callback)
      )

    objects = { @model, @view, @sceneController, @cameraController, @move, @calculateGlobalPos }
    @cellTracingController = new CellTracingController( objects, @controlMode )
    @volumeTracingController = new VolumeTracingController( objects )

    meshes = @sceneController.getMeshes()
    
    for mesh in meshes
      @view.addGeometry(mesh)

    @model.user.triggerAll()

    # hide contextmenu, while rightclicking a canvas
    $("#render").bind "contextmenu", (event) ->
      event.preventDefault()
      return

    @initTrackballControls()
    @bind()


  initMouse : ->

    for planeId in [0..2]
      do (planeId) =>
        inputcatcher = $("#plane#{constants.PLANE_NAMES[planeId]}")
        @input.mouseControllers.push( new Input.Mouse( inputcatcher,
          _.extend(@activeSubController.mouseControls,
            {
              over : => @view.setActiveViewport( @activeViewport = planeId )
              scroll : @scrollPlanes
            }), planeId))

    @input.mouseControllers.push( new Input.Mouse($("#TDView"),
      leftDownMove : (delta) => @moveTDView(delta)
      scroll : (value) => @zoomTDView(value, true)
      leftClick : (position, shiftPressed, altPressed) =>
        @cellTracingController.onClick(position, shiftPressed, altPressed, constants.TDView)
      over : => @view.setActiveViewport( @activeViewport = constants.TDView ),
    constants.TDView
    ) )


  initTrackballControls : ->

    view = $("#TDView")[0]
    pos = @model.scaleInfo.voxelToNm(@flycam.getPosition())
    @controls = new THREE.TrackballControls(
      @view.getCameras()[constants.TDView],
      view, 
      new THREE.Vector3(pos...), 
      => @flycam.update())
    
    @controls.noZoom = true
    @controls.noPan = true

    @controls.target.set(
      @model.scaleInfo.voxelToNm(@flycam.getPosition())...)

    @flycam.on
      positionChanged : (position) =>

        nmPosition = @model.scaleInfo.voxelToNm(position)

        @controls.setTarget(
          new THREE.Vector3(nmPosition...))
      
        # As the previous step will also move the camera, we need to
        # fix this by offsetting the viewport

        invertedDiff = []
        for i in [0..2]
          invertedDiff.push( @oldNmPos[i] - nmPosition[i] )
        @oldNmPos = nmPosition

        @cameraController.moveTDView( 
          new THREE.Vector3( invertedDiff... ))

    @cameraController.on
      cameraPositionChanged : =>
        @controls.update()


  initKeyboard : ->
    
    # avoid scrolling while pressing space
    $(document).keydown (event) ->
      event.preventDefault() if (event.which == 32 or event.which == 18 or 37 <= event.which <= 40) and !$(":focus").length
      return

    getMoveValue  = (timeFactor) =>
      if @activeViewport in [0..2]
        return @model.user.moveValue * timeFactor / @model.scaleInfo.baseVoxel / constants.FPS
      else
        return constants.TDView_MOVE_SPEED * timeFactor / constants.FPS

    @input.keyboard = new Input.Keyboard(

      #ScaleTrianglesPlane
      "l" : (timeFactor) => @scaleTrianglesPlane(-@model.user.scaleValue * timeFactor )
      "k" : (timeFactor) => @scaleTrianglesPlane( @model.user.scaleValue * timeFactor )

      #Move
      "left"  : (timeFactor) => @moveX(-getMoveValue(timeFactor))
      "right" : (timeFactor) => @moveX( getMoveValue(timeFactor))
      "up"    : (timeFactor) => @moveY(-getMoveValue(timeFactor))
      "down"  : (timeFactor) => @moveY( getMoveValue(timeFactor))

    )

    @input.keyboardLoopDelayed = new Input.Keyboard(

      "space"         : (timeFactor, first) => @moveZ( getMoveValue(timeFactor)    , first)
      "f"             : (timeFactor, first) => @moveZ( getMoveValue(timeFactor)    , first)
      "d"             : (timeFactor, first) => @moveZ(-getMoveValue(timeFactor)    , first)
      "shift + f"     : (timeFactor, first) => @moveZ( getMoveValue(timeFactor) * 5, first)
      "shift + d"     : (timeFactor, first) => @moveZ(-getMoveValue(timeFactor) * 5, first)
    
      "shift + space" : (timeFactor, first) => @moveZ(-getMoveValue(timeFactor)    , first)
      "ctrl + space"  : (timeFactor, first) => @moveZ(-getMoveValue(timeFactor)    , first)
    
    , @model.user.keyboardDelay)

    @model.user.on({
      keyboardDelayChanged : (value) => @input.keyboardLoopDelayed.delay = value
      })
    
    @input.keyboardNoLoop = new Input.KeyboardNoLoop( 
      _.extend(@activeSubController.keyboardControls,
        {
          #Zoom in/out
          "i" : => @zoom( 1, false)
          "o" : => @zoom(-1, false)

          #Change move value
          "h" : => @changeMoveValue(25)
          "g" : => @changeMoveValue(-25)
        }))

  init : ->

    @cameraController.setClippingDistance @model.user.clippingDistance
    @sceneController.setClippingDistance @model.user.clippingDistance


  start : (newMode) ->

    @stop()

    if newMode == constants.MODE_PLANE_TRACING
      @activeSubController = @cellTracingController
    else if newMode == constants.MODE_VOLUME
      @activeSubController = @volumeTracingController

    @initKeyboard()
    @init()
    @initMouse()
    @sceneController.start()
    @view.start()

    @isStarted = true


  stop : ->

    if @isStarted
      @input.unbind()
      @view.stop()
      @sceneController.stop()

    @isStarted = false

  bind : ->

    @view.bind()

    @view.on
      render : => @render()
      finishedRender : => @model.cellTracing.rendered()
      renderCam : (id, event) => @sceneController.updateSceneForCam(id)

    @sceneController.on
      newGeometries : (list, event) =>
        for geometry in list
          @view.addGeometry(geometry)
      removeGeometries : (list, event) =>
        for geometry in list
          @view.removeGeometry(geometry)   
    @sceneController.skeleton.on
      newGeometries : (list, event) =>
        for geometry in list
          @view.addGeometry(geometry)
      removeGeometries : (list, event) =>
        for geometry in list
          @view.removeGeometry(geometry)    


  render : ->

<<<<<<< HEAD
    for dataLayerName of @model.binary
      if (@sceneController.pingDataLayer(dataLayerName))
        @model.binary[dataLayerName].ping(@flycam.getPosition(), {
          zoomStep:     @flycam.getIntegerZoomStep()
          area:         @flycam.getAreas()
          activePlane:  @flycam.getActivePlane()
        })

    @model.route.globalPosition = @flycam.getPosition()
=======
    @model.binary.ping(@flycam.getPosition(), {zoomStep: @flycam.getIntegerZoomStep(), area: [@flycam.getArea(constants.PLANE_XY),
                        @flycam.getArea(constants.PLANE_YZ), @flycam.getArea(constants.PLANE_XZ)], activePlane: @activeViewport})
    @model.cellTracing.globalPosition = @flycam.getPosition()
>>>>>>> ca2aaa77
    @cameraController.update()
    @sceneController.update()


  move : (v, increaseSpeedWithZoom = true) =>

    if @activeViewport in [0..2]
      @flycam.movePlane( v, @activeViewport, increaseSpeedWithZoom )
    else
      @moveTDView( {x : -v[0], y : -v[1]} )


  moveX : (x) => @move([x, 0, 0])

  moveY : (y) => @move([0, y, 0])

  moveZ : (z, first) =>

    if @activeViewport == constants.TDView
      return

    if(first)
      @flycam.move(
        Dimensions.transDim(
          [0, 0, (if z < 0 then -1 else 1) << @flycam.getIntegerZoomStep()],
          @activeViewport),
        @activeViewport)

    else
      @move([0, 0, z], false)


  zoom : (value, zoomToMouse) ->

    if @activeViewport in [0..2]
      @zoomPlanes(value, zoomToMouse)
    else
      @zoomTDView(value, zoomToMouse)


  zoomPlanes : (value, zoomToMouse) ->

    if zoomToMouse
      @zoomPos = @getMousePosition()

    @flycam.zoomByDelta( value )
    @model.user.setValue("zoom", @flycam.getPlaneScalingFactor())
    
    if zoomToMouse
      @finishZoom()


  zoomTDView : (value, zoomToMouse) ->

    if zoomToMouse
      zoomToPosition = @input.mouseControllers[constants.TDView].position

    @cameraController.zoomTDView(value, zoomToPosition, @view.curWidth)


  moveTDView : (delta) ->

    @cameraController.moveTDViewX(delta.x * @model.user.getMouseInversionX())
    @cameraController.moveTDViewY(delta.y * @model.user.getMouseInversionY())


  finishZoom : =>
    
    # Move the plane so that the mouse is at the same position as
    # before the zoom
    if @isMouseOver()
      mousePos = @getMousePosition()
      moveVector = [@zoomPos[0] - mousePos[0],
                    @zoomPos[1] - mousePos[1],
                    @zoomPos[2] - mousePos[2]]
      @flycam.move(moveVector, @activeViewport)

  getMousePosition : ->
<<<<<<< HEAD
    activePlane = @flycam.getActivePlane()
    pos = @input.mouseControllers[activePlane].position
    return @calculateGlobalPos(pos)
=======

    pos = @input.mouseControllers[@activeViewport].position
    return @calculateGlobalPos(pos)

>>>>>>> ca2aaa77

  isMouseOver : ->

    return @input.mouseControllers[@activeViewport].isMouseOver


  changeMoveValue : (delta) ->

    moveValue = @model.user.moveValue + delta
    moveValue = Math.min(constants.MAX_MOVE_VALUE, moveValue)
    moveValue = Math.max(constants.MIN_MOVE_VALUE, moveValue)

    @model.user.setValue("moveValue", (Number) moveValue)


  scaleTrianglesPlane : (delta) ->

    scale = @model.user.scale + delta
    scale = Math.min(constants.MAX_SCALE, scale)
    scale = Math.max(constants.MIN_SCALE, scale)

    @model.user.setValue("scale", (Number) scale)


  setNodeRadius : (delta) =>

    lastRadius = @model.cellTracing.getActiveNodeRadius()
    radius = lastRadius + (lastRadius/20 * delta) #achieve logarithmic change behaviour
    @model.cellTracing.setActiveNodeRadius(radius)


  scrollPlanes : (delta, type) =>

    switch type
      when null then @moveZ(delta)
      when "shift" then @cellTracingController.setParticleSize(delta)
      when "alt"
        @zoomPlanes(delta, true)


  calculateGlobalPos : (clickPos) =>

    curGlobalPos  = @flycam.getPosition()
    zoomFactor    = @flycam.getPlaneScalingFactor()
    scaleFactor   = @view.scaleFactor
    planeRatio    = @model.scaleInfo.baseVoxelFactors
    position = switch @activeViewport
      when constants.PLANE_XY 
<<<<<<< HEAD
        [ curGlobalPos[0] - (constants.WIDTH * scaleFactor / 2 - clickPos.x) / scaleFactor * planeRatio[0] * zoomFactor, 
          curGlobalPos[1] - (constants.WIDTH * scaleFactor / 2 - clickPos.y) / scaleFactor * planeRatio[1] * zoomFactor, 
          curGlobalPos[2] ]
      when constants.PLANE_YZ 
        [ curGlobalPos[0], 
          curGlobalPos[1] - (constants.WIDTH * scaleFactor / 2 - clickPos.y) / scaleFactor * planeRatio[1] * zoomFactor, 
          curGlobalPos[2] - (constants.WIDTH * scaleFactor / 2 - clickPos.x) / scaleFactor * planeRatio[2] * zoomFactor ]
      when constants.PLANE_XZ 
        [ curGlobalPos[0] - (constants.WIDTH * scaleFactor / 2 - clickPos.x) / scaleFactor * planeRatio[0] * zoomFactor, 
          curGlobalPos[1], 
          curGlobalPos[2] - (constants.WIDTH * scaleFactor / 2 - clickPos.y) / scaleFactor * planeRatio[2] * zoomFactor ]
=======
        [ curGlobalPos[0] - (constants.VIEWPORT_WIDTH * scaleFactor / 2 - clickPos.x) / scaleFactor * planeRatio[0] * zoomFactor, 
          curGlobalPos[1] - (constants.VIEWPORT_WIDTH * scaleFactor / 2 - clickPos.y) / scaleFactor * planeRatio[1] * zoomFactor, 
          curGlobalPos[2] ]
      when constants.PLANE_YZ 
        [ curGlobalPos[0], 
          curGlobalPos[1] - (constants.VIEWPORT_WIDTH * scaleFactor / 2 - clickPos.y) / scaleFactor * planeRatio[1] * zoomFactor, 
          curGlobalPos[2] - (constants.VIEWPORT_WIDTH * scaleFactor / 2 - clickPos.x) / scaleFactor * planeRatio[2] * zoomFactor ]
      when constants.PLANE_XZ 
        [ curGlobalPos[0] - (constants.VIEWPORT_WIDTH * scaleFactor / 2 - clickPos.x) / scaleFactor * planeRatio[0] * zoomFactor, 
          curGlobalPos[1], 
          curGlobalPos[2] - (constants.VIEWPORT_WIDTH * scaleFactor / 2 - clickPos.y) / scaleFactor * planeRatio[2] * zoomFactor ]

>>>>>>> ca2aaa77

  centerActiveNode : ->

    @activeSubController.centerActiveNode()

    <|MERGE_RESOLUTION|>--- conflicted
+++ resolved
@@ -280,21 +280,15 @@
 
   render : ->
 
-<<<<<<< HEAD
     for dataLayerName of @model.binary
       if (@sceneController.pingDataLayer(dataLayerName))
         @model.binary[dataLayerName].ping(@flycam.getPosition(), {
           zoomStep:     @flycam.getIntegerZoomStep()
           area:         @flycam.getAreas()
-          activePlane:  @flycam.getActivePlane()
+          activePlane:  @activeViewport
         })
 
-    @model.route.globalPosition = @flycam.getPosition()
-=======
-    @model.binary.ping(@flycam.getPosition(), {zoomStep: @flycam.getIntegerZoomStep(), area: [@flycam.getArea(constants.PLANE_XY),
-                        @flycam.getArea(constants.PLANE_YZ), @flycam.getArea(constants.PLANE_XZ)], activePlane: @activeViewport})
     @model.cellTracing.globalPosition = @flycam.getPosition()
->>>>>>> ca2aaa77
     @cameraController.update()
     @sceneController.update()
 
@@ -373,16 +367,10 @@
       @flycam.move(moveVector, @activeViewport)
 
   getMousePosition : ->
-<<<<<<< HEAD
-    activePlane = @flycam.getActivePlane()
-    pos = @input.mouseControllers[activePlane].position
-    return @calculateGlobalPos(pos)
-=======
 
     pos = @input.mouseControllers[@activeViewport].position
     return @calculateGlobalPos(pos)
 
->>>>>>> ca2aaa77
 
   isMouseOver : ->
 
@@ -431,19 +419,6 @@
     planeRatio    = @model.scaleInfo.baseVoxelFactors
     position = switch @activeViewport
       when constants.PLANE_XY 
-<<<<<<< HEAD
-        [ curGlobalPos[0] - (constants.WIDTH * scaleFactor / 2 - clickPos.x) / scaleFactor * planeRatio[0] * zoomFactor, 
-          curGlobalPos[1] - (constants.WIDTH * scaleFactor / 2 - clickPos.y) / scaleFactor * planeRatio[1] * zoomFactor, 
-          curGlobalPos[2] ]
-      when constants.PLANE_YZ 
-        [ curGlobalPos[0], 
-          curGlobalPos[1] - (constants.WIDTH * scaleFactor / 2 - clickPos.y) / scaleFactor * planeRatio[1] * zoomFactor, 
-          curGlobalPos[2] - (constants.WIDTH * scaleFactor / 2 - clickPos.x) / scaleFactor * planeRatio[2] * zoomFactor ]
-      when constants.PLANE_XZ 
-        [ curGlobalPos[0] - (constants.WIDTH * scaleFactor / 2 - clickPos.x) / scaleFactor * planeRatio[0] * zoomFactor, 
-          curGlobalPos[1], 
-          curGlobalPos[2] - (constants.WIDTH * scaleFactor / 2 - clickPos.y) / scaleFactor * planeRatio[2] * zoomFactor ]
-=======
         [ curGlobalPos[0] - (constants.VIEWPORT_WIDTH * scaleFactor / 2 - clickPos.x) / scaleFactor * planeRatio[0] * zoomFactor, 
           curGlobalPos[1] - (constants.VIEWPORT_WIDTH * scaleFactor / 2 - clickPos.y) / scaleFactor * planeRatio[1] * zoomFactor, 
           curGlobalPos[2] ]
@@ -456,7 +431,6 @@
           curGlobalPos[1], 
           curGlobalPos[2] - (constants.VIEWPORT_WIDTH * scaleFactor / 2 - clickPos.y) / scaleFactor * planeRatio[2] * zoomFactor ]
 
->>>>>>> ca2aaa77
 
   centerActiveNode : ->
 
