--- conflicted
+++ resolved
@@ -52,22 +52,15 @@
         $this = $(this)
         $this.alert()
         timerId = -1
-<<<<<<< HEAD
 
         $this.hover(
             ->
                 clearTimeout(timerId)
             -> 
-=======
-        $this.on 
-            "mouseover" : -> clearTimeout(timerId)
-            "mouseout" : -> 
->>>>>>> cce81b2d
                 timerId = setTimeout(
                     -> $this.alert("close")
                     timeout
                 )
-<<<<<<< HEAD
         )
         $(window).one "mousemove", -> $this.mouseout()
 
@@ -94,22 +87,10 @@
         routes[url].call($("#main-container")[0])
     return
 
-=======
-        $this.mouseout()
-
-toastMessage = (type, message) ->
-
-    $messageElement = $("<div>", class : "alert alert-#{type} fade in").text(message)
-    $messageElement.append($("<a>", class : "close", "data-dismiss" : "alert", href : "#").html("&times;"))
-    $messageElement.alertWithTimeout()
-    $("#alert-container").append($messageElement)
-
->>>>>>> cce81b2d
 
 # ------------------------------------- INIT APP
 $ -> # document is ready!
 
-<<<<<<< HEAD
     # Progresssive enhancements
     $("[data-newwindow]").click (e) ->
 
@@ -224,56 +205,4 @@
                             true
                         )
                 )
-=======
-    $("#issue-submit-button").click (e) ->
-        window.open(this.href, "_blank", "width=700,height=470,location=no,menubar=no")
-        e.preventDefault()
-
-
-    $("#task-selection-algoritm").each ->
-
-        $this = $(this)
-
-        editor = ace.edit("editor")
-        editor.setTheme("ace/theme/twilight");
-        editor.getSession().setMode("ace/mode/javascript");
-
-        submitButton = $this.find("[type=submit]")
-
-        editor.on "change", ->
-
-            try
-                new Function(editor.getValue())
-                submitButton.removeClass("disabled").popover("destroy")
-            catch error                
-                submitButton.addClass("disabled")
-                submitButton.popover(
-                    placement : "left"
-                    title : "No good code. No save."
-                    content : error.toString()
-                    trigger : "hover"
-                )
-
-        editor._emit("change")
-     
-        $this.submit (event) ->
-
-            event.preventDefault()
-
-            return if $this.find("[type=submit]").hasClass("disabled")
-
-            code = editor.getValue()
-
-            $this.find("[name=code]").val(code)
-
-            $.ajax(
-                url : this.action
-                data : $this.serialize()
-                type : "POST"
-            ).then(
-                -> 
-                    toastMessage("success", "Saved!")
-                ->
-                    toastMessage("error" ,"Sorry, we couldn't save your code. Please double check your syntax.\nOtherwise, please copy your code changes and reload this page.")
-            )
->>>>>>> cce81b2d
+
