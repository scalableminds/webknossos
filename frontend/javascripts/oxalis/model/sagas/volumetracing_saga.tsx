--- conflicted
+++ resolved
@@ -94,19 +94,14 @@
   updateVolumeTracing,
   updateMappingName,
 } from "oxalis/model/sagas/update_actions";
-<<<<<<< HEAD
 import TemporaryVolumeAnnotation from "oxalis/model/volumetracing/temporary_volume_annotation";
-import { Model } from "oxalis/singletons";
-=======
-import VolumeLayer from "oxalis/model/volumetracing/volumelayer";
 import { Model, api } from "oxalis/singletons";
->>>>>>> f51cd2e0
 import type { Flycam, SegmentMap, VolumeTracing } from "oxalis/store";
 import React from "react";
 import { actionChannel, call, fork, put, takeEvery, takeLatest } from "typed-redux-saga";
 import {
   applyLabeledVoxelMapToAllMissingResolutions,
-  createVolumeLayer,
+  createTemporaryVolumeAnnotation,
   labelWithVoxelBuffer2D,
 } from "./volume/helpers";
 import maybeInterpolateSegmentationLayer from "./volume/volume_interpolation_saga";
@@ -242,7 +237,7 @@
     const { zoomStep: labeledZoomStep, resolution: labeledResolution } =
       maybeLabeledResolutionWithZoomStep;
     const currentLayer = yield* call(
-      createVolumeLayer,
+      createTemporaryVolumeAnnotation,
       volumeTracing,
       startEditingAction.planeId,
       labeledResolution,
