### define
backbone : Backbone
./cube : Cube
./pullqueue : Queue
../dimensions : Dimensions
###

# Macros
# should work as normal functions, as well
tileIndexByTileMacro = (_this, tile) ->

  tile[0] * (1 << _this.TEXTURE_SIZE_P - _this.cube.BUCKET_SIZE_P) + tile[1]


subTileMacro = (tile, index) ->

  [(tile[0] << 1) + (index % 2), (tile[1] << 1) + (index >> 1)]


bufferOffsetByTileMacro = (_this, tile, tileSize) ->

  tile[0] * (1 << tileSize) + tile[1] * (1 << tileSize) * (1 << _this.TEXTURE_SIZE_P)


class Plane2D

  # Constants
  TEXTURE_SIZE_P : 0
  BUCKETS_PER_ROW : 0
  MAP_SIZE : 0
  RECURSION_PLACEHOLDER : {}
  DELTA : [0, 5, 10]
  U : 0
  V : 0
  W : 0

  cube : null
  queue : null

  dataTexture : null


  constructor : (index, @cube, @queue, @TEXTURE_SIZE_P, @DATA_BIT_DEPTH, @TEXTURE_BIT_DEPTH, @MAPPED_DATA_BIT_DEPTH) ->

    _.extend(this, Backbone.Events)

    @BUCKETS_PER_ROW = 1 << (@TEXTURE_SIZE_P - @cube.BUCKET_SIZE_P)
    @TEXTURE_SIZE = (1 << (@TEXTURE_SIZE_P << 1)) * (@TEXTURE_BIT_DEPTH >> 3)

    @_forceRedraw = false

    for i in [0..@cube.LOOKUP_DEPTH_DOWN]
      @MAP_SIZE += 1 << (i << 1)

    [@U, @V, @W] = Dimensions.getIndices(index)

    @dataTexture = { renderTile: @renderDataTile }

    @listenTo(@cube, "bucketLoaded", (bucket) ->
<<<<<<< HEAD
=======

      zoomStepDiff = @dataTexture.zoomStep - bucket[3]
      if zoomStepDiff > 0
        bucket = [
          bucket[0] >> zoomStepDiff
          bucket[1] >> zoomStepDiff
          bucket[2] >> zoomStepDiff
          @dataTexture.zoomStep
        ]
>>>>>>> af9f5bfa

      # Checking, whether the new bucket intersects with the current layer
      if @dataTexture.layer >> (@cube.BUCKET_SIZE_P + bucket[3]) == bucket[@W] and @dataTexture.topLeftBucket?

        # Get the tile, the bucket would be drawn to
        u = bucket[@U] - @dataTexture.topLeftBucket[@U]
        v = bucket[@V] - @dataTexture.topLeftBucket[@V]

        # If the tile is part of the texture, mark it as changed
        if u in [0...@BUCKETS_PER_ROW] and v in [0...@BUCKETS_PER_ROW]
          tile = [u, v]
          @dataTexture.tiles[tileIndexByTileMacro(@, tile)] = false
          @dataTexture.ready &= not (u in [@dataTexture.area[0]..@dataTexture.area[2]] and v in [@dataTexture.area[1]..@dataTexture.area[3]])
    )

    @listenTo(@cube, "volumeLabeled", ->
      @dataTexture.tiles = new Array(@BUCKETS_PER_ROW * @BUCKETS_PER_ROW)
      @dataTexture.ready = false
    )


  forceRedraw : ->

    @_forceRedraw = true


  get : ({position, zoomStep, area}) ->

    $.when(@getImpl(position, zoomStep, area))


  hasChanged : ->

    not @dataTexture.ready


  getImpl : (position, zoomStep, area) ->

    @getTexture(@dataTexture, position, zoomStep, area)


  getTexture : (texture, position, zoomStep, area) ->

    if not texture.counter?
      texture.counter = 0
    texture.counter++

    # Saving the layer, we'll have to render
    layer = position[@W]

    # Making sure, position is top-left corner of some bucket
    position = [
      position[0] & ~0b11111
      position[1] & ~0b11111
      position[2] & ~0b11111
    ]

    # Calculating the coordinates of the textures top-left corner
    topLeftPosition = position.slice(0)
    topLeftPosition[@U] -= 1 << @TEXTURE_SIZE_P - 1 + zoomStep
    topLeftPosition[@V] -= 1 << @TEXTURE_SIZE_P - 1 + zoomStep

    topLeftBucket = @cube.positionToZoomedAddress(topLeftPosition, zoomStep)

    # Converting area from voxels to buckets
    area = [
      area[0] >> @cube.BUCKET_SIZE_P
      area[1] >> @cube.BUCKET_SIZE_P
      area[2] - 1 >> @cube.BUCKET_SIZE_P
      area[3] - 1 >> @cube.BUCKET_SIZE_P
    ]

    # If layer or zoomStep have changed, everything needs to be redrawn
    if @_forceRedraw or not _.isEqual(texture.layer, layer) or not _.isEqual(texture.zoomStep, zoomStep)
      texture.layer = layer
      texture.zoomStep = zoomStep
      texture.topLeftBucket = topLeftBucket
      texture.area = area

      texture.tiles = new Array(@BUCKETS_PER_ROW * @BUCKETS_PER_ROW)
      texture.buffer = new Uint8Array(@TEXTURE_SIZE)
      texture.ready = false

      @_forceRedraw = false

    # If the top-left-bucket has changed, still visible tiles are copied to their new location
    unless _.isEqual(texture.topLeftBucket, topLeftBucket)
      oldTopLeftBucket = texture.topLeftBucket
      texture.topLeftBucket = topLeftBucket

      oldTiles = texture.tiles
      oldBuffer = texture.buffer
      texture.tiles = new Array(@BUCKETS_PER_ROW * @BUCKETS_PER_ROW)
      texture.buffer = new Uint8Array(@TEXTURE_SIZE)
      texture.ready = false

      # Calculating boundaries for copying
      width = (1 << @TEXTURE_SIZE_P - @cube.BUCKET_SIZE_P) - Math.abs(texture.topLeftBucket[@U] - oldTopLeftBucket[@U])
      height = (1 << @TEXTURE_SIZE_P - @cube.BUCKET_SIZE_P) - Math.abs(texture.topLeftBucket[@V] - oldTopLeftBucket[@V])
      oldOffset = [
        Math.max(texture.topLeftBucket[@U] - oldTopLeftBucket[@U], 0)
        Math.max(texture.topLeftBucket[@V] - oldTopLeftBucket[@V], 0)
      ]
      newOffset = [
        Math.max(oldTopLeftBucket[@U] - texture.topLeftBucket[@U], 0)
        Math.max(oldTopLeftBucket[@V] - texture.topLeftBucket[@V], 0)
      ]

      # Copying tiles
      for du in [1...width] by 1
        for dv in [1...height] by 1

          oldTile = [oldOffset[0] + du, oldOffset[1] + dv]
          newTile = [newOffset[0] + du, newOffset[1] + dv]

          oldTileIndex = tileIndexByTileMacro(@, oldTile)
          newTileIndex = tileIndexByTileMacro(@, newTile)

          #if oldTiles[oldTileIndex]
          #  @copyTile(newTile, oldTile, texture.buffer, oldBuffer)
          #  texture.tiles[newTileIndex] = true

    # If something has changed, only changed tiles are drawn
    unless texture.ready and _.isEqual(texture.area, area)
      texture.ready = true
      texture.area = area

      # Tiles are rendered from the bottom-right to the top-left corner
      # to make linear interpolation possible in the future
      for u in [area[2]..area[0]] by -1
        for v in [area[3]..area[1]] by -1

          tile = [u, v]
          tileIndex = tileIndexByTileMacro(@, tile)

          # Render tile if necessary and mark it as rendered
          unless texture.tiles[tileIndex]
            texture.renderTile.call(@, tile)
            texture.tiles[tileIndex] = true

      texture.buffer

    else

      # If the texture didn't need to be changed...
      null


   copyTile : (destTile, sourceTile, destBuffer, sourceBuffer) ->

    destOffset = bufferOffsetByTileMacro(@, destTile, @cube.BUCKET_SIZE_P)
    sourceOffset = bufferOffsetByTileMacro(@, sourceTile, @cube.BUCKET_SIZE_P)

    @renderToBuffer(
      {
        buffer: destBuffer
        offset: destOffset
        widthP: @cube.BUCKET_SIZE_P
        rowDelta: 1 << @TEXTURE_SIZE_P
      }
      {
        buffer: sourceBuffer
        offset: sourceOffset
        pixelDelta: 1
        rowDelta: 1 << @TEXTURE_SIZE_P
        pixelRepeatP: 0
        rowRepeatP: 0
      }
      null
    )


  renderDataTile : (tile) ->

    bucket = @dataTexture.topLeftBucket.slice(0)
    bucket[@U] += tile[0]
    bucket[@V] += tile[1]

    map = @generateRenderMap(bucket)
    @renderSubTile(map, 0, tile, @dataTexture.zoomStep)


  renderSubTile : (map, mapIndex, tile, tileZoomStep) ->

    return unless map[mapIndex]

    if map[mapIndex] == @RECURSION_PLACEHOLDER

      for i in [0..3] by 1
        subTile = subTileMacro(tile, i)
        @renderSubTile(map, (mapIndex << 2) + 1 + i, subTile, tileZoomStep - 1)

    else

      bucket = map[mapIndex]
      bucketZoomStep = bucket[3]
      tileSizeP = @cube.BUCKET_SIZE_P - (@dataTexture.zoomStep - tileZoomStep)
      skipP = Math.max(@dataTexture.zoomStep - bucketZoomStep, 0)
      repeatP = Math.max(bucketZoomStep - @dataTexture.zoomStep, 0)
      destOffset = bufferOffsetByTileMacro(@, tile, tileSizeP)

      offsetMask = (1 << bucketZoomStep - tileZoomStep) - 1;
      scaleFactorP = @cube.BUCKET_SIZE_P - (bucketZoomStep - tileZoomStep)

      sourceOffsets = [
        (((@dataTexture.topLeftBucket[@U] << @dataTexture.zoomStep - tileZoomStep) + tile[0]) & offsetMask) << scaleFactorP
        (((@dataTexture.topLeftBucket[@V] << @dataTexture.zoomStep - tileZoomStep) + tile[1]) & offsetMask) << scaleFactorP
        (@dataTexture.layer >> bucketZoomStep) & (1 << @cube.BUCKET_SIZE_P) - 1
      ]

      sourceOffset = (sourceOffsets[0] << @DELTA[@U]) + (sourceOffsets[1] << @DELTA[@V]) + (sourceOffsets[2] << @DELTA[@W])

      bucketData = @cube.getBucketDataByZoomedAddress(bucket)
      mapping    = @cube.currentMapping
      @cube.accessBuckets([bucket])

      @renderToBuffer(
        {
          buffer: @dataTexture.buffer
          offset: destOffset
          widthP: tileSizeP
          rowDelta: 1 << @TEXTURE_SIZE_P
        }
        {
          buffer: bucketData
          mapping: mapping
          offset: sourceOffset
          pixelDelta: 1 << (@DELTA[@U] + skipP)
          rowDelta: 1 << (@DELTA[@V] + skipP)
          pixelRepeatP: repeatP
          rowRepeatP: repeatP
        }
      )


  generateRenderMap : ([bucket_x, bucket_y, bucket_z, zoomStep]) ->

    return [[bucket_x, bucket_y, bucket_z, zoomStep]] if @cube.isBucketLoadedByZoomedAddress([bucket_x, bucket_y, bucket_z, zoomStep])

    map = new Array(@MAP_SIZE)
    map[0] = undefined

    for i in [Math.min(@cube.LOOKUP_DEPTH_UP, @cube.ZOOM_STEP_COUNT - zoomStep - 1)...0]

      bucket = [
        bucket_x >> i
        bucket_y >> i
        bucket_z >> i
        zoomStep + i
      ]

      map[0] = bucket if @cube.isBucketLoadedByZoomedAddress(bucket)

    if zoomStep and @enhanceRenderMap(map, 0, [bucket_x, bucket_y, bucket_z, zoomStep], map[0], @cube.LOOKUP_DEPTH_DOWN)

      map[0] = @RECURSION_PLACEHOLDER

    map


  enhanceRenderMap : (map, mapIndex, [bucket_x, bucket_y, bucket_z, zoomStep], fallback, level) ->

    enhanced = false

    if @cube.isBucketLoadedByZoomedAddress([bucket_x, bucket_y, bucket_z, zoomStep])

      map[mapIndex] = [bucket_x, bucket_y, bucket_z, zoomStep]
      enhanced = true

    else

      map[mapIndex] = fallback

    dw = @dataTexture.layer >> (@cube.BUCKET_SIZE_P + zoomStep - 1) & 0b1

    recursive = false

    if level and zoomStep

      for du in [0..1]
        for dv in [0..1]
          subBucket = [bucket_x << 1, bucket_y << 1, bucket_z << 1, zoomStep - 1]
          subBucket[@U] += du
          subBucket[@V] += dv
          subBucket[@W] += dw

          recursive |= @enhanceRenderMap(map, (mapIndex << 2) + 2 * dv + du + 1, subBucket, map[mapIndex], level - 1)

    if recursive

      map[mapIndex] = @RECURSION_PLACEHOLDER
      enhanced = true

    return enhanced


  renderVolumeTile : (tile) ->

    bucket = @volumeTexture.topLeftBucket.slice(0)
    bucket[@U] += tile[0]
    bucket[@V] += tile[1]

    destOffset = bufferOffsetByTileMacro(@, tile, @cube.BUCKET_SIZE_P)
    sourceOffset = ((@volumeTexture.layer >> @volumeTexture.zoomStep) & (1 << @cube.BUCKET_SIZE_P) - 1)  << @DELTA[@W]

    bucketData = @cube.getVolumeBucketByZoomedAddress(bucket)

    return unless bucketData?

    @renderToBuffer(
      {
        buffer: @volumeTexture.buffer
        offset: destOffset
        widthP: @cube.BUCKET_SIZE_P
        rowDelta: 1 << @TEXTURE_SIZE_P
      }
      {
        buffer: bucketData
        offset: sourceOffset
        pixelDelta: 1 << @DELTA[@U]
        rowDelta: 1 << @DELTA[@V]
        pixelRepeatP: 0
        rowRepeatP: 0
      }
      null
    )


  renderToBuffer : (destination, source) ->

    i = 1 << (destination.widthP << 1)
    destination.nextRowMask = (1 << destination.widthP) - 1
    source.nextPixelMask = (1 << source.pixelRepeatP) - 1
    source.nextRowMask = (1 << destination.widthP + source.rowRepeatP) - 1

    mapping = source.mapping

    bytesSrc       = @DATA_BIT_DEPTH >> 3
    bytesSrcMapped = if mapping? then @MAPPED_DATA_BIT_DEPTH >> 3 else bytesSrc
    bytesDest      = @TEXTURE_BIT_DEPTH >> 3
    shorten        = bytesDest < bytesSrcMapped

    while i--
      dest = destination.offset++ * bytesDest
      src = source.offset * bytesSrc

      sourceValue = 0
      for b in [0...bytesSrc]
        sourceValue += (1 << (b * 8)) * source.buffer[ src + b ]
      sourceValue = mapping[ sourceValue ] or sourceValue

      # If you have to shorten the data,
      # use the first none-zero byte unless all are zero
      # assuming little endian order
      for b in [0...bytesSrcMapped]
        if (value = (sourceValue >> (b*8)) % 256 ) or b == bytesSrcMapped - 1 or (not shorten)
          destination.buffer[dest++] = value
          if shorten
            break

      if (i & source.nextPixelMask) == 0
        source.offset += source.pixelDelta

      if (i & destination.nextRowMask) == 0
        destination.offset += destination.rowDelta - (1 << destination.widthP)
        source.offset -= source.pixelDelta << (destination.widthP - source.pixelRepeatP)

      if (i & source.nextRowMask) == 0
        source.offset += source.rowDelta

    return<|MERGE_RESOLUTION|>--- conflicted
+++ resolved
@@ -57,8 +57,6 @@
     @dataTexture = { renderTile: @renderDataTile }
 
     @listenTo(@cube, "bucketLoaded", (bucket) ->
-<<<<<<< HEAD
-=======
 
       zoomStepDiff = @dataTexture.zoomStep - bucket[3]
       if zoomStepDiff > 0
@@ -68,7 +66,6 @@
           bucket[2] >> zoomStepDiff
           @dataTexture.zoomStep
         ]
->>>>>>> af9f5bfa
 
       # Checking, whether the new bucket intersects with the current layer
       if @dataTexture.layer >> (@cube.BUCKET_SIZE_P + bucket[3]) == bucket[@W] and @dataTexture.topLeftBucket?
