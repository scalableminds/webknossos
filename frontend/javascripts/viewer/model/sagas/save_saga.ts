import { getNewestVersionForAnnotation, sendSaveRequestWithToken } from "admin/rest_api";
import Date from "libs/date";
import ErrorHandling from "libs/error_handling";
import Toast from "libs/toast";
import { sleep } from "libs/utils";
import window, { alert, document, location } from "libs/window";
import _ from "lodash";
import memoizeOne from "memoize-one";
import messages from "messages";
<<<<<<< HEAD
import { call, delay, fork, put, race, take, takeEvery } from "typed-redux-saga";
=======
import { buffers } from "redux-saga";
import { actionChannel, call, delay, fork, put, race, take } from "typed-redux-saga";
>>>>>>> 723a5dc7
import { ControlModeEnum } from "viewer/constants";
import { getMagInfo } from "viewer/model/accessors/dataset_accessor";
import { selectTracing } from "viewer/model/accessors/tracing_accessor";
import { FlycamActions } from "viewer/model/actions/flycam_actions";
import {
  type EnsureTracingsWereDiffedToSaveQueueAction,
  pushSaveQueueTransaction,
  setLastSaveTimestampAction,
  setSaveBusyAction,
  setVersionNumberAction,
  shiftSaveQueueAction,
} from "viewer/model/actions/save_actions";
import type { InitializeSkeletonTracingAction } from "viewer/model/actions/skeletontracing_actions";
import { SkeletonTracingSaveRelevantActions } from "viewer/model/actions/skeletontracing_actions";
import { ViewModeSaveRelevantActions } from "viewer/model/actions/view_mode_actions";
import {
  type InitializeVolumeTracingAction,
  VolumeTracingSaveRelevantActions,
} from "viewer/model/actions/volumetracing_actions";
import compactSaveQueue from "viewer/model/helpers/compaction/compact_save_queue";
import compactUpdateActions from "viewer/model/helpers/compaction/compact_update_actions";
import { globalPositionToBucketPosition } from "viewer/model/helpers/position_converter";
import type { Saga } from "viewer/model/sagas/effect-generators";
import { select } from "viewer/model/sagas/effect-generators";
import { ensureWkReady } from "viewer/model/sagas/ready_sagas";
import {
  MAXIMUM_ACTION_COUNT_PER_SAVE,
  MAX_SAVE_RETRY_WAITING_TIME,
  PUSH_THROTTLE_TIME,
  SAVE_RETRY_WAITING_TIME,
} from "viewer/model/sagas/save_saga_constants";
import { diffSkeletonTracing } from "viewer/model/sagas/skeletontracing_saga";
import {
  type UpdateActionWithoutIsolationRequirement,
  updateCameraAnnotation,
  updateTdCamera,
} from "viewer/model/sagas/update_actions";
import { diffVolumeTracing } from "viewer/model/sagas/volumetracing_saga";
import { Model } from "viewer/singletons";
import type {
  CameraData,
  Flycam,
  SaveQueueEntry,
  SkeletonTracing,
  VolumeTracing,
} from "viewer/store";
<<<<<<< HEAD
import { getFlooredPosition, getRotation } from "../accessors/flycam_accessor";
import type { BatchedAnnotationInitializationAction } from "../actions/annotation_actions";
=======
import type { Action } from "../actions/actions";
>>>>>>> 723a5dc7
import { takeEveryWithBatchActionSupport } from "./saga_helpers";

const ONE_YEAR_MS = 365 * 24 * 3600 * 1000;

export function* pushSaveQueueAsync(): Saga<never> {
  yield* call(ensureWkReady);

  yield* put(setLastSaveTimestampAction());
  let loopCounter = 0;

  while (true) {
    loopCounter++;
    let saveQueue;
    // Check whether the save queue is actually empty, the PUSH_SAVE_QUEUE_TRANSACTION action
    // could have been triggered during the call to sendSaveRequestToServer
    saveQueue = yield* select((state) => state.save.queue);

    if (saveQueue.length === 0) {
      if (loopCounter % 100 === 0) {
        // See https://github.com/scalableminds/webknossos/pull/6076 (or 82e16e1) for an explanation
        // of this delay call.
        yield* delay(0);
      }

      // Save queue is empty, wait for push event
      yield* take("PUSH_SAVE_QUEUE_TRANSACTION");
    }

    const { forcePush } = yield* race({
      timeout: delay(PUSH_THROTTLE_TIME),
      forcePush: take("SAVE_NOW"),
    });
    yield* put(setSaveBusyAction(true));

    // Send (parts of) the save queue to the server.
    // There are two main cases:
    // 1) forcePush is true
    //    The user explicitly requested to save an annotation.
    //    In this case, batches are sent to the server until the save
    //    queue is empty. Note that the save queue might be added to
    //    while saving is in progress. Still, the save queue will be
    //    drained until it is empty. If the user hits save and continuously
    //    annotates further, a high number of save-requests might be sent.
    // 2) forcePush is false
    //    The auto-save interval was reached at time T. The following code
    //    will determine how many items are in the save queue at this time T.
    //    Exactly that many items will be sent to the server.
    //    New items that might be added to the save queue during saving, will be
    //    ignored (they will be picked up in the next iteration of this loop).
    //    Otherwise, the risk of a high number of save-requests (see case 1)
    //    would be present here, too (note the risk would be greater, because the
    //    user didn't use the save button which is usually accompanied by a small pause).
    const itemCountToSave = forcePush
      ? Number.POSITIVE_INFINITY
      : yield* select((state) => state.save.queue.length);
    let savedItemCount = 0;
    while (savedItemCount < itemCountToSave) {
      saveQueue = yield* select((state) => state.save.queue);

      if (saveQueue.length > 0) {
        savedItemCount += yield* call(sendSaveRequestToServer);
      } else {
        break;
      }
    }
    yield* put(setSaveBusyAction(false));
  }
}

// This function returns the first n batches of the provided array, so that the count of
// all actions in these n batches does not exceed MAXIMUM_ACTION_COUNT_PER_SAVE
function sliceAppropriateBatchCount(batches: Array<SaveQueueEntry>): Array<SaveQueueEntry> {
  const slicedBatches = [];
  let actionCount = 0;

  for (const batch of batches) {
    const newActionCount = actionCount + batch.actions.length;

    if (newActionCount <= MAXIMUM_ACTION_COUNT_PER_SAVE) {
      actionCount = newActionCount;
      slicedBatches.push(batch);
    } else {
      break;
    }
  }

  return slicedBatches;
}

function getRetryWaitTime(retryCount: number) {
  // Exponential backoff up until MAX_SAVE_RETRY_WAITING_TIME
  return Math.min(2 ** retryCount * SAVE_RETRY_WAITING_TIME, MAX_SAVE_RETRY_WAITING_TIME);
}

// The value for this boolean does not need to be restored to false
// at any time, because the browser page is reloaded after the message is shown, anyway.
let didShowFailedSimultaneousTracingError = false;

export function* sendSaveRequestToServer(): Saga<number> {
  /*
   * Saves a reasonably-sized part of the save queue to the server (plus retry-mechanism).
   * The saga returns the number of save queue items that were saved.
   */

  const fullSaveQueue = yield* select((state) => state.save.queue);
  const saveQueue = sliceAppropriateBatchCount(fullSaveQueue);
  let compactedSaveQueue = compactSaveQueue(saveQueue);
  const version = yield* select((state) => state.annotation.version);
  const annotationId = yield* select((state) => state.annotation.annotationId);
  const tracingStoreUrl = yield* select((state) => state.annotation.tracingStore.url);
  let versionIncrement;
  [compactedSaveQueue, versionIncrement] = addVersionNumbers(compactedSaveQueue, version);
  let retryCount = 0;

  // This while-loop only exists for the purpose of a retry-mechanism
  while (true) {
    let exceptionDuringMarkBucketsAsNotDirty = false;

    try {
      const startTime = Date.now();
      yield* call(
        sendSaveRequestWithToken,
        `${tracingStoreUrl}/tracings/annotation/${annotationId}/update?token=`,
        {
          method: "POST",
          data: compactedSaveQueue,
          compress: process.env.NODE_ENV === "production",
          // Suppressing error toast, as the doWithToken retry with personal token functionality should not show an error.
          // Instead the error is logged and toggleErrorHighlighting should take care of showing an error to the user.
          showErrorToast: false,
        },
      );
      const endTime = Date.now();

      if (endTime - startTime > PUSH_THROTTLE_TIME) {
        yield* call(
          [ErrorHandling, ErrorHandling.notify],
          new Error(
            `Warning: Save request took more than ${Math.ceil(PUSH_THROTTLE_TIME / 1000)} seconds.`,
          ),
        );
      }

      yield* put(setVersionNumberAction(version + versionIncrement));
      yield* put(setLastSaveTimestampAction());
      yield* put(shiftSaveQueueAction(saveQueue.length));

      try {
        yield* call(markBucketsAsNotDirty, compactedSaveQueue);
      } catch (error) {
        // If markBucketsAsNotDirty fails some reason, wk cannot recover from this error.
        console.warn("Error when marking buckets as clean. No retry possible. Error:", error);
        exceptionDuringMarkBucketsAsNotDirty = true;
        throw error;
      }

      yield* call(toggleErrorHighlighting, false);
      return saveQueue.length;
    } catch (error) {
      if (exceptionDuringMarkBucketsAsNotDirty) {
        throw error;
      }

      console.warn("Error during saving. Will retry. Error:", error);
      const controlMode = yield* select((state) => state.temporaryConfiguration.controlMode);
      const isViewOrSandboxMode =
        controlMode === ControlModeEnum.VIEW || controlMode === ControlModeEnum.SANDBOX;

      if (!isViewOrSandboxMode) {
        // Notify user about error unless, view or sandbox mode is active. In that case,
        // we do not need to show the error as it is not so important and distracts the user.
        yield* call(toggleErrorHighlighting, true);
      }

      // Log the error to airbrake. Also compactedSaveQueue needs to be within an object
      // as otherwise the entries would be spread by the notify function.
      // @ts-ignore
      yield* call({ context: ErrorHandling, fn: ErrorHandling.notify }, error, {
        compactedSaveQueue,
        retryCount,
      });

      // @ts-ignore
      if (error.status === 409) {
        // HTTP Code 409 'conflict' for dirty state
        // @ts-ignore
        window.onbeforeunload = null;
        yield* call(
          [ErrorHandling, ErrorHandling.notify],
          new Error("Saving failed due to '409' status code"),
        );
        if (!didShowFailedSimultaneousTracingError) {
          // If the saving fails for one tracing (e.g., skeleton), it can also
          // fail for another tracing (e.g., volume). The message simply tells the
          // user that the saving in general failed. So, there is no sense in showing
          // the message multiple times.
          yield* call(alert, messages["save.failed_simultaneous_tracing"]);
          location.reload();
          didShowFailedSimultaneousTracingError = true;
        }

        // Wait "forever" to avoid that the caller initiates other save calls afterwards (e.g.,
        // can happen if the caller tries to force-flush the save queue).
        // The reason we don't throw an error immediately is that this would immediately
        // crash all sagas (including saving other tracings).
        yield* call(sleep, ONE_YEAR_MS);
        throw new Error("Saving failed due to conflict.");
      }

      yield* race({
        timeout: delay(getRetryWaitTime(retryCount)),
        forcePush: take("SAVE_NOW"),
      });
      retryCount++;
    }
  }
}

function* markBucketsAsNotDirty(saveQueue: Array<SaveQueueEntry>) {
  const getLayerAndMagInfoForTracingId = memoizeOne((tracingId: string) => {
    const segmentationLayer = Model.getSegmentationTracingLayer(tracingId);
    const segmentationMagInfo = getMagInfo(segmentationLayer.mags);
    return [segmentationLayer, segmentationMagInfo] as const;
  });
  for (const saveEntry of saveQueue) {
    for (const updateAction of saveEntry.actions) {
      if (updateAction.name === "updateBucket") {
        const { actionTracingId: tracingId } = updateAction.value;
        const [segmentationLayer, segmentationMagInfo] = getLayerAndMagInfoForTracingId(tracingId);

        const { position, mag, additionalCoordinates } = updateAction.value;
        const magIndex = segmentationMagInfo.getIndexByMag(mag);
        const zoomedBucketAddress = globalPositionToBucketPosition(
          position,
          segmentationMagInfo.getDenseMags(),
          magIndex,
          additionalCoordinates,
        );
        const bucket = segmentationLayer.cube.getOrCreateBucket(zoomedBucketAddress);

        if (bucket.type === "null") {
          continue;
        }

        bucket.dirtyCount--;

        if (bucket.dirtyCount === 0) {
          bucket.markAsPushed();
        }
      }
    }
  }
}

export function toggleErrorHighlighting(state: boolean, permanentError: boolean = false): void {
  if (document.body != null) {
    document.body.classList.toggle("save-error", state);
  }

  const message = permanentError ? messages["save.failed.permanent"] : messages["save.failed"];

  if (state) {
    Toast.error(message, {
      sticky: true,
    });
  } else {
    Toast.close(message);
  }
}
export function addVersionNumbers(
  updateActionsBatches: Array<SaveQueueEntry>,
  lastVersion: number,
): [Array<SaveQueueEntry>, number] {
  let versionIncrement = 0;
  const batchesWithVersions = updateActionsBatches.map((batch) => {
    if (batch.transactionGroupIndex === 0) {
      versionIncrement++;
    }
    return { ...batch, version: lastVersion + versionIncrement };
  });
  return [batchesWithVersions, versionIncrement];
}
export function performDiffTracing(
  prevTracing: SkeletonTracing | VolumeTracing,
  tracing: SkeletonTracing | VolumeTracing,
): Array<UpdateActionWithoutIsolationRequirement> {
  let actions: Array<UpdateActionWithoutIsolationRequirement> = [];

  if (prevTracing.type === "skeleton" && tracing.type === "skeleton") {
    actions = actions.concat(Array.from(diffSkeletonTracing(prevTracing, tracing)));
  }

  if (prevTracing.type === "volume" && tracing.type === "volume") {
    actions = actions.concat(Array.from(diffVolumeTracing(prevTracing, tracing)));
  }

  return actions;
}

export function performDiffAnnotation(
  prevFlycam: Flycam,
  flycam: Flycam,
  prevTdCamera: CameraData,
  tdCamera: CameraData,
): Array<UpdateActionWithoutIsolationRequirement> {
  let actions: Array<UpdateActionWithoutIsolationRequirement> = [];

  if (prevFlycam !== flycam) {
    actions = actions.concat(
      updateCameraAnnotation(
        getFlooredPosition(flycam),
        flycam.additionalCoordinates,
        getRotation(flycam),
        flycam.zoomStep,
      ),
    );
  }

  if (prevTdCamera !== tdCamera) {
    actions = actions.concat(updateTdCamera());
  }

  return actions;
}

export function* saveTracingAsync(): Saga<void> {
  yield* fork(pushSaveQueueAsync);
  yield* takeEvery("INITIALIZE_ANNOTATION_WITH_TRACINGS", setupSavingForAnnotation);
  yield* takeEveryWithBatchActionSupport("INITIALIZE_SKELETONTRACING", setupSavingForTracingType);
  yield* takeEveryWithBatchActionSupport("INITIALIZE_VOLUMETRACING", setupSavingForTracingType);
}

function* setupSavingForAnnotation(_action: BatchedAnnotationInitializationAction): Saga<void> {
  yield* call(ensureWkReady);

  while (true) {
    let prevFlycam = yield* select((state) => state.flycam);
    let prevTdCamera = yield* select((state) => state.viewModeData.plane.tdCamera);
    yield* take([
      ...FlycamActions,
      ...ViewModeSaveRelevantActions,
      ...SkeletonTracingSaveRelevantActions,
    ]);
    // The allowUpdate setting could have changed in the meantime
    const allowUpdate = yield* select(
      (state) =>
        state.annotation.restrictions.allowUpdate && state.annotation.restrictions.allowSave,
    );
    if (!allowUpdate) continue;
    const flycam = yield* select((state) => state.flycam);
    const tdCamera = yield* select((state) => state.viewModeData.plane.tdCamera);

    const items = Array.from(
      yield* call(performDiffAnnotation, prevFlycam, flycam, prevTdCamera, tdCamera),
    );

    if (items.length > 0) {
      yield* put(pushSaveQueueTransaction(items));
    }

    prevFlycam = flycam;
    prevTdCamera = tdCamera;
  }
}

export function* setupSavingForTracingType(
  initializeAction: InitializeSkeletonTracingAction | InitializeVolumeTracingAction,
): Saga<never> {
  /*
    Listen to changes to the annotation and derive UpdateActions from the
    old and new state.
    The actual push to the server is done by the forked pushSaveQueueAsync saga.
  */
  const tracingType =
    initializeAction.type === "INITIALIZE_SKELETONTRACING" ? "skeleton" : "volume";
  const tracingId = initializeAction.tracing.id;
  let prevTracing = (yield* select((state) => selectTracing(state, tracingType, tracingId))) as
    | VolumeTracing
    | SkeletonTracing;

  yield* call(ensureWkReady);

  const actionBuffer = buffers.expanding<Action>();
  const tracingActionChannel = yield* actionChannel(
    tracingType === "skeleton"
      ? [
          ...SkeletonTracingSaveRelevantActions,
          ...FlycamActions,
          ...ViewModeSaveRelevantActions,
          // SET_TRACING is not included in SkeletonTracingSaveRelevantActions, because it is used by Undo/Redo and
          // should not create its own Undo/Redo stack entry
          "SET_TRACING",
        ]
      : [...VolumeTracingSaveRelevantActions, ...FlycamActions, ...ViewModeSaveRelevantActions],
    actionBuffer,
  );

  // See Model.ensureSavedState for an explanation of this action channel.
  const ensureDiffedChannel = yield* actionChannel<EnsureTracingsWereDiffedToSaveQueueAction>(
    "ENSURE_TRACINGS_WERE_DIFFED_TO_SAVE_QUEUE",
  );

  while (true) {
<<<<<<< HEAD
    if (saveQueueType === "skeleton") {
      yield* take([...SkeletonTracingSaveRelevantActions, "SET_SKELETON_TRACING"]);
    } else {
      yield* take(VolumeTracingSaveRelevantActions);
=======
    // Prioritize consumption of tracingActionChannel since we don't want to
    // reply to the ENSURE_TRACINGS_WERE_DIFFED_TO_SAVE_QUEUE action if there
    // are unprocessed user actions.
    if (!actionBuffer.isEmpty()) {
      yield* take(tracingActionChannel);
    } else {
      // Wait for either a user action or the "ensureAction".
      const { ensureAction } = yield* race({
        _tracingAction: take(tracingActionChannel),
        ensureAction: take(ensureDiffedChannel),
      });
      if (ensureAction != null) {
        ensureAction.callback(tracingId);
        continue;
      }
>>>>>>> 723a5dc7
    }

    // The allowUpdate setting could have changed in the meantime
    const allowUpdate = yield* select(
      (state) =>
        state.annotation.restrictions.allowUpdate && state.annotation.restrictions.allowSave,
    );
    if (!allowUpdate) continue;
    const tracing = (yield* select((state) => selectTracing(state, tracingType, tracingId))) as
      | VolumeTracing
      | SkeletonTracing;

    const items = compactUpdateActions(
      Array.from(yield* call(performDiffTracing, prevTracing, tracing)),
      tracing,
    );

    if (items.length > 0) {
      yield* put(pushSaveQueueTransaction(items));
    }

    prevTracing = tracing;
  }
}

const VERSION_POLL_INTERVAL_COLLAB = 10 * 1000;
const VERSION_POLL_INTERVAL_READ_ONLY = 60 * 1000;
const VERSION_POLL_INTERVAL_SINGLE_EDITOR = 30 * 1000;

function* watchForSaveConflicts(): Saga<never> {
  function* checkForNewVersion() {
    const allowSave = yield* select(
      (state) =>
        state.annotation.restrictions.allowSave && state.annotation.restrictions.allowUpdate,
    );
    if (allowSave) {
      // The active user is currently the only one that is allowed to mutate the annotation.
      // Since we only acquire the mutex upon page load, there shouldn't be any unseen updates
      // between the page load and this check here.
      // A race condition where
      //   1) another user saves version X
      //   2) we load the annotation but only get see version X - 1 (this is the race)
      //   3) we acquire a mutex
      // should not occur, because there is a grace period for which the mutex has to be free until it can
      // be acquired again (see annotation.mutex.expiryTime in application.conf).
      // The downside of an early return here is that we won't be able to warn the user early
      // if the user opened the annotation in two tabs and mutated it there.
      // However,
      //   a) this scenario is pretty rare and the worst case is that they get a 409 error
      //      during saving and
      //   b) checking for newer versions when the active user may update the annotation introduces
      //      a race condition between this saga and the actual save saga. Synchronizing these sagas
      //      would be possible, but would add further complexity to the mission critical save saga.
      return;
    }

    const maybeSkeletonTracing = yield* select((state) => state.annotation.skeleton);
    const volumeTracings = yield* select((state) => state.annotation.volumes);
    const tracingStoreUrl = yield* select((state) => state.annotation.tracingStore.url);
    const annotationId = yield* select((state) => state.annotation.annotationId);

    const tracings: Array<SkeletonTracing | VolumeTracing> = _.compact([
      ...volumeTracings,
      maybeSkeletonTracing,
    ]);

    if (tracings.length === 0) {
      return;
    }

    const versionOnServer = yield* call(
      getNewestVersionForAnnotation,
      tracingStoreUrl,
      annotationId,
    );

    // Read the tracing version again from the store, since the
    // old reference to tracing might be outdated now due to the
    // immutability.
    const versionOnClient = yield* select((state) => {
      return state.annotation.version;
    });

    const toastKey = "save_conflicts_warning";
    if (versionOnServer > versionOnClient) {
      // The latest version on the server is greater than the most-recently
      // stored version.

      const saveQueue = yield* select((state) => state.save.queue);

      let msg = "";
      if (!allowSave) {
        msg =
          "A newer version of this annotation was found on the server. Reload the page to see the newest changes.";
      } else if (saveQueue.length > 0) {
        msg =
          "A newer version of this annotation was found on the server. Your current changes to this annotation cannot be saved anymore.";
      } else {
        msg =
          "A newer version of this annotation was found on the server. Please reload the page to see the newer version. Otherwise, changes to the annotation cannot be saved anymore.";
      }
      Toast.warning(msg, {
        sticky: true,
        key: toastKey,
      });
    } else {
      Toast.close(toastKey);
    }
  }

  function* getPollInterval(): Saga<number> {
    const allowSave = yield* select((state) => state.annotation.restrictions.allowSave);
    if (!allowSave) {
      // The current user may not edit/save the annotation.
      return VERSION_POLL_INTERVAL_READ_ONLY;
    }

    const othersMayEdit = yield* select((state) => state.annotation.othersMayEdit);
    if (othersMayEdit) {
      // Other users may edit the annotation.
      return VERSION_POLL_INTERVAL_COLLAB;
    }

    // The current user is the only one who can edit the annotation.
    return VERSION_POLL_INTERVAL_SINGLE_EDITOR;
  }

  yield* call(ensureWkReady);

  while (true) {
    const interval = yield* call(getPollInterval);
    yield* call(sleep, interval);
    if (yield* select((state) => state.uiInformation.showVersionRestore)) {
      continue;
    }
    try {
      yield* call(checkForNewVersion);
    } catch (exception) {
      // If the version check fails for some reason, we don't want to crash the entire
      // saga.
      console.warn(exception);
      // @ts-ignore
      ErrorHandling.notify(exception);
    }
  }
}

export default [saveTracingAsync, watchForSaveConflicts];<|MERGE_RESOLUTION|>--- conflicted
+++ resolved
@@ -7,12 +7,8 @@
 import _ from "lodash";
 import memoizeOne from "memoize-one";
 import messages from "messages";
-<<<<<<< HEAD
-import { call, delay, fork, put, race, take, takeEvery } from "typed-redux-saga";
-=======
 import { buffers } from "redux-saga";
-import { actionChannel, call, delay, fork, put, race, take } from "typed-redux-saga";
->>>>>>> 723a5dc7
+import { actionChannel, call, delay, fork, put, race, take, takeEvery } from "typed-redux-saga";
 import { ControlModeEnum } from "viewer/constants";
 import { getMagInfo } from "viewer/model/accessors/dataset_accessor";
 import { selectTracing } from "viewer/model/accessors/tracing_accessor";
@@ -59,12 +55,9 @@
   SkeletonTracing,
   VolumeTracing,
 } from "viewer/store";
-<<<<<<< HEAD
 import { getFlooredPosition, getRotation } from "../accessors/flycam_accessor";
+import type { Action } from "../actions/actions";
 import type { BatchedAnnotationInitializationAction } from "../actions/annotation_actions";
-=======
-import type { Action } from "../actions/actions";
->>>>>>> 723a5dc7
 import { takeEveryWithBatchActionSupport } from "./saga_helpers";
 
 const ONE_YEAR_MS = 365 * 24 * 3600 * 1000;
@@ -452,13 +445,11 @@
     tracingType === "skeleton"
       ? [
           ...SkeletonTracingSaveRelevantActions,
-          ...FlycamActions,
-          ...ViewModeSaveRelevantActions,
-          // SET_TRACING is not included in SkeletonTracingSaveRelevantActions, because it is used by Undo/Redo and
+          // SET_SKELETON_TRACING is not included in SkeletonTracingSaveRelevantActions, because it is used by Undo/Redo and
           // should not create its own Undo/Redo stack entry
-          "SET_TRACING",
+          "SET_SKELETON_TRACING",
         ]
-      : [...VolumeTracingSaveRelevantActions, ...FlycamActions, ...ViewModeSaveRelevantActions],
+      : VolumeTracingSaveRelevantActions,
     actionBuffer,
   );
 
@@ -468,12 +459,6 @@
   );
 
   while (true) {
-<<<<<<< HEAD
-    if (saveQueueType === "skeleton") {
-      yield* take([...SkeletonTracingSaveRelevantActions, "SET_SKELETON_TRACING"]);
-    } else {
-      yield* take(VolumeTracingSaveRelevantActions);
-=======
     // Prioritize consumption of tracingActionChannel since we don't want to
     // reply to the ENSURE_TRACINGS_WERE_DIFFED_TO_SAVE_QUEUE action if there
     // are unprocessed user actions.
@@ -489,7 +474,6 @@
         ensureAction.callback(tracingId);
         continue;
       }
->>>>>>> 723a5dc7
     }
 
     // The allowUpdate setting could have changed in the meantime
