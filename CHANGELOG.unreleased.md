# Changelog (Unreleased)

All notable (yet unreleased) user-facing changes to webknossos are documented in this file.
See `CHANGELOG.released.md` for the changes which are part of official releases.

The format is based on [Keep a Changelog](http://keepachangelog.com/en/1.0.0/)
and this project adheres to [Calendar Versioning](http://calver.org/) `0Y.0M.MICRO`.
For upgrade instructions, please check the [migration guide](MIGRATIONS.released.md).

## Unreleased
[Commits](https://github.com/scalableminds/webknossos/compare/20.07.0...HEAD)

### Added

- Added a warning to the segmentation tab when viewing `uint64` bit segmentation data. [#4598](https://github.com/scalableminds/webknossos/pull/4598)
- Added the possibility to have multiple user-defined bounding boxes in an annotation. Task bounding boxes are automatically converted to such user bounding boxes upon “copy to my account” / reupload as explorational annotation. [#4536](https://github.com/scalableminds/webknossos/pull/4536)
- Added additional information to each task in CSV download. [#4647](https://github.com/scalableminds/webknossos/pull/4647)

### Changed
- Separated the permissions of Team Managers (now actually team-scoped) and Dataset Managers (who can see all datasets). The database evolution makes all Team Managers also Dataset Managers, so no workflows should be interrupted. New users may have to be made Dataset Managers, though. For more information, refer to the updated documentation. [#4663](https://github.com/scalableminds/webknossos/pull/4663)
- Refined all webKnossos emails for user signups etc. Switched emails to use HTML templates for more bling bling. [#4676](https://github.com/scalableminds/webknossos/pull/4676)
- Backend NML parser no longer rejects NMLs with trees that have multiple connected components. Instead, it splits those into one separate tree per component. [#4688](https://github.com/scalableminds/webknossos/pull/4688)

### Fixed
- Fixed that merger mode didn't work with undo and redo. Also fixed that the mapping was not disabled when disabling merger mode. [#4669](https://github.com/scalableminds/webknossos/pull/4669)
- Fixed a bug where webKnossos relied upon but did not enforce organization names to be unique. [#4685](https://github.com/scalableminds/webknossos/pull/4685)
- Fixed that being outside of a bounding box could be rendered as if one was inside the bounding box in some cases. [#4690](https://github.com/scalableminds/webknossos/pull/4690)
<<<<<<< HEAD
- Fixed a bug where admins could revoke their own admin rights even if they are the only admin in their organization, leading to an invalid state. [#4698](https://github.com/scalableminds/webknossos/pull/4698)
=======
- Fixed a bug where webKnossos ignored existing layer category information from datasource-properties.json when exploring layers on disk. [#4694](https://github.com/scalableminds/webknossos/pull/4694)
>>>>>>> 91a69d32

### Removed

-<|MERGE_RESOLUTION|>--- conflicted
+++ resolved
@@ -25,11 +25,8 @@
 - Fixed that merger mode didn't work with undo and redo. Also fixed that the mapping was not disabled when disabling merger mode. [#4669](https://github.com/scalableminds/webknossos/pull/4669)
 - Fixed a bug where webKnossos relied upon but did not enforce organization names to be unique. [#4685](https://github.com/scalableminds/webknossos/pull/4685)
 - Fixed that being outside of a bounding box could be rendered as if one was inside the bounding box in some cases. [#4690](https://github.com/scalableminds/webknossos/pull/4690)
-<<<<<<< HEAD
 - Fixed a bug where admins could revoke their own admin rights even if they are the only admin in their organization, leading to an invalid state. [#4698](https://github.com/scalableminds/webknossos/pull/4698)
-=======
 - Fixed a bug where webKnossos ignored existing layer category information from datasource-properties.json when exploring layers on disk. [#4694](https://github.com/scalableminds/webknossos/pull/4694)
->>>>>>> 91a69d32
 
 ### Removed
 
