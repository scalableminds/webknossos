/**
 * arbitrary_view.js
 * @flow
 */
import $ from "jquery";
import _ from "lodash";
import Backbone from "backbone";
import * as THREE from "three";
import TWEEN from "tween.js";
import scaleInfo from "oxalis/model/scaleinfo";
import Constants from "../constants";
import Flycam3d from "../model/flycam3d";
import View from "../view";


const DEFAULT_SCALE: number = 1.35;
const MAX_SCALE: number = 3;
const MIN_SCALE: number = 1;

class ArbitraryView {

  // Copied form backbone events (TODO: handle this better)
  trigger: Function;
  on: Function;
  listenTo: Function;

  animate: () => void;
  resize: () => void;
  applyScale: (delta: number) => void;
  setClippingDistance: (value: number) => void;


  forceUpdate: boolean = false;
  additionalInfo: string = "";
  isRunning: boolean = true;
  animationRequestId: number = 0;

  width: number;
  height: number;
  deviceScaleFactor: number;
  scaleFactor: number;
  camDistance: number;

  scene: THREE.Scene = null;
  camera: THREE.PerspectiveCamera = null;
  renderer: THREE.WebGLRenderer;
  geometries: Array<THREE.Geometry> = [];
  group: THREE.Object3D;
  dataCam: Flycam3d;
  cameraPosition: Array<number>;
  container: JQuery;
  view: View;

  constructor(canvas: JQuery, dataCam: Flycam3d, view: View, width: number) {
    this.animate = this.animateImpl.bind(this);
    this.resize = this.resizeImpl.bind(this);
    this.applyScale = this.applyScaleImpl.bind(this);
    this.setClippingDistance = this.setClippingDistanceImpl.bind(this);
    this.dataCam = dataCam;
    this.view = view;
    _.extend(this, Backbone.Events);

    // camDistance has to be calculates such that with cam
    // angle 45°, the plane of width 128 fits exactly in the
    // viewport.
    this.camDistance = width / 2 / Math.tan(((Math.PI / 180) * 45) / 2);

    // The "render" div serves as a container for the canvas, that is
    // attached to it once a renderer has been initalized.
    this.container = $(canvas);
    this.width = this.container.width();
    this.height = this.container.height();

    this.renderer = this.view.renderer;
    this.scene = this.view.scene;

    // Initialize main THREE.js components

    this.camera = new THREE.PerspectiveCamera(45, this.width / this.height, 50, 1000);
    this.camera.matrixAutoUpdate = false;
    this.camera.aspect = this.width / this.height;

    this.cameraPosition = [0, 0, this.camDistance];

    this.group = new THREE.Object3D();
    // The dimension(s) with the highest resolution will not be distorted
<<<<<<< HEAD
    this.group.scale = new THREE.Vector3(...scaleInfo.nmPerVoxel);
=======
    this.group.scale.copy(new THREE.Vector3(...app.scaleInfo.nmPerVoxel));
>>>>>>> d97e5dbc
    // Add scene to the group, all Geometries are then added to group
    this.scene.add(this.group);
    this.group.add(this.camera);
  }


  start(): void {
    if (!this.isRunning) {
      this.isRunning = true;

      for (const element of this.group.children) {
        element.setVisibility = element.setVisibility || function (v) { this.visible = v; };
        element.setVisibility(true);
      }

      $(".skeleton-arbitrary-controls").show();
      $("#arbitrary-info-canvas").show();

      this.resize();
      // start the rendering loop
      this.animationRequestId = window.requestAnimationFrame(this.animate);
      // Dont forget to handle window resizing!
      $(window).on("resize", this.resize);
    }
  }


  stop(): void {
    if (this.isRunning) {
      this.isRunning = false;
      if (this.animationRequestId !== 0) {
        window.cancelAnimationFrame(this.animationRequestId);
        this.animationRequestId = 0;
      }

      for (const element of this.group.children) {
        element.setVisibility = element.setVisibility || function (v) { this.visible = v; };
        element.setVisibility(false);
      }

      $(window).off("resize", this.resize);

      $(".skeleton-arbitrary-controls").hide();
      $("#arbitrary-info-canvas").hide();
    }
  }


  animateImpl(): void {
    this.animationRequestId = 0;
    if (!this.isRunning) { return; }

    TWEEN.update();

    this.trigger("render", this.forceUpdate);

    const { camera, geometries, renderer, scene } = this;

    for (const geometry of geometries) {
      if (geometry.update != null) {
        geometry.update();
      }
    }

    const m = this.dataCam.getZoomedMatrix();

    camera.matrix.set(m[0], m[4], m[8], m[12],
                      m[1], m[5], m[9], m[13],
                      m[2], m[6], m[10], m[14],
                      m[3], m[7], m[11], m[15]);

    camera.matrix.multiply(new THREE.Matrix4().makeRotationY(Math.PI));
    camera.matrix.multiply(new THREE.Matrix4().makeTranslation(...this.cameraPosition));
    camera.matrixWorldNeedsUpdate = true;

    renderer.setViewport(0, 0, this.width, this.height);
    renderer.setScissor(0, 0, this.width, this.height);
    renderer.setScissorTest(true);
    renderer.setClearColor(0xFFFFFF, 1);

    renderer.render(scene, camera);

    this.forceUpdate = false;

    this.animationRequestId = window.requestAnimationFrame(this.animate);
  }


  draw(): void {
    this.forceUpdate = true;
  }


  addGeometry(geometry: THREE.Geometry): void {
    // Adds a new Three.js geometry to the scene.
    // This provides the public interface to the GeometryFactory.

    this.geometries.push(geometry);
    geometry.attachScene(this.group);
  }

  // throttle resize to avoid annoying flickering
  resizeThrottled = _.throttle(
    () => this.resize(),
    Constants.RESIZE_THROTTLE_TIME,
  );


  resizeImpl(): void {
    // Call this after the canvas was resized to fix the viewport
    // Needs to be bound

    this.width = this.container.width();
    this.height = this.container.height();

    this.renderer.setSize(this.width, this.height);

    this.camera.aspect = this.width / this.height;
    this.camera.updateProjectionMatrix();
    this.draw();
  }


  applyScaleImpl(delta: number): void {
    if (!this.scaleFactor) { this.scaleFactor = DEFAULT_SCALE; }

    if ((this.scaleFactor + delta > MIN_SCALE) && (this.scaleFactor + delta < MAX_SCALE)) {
      this.scaleFactor += Number(delta);
      this.width = this.height = this.scaleFactor * Constants.VIEWPORT_WIDTH;
      this.container.width(this.width);
      this.container.height(this.height);

      this.resizeThrottled();
    }
  }

  setClippingDistanceImpl(value: number): void {
    this.camera.near = this.camDistance - value;
    this.camera.updateProjectionMatrix();
  }


  setAdditionalInfo(info: string): void {
    this.additionalInfo = info;
  }
}

export default ArbitraryView;<|MERGE_RESOLUTION|>--- conflicted
+++ resolved
@@ -84,11 +84,7 @@
 
     this.group = new THREE.Object3D();
     // The dimension(s) with the highest resolution will not be distorted
-<<<<<<< HEAD
-    this.group.scale = new THREE.Vector3(...scaleInfo.nmPerVoxel);
-=======
-    this.group.scale.copy(new THREE.Vector3(...app.scaleInfo.nmPerVoxel));
->>>>>>> d97e5dbc
+    this.group.scale.copy(new THREE.Vector3(...scaleInfo.nmPerVoxel));
     // Add scene to the group, all Geometries are then added to group
     this.scene.add(this.group);
     this.group.add(this.camera);
