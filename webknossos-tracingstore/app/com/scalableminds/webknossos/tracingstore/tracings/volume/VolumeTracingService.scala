--- conflicted
+++ resolved
@@ -149,7 +149,6 @@
                            userToken: Option[String]): Fox[VolumeTracing] =
     for {
       _ <- assertMagIsValid(volumeTracing, action.mag) ?~> s"Received a mag-${action.mag.toMagLiteral(allowScalar = true)} bucket, which is invalid for this annotation."
-<<<<<<< HEAD
       bucketPosition = BucketPosition(action.position.x, action.position.y, action.position.z, action.mag)
       dataLayer = volumeTracingLayer(tracingId,
                                      volumeTracing,
@@ -163,10 +162,6 @@
                               previousBucketBytesBox,
                               updateGroupVersion,
                               volumeTracing.elementClass)
-=======
-      bucketPos = BucketPosition(action.position.x, action.position.y, action.position.z, action.mag)
-      _ <- saveBucket(volumeTracingLayer(tracingId, volumeTracing), bucketPos, action.data, updateGroupVersion)
->>>>>>> 13ff855d
     } yield volumeTracing
 
   private def assertMagIsValid(tracing: VolumeTracing, mag: Vec3Int): Fox[Unit] =
