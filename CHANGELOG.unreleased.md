--- conflicted
+++ resolved
@@ -11,34 +11,15 @@
 [Commits](https://github.com/scalableminds/webknossos/compare/20.11.0...HEAD)
 
 ### Added
-<<<<<<< HEAD
-- Added multi-resolution volume annotations. Note that already existing volume tracings will still only contain data in the first magnification. If you want to migrate an old volume tracing, you can download and re-import it. [#4755](https://github.com/scalableminds/webknossos/pull/4755)            
-- Hybrid tracings can now be imported directly in the tracing view via drag'n'drop. [#4837](https://github.com/scalableminds/webknossos/pull/4837)
-- The find data function now works for volume tracings, too. [#4847](https://github.com/scalableminds/webknossos/pull/4847)
-- Added admins and dataset managers to dataset access list, as they can access all datasets of the organization. [#4862](https://github.com/scalableminds/webknossos/pull/4862)
-- Added the possibility to move the current position by dragging with the middle-mouse-button (regardless of the active tool). [#4875](https://github.com/scalableminds/webknossos/pull/4875)
-- Sped up the NML parsing via dashboard import. [#4872](https://github.com/scalableminds/webknossos/pull/4872)
-- Movements in the 3D viewport are now time-tracked. [#4876](https://github.com/scalableminds/webknossos/pull/4876)
-
-### Changed
-- New volume/hybrid annotations are now automatically multi-resolution volume annotations. [#4755](https://github.com/scalableminds/webknossos/pull/4755)
-- Brush circles are now connected with rectangles to provide a continuous stroke even if the brush is moved quickly. [#4785](https://github.com/scalableminds/webknossos/pull/4822)
-- The position input of tracings now accepts decimal input. When losing focus the values are cut off at the comma. [#4803](https://github.com/scalableminds/webknossos/pull/4803)
-- Improved performance of volume annotations (brush and trace tool). [#4848](https://github.com/scalableminds/webknossos/pull/4848)
-- webknossos.org only: Accounts associated with new organizations can now be created even when a datastore is unreachable. The necessary folders are created lazily when needed. [#4846](https://github.com/scalableminds/webknossos/pull/4846)
-- When downloading a volume tracing, buckets containing a single 0 byte, that were created to restore older versions, are now skipped. [#4851](https://github.com/scalableminds/webknossos/pull/4851)
-- Task information CSV now contains additional column `creationInfo`, containing the original NML filename for tasks based on existing NMLs. [#4866](https://github.com/scalableminds/webknossos/pull/4866)
-- Improved the toolbar to make the different webKnossos tools easier to use. For example, the fill-tool and the cell-picker have a dedicated button in volume annotations now. [#4875](https://github.com/scalableminds/webknossos/pull/4875)
-- The default overwrite-behavior in volume annotating changed so that erasing with the brush- or trace-tool always erases all voxels (regardless of their segment id). Before that, only the current segment id was overwritten by default. As before, this behavior can be toggled by pressing CTRL. Alternatively, one can now also switch the mode in the toolbar. [#4875](https://github.com/scalableminds/webknossos/pull/4875)
-- The dataset upload is now more robust and can recover from a failed upload of a data chunk. [#4860](https://github.com/scalableminds/webknossos/pull/4860)
-=======
 - The total length of skeletons can now be measured using the dropdown in the tree list tab. Also, the frontend API received the methods `api.tracing.measureTreeLength` and `api.tracing.measureAllTrees`. [#4898](https://github.com/scalableminds/webknossos/pull/4898)
 - Introduced an indeterminate visibility state for groups in the tree tab if not all but only some of the group's children are visible. Before, the visibility of those groups was shown as not visible which made it hard to find the visible trees. [#4897](https://github.com/scalableminds/webknossos/pull/4897)
 - Dataset uploads on a specific Datastore can now be restricted to a single organization. [#4892](https://github.com/scalableminds/webknossos/pull/4892)
+- Added multi-resolution volume annotations. Note that already existing volume tracings will still only contain data in the first magnification. If you want to migrate an old volume tracing, you can download and re-import it. [#4755](https://github.com/scalableminds/webknossos/pull/4755)
 
 ### Changed
 - In the tree tab, all groups but the root group are now collapsed instead of expanded when opening a tracing. [#4897](https://github.com/scalableminds/webknossos/pull/4897)
->>>>>>> eaf63cc7
+- New volume/hybrid annotations are now automatically multi-resolution volume annotations. [#4755](https://github.com/scalableminds/webknossos/pull/4755)
+- Improved performance of volume annotations (brush and trace tool). [#4848](https://github.com/scalableminds/webknossos/pull/4848)
 
 ### Fixed
 - Fixed the disappearing of dataset settings after switching between view mode and annotation mode. [#4845](https://github.com/scalableminds/webknossos/pull/4845)
