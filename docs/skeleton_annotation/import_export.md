# Importing & Exporting Skeletons as NML or CSV

WEBKNOSSOS makes it easy to import or export skeleton annotations as [NML files](../data/concepts.md#nml-files).

## Export Skeleton Annotations

There are several ways for downloading your annotations:

1. There is a `Download` button in the overflow menu next to the prominent `Save` button in the toolbar at the top of the screen.
    ![Download of skeleton annotations via the ´Download´ button in the toolbar.](../images/tracing_ui_download_tooolbar.jpeg)
2. If you need more fine-grained control over which trees to download, use the `Download Selected Trees` option. From the `Skeleton` Tab, click on `More` and select `Download Selected Trees` from the menu. All visible trees (checkmark in front of the name) will be downloaded as an NML file. This is especially useful if you need to only download a single tree of an otherwise much larger annotation.
    ![Skeletons can be exported and downloaded as NML files from the annotation view. Either download all or only selected trees.](../images/tracing_ui_download.jpeg)

<<<<<<< HEAD
=======
NML and CSV export files contain:  
- All nodes with their annotation ID and tree ID  
- Position coordinates (x,y,z) and rotation information  
- For ND datasets: Additional dimensional coordinates  
- Technical metadata: magnification, interpolation, radius, bitdepth, and viewport information  
- Timestamp when each node was added  
- Edge data showing how nodes are connected within their respective trees 
>>>>>>> 1ab1aae2

## Import Skeleton Annotations
Importing a skeleton annotation can be achieved using one of two ways:

1. If you already have an annotation open you can easily add more skeletons to it by _drag and dropping_ an NML file onto your browser window. Otherwise, use the `Import NML` option next to `Download Selected Trees`. This will merge the NML file's content with the already open annotation.

2. To import a skeleton annotation as a completely new WEBKNOSSOS annotation, drag and drop the NML file anywhere on your user dashboard. Alternately, navigate to your user dashboard and use the `Upload Annotation` button within the "Annotations" section.

![Skeletons can be imported by drag and drop in the annotation view or from the dashboard](../images/tracing_ui_import.jpeg)
/// caption
Skeletons can be imported by drag and drop in the annotation view or from the dashboard
///

If you are looking to import/export annotations through Python code, check out our [WEBKNOSSOS Python library](https://docs.webknossos.org/webknossos-py/).

## Merging skeleton annotations

There are two ways for merging annotations:

1. While in the annotation UI, _drag and drop_ an NML file onto your browser window to import a skeleton. The imported skeleton will be merged with the currently open annotation.
    ![1. Select the Merge operation from the menu](../images/tracing_ui_merge_1.jpeg)

2. If you would like to merge your current annotation with another existing annotation, select the `Merge` operation from the overflow menu next to the `Save` button (see image). Either enter the ID of an existing explorative annotation or select a whole project and proceed to merge the selection with your currently open annotation. The resulting annotation can either be created as a new explorative annotation or the merge will happen in your current annotation.
    ![2. Merging can be done with the whole WEBKNOSSOS project or using the ID of an existing explorative annotation](../images/tracing_ui_merge_2.jpeg)<|MERGE_RESOLUTION|>--- conflicted
+++ resolved
@@ -1,6 +1,6 @@
-# Importing & Exporting Skeletons as NML or CSV
+# Importing & Exporting Skeletons
 
-WEBKNOSSOS makes it easy to import or export skeleton annotations as [NML files](../data/concepts.md#nml-files).
+WEBKNOSSOS makes it easy to import or export skeleton annotations as [NML](../data/concepts.md#nml-files) or CSV files.
 
 ## Export Skeleton Annotations
 
@@ -8,11 +8,9 @@
 
 1. There is a `Download` button in the overflow menu next to the prominent `Save` button in the toolbar at the top of the screen.
     ![Download of skeleton annotations via the ´Download´ button in the toolbar.](../images/tracing_ui_download_tooolbar.jpeg)
-2. If you need more fine-grained control over which trees to download, use the `Download Selected Trees` option. From the `Skeleton` Tab, click on `More` and select `Download Selected Trees` from the menu. All visible trees (checkmark in front of the name) will be downloaded as an NML file. This is especially useful if you need to only download a single tree of an otherwise much larger annotation.
+2. If you need more fine-grained control over which trees to download, use the `Download Selected Trees` option. From the `Skeleton` Tab, click on `More` and select `Download Selected Trees` from the menu. All visible trees (checkmark in front of the name) will be downloaded as an NML or CSV file. This is especially useful if you need to only download a single tree of an otherwise much larger annotation.
     ![Skeletons can be exported and downloaded as NML files from the annotation view. Either download all or only selected trees.](../images/tracing_ui_download.jpeg)
 
-<<<<<<< HEAD
-=======
 NML and CSV export files contain:  
 - All nodes with their annotation ID and tree ID  
 - Position coordinates (x,y,z) and rotation information  
@@ -20,7 +18,6 @@
 - Technical metadata: magnification, interpolation, radius, bitdepth, and viewport information  
 - Timestamp when each node was added  
 - Edge data showing how nodes are connected within their respective trees 
->>>>>>> 1ab1aae2
 
 ## Import Skeleton Annotations
 Importing a skeleton annotation can be achieved using one of two ways:
