--- conflicted
+++ resolved
@@ -325,12 +325,8 @@
 
     console.timeEnd("ping")
     return
-<<<<<<< HEAD
-           
-
-=======
-  
->>>>>>> b5f7d5e0
+
+
   # Loads and inserts a bucket from the server into the cube.
   # Requires cube to be large enough to handle the loaded bucket.
   pullBucket : (address, zoomStep) ->
