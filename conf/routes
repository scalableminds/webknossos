--- conflicted
+++ resolved
@@ -33,7 +33,6 @@
 GET           /datasets                                                  controllers.DataSetController.list
 GET           /datasets/:dataSetName/view                                controllers.DataSetController.view(dataSetName: String)
 
-<<<<<<< HEAD
 # GET         /datasets/:dataSetName/layers/:dataLayerName/ws_data        controllers.BinaryData.requestViaWebsocket(dataSetName: String, dataLayerName: String, cubeSize: Int)
 POST          /datasets/:dataSetName/layers/:dataLayerName/data          controllers.BinaryData.requestViaAjax(dataSetName: String, dataLayerName: String, cubeSize: Int, annotationId: Option[String])
 GET           /datasets/:dataSetName/layers/:dataLayerName/data          controllers.BinaryData.requestViaAjaxDebug(dataSetName: String, dataLayerName: String, cubeSize: Int, x: Int, y: Int, z: Int, resolution: Int, annotationId: Option[String])
@@ -41,13 +40,6 @@
 GET           /datasets/:dataSetName/layers/:dataLayerName/image         controllers.BinaryData.requestImage(dataSetName: String, dataLayerName: String, width: Int, height: Int, x: Int, y: Int, z: Int, resolution: Int)
 
 PUT           /datasets/:dataSetName/layers/:dataLayerName/data          controllers.BinaryData.writeViaAjax(dataSetName: String, dataLayerName: String, cubeSize: Int, annotationId: String)
-=======
-# GET           /datasets/:dataSetName/layers/:dataLayerName/ws_data        controllers.BinaryData.requestViaWebsocket(dataSetName: String, dataLayerName: String, cubeSize: Int)
-POST          /datasets/:dataSetName/layers/:dataLayerName/data          controllers.BinaryData.requestViaAjax(dataSetName: String, dataLayerName: String, cubeSize: Int)
-GET           /datasets/:dataSetName/layers/:dataLayerName/data          controllers.BinaryData.requestViaAjaxDebug(dataSetName: String, dataLayerName: String, cubeSize: Int, x: Int, y: Int, z: Int, resolution: Int)
-GET           /datasets/:dataSetName/layers/:dataLayerName/sprite        controllers.BinaryData.requestSpriteSheet(dataSetName: String, dataLayerName: String, cubeSize: Int ?=128, imagesPerRow: Int ?= 8, x: Int, y: Int, z: Int, resolution: Int)
-GET           /datasets/:dataSetName/layers/:dataLayerName/image         controllers.BinaryData.requestImage(dataSetName: String, dataLayerName: String, width: Int, height: Int, x: Int, y: Int, z: Int, resolution: Int)
->>>>>>> 41c2200e
 
 # Assertions
 GET           /assert/:assertionId                                       controllers.AssertionController.view(assertionId: String)
@@ -61,23 +53,15 @@
 POST          /annotations/:typ/:id/name                                 controllers.AnnotationController.nameExplorativeAnnotation(typ: String, id: String)
 GET           /annotations/:typ/:id/finishAndRedirect                    controllers.AnnotationController.finishWithRedirect(typ: String, id: String)
 GET           /annotations/:typ/:id/finish                               controllers.AnnotationController.finish(typ: String, id: String)
-<<<<<<< HEAD
+GET           /annotations/:typ/:id/reopen                               controllers.AnnotationController.reopen(typ: String, id: String)
+GET           /annotations/:typ/:id/reset                                controllers.AnnotationController.reset(typ: String, id: String)
 
 GET           /annotations/:typ/:id                                      controllers.AnnotationController.trace(typ: String, id: String)
 GET           /annotations/:typ/:id/data                                 controllers.AnnotationController.traceJSON(typ: String, id: String)
 GET           /annotations/:typ/:id/info                                 controllers.AnnotationController.info(typ: String, id: String)
 GET           /annotations/:typ/:id/download                             controllers.AnnotationController.download(typ: String, id: String)
-=======
-GET           /annotations/:typ/:id/reopen                               controllers.AnnotationController.reopen(typ: String, id: String)
-GET           /annotations/:typ/:id/reset                                controllers.AnnotationController.reset(typ: String, id: String)
-
-GET           /annotations/:typ/:id                                      controllers.AnnotationController.trace(typ: String, id: String)
-GET 		  /annotations/:typ/:id/data 								 controllers.AnnotationController.traceJSON(typ: String, id: String)
-GET           /annotations/:typ/:id/info                                 controllers.AnnotationController.info(typ: String, id: String)
-GET           /annotations/:typ/:id/download                             controllers.AnnotationController.download(typ: String, id: String)
 GET           /annotations/:typ/:id/reopen                               controllers.AnnotationController.reopen(typ: String, id: String)
 GET           /annotations/:typ/:id/cancel                               controllers.AnnotationController.cancel(typ: String, id: String)
->>>>>>> 41c2200e
 
 #Admin pages
 GET           /admin/nml/upload                                          controllers.admin.NMLIO.uploadForm
@@ -101,19 +85,11 @@
 GET           /admin/tasks/:id/download                                  controllers.admin.NMLIO.taskDownload(id: String)
 GET           /admin/tasks/:id/delete                                    controllers.admin.TaskAdministration.delete(id: String)
 GET           /admin/tasks/:id/edit                                      controllers.admin.TaskAdministration.edit(id: String)
-<<<<<<< HEAD
-GET           /admin/tasks/:id/annotations                               controllers.admin.AnnotationAdministration.annotationsForTask(id: String)
-POST          /admin/tasks/:id                                           controllers.admin.TaskAdministration.editTaskForm(id: String)
-
-GET           /admin/taskTypes                                           controllers.admin.TaskTypeAdministration.list
-POST          /admin/taskTypes/create                                    controllers.admin.TaskTypeAdministration.create
-=======
 GET           /admin/tasks/:id/annotations                               controllers.AnnotationController.annotationsForTask(id: String)
 POST          /admin/tasks/:id                                           controllers.admin.TaskAdministration.editTaskForm(id: String)
 
 GET           /admin/taskTypes                                           controllers.admin.TaskTypeAdministration.list
 POST          /admin/taskTypes                                           controllers.admin.TaskTypeAdministration.create
->>>>>>> 41c2200e
 GET           /admin/taskTypes/:id/delete                                controllers.admin.TaskTypeAdministration.delete(id: String)
 GET           /admin/taskTypes/:id/edit                                  controllers.admin.TaskTypeAdministration.edit(id: String)
 GET           /admin/taskTypes/:id/tasks                                 controllers.admin.TaskAdministration.tasksForType(id: String)
@@ -127,11 +103,6 @@
 
 
 GET           /admin/tracings/:id/review                                 controllers.admin.TrainingsTracingAdministration.oxalisReview(id: String)
-<<<<<<< HEAD
-GET           /admin/tracings/:id/reopen                                 controllers.admin.AnnotationAdministration.reopen(id: String)
-GET           /admin/tracings/:id/cancel                                 controllers.admin.AnnotationAdministration.cancel(id: String)
-=======
->>>>>>> 41c2200e
 
 GET           /admin/trainingsTasks                                      controllers.admin.TrainingsTaskAdministration.list
 GET           /admin/trainingsTasks/create/data                          controllers.admin.TrainingsTaskAdministration.getData
@@ -153,12 +124,6 @@
 GET           /admin/users/:id/delete                                    controllers.admin.UserAdministration.delete(id: String)
 GET           /admin/users/:id/loginAs                                   controllers.admin.UserAdministration.loginAsUser(id: String)
 GET           /admin/users/:id/details                                   controllers.admin.UserAdministration.show(id: String)
-<<<<<<< HEAD
-GET           /admin/users/:id/details/tracing/:id/reopen                controllers.admin.AnnotationAdministration.reopen(id: String)
-GET           /admin/users/:id/details/tracing/:id/finish                controllers.admin.AnnotationAdministration.finish(id: String)
-GET           /admin/users/:id/details/tracing/:id/reset                 controllers.admin.AnnotationAdministration.reset(id: String)
-=======
->>>>>>> 41c2200e
 GET           /admin/users/:id/download                                  controllers.admin.NMLIO.userDownload(id: String)
 POST          /admin/users/role                                          controllers.admin.UserAdministration.addRoleBulk
 DELETE        /admin/users/role                                          controllers.admin.UserAdministration.deleteRoleBulk
