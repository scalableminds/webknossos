{
  "name": "oxalis",
<<<<<<< HEAD
  "version": "0.17.100",
=======
  "version": "0.17.98",
>>>>>>> ba10a5e7
  "repository": {
    "type": "git",
    "url": "git://github.com/scalableminds/oxalis.git"
  },
  "dependencies": {
    "bower": "*",
    "requirejs": "~2.1.11",
    "event-stream": "~3.1.0",
    "run-sequence": "~0.3.5",
    "gulp": "~3.5.2",
    "gulp-coffee": "2.2.0",
    "gulp-clean": "~0.2.4",
    "gulp-util": "~2.2.14",
    "gulp-less": "~1.2.1",
    "gulp-if": "0.0.5",
    "gulp-exec": "~1.0.4",
    "gulp-watch": "~0.5.0",
    "gulp-bump": "~0.1.5",
    "gulp-plumber": "~0.5.6",
    "coffee-script": "^1.8.0",
    "require-sugar": "^0.1.2"
  }
}<|MERGE_RESOLUTION|>--- conflicted
+++ resolved
@@ -1,10 +1,6 @@
 {
   "name": "oxalis",
-<<<<<<< HEAD
   "version": "0.17.100",
-=======
-  "version": "0.17.98",
->>>>>>> ba10a5e7
   "repository": {
     "type": "git",
     "url": "git://github.com/scalableminds/oxalis.git"
