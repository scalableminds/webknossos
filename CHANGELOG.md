--- conflicted
+++ resolved
@@ -13,18 +13,12 @@
 - Added indication for reloading a dataset in the dataset actions in the dashboard. [#4421](https://github.com/scalableminds/webknossos/pull/4421)
 
 ### Changed
-<<<<<<< HEAD
 - Changed NML import in tracings to try parsing files as NMLs and protobuf regardless of the file extension. [#4421](https://github.com/scalableminds/webknossos/pull/4421)
+- Opening the settings sidebar when viewing a dataset or tracing defaults to the dataset settings now. [#4425](https://github.com/scalableminds/webknossos/pull/4425)
 
 ### Fixed
 - Fixed opening view only dataset links with arbitrary modes being initially displayed in plane mode. [#4421](https://github.com/scalableminds/webknossos/pull/4421)
-=======
-- Opening the settings sidebar when viewing a dataset or tracing defaults to the dataset settings now. [#4425](https://github.com/scalableminds/webknossos/pull/4425)
-
-### Fixed
 - Fixed that for uint16 data layer the default value range of [0, 255] was used, causing most of the data to look white without manual adjustments. Now the correct range of [0, 65535] is used as default. [#4381](https://github.com/scalableminds/webknossos/pull/4381)
--
->>>>>>> 68860110
 
 ### Removed
 -
