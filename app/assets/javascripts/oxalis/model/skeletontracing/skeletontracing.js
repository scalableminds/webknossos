--- conflicted
+++ resolved
@@ -7,15 +7,12 @@
 import _ from "lodash";
 import Utils from "libs/utils";
 import ColorGenerator from "libs/color_generator";
-<<<<<<< HEAD
 import scaleInfo from "oxalis/model/scaleinfo";
-=======
 import type { Vector3 } from "oxalis/constants";
 import Flycam from "oxalis/model/flycam2d";
 import Flycam3d from "oxalis/model/flycam3d";
 import User from "oxalis/model/user";
 import type { SkeletonContentDataType } from "oxalis/model";
->>>>>>> d97e5dbc
 import TracePoint from "./tracepoint";
 import TraceTree from "./tracetree";
 import SkeletonTracingStateLogger from "./skeletontracing_statelogger";
@@ -281,13 +278,8 @@
   ensureDirection(position) {
     if (!this.branchPointsAllowed && this.activeTree.nodes.length === 2 &&
         this.firstEdgeDirection && this.activeTree.treeId === this.trees[0].treeId) {
-<<<<<<< HEAD
-      const sourceNodeNm = scaleInfo.voxelToNm(this.activeTree.nodes[1].pos);
+      const sourceNodeNm = scaleInfo.voxelToNm(this.activeTree.nodes[1].position);
       const targetNodeNm = scaleInfo.voxelToNm(position);
-=======
-      const sourceNodeNm = app.scaleInfo.voxelToNm(this.activeTree.nodes[1].position);
-      const targetNodeNm = app.scaleInfo.voxelToNm(position);
->>>>>>> d97e5dbc
       const secondEdgeDirection = [targetNodeNm[0] - sourceNodeNm[0],
         targetNodeNm[1] - sourceNodeNm[1],
         targetNodeNm[2] - sourceNodeNm[2]];
