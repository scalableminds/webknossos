package com.scalableminds.util.tools

import net.liftweb.common.{Box, Empty, Failure, Full}
import play.api.libs.json.{JsError, JsResult, JsSuccess}

import scala.concurrent.duration._
import scala.concurrent.{Await, ExecutionContext, Future}
import scala.reflect.ClassTag
import scala.util.{Success, Try}

trait FoxImplicits {

  implicit def futureBox2Fox[T](f: Future[Box[T]])(implicit ec: ExecutionContext): Fox[T] =
    new Fox(f)

  implicit def futureFull2Fox[T](f: Future[Full[T]])(implicit ec: ExecutionContext): Fox[T] =
    new Fox(f)

  implicit def box2Fox[T](b: Box[T])(implicit ec: ExecutionContext): Fox[T] =
    new Fox(Future.successful(b))

  implicit def future2Fox[T](f: Future[T])(implicit ec: ExecutionContext): Fox[T] =
    new Fox(f.map(Full(_)))

  implicit def option2Fox[T](b: Option[T])(implicit ec: ExecutionContext): Fox[T] =
    new Fox(Future.successful(Box(b)))

  implicit def futureOption2Fox[T](f: Future[Option[T]])(implicit ec: ExecutionContext): Fox[T] =
    new Fox(f.map(Box(_)))

  implicit def jsResult2Fox[T](result: JsResult[T])(implicit ec: ExecutionContext): Fox[T] = result match {
    case JsSuccess(value, _) => Fox.successful(value)
    case JsError(e)          => Fox.failure(s"Invalid json: $e")
  }

  implicit def try2Fox[T](t: Try[T])(implicit ec: ExecutionContext): Fox[T] = t match {
    case Success(result)       => Fox.successful(result)
    case scala.util.Failure(e) => Fox.failure(e.toString)
  }

  implicit def fox2FutureBox[T](f: Fox[T]): Future[Box[T]] =
    f.futureBox

  def bool2Fox(b: Boolean)(implicit ec: ExecutionContext): Fox[Unit] =
    if (b) Fox.successful(())
    else Fox.empty
}

object Fox extends FoxImplicits {
  def apply[A](future: Future[Box[A]])(implicit ec: ExecutionContext): Fox[A] =
    new Fox(future)

  def successful[A](e: A)(implicit ec: ExecutionContext): Fox[A] =
    new Fox(Future.successful(Full(e)))

  def empty(implicit ec: ExecutionContext): Fox[Nothing] = new Fox(Future.successful(Empty))

  def failure(message: String, ex: Box[Throwable] = Empty, chain: Box[Failure] = Empty)(
      implicit ec: ExecutionContext): Fox[Nothing] =
    new Fox(Future.successful(Failure(message, ex, chain)))

  // run serially, fail on the first failure
  def serialSequence[A, B](l: List[A])(f: A => Future[B])(implicit ec: ExecutionContext): Future[List[B]] = {
    def runNext(remaining: List[A], results: List[B]): Future[List[B]] =
      remaining match {
        case head :: tail =>
          for {
            currentResult <- f(head)
            results <- runNext(tail, currentResult :: results)
          } yield results
        case Nil =>
          Future.successful(results.reverse)
      }

    runNext(l, Nil)
  }

  // run serially, return individual results in list of box
  def serialSequenceBox[A, B](l: List[A])(f: A => Fox[B])(implicit ec: ExecutionContext): Future[List[Box[B]]] = {
    def runNext(remaining: List[A], results: List[Box[B]]): Future[List[Box[B]]] =
      remaining match {
        case head :: tail =>
          for {
            currentResult <- f(head).futureBox
            results <- runNext(tail, currentResult :: results)
          } yield results
        case Nil =>
          Future.successful(results.reverse)
      }

    runNext(l, Nil)
  }

  def sequence[T](l: List[Fox[T]])(implicit ec: ExecutionContext): Future[List[Box[T]]] =
    Future.sequence(l.map(_.futureBox))

  def combined[T](l: List[Fox[T]])(implicit ec: ExecutionContext): Fox[List[T]] =
    Fox(Future.sequence(l.map(_.futureBox)).map { results =>
      results.find(_.isEmpty) match {
        case Some(Empty)            => Empty
        case Some(failure: Failure) => failure
        case _ =>
          Full(results.map(_.openOrThrowException("An exception should never be thrown, all boxes must be full")))
      }
    })

  def combined[T](l: Array[Fox[T]])(implicit ec: ExecutionContext,
                                    ev: Array[Future[Box[T]]] => Iterable[Future[Box[T]]],
                                    ct: ClassTag[T]): Fox[Array[T]] = {
    val x = Future.sequence(ev(l.map(_.futureBox)))
    val r: Future[Box[Array[T]]] = x.map { results =>
      results.find(_.isEmpty) match {
        case Some(Empty)            => Empty
        case Some(failure: Failure) => failure
        case _ =>
          val opened = new Array[T](results.size)
          var i = 0
          results.foreach { r =>
            opened(i) = r.openOrThrowException("An exception should never be thrown, all boxes must be full")
            i += 1
          }
          Full(opened)
      }
    }
    new Fox(r)
  }

  // Run serially, fail on the first failure
  def serialCombined[A, B](l: List[A])(f: A => Fox[B])(implicit ec: ExecutionContext): Fox[List[B]] =
    serialCombined(l.iterator)(f)

  // Run serially, fail on the first failure
  def serialCombined[A, B](it: Iterator[A])(f: A => Fox[B])(implicit ec: ExecutionContext): Fox[List[B]] = {
    def runNext(results: List[B]): Fox[List[B]] =
      if (it.hasNext) {
        for {
          currentResult <- f(it.next())
          results <- runNext(currentResult :: results)
        } yield results
      } else {
        Fox.successful(results.reverse)
      }

    runNext(Nil)
  }

  // run in sequence, drop everything that isn’t full
  def sequenceOfFulls[T](seq: Seq[Fox[T]])(implicit ec: ExecutionContext): Future[List[T]] =
    Future.sequence(seq.map(_.futureBox)).map { results =>
      results.foldRight(List.empty[T]) {
        case (_: Failure, l) => l
        case (Empty, l)      => l
        case (Full(e), l)    => e :: l
      }
    }

  def filterNot[T](seq: List[T])(f: T => Fox[Boolean])(implicit ec: ExecutionContext): Fox[List[T]] =
    filter(seq, inverted = true)(f)

  def filter[T](seq: List[T], inverted: Boolean = false)(f: T => Fox[Boolean])(
      implicit ec: ExecutionContext): Fox[List[T]] =
    for {
      results <- serialCombined(seq)(f)
      zipped = results.zip(seq)
    } yield zipped.filter(_._1 != inverted).map(_._2)

  def find[T](seq: List[T])(f: T => Fox[Boolean])(implicit ec: ExecutionContext): Fox[T] =
    seq match {
      case head :: tail =>
        for {
          currentResult <- f(head)
          remainingResult <- if (currentResult) Fox.successful(head) else find(tail)(f)
        } yield remainingResult
      case Nil => Fox.empty
    }

  def runOptional[A, B](input: Option[A])(f: A => Fox[B])(implicit ec: ExecutionContext): Fox[Option[B]] =
    input match {
      case Some(i) =>
        for {
          result <- f(i)
        } yield Some(result)
      case None =>
        Fox.successful(None)
    }

  def runIf[B](condition: Boolean)(f: => Fox[B])(implicit ec: ExecutionContext): Fox[Option[B]] =
    if (condition) {
      for {
        result <- f
      } yield Some(result)
    } else {
      Fox.successful(None)
    }

  def runIfOptionTrue[B](condition: Option[Boolean])(f: => Fox[B])(implicit ec: ExecutionContext): Fox[Option[B]] =
    runIf(condition.getOrElse(false))(f)

  def fillOption[A](input: Option[A])(f: => Fox[A])(implicit ec: ExecutionContext): Fox[A] =
    input match {
      case Some(a) => Fox.successful(a)
      case None    => f
    }

  def assertTrue(fox: Fox[Boolean])(implicit ec: ExecutionContext): Fox[Unit] =
    for {
      asBoolean <- fox
      _ <- bool2Fox(asBoolean)
    } yield ()

  def assertFalse(fox: Fox[Boolean])(implicit ec: ExecutionContext): Fox[Unit] =
    for {
      asBoolean <- fox
      _ <- bool2Fox(!asBoolean)
    } yield ()

  def chainFunctions[T](functions: List[T => Fox[T]])(implicit ec: ExecutionContext): T => Fox[T] = {
    def runNext(remainingFunctions: List[T => Fox[T]], previousResult: T): Fox[T] =
      remainingFunctions match {
        case head :: tail =>
          for {
            currentResult <- head(previousResult)
            nextResult <- runNext(tail, currentResult)
          } yield nextResult
        case Nil =>
          Fox.successful(previousResult)
      }

    t =>
      runNext(functions, t)
  }

  def failureChainAsString(failure: Failure, includeStackTraces: Boolean = false): String = {
    def formatStackTrace(failure: Failure) =
      failure.exception match {
        case Full(exception) if includeStackTraces => s" Stack trace: ${TextUtils.stackTraceAsString(exception)} "
        case _                                     => ""
      }

    def formatChain(chain: Box[Failure]): String = chain match {
      case Full(failure) =>
        " <~ " + failure.msg + formatStackTrace(failure) + formatChain(failure.chain)
      case _ => ""
    }

    failure.msg + formatStackTrace(failure) + formatChain(failure.chain)
  }

<<<<<<< HEAD
  def firstSuccess[T](foxes: Seq[Fox[T]])(implicit ec: ExecutionContext): Fox[T] = {
    def runNext(remainingFoxes: Seq[Fox[T]]): Fox[T] =
      remainingFoxes match {
        case head :: tail =>
          for {
            resultOption <- head.toFutureOption
            nextResult <- resultOption match {
              case Some(v) => Fox.successful(v)
              case _       => runNext(tail)
            }
          } yield nextResult
        case Nil =>
          Fox.empty
      }

    runNext(foxes)
  }
=======
  /**
    * Transform a Future[T] into a Fox[T] such that if the Future contains an exception, it is turned into a Fox.failure
    */
  def transformFuture[T](future: Future[T])(implicit ec: ExecutionContext): Fox[T] =
    for {
      fut <- future.transform {
        case Success(value)        => Try(Fox.successful(value))
        case scala.util.Failure(e) => Try(Fox.failure(e.getMessage, Full(e)))
      }
      f <- fut
    } yield f
>>>>>>> 99f2f0ad
}

class Fox[+A](val futureBox: Future[Box[A]])(implicit ec: ExecutionContext) {
  val self: Fox[A] = this

  // Add error message in case of Failure and Empty (wrapping Empty in a Failure)
  def ?~>(s: String): Fox[A] =
    new Fox(futureBox.map(_ ?~! s))

  // Add error message only in case of Failure, pass through Empty
  def ?=>(s: String): Fox[A] =
    futureBox.flatMap {
      case f: Failure =>
        new Fox(Future.successful(f)) ?~> s
      case Full(value) => Fox.successful(value)
      case Empty       => Fox.empty
    }

  // Add http error code in case of Failure or Empty (wrapping Empty in a Failure)
  def ~>[T](errorCode: => T): Fox[A] =
    new Fox(futureBox.map(_ ~> errorCode))

  def orElse[B >: A](fox: => Fox[B]): Fox[B] =
    new Fox(futureBox.flatMap {
      case Full(_) => this.futureBox
      case _       => fox.futureBox
    })

  def getOrElse[B >: A](b: => B): Future[B] =
    futureBox.map(_.getOrElse(b))

  def flatten[B](implicit ev: A <:< Fox[B]): Fox[B] =
    new Fox(futureBox.flatMap {
      case Full(t) =>
        t.futureBox
      case Empty =>
        Future.successful(Empty)
      case fail: Failure =>
        Future.successful(fail)
    })

  def map[B](f: A => B): Fox[B] =
    new Fox(futureBox.map(_.map(f)))

  def flatMap[B](f: A => Fox[B]): Fox[B] =
    new Fox(futureBox.flatMap {
      case Full(t) =>
        f(t).futureBox
      case Empty =>
        Future.successful(Empty)
      case fail: Failure =>
        Future.successful(fail)
    })

  def filter(f: A => Boolean): Fox[A] =
    new Fox(futureBox.map(_.filter(f)))

  def foreach(f: A => _): Unit =
    futureBox.map(_.map(f))

  def toFutureOption: Future[Option[A]] =
    futureBox.map(box => box.toOption)

  def toFutureOrThrowException(justification: String): Future[A] =
    for {
      box: Box[A] <- this.futureBox
    } yield {
      box.openOrThrowException(justification)
    }

  def toFutureWithEmptyToFailure: Future[A] =
    (for {
      box: Box[A] <- this.futureBox
    } yield {
      box match {
        case Full(a)            => Future.successful(a)
        case Failure(msg, _, _) => Future.failed(new Exception(msg))
        case Empty              => Future.failed(new Exception("Empty"))
      }
    }).flatMap(identity)

  /**
    *
    *  Awaits the future and opens the box. Do not use this in production code (therefore marked as Deprecated)!
    */
  @Deprecated
  def get(justification: String, awaitTimeout: FiniteDuration = 10 seconds): A = {
    val box = await(justification, awaitTimeout)
    box.openOrThrowException(justification)
  }

  /**
    *
    * Awaits the future and returns the box. Should not be used in production code (therefore marked as Deprecated).
    */
  @Deprecated
  def await(justification: String, awaitTimeout: FiniteDuration = 10 seconds): Box[A] =
    Await.result(futureBox, awaitTimeout)

  /**
    * Helper to force an implicit conversation
    */
  def toFox: Fox[A] = this

  /**
    * If the box is Empty this will create a Full. If The box is Full it will get emptied. Failures are passed through.
    */
  def reverse: Fox[Unit] =
    new Fox(futureBox.map {
      case Full(_)    => Empty
      case Empty      => Full(())
      case f: Failure => f
    })

  /**
    * Makes Fox play better with Scala 2.8 for comprehensions
    */
  def withFilter(p: A => Boolean): WithFilter = new WithFilter(p)

  /**
    * Play Nice with the Scala 2.8 for comprehension
    */
  class WithFilter(p: A => Boolean) {
    def map[B](f: A => B): Fox[B] = self.filter(p).map(f)

    def flatMap[B](f: A => Fox[B]): Fox[B] = self.filter(p).flatMap(f)

    def foreach[U](f: A => U): Unit = self.filter(p).foreach(f)

    def withFilter(q: A => Boolean): WithFilter =
      new WithFilter(x => p(x) && q(x))
  }

}<|MERGE_RESOLUTION|>--- conflicted
+++ resolved
@@ -246,7 +246,6 @@
     failure.msg + formatStackTrace(failure) + formatChain(failure.chain)
   }
 
-<<<<<<< HEAD
   def firstSuccess[T](foxes: Seq[Fox[T]])(implicit ec: ExecutionContext): Fox[T] = {
     def runNext(remainingFoxes: Seq[Fox[T]]): Fox[T] =
       remainingFoxes match {
@@ -264,7 +263,7 @@
 
     runNext(foxes)
   }
-=======
+
   /**
     * Transform a Future[T] into a Fox[T] such that if the Future contains an exception, it is turned into a Fox.failure
     */
@@ -276,7 +275,6 @@
       }
       f <- fut
     } yield f
->>>>>>> 99f2f0ad
 }
 
 class Fox[+A](val futureBox: Future[Box[A]])(implicit ec: ExecutionContext) {
