--- conflicted
+++ resolved
@@ -64,18 +64,6 @@
   val maxCoordinates = BoundingBox.hull(sections.map(_.bboxBig))
 
   lazy val boundingBox = BoundingBox.combine(sections.map(_.bboxBig))
-<<<<<<< HEAD
-=======
-
-  lazy val blockHandler: BlockHandler = sourceType.getOrElse(KnossosDataSourceType.name) match {
-    case KnossosDataSourceType.name =>
-      new KnossosBlockHandler()
-    case WebKnossosWrapDataSourceType.name =>
-      new WebKnossosWrapBlockHandler()
-    case _ =>
-      throw new Exception("Unexpected data layer type")
-  }
->>>>>>> fdef96d2
 }
 
 object DataLayer extends LazyLogging{
