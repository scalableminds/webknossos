{
  "name": "oxalis",
  "version": "0.17.146",
  "license": "MIT",
  "engines": {
    "node": "~0.12"
  },
  "repository": {
    "type": "git",
    "url": "git://github.com/scalableminds/oxalis.git"
  },
  "devDependencies": {
    "chalk": "^1.1.1",
    "coffee-loader": "^0.7.2",
    "coffee-script": "^1.8.0",
    "event-stream": "~3.1.0",
    "exports-loader": "^0.6.2",
    "gulp": "~3.5.2",
    "gulp-bump": "~0.1.5",
    "gulp-exec": "~1.0.4",
    "gulp-less": "~1.2.1",
    "gulp-plumber": "~0.5.6",
    "gulp-util": "^3.0.7",
    "gulp-watch": "~0.5.0",
    "imports-loader": "^0.6.4",
    "isomorphic-fetch": "^2.2.0",
    "napa": "^2.2.0",
    "protractor": "^2.5.1",
    "require-sugar": "^0.1.2",
    "rimraf": "^2.4.3",
    "through2": "^2.0.0",
    "webpack": "^1.12.2",
    "worker-loader": "^0.6.0"
  },
  "scripts": {
    "install": "napa georgwiese/three.js"
  },
  "peerDependencies": {
    "backbone": "^1.2.3"
  },
  "dependencies": {
<<<<<<< HEAD
    "airbrake-js": "^0.5.8",
    "backbone-deep-model": "^0.10.4",
    "backbone-subviews": "^0.7.4",
    "backbone.marionette": "^2.4.4",
    "backbone.wreqr": "^1.3.5",
    "bootstrap": "^3.3.6",
    "bootstrap-daterangepicker": "^2.1.17",
    "c3": "^0.4.10",
    "clipboard": "^1.5.5",
    "d3": "^3.5.12",
    "es6-promise": "^3.0.2",
    "font-awesome": "^4.5.0",
    "jasny-bootstrap": "^3.1.3",
    "jquery": "^2.1.4",
    "keyboardjs": "^2.2.0",
    "lodash": "^3.10.1",
    "mjs": "^1.0.0",
    "moment": "^2.10.6",
    "nouislider": "^8.2.1",
    "stats.js": "^1.0.0",
    "tween.js": "^16.3.1",
    "underscore": "^1.8.3",
    "webcola": "^3.1.3",
    "whatwg-fetch": "^0.10.1",
    "zlibjs": "https://github.com/imaya/zlib.js/archive/0.2.0.tar.gz"
=======
    "chokidar": "^1.4.1",
    "webcola": "^3.1.3"
>>>>>>> 321c3efb
  }
}<|MERGE_RESOLUTION|>--- conflicted
+++ resolved
@@ -21,7 +21,6 @@
     "gulp-less": "~1.2.1",
     "gulp-plumber": "~0.5.6",
     "gulp-util": "^3.0.7",
-    "gulp-watch": "~0.5.0",
     "imports-loader": "^0.6.4",
     "isomorphic-fetch": "^2.2.0",
     "napa": "^2.2.0",
@@ -30,7 +29,8 @@
     "rimraf": "^2.4.3",
     "through2": "^2.0.0",
     "webpack": "^1.12.2",
-    "worker-loader": "^0.6.0"
+    "worker-loader": "^0.6.0",
+    "chokidar": "^1.4.1"
   },
   "scripts": {
     "install": "napa georgwiese/three.js"
@@ -39,7 +39,6 @@
     "backbone": "^1.2.3"
   },
   "dependencies": {
-<<<<<<< HEAD
     "airbrake-js": "^0.5.8",
     "backbone-deep-model": "^0.10.4",
     "backbone-subviews": "^0.7.4",
@@ -65,9 +64,5 @@
     "webcola": "^3.1.3",
     "whatwg-fetch": "^0.10.1",
     "zlibjs": "https://github.com/imaya/zlib.js/archive/0.2.0.tar.gz"
-=======
-    "chokidar": "^1.4.1",
-    "webcola": "^3.1.3"
->>>>>>> 321c3efb
   }
 }