--- conflicted
+++ resolved
@@ -347,12 +347,8 @@
       agglomerateId2 <- agglomerateIdForSegmentId(segmentId2) ?~> "Failed to look up agglomerate ids for merge action segments"
       agglomerateGraph1 <- agglomerateGraphForIdWithFallback(mapping, agglomerateId1) ?~> s"Failed to get agglomerate graph for id $agglomerateId1"
       agglomerateGraph2 <- agglomerateGraphForIdWithFallback(mapping, agglomerateId2) ?~> s"Failed to get agglomerate graph for id $agglomerateId2"
-<<<<<<< HEAD
-      _ <- bool2Fox(agglomerateGraph1.segments.contains(segmentId1)) ?~> s"Segment $segmentId1 as queried by position ${update.segmentPosition1} is not contained in fetched agglomerate graph for agglomerate $agglomerateId1. actionTimestamp: ${update.actionTimestamp}, graph segments: ${agglomerateGraph1.segments}"
-      _ <- bool2Fox(agglomerateGraph2.segments.contains(segmentId2)) ?~> s"Segment $segmentId2 as queried by position ${update.segmentPosition2} is not contained in fetched agglomerate graph for agglomerate $agglomerateId2. actionTimestamp: ${update.actionTimestamp}, graph segments: ${agglomerateGraph2.segments}"
-=======
+      _ <- Fox.fromBool(agglomerateGraph1.segments.contains(segmentId1)) ?~> s"Segment $segmentId1 as queried by position ${update.segmentPosition1} is not contained in fetched agglomerate graph for agglomerate $agglomerateId1. actionTimestamp: ${update.actionTimestamp}, graph segments: ${agglomerateGraph1.segments}"
       _ <- Fox.fromBool(agglomerateGraph2.segments.contains(segmentId2)) ?~> s"Segment $segmentId2 as queried by position ${update.segmentPosition2} is not contained in fetched agglomerate graph for agglomerate $agglomerateId2. actionTimestamp: ${update.actionTimestamp}, graph segments: ${agglomerateGraph2.segments}"
->>>>>>> 3e7e5c3b
       mergedGraphOpt = mergeGraph(agglomerateGraph1, agglomerateGraph2, segmentId1, segmentId2)
       _ <- Fox.runOptional(mergedGraphOpt) { mergedGraph =>
         for {
