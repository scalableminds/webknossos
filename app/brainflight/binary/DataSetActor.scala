--- conflicted
+++ resolved
@@ -6,27 +6,17 @@
 import brainflight.tools.geometry.Cube
 
 case class SingleRequest( dataSet: DataSet, resolution: Int, point: Point3D )
-<<<<<<< HEAD
-case class BlockRequest( dataSet: DataSet, resolution: Int, points: Array[Point3D])
-=======
 case class CubeRequest( dataSet: DataSet, resolution: Int, points: Cube)
 case class CachedFile( cacheId: Int, block: DataBlockInformation, data: Array[Byte])
->>>>>>> 5d347a30
 
 class DataSetActor extends Actor {
   val dataStore: DataStore = new FileDataStore
   def receive = {
     case SingleRequest( dataSet, resolution, point ) =>
-<<<<<<< HEAD
-      sender ! dataStore.load( dataSet, resolution )( point )
-    case BlockRequest( dataSet, resolution, points) =>
-      sender ! points.map( dataStore.load( dataSet, resolution) )
-=======
       sender ! dataStore.load( dataSet, resolution, point )
     case CubeRequest( dataSet, resolution, cube ) =>
       sender ! dataStore.load( dataSet, resolution, cube )
     case CachedFile( cacheId, block, data) =>
         dataStore.addToCache(cacheId, block, data)
->>>>>>> 5d347a30
   }
 }