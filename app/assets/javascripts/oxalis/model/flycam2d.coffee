--- conflicted
+++ resolved
@@ -193,15 +193,10 @@
 
 
   setPosition : (position) ->
-<<<<<<< HEAD
-    @trigger("positionChanged", position)
-    @setPositionSilent(position)
-=======
 
     @setPositionSilent(position)
     @trigger("positionChanged", position)
 
->>>>>>> e528bc99
     
   setActivePlane : (activePlane) ->
 
@@ -253,12 +248,8 @@
   setRayThreshold : (cameraRight, cameraLeft) ->
 
     # in nm
-<<<<<<< HEAD
-    @rayThreshold[constants.VIEW_3D] = 8 * (cameraRight - cameraLeft) / 384
-=======
     @rayThreshold[constants.TDView] = 8 * (cameraRight - cameraLeft) / 384
 
->>>>>>> e528bc99
 
   getRayThreshold : (planeID) ->
 
