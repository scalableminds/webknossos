--- conflicted
+++ resolved
@@ -137,12 +137,6 @@
       # TODO: does "admin.user.userAdministration" still exist or has it been replaced by "userList" ?
 
     "admin.user.userList" : ->
-      
-
-<<<<<<< HEAD
-=======
-    "admin.user.userList" : ->
->>>>>>> e11f3783
       require ["multiselect"], ->
 
         $popovers = $("a[rel=popover]")
