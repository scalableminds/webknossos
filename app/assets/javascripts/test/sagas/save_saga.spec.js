--- conflicted
+++ resolved
@@ -55,11 +55,8 @@
   },
 };
 
-<<<<<<< HEAD
 const TIMESTAMP = 1494695001688;
-=======
 const INIT_ACTIONS = ["INITIALIZE_SKELETONTRACING", "INITIALIZE_VOLUMETRACING"];
->>>>>>> f218b7ac
 
 test("SaveSaga should compact multiple updateTracing update actions", (t) => {
   const updateActions = [
