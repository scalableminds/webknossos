--- conflicted
+++ resolved
@@ -34,13 +34,9 @@
     static Header: React$ComponentType<P>;
     static Sider: React$ComponentType<P>;
   }
-<<<<<<< HEAD
-  declare class List<P> extends React$Component<P> {}
-=======
   declare class List<P> extends React$Component<P> {
     static Item: React$ComponentType<P>;
   }
->>>>>>> 1acf3575
   declare class Menu<P> extends React$Component<P> {
     static Item: React$ComponentType<P>;
     static SubMenu: React$ComponentType<P>;
