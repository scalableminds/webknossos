--- conflicted
+++ resolved
@@ -110,57 +110,7 @@
 export type UserBoundingBox = UserBoundingBoxWithoutId & {
   id: number;
 };
-<<<<<<< HEAD
-// When changing MutableTree, remember to also update Tree
-export type MutableTree = {
-  treeId: number;
-  groupId: number | null | undefined;
-  color: Vector3;
-  name: string;
-  timestamp: number;
-  comments: MutableCommentType[];
-  branchPoints: MutableBranchPoint[];
-  edges: EdgeCollection;
-  isVisible: boolean;
-  nodes: MutableNodeMap;
-  type: TreeType;
-  edgesAreVisible: boolean;
-  metadata: MetadataEntryProto[];
-};
-// When changing Tree, remember to also update MutableTree
-export type Tree = {
-  readonly treeId: number;
-  readonly groupId: number | null | undefined;
-  readonly color: Vector3;
-  readonly name: string;
-  readonly timestamp: number;
-  readonly comments: CommentType[];
-  readonly branchPoints: BranchPoint[];
-  readonly edges: EdgeCollection;
-  readonly isVisible: boolean;
-  readonly nodes: NodeMap;
-  readonly type: TreeType;
-  readonly edgesAreVisible: boolean;
-  readonly metadata: MetadataEntryProto[];
-};
-export type TreeGroupTypeFlat = {
-  readonly name: string;
-  readonly groupId: number;
-  // Only needed for legacy groups. The expansion state for newer groups
-  // is stored within the userStates of a skeleton or volume tracing.
-  readonly isExpanded?: boolean;
-};
-export type TreeGroup = TreeGroupTypeFlat & {
-  readonly children: TreeGroup[];
-};
-export type MutableTreeGroup = {
-  name: string;
-  groupId: number;
-  children: MutableTreeGroup[];
-};
-
-=======
->>>>>>> a535d3b0
+
 export type SegmentGroupTypeFlat = TreeGroupTypeFlat;
 export type SegmentGroup = TreeGroup;
 export type MutableSegmentGroup = MutableTreeGroup;
