@(user:User, users: List[User])

@import brainflight.format._

@main(Some(user)){
    <article  class="tasks">
          @users.map{ user =>
                <div class="folder">
                    <header>
                        <h3>@user.name (@user.email)</h3>
                        <span class="loader">Loading</span>
                    </header>
                    <ul class="list">
<<<<<<< HEAD
                      @user.tasks.flatMap(i => models.graph.Experiment.findOneById(i)).sortBy(_.timestamp).map{ exp =>
=======
                      @user.experiments.flatMap(i => models.graph.Experiment.findOneById(i)).map{ task =>
>>>>>>> a18a367b
                          <li>
                            <h4>@exp.dataSetName</h4>
                            <a href="@controllers.admin.routes.NMLIO.download(exp.id)">Export NML</a> 
                            <time datetime="@exp.date">@DateFormatter.format(exp.date)</time>
                          </li>
                        }
                    </ul>
                </div>
        }
    </article>
}<|MERGE_RESOLUTION|>--- conflicted
+++ resolved
@@ -11,11 +11,7 @@
                         <span class="loader">Loading</span>
                     </header>
                     <ul class="list">
-<<<<<<< HEAD
-                      @user.tasks.flatMap(i => models.graph.Experiment.findOneById(i)).sortBy(_.timestamp).map{ exp =>
-=======
-                      @user.experiments.flatMap(i => models.graph.Experiment.findOneById(i)).map{ task =>
->>>>>>> a18a367b
+                      @user.experiments.flatMap(i => models.graph.Experiment.findOneById(i)).sortBy(_.timestamp).map{ exp =>
                           <li>
                             <h4>@exp.dataSetName</h4>
                             <a href="@controllers.admin.routes.NMLIO.download(exp.id)">Export NML</a> 
