// @flow
import _ from "lodash";

import {
  type CopySegmentationLayerAction,
  resetContourAction,
  updateDirectionAction,
<<<<<<< HEAD
  setToolAction,
=======
  finishAnnotationStrokeAction,
>>>>>>> d73b2e54
} from "oxalis/model/actions/volumetracing_actions";
import {
  type Saga,
  _take,
  _takeEvery,
  _takeLeading,
  call,
  fork,
  put,
  race,
  select,
  take,
} from "oxalis/model/sagas/effect-generators";
import {
  type UpdateAction,
  updateVolumeTracing,
  updateUserBoundingBoxes,
  removeFallbackLayer,
} from "oxalis/model/sagas/update_actions";
import { V3 } from "libs/mjs";
import type { VolumeTracing, Flycam } from "oxalis/store";
import {
  enforceVolumeTracing,
  isVolumeTraceToolDisallowed,
} from "oxalis/model/accessors/volumetracing_accessor";
import {
  getPosition,
  getRotation,
  getCurrentResolution,
} from "oxalis/model/accessors/flycam_accessor";
import {
  type BoundingBoxType,
  type ContourMode,
  ContourModeEnum,
  type OrthoView,
  type VolumeTool,
  VolumeToolEnum,
} from "oxalis/constants";
import Dimensions from "oxalis/model/dimensions";
import Model from "oxalis/model";
import Toast from "libs/toast";
import VolumeLayer from "oxalis/model/volumetracing/volumelayer";
import api from "oxalis/api/internal_api";
import inferSegmentInViewport, {
  getHalfViewportExtents,
} from "oxalis/model/sagas/automatic_brush_saga";

export function* watchVolumeTracingAsync(): Saga<void> {
  yield* take("WK_READY");
  yield _takeEvery("COPY_SEGMENTATION_LAYER", copySegmentationLayer);
  yield _takeLeading("INFER_SEGMENT_IN_VIEWPORT", inferSegmentInViewport);
  yield* fork(warnOfTooLowOpacity);
}

function* warnOfTooLowOpacity(): Saga<void> {
  yield* take("INITIALIZE_SETTINGS");
  if (yield* select(state => state.tracing.volume == null)) {
    return;
  }
  const segmentationLayerName = yield* call([Model, Model.getSegmentationLayerName]);
  if (!segmentationLayerName) {
    return;
  }
  const isOpacityTooLow = yield* select(
    state => state.datasetConfiguration.layers[segmentationLayerName].alpha < 10,
  );
  if (isOpacityTooLow) {
    Toast.warning(
      'Your setting for "segmentation opacity" is set very low.<br />Increase it for better visibility while volume tracing.',
    );
  }
}

export function* editVolumeLayerAsync(): Generator<any, any, any> {
  yield* take("INITIALIZE_VOLUMETRACING");
  const allowUpdate = yield* select(state => state.tracing.restrictions.allowUpdate);

  while (allowUpdate) {
    const startEditingAction = yield* take("START_EDITING");
    if (startEditingAction.type !== "START_EDITING") {
      throw new Error("Unexpected action. Satisfy flow.");
    }
    const contourTracingMode = yield* select(
      state => enforceVolumeTracing(state.tracing).contourTracingMode,
    );
    const isDrawing =
      contourTracingMode === ContourModeEnum.DRAW_OVERWRITE ||
      contourTracingMode === ContourModeEnum.DRAW;

    const activeTool = yield* select(state => enforceVolumeTracing(state.tracing).activeTool);
    // The trace tool is not allowed for too high zoom steps.
    const isZoomStepTooHighForTraceTool = yield* select(isVolumeTraceToolDisallowed);
    if (isZoomStepTooHighForTraceTool && activeTool === VolumeToolEnum.TRACE) {
      continue;
    }
    const currentLayer = yield* call(createVolumeLayer, startEditingAction.planeId);

    const initialViewport = yield* select(state => state.viewModeData.plane.activeViewport);
    const activeViewportBounding = yield* call(getBoundingsFromPosition, initialViewport);
    if (activeTool === VolumeToolEnum.BRUSH) {
      const currentResolution = yield* select(state => getCurrentResolution(state));
      yield* call(
        labelWithIterator,
        currentLayer.getCircleVoxelIterator(
          startEditingAction.position,
          currentResolution,
          activeViewportBounding,
        ),
        contourTracingMode,
      );
    }

    while (true) {
      const { addToLayerAction, finishEditingAction } = yield* race({
        addToLayerAction: _take("ADD_TO_LAYER"),
        finishEditingAction: _take("FINISH_EDITING"),
      });

      if (finishEditingAction) break;
      if (!addToLayerAction || addToLayerAction.type !== "ADD_TO_LAYER") {
        throw new Error("Unexpected action. Satisfy flow.");
      }
      const activeViewport = yield* select(state => state.viewModeData.plane.activeViewport);
      if (initialViewport !== activeViewport) {
        // if the current viewport does not match the initial viewport -> dont draw
        continue;
      }
      if (
        activeTool === VolumeToolEnum.TRACE ||
        (activeTool === VolumeToolEnum.BRUSH && isDrawing)
      ) {
        currentLayer.addContour(addToLayerAction.position);
      }
      if (activeTool === VolumeToolEnum.BRUSH) {
        const currentViewportBounding = yield* call(getBoundingsFromPosition, activeViewport);
        const currentResolution = yield* select(state => getCurrentResolution(state));
        yield* call(
          labelWithIterator,
          currentLayer.getCircleVoxelIterator(
            addToLayerAction.position,
            currentResolution,
            currentViewportBounding,
          ),
          contourTracingMode,
        );
      }
    }

    yield* call(finishLayer, currentLayer, activeTool, contourTracingMode);
    yield* put(finishAnnotationStrokeAction());
  }
}

function* getBoundingsFromPosition(currentViewport: OrthoView): Saga<?BoundingBoxType> {
  const position = Dimensions.roundCoordinate(yield* select(state => getPosition(state.flycam)));
  const halfViewportExtents = yield* call(getHalfViewportExtents, currentViewport);
  const halfViewportExtentsUVW = Dimensions.transDim([...halfViewportExtents, 0], currentViewport);
  return {
    min: V3.sub(position, halfViewportExtentsUVW),
    max: V3.add(position, halfViewportExtentsUVW),
  };
}

function* createVolumeLayer(planeId: OrthoView): Saga<VolumeLayer> {
  const position = Dimensions.roundCoordinate(yield* select(state => getPosition(state.flycam)));
  const thirdDimValue = position[Dimensions.thirdDimensionForPlane(planeId)];
  return new VolumeLayer(planeId, thirdDimValue);
}

function* labelWithIterator(iterator, contourTracingMode): Saga<void> {
  const allowUpdate = yield* select(state => state.tracing.restrictions.allowUpdate);
  if (!allowUpdate) return;

  const activeCellId = yield* select(state => enforceVolumeTracing(state.tracing).activeCellId);
  const segmentationLayer = yield* call([Model, Model.getSegmentationLayer]);
  const { cube } = segmentationLayer;
  switch (contourTracingMode) {
    case ContourModeEnum.DRAW_OVERWRITE:
      yield* call([cube, cube.labelVoxelsInAllResolutions], iterator, activeCellId);
      break;
    case ContourModeEnum.DRAW:
      yield* call([cube, cube.labelVoxelsInAllResolutions], iterator, activeCellId, 0);
      break;
    case ContourModeEnum.DELETE_FROM_ACTIVE_CELL:
      yield* call([cube, cube.labelVoxelsInAllResolutions], iterator, 0, activeCellId);
      break;
    case ContourModeEnum.DELETE_FROM_ANY_CELL:
      yield* call([cube, cube.labelVoxelsInAllResolutions], iterator, 0);
      break;
    default:
      throw new Error("Invalid volume tracing mode.");
  }
}

function* copySegmentationLayer(action: CopySegmentationLayerAction): Saga<void> {
  const allowUpdate = yield* select(state => state.tracing.restrictions.allowUpdate);
  if (!allowUpdate) return;

  const activeViewport = yield* select(state => state.viewModeData.plane.activeViewport);
  if (activeViewport === "TDView") {
    // Cannot copy labels from 3D view
    return;
  }

  const segmentationLayer = yield* call([Model, Model.getSegmentationLayer]);
  const position = Dimensions.roundCoordinate(yield* select(state => getPosition(state.flycam)));
  const [halfViewportExtentX, halfViewportExtentY] = yield* call(
    getHalfViewportExtents,
    activeViewport,
  );

  const activeCellId = yield* select(state => enforceVolumeTracing(state.tracing).activeCellId);

  function copyVoxelLabel(voxelTemplateAddress, voxelTargetAddress) {
    const templateLabelValue = segmentationLayer.cube.getDataValue(voxelTemplateAddress);

    // Only copy voxels from the previous layer which belong to the current cell
    if (templateLabelValue === activeCellId) {
      const currentLabelValue = segmentationLayer.cube.getDataValue(voxelTargetAddress);

      // Do not overwrite already labelled voxels
      if (currentLabelValue === 0) {
        api.data.labelVoxels([voxelTargetAddress], templateLabelValue);
      }
    }
  }

  const directionInverter = action.source === "nextLayer" ? 1 : -1;
  let direction = 1;
  const useDynamicSpaceDirection = yield* select(
    state => state.userConfiguration.dynamicSpaceDirection,
  );
  if (useDynamicSpaceDirection) {
    const spaceDirectionOrtho = yield* select(state => state.flycam.spaceDirectionOrtho);
    const dim = Dimensions.getIndices(activeViewport)[2];
    direction = spaceDirectionOrtho[dim];
  }

  const [tx, ty, tz] = Dimensions.transDim(position, activeViewport);
  const z = tz;
  for (let x = tx - halfViewportExtentX; x < tx + halfViewportExtentX; x++) {
    for (let y = ty - halfViewportExtentY; y < ty + halfViewportExtentY; y++) {
      copyVoxelLabel(
        Dimensions.transDim([x, y, tz + direction * directionInverter], activeViewport),
        Dimensions.transDim([x, y, z], activeViewport),
      );
    }
  }
  yield* put(finishAnnotationStrokeAction());
}

export function* finishLayer(
  layer: VolumeLayer,
  activeTool: VolumeTool,
  contourTracingMode: ContourMode,
): Saga<void> {
  if (layer == null || layer.isEmpty()) {
    return;
  }

  if (activeTool === VolumeToolEnum.TRACE || activeTool === VolumeToolEnum.BRUSH) {
    const currentResolution = yield* select(state => getCurrentResolution(state));
    yield* call(
      labelWithIterator,
      layer.getVoxelIterator(activeTool, currentResolution),
      contourTracingMode,
    );
  }

  yield* put(updateDirectionAction(layer.getCentroid()));
  yield* put(resetContourAction());
}

export function* ensureNoTraceToolInLowResolutions(): Saga<*> {
  yield* take("INITIALIZE_VOLUMETRACING");
  while (true) {
    yield* take(["ZOOM_IN", "ZOOM_OUT", "ZOOM_BY_DELTA", "SET_ZOOM_STEP"]);
    const isResolutionToLowForTraceTool = yield* select(state =>
      isVolumeTraceToolDisallowed(state),
    );
    const isTraceToolActive = yield* select(
      state => enforceVolumeTracing(state.tracing).activeTool === VolumeToolEnum.TRACE,
    );
    if (isResolutionToLowForTraceTool && isTraceToolActive) {
      yield* put(setToolAction(VolumeToolEnum.MOVE));
    }
  }
}

function updateTracingPredicate(
  prevVolumeTracing: VolumeTracing,
  volumeTracing: VolumeTracing,
  prevFlycam: Flycam,
  flycam: Flycam,
): boolean {
  return (
    prevVolumeTracing.activeCellId !== volumeTracing.activeCellId ||
    prevVolumeTracing.maxCellId !== volumeTracing.maxCellId ||
    prevFlycam !== flycam
  );
}

export function* diffVolumeTracing(
  prevVolumeTracing: VolumeTracing,
  volumeTracing: VolumeTracing,
  prevFlycam: Flycam,
  flycam: Flycam,
): Generator<UpdateAction, void, void> {
  if (updateTracingPredicate(prevVolumeTracing, volumeTracing, prevFlycam, flycam)) {
    yield updateVolumeTracing(
      volumeTracing,
      V3.floor(getPosition(flycam)),
      getRotation(flycam),
      flycam.zoomStep,
    );
  }
  if (!_.isEqual(prevVolumeTracing.userBoundingBoxes, volumeTracing.userBoundingBoxes)) {
    yield updateUserBoundingBoxes(volumeTracing.userBoundingBoxes);
  }
  if (prevVolumeTracing.fallbackLayer != null && volumeTracing.fallbackLayer == null) {
    yield removeFallbackLayer();
  }
}<|MERGE_RESOLUTION|>--- conflicted
+++ resolved
@@ -5,11 +5,8 @@
   type CopySegmentationLayerAction,
   resetContourAction,
   updateDirectionAction,
-<<<<<<< HEAD
   setToolAction,
-=======
   finishAnnotationStrokeAction,
->>>>>>> d73b2e54
 } from "oxalis/model/actions/volumetracing_actions";
 import {
   type Saga,
