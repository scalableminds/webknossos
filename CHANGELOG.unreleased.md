# Changelog (Unreleased)

All notable (yet unreleased) user-facing changes to WEBKNOSSOS are documented in this file.
See `CHANGELOG.released.md` for the changes which are part of official releases.

The format is based on [Keep a Changelog](http://keepachangelog.com/en/1.0.0/)
and this project adheres to [Calendar Versioning](http://calver.org/) `0Y.0M.MICRO`.
For upgrade instructions, please check the [migration guide](MIGRATIONS.released.md).

## Unreleased
[Commits](https://github.com/scalableminds/webknossos/compare/25.03.0...HEAD)

### Added
- Added a credit system making payment for long running jobs possible. For now it is in testing phase. [#8352](https://github.com/scalableminds/webknossos/pull/8352)
- The maximum available storage of an organization is now enforced during upload. [#8385](https://github.com/scalableminds/webknossos/pull/8385)
<<<<<<< HEAD
- Added support for adding N5 datasets with compact-style multiscale metadata. [#8456](https://github.com/scalableminds/webknossos/pull/8456)
- Performance improvements for volume annotation save requests. [#8460](https://github.com/scalableminds/webknossos/pull/8460)
=======
>>>>>>> e72cf9e5

### Changed

### Fixed
- Fixed visual alignment of actions in ai model list. [#8474](https://github.com/scalableminds/webknossos/pull/8474)
- Improve formatting of credits amount in organization management page [#8487](https://github.com/scalableminds/webknossos/pull/8487)
- Re-enabled jobs planned to be paid with credits for organizations without a paid plan. [#8478](https://github.com/scalableminds/webknossos/pull/8478)
- Fixed that the dataset extent tooltip in the right details bar in the dashboard did not properly update when switching datasets. [#8477](https://github.com/scalableminds/webknossos/pull/8477)
- Fixed a bug where task creation with volume zip as input would fail. [#8468](https://github.com/scalableminds/webknossos/pull/8468)
<<<<<<< HEAD
- Fixed a bug where segment statistics would sometimes be wrong in case of an on-disk segmentation fallback layer with segment index file. [#8460](https://github.com/scalableminds/webknossos/pull/8460)
- Fixed a bug where sometimes outdated segment statistics would be displayed. [#8460](https://github.com/scalableminds/webknossos/pull/8460)
=======
- Fixed that a warning message about a newer version of an annotation was shown multiple times. [#8486](https://github.com/scalableminds/webknossos/pull/8486)
>>>>>>> e72cf9e5

### Removed

### Breaking Changes<|MERGE_RESOLUTION|>--- conflicted
+++ resolved
@@ -13,11 +13,7 @@
 ### Added
 - Added a credit system making payment for long running jobs possible. For now it is in testing phase. [#8352](https://github.com/scalableminds/webknossos/pull/8352)
 - The maximum available storage of an organization is now enforced during upload. [#8385](https://github.com/scalableminds/webknossos/pull/8385)
-<<<<<<< HEAD
-- Added support for adding N5 datasets with compact-style multiscale metadata. [#8456](https://github.com/scalableminds/webknossos/pull/8456)
 - Performance improvements for volume annotation save requests. [#8460](https://github.com/scalableminds/webknossos/pull/8460)
-=======
->>>>>>> e72cf9e5
 
 ### Changed
 
@@ -27,12 +23,8 @@
 - Re-enabled jobs planned to be paid with credits for organizations without a paid plan. [#8478](https://github.com/scalableminds/webknossos/pull/8478)
 - Fixed that the dataset extent tooltip in the right details bar in the dashboard did not properly update when switching datasets. [#8477](https://github.com/scalableminds/webknossos/pull/8477)
 - Fixed a bug where task creation with volume zip as input would fail. [#8468](https://github.com/scalableminds/webknossos/pull/8468)
-<<<<<<< HEAD
 - Fixed a bug where segment statistics would sometimes be wrong in case of an on-disk segmentation fallback layer with segment index file. [#8460](https://github.com/scalableminds/webknossos/pull/8460)
 - Fixed a bug where sometimes outdated segment statistics would be displayed. [#8460](https://github.com/scalableminds/webknossos/pull/8460)
-=======
-- Fixed that a warning message about a newer version of an annotation was shown multiple times. [#8486](https://github.com/scalableminds/webknossos/pull/8486)
->>>>>>> e72cf9e5
 
 ### Removed
 
