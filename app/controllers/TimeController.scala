package controllers

import java.util.Calendar
import javax.inject.Inject

import com.scalableminds.util.mail.Send
import com.scalableminds.util.tools.{Fox, FoxImplicits}
import models.annotation.{AnnotationDAO, AnnotationLike}
import models.project.{Project, ProjectDAO}
import models.task.{Task, TaskService, TaskTypeDAO}
import models.user.time.{TimeSpan, TimeSpanDAO}
import models.user.{User, UserDAO, UserService}
<<<<<<< HEAD
import oxalis.security.silhouetteOxalis.{UserAwareAction, UserAwareRequest, SecuredRequest, SecuredAction}
=======
import net.liftweb.common.{Box, Full}
import oxalis.mail.DefaultMails
import oxalis.security.{AuthenticatedRequest, Secured}
import oxalis.thirdparty.BrainTracing.Mailer
>>>>>>> 81239c41
import play.api.i18n.MessagesApi
import play.api.libs.concurrent.Execution.Implicits._
import play.api.libs.json.{JsObject, JsValue, Json}
import play.api.mvc.AnyContent
import play.api.i18n.{Messages, MessagesApi}

import scala.concurrent.Future
import scala.util.Failure

<<<<<<< HEAD
class TimeController @Inject()(val messagesApi: MessagesApi) extends Controller{
=======
class TimeController @Inject()(val messagesApi: MessagesApi) extends Controller with Secured with FoxImplicits {
>>>>>>> 81239c41

  // REST API

  //all users with working hours > 0
  def getWorkingHoursOfAllUsers(year: Int, month: Int) = SecuredAction.async { implicit request =>
    for {
      users <- UserDAO.findAll
      filteredUsers = users.filter(user => request.user.isAdminOf(user))
      js <- loggedTimeForUserList(filteredUsers, year, month)
    } yield {
      Ok(js)
    }
  }

  //list user with working hours > 0 (only one user is also possible)
<<<<<<< HEAD
  def loggedTimeForMultipleUser(userString: String, year: Int, month: Int) = SecuredAction.async { implicit request =>
=======
  def getWorkingHoursOfUsers(userString: String, year: Int, month: Int) = Authenticated.async { implicit request =>
>>>>>>> 81239c41
    for {
      users <- Fox.combined(userString.split(",").toList.map(email => UserService.findOneByEmail(email))) ?~> Messages("user.email.invalid")
      _ <- users.forall(u => request.user.isAdminOf(u)) ?~> Messages("user.notAuthorised")
      js <- loggedTimeForUserList(users, year, month)
    } yield {
      Ok(js)
    }
  }

  //helper methods

<<<<<<< HEAD
  def loggedTimeForUserList(users: List[User], year: Int, month: Int) (implicit request: SecuredRequest[AnyContent]): Future[JsValue] =  {
=======
  def loggedTimeForUserList(users: List[User], year: Int, month: Int) (implicit request: AuthenticatedRequest[AnyContent]): Fox[JsValue] =  {
>>>>>>> 81239c41
    lazy val startDate = Calendar.getInstance()
    lazy val endDate = Calendar.getInstance()
    startDate.set(year, month - 1, startDate.getActualMinimum(Calendar.DAY_OF_MONTH), 0, 0, 0)
    startDate.set(Calendar.MILLISECOND, 0)
    endDate.set(year, month - 1, endDate.getActualMaximum(Calendar.DAY_OF_MONTH), 23, 59, 59)
    endDate.set(Calendar.MILLISECOND, 999)

<<<<<<< HEAD
    val filteredListByPermission = users.filter(user => request.identity.isAdminOf(user))
    val futureJsObjects = getUserWithWorkingHours(filteredListByPermission, startDate, endDate)

    for {
      jsObjectList <- Fox.sequence(futureJsObjects)
    } yield {
      Json.toJson(jsObjectList.flatten)
    }
  }

  def getUserWithWorkingHours(users: List[User], startDate: Calendar, endDate: Calendar)(implicit request: SecuredRequest[AnyContent]): List[Fox[JsObject]] = {
    for {
      user <- users
    } yield {
      getUserHours(user, startDate, endDate)
    }
=======
    val futureJsObjects = users.map(user => getUserHours(user, startDate, endDate))
    Fox.combined(futureJsObjects).map(jsObjectList => Json.toJson(jsObjectList))
>>>>>>> 81239c41
  }

  def getUserHours(user: User, startDate: Calendar, endDate: Calendar)(implicit request: SecuredRequest[AnyContent]): Fox[JsObject] = {
    for {
      timeList <- TimeSpanDAO.findByUser(user, Some(startDate.getTimeInMillis), Some(endDate.getTimeInMillis))
      timeListWithTask <- getOnlyTimeSpansWithTask(timeList)
      timeListGreaterZero = timeListWithTask.filter(tuple => tuple._1.time > 0)
      js <- Fox.combined(timeListGreaterZero.map(t => timeWrites(t)))
    } yield {
      Json.obj(
        "user" -> Json.toJson(user)(User.userCompactWrites),
        "timelogs" -> Json.toJson(js))
    }
  }

<<<<<<< HEAD
  def getOnlyTimeSpansWithTask(l: List[TimeSpan])(implicit request: SecuredRequest[AnyContent]): Future[List[TimeSpan]] = {
    for {
      list <- Fox.sequence(l.map(t => getTimeSpanOptionTask(t)))
    } yield {
      list.flatten.flatten
    }
  }

  def getTimeSpanOptionTask(t: TimeSpan)(implicit request: SecuredRequest[AnyContent]): Fox[Option[TimeSpan]] = {
    t.annotation match {
      case Some(annotationId) => for {
        annotation <- AnnotationDAO.findOneById(annotationId)
      } yield {
        annotation._task match {
          case Some(_) => Some(t)
          case None => None
        }
      }
      case None => Fox(Future(None))
    }
  }

  def timeWrites(timeSpan: TimeSpan)(implicit request: SecuredRequest[AnyContent]): Fox[JsObject] = {
=======
  def getOnlyTimeSpansWithTask(l: List[TimeSpan])(implicit request: AuthenticatedRequest[AnyContent]): Fox[List[(TimeSpan, Task)]] = {
    Fox.sequence(l.map(getTimeSpanOptionTask)).map(_.flatten)
  }

  def getTimeSpanOptionTask(t: TimeSpan)(implicit request: AuthenticatedRequest[AnyContent]): Fox[(TimeSpan,Task)] = {
    for {
      annotationId <- t.annotation.toFox
      annotation <- AnnotationDAO.findOneById(annotationId)
      if (annotation._task.isDefined)
      task <- TaskService.findOneById(annotation._task.get.stringify)
    } yield {
      (t, task)
    }
  }

  def timeWrites(tuple:(TimeSpan,Task))(implicit request: AuthenticatedRequest[AnyContent]): Fox[JsObject] = {
>>>>>>> 81239c41
    for {
      tasktype <- TaskTypeDAO.findOneById(tuple._2._taskType)
      project <- ProjectDAO.findOneByName(tuple._2._project)
    } yield {
      Json.obj(
        "time" -> formatDuration(tuple._1.time),
        "timestamp" -> tuple._1.timestamp,
        "annotation" -> tuple._1.annotation,
        "_id" -> tuple._1._id.stringify,
        "task_id" -> tuple._2.id,
        "project_name" -> project.name,
        "tasktype_id" -> tasktype.id,
        "tasktype_summary" -> tasktype.summary)
    }
  }

<<<<<<< HEAD
  def getTaskForTimeSpan(timeSpan: TimeSpan)(implicit request: SecuredRequest[AnyContent]): Fox[Task] = {
    for {
      annotation <- AnnotationDAO.findOneById(timeSpan.annotation.get)
      task <- TaskService.findOneById(annotation._task.get.stringify)
    } yield {
      task
    }
  }

  def totalTimeOfUser(spans: List[TimeSpan]): Long = {
    spans.foldLeft(0l)((_, span) => span.time)
  }
=======
  def formatDuration(millis: Long): String = {
    // example: P3Y6M4DT12H30M5S = 3 years + 9 month + 4 days + 12 hours + 30 min + 5 sec
    // only hours, min and sec are important in this scenario
    val h = millis / 3600000
    val m = (millis / 60000) % 60
    val s = (millis / 1000) % 60
>>>>>>> 81239c41

    s"PT${h}H${m}M${s}S"
  }
}<|MERGE_RESOLUTION|>--- conflicted
+++ resolved
@@ -10,14 +10,7 @@
 import models.task.{Task, TaskService, TaskTypeDAO}
 import models.user.time.{TimeSpan, TimeSpanDAO}
 import models.user.{User, UserDAO, UserService}
-<<<<<<< HEAD
 import oxalis.security.silhouetteOxalis.{UserAwareAction, UserAwareRequest, SecuredRequest, SecuredAction}
-=======
-import net.liftweb.common.{Box, Full}
-import oxalis.mail.DefaultMails
-import oxalis.security.{AuthenticatedRequest, Secured}
-import oxalis.thirdparty.BrainTracing.Mailer
->>>>>>> 81239c41
 import play.api.i18n.MessagesApi
 import play.api.libs.concurrent.Execution.Implicits._
 import play.api.libs.json.{JsObject, JsValue, Json}
@@ -27,11 +20,7 @@
 import scala.concurrent.Future
 import scala.util.Failure
 
-<<<<<<< HEAD
-class TimeController @Inject()(val messagesApi: MessagesApi) extends Controller{
-=======
-class TimeController @Inject()(val messagesApi: MessagesApi) extends Controller with Secured with FoxImplicits {
->>>>>>> 81239c41
+class TimeController @Inject()(val messagesApi: MessagesApi) extends Controller with FoxImplicits {
 
   // REST API
 
@@ -39,7 +28,7 @@
   def getWorkingHoursOfAllUsers(year: Int, month: Int) = SecuredAction.async { implicit request =>
     for {
       users <- UserDAO.findAll
-      filteredUsers = users.filter(user => request.user.isAdminOf(user))
+      filteredUsers = users.filter(user => request.identity.isAdminOf(user))
       js <- loggedTimeForUserList(filteredUsers, year, month)
     } yield {
       Ok(js)
@@ -47,14 +36,10 @@
   }
 
   //list user with working hours > 0 (only one user is also possible)
-<<<<<<< HEAD
-  def loggedTimeForMultipleUser(userString: String, year: Int, month: Int) = SecuredAction.async { implicit request =>
-=======
-  def getWorkingHoursOfUsers(userString: String, year: Int, month: Int) = Authenticated.async { implicit request =>
->>>>>>> 81239c41
+  def getWorkingHoursOfUsers(userString: String, year: Int, month: Int) = SecuredAction.async { implicit request =>
     for {
       users <- Fox.combined(userString.split(",").toList.map(email => UserService.findOneByEmail(email))) ?~> Messages("user.email.invalid")
-      _ <- users.forall(u => request.user.isAdminOf(u)) ?~> Messages("user.notAuthorised")
+      _ <- users.forall(u => request.identity.isAdminOf(u)) ?~> Messages("user.notAuthorised")
       js <- loggedTimeForUserList(users, year, month)
     } yield {
       Ok(js)
@@ -63,11 +48,7 @@
 
   //helper methods
 
-<<<<<<< HEAD
-  def loggedTimeForUserList(users: List[User], year: Int, month: Int) (implicit request: SecuredRequest[AnyContent]): Future[JsValue] =  {
-=======
-  def loggedTimeForUserList(users: List[User], year: Int, month: Int) (implicit request: AuthenticatedRequest[AnyContent]): Fox[JsValue] =  {
->>>>>>> 81239c41
+  def loggedTimeForUserList(users: List[User], year: Int, month: Int) (implicit request: SecuredRequest[AnyContent]): Fox[JsValue] =  {
     lazy val startDate = Calendar.getInstance()
     lazy val endDate = Calendar.getInstance()
     startDate.set(year, month - 1, startDate.getActualMinimum(Calendar.DAY_OF_MONTH), 0, 0, 0)
@@ -75,27 +56,8 @@
     endDate.set(year, month - 1, endDate.getActualMaximum(Calendar.DAY_OF_MONTH), 23, 59, 59)
     endDate.set(Calendar.MILLISECOND, 999)
 
-<<<<<<< HEAD
-    val filteredListByPermission = users.filter(user => request.identity.isAdminOf(user))
-    val futureJsObjects = getUserWithWorkingHours(filteredListByPermission, startDate, endDate)
-
-    for {
-      jsObjectList <- Fox.sequence(futureJsObjects)
-    } yield {
-      Json.toJson(jsObjectList.flatten)
-    }
-  }
-
-  def getUserWithWorkingHours(users: List[User], startDate: Calendar, endDate: Calendar)(implicit request: SecuredRequest[AnyContent]): List[Fox[JsObject]] = {
-    for {
-      user <- users
-    } yield {
-      getUserHours(user, startDate, endDate)
-    }
-=======
     val futureJsObjects = users.map(user => getUserHours(user, startDate, endDate))
     Fox.combined(futureJsObjects).map(jsObjectList => Json.toJson(jsObjectList))
->>>>>>> 81239c41
   }
 
   def getUserHours(user: User, startDate: Calendar, endDate: Calendar)(implicit request: SecuredRequest[AnyContent]): Fox[JsObject] = {
@@ -111,36 +73,11 @@
     }
   }
 
-<<<<<<< HEAD
-  def getOnlyTimeSpansWithTask(l: List[TimeSpan])(implicit request: SecuredRequest[AnyContent]): Future[List[TimeSpan]] = {
-    for {
-      list <- Fox.sequence(l.map(t => getTimeSpanOptionTask(t)))
-    } yield {
-      list.flatten.flatten
-    }
-  }
-
-  def getTimeSpanOptionTask(t: TimeSpan)(implicit request: SecuredRequest[AnyContent]): Fox[Option[TimeSpan]] = {
-    t.annotation match {
-      case Some(annotationId) => for {
-        annotation <- AnnotationDAO.findOneById(annotationId)
-      } yield {
-        annotation._task match {
-          case Some(_) => Some(t)
-          case None => None
-        }
-      }
-      case None => Fox(Future(None))
-    }
-  }
-
-  def timeWrites(timeSpan: TimeSpan)(implicit request: SecuredRequest[AnyContent]): Fox[JsObject] = {
-=======
-  def getOnlyTimeSpansWithTask(l: List[TimeSpan])(implicit request: AuthenticatedRequest[AnyContent]): Fox[List[(TimeSpan, Task)]] = {
+  def getOnlyTimeSpansWithTask(l: List[TimeSpan])(implicit request: SecuredRequest[AnyContent]): Fox[List[(TimeSpan, Task)]] = {
     Fox.sequence(l.map(getTimeSpanOptionTask)).map(_.flatten)
   }
 
-  def getTimeSpanOptionTask(t: TimeSpan)(implicit request: AuthenticatedRequest[AnyContent]): Fox[(TimeSpan,Task)] = {
+  def getTimeSpanOptionTask(t: TimeSpan)(implicit request: SecuredRequest[AnyContent]): Fox[(TimeSpan,Task)] = {
     for {
       annotationId <- t.annotation.toFox
       annotation <- AnnotationDAO.findOneById(annotationId)
@@ -151,8 +88,7 @@
     }
   }
 
-  def timeWrites(tuple:(TimeSpan,Task))(implicit request: AuthenticatedRequest[AnyContent]): Fox[JsObject] = {
->>>>>>> 81239c41
+  def timeWrites(tuple:(TimeSpan,Task))(implicit request: SecuredRequest[AnyContent]): Fox[JsObject] = {
     for {
       tasktype <- TaskTypeDAO.findOneById(tuple._2._taskType)
       project <- ProjectDAO.findOneByName(tuple._2._project)
@@ -169,27 +105,12 @@
     }
   }
 
-<<<<<<< HEAD
-  def getTaskForTimeSpan(timeSpan: TimeSpan)(implicit request: SecuredRequest[AnyContent]): Fox[Task] = {
-    for {
-      annotation <- AnnotationDAO.findOneById(timeSpan.annotation.get)
-      task <- TaskService.findOneById(annotation._task.get.stringify)
-    } yield {
-      task
-    }
-  }
-
-  def totalTimeOfUser(spans: List[TimeSpan]): Long = {
-    spans.foldLeft(0l)((_, span) => span.time)
-  }
-=======
   def formatDuration(millis: Long): String = {
     // example: P3Y6M4DT12H30M5S = 3 years + 9 month + 4 days + 12 hours + 30 min + 5 sec
     // only hours, min and sec are important in this scenario
     val h = millis / 3600000
     val m = (millis / 60000) % 60
     val s = (millis / 1000) % 60
->>>>>>> 81239c41
 
     s"PT${h}H${m}M${s}S"
   }
