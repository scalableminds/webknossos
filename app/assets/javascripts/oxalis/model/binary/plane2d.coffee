--- conflicted
+++ resolved
@@ -81,37 +81,19 @@
 
     @dataTexture.tiles = new Array(@BUCKETS_PER_ROW * @BUCKETS_PER_ROW)
     @dataTexture.ready = false
-<<<<<<< HEAD
+
 
   get : (position, {zoomStep, area}) ->
 
     $.when(@getImpl(position, zoomStep, area))
 
+
   hasChanged : ->
 
     not (@dataTexture.ready and @volumeTexture.ready)
-=======
->>>>>>> e528bc99
+
 
   getImpl : (position, zoomStep, area) ->
-
-    [@getTexture(@dataTexture, position, zoomStep, area), @getTexture(@volumeTexture, position, zoomStep, area)]
-
-
-  getTexture : (texture, position, zoomStep, area) ->
-
-<<<<<<< HEAD
-    if not texture.counter?
-      texture.counter = 0
-    texture.counter++
-=======
-  hasChanged : ->
-
-    not (@dataTexture.ready and @volumeTexture.ready)
-
-
-  getImpl : (position, zoomStep, area) ->
->>>>>>> e528bc99
 
     [@getTexture(@dataTexture, position, zoomStep, area), @getTexture(@volumeTexture, position, zoomStep, area)]
 
