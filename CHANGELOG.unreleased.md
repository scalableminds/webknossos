--- conflicted
+++ resolved
@@ -11,12 +11,9 @@
 [Commits](https://github.com/scalableminds/webknossos/compare/23.09.0...HEAD)
 
 ### Added
-<<<<<<< HEAD
 - Added a new tool that allows either measuring the distance of a path or a non-self-crossing area. [#7258](https://github.com/scalableminds/webknossos/pull/7258)
-=======
 - Added disabled drag handles to volume and skeleton layers for visual consistency. These layer cannot be dragged or reordered. [#7295](https://github.com/scalableminds/webknossos/pull/7295)
 
->>>>>>> 587fde0d
 ### Changed
 
 ### Fixed
