### define
./binary/interpolation_collector : InterpolationCollector
./binary/cube : Cube
./binary/pullqueue : PullQueue
./binary/pushqueue : PushQueue
./binary/plane2d : Plane2D
./binary/ping_strategy : PingStrategy
./binary/ping_strategy_3d : PingStrategy3d
./dimensions : Dimensions
###

class Binary

  # Constants
  PING_THROTTLE_TIME : 50
  DIRECTION_VECTOR_SMOOTHER : .125
  TEXTURE_SIZE_P : 0

  cube : null
  pullQueue : null
  planes : []

  dataSetName : ""
  direction : [0, 0, 0]


  constructor : (@user, dataSet, @TEXTURE_SIZE_P, @layer, @testData = false) ->

    @dataSetName = dataSet.name

    for layer in dataSet.dataLayers
      if layer.typ == @layer.name
        dataLayer = layer

    lowerBoundary = [dataLayer.maxCoordinates.topLeft]
    upperBoundary = [
      dataLayer.maxCoordinates.width + dataLayer.maxCoordinates.topLeft[0]
      dataLayer.maxCoordinates.height + dataLayer.maxCoordinates.topLeft[1]
      dataLayer.maxCoordinates.depth + dataLayer.maxCoordinates.topLeft[2]
    ]

    @cube = new Cube(upperBoundary, dataLayer.resolutions.length, @layer.bitDepth)
    @pullQueue = new PullQueue(@dataSetName, @cube, @layer.name, @testData, not dataLayer.noData )
    @pushQueue = new PushQueue(@dataSetName, @cube, @layer.name, false)
    @cube.setPushQueue( @pushQueue )

    @pingStrategies = [new PingStrategy.DslSlow(@cube, @TEXTURE_SIZE_P)]
    @pingStrategies3d = [new PingStrategy3d.DslSlow()]

    @planes = []
<<<<<<< HEAD
    @planes[Dimensions.PLANE_XY] = new Plane2D(Dimensions.PLANE_XY, @cube, @queue, @TEXTURE_SIZE_P, @layer.bitDepth, 32)
    @planes[Dimensions.PLANE_XZ] = new Plane2D(Dimensions.PLANE_XZ, @cube, @queue, @TEXTURE_SIZE_P, @layer.bitDepth, 32)
    @planes[Dimensions.PLANE_YZ] = new Plane2D(Dimensions.PLANE_YZ, @cube, @queue, @TEXTURE_SIZE_P, @layer.bitDepth, 32)
=======
    @planes[Dimensions.PLANE_XY] = new Plane2D(Dimensions.PLANE_XY, @cube, @pullQueue, @TEXTURE_SIZE_P, @layer.bitDepth)
    @planes[Dimensions.PLANE_XZ] = new Plane2D(Dimensions.PLANE_XZ, @cube, @pullQueue, @TEXTURE_SIZE_P, @layer.bitDepth)
    @planes[Dimensions.PLANE_YZ] = new Plane2D(Dimensions.PLANE_YZ, @cube, @pullQueue, @TEXTURE_SIZE_P, @layer.bitDepth)
>>>>>>> b0e2d312

    if @layer.allowManipulation
      # assume zoom step count to be at least 1
      @contrastCurves = []
      contrastCurve = new Uint8Array(256)
      @contrastCurves[0] = new Uint8Array(256)

      for i in [1..@cube.ZOOM_STEP_COUNT]
        @contrastCurves[i] = contrastCurve

    @user.on({
      set4BitChanged : (is4Bit) => @pullQueue(is4Bit)
    })

    @ping = _.throttle(@pingImpl, @PING_THROTTLE_TIME)


  updateContrastCurve : (brightness, contrast) ->

    unless @contrastCurves?
      return

    contrastCurve = @contrastCurves[1]
    contrastCurveMag1 = @contrastCurves[0]

    for i in [0..255] by 1
      contrastCurve[i] = Math.max(Math.min((i + brightness) * contrast, 255), 0)
      contrastCurveMag1[i] = Math.max(Math.min((i + brightness + 8) * contrast, 255), 0)

    for plane in @planes
      plane.updateContrastCurves(@contrastCurves)


  pingStop : ->

    @pullQueue.clear()


  pingImpl : (position, {zoomStep, area, activePlane}) ->

    if @lastPosition?
      
      @direction = [
        (1 - @DIRECTION_VECTOR_SMOOTHER) * @direction[0] + @DIRECTION_VECTOR_SMOOTHER * (position[0] - @lastPosition[0])
        (1 - @DIRECTION_VECTOR_SMOOTHER) * @direction[1] + @DIRECTION_VECTOR_SMOOTHER * (position[1] - @lastPosition[1])
        (1 - @DIRECTION_VECTOR_SMOOTHER) * @direction[2] + @DIRECTION_VECTOR_SMOOTHER * (position[2] - @lastPosition[2])
      ]

    unless _.isEqual(position, @lastPosition) and zoomStep == @lastZoomStep and _.isEqual(area, @lastArea)

      @lastPosition = position.slice()
      @lastZoomStep = zoomStep
      @lastArea     = area.slice()

      # console.log "ping", @pullQueue.roundTripTime, @pullQueue.bucketsPerSecond, @cube.bucketCount

      for strategy in @pingStrategies 
        if strategy.inVelocityRange(1) and strategy.inRoundTripTimeRange(@pullQueue.roundTripTime)

          pullQueue = strategy.ping(position, @direction, zoomStep, area, activePlane) if zoomStep? and area? and activePlane?
          @pullQueue.clear()
          for entry in pullQueue
            @pullQueue.insert(entry...)

          break

      @pullQueue.pull()


  arbitraryPing : _.once (matrix) ->

    @arbitraryPing = _.throttle(@arbitraryPingImpl, @PING_THROTTLE_TIME)
    @arbitraryPing(matrix)


  arbitraryPingImpl : (matrix) ->

    for strategy in @pingStrategies3d 
      if strategy.inVelocityRange(1) and strategy.inRoundTripTimeRange(@pullQueue.roundTripTime)
        
        pullQueue = strategy.ping(matrix)
      
        for entry in pullQueue
          @pullQueue.insert(entry...)

        break

    @pullQueue.pull() 


  getByVerticesSync : (vertices) ->
    # A synchronized implementation of `get`. Cuz its faster.

    contrastCurve = @contrastCurves[1]

    { buffer, accessedBuckets } = InterpolationCollector.bulkCollect(
      vertices
      @cube.getArbitraryCube()
    )

    @cube.accessBuckets(accessedBuckets)

    for i in [0...buffer.length] by 1
      buffer[i] = contrastCurve[buffer[i]]

    buffer<|MERGE_RESOLUTION|>--- conflicted
+++ resolved
@@ -48,15 +48,9 @@
     @pingStrategies3d = [new PingStrategy3d.DslSlow()]
 
     @planes = []
-<<<<<<< HEAD
-    @planes[Dimensions.PLANE_XY] = new Plane2D(Dimensions.PLANE_XY, @cube, @queue, @TEXTURE_SIZE_P, @layer.bitDepth, 32)
-    @planes[Dimensions.PLANE_XZ] = new Plane2D(Dimensions.PLANE_XZ, @cube, @queue, @TEXTURE_SIZE_P, @layer.bitDepth, 32)
-    @planes[Dimensions.PLANE_YZ] = new Plane2D(Dimensions.PLANE_YZ, @cube, @queue, @TEXTURE_SIZE_P, @layer.bitDepth, 32)
-=======
-    @planes[Dimensions.PLANE_XY] = new Plane2D(Dimensions.PLANE_XY, @cube, @pullQueue, @TEXTURE_SIZE_P, @layer.bitDepth)
-    @planes[Dimensions.PLANE_XZ] = new Plane2D(Dimensions.PLANE_XZ, @cube, @pullQueue, @TEXTURE_SIZE_P, @layer.bitDepth)
-    @planes[Dimensions.PLANE_YZ] = new Plane2D(Dimensions.PLANE_YZ, @cube, @pullQueue, @TEXTURE_SIZE_P, @layer.bitDepth)
->>>>>>> b0e2d312
+    @planes[Dimensions.PLANE_XY] = new Plane2D(Dimensions.PLANE_XY, @cube, @pullQueue, @TEXTURE_SIZE_P, @layer.bitDepth, 32)
+    @planes[Dimensions.PLANE_XZ] = new Plane2D(Dimensions.PLANE_XZ, @cube, @pullQueue, @TEXTURE_SIZE_P, @layer.bitDepth, 32)
+    @planes[Dimensions.PLANE_YZ] = new Plane2D(Dimensions.PLANE_YZ, @cube, @pullQueue, @TEXTURE_SIZE_P, @layer.bitDepth, 32)
 
     if @layer.allowManipulation
       # assume zoom step count to be at least 1
