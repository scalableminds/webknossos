require.config(

  baseUrl : "/assets/javascripts"

  waitSeconds : 0

  paths :
    "jquery"              : "../bower_components/jquery/jquery"
    "underscore"          : "../bower_components/lodash/dist/lodash"
    "bootstrap"           : "../bower_components/bootstrap/dist/js/bootstrap"
    "slider"              : "../bower_components/seiyria-bootstrap-slider/js/bootstrap-slider"
    "coffee-script"       : "../bower_components/coffee-script/extras/coffee-script"
    "backbone.marionette" : "../bower_components/backbone.marionette/lib/backbone.marionette"
    "backbone.paginator"  : "../bower_components/backbone.paginator/dist/backbone.paginator"
    "backbone"            : "../bower_components/backbone/backbone"
    "gzip"                : "../bower_components/zlib/bin/gzip.min"
    "three"               : "../bower_components/three/index"
    "three.color"         : "../bower_components/ColorConverter/index"
    "three.trackball"     : "../bower_components/TrackballControls/index"
    "stats"               : "../bower_components/threejs-stats/Stats"
    "dat"                 : "../bower_components/dat.gui/dat.gui"
    "ace"                 : "../bower_components/ace-builds/src-min-noconflict/ace"
    "keyboard"            : "../bower_components/KeyboardJS/keyboard"
    "gamepad"             : "../bower_components/gamepad.js/gamepad"
    "jquery.mousewheel"   : "../bower_components/jquery-mousewheel/jquery.mousewheel"
    "jquery.bootpag"      : "../bower_components/jquery-bootpag/lib/jquery.bootpag"
    "tween"               : "../bower_components/tweenjs/build/Tween"
    "dat.gui"             : "../bower_components/dat.gui/dat.gui"
    "moment"              : "../bower_components/momentjs/moment"
    "require"             : "../bower_components/requirejs/require"
    "c3"                  : "../bower_components/c3/c3"
    "d3"                  : "../bower_components/d3/d3"
    "daterangepicker"     : "../bower_components/bootstrap-daterangepicker/daterangepicker"
    "rangeslider"         : "../bower_components/nouislider/distribute/nouislider.min"
    "clipboard"           : "../bower_components/clipboard/dist/clipboard.min"
    "mjs"                 : "../bower_components/mjs/src/mjs"
<<<<<<< HEAD
    "cola"                : "../bower_components/webcola/WebCola/cola.min"
    "fetch"               : "../bower_components/fetch/fetch"
    "promise"             : "../bower_components/es6-promise/promise.min"
=======
    "fileinput"           : "../bower_components/jasny-bootstrap/js/fileinput"
>>>>>>> 22ef204c
    "worker"              : "libs/worker_plugin"
    "wrapped_worker"      : "libs/wrapped_worker_plugin"
    "nested_obj_model"    : "libs/nested_obj_model"

  shim :
    "underscore" :
      exports : "_"
    "bootstrap" : [ "jquery" ]
    "slider" : [ "bootstrap" ]
    "ace" :
      exports : "ace"
    "routes" :
      exports : "jsRoutes"
    "three" :
      exports : "THREE"
    "gzip" :
      exports : "Zlib"
    "stats" :
      exports : "Stats"
    "three.trackball" :
      deps : ["three"]
    "three.color" :
      deps : ["three"]
      exports : "THREE.ColorConverter"
    "backbone" :
      deps : [ "jquery", "underscore" ]
      exports : "Backbone"
    "backbone.marionette" : [ "backbone", "underscore" ]
    "backbone.paginator" : [ "backbone", "underscore" ]
    "cola" :
      exports : "cola"

)<|MERGE_RESOLUTION|>--- conflicted
+++ resolved
@@ -34,13 +34,10 @@
     "rangeslider"         : "../bower_components/nouislider/distribute/nouislider.min"
     "clipboard"           : "../bower_components/clipboard/dist/clipboard.min"
     "mjs"                 : "../bower_components/mjs/src/mjs"
-<<<<<<< HEAD
     "cola"                : "../bower_components/webcola/WebCola/cola.min"
     "fetch"               : "../bower_components/fetch/fetch"
     "promise"             : "../bower_components/es6-promise/promise.min"
-=======
     "fileinput"           : "../bower_components/jasny-bootstrap/js/fileinput"
->>>>>>> 22ef204c
     "worker"              : "libs/worker_plugin"
     "wrapped_worker"      : "libs/wrapped_worker_plugin"
     "nested_obj_model"    : "libs/nested_obj_model"
