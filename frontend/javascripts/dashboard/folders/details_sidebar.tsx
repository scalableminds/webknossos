--- conflicted
+++ resolved
@@ -23,11 +23,8 @@
 import { OxalisState } from "oxalis/store";
 import { getOrganization } from "admin/admin_rest_api";
 import { useQuery } from "@tanstack/react-query";
-<<<<<<< HEAD
 import MetadataTable from "./metadata_table";
-=======
 import Markdown from "libs/markdown_adapter";
->>>>>>> daf966ca
 
 export function DetailsSidebar({
   selectedDatasets,
