import _ from "lodash";
import app from "app";
import Marionette from "backbone.marionette";
import Toast from "libs/toast";
import Request from "libs/request";
import SelectionView from "admin/views/selection_view";
import TeamCollection from "admin/models/team/team_collection";
import DatastoreCollection from "admin/models/datastore/datastore_collection";
import messages from "messages";


class DatasetUploadView extends Marionette.View {
  static initClass() {
    this.prototype.template = _.template(`\
<div class="row">
  <div class="col-md-6">
    <h3>Upload Dataset</h3>
    <form action="/api/datasets/upload" method="POST" class="form-horizontal" enctype="multipart/form-data">
      <div class="form-group">
        <label class="col-sm-3 control-label" for="name">Name</label>
        <div class="col-sm-9">
        <input type="text" required name="name" value="" class="form-control" autofocus pattern="^[0-9a-zA-Z_-]+$" title="Dataset names may only contain letters, numbers, _ and -">
          <span class="help-block errors"></span>
        </div>
      </div>
      <div class="form-group">
        <label class="col-sm-3 control-label" for="team">Team</label>
        <div class="col-sm-9 team">
          <span class="help-block errors"></span>
        </div>
      </div>
      <div class="form-group">
        <label class="col-sm-3 control-label" for="datastore">Datastore</label>
        <div class="col-sm-9 datastore">
          <span class="help-block errors"></span>
        </div>
      </div>
      <div class="form-group">
        <label class="col-sm-3 control-label" for="zipFile">Dataset ZIP File</label>
        <div class="col-sm-9">

          <div class="fileinput fileinput-new input-group" data-provides="fileinput">
            <div class="form-control" data-trigger="fileinput">
              <i class="fa fa-file fileinput-exists"></i>
              <span class="fileinput-filename"></span>
            </div>
            <span class="input-group-addon btn btn-default btn-file">
              <span class="fileinput-new">Browse...</span>
              <span class="fileinput-exists">Change</span>
              <input type="file" required accept="application/zip" name="zipFile">
            </span>
            <a href="#" class="input-group-addon btn btn-default fileinput-exists" data-dismiss="fileinput">Remove</a>
          </div>
        </div>
      </div>
      <div class="form-group">
        <div class="col-sm-9 col-sm-offset-3">
          <button type="submit" class="form-control btn btn-primary">
            <i class="fa fa-spinner fa-spin hidden"/>
            Import
          </button>
        </div>
      </div>
    </form>
  </div>
</div>\
`);

    this.prototype.className = "container dataset-administration";

    this.prototype.regions = {
      team: ".team",
      datastore: ".datastore",
    };

    this.prototype.events = {
      "submit form": "uploadDataset",
      "change input[type=file]": "createProject",
    };

    this.prototype.ui = {
      form: "form",
      spinner: ".fa-spinner",
    };
  }

  initialize() {
    this.teamSelectionView = new SelectionView({
      collection: new TeamCollection(),
      name: "team",
      childViewOptions: {
        modelValue() {
          return `${this.model.get("name")}`;
        },
      },
      data: "amIAnAdmin=true",
    });

    this.datastoreSelectionView = new SelectionView({
      collection: new DatastoreCollection(),
      name: "datastore",
      filter(item) {
        return item.get("url") !== null;
      },
      childViewOptions: {
        modelValue() {
          return `${this.model.get("url")}`;
        },
        modelLabel() {
          return `${this.model.get("name")}`;
        },
      },
    });
  }

  onRender() {
    this.showChildView("team", this.teamSelectionView);
    this.showChildView("datastore", this.datastoreSelectionView);
  }

  uploadDataset(evt) {
    evt.preventDefault();
    const form = this.ui.form[0];

    if (form.checkValidity()) {
      Toast.info("Uploading datasets", false);
      this.ui.spinner.removeClass("hidden");

      Request.receiveJSON("/api/dataToken/generate")
<<<<<<< HEAD
      .then(({ token }) =>
        Request.sendMultipartFormReceiveJSON(`/data/datasets?token=${token}`, {
          data: new FormData(form),
          host: form.datastore.value,
        }),
      )
      .then(
        () => {
          Toast.success(messages["dataset.upload_success"]);
          const url = `/datasets/${form.name.value}/import`;
          app.router.navigate(url, { trigger: true });
        },
        () => {
           this.ui.spinner.addClass("hidden");
        }
      );
=======
        .then(({ token }) =>
          Request.sendMultipartFormReceiveJSON(`/data/datasets?token=${token}`, {
            data: new FormData(form),
            host: form.datastore.value,
          }),
        )
        .then(
          ({ messages }) => {
            Toast.message(messages);
            app.router.navigate("/dashboard", { trigger: true });
          },
          () => {}, // NOOP
        )
        .then(() =>
          // always do
          this.ui.spinner.addClass("hidden"),
        );
>>>>>>> ec812ab0
    }
  }
}
DatasetUploadView.initClass();

export default DatasetUploadView;<|MERGE_RESOLUTION|>--- conflicted
+++ resolved
@@ -127,7 +127,6 @@
       this.ui.spinner.removeClass("hidden");
 
       Request.receiveJSON("/api/dataToken/generate")
-<<<<<<< HEAD
       .then(({ token }) =>
         Request.sendMultipartFormReceiveJSON(`/data/datasets?token=${token}`, {
           data: new FormData(form),
@@ -144,25 +143,6 @@
            this.ui.spinner.addClass("hidden");
         }
       );
-=======
-        .then(({ token }) =>
-          Request.sendMultipartFormReceiveJSON(`/data/datasets?token=${token}`, {
-            data: new FormData(form),
-            host: form.datastore.value,
-          }),
-        )
-        .then(
-          ({ messages }) => {
-            Toast.message(messages);
-            app.router.navigate("/dashboard", { trigger: true });
-          },
-          () => {}, // NOOP
-        )
-        .then(() =>
-          // always do
-          this.ui.spinner.addClass("hidden"),
-        );
->>>>>>> ec812ab0
     }
   }
 }
