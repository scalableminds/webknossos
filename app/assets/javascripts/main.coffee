define("app", ["backbone.marionette"], (Marionette) ->
  app = new Backbone.Marionette.Application()
  window.app = app
  return app
)

require [
  "jquery"
  "underscore"
  "backbone"
  "app"
  "./main/errorHandling"
  "./main/router"
  "bootstrap"
  "./main/enhancements"
  "libs/core_ext"
], ($, _, Backbone, app, ErrorHandling, Router) ->

  ErrorHandling.initialize( throwAssertions: false, sendLocalErrors: false )
<<<<<<< HEAD
  $ ->
    new Router()
    Backbone.history.start( pushState : true )
=======


  app.addInitializer( ->

    app.router = new Router()
    Backbone.history.start( pushState : true )
  )

  $ ->

    app.start()
>>>>>>> 4138b163
<|MERGE_RESOLUTION|>--- conflicted
+++ resolved
@@ -9,20 +9,14 @@
   "underscore"
   "backbone"
   "app"
-  "./main/errorHandling"
-  "./main/router"
+  "main/errorHandling"
+  "main/router"
   "bootstrap"
-  "./main/enhancements"
+  "main/enhancements"
   "libs/core_ext"
 ], ($, _, Backbone, app, ErrorHandling, Router) ->
 
   ErrorHandling.initialize( throwAssertions: false, sendLocalErrors: false )
-<<<<<<< HEAD
-  $ ->
-    new Router()
-    Backbone.history.start( pushState : true )
-=======
-
 
   app.addInitializer( ->
 
@@ -33,4 +27,3 @@
   $ ->
 
     app.start()
->>>>>>> 4138b163
