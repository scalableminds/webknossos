--- conflicted
+++ resolved
@@ -78,37 +78,20 @@
   t.not(newState, initialState);
 
   // This should be unchanged / sanity check
-<<<<<<< HEAD
   t.is(newState.tracing.name, initialState.tracing.name);
   t.is(newState.tracing.activeTreeId, initialState.tracing.activeTreeId);
-  t.is(newState.tracing.trees[0].branchPoints, initialState.tracing.trees[0].branchPoints);
-  t.is(newState.tracing.trees[0].treeId, initialState.tracing.trees[0].treeId);
-  t.is(newState.tracing.trees[0].name, initialState.tracing.trees[0].name);
+  t.is(newState.tracing.trees[1].branchPoints, initialState.tracing.trees[1].branchPoints);
+  t.is(newState.tracing.trees[1].treeId, initialState.tracing.trees[1].treeId);
+  t.is(newState.tracing.trees[1].name, initialState.tracing.trees[1].name);
 
   // This should be changed
-  const maxNodeId = _.max(Object.keys(newState.tracing.trees[0].nodes));
-
-  t.is(maxNodeId, "0");
-  t.is(newState.tracing.activeNodeId, 0);
-  t.deepEqual(_.size(newState.tracing.trees[0].edges), 0);
-
-  deepEqualObjectContaining(t, newState.tracing.trees[0].nodes[0], {
-=======
-  t.is(newState.skeletonTracing.name, initialState.skeletonTracing.name);
-  t.is(newState.skeletonTracing.activeTreeId, initialState.skeletonTracing.activeTreeId);
-  t.is(newState.skeletonTracing.trees[1].branchPoints, initialState.skeletonTracing.trees[1].branchPoints);
-  t.is(newState.skeletonTracing.trees[1].treeId, initialState.skeletonTracing.trees[1].treeId);
-  t.is(newState.skeletonTracing.trees[1].name, initialState.skeletonTracing.trees[1].name);
-
-  // This should be changed
-  const maxNodeId = _.max(Object.keys(newState.skeletonTracing.trees[1].nodes));
+  const maxNodeId = _.max(Object.keys(newState.tracing.trees[1].nodes));
 
   t.is(maxNodeId, "1");
-  t.is(newState.skeletonTracing.activeNodeId, 1);
-  t.deepEqual(_.size(newState.skeletonTracing.trees[1].edges), 0);
-
-  deepEqualObjectContaining(t, newState.skeletonTracing.trees[1].nodes[1], {
->>>>>>> 34e94063
+  t.is(newState.tracing.activeNodeId, 1);
+  t.deepEqual(_.size(newState.tracing.trees[1].edges), 0);
+
+  deepEqualObjectContaining(t, newState.tracing.trees[1].nodes[1], {
     position,
     rotation,
     viewport,
@@ -127,22 +110,12 @@
   newState = SkeletonTracingReducer(newState, createNodeAction);
 
   t.not(newState, initialState);
-<<<<<<< HEAD
   const maxNodeId = _.max(_.flatMap(newState.tracing.trees, tree => _.map(tree.nodes, node => node.id)));
-  t.is(maxNodeId, 2);
-  t.is(newState.tracing.activeNodeId, 2);
-  t.deepEqual(_.size(newState.tracing.trees[0].nodes), 3);
-  t.deepEqual(newState.tracing.trees[0].edges.length, 2);
-  t.deepEqual(newState.tracing.trees[0].edges, [
-    { source: 0, target: 1 },
-=======
-  const maxNodeId = _.max(_.flatMap(newState.skeletonTracing.trees, tree => _.map(tree.nodes, node => node.id)));
   t.is(maxNodeId, 3);
-  t.is(newState.skeletonTracing.activeNodeId, 3);
-  t.deepEqual(_.size(newState.skeletonTracing.trees[1].nodes), 3);
-  t.deepEqual(newState.skeletonTracing.trees[1].edges.length, 2);
-  t.deepEqual(newState.skeletonTracing.trees[1].edges, [
->>>>>>> 34e94063
+  t.is(newState.tracing.activeNodeId, 3);
+  t.deepEqual(_.size(newState.tracing.trees[1].nodes), 3);
+  t.deepEqual(newState.tracing.trees[1].edges.length, 2);
+  t.deepEqual(newState.tracing.trees[1].edges, [
     { source: 1, target: 2 },
     { source: 2, target: 3 },
   ]);
@@ -159,27 +132,15 @@
   newState = SkeletonTracingReducer(newState, createNodeAction);
 
   t.not(newState, initialState);
-<<<<<<< HEAD
   const maxNodeId = _.max(_.flatMap(newState.tracing.trees, tree => _.map(tree.nodes, node => node.id)));
-  t.is(maxNodeId, 2);
-  t.is(newState.tracing.activeTreeId, 1);
-  t.is(newState.tracing.activeNodeId, 2);
-  t.deepEqual(_.size(newState.tracing.trees[0].nodes), 1);
-  t.deepEqual(_.size(newState.tracing.trees[1].nodes), 2);
-  t.deepEqual(newState.tracing.trees[0].edges.length, 0);
-  t.deepEqual(newState.tracing.trees[1].edges, [
-    { source: 1, target: 2 },
-=======
-  const maxNodeId = _.max(_.flatMap(newState.skeletonTracing.trees, tree => _.map(tree.nodes, node => node.id)));
   t.is(maxNodeId, 3);
-  t.is(newState.skeletonTracing.activeTreeId, 2);
-  t.is(newState.skeletonTracing.activeNodeId, 3);
-  t.deepEqual(_.size(newState.skeletonTracing.trees[1].nodes), 1);
-  t.deepEqual(_.size(newState.skeletonTracing.trees[2].nodes), 2);
-  t.deepEqual(newState.skeletonTracing.trees[1].edges.length, 0);
-  t.deepEqual(newState.skeletonTracing.trees[2].edges, [
+  t.is(newState.tracing.activeTreeId, 2);
+  t.is(newState.tracing.activeNodeId, 3);
+  t.deepEqual(_.size(newState.tracing.trees[1].nodes), 1);
+  t.deepEqual(_.size(newState.tracing.trees[2].nodes), 2);
+  t.deepEqual(newState.tracing.trees[1].edges.length, 0);
+  t.deepEqual(newState.tracing.trees[2].edges, [
     { source: 2, target: 3 },
->>>>>>> 34e94063
   ]);
 });
 
@@ -218,10 +179,6 @@
   t.not(newStateB, newState);
   t.not(newStateA, newState);
   t.is(newStateB, newStateA);
-<<<<<<< HEAD
-  t.deepEqual(Object.keys(newStateB.tracing.trees[1].nodes).length, 0);
-=======
->>>>>>> 34e94063
 });
 
 test("SkeletonTracing should delete nodes and split the tree", (t) => {
@@ -311,13 +268,8 @@
   newState = SkeletonTracingReducer(newState, setActiveNodeAction);
 
   t.not(newState, initialState);
-<<<<<<< HEAD
-  t.is(newState.tracing.activeNodeId, 0);
-  t.is(newState.tracing.activeTreeId, 0);
-=======
-  t.is(newState.skeletonTracing.activeNodeId, 1);
-  t.is(newState.skeletonTracing.activeTreeId, 1);
->>>>>>> 34e94063
+  t.is(newState.tracing.activeNodeId, 1);
+  t.is(newState.tracing.activeTreeId, 1);
 });
 
 test("SkeletonTracing should set a new active node in a different tree", (t) => {
@@ -348,11 +300,7 @@
   newState = SkeletonTracingReducer(newState, setActiveNodeRadiusAction);
 
   t.not(newState, initialState);
-<<<<<<< HEAD
-  t.deepEqual(newState.tracing.trees[0].nodes[0].radius, newRadius);
-=======
-  t.deepEqual(newState.skeletonTracing.trees[1].nodes[1].radius, newRadius);
->>>>>>> 34e94063
+  t.deepEqual(newState.tracing.trees[1].nodes[1].radius, newRadius);
 });
 
 test("SkeletonTracing should create a branchpoint", (t) => {
@@ -364,15 +312,9 @@
   newState = SkeletonTracingReducer(newState, createBranchPointAction);
 
   t.not(newState, initialState);
-<<<<<<< HEAD
-  t.deepEqual(newState.tracing.trees[0].branchPoints.length, 1);
-  deepEqualObjectContaining(t, newState.tracing.trees[0].branchPoints[0], {
-    id: 0,
-=======
-  t.deepEqual(newState.skeletonTracing.trees[1].branchPoints.length, 1);
-  deepEqualObjectContaining(t, newState.skeletonTracing.trees[1].branchPoints[0], {
+  t.deepEqual(newState.tracing.trees[1].branchPoints.length, 1);
+  deepEqualObjectContaining(t, newState.tracing.trees[1].branchPoints[0], {
     id: 1,
->>>>>>> 34e94063
   });
 });
 
@@ -397,11 +339,7 @@
   newState = SkeletonTracingReducer(newState, createBranchPointAction);
 
   t.not(newState, initialState);
-<<<<<<< HEAD
-  t.deepEqual(newState.tracing.trees[0].branchPoints.length, 0);
-=======
-  t.deepEqual(newState.skeletonTracing.trees[1].branchPoints.length, 0);
->>>>>>> 34e94063
+  t.deepEqual(newState.tracing.trees[1].branchPoints.length, 0);
 });
 
 test("SkeletonTracing shouldn't create more branchpoints than nodes", (t) => {
@@ -415,15 +353,9 @@
   newState = SkeletonTracingReducer(newState, createBranchPointAction);
 
   t.not(newState, initialState);
-<<<<<<< HEAD
-  t.deepEqual(newState.tracing.trees[0].branchPoints.length, 1);
-  deepEqualObjectContaining(t, newState.tracing.trees[0].branchPoints[0], {
-    id: 0,
-=======
-  t.deepEqual(newState.skeletonTracing.trees[1].branchPoints.length, 1);
-  deepEqualObjectContaining(t, newState.skeletonTracing.trees[1].branchPoints[0], {
+  t.deepEqual(newState.tracing.trees[1].branchPoints.length, 1);
+  deepEqualObjectContaining(t, newState.tracing.trees[1].branchPoints[0], {
     id: 1,
->>>>>>> 34e94063
   });
 });
 
@@ -439,17 +371,10 @@
   newState = SkeletonTracingReducer(newState, deleteBranchPointAction);
 
   t.not(newState, initialState);
-<<<<<<< HEAD
-  t.is(newState.tracing.trees[0].branchPoints.length, 0);
-  t.is(_.size(newState.tracing.trees[0].nodes), 2);
-  t.is(newState.tracing.activeNodeId, 0);
-  t.is(newState.tracing.activeTreeId, 0);
-=======
-  t.is(newState.skeletonTracing.trees[1].branchPoints.length, 0);
-  t.is(_.size(newState.skeletonTracing.trees[1].nodes), 2);
-  t.is(newState.skeletonTracing.activeNodeId, 1);
-  t.is(newState.skeletonTracing.activeTreeId, 1);
->>>>>>> 34e94063
+  t.is(newState.tracing.trees[1].branchPoints.length, 0);
+  t.is(_.size(newState.tracing.trees[1].nodes), 2);
+  t.is(newState.tracing.activeNodeId, 1);
+  t.is(newState.tracing.activeTreeId, 1);
 });
 
 test("SkeletonTracing should delete several branchpoints", (t) => {
@@ -467,17 +392,10 @@
   newState = SkeletonTracingReducer(newState, deleteBranchPointAction);
 
   t.not(newState, initialState);
-<<<<<<< HEAD
-  t.is(newState.tracing.trees[0].branchPoints.length, 0);
-  t.is(_.size(newState.tracing.trees[0].nodes), 2);
-  t.is(newState.tracing.activeNodeId, 0);
-  t.is(newState.tracing.activeTreeId, 0);
-=======
-  t.is(newState.skeletonTracing.trees[1].branchPoints.length, 0);
-  t.is(_.size(newState.skeletonTracing.trees[1].nodes), 2);
-  t.is(newState.skeletonTracing.activeNodeId, 1);
-  t.is(newState.skeletonTracing.activeTreeId, 1);
->>>>>>> 34e94063
+  t.is(newState.tracing.trees[1].branchPoints.length, 0);
+  t.is(_.size(newState.tracing.trees[1].nodes), 2);
+  t.is(newState.tracing.activeNodeId, 1);
+  t.is(newState.tracing.activeTreeId, 1);
 });
 
 test("SkeletonTracing shouldn't delete more branchpoints than available", (t) => {
@@ -494,17 +412,10 @@
   newState = SkeletonTracingReducer(newState, deleteBranchPointAction);
 
   t.not(newState, initialState);
-<<<<<<< HEAD
-  t.is(newState.tracing.trees[0].branchPoints.length, 0);
-  t.is(_.size(newState.tracing.trees[0].nodes), 1);
-  t.is(newState.tracing.activeNodeId, 0);
-  t.is(newState.tracing.activeTreeId, 0);
-=======
-  t.is(newState.skeletonTracing.trees[1].branchPoints.length, 0);
-  t.is(_.size(newState.skeletonTracing.trees[1].nodes), 1);
-  t.is(newState.skeletonTracing.activeNodeId, 1);
-  t.is(newState.skeletonTracing.activeTreeId, 1);
->>>>>>> 34e94063
+  t.is(newState.tracing.trees[1].branchPoints.length, 0);
+  t.is(_.size(newState.tracing.trees[1].nodes), 1);
+  t.is(newState.tracing.activeNodeId, 1);
+  t.is(newState.tracing.activeTreeId, 1);
 });
 
 test("SkeletonTracing should delete a branchpoint from a different tree", (t) => {
@@ -521,12 +432,8 @@
   newState = SkeletonTracingReducer(newState, deleteBranchPointAction);
 
   t.not(newState, initialState);
-<<<<<<< HEAD
-  t.is(newState.tracing.trees[0].branchPoints.length, 0);
   t.is(newState.tracing.trees[1].branchPoints.length, 0);
-=======
-  t.is(newState.skeletonTracing.trees[1].branchPoints.length, 0);
-  t.is(newState.skeletonTracing.trees[2].branchPoints.length, 0);
+  t.is(newState.tracing.trees[2].branchPoints.length, 0);
 });
 
 test("SkeletonTracing should delete a branchpoint from another tree than the active one", (t) => {
@@ -544,11 +451,10 @@
   newState = SkeletonTracingReducer(newState, deleteBranchPointAction);
 
   t.not(newState, initialState);
-  t.is(newState.skeletonTracing.trees[1].branchPoints.length, 0);
-  t.is(newState.skeletonTracing.trees[2].branchPoints.length, 0);
+  t.is(newState.tracing.trees[1].branchPoints.length, 0);
+  t.is(newState.tracing.trees[2].branchPoints.length, 0);
   // as the branchpoint was in the first tree, the first tree should be active again
-  t.is(newState.skeletonTracing.activeTreeId, 2);
->>>>>>> 34e94063
+  t.is(newState.tracing.activeTreeId, 2);
 });
 
 test("SkeletonTracing should add a new tree", (t) => {
@@ -556,19 +462,11 @@
   const newState = SkeletonTracingReducer(initialState, createTreeAction);
 
   t.not(newState, initialState);
-<<<<<<< HEAD
   t.is(_.size(newState.tracing.trees), 2);
   t.is(newState.tracing.trees[1].treeId, 1);
-  t.is(newState.tracing.activeTreeId, 1);
+  t.is(newState.tracing.activeTreeId, 2);
   t.is(newState.tracing.activeNodeId, null);
-  deepEqualObjectContaining(t, newState.tracing.trees[1], {
-=======
-  t.is(_.size(newState.skeletonTracing.trees), 2);
-  t.is(newState.skeletonTracing.trees[1].treeId, 1);
-  t.is(newState.skeletonTracing.activeTreeId, 2);
-  t.is(newState.skeletonTracing.activeNodeId, null);
-  deepEqualObjectContaining(t, newState.skeletonTracing.trees[2], {
->>>>>>> 34e94063
+  deepEqualObjectContaining(t, newState.tracing.trees[2], {
     comments: [],
     branchPoints: [],
     nodes: {},
@@ -589,17 +487,10 @@
     .unpack();
 
   t.not(newState, initialState);
-<<<<<<< HEAD
   t.is(_.size(newState.tracing.trees), 4);
-  t.is(_.max(_.map(newState.tracing.trees, "treeId")), 3);
-  t.is(newState.tracing.activeTreeId, 3);
+  t.is(_.max(_.map(newState.tracing.trees, "treeId")), 4);
+  t.is(newState.tracing.activeTreeId, 4);
   t.is(newState.tracing.activeNodeId, null);
-=======
-  t.is(_.size(newState.skeletonTracing.trees), 4);
-  t.is(_.max(_.map(newState.skeletonTracing.trees, "treeId")), 4);
-  t.is(newState.skeletonTracing.activeTreeId, 4);
-  t.is(newState.skeletonTracing.activeNodeId, null);
->>>>>>> 34e94063
 });
 
 test("SkeletonTracing should delete a new tree", (t) => {
@@ -644,13 +535,8 @@
     .unpack();
 
   t.not(newState, initialState);
-<<<<<<< HEAD
-  t.is(newState.tracing.activeTreeId, 1);
+  t.is(newState.tracing.activeTreeId, 2);
   t.is(newState.tracing.activeNodeId, null);
-=======
-  t.is(newState.skeletonTracing.activeTreeId, 2);
-  t.is(newState.skeletonTracing.activeNodeId, null);
->>>>>>> 34e94063
 });
 
 test("SkeletonTracing should set a different active tree", (t) => {
@@ -667,13 +553,8 @@
     .unpack();
 
   t.not(newState, initialState);
-<<<<<<< HEAD
-  t.is(newState.tracing.activeTreeId, 1);
-  t.is(newState.tracing.activeNodeId, 1);
-=======
-  t.is(newState.skeletonTracing.activeTreeId, 2);
-  t.is(newState.skeletonTracing.activeNodeId, 2);
->>>>>>> 34e94063
+  t.is(newState.tracing.activeTreeId, 2);
+  t.is(newState.tracing.activeNodeId, 2);
 });
 
 test("SkeletonTracing shouldn't set a new active tree for unknown tree ids", (t) => {
@@ -699,16 +580,9 @@
     .unpack();
 
   t.not(newState, initialState);
-<<<<<<< HEAD
   t.is(_.size(newState.tracing.trees), 1);
-  t.is(_.size(newState.tracing.trees[1].nodes), 4);
-  t.deepEqual(newState.tracing.trees[1].edges, [
-    { source: 1, target: 2 },
-=======
-  t.is(_.size(newState.skeletonTracing.trees), 1);
-  t.is(_.size(newState.skeletonTracing.trees[2].nodes), 4);
-  t.deepEqual(newState.skeletonTracing.trees[2].edges, [
->>>>>>> 34e94063
+  t.is(_.size(newState.tracing.trees[2].nodes), 4);
+  t.deepEqual(newState.tracing.trees[2].edges, [
     { source: 2, target: 3 },
     { source: 3, target: 4 },
     { source: 1, target: 3 },
@@ -751,27 +625,15 @@
     .unpack();
 
   t.not(newState, initialState);
-<<<<<<< HEAD
   t.is(_.size(newState.tracing.trees), 1);
-  t.is(_.size(newState.tracing.trees[1].nodes), 4);
-  t.deepEqual(newState.tracing.trees[1].edges, [
-    { source: 1, target: 2 },
-=======
-  t.is(_.size(newState.skeletonTracing.trees), 1);
-  t.is(_.size(newState.skeletonTracing.trees[2].nodes), 4);
-  t.deepEqual(newState.skeletonTracing.trees[2].edges, [
->>>>>>> 34e94063
+  t.is(_.size(newState.tracing.trees[2].nodes), 4);
+  t.deepEqual(newState.tracing.trees[2].edges, [
     { source: 2, target: 3 },
     { source: 3, target: 4 },
     { source: 1, target: 3 },
   ]);
-<<<<<<< HEAD
-  t.is(newState.tracing.trees[1].comments.length, 2);
-  t.is(newState.tracing.trees[1].branchPoints.length, 1);
-=======
-  t.is(newState.skeletonTracing.trees[2].comments.length, 2);
-  t.is(newState.skeletonTracing.trees[2].branchPoints.length, 1);
->>>>>>> 34e94063
+  t.is(newState.tracing.trees[2].comments.length, 2);
+  t.is(newState.tracing.trees[2].branchPoints.length, 1);
 });
 
 test("SkeletonTracing should rename the active tree", (t) => {
@@ -780,11 +642,7 @@
   const newState = SkeletonTracingReducer(initialState, setTreeNameAction);
 
   t.not(newState, initialState);
-<<<<<<< HEAD
-  t.deepEqual(newState.tracing.trees[0].name, newName);
-=======
-  t.deepEqual(newState.skeletonTracing.trees[1].name, newName);
->>>>>>> 34e94063
+  t.deepEqual(newState.tracing.trees[1].name, newName);
 });
 
 test("SkeletonTracing should rename the active tree to a default name", (t) => {
@@ -792,11 +650,7 @@
   const newState = SkeletonTracingReducer(initialState, setTreeNameAction);
 
   t.not(newState, initialState);
-<<<<<<< HEAD
-  t.deepEqual(newState.tracing.trees[0].name, "Tree000");
-=======
-  t.deepEqual(newState.skeletonTracing.trees[1].name, "Tree001");
->>>>>>> 34e94063
+  t.deepEqual(newState.tracing.trees[1].name, "Tree001");
 });
 
 test("SkeletonTracing should increase the activeTreeId", (t) => {
@@ -812,29 +666,21 @@
     .unpack();
 
   t.not(newState, initialState);
-<<<<<<< HEAD
+  t.is(newState.tracing.activeTreeId, 2);
+});
+
+test("SkeletonTracing should decrease the activeTreeId", (t) => {
+  const createTreeAction = SkeletonTracingActions.createTreeAction();
+  const selectNextTreeAction = SkeletonTracingActions.selectNextTreeAction(false);
+
+  // create a second tree then decrease activeTreeId
+  const newState = ChainReducer(initialState)
+    .apply(SkeletonTracingReducer, createTreeAction)
+    .apply(SkeletonTracingReducer, selectNextTreeAction)
+    .unpack();
+
+  t.not(newState, initialState);
   t.is(newState.tracing.activeTreeId, 1);
-=======
-  t.is(newState.skeletonTracing.activeTreeId, 2);
->>>>>>> 34e94063
-});
-
-test("SkeletonTracing should decrease the activeTreeId", (t) => {
-  const createTreeAction = SkeletonTracingActions.createTreeAction();
-  const selectNextTreeAction = SkeletonTracingActions.selectNextTreeAction(false);
-
-  // create a second tree then decrease activeTreeId
-  const newState = ChainReducer(initialState)
-    .apply(SkeletonTracingReducer, createTreeAction)
-    .apply(SkeletonTracingReducer, selectNextTreeAction)
-    .unpack();
-
-  t.not(newState, initialState);
-<<<<<<< HEAD
-  t.is(newState.tracing.activeTreeId, 0);
-=======
-  t.is(newState.skeletonTracing.activeTreeId, 1);
->>>>>>> 34e94063
 });
 
 test("SkeletonTracing should shuffle the color of a specified tree", (t) => {
@@ -842,11 +688,7 @@
   const newState = SkeletonTracingReducer(initialState, shuffleTreeColorAction);
 
   t.not(newState, initialState);
-<<<<<<< HEAD
-  t.notDeepEqual(newState.tracing.trees[0].color, [23, 23, 23]);
-=======
-  t.notDeepEqual(newState.skeletonTracing.trees[1].color, [23, 23, 23]);
->>>>>>> 34e94063
+  t.notDeepEqual(newState.tracing.trees[1].color, [23, 23, 23]);
 });
 
 test("SkeletonTracing should create a comment for the active node", (t) => {
@@ -862,15 +704,9 @@
     .unpack();
 
   t.not(newState, initialState);
-<<<<<<< HEAD
-  t.deepEqual(newState.tracing.trees[0].comments.length, 1);
-  t.deepEqual(newState.tracing.trees[0].comments[0].content, commentText);
-  t.deepEqual(newState.tracing.trees[0].comments[0].node, 0);
-=======
-  t.deepEqual(newState.skeletonTracing.trees[1].comments.length, 1);
-  t.deepEqual(newState.skeletonTracing.trees[1].comments[0].content, commentText);
-  t.deepEqual(newState.skeletonTracing.trees[1].comments[0].node, 1);
->>>>>>> 34e94063
+  t.deepEqual(newState.tracing.trees[1].comments.length, 1);
+  t.deepEqual(newState.tracing.trees[1].comments[0].content, commentText);
+  t.deepEqual(newState.tracing.trees[1].comments[0].node, 1);
 });
 
 test("SkeletonTracing shouldn't create a comments if there is no active node", (t) => {
@@ -879,11 +715,7 @@
   const newState = SkeletonTracingReducer(initialState, createCommentAction);
 
   t.is(newState, initialState);
-<<<<<<< HEAD
-  t.deepEqual(newState.tracing.trees[0].comments.length, 0);
-=======
-  t.deepEqual(newState.skeletonTracing.trees[1].comments.length, 0);
->>>>>>> 34e94063
+  t.deepEqual(newState.tracing.trees[1].comments.length, 0);
 });
 
 test("SkeletonTracing shouldn't create more than one comment for the active node", (t) => {
@@ -901,11 +733,7 @@
     .unpack();
 
   t.not(newState, initialState);
-<<<<<<< HEAD
-  t.deepEqual(newState.tracing.trees[0].comments.length, 1);
-=======
-  t.deepEqual(newState.skeletonTracing.trees[1].comments.length, 1);
->>>>>>> 34e94063
+  t.deepEqual(newState.tracing.trees[1].comments.length, 1);
 });
 
 test("SkeletonTracing should create comments for several nodes", (t) => {
@@ -923,19 +751,11 @@
     .unpack();
 
   t.not(newState, initialState);
-<<<<<<< HEAD
-  t.deepEqual(newState.tracing.trees[0].comments.length, 2);
-  t.deepEqual(newState.tracing.trees[0].comments[0].content, commentText1);
-  t.deepEqual(newState.tracing.trees[0].comments[0].node, 0);
-  t.deepEqual(newState.tracing.trees[0].comments[1].content, commentText2);
-  t.deepEqual(newState.tracing.trees[0].comments[1].node, 1);
-=======
-  t.deepEqual(newState.skeletonTracing.trees[1].comments.length, 2);
-  t.deepEqual(newState.skeletonTracing.trees[1].comments[0].content, commentText1);
-  t.deepEqual(newState.skeletonTracing.trees[1].comments[0].node, 1);
-  t.deepEqual(newState.skeletonTracing.trees[1].comments[1].content, commentText2);
-  t.deepEqual(newState.skeletonTracing.trees[1].comments[1].node, 2);
->>>>>>> 34e94063
+  t.deepEqual(newState.tracing.trees[1].comments.length, 2);
+  t.deepEqual(newState.tracing.trees[1].comments[0].content, commentText1);
+  t.deepEqual(newState.tracing.trees[1].comments[0].node, 1);
+  t.deepEqual(newState.tracing.trees[1].comments[1].content, commentText2);
+  t.deepEqual(newState.tracing.trees[1].comments[1].node, 2);
 });
 
 test("SkeletonTracing should create comments for a different tree", (t) => {
@@ -952,13 +772,8 @@
     .unpack();
 
   t.not(newState, initialState);
-<<<<<<< HEAD
-  t.deepEqual(newState.tracing.trees[0].comments.length, 0);
-  t.deepEqual(newState.tracing.trees[1].comments.length, 1);
-=======
-  t.deepEqual(newState.skeletonTracing.trees[1].comments.length, 0);
-  t.deepEqual(newState.skeletonTracing.trees[2].comments.length, 1);
->>>>>>> 34e94063
+  t.deepEqual(newState.tracing.trees[1].comments.length, 0);
+  t.deepEqual(newState.tracing.trees[2].comments.length, 1);
 });
 
 test("SkeletonTracing should delete a comment for a node", (t) => {
@@ -976,11 +791,7 @@
     .unpack();
 
   t.not(newState, initialState);
-<<<<<<< HEAD
-  t.deepEqual(newState.tracing.trees[0].comments.length, 0);
-=======
-  t.deepEqual(newState.skeletonTracing.trees[1].comments.length, 0);
->>>>>>> 34e94063
+  t.deepEqual(newState.tracing.trees[1].comments.length, 0);
 });
 
 test("SkeletonTracing should only delete the comment for the active node", (t) => {
@@ -1000,15 +811,9 @@
     .unpack();
 
   t.not(newState, initialState);
-<<<<<<< HEAD
-  t.deepEqual(newState.tracing.trees[0].comments.length, 1);
-  t.deepEqual(newState.tracing.trees[0].comments[0].node, 0);
-  t.deepEqual(newState.tracing.trees[0].comments[0].content, commentText);
-=======
-  t.deepEqual(newState.skeletonTracing.trees[1].comments.length, 1);
-  t.deepEqual(newState.skeletonTracing.trees[1].comments[0].node, 1);
-  t.deepEqual(newState.skeletonTracing.trees[1].comments[0].content, commentText);
->>>>>>> 34e94063
+  t.deepEqual(newState.tracing.trees[1].comments.length, 1);
+  t.deepEqual(newState.tracing.trees[1].comments[0].node, 1);
+  t.deepEqual(newState.tracing.trees[1].comments[0].content, commentText);
 });
 
 test("SkeletonTracing should add a node in a specified tree", (t) => {
@@ -1023,15 +828,9 @@
     .unpack();
 
   t.not(newState, initialState);
-<<<<<<< HEAD
-  t.truthy(newState.tracing.trees[1].nodes[0]);
-  t.is(newState.tracing.activeTreeId, 1);
-  t.is(newState.tracing.activeNodeId, 0);
-=======
-  t.truthy(newState.skeletonTracing.trees[2].nodes[1]);
-  t.is(newState.skeletonTracing.activeTreeId, 2);
-  t.is(newState.skeletonTracing.activeNodeId, 1);
->>>>>>> 34e94063
+  t.truthy(newState.tracing.trees[2].nodes[1]);
+  t.is(newState.tracing.activeTreeId, 2);
+  t.is(newState.tracing.activeNodeId, 1);
 });
 
 test("SkeletonTracing should delete a specified node (1/2)", (t) => {
@@ -1047,47 +846,31 @@
     .unpack();
 
   t.not(newState, initialState);
-<<<<<<< HEAD
-  t.falsy(newState.tracing.trees[0].nodes[1]);
+  t.falsy(newState.tracing.trees[1].nodes[2]);
   // tree is split
-  t.truthy(newState.tracing.trees[1]);
-  t.is(newState.tracing.activeNodeId, 2);
-  t.is(newState.tracing.activeTreeId, 1);
-=======
-  t.falsy(newState.skeletonTracing.trees[1].nodes[2]);
+  t.truthy(newState.tracing.trees[2]);
+  t.is(newState.tracing.activeNodeId, 3);
+  t.is(newState.tracing.activeTreeId, 2);
+});
+
+test("SkeletonTracing should delete a specified node (2/2)", (t) => {
+  const createNodeAction = SkeletonTracingActions.createNodeAction(position, rotation, viewport, resolution);
+  const deleteNodeAction = SkeletonTracingActions.deleteNodeAction(2);
+
+  // create three nodes and delete a specific one
+  const newState = ChainReducer(initialState)
+    .apply(SkeletonTracingReducer, createNodeAction)
+    .apply(SkeletonTracingReducer, createNodeAction)
+    .apply(SkeletonTracingReducer, createNodeAction)
+    .apply(SkeletonTracingReducer, deleteNodeAction)
+    .unpack();
+
+  t.not(newState, initialState);
+  t.falsy(newState.tracing.trees[1].nodes[2]);
   // tree is split
-  t.truthy(newState.skeletonTracing.trees[2]);
-  t.is(newState.skeletonTracing.activeNodeId, 3);
-  t.is(newState.skeletonTracing.activeTreeId, 2);
->>>>>>> 34e94063
-});
-
-test("SkeletonTracing should delete a specified node (2/2)", (t) => {
-  const createNodeAction = SkeletonTracingActions.createNodeAction(position, rotation, viewport, resolution);
-  const deleteNodeAction = SkeletonTracingActions.deleteNodeAction(2);
-
-  // create three nodes and delete a specific one
-  const newState = ChainReducer(initialState)
-    .apply(SkeletonTracingReducer, createNodeAction)
-    .apply(SkeletonTracingReducer, createNodeAction)
-    .apply(SkeletonTracingReducer, createNodeAction)
-    .apply(SkeletonTracingReducer, deleteNodeAction)
-    .unpack();
-
-  t.not(newState, initialState);
-<<<<<<< HEAD
-  t.falsy(newState.tracing.trees[0].nodes[1]);
-  // tree is split
-  t.truthy(newState.tracing.trees[1]);
-  t.is(newState.tracing.activeNodeId, 2);
-  t.is(newState.tracing.activeTreeId, 1);
-=======
-  t.falsy(newState.skeletonTracing.trees[1].nodes[2]);
-  // tree is split
-  t.truthy(newState.skeletonTracing.trees[2]);
-  t.is(newState.skeletonTracing.activeNodeId, 3);
-  t.is(newState.skeletonTracing.activeTreeId, 2);
->>>>>>> 34e94063
+  t.truthy(newState.tracing.trees[2]);
+  t.is(newState.tracing.activeNodeId, 3);
+  t.is(newState.tracing.activeTreeId, 2);
 });
 
 test("SkeletonTracing should create a branchpoint for a specified node (1/2)", (t) => {
@@ -1103,13 +886,8 @@
     .unpack();
 
   t.not(newState, initialState);
-<<<<<<< HEAD
-  t.deepEqual(newState.tracing.trees[0].branchPoints.length, 1);
-  t.deepEqual(newState.tracing.trees[0].branchPoints[0].id, 1);
-=======
-  t.deepEqual(newState.skeletonTracing.trees[1].branchPoints.length, 1);
-  t.deepEqual(newState.skeletonTracing.trees[1].branchPoints[0].id, 2);
->>>>>>> 34e94063
+  t.deepEqual(newState.tracing.trees[1].branchPoints.length, 1);
+  t.deepEqual(newState.tracing.trees[1].branchPoints[0].id, 2);
 });
 
 test("SkeletonTracing should create a branchpoint for a specified node (2/2)", (t) => {
@@ -1125,13 +903,8 @@
     .unpack();
 
   t.not(newState, initialState);
-<<<<<<< HEAD
-  t.deepEqual(newState.tracing.trees[0].branchPoints.length, 1);
-  t.deepEqual(newState.tracing.trees[0].branchPoints[0].id, 1);
-=======
-  t.deepEqual(newState.skeletonTracing.trees[1].branchPoints.length, 1);
-  t.deepEqual(newState.skeletonTracing.trees[1].branchPoints[0].id, 2);
->>>>>>> 34e94063
+  t.deepEqual(newState.tracing.trees[1].branchPoints.length, 1);
+  t.deepEqual(newState.tracing.trees[1].branchPoints[0].id, 2);
 });
 
 test("SkeletonTracing should delete a specified tree", (t) => {
@@ -1146,15 +919,9 @@
     .unpack();
 
   t.not(newState, initialState);
-<<<<<<< HEAD
-  t.falsy(newState.tracing.trees[1]);
-  t.truthy(newState.tracing.trees[2]);
-  t.is(newState.tracing.activeTreeId, 2);
-=======
-  t.falsy(newState.skeletonTracing.trees[2]);
-  t.truthy(newState.skeletonTracing.trees[3]);
-  t.is(newState.skeletonTracing.activeTreeId, 3);
->>>>>>> 34e94063
+  t.falsy(newState.tracing.trees[2]);
+  t.truthy(newState.tracing.trees[3]);
+  t.is(newState.tracing.activeTreeId, 3);
 });
 
 test("SkeletonTracing should rename a specified tree", (t) => {
@@ -1169,15 +936,9 @@
     .unpack();
 
   t.not(newState, initialState);
-<<<<<<< HEAD
-  t.deepEqual(newState.tracing.trees[1].name, newName);
-  t.notDeepEqual(newState.tracing.trees[0].name, newName);
-  t.notDeepEqual(newState.tracing.trees[2].name, newName);
-=======
-  t.deepEqual(newState.skeletonTracing.trees[2].name, newName);
-  t.notDeepEqual(newState.skeletonTracing.trees[1].name, newName);
-  t.notDeepEqual(newState.skeletonTracing.trees[3].name, newName);
->>>>>>> 34e94063
+  t.deepEqual(newState.tracing.trees[2].name, newName);
+  t.notDeepEqual(newState.tracing.trees[1].name, newName);
+  t.notDeepEqual(newState.tracing.trees[3].name, newName);
 });
 
 test("SkeletonTracing should create a comment for a specified node", (t) => {
@@ -1195,15 +956,9 @@
     .unpack();
 
   t.not(newState, initialState);
-<<<<<<< HEAD
-  t.deepEqual(newState.tracing.trees[0].comments.length, 1);
-  t.deepEqual(newState.tracing.trees[0].comments[0].content, commentText);
-  t.deepEqual(newState.tracing.trees[0].comments[0].node, 1);
-=======
-  t.deepEqual(newState.skeletonTracing.trees[1].comments.length, 1);
-  t.deepEqual(newState.skeletonTracing.trees[1].comments[0].content, commentText);
-  t.deepEqual(newState.skeletonTracing.trees[1].comments[0].node, 2);
->>>>>>> 34e94063
+  t.deepEqual(newState.tracing.trees[1].comments.length, 1);
+  t.deepEqual(newState.tracing.trees[1].comments[0].content, commentText);
+  t.deepEqual(newState.tracing.trees[1].comments[0].node, 2);
 });
 
 test("SkeletonTracing should delete a comment for a specified node (1/2)", (t) => {
@@ -1214,20 +969,6 @@
   const deleteCommentAction = SkeletonTracingActions.deleteCommentAction(2);
 
   // create nodes with comments, then delete a specific comment
-<<<<<<< HEAD
-  let newState = SkeletonTracingReducer(initialState, createNodeAction);
-  newState = SkeletonTracingReducer(newState, createCommentAction);
-  newState = SkeletonTracingReducer(newState, createNodeAction);
-  newState = SkeletonTracingReducer(newState, createCommentAction);
-  newState = SkeletonTracingReducer(newState, createNodeAction);
-  newState = SkeletonTracingReducer(newState, createCommentAction);
-  newState = SkeletonTracingReducer(newState, deleteCommentAction);
-
-  t.not(newState, initialState);
-  t.deepEqual(newState.tracing.trees[0].comments.length, 2);
-  t.deepEqual(newState.tracing.trees[0].comments[0].node, 0);
-  t.deepEqual(newState.tracing.trees[0].comments[1].node, 2);
-=======
   const newState = ChainReducer(initialState)
     .apply(SkeletonTracingReducer, createNodeAction)
     .apply(SkeletonTracingReducer, createCommentAction)
@@ -1239,8 +980,7 @@
     .unpack();
 
   t.not(newState, initialState);
-  t.deepEqual(newState.skeletonTracing.trees[1].comments.length, 2);
-  t.deepEqual(newState.skeletonTracing.trees[1].comments[0].node, 1);
-  t.deepEqual(newState.skeletonTracing.trees[1].comments[1].node, 3);
->>>>>>> 34e94063
+  t.deepEqual(newState.tracing.trees[1].comments.length, 2);
+  t.deepEqual(newState.tracing.trees[1].comments[0].node, 1);
+  t.deepEqual(newState.tracing.trees[1].comments[1].node, 3);
 });