--- conflicted
+++ resolved
@@ -659,13 +659,8 @@
                            inactiveStatusList: List[String]): Fox[Unit] = {
     val inSelectedOrga = organizationId.map(id => q"_organization = $id").getOrElse(q"TRUE")
     val inclusionPredicate =
-<<<<<<< HEAD
-      if (existingDatasetIds.isEmpty) inSelectedOrga
-      else q"_id NOT IN ${SqlToken.tupleFromList(existingDatasetIds)} AND $inSelectedOrga"
-=======
-      if (existingDatasetIds.isEmpty) q"NOT isVirtual"
-      else q"_id NOT IN ${SqlToken.tupleFromList(existingDatasetIds)} AND NOT isVirtual"
->>>>>>> 96d6b457
+      if (existingDatasetIds.isEmpty) q"NOT isVirtual AND $inSelectedOrga"
+      else q"_id NOT IN ${SqlToken.tupleFromList(existingDatasetIds)} AND NOT isVirtual AND $inSelectedOrga"
     val statusNotAlreadyInactive = q"status NOT IN ${SqlToken.tupleFromList(inactiveStatusList)}"
     val deleteMagsQuery =
       q"""DELETE FROM webknossos.dataset_mags
