--- conflicted
+++ resolved
@@ -174,14 +174,7 @@
         </Panel>
         { this.getViewportOptions() }
         { this.getSkeletonOrVolumeOptions() }
-<<<<<<< HEAD
         <Panel header="Other" key="4">
-=======
-        <Panel header="Segmentation" key="4">
-          <NumberSliderSetting label="Segmentation Opacity" min={0} max={100} value={this.props.userConfiguration.segmentationOpacity} onChange={_.partial(this.props.onChangeUser, "segmentationOpacity")} />
-        </Panel>
-        <Panel header="Other" key="5">
->>>>>>> f73aef52
           <Vector6InputSetting label="Bounding Box" tooltipTitle="Format: minX, minY, minZ, width, height, depth" value={this.props.temporaryConfiguration.boundingBox} onChange={this.onChangeBoundingBox} />
           <SwitchSetting label="Display Planes in 3D View" value={this.props.userConfiguration.tdViewDisplayPlanes} onChange={_.partial(this.props.onChangeUser, "tdViewDisplayPlanes")} />
         </Panel>
