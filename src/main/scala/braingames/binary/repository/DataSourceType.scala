/*
 * Copyright (C) 20011-2014 Scalable minds UG (haftungsbeschränkt) & Co. KG. <http://scm.io>
 */
package braingames.binary.repository

import scalax.file.Path
import braingames.binary.models.{UsableDataSource, DataSourceLike, UnusableDataSource, DataSource}
import akka.agent.Agent
import play.api.libs.concurrent.Execution.Implicits._
import play.api.libs.json.Json
import org.apache.commons.io.FileUtils
import braingames.binary.Logger._
import scala.concurrent.Future
import braingames.util.ProgressTracking.ProgressTracker
import braingames.util.ProgressTracking

trait DataSourceTypeHandler {
  def importDataSource(unusableDataSource: UnusableDataSource, progressTracker: ProgressTracker): Option[DataSource]
}

trait DataSourceTypeGuesser {
  val MaxNumberOfFilesForGuessing = 10

  def chanceOfInboxType(source: Path): Double
}

trait DataSourceType extends DataSourceTypeGuesser with DataSourceTypeHandler {
  def name: String
}

object DataSourceRepository extends ProgressTracking {

  lazy val dataSources = Agent[List[DataSourceLike]](Nil)

  val types = List(KnossosDataSourceType, TiffDataSourceType)

  val DataSourceJson = "datasource.json"

  def guessRepositoryType(source: Path) = {
    cleanUp(source)
    types.maxBy(_.chanceOfInboxType(source))
  }

  protected def writeDataSourceToFile(path: Path, usableDataSource: UsableDataSource) = {
    (path / DataSourceJson).fileOption.map {
      file =>
        val json = Json.toJson(usableDataSource)
        FileUtils.write(file, Json.prettyPrint(json))
        usableDataSource
    }
  }

  def importTrackerId(id: String) = "import-" + id

  def progressForImport(id: String) = progressFor(importTrackerId(id))

  def isImportInProgress(id: String) = progressForImport(id) match {
    case InProgress(_) => true
    case _ => false
  }

  def cleanUp(source: Path) =
<<<<<<< HEAD
    (source  / "target").deleteRecursively()

  def transformToDataSource(unusableDataSource: UnusableDataSource): Future[Option[UsableDataSource]] = Future {
    clearAllTrackers(importTrackerId(unusableDataSource.id))
    cleanUp(unusableDataSource.sourceFolder)
    types
      .maxBy(_.chanceOfInboxType(unusableDataSource.sourceFolder))
      .importDataSource(unusableDataSource, progressTrackerFor(importTrackerId(unusableDataSource.id)))
      .flatMap {
      dataSource =>
        writeDataSourceToFile(
=======
    (source / "target").deleteRecursively()

  def transformToDataSource(unusableDataSource: UnusableDataSource): Future[Option[UsableDataSource]] = {
    val f = Future {
      clearAllTrackers(importTrackerId(unusableDataSource.id))
      cleanUp(unusableDataSource.sourceFolder)
      types
        .maxBy(_.chanceOfInboxType(unusableDataSource.sourceFolder))
        .importDataSource(unusableDataSource, progressTrackerFor(importTrackerId(unusableDataSource.id)))
        .flatMap {
        dataSource =>
          writeDataSourceToFile(
>>>>>>> ea6e0e37
            unusableDataSource.sourceFolder,
            UsableDataSource(unusableDataSource.owningTeam, unusableDataSource.sourceType, dataSource))
      } match {
        case Some(r) =>
          logger.info("Datasource import finished for " + unusableDataSource.id)
          finishTrackerFor(importTrackerId(unusableDataSource.id), true)
          Some(r)
        case None =>
          logger.warn("Datasource import failed for " + unusableDataSource.id)
          finishTrackerFor(importTrackerId(unusableDataSource.id), false)
          None
      }
    }
    f.onFailure {
      case e =>
        logger.error("Failed to import dataset", e)
        finishTrackerFor(importTrackerId(unusableDataSource.id), false)
        None
    }
    f
  }
}<|MERGE_RESOLUTION|>--- conflicted
+++ resolved
@@ -60,19 +60,6 @@
   }
 
   def cleanUp(source: Path) =
-<<<<<<< HEAD
-    (source  / "target").deleteRecursively()
-
-  def transformToDataSource(unusableDataSource: UnusableDataSource): Future[Option[UsableDataSource]] = Future {
-    clearAllTrackers(importTrackerId(unusableDataSource.id))
-    cleanUp(unusableDataSource.sourceFolder)
-    types
-      .maxBy(_.chanceOfInboxType(unusableDataSource.sourceFolder))
-      .importDataSource(unusableDataSource, progressTrackerFor(importTrackerId(unusableDataSource.id)))
-      .flatMap {
-      dataSource =>
-        writeDataSourceToFile(
-=======
     (source / "target").deleteRecursively()
 
   def transformToDataSource(unusableDataSource: UnusableDataSource): Future[Option[UsableDataSource]] = {
@@ -85,7 +72,6 @@
         .flatMap {
         dataSource =>
           writeDataSourceToFile(
->>>>>>> ea6e0e37
             unusableDataSource.sourceFolder,
             UsableDataSource(unusableDataSource.owningTeam, unusableDataSource.sourceType, dataSource))
       } match {
