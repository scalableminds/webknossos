# Changelog (Unreleased)

All notable (yet unreleased) user-facing changes to WEBKNOSSOS are documented in this file.
See `CHANGELOG.released.md` for the changes which are part of official releases.

The format is based on [Keep a Changelog](http://keepachangelog.com/en/1.0.0/)
and this project adheres to [Calendar Versioning](http://calver.org/) `0Y.0M.MICRO`.
For upgrade instructions, please check the [migration guide](MIGRATIONS.released.md).

## Unreleased
[Commits](https://github.com/scalableminds/webknossos/compare/23.12.0...HEAD)

### Added
- The data of segments can now be deleted in the segment side panel. [#7435](https://github.com/scalableminds/webknossos/pull/7435)
- Added support for S3-compliant object storage services (e.g. MinIO) as a storage backend for remote datasets. [#7453](https://github.com/scalableminds/webknossos/pull/7453)
- Added support for blosc compressed N5 datasets. [#7465](https://github.com/scalableminds/webknossos/pull/7465)
- Added route for triggering the compute segment index worker job. [#7471](https://github.com/scalableminds/webknossos/pull/7471)
- Added thumbnails to the dashboard dataset list. [#7479](https://github.com/scalableminds/webknossos/pull/7479)
- Adhoc mesh rendering is now available for ND datasets.[#7394](https://github.com/scalableminds/webknossos/pull/7394)
- When setting up WEBKNOSSOS from the git repository for development, the organization directory for storing datasets is now automatically created on startup. [#7517](https://github.com/scalableminds/webknossos/pull/7517)
<<<<<<< HEAD
- Added the option to convert agglomerate skeletons to freely modifiable skeletons in the context menu of the Skeleton tab. [#7537](https://github.com/scalableminds/webknossos/pull/7537)
=======
- Multiple segments can be dragged and dropped in the segments tab. [#7536](https://github.com/scalableminds/webknossos/pull/7536)
>>>>>>> b60dc9d3


### Changed
- Improved loading speed of the annotation list. [#7410](https://github.com/scalableminds/webknossos/pull/7410)
- Admins and Team Managers can now also download job exports for jobs of other users, if they have the link. [#7462](https://github.com/scalableminds/webknossos/pull/7462)
- Updated some dependencies of the backend code (play 2.9, sbt 1.9, minor upgrades for others) for optimized performance. [#7366](https://github.com/scalableminds/webknossos/pull/7366)
- Processing jobs can now be distributed to multiple webknossos-workers with finer-grained configurability. Compare migration guide. [#7463](https://github.com/scalableminds/webknossos/pull/7463)
- Removed Swagger/OpenAPI json description of the HTTP API. [#7494](https://github.com/scalableminds/webknossos/pull/7494)

### Fixed
- Datasets with annotations can now be deleted. The concerning annotations can no longer be viewed but still be downloaded. [#7429](https://github.com/scalableminds/webknossos/pull/7429)
- Fixed several deprecation warning for using antd's Tabs.TabPane components. [#7469](https://github.com/scalableminds/webknossos/pull/7469)
- Fixed problems when requests for loading data failed (could impact volume data consistency and rendering). [#7477](https://github.com/scalableminds/webknossos/pull/7477)
- The settings page for non-wkw datasets no longer shows a wall of non-applying errors. [#7475](https://github.com/scalableminds/webknossos/pull/7475)
- Fixed a bug where dataset deletion for ND datasets and datasets with coordinate transforms would not free the name even if no referencing annotations exist. [#7495](https://github.com/scalableminds/webknossos/pull/7495)
- Fixed a bug where the URL in the sharing link was wrongly decoded before encoding into a URI. [#7502](https://github.com/scalableminds/webknossos/pull/7502)
- Fixed a bug where loaded meshes were not encoded in the sharing link. [#7507](https://github.com/scalableminds/webknossos/pull/7507)
- Fixed a bug where meshes (or chunks of them) were always colored white, if they were loaded while the corresponding segmentation layer was disabled. [#7507](https://github.com/scalableminds/webknossos/pull/7507)
- Fixed a race condition when opening a short link, that would sometimes lead to an error toast. [#7507](https://github.com/scalableminds/webknossos/pull/7507)
- Fixed that the Segment Statistics feature was not available in the context menu of segment groups and in the context menu of the data viewports. [#7510](https://github.com/scalableminds/webknossos/pull/7510)
- Fixed rare bug which produced a benign error toast on some mouse interactions. [#7525](https://github.com/scalableminds/webknossos/pull/7525)
- Fixed a bug where dataset managers were not allowed to assign teams to new datasets that they are only member of. This already worked while editing the dataset later, but not during upload. [#7518](https://github.com/scalableminds/webknossos/pull/7518)
- Fixed regression in proofreading tool when automatic mesh loading was disabled and a merge/split operation was performed. [#7534](https://github.com/scalableminds/webknossos/pull/7534)
- Fixed that last dimension value in ND dataset was not loaded. [#7535](https://github.com/scalableminds/webknossos/pull/7535)
- Fixed the initialization of the mapping list for agglomerate views if json mappings are present. [#7537](https://github.com/scalableminds/webknossos/pull/7537)

### Removed
- Removed several unused frontend libraries. [#7521](https://github.com/scalableminds/webknossos/pull/7521)

### Breaking Changes<|MERGE_RESOLUTION|>--- conflicted
+++ resolved
@@ -18,11 +18,8 @@
 - Added thumbnails to the dashboard dataset list. [#7479](https://github.com/scalableminds/webknossos/pull/7479)
 - Adhoc mesh rendering is now available for ND datasets.[#7394](https://github.com/scalableminds/webknossos/pull/7394)
 - When setting up WEBKNOSSOS from the git repository for development, the organization directory for storing datasets is now automatically created on startup. [#7517](https://github.com/scalableminds/webknossos/pull/7517)
-<<<<<<< HEAD
+- Multiple segments can be dragged and dropped in the segments tab. [#7536](https://github.com/scalableminds/webknossos/pull/7536)
 - Added the option to convert agglomerate skeletons to freely modifiable skeletons in the context menu of the Skeleton tab. [#7537](https://github.com/scalableminds/webknossos/pull/7537)
-=======
-- Multiple segments can be dragged and dropped in the segments tab. [#7536](https://github.com/scalableminds/webknossos/pull/7536)
->>>>>>> b60dc9d3
 
 
 ### Changed
