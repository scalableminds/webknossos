--- conflicted
+++ resolved
@@ -7,10 +7,7 @@
   <header class="navbar navbar-static-top navbar-inverse">
     <div class="navbar-inner">
       <a class="brand" href="@routes.Application.index">@current.configuration.getString("application.name")</a>
-<<<<<<< HEAD
       <span class="version">v@controllers.Application.version</span>
-=======
->>>>>>> 41c2200e
        @session.userOpt.map{ user =>
          <ul class="nav" id="main-menu">
           <li class="divider-vertical"></li>
