--- conflicted
+++ resolved
@@ -51,10 +51,6 @@
         for{
           _ <- ensureTeamAdministration(request.user, t.team)
           _ <- TaskTypeDAO.insert(t)
-<<<<<<< HEAD
-          ttJson <- TaskType.transformToJsonWithStatus(t)
-=======
->>>>>>> fc541039
         } yield {
           JsonOk(
             Json.obj("newTaskType" -> TaskType.transformToJson(t)),
@@ -96,15 +92,9 @@
         success = { t =>
           val updatedTaskType = t.copy(_id = taskType._id)
           for {
-<<<<<<< HEAD
+            _ <- ensureTeamAdministration(request.user, updatedTaskType.team).toFox
             _ <- TaskTypeDAO.update(taskType._id, updatedTaskType)
             tasks <- TaskDAO.findAllByTaskType(taskType._id)
-            _ <- ensureTeamAdministration(request.user, updatedTaskType.team)
-=======
-            _ <- ensureTeamAdministration(request.user, updatedTaskType.team).toFox
-            _ <- TaskTypeDAO.update(taskType._id, updatedTaskType).toFox
-            tasks <- TaskDAO.findAllByTaskType(taskType).toFox
->>>>>>> fc541039
           } yield {
             tasks.map(task => AnnotationDAO.updateAllOfTask(task, updatedTaskType.settings))
             JsonOk(Messages("taskType.editSuccess"))
