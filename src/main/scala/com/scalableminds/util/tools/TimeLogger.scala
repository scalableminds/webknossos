--- conflicted
+++ resolved
@@ -3,11 +3,7 @@
  */
 package com.scalableminds.util.tools
 
-<<<<<<< HEAD
-import scala.concurrent.Future
-=======
 import scala.concurrent.{ExecutionContext, Future}
->>>>>>> f4f6b149
 
 object TimeLogger {
   def logTime[A](caption: String, log: ( => String) => Unit)(op: => A): A = {
@@ -17,17 +13,10 @@
     result
   }
 
-<<<<<<< HEAD
-  def logTimeF[A](caption: String, log: ( => String) => Unit)(op: => Future[A]): Future[A] = {
-    val t = System.currentTimeMillis()
-    val result = op
-    result.onComplete(_ => log(s"TIMELOG | $caption took ${System.currentTimeMillis-t} ms"))
-=======
   def logTimeF[A](caption: String, log: ( => String) => Unit)(op: => Fox[A])(implicit ec: ExecutionContext): Fox[A] = {
     val t = System.currentTimeMillis()
     val result = op
     result.futureBox.onComplete(_ => log(s"TIMELOG | $caption took ${System.currentTimeMillis - t} ms"))
->>>>>>> f4f6b149
     result
   }
 }