--- conflicted
+++ resolved
@@ -171,17 +171,7 @@
             upload = DataSourceUpload(name, team, zipFile.ref.file.getAbsolutePath, Some(settings))
             _ <- DataStoreHandler.uploadDataSource(upload)
           } yield {
-<<<<<<< HEAD
-              Ok(Json.obj())
-            }).futureBox.map {
-            case Full(r)              => r
-            case Failure(error, _, _) =>
-              JsonBadRequest(error)
-            case _ =>
-              JsonBadRequest(Messages("dataset.upload.failed"))
-=======
             Ok(Json.obj())
->>>>>>> 8497ee7a
           }
       })
   }
