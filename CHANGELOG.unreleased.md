--- conflicted
+++ resolved
@@ -19,11 +19,8 @@
   - Add filter functionality to "Access Permissions" column to filter for public datasets.
   - Removed `isActive` and `isPublic` columns to save screen space.
   - Changed data layer entries to display layer names instead of categories, e.g. "color" --> "axons".
-<<<<<<< HEAD
-- Moved the list of "user with access to the selected dataset" from the dashboard to the respective dataset's settings (Sharing Tab). [6166](https://github.com/scalableminds/webknossos/pull/6166)
-=======
+- Moved the list of "user with access to the selected dataset" from the dashboard to the respective dataset's settings (Sharing Tab). [#6166](https://github.com/scalableminds/webknossos/pull/6166)
 - Sped up initial requests for remote zarr dataset by using asynchronous caching. [#6165](https://github.com/scalableminds/webknossos/pull/6165)
->>>>>>> d42694a9
 
 ### Fixed
 - Fixed a bug that led to an error when drag-'n-dropping an empty volume annotation in the dataset view. [#6116](https://github.com/scalableminds/webknossos/pull/6116)
