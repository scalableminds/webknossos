/**
 * tracing_layout_view.js
 * @flow weak
 */

import _ from "lodash";
import $ from "jquery";
import Marionette from "backbone.marionette";
import React from "react";
import { render } from "react-dom";
import { Provider } from "react-redux";
import app from "app";
import store from "oxalis/throttled_store";
import OxalisController from "oxalis/controller";
import OxalisModel from "oxalis/model";
import OxalisApi from "oxalis/api/api_loader";
import Constants from "oxalis/constants";
import Modal from "oxalis/view/modal";
import Utils from "libs/utils";
import SettingsView from "oxalis/view/settings/settings_view";
import ActionBarView from "oxalis/view/action_bar_view";
import RightMenuView from "oxalis/view/right_menu_view";
import UserScriptsModalView from "oxalis/view/user_scripts_modal";
import TracingView from "oxalis/view/tracing_view";
import enUS from "antd/lib/locale-provider/en_US";
import { LocaleProvider } from "antd";

const MARGIN = 40;

class TracingLayoutView extends Marionette.View {

  traceTemplate: (data: Object) => string;
  viewTemplate: (data: Object) => string;
  rightMenuView: Marionette.View<*>;

  static initClass() {
    this.prototype.className = "text-nowrap";

    this.prototype.traceTemplate = _.template(`\
<div id="action-bar"></div>
<div id="sliding-canvas">
  <div id="settings-menu-wrapper" class="navmenu-fixed-left offcanvas">
    <div id="settings-menu"></div>
  </div>
  <div id="tracing"></div>
  <div id="right-menu"></div>
</div>
<div class="modal-wrapper"></div>\
`);

    this.prototype.viewTemplate = _.template(`\
<div id="action-bar"></div>
<div id="settings-menu"></div>
<div id="tracing"></div>
<div id="right-menu"></div>
<div class="modal-wrapper"></div>\
`);

    this.prototype.ui = {
      rightMenu: "#right-menu",
      slidingCanvas: "#sliding-canvas",
      actionBar: "#action-bar",
      settings: "#settings-menu",
    };

    this.prototype.regions = {
      rightMenu: "#right-menu",
      tracingContainer: "#tracing",
      modalWrapper: ".modal-wrapper",
    };

    this.prototype.events = {
      "hidden.bs.offcanvas #settings-menu-wrapper": "doneSliding",
      "shown.bs.offcanvas #settings-menu-wrapper": "doneSliding",
    };
  }

  getTemplate() {
    if (this.isTracingMode()) {
      return this.traceTemplate;
    } else {
      return this.viewTemplate;
    }
  }


  initialize(options) {
    this.options = _.extend(
      {},
      options,
      { model: new OxalisModel(options) },
    );

    this.model = this.options.model;

    this.listenTo(app.vent, "planes:resize", this.resizeRightMenu);
    // this.listenTo(this.model, "change:mode", this.renderRegions);
    this.listenTo(this.model, "sync", this.renderRegions);
    $(window).on("resize", this.resizeRightMenu.bind(this));

    $("#add-script-link")
      .removeClass("hide")
      .on("click", this.showUserScriptsModal.bind(this));

    app.oxalis = new OxalisController(this.options);
    window.webknossos = new OxalisApi(this.model);
  }


  doneSliding() {
    return this.resizeRightMenu();
  }


  resizeRightMenu() {
    if (this.isSkeletonMode()) {
      const menuPosition = this.ui.rightMenu.position();
      const slidingCanvasOffset = this.ui.slidingCanvas.position().left;

      const newWidth = window.innerWidth - menuPosition.left - slidingCanvasOffset - MARGIN;

      if (menuPosition.left < window.innerWidth && newWidth > 350) {
        this.ui.rightMenu.width(newWidth);
      }
    }
  }


  renderRegions() {
    this.render();

    const tracingView = new TracingView(this.options);

    this.showChildView("tracingContainer", tracingView, { preventDestroy: true });

    if (!this.model.settings.advancedOptionsAllowed) {
      return;
    }

    render(
<<<<<<< HEAD
=======
      <LocaleProvider locale={enUS}>
        <Provider store={store}>
          <ActionBarView oldModel={this.model} />
        </Provider>
      </LocaleProvider>,
      this.ui.actionBar[0],
    );

    render(
>>>>>>> a8d4c513
      <Provider store={store}>
        <SettingsView oldModel={this.model} isPublicViewMode={!this.isTracingMode()} />
      </Provider>,
      this.ui.settings[0],
    );

    render(
      <Provider store={store}>
        <RightMenuView oldModel={this.model} isPublicViewMode={!this.isTracingMode()} />
      </Provider>,
      this.ui.rightMenu[0],
    );

    this.maybeShowNewTaskTypeModal();
  }


  showUserScriptsModal(event) {
    event.preventDefault();
    const modalView = new UserScriptsModalView();
    this.showChildView("modalWrapper", modalView);
    return modalView.show();
  }


  maybeShowNewTaskTypeModal() {
    // Users can aquire new tasks directly in the tracing view. Occasionally,
    // they start working on a new TaskType and need to be instructed.
    let text;
    if (!Utils.getUrlParams("differentTaskType") || (this.model.tracing.task == null)) { return; }

    const taskType = this.model.tracing.task.type;
    const title = `Attention, new Task Type: ${taskType.summary}`;
    if (taskType.description) {
      text = `You are now tracing a new task with the following description:<br>${taskType.description}`;
    } else {
      text = "You are now tracing a new task with no description.";
    }
    Modal.show(text, title);
  }


  isTracingMode() {
    return this.model.get("controlMode") !== Constants.CONTROL_MODE_VIEW;
  }


  isSkeletonMode() {
    return Constants.MODES_SKELETON.includes(this.model.get("mode")) && this.isTracingMode();
  }


  isVolumeMode() {
    return this.model.get("mode") === Constants.MODE_VOLUME && this.isTracingMode();
  }


  isArbitraryMode() {
    return Constants.MODES_ARBITRARY.includes(this.model.get("mode"));
  }


  onDestroy() {
    $("#add-script-link")
      .addClass("hide")
      .off("click");
    app.oxalis = null;
  }
}
TracingLayoutView.initClass();

export default TracingLayoutView;<|MERGE_RESOLUTION|>--- conflicted
+++ resolved
@@ -138,8 +138,6 @@
     }
 
     render(
-<<<<<<< HEAD
-=======
       <LocaleProvider locale={enUS}>
         <Provider store={store}>
           <ActionBarView oldModel={this.model} />
@@ -149,7 +147,6 @@
     );
 
     render(
->>>>>>> a8d4c513
       <Provider store={store}>
         <SettingsView oldModel={this.model} isPublicViewMode={!this.isTracingMode()} />
       </Provider>,
