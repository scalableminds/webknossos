@import '_fonts.less';
@import '_variables.less';
@import 'libs/_theme.less';
@import 'admin/_user.less';
@import 'admin/_team.less';
@import 'admin/_dataset.less';
@import 'admin/_pagination.less';
@import 'admin/_task.less';
@import 'admin/_project.less';
@import 'admin/_statistics.less';


// ----------------------- MAIN STYLES
body {
  //background: #000000;
  color: @mainColor;
  font-family: 'Source Sans Pro', sans-serif;
  font-weight: 400;
  font-size: 16px;
  -webkit-font-smoothing: antialised;
}
body:-webkit-full-screen {
  width: 100%;
  height: 100%;
}
.navbar .brand {
  background: url(/assets/images/oxalis-white.png) 15px center no-repeat;
  padding-left: 43px;
  font-weight: 400;
  margin-left: 0px;
}
.navbar span.brand:hover {
  color: #999;
}

.navbar #main-menu {
  a [class^="fa-"],
  a [class*=" fa-"] {
    color: #fff;
  }
}

.navbar .version {
  float: left;
  font-size: 11px;
  padding-top: 12px;
  display: inline-block;
}

.label {
  margin-right: .2em;
}

.well form {
  margin-bottom: 0;
}
.well form .form-actions {
  padding-bottom: 0;
  margin-bottom: 0;
}

.container.wide {
  margin-left: 20px;
  margin-right: 20px;
  width: auto;
}

.input-fullwidth {
  width: 100%;
  -webkit-box-sizing: border-box;
  -moz-box-sizing: border-box;
  box-sizing: border-box;
}

.input-monospace {
  font-family: Monaco, Consolas, "Lucida Console", "Courier New", monospace;
}
.divider-vertical {
  display: inline-block;
  vertical-align: middle;
  height: 25px;
  margin: 0 9px;
  border-right: 1px solid #e5e5e5;
}

.form-actions fieldset {
  display: inline-block;
}

.popover {
  width: 400px;
}

.nowrap * {
  white-space: nowrap;
}

.table-double-striped > tbody {
  & > tr:nth-child(odd) > td{
    background-color: inherit;
  }
  & > tr:nth-child(even) > td {
    background-color: #f9f9f9;
  }
}

.table-double-striped {
 & > tbody:nth-child(odd) > tr > td{
  background-color: #fff;
 }
 & > tbody:nth-child(even) > tr > td{
  background-color: #f9f9f9;
 }
}

.table-nohead {
  tbody tr:nth-child(1) {
    td, th {
      border-top: none;
    }
  }
}

.table .table {
  margin-bottom: 0;
}

.table tr.highlighted > td {
  background: #fcf8e3 !important;
}

.table-details {

  .details-row > td {
    box-shadow: inset 0 0 10px rgba(180, 180, 180, .2);
  }
  .details-toggle,
  .details-toggle-all {

    cursor: pointer;

    .caret-down {
      display: none;
    }

    &.open {
      .caret-right {
        display: none;
      }
      .caret-down {
        display: inline-block;
      }
    }
  }
}

.table {
  a [class^="fa-"],
  a [class*=" fa-"] {
    color: #000;
  }
}

.light-caret {
  display: inline-block;
  width: 0;
  height: 0;
  vertical-align: middle;
  content: "";
}
.caret-right {
  .light-caret;
  border-left: 4px solid #888;
  border-top: 4px solid transparent;
  border-bottom: 4px solid transparent;
}
.caret-down {
  .light-caret;
  border-top: 4px solid #888;
  border-right: 4px solid transparent;
  border-left: 4px solid transparent;
}

@-webkit-keyframes rotation {
  from {
    -webkit-transform: rotate(0);
  }
  to {
    -webkit-transform: rotate(360deg);
  }
}

.fa-random {
  width: 14px;
  background-position: -217px -120px;
}

.fa-bull::before {
  display: inline-block;
  width: 16px;
  content: "•";
  text-align: center;
}

.inline-block {
  display: inline-block;
}

.inline {
  display: inline;
}

.rotating {
  -webkit-animation: rotation 1s linear infinite;
}

#alert-container {
  position: fixed;
  right: 20px;
  top: 60px;
  z-index: 1050; //above modal backdrop

  .alert {
    cursor: default;
    position: relative;
  }
  .alert:hover {
    box-shadow: 0 0 10px rgba(100, 100, 100, .2);
  }
}

#stats {
  position: fixed;
  bottom: 0;
  left: 0;
}
.bright {
  background : #fff;
  p {
    color : #000;
  }
  #abstractTreeViewer {
    color : #000;
  }
  .inactive {
    border-color: #fff;
  }
}
.dark {
  background : #000;
  p {
    color : #fff;
  }
  #abstractTreeViewer {
    color : #fff;
  }
  .popover p {
    color : #000;
  }
  .modal p {
    color : #000;
  }
  .inactive {
    border-color: #000;
  }
}

#loader-icon {
  position: absolute;
  top: 50%;
  left: 50%;
  z-index: 1;
}

#loader-background {
  position: fixed;
  left: 0px;
  top: 0px;
  height: 100%;
  width: 100%;
  background-color: white;
  color: white;
  text-align: center;
  padding-top: 100px;
  opacity: 0.7;
  filter: alpha(opacity=50);
}

#container {
  display: none;
}

#tracing {
  margin-top: 10px;
  position: relative;
  display: inline-block;
  vertical-align: top;
}
#render {
  position: relative;
}
#render canvas {
  z-index: 10;
}
#comments-tree {
  display: inline-block;
  vertical-align: top;
  margin-top: 10px;
  margin-left: 20px;
}
#tab-tree {
  padding-left: 5px;
  padding-right: 5px;
  overflow-y: hidden;
}
#tab-comments {
  padding-left: 5px;
  padding-right: 5px;
  width: 350px;
  overflow-y: hidden;
}
#comment-container {
  max-height: 2*@standardViewportWidth - 90px;
  margin-top: 10px;
  overflow-y: auto;
}
#abstractTreeViewer {
  height : 2*@standardViewportWidth + 20px;
  width: 350px;
  float: left;
  font-size: 0;
}
#tree-list {
  height : 2*@standardViewportWidth - 90px;
  margin-top: 10px;
  overflow-y: auto;
  overflow-x: hidden;

  .fa-bull::before {
    width: 14px;
  }
}
#main-container {
  margin-top: 40px
}
#main {
  white-space: nowrap;
}
#inputcatchers {
  position: absolute;
  width: 100%;
}
.inputcatcher {
  width: @standardViewportWidth;
  height: @standardViewportWidth;
  border-style:solid;
  border-width: 2px;
  z-index: 20;
  box-sizing: border-box;
  -moz-box-sizing: border-box;
  float: left;
}
.active {
  border-color: #ff0;
}
#planeyz {
  margin-left: 20px;
}
#planexz {
  margin-top: 20px;
}
#TDView {
  margin-top: 20px;
  margin-left: 20px;
  position: relative;
}
#TDViewControls {
  float: left;
  height: 20px;
  position: absolute;
  top: 0px;
  z-index: 30;
}
#TDViewControls .btn > span {
  display: inline-block;
  width: 10px;
  height: 10px;
  border-radius: 50%;
  margin-right: 5px;
}
#overlay {
  position: relative;
  width: 280px;
  padding: 10px;
  display: inline-block;
  vertical-align: top;
  white-space: normal;
}
#overlay > * {
  margin-bottom: 10px;
}
#overlay .nav-tabs > li > a {
  padding-top: 4px;
  padding-bottom: 4px;
}
#overlay .nav-tabs {
  margin-top: 25px;
  margin-bottom: 0;
}
#review-comments {
  max-height: 500px;
  overflow-y: auto;
  padding: 10px;
  border: 1px solid #ddd;
  border-top: none;
}

#explorative-name-input {
  padding-top: 0px;
  padding-bottom: 0px;
  margin-top: -1px;
}
#explorative-name-submit {
  padding-top: 0px;
  padding-bottom: 0px;
  margin-top: -1px;
}
.explorative-name-column {
  width: 200px;
  max-width: 200px;
  word-wrap: break-word;
}
#tree-name {
  height: 20px;
}

#tree-edit {
  height: 35px;
  * {
    vertical-align: top;
  }
  p {
    width: 260px;
    margin-top: 5px;
    margin-bottom: 5px;
  }
  input {
    width: 203px;
  }
}

#toggle-explorative {

  .fa-caret-down {
    display: none;
  }

  &:not(.collapsed) {
    .fa-caret-right {
      display: none;
    }
    .fa-caret-down {
      display: inline-block;
    }
  }
}
#tabbable-dashboard {
  margin-top: 20px;
  min-height: 400px;
}

#credits {
  margin-top: 100px;
  border-radius: 0;
  color: #888;

  section {
    margin-top: 4em;
  }
}
.credit-logos {
  width: 200px;
  float: left;
  margin: -40px 30px auto 10px;

  img {
    margin-top: 15px;
  }
}
#help-modal-body {
  max-height: 800px;
}
#help-modal {
  width: 1000px;
  top: 50%;
  margin: -400px 0 0 -500px;
}

.modal {
  white-space: normal;
}

#issue-submit {

  form {

    margin: 0;

    input[type=text],
    textarea {
      width: 600px;
    }
    textarea {
      height: 8em;
    }
  }
}

#oxalis-header {

  margin-bottom: 20px;
  margin-left: 34px;
  margin-top: 20px;

  img {
    height: 200px;
    width: 200px;
  }

  div {
    vertical-align: middle;
    font-weight: 200;
    display: inline-block;
    font-size: 150px;
    line-height: normal;
    color: #000;
    margin-left: 17px;
  }
}

#dataset-list {

  margin-top: 40px;

  .dataset {
  float: left;
  clear: both;
  margin-right: 20px;
  margin-bottom: 20px;
  padding: 10px;
  min-width: 250px;
  width: 940px;

  header {
    width: 250px;

    h4, .stack-buttons {
      text-align: center;
    }
  }

  form {
    display: inline;
  }

  .dataset-buttons {
    margin: 10px;
  }
  .dataset-buttons a {
    font-size: 0;
    margin: 0 5px;

    [class^="fa-"]::before,
    [class*=" fa-"]::before {
    font-size: 20px;
    }
  }
  .dataset-buttons input[type=checkbox] {
    margin: -7px 5px 0;
  }
  .dataset-buttons .busy .fa-retweet {
    .rotating;
  }
  }

  .dataset-description {
  float: left;
  }

  .dataset-display {

  text-align: center;
  position: relative;
  width: 250px;
  float: left;

  a, .loading-indicator {
    display: block;
    font-size: 80px;
    text-align: center;
    top: 0;
    line-height: 200px;
    position: absolute;
    width: 100%;
    text-decoration: none;
  }

  input[type="range"] {
    width: 100%;
  }
  img {
    display: block;
    opacity: 0.8;
    margin: 0 auto;
  }
  .stack-meta {
    font-family: "Monaco", Consolas, "Courier New", monospace, sans-serif;
    height: 50px;
    overflow: auto;
    resize: both;
    text-align: left;
    font-size: .8em;
    line-height: 1.5em;
  }
  }
}

#task-selection-algoritm {

  position: relative;
  height: 100%;

  .editor-wrapper {
    position: relative;
    background: #141414;
    width: 100%;
    height: 600px;
    box-shadow: 0 0 10px #aaa;

    #editor {
      width: 100%;
      height: 100%;
    }
  }
  input[type=submit] {
    margin: 10px 0;
  }
}

#impressum{
  h5{
  margin-top: 2em;
  }
}

.key-arrow {
  left: 170px !important;
}

.img-mpi-neuro{
  width: 176%;
  margin-left: -15px;
  margin-top: -101px;
}

<<<<<<< HEAD
.graph.well svg {
  max-width: 900px;
}

.overview-options {
  float: right;
  margin-right: 15px;
  margin-top: 15px
}

=======
>>>>>>> d30b866c
@media screen and (max-width: 960px) {
  .container {
    width: auto;
    margin: 0 10px;
  }
}

.space-top {
  margin-top: 30px;
}

#segmentation-slider {
  p{
    float:left;
    padding: 3px;
  }
}


// Fixing datGUI from Bootstrap
.dg {

  font: 11px 'Lucida Grande', sans-serif;

  input, select, textarea {
    height: auto;
    font-size: 11px;
    line-height: normal;
    border-radius: 0;
  }
  select {
    width: auto;
    max-width: 100%;
  }
  .cr div div {
    line-height: normal;
  }
}

// Fixing font awesome
.btn [class^="fa-"],
.nav [class^="fa-"],
.btn [class*=" fa-"],
.nav [class*=" fa-"] {
  line-height: normal;
}

//override bootstrap
.table .table {
  background-color: inherit;
}

#merge {
    width: 280px;
    padding: 10px;
    position: absolute;
    top: 240px;
    left: 0px;
    background-color: #aaf;
    visibility: hidden;
}


// make sure text and icons have space between them
i {
  margin-right: 5px;
}<|MERGE_RESOLUTION|>--- conflicted
+++ resolved
@@ -663,7 +663,6 @@
   margin-top: -101px;
 }
 
-<<<<<<< HEAD
 .graph.well svg {
   max-width: 900px;
 }
@@ -674,8 +673,6 @@
   margin-top: 15px
 }
 
-=======
->>>>>>> d30b866c
 @media screen and (max-width: 960px) {
   .container {
     width: auto;
