package controllers

import play.silhouette.api.Silhouette
import com.scalableminds.util.geometry.{BoundingBox, Vec3Double, Vec3Int}
import com.scalableminds.util.accesscontext.GlobalAccessContext
import com.scalableminds.util.tools.Fox
import models.dataset.{DataStoreDAO, DatasetDAO, DatasetLayerAdditionalAxesDAO, DatasetService}
import models.job._
import models.organization.OrganizationDAO
import models.user.MultiUserDAO
import play.api.i18n.Messages
import play.api.libs.json._
import play.api.mvc.{Action, AnyContent, PlayBodyParsers}
import security.{WkEnv, WkSilhouetteEnvironment}
import telemetry.SlackNotificationService
import utils.WkConf

import java.util.Date
import javax.inject.Inject
import scala.concurrent.ExecutionContext
import com.scalableminds.util.enumeration.ExtendedEnumeration
<<<<<<< HEAD
import com.scalableminds.util.requestparsing.ObjectId
import com.scalableminds.webknossos.datastore.models.{LengthUnit, VoxelSize}
=======
import com.scalableminds.webknossos.datastore.dataformats.zarr.Zarr3OutputHelper
import com.scalableminds.webknossos.datastore.datareaders.{AxisOrder, FullAxisOrder, NDBoundingBox}
import com.scalableminds.webknossos.datastore.models.{AdditionalCoordinate, LengthUnit, VoxelSize}
>>>>>>> 32b7cb40
import models.team.PricingPlan

object MovieResolutionSetting extends ExtendedEnumeration {
  val SD, HD = Value
}

object CameraPositionSetting extends ExtendedEnumeration {
  val MOVING, STATIC_XZ, STATIC_YZ = Value
}

case class AnimationJobOptions(
    layerName: String,
    boundingBox: BoundingBox,
    includeWatermark: Boolean,
    meshes: JsValue,
    movieResolution: MovieResolutionSetting.Value,
    cameraPosition: CameraPositionSetting.Value,
    intensityMin: Double,
    intensityMax: Double,
    magForTextures: Vec3Int
)

object AnimationJobOptions {
  implicit val jsonFormat: OFormat[AnimationJobOptions] = Json.format[AnimationJobOptions]
}

class JobController @Inject()(
    jobDAO: JobDAO,
    sil: Silhouette[WkEnv],
    datasetDAO: DatasetDAO,
    datasetService: DatasetService,
    jobService: JobService,
    workerService: WorkerService,
    workerDAO: WorkerDAO,
    datasetLayerAdditionalAxesDAO: DatasetLayerAdditionalAxesDAO,
    wkconf: WkConf,
    multiUserDAO: MultiUserDAO,
    wkSilhouetteEnvironment: WkSilhouetteEnvironment,
    slackNotificationService: SlackNotificationService,
    organizationDAO: OrganizationDAO,
    dataStoreDAO: DataStoreDAO)(implicit ec: ExecutionContext, playBodyParsers: PlayBodyParsers)
    extends Controller
    with Zarr3OutputHelper {

  def status: Action[AnyContent] = sil.SecuredAction.async { implicit request =>
    for {
      _ <- Fox.successful(())
      jobCountsByState <- jobDAO.countByState
      workers <- workerDAO.findAll
      workersJson = workers.map(workerService.publicWrites)
      jsStatus = Json.obj(
        "workers" -> workersJson,
        "jobsByState" -> Json.toJson(jobCountsByState)
      )
    } yield Ok(jsStatus)
  }

  def list: Action[AnyContent] = sil.SecuredAction.async { implicit request =>
    for {
      _ <- bool2Fox(wkconf.Features.jobsEnabled) ?~> "job.disabled"
      jobs <- jobDAO.findAll
      jobsJsonList <- Fox.serialCombined(jobs.sortBy(_.created).reverse)(jobService.publicWrites)
    } yield Ok(Json.toJson(jobsJsonList))
  }

  def get(id: String): Action[AnyContent] = sil.SecuredAction.async { implicit request =>
    for {
      _ <- bool2Fox(wkconf.Features.jobsEnabled) ?~> "job.disabled"
      idValidated <- ObjectId.fromString(id)
      job <- jobDAO.findOne(idValidated) ?~> "job.notFound"
      js <- jobService.publicWrites(job)
    } yield Ok(js)
  }

  /*
   * Job cancelling protocol:
   * When a user cancels a job, the manualState is immediately set. Thus, the job looks cancelled to the user
   * The worker-written “state” field is later updated by the worker when it has successfully cancelled the job run.
   * When both fields are set, the cancelling is complete and wk no longer includes the job in the to_cancel list sent to worker
   */
  def cancel(id: String): Action[AnyContent] = sil.SecuredAction.async { implicit request =>
    for {
      _ <- bool2Fox(wkconf.Features.jobsEnabled) ?~> "job.disabled"
      jobIdValidated <- ObjectId.fromString(id)
      job <- jobDAO.findOne(jobIdValidated)
      _ <- jobDAO.updateManualState(jobIdValidated, JobState.CANCELLED)
      js <- jobService.publicWrites(job)
    } yield Ok(js)
  }

  // Note that the dataset has to be registered by reserveUpload via the datastore first.
  def runConvertToWkwJob(datasetId: String, scale: String, unit: Option[String]): Action[AnyContent] =
    sil.SecuredAction.async { implicit request =>
      log(Some(slackNotificationService.noticeFailedJobRequest)) {
        for {
          parsedDatasetId <- ObjectId.fromString(datasetId) ?~> "Invalid dataset id" ~> NOT_FOUND
          dataset <- datasetDAO.findOne(parsedDatasetId) ?~> Messages("dataset.notFound", datasetId) ~> NOT_FOUND
          voxelSizeFactor <- Vec3Double.fromUriLiteral(scale).toFox
          voxelSizeUnit <- Fox.runOptional(unit)(u => LengthUnit.fromString(u).toFox)
          voxelSize = VoxelSize.fromFactorAndUnitWithDefault(voxelSizeFactor, voxelSizeUnit)
          organization <- organizationDAO.findOne(dataset._organization) ?~> Messages("organization.notFound",
                                                                                      dataset._organization)
          _ <- bool2Fox(request.identity._organization == organization._id) ~> FORBIDDEN
          command = JobCommand.convert_to_wkw
          commandArgs = Json.obj(
            "organization_name" -> organization._id,
            "organization_display_name" -> organization.name,
            "dataset_name" -> dataset.name, // TODOM: Adjust worker to use correct dataset
            "dataset_path" -> dataset.path, // TODOM: Adjust worker to use correct dataset
            "voxel_size_factor" -> voxelSize.factor.toUriLiteral,
            "voxel_size_unit" -> voxelSize.unit
          )
          job <- jobService.submitJob(command, commandArgs, request.identity, dataset._dataStore) ?~> "job.couldNotRunCubing"
          js <- jobService.publicWrites(job)
        } yield Ok(js)
      }
    }

  def runComputeMeshFileJob(datasetId: String,
                            layerName: String,
                            mag: String,
                            agglomerateView: Option[String]): Action[AnyContent] =
    sil.SecuredAction.async { implicit request =>
      for {
        parsedDatasetId <- ObjectId.fromString(datasetId) ?~> "Invalid dataset id" ~> NOT_FOUND
        dataset <- datasetDAO.findOne(parsedDatasetId) ?~> Messages("dataset.notFound", datasetId) ~> NOT_FOUND
        organization <- organizationDAO.findOne(dataset._organization)(GlobalAccessContext) ?~> Messages(
          "organization.notFound",
          dataset._organization)
        _ <- bool2Fox(request.identity._organization == organization._id) ?~> "job.meshFile.notAllowed.organization" ~> FORBIDDEN
        _ <- datasetService.assertValidLayerNameLax(layerName)
        command = JobCommand.compute_mesh_file
        commandArgs = Json.obj(
          "organization_name" -> organization._id,
          "dataset_name" -> dataset.name, // TODOM: Adjust worker to use correct dataset
          "dataset_path" -> dataset.path, // TODOM: Adjust worker to use correct dataset
          "layer_name" -> layerName,
          "mag" -> mag,
          "agglomerate_view" -> agglomerateView
        )
        job <- jobService.submitJob(command, commandArgs, request.identity, dataset._dataStore) ?~> "job.couldNotRunComputeMeshFile"
        js <- jobService.publicWrites(job)
      } yield Ok(js)
    }

  def runComputeSegmentIndexFileJob(datasetId: String, layerName: String): Action[AnyContent] =
    sil.SecuredAction.async { implicit request =>
      for {
        parsedDatasetId <- ObjectId.fromString(datasetId) ?~> "Invalid dataset id" ~> NOT_FOUND
        dataset <- datasetDAO.findOne(parsedDatasetId) ?~> Messages("dataset.notFound", datasetId) ~> NOT_FOUND
        organization <- organizationDAO.findOne(dataset._organization)(GlobalAccessContext) ?~> Messages(
          "organization.notFound",
          dataset._organization)
        _ <- bool2Fox(request.identity._organization == organization._id) ?~> "job.segmentIndexFile.notAllowed.organization" ~> FORBIDDEN
        _ <- datasetService.assertValidLayerNameLax(layerName)
        command = JobCommand.compute_segment_index_file
        commandArgs = Json.obj(
          "organization_name" -> dataset._organization,
          "dataset_name" -> dataset.name, // TODOM: Adjust worker to use correct dataset
          "dataset_path" -> dataset.path, // TODOM: Adjust worker to use correct dataset
          "segmentation_layer_name" -> layerName,
        )
        job <- jobService.submitJob(command, commandArgs, request.identity, dataset._dataStore) ?~> "job.couldNotRunSegmentIndexFile"
        js <- jobService.publicWrites(job)
      } yield Ok(js)
    }

  def runInferNucleiJob(datasetId: String, layerName: String, newDatasetName: String): Action[AnyContent] =
    sil.SecuredAction.async { implicit request =>
      log(Some(slackNotificationService.noticeFailedJobRequest)) {
        for {
          parsedDatasetId <- ObjectId.fromString(datasetId) ?~> "Invalid dataset id" ~> NOT_FOUND
          dataset <- datasetDAO.findOne(parsedDatasetId) ?~> Messages("dataset.notFound", datasetId) ~> NOT_FOUND
          organization <- organizationDAO.findOne(dataset._organization)(GlobalAccessContext) ?~> Messages(
            "organization.notFound",
            dataset._organization)
          _ <- bool2Fox(request.identity._organization == organization._id) ?~> "job.inferNuclei.notAllowed.organization" ~> FORBIDDEN
          _ <- datasetService.assertValidDatasetName(newDatasetName)
          _ <- datasetService.assertValidLayerNameLax(layerName)
          command = JobCommand.infer_nuclei
          commandArgs = Json.obj(
            "organization_name" -> dataset._organization,
            "dataset_name" -> dataset.name, // TODOM: Adjust worker to use correct dataset
            "dataset_path" -> dataset.path, // TODOM: Adjust worker to use correct dataset
            "layer_name" -> layerName,
            "new_dataset_name" -> newDatasetName
          )
          job <- jobService.submitJob(command, commandArgs, request.identity, dataset._dataStore) ?~> "job.couldNotRunNucleiInferral"
          js <- jobService.publicWrites(job)
        } yield Ok(js)
      }
    }

  def runInferNeuronsJob(datasetId: String,
                         layerName: String,
                         bbox: String,
                         newDatasetName: String): Action[AnyContent] =
    sil.SecuredAction.async { implicit request =>
      log(Some(slackNotificationService.noticeFailedJobRequest)) {
        for {
          parsedDatasetId <- ObjectId.fromString(datasetId) ?~> "Invalid dataset id" ~> NOT_FOUND
          dataset <- datasetDAO.findOne(parsedDatasetId) ?~> Messages("dataset.notFound", datasetId) ~> NOT_FOUND
          organization <- organizationDAO.findOne(dataset._organization) ?~> Messages("organization.notFound",
                                                                                      dataset._organization)
          _ <- bool2Fox(request.identity._organization == organization._id) ?~> "job.inferNeurons.notAllowed.organization" ~> FORBIDDEN
          _ <- datasetService.assertValidDatasetName(newDatasetName)
          _ <- datasetService.assertValidLayerNameLax(layerName)
          multiUser <- multiUserDAO.findOne(request.identity._multiUser)
          _ <- Fox.runIf(!multiUser.isSuperUser)(jobService.assertBoundingBoxLimits(bbox, None))
          command = JobCommand.infer_neurons
          commandArgs = Json.obj(
            "organization_name" -> organization._id,
            "dataset_name" -> dataset.name, // TODOM: Adjust worker to use correct dataset
            "dataset_path" -> dataset.path, // TODOM: Adjust worker to use correct dataset
            "new_dataset_name" -> newDatasetName,
            "layer_name" -> layerName,
            "bbox" -> bbox,
          )
          job <- jobService.submitJob(command, commandArgs, request.identity, dataset._dataStore) ?~> "job.couldNotRunNeuronInferral"
          js <- jobService.publicWrites(job)
        } yield Ok(js)
      }
    }

  def runInferMitochondriaJob(datasetId: String,
                              layerName: String,
                              bbox: String,
                              newDatasetName: String): Action[AnyContent] =
    sil.SecuredAction.async { implicit request =>
      log(Some(slackNotificationService.noticeFailedJobRequest)) {
        for {
          parsedDatasetId <- ObjectId.fromString(datasetId) ?~> "Invalid dataset id" ~> NOT_FOUND
          dataset <- datasetDAO.findOne(parsedDatasetId) ?~> Messages("dataset.notFound", datasetId) ~> NOT_FOUND
          organization <- organizationDAO.findOne(dataset._organization) ?~> Messages("organization.notFound",
                                                                                      dataset._organization)
          _ <- bool2Fox(request.identity._organization == organization._id) ?~> "job.inferMitochondria.notAllowed.organization" ~> FORBIDDEN
          _ <- datasetService.assertValidDatasetName(newDatasetName)
          _ <- datasetService.assertValidLayerNameLax(layerName)
          multiUser <- multiUserDAO.findOne(request.identity._multiUser)
          _ <- bool2Fox(multiUser.isSuperUser) ?~> "job.inferMitochondria.notAllowed.onlySuperUsers"
          _ <- Fox.runIf(!multiUser.isSuperUser)(jobService.assertBoundingBoxLimits(bbox, None))
          command = JobCommand.infer_mitochondria
          commandArgs = Json.obj(
            "organization_name" -> dataset._organization,
            "dataset_name" -> dataset.name, // TODOM: Adjust worker to use correct dataset
            "dataset_path" -> dataset.path, // TODOM: Adjust worker to use correct dataset
            "new_dataset_name" -> newDatasetName,
            "layer_name" -> layerName,
            "bbox" -> bbox,
          )
          job <- jobService.submitJob(command, commandArgs, request.identity, dataset._dataStore) ?~> "job.couldNotRunInferMitochondria"
          js <- jobService.publicWrites(job)
        } yield Ok(js)
      }
    }

  def runAlignSectionsJob(datasetId: String,
                          layerName: String,
                          newDatasetName: String,
                          annotationId: Option[String] = None): Action[AnyContent] =
    sil.SecuredAction.async { implicit request =>
      log(Some(slackNotificationService.noticeFailedJobRequest)) {
        for {
          parsedDatasetId <- ObjectId.fromString(datasetId) ?~> "Invalid dataset id" ~> NOT_FOUND
          dataset <- datasetDAO.findOne(parsedDatasetId) ?~> Messages("dataset.notFound", datasetId) ~> NOT_FOUND
          organization <- organizationDAO.findOne(dataset._organization) ?~> Messages("organization.notFound",
                                                                                      dataset._organization)
          _ <- bool2Fox(request.identity._organization == organization._id) ?~> "job.alignSections.notAllowed.organization" ~> FORBIDDEN
          _ <- datasetService.assertValidDatasetName(newDatasetName)
          _ <- datasetService.assertValidLayerNameLax(layerName)
          _ <- Fox.runOptional(annotationId)(ObjectId.fromString)
          multiUser <- multiUserDAO.findOne(request.identity._multiUser)
          _ <- bool2Fox(multiUser.isSuperUser) ?~> "job.alignSections.notAllowed.onlySuperUsers"
          command = JobCommand.align_sections
          commandArgs = Json.obj(
            "organization_name" -> organization._id,
            "dataset_name" -> dataset.name, // TODOM: Adjust worker to use correct dataset
            "dataset_path" -> dataset.path, // TODOM: Adjust worker to use correct dataset
            "new_dataset_name" -> newDatasetName,
            "layer_name" -> layerName,
            "annotation_id" -> annotationId
          )
          job <- jobService.submitJob(command, commandArgs, request.identity, dataset._dataStore) ?~> "job.couldNotRunAlignSections"
          js <- jobService.publicWrites(job)
        } yield Ok(js)
      }
    }

  def runExportTiffJob(datasetId: String,
                       bbox: String,
                       additionalCoordinates: Option[String],
                       layerName: Option[String],
                       mag: Option[String],
                       annotationLayerName: Option[String],
                       annotationId: Option[String],
                       asOmeTiff: Boolean): Action[AnyContent] =
    sil.SecuredAction.async { implicit request =>
      log(Some(slackNotificationService.noticeFailedJobRequest)) {
        for {
          parsedDatasetId <- ObjectId.fromString(datasetId) ?~> "Invalid dataset id" ~> NOT_FOUND
          dataset <- datasetDAO.findOne(parsedDatasetId) ?~> Messages("dataset.notFound", datasetId) ~> NOT_FOUND
          organization <- organizationDAO.findOne(dataset._organization)(GlobalAccessContext) ?~> Messages(
            "organization.notFound",
            dataset._organization)
          _ <- bool2Fox(request.identity._organization == organization._id) ?~> "job.meshFile.notAllowed.organization" ~> FORBIDDEN
          _ <- Fox.runOptional(layerName)(datasetService.assertValidLayerNameLax)
          _ <- Fox.runOptional(annotationLayerName)(datasetService.assertValidLayerNameLax)
          _ <- jobService.assertBoundingBoxLimits(bbox, mag)
          additionalAxesOpt <- Fox.runOptional(layerName)(layerName =>
            datasetLayerAdditionalAxesDAO.findAllForDatasetAndDataLayerName(dataset._id, layerName))
          additionalAxesOpt <- Fox.runOptional(additionalAxesOpt)(a => Fox.successful(reorderAdditionalAxes(a)))
          rank = additionalAxesOpt.map(_.length).getOrElse(0) + 4
          axisOrder = FullAxisOrder.fromAxisOrderAndAdditionalAxes(rank,
                                                                   AxisOrder.cAdditionalxyz(rank),
                                                                   additionalAxesOpt)
          threeDBBox <- BoundingBox.fromLiteral(bbox).toFox ~> "job.invalidBoundingBox"
          parsedAdditionalCoordinatesOpt <- Fox.runOptional(additionalCoordinates)(coords =>
            Json.parse(coords).validate[Seq[AdditionalCoordinate]]) ~> "job.additionalCoordinates.invalid"
          parsedAdditionalCoordinates = parsedAdditionalCoordinatesOpt.getOrElse(Seq.empty)
          additionalAxesOfNdBBox = additionalAxesOpt.map(additionalAxes =>
            additionalAxes.map(_.intersectWithAdditionalCoordinates(parsedAdditionalCoordinates)))
          ndBoundingBox = NDBoundingBox(threeDBBox, additionalAxesOfNdBBox.getOrElse(Seq.empty), axisOrder)
          command = JobCommand.export_tiff
          exportFileName = if (asOmeTiff)
            s"${formatDateForFilename(new Date())}__${dataset.name}__${annotationLayerName.map(_ => "volume").getOrElse(layerName.getOrElse(""))}.ome.tif"
          else
            s"${formatDateForFilename(new Date())}__${dataset.name}__${annotationLayerName.map(_ => "volume").getOrElse(layerName.getOrElse(""))}.zip"
          commandArgs = Json.obj(
<<<<<<< HEAD
            "organization_name" -> organization._id,
            "dataset_name" -> dataset.name, // TODOM: Adjust worker to use correct dataset
            "dataset_path" -> dataset.path, // TODOM: Adjust worker to use correct dataset
            "bbox" -> bbox,
=======
            "organization_name" -> organizationId,
            "dataset_name" -> datasetName,
            "nd_bbox" -> ndBoundingBox.toWkLibsDict,
>>>>>>> 32b7cb40
            "export_file_name" -> exportFileName,
            "layer_name" -> layerName,
            "mag" -> mag,
            "annotation_layer_name" -> annotationLayerName,
            "annotation_id" -> annotationId,
          )
          job <- jobService.submitJob(command, commandArgs, request.identity, dataset._dataStore) ?~> "job.couldNotRunTiffExport"
          js <- jobService.publicWrites(job)
        } yield Ok(js)
      }
    }

  def runMaterializeVolumeAnnotationJob(datasetId: String,
                                        fallbackLayerName: String,
                                        annotationId: String,
                                        annotationType: String,
                                        newDatasetName: String,
                                        outputSegmentationLayerName: String,
                                        mergeSegments: Boolean,
                                        volumeLayerName: Option[String]): Action[AnyContent] =
    sil.SecuredAction.async { implicit request =>
      log(Some(slackNotificationService.noticeFailedJobRequest)) {
        for {
          parsedDatasetId <- ObjectId.fromString(datasetId) ?~> "Invalid dataset id" ~> NOT_FOUND
          dataset <- datasetDAO.findOne(parsedDatasetId) ?~> Messages("dataset.notFound", datasetId) ~> NOT_FOUND
          organization <- organizationDAO.findOne(dataset._organization)(GlobalAccessContext) ?~> Messages(
            "organization.notFound",
            dataset._organization)
          _ <- bool2Fox(request.identity._organization == organization._id) ?~> "job.materializeVolumeAnnotation.notAllowed.organization" ~> FORBIDDEN
          _ <- datasetService.assertValidLayerNameLax(fallbackLayerName)
          command = JobCommand.materialize_volume_annotation
          _ <- datasetService.assertValidDatasetName(newDatasetName)
          _ <- datasetService.assertValidLayerNameLax(outputSegmentationLayerName)
          commandArgs = Json.obj(
            "organization_name" -> organization._id,
            "dataset_name" -> dataset.name, // TODOM: Adjust worker to use correct dataset
            "dataset_path" -> dataset.path, // TODOM: Adjust worker to use correct dataset
            "fallback_layer_name" -> fallbackLayerName,
            "annotation_id" -> annotationId,
            "output_segmentation_layer_name" -> outputSegmentationLayerName,
            "annotation_type" -> annotationType,
            "new_dataset_name" -> newDatasetName,
            "merge_segments" -> mergeSegments,
            "volume_layer_name" -> volumeLayerName
          )
          job <- jobService.submitJob(command, commandArgs, request.identity, dataset._dataStore) ?~> "job.couldNotRunApplyMergerMode"
          js <- jobService.publicWrites(job)
        } yield Ok(js)
      }
    }

  def runFindLargestSegmentIdJob(datasetId: String, layerName: String): Action[AnyContent] =
    sil.SecuredAction.async { implicit request =>
      log(Some(slackNotificationService.noticeFailedJobRequest)) {
        for {
          parsedDatasetId <- ObjectId.fromString(datasetId) ?~> "Invalid dataset id" ~> NOT_FOUND
          dataset <- datasetDAO.findOne(parsedDatasetId) ?~> Messages("dataset.notFound", datasetId) ~> NOT_FOUND
          organization <- organizationDAO.findOne(dataset._organization) ?~> Messages("organization.notFound",
                                                                                      dataset._organization)
          _ <- bool2Fox(request.identity._organization == organization._id) ?~> "job.findLargestSegmentId.notAllowed.organization" ~> FORBIDDEN
          _ <- datasetService.assertValidLayerNameLax(layerName)
          command = JobCommand.find_largest_segment_id
          commandArgs = Json.obj(
            "organization_name" -> organization._id,
            "dataset_name" -> dataset.name, // TODOM: Adjust worker to use correct dataset
            "dataset_path" -> dataset.path, // TODOM: Adjust worker to use correct dataset
            "layer_name" -> layerName
          )
          job <- jobService.submitJob(command, commandArgs, request.identity, dataset._dataStore) ?~> "job.couldNotRunFindLargestSegmentId"
          js <- jobService.publicWrites(job)
        } yield Ok(js)
      }
    }

  def runRenderAnimationJob(datasetId: String): Action[AnimationJobOptions] =
    sil.SecuredAction.async(validateJson[AnimationJobOptions]) { implicit request =>
      log(Some(slackNotificationService.noticeFailedJobRequest)) {
        for {
          parsedDatasetId <- ObjectId.fromString(datasetId) ?~> "Invalid dataset id" ~> NOT_FOUND
          dataset <- datasetDAO.findOne(parsedDatasetId) ?~> Messages("dataset.notFound", datasetId) ~> NOT_FOUND
          organization <- organizationDAO.findOne(dataset._organization) ?~> Messages("organization.notFound",
                                                                                      dataset._organization)
          _ <- bool2Fox(request.identity._organization == organization._id) ?~> "job.renderAnimation.notAllowed.organization" ~> FORBIDDEN
          userOrganization <- organizationDAO.findOne(request.identity._organization)
          animationJobOptions = request.body
          _ <- Fox.runIf(userOrganization.pricingPlan == PricingPlan.Basic) {
            bool2Fox(animationJobOptions.includeWatermark) ?~> "job.renderAnimation.mustIncludeWatermark"
          }
          _ <- Fox.runIf(userOrganization.pricingPlan == PricingPlan.Basic) {
            bool2Fox(animationJobOptions.movieResolution == MovieResolutionSetting.SD) ?~> "job.renderAnimation.resolutionMustBeSD"
          }
          layerName = animationJobOptions.layerName
          _ <- datasetService.assertValidLayerNameLax(layerName)
          exportFileName = s"webknossos_animation_${formatDateForFilename(new Date())}__${dataset.name}__$layerName.mp4"
          command = JobCommand.render_animation
          commandArgs = Json.obj(
            "organization_name" -> organization._id,
            "dataset_name" -> dataset.name, // TODOM: Adjust worker to use correct dataset
            "dataset_path" -> dataset.path, // TODOM: Adjust worker to use correct dataset
            "export_file_name" -> exportFileName,
            "layer_name" -> animationJobOptions.layerName,
            "bounding_box" -> animationJobOptions.boundingBox.toLiteral,
            "include_watermark" -> animationJobOptions.includeWatermark,
            "meshes" -> animationJobOptions.meshes,
            "movie_resolution" -> animationJobOptions.movieResolution,
            "camera_position" -> animationJobOptions.cameraPosition,
            "intensity_min" -> animationJobOptions.intensityMin,
            "intensity_max" -> animationJobOptions.intensityMax,
            "mag_for_textures" -> animationJobOptions.magForTextures,
          )
          job <- jobService.submitJob(command, commandArgs, request.identity, dataset._dataStore) ?~> "job.couldNotRunRenderAnimation"
          js <- jobService.publicWrites(job)
        } yield Ok(js)
      }
    }

  def redirectToExport(jobId: String): Action[AnyContent] =
    sil.SecuredAction.async { implicit request =>
      for {
        jobIdValidated <- ObjectId.fromString(jobId)
        job <- jobDAO.findOne(jobIdValidated)
        dataStore <- dataStoreDAO.findOneByName(job._dataStore) ?~> "dataStore.notFound"
        userAuthToken <- wkSilhouetteEnvironment.combinedAuthenticatorService.findOrCreateToken(
          request.identity.loginInfo)
        uri = s"${dataStore.publicUrl}/data/exports/$jobId/download"
      } yield Redirect(uri, Map(("token", Seq(userAuthToken.id))))
    }

}<|MERGE_RESOLUTION|>--- conflicted
+++ resolved
@@ -19,14 +19,11 @@
 import javax.inject.Inject
 import scala.concurrent.ExecutionContext
 import com.scalableminds.util.enumeration.ExtendedEnumeration
-<<<<<<< HEAD
 import com.scalableminds.util.requestparsing.ObjectId
 import com.scalableminds.webknossos.datastore.models.{LengthUnit, VoxelSize}
-=======
 import com.scalableminds.webknossos.datastore.dataformats.zarr.Zarr3OutputHelper
 import com.scalableminds.webknossos.datastore.datareaders.{AxisOrder, FullAxisOrder, NDBoundingBox}
-import com.scalableminds.webknossos.datastore.models.{AdditionalCoordinate, LengthUnit, VoxelSize}
->>>>>>> 32b7cb40
+import com.scalableminds.webknossos.datastore.models.AdditionalCoordinate
 import models.team.PricingPlan
 
 object MovieResolutionSetting extends ExtendedEnumeration {
@@ -355,16 +352,10 @@
           else
             s"${formatDateForFilename(new Date())}__${dataset.name}__${annotationLayerName.map(_ => "volume").getOrElse(layerName.getOrElse(""))}.zip"
           commandArgs = Json.obj(
-<<<<<<< HEAD
-            "organization_name" -> organization._id,
-            "dataset_name" -> dataset.name, // TODOM: Adjust worker to use correct dataset
-            "dataset_path" -> dataset.path, // TODOM: Adjust worker to use correct dataset
-            "bbox" -> bbox,
-=======
-            "organization_name" -> organizationId,
-            "dataset_name" -> datasetName,
+            "dataset_path" -> dataset.path, // TODOM: Adjust worker to use correct dataset
+            "organization_name" -> organization._id,
+            "dataset_name" -> dataset.name,
             "nd_bbox" -> ndBoundingBox.toWkLibsDict,
->>>>>>> 32b7cb40
             "export_file_name" -> exportFileName,
             "layer_name" -> layerName,
             "mag" -> mag,
