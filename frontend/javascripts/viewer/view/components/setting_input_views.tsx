import {
  BorderInnerOutlined,
  DeleteOutlined,
  DownloadOutlined,
  EditOutlined,
  EllipsisOutlined,
  InfoCircleOutlined,
  ScanOutlined,
} from "@ant-design/icons";
import {
  Col,
  Input,
  InputNumber,
  type MenuProps,
  Popover,
  type PopoverProps,
  Row,
  Select,
  Switch,
} from "antd";
import FastTooltip from "components/fast_tooltip";
import { Slider } from "components/slider";
import Toast from "libs/toast";
import * as Utils from "libs/utils";
import _ from "lodash";
import messages from "messages";
import type * as React from "react";
import { useEffect, useState, useCallback } from "react";
import { connect } from "react-redux";
import type { APISegmentationLayer } from "types/api_types";
import type { Vector3, Vector4, Vector6 } from "viewer/constants";
import { getVisibleSegmentationLayer } from "viewer/model/accessors/dataset_accessor";
import { api } from "viewer/singletons";
import type { WebknossosState } from "viewer/store";

const ROW_GUTTER = 1;

const ANTD_TOTAL_SPAN = 24;

// Always the left part:
export const SETTING_LEFT_SPAN = 10;

// Second part for 2-part setting row:
const SETTING_RIGHT_SPAN = 14;

// Second and third part for 3-part setting row:
export const SETTING_MIDDLE_SPAN = 10;
export const SETTING_VALUE_SPAN = 4;

type NumberSliderSettingProps = {
  onChange: (value: number) => void;
  value: number;
  label: string | React.ReactNode;
  max: number;
  min?: number;
  step?: number;
  disabled?: boolean;
  spans?: Vector3 | Vector4;
  defaultValue?: number;
  wheelFactor?: number;
  postComponent?: React.ReactNode;
};

export function NumberSliderSetting(props: NumberSliderSettingProps) {
  const {
    value: originalValue,
    label,
    max,
    min = 1,
    step = 1,
    onChange,
    disabled = false,
    defaultValue,
    wheelFactor: stepSize,
    spans = [SETTING_LEFT_SPAN, SETTING_MIDDLE_SPAN, SETTING_VALUE_SPAN],
    postComponent,
  } = props;

<<<<<<< HEAD
  const isValueValid = useCallback(
    (_value: number | null) => _.isNumber(_value) && _value >= min && _value <= max,
    [min, max],
  );
=======
  const maybeCorrectedSpans =
    postComponent != null && spans.length < 4
      ? [spans[0] - 1, spans[1] - 1, spans[2] - 1, 3]
      : spans;

  const isValueValid = (_value: number | null) =>
    _.isNumber(_value) && _value >= min && _value <= max;
>>>>>>> 76e38827

  const _onChange = useCallback(
    (_value: number | null) => {
      if (_value != null && isValueValid(_value)) {
        onChange(_value);
      }
    },
    [isValueValid, onChange],
  );

  // Validate the provided value. If it's not valid, fallback to the midpoint between min and max.
  // This check guards against broken settings which could be introduced before this component
  // checked more thoroughly against invalid values.
  const value = isValueValid(originalValue) ? originalValue : Math.floor((min + max) / 2);
  return (
    <Row align="middle" gutter={ROW_GUTTER}>
      <Col span={maybeCorrectedSpans[0]}>
        <label className="setting-label">{label}</label>
      </Col>
      <Col span={maybeCorrectedSpans[1]}>
        <Slider
          min={min}
          max={max}
          onChange={onChange}
          value={value}
          step={step}
          disabled={disabled}
          defaultValue={defaultValue}
          wheelFactor={stepSize}
        />
      </Col>
      <Col span={maybeCorrectedSpans[2]}>
        <InputNumber
          controls={false}
          min={min}
          max={max}
          style={{
            width: "100%",
          }}
          value={value}
          onChange={_onChange}
          size="small"
          disabled={disabled}
          variant="borderless"
        />
      </Col>
      {postComponent ? <Col span={maybeCorrectedSpans[3]}>{postComponent}</Col> : null}
    </Row>
  );
}

type LogSliderSettingProps = {
  onChange: (value: number) => void;
  value: number;
  label: string | React.ReactNode;
  max: number;
  min: number;
  roundTo?: number;
  disabled?: boolean;
  spans?: Vector3;
  precision?: number;
  defaultValue?: number;
};

const LOG_SLIDER_MIN = -100;
const LOG_SLIDER_MAX = 100;

export function LogSliderSetting(props: LogSliderSettingProps) {
  const {
    onChange,
    value,
    label,
    max,
    min,
    roundTo = 3,
    disabled = false,
    spans = [SETTING_LEFT_SPAN, SETTING_MIDDLE_SPAN, SETTING_VALUE_SPAN],
    precision,
    defaultValue,
  } = props;

  const calculateValue = useCallback(
    (sliderValue: number) => {
      const a = 200 / (Math.log(max) - Math.log(min));
      const b = (100 * (Math.log(min) + Math.log(max))) / (Math.log(min) - Math.log(max));
      return Math.exp((sliderValue - b) / a);
    },
    [max, min],
  );

  const onChangeInput = useCallback(
    (inputValue: number | null) => {
      if (inputValue == null) {
        return;
      }
      if (min <= inputValue && inputValue <= max) {
        onChange(inputValue);
      } else {
        // reset to slider value
        onChange(value);
      }
    },
    [min, max, onChange, value],
  );
  const onChangeSlider = useCallback(
    (sliderValue: number) => {
      onChange(calculateValue(sliderValue));
    },
    [calculateValue, onChange],
  );

  const formatTooltip = useCallback(
    (tooltipValue: number | undefined) => {
      if (tooltipValue == null) {
        return "invalid";
      }
      const calculatedValue = calculateValue(tooltipValue);
      return calculatedValue >= 10000
        ? calculatedValue.toExponential()
        : Utils.roundTo(calculatedValue, roundTo);
    },
    [calculateValue, roundTo],
  );

  const getSliderValue = useCallback(() => {
    const a = 200 / (Math.log(max) - Math.log(min));
    const b = (100 * (Math.log(min) + Math.log(max))) / (Math.log(min) - Math.log(max));
    const scaleValue = a * Math.log(value) + b;
    return Math.round(scaleValue);
  }, [max, min, value]);

  const resetToDefaultValue = useCallback(() => {
    if (defaultValue == null) return;
    onChangeInput(defaultValue);
  }, [defaultValue, onChangeInput]);

  return (
    <Row align="middle" gutter={ROW_GUTTER}>
      <Col span={spans[0]}>
        <label className="setting-label">{label}</label>
      </Col>
      <Col span={spans[1]}>
        <Slider
          min={LOG_SLIDER_MIN}
          max={LOG_SLIDER_MAX}
          tooltip={{ formatter: formatTooltip }}
          onChange={onChangeSlider}
          value={getSliderValue()}
          disabled={disabled}
          defaultValue={defaultValue}
          onResetToDefault={resetToDefaultValue}
        />
      </Col>
      <Col span={spans[2]}>
        <InputNumber
          controls={false}
          variant={"borderless"}
          min={min}
          max={max}
          style={{
            width: "100%",
          }}
          step={value / 10}
          precision={precision ?? 2}
          value={roundTo != null ? Utils.roundTo(value, roundTo) : value}
          onChange={onChangeInput}
          disabled={disabled}
          size="small"
        />
      </Col>
    </Row>
  );
}

type SwitchSettingProps = React.PropsWithChildren<{
  onChange: (value: boolean) => void | Promise<void>;
  value: boolean;
  label: string | React.ReactNode;
  disabled?: boolean;
  tooltipText?: string | null | undefined;
  loading?: boolean;
  labelSpan?: number | null;
  postSwitchIcon?: React.ReactNode | null | undefined;
  disabledReason?: string | null;
}>;

export function SwitchSetting(props: SwitchSettingProps) {
  const {
    label,
    onChange,
    value,
    disabled = false,
    tooltipText = null,
    loading = false,
    labelSpan = null,
    postSwitchIcon = null,
    disabledReason,
    children,
  } = props;

  const leftSpanValue = labelSpan || SETTING_LEFT_SPAN;
  const rightSpanValue = labelSpan != null ? ANTD_TOTAL_SPAN - leftSpanValue : SETTING_RIGHT_SPAN;
  return (
    <Row className="margin-bottom" align="middle" gutter={ROW_GUTTER}>
      <Col span={leftSpanValue}>
        <label className="setting-label">{label}</label>
      </Col>
      <Col span={rightSpanValue}>
        <FastTooltip title={tooltipText} placement="top">
          {/* This div is necessary for the tooltip to be displayed */}
          <div
            style={{
              display: "inline-flex",
              justifyContent: "center",
              alignItems: "center",
            }}
          >
            <FastTooltip title={disabledReason}>
              <Switch
                onChange={onChange}
                checked={value}
                defaultChecked={value}
                disabled={disabled}
                loading={loading}
              />
            </FastTooltip>
            {postSwitchIcon}
          </div>
        </FastTooltip>
        {children}
      </Col>
    </Row>
  );
}

type NumberInputPopoverSettingProps = {
  onChange: (value: number) => void;
  value: number | null | undefined;
  label: string | React.ReactNode;
  detailedLabel: string | React.ReactNode;
  placement?: PopoverProps["placement"];
  max?: number;
  min?: number;
  step?: number;
};

export function NumberInputPopoverSetting(props: NumberInputPopoverSettingProps) {
  const { min, max, onChange, step, value, label, detailedLabel } = props;
  const placement: PopoverProps["placement"] = props.placement || "top";
  const onChangeGuarded = useCallback(
    (val: number | null) => {
      if (val != null) {
        onChange(val);
      }
    },
    [onChange],
  );
  const numberInput = (
    <div>
      <div
        style={{
          marginBottom: 8,
        }}
      >
        {detailedLabel}:
      </div>
      <InputNumber
        controls={false}
        style={{
          width: 140,
        }}
        min={min}
        max={max}
        onChange={onChangeGuarded}
        value={value}
        step={step}
        size="small"
        variant="borderless"
      />
    </div>
  );
  return (
    <Popover content={numberInput} trigger="click" placement={placement}>
      <span
        style={{
          cursor: "pointer",
        }}
      >
        {label} {value != null ? value : "-"}
        <EditOutlined
          style={{
            fontSize: 11,
            opacity: 0.7,
            margin: "0 0px 5px 3px",
          }}
        />
      </span>
    </Popover>
  );
}

type UserBoundingBoxInputProps = {
  value: Vector6;
  name: string;
  color: Vector3;
  isVisible: boolean;
  isExportEnabled: boolean;
  onBoundingChange: (arg0: Vector6) => void;
  onDelete: () => void;
  onExport: () => void;
  onGoToBoundingBox: () => void;
  onVisibilityChange: (arg0: boolean) => void;
  onNameChange: (arg0: string) => void;
  onColorChange: (arg0: Vector3) => void;
  disabled: boolean;
  isLockedByOwner: boolean;
  isOwner: boolean;
  visibleSegmentationLayer: APISegmentationLayer | null | undefined;
  onOpenContextMenu: (menu: MenuProps, event: React.MouseEvent<HTMLDivElement>) => void;
  onHideContextMenu?: () => void;
};

const FORMAT_TOOLTIP = "Format: minX, minY, minZ, width, height, depth";

function computeText(vector: Vector6) {
  return vector.join(", ");
}
export function UserBoundingBoxInput(props: UserBoundingBoxInputProps) {
  const {
    value: propValue,
    name: propName,
    color,
    isVisible,
    onDelete,
    onExport,
    isExportEnabled,
    onGoToBoundingBox,
    onVisibilityChange,
    onNameChange,
    onColorChange,
    disabled,
    isLockedByOwner,
    isOwner,
    onBoundingChange,
    onOpenContextMenu,
    onHideContextMenu,
  } = props;

  const [isEditing, setIsEditing] = useState(false);
  const [isValid, setIsValid] = useState(true);
  const [text, setText] = useState(computeText(propValue));
  const [name, setName] = useState(propName);

  useEffect(() => {
    if (!isEditing && propValue !== undefined) {
      setIsValid(true);
      setText(computeText(propValue));
    }
  }, [propValue, isEditing]);

  useEffect(() => {
    if (propName !== undefined) {
      setName(propName);
    }
  }, [propName]);

  const handleBlur = useCallback(() => {
    setIsEditing(false);
    setIsValid(true);
    setText(computeText(propValue));
  }, [propValue]);

  const handleFocus = useCallback(() => {
    setIsEditing(true);
    setText(computeText(propValue));
    setIsValid(true);
  }, [propValue]);

  const handleChange = useCallback(
    (evt: React.ChangeEvent<HTMLInputElement>) => {
      const newText = evt.target.value;
      // only numbers, commas and whitespace is allowed
      const isValidInput = /^[\d\s,]*$/g.test(newText);
      const value = Utils.stringToNumberArray(newText);
      const isValidLength = value.length === 6;
      const isValid = isValidInput && isValidLength;

      if (isValid) {
        onBoundingChange(Utils.numberArrayToVector6(value));
      }

      setText(newText);
      setIsValid(isValid);
    },
    [onBoundingChange],
  );

  const handleColorChange = useCallback(
    (newColor: Vector3) => {
      const mappedColor = newColor.map((colorPart) => colorPart / 255) as any as Vector3;
      onColorChange(mappedColor);
    },
    [onColorChange],
  );

  const handleNameChanged = useCallback(
    (evt: React.KeyboardEvent<HTMLInputElement> | React.FocusEvent<HTMLInputElement>) => {
      const currentEnteredName = (evt.target as HTMLInputElement).value;

      if (currentEnteredName !== propName) {
        onNameChange(currentEnteredName);
      }
    },
    [onNameChange, propName],
  );

  const maybeCloseContextMenu = useCallback(() => {
    if (onHideContextMenu) {
      onHideContextMenu();
    }
  }, [onHideContextMenu]);

  const onRegisterSegmentsForBB = useCallback(
    (value: Vector6, name: string): void => {
      const min: Vector3 = [value[0], value[1], value[2]];
      const max: Vector3 = [value[0] + value[3], value[1] + value[4], value[2] + value[5]];
      api.tracing
        .registerSegmentsForBoundingBox(min, max, name)
        .catch((error) => Toast.error(error.message));
      maybeCloseContextMenu();
    },
    [maybeCloseContextMenu],
  );

  const upscaledColor = color.map((colorPart) => colorPart * 255) as any as Vector3;
  const marginRightStyle = {
    marginRight: 8,
  };
  const marginLeftStyle = {
    marginLeft: 6,
  };
  const disabledIconStyle = { ...marginRightStyle, opacity: 0.5, cursor: "not-allowed" };
  const exportButton = (
    <>
      <DownloadOutlined style={isExportEnabled ? marginRightStyle : disabledIconStyle} />
      Export data
    </>
  );
  const deleteButton = (
    <>
      <DeleteOutlined style={disabled ? disabledIconStyle : marginRightStyle} />
      Delete
    </>
  );
  const editingDisallowedExplanation = messages["tracing.read_only_mode_notification"](
    isLockedByOwner,
    isOwner,
  );

  const getContextMenu = useCallback(() => {
    const items: MenuProps["items"] = [
      {
        key: "registerSegments",
        label: (
          <>
            Register all segments in this bounding box
            <FastTooltip title="Moves/registers all segments within this bounding box into a new segment group">
              <InfoCircleOutlined style={marginLeftStyle} />
            </FastTooltip>
          </>
        ),
        icon: <ScanOutlined />,
        onClick: () => onRegisterSegmentsForBB(propValue, name),
        disabled: props.visibleSegmentationLayer == null || disabled,
      },
      {
        key: "goToCenter",
        label: "Go to center",
        icon: <BorderInnerOutlined />,
        onClick: onGoToBoundingBox,
      },
      {
        key: "export",
        label: isExportEnabled ? (
          exportButton
        ) : (
          <FastTooltip title={editingDisallowedExplanation}>{exportButton}</FastTooltip>
        ),
        disabled: !isExportEnabled,
        onClick: onExport,
      },
      {
        key: "delete",
        label: !disabled ? (
          deleteButton
        ) : (
          <FastTooltip title={editingDisallowedExplanation}>{deleteButton}</FastTooltip>
        ),
        onClick: onDelete,
        disabled,
      },
    ];

    return { items };
  }, [
    disabled,
    editingDisallowedExplanation,
    isExportEnabled,
    name,
    onDelete,
    onExport,
    onGoToBoundingBox,
    onRegisterSegmentsForBB,
    propValue,
    props.visibleSegmentationLayer,
    deleteButton,
    exportButton,
  ]);

  return (
    <div
      onContextMenu={(evt) => onOpenContextMenu(getContextMenu(), evt)}
      onClick={onHideContextMenu}
    >
      <Row
        style={{
          marginTop: 10,
          marginBottom: 10,
        }}
      >
        <Col span={5}>
          <Switch
            size="small"
            onChange={onVisibilityChange}
            checked={isVisible}
            style={{
              margin: "auto 0px",
            }}
            // To prevent centering the bounding box on every edit (e.g. upon visibility change)
            // the click events are stopped from propagating to the parent div.
            onClick={(_value, e) => e.stopPropagation()}
          />
        </Col>

        <Col span={SETTING_RIGHT_SPAN}>
          <FastTooltip title={disabled ? editingDisallowedExplanation : null}>
            <span>
              <Input
                defaultValue={name}
                placeholder="Bounding Box Name"
                size="small"
                value={name}
                onChange={(evt: React.ChangeEvent<HTMLInputElement>) => {
                  setName(evt.target.value);
                }}
                onPressEnter={handleNameChanged}
                onBlur={handleNameChanged}
                disabled={disabled}
                onClick={(e) => e.stopPropagation()}
              />
            </span>
          </FastTooltip>
        </Col>
        <Col span={2}>
          <div
            onContextMenu={(evt) => onOpenContextMenu(getContextMenu(), evt)}
            onClick={(evt) => onOpenContextMenu(getContextMenu(), evt)}
          >
            <EllipsisOutlined style={marginLeftStyle} />
          </div>
        </Col>
      </Row>
      <Row
        style={{
          marginBottom: 10,
        }}
        align="top"
      >
        <Col span={5}>
          <FastTooltip title="The top-left corner of the bounding box followed by the width, height, and depth.">
            <label className="settings-label"> Bounds: </label>
          </FastTooltip>
        </Col>
        <Col span={SETTING_RIGHT_SPAN}>
          <FastTooltip
            title={disabled ? editingDisallowedExplanation : FORMAT_TOOLTIP}
            placement="top-start"
          >
            <Input
              status={isValid ? "" : "error"}
              onChange={handleChange}
              onFocus={handleFocus}
              onBlur={handleBlur}
              value={text}
              placeholder="0, 0, 0, 512, 512, 512"
              size="small"
              disabled={disabled}
              onClick={(e) => e.stopPropagation()}
            />
          </FastTooltip>
        </Col>
        <Col span={2}>
          <FastTooltip title={disabled ? editingDisallowedExplanation : null}>
            <ColorSetting
              value={Utils.rgbToHex(upscaledColor)}
              onChange={handleColorChange}
              style={marginLeftStyle}
              disabled={disabled}
            />
          </FastTooltip>
        </Col>
      </Row>
    </div>
  );
}

const mapStateToProps = (state: WebknossosState) => ({
  visibleSegmentationLayer: getVisibleSegmentationLayer(state),
});

const connector = connect(mapStateToProps)(UserBoundingBoxInput);
export default connector;

type ColorSettingPropTypes = {
  value: string;
  onChange: (value: Vector3) => void;
  disabled?: boolean;
  style?: Record<string, any>;
};

export function ColorSetting(props: ColorSettingPropTypes) {
  const { value, disabled = false, style } = props;

  const onColorChange = useCallback(
    (evt: React.ChangeEvent<HTMLInputElement>) => {
      props.onChange(Utils.hexToRgb(evt.target.value));
    },
    [props.onChange],
  );

  return (
    <div
      className="color-display-wrapper"
      style={{
        backgroundColor: value,
        ...style,
      }}
      onClick={(e) => e.stopPropagation()}
    >
      <input
        type="color"
        style={{
          opacity: 0,
          display: "block",
          border: "none",
          cursor: disabled ? "not-allowed" : "pointer",
          width: "100%",
          height: "100%",
        }}
        onChange={onColorChange}
        value={value}
        disabled={disabled}
      />
    </div>
  );
}

type DropdownSettingProps = {
  onChange: (value: number) => void;
  label: React.ReactNode | string;
  value: number | string;
  options: Array<Record<string, any>>;
  disabled?: boolean;
  disabledReason?: string | null;
};

export function DropdownSetting(props: DropdownSettingProps) {
  const { onChange, label, value, options, disabled, disabledReason } = props;
  return (
    <Row className="margin-bottom" align="top" gutter={ROW_GUTTER}>
      <Col span={SETTING_LEFT_SPAN}>
        <label className="setting-label">{label}</label>
      </Col>
      <Col span={SETTING_RIGHT_SPAN}>
        <FastTooltip title={disabledReason}>
          <Select
            onChange={onChange}
            // @ts-expect-error ts-migrate(2322) FIXME: Type 'string' is not assignable to type 'number | ... Remove this comment to see the full error message
            value={value.toString()}
            // @ts-expect-error ts-migrate(2322) FIXME: Type 'string' is not assignable to type 'number | ... Remove this comment to see the full error message
            defaultValue={value.toString()}
            size="small"
            popupMatchSelectWidth={false}
            options={options}
            disabled={disabled}
          />
        </FastTooltip>
      </Col>
    </Row>
  );
}<|MERGE_RESOLUTION|>--- conflicted
+++ resolved
@@ -22,10 +22,10 @@
 import { Slider } from "components/slider";
 import Toast from "libs/toast";
 import * as Utils from "libs/utils";
-import _ from "lodash";
+import { isNumber } from "lodash";
 import messages from "messages";
 import type * as React from "react";
-import { useEffect, useState, useCallback } from "react";
+import { useCallback, useEffect, useState } from "react";
 import { connect } from "react-redux";
 import type { APISegmentationLayer } from "types/api_types";
 import type { Vector3, Vector4, Vector6 } from "viewer/constants";
@@ -76,20 +76,15 @@
     postComponent,
   } = props;
 
-<<<<<<< HEAD
-  const isValueValid = useCallback(
-    (_value: number | null) => _.isNumber(_value) && _value >= min && _value <= max,
-    [min, max],
-  );
-=======
   const maybeCorrectedSpans =
     postComponent != null && spans.length < 4
       ? [spans[0] - 1, spans[1] - 1, spans[2] - 1, 3]
       : spans;
 
-  const isValueValid = (_value: number | null) =>
-    _.isNumber(_value) && _value >= min && _value <= max;
->>>>>>> 76e38827
+  const isValueValid = useCallback(
+    (_value: number | null) => isNumber(_value) && _value >= min && _value <= max,
+    [min, max],
+  );
 
   const _onChange = useCallback(
     (_value: number | null) => {
