# API versioning is handled here. Higher-Priority routes first

# example: assume, the features route has changed, introducing v2. The older v1 needs to be provided in the legacyApiController
# Note: keep this in sync with the reported version numbers in the utils.ApiVersioning trait

# version log:updateDatasetV8
 # changed in v9: Datasets are now identified by their id, not their name. The routes now need to pass a dataset id instead of a name and organization id tuple.
   # Requests to the TracingStore and DatasStore need to address a dataset based on its directoryName and organization id.
 # changed in v8: Datasets' name was renamed to id and the displayName is now named name.
 # changed in v7: datasources now contain scale as object with keys factor and unit, e.g. {"factor": [11,11,5.5], "unit": "nm"}
 # changed in v6: isValidName always returns Ok, with a JSON object containing possible errors and key "isValid"
 # new in v5: annotation layers (changed annotation json result, changed createExplorational params)
 # new in v4: project queried by id, not name (changed route parameters)
 # new in v3: annotation info and finish request now take timestamp
 # new in v2: annotation json contains visibility enum instead of booleans

->       /v9/                                                                 webknossos.latest.Routes

# v8: support changes to v9
PATCH    /v8/datasets/:organizationId/:datasetName                            controllers.LegacyApiController.updateDatasetV8(organizationId: String, datasetName: String)
GET      /v8/datasets/:organizationId/:datasetName/sharingToken               controllers.LegacyApiController.getDatasetSharingTokenV8(organizationId: String, datasetName: String)
PATCH    /v8/datasets/:organizationId/:datasetName/teams                      controllers.LegacyApiController.updateDatasetTeamsV8(organizationId: String, datasetName: String)
GET      /v8/datasets/:organizationId/:datasetName/isValidNewName             controllers.LegacyApiController.isValidNewNameV8(datasetName: String, organizationId: String)
GET      /v8/datasets/:organizationId/:datasetName                            controllers.LegacyApiController.readDatasetV8(organizationId: String, datasetName: String, sharingToken: Option[String])
GET      /v8/tasks/:id                                                        controllers.LegacyApiController.readTaskV8(id: String)
POST     /v8/tasks                                                            controllers.LegacyApiController.createTaskV8()
GET      /v8/projects/:id/tasks                                               controllers.LegacyApiController.tasksForProjectV8(id: String, limit: Option[Int], pageNumber: Option[Int], includeTotalCount: Option[Boolean])
<<<<<<< HEAD
GET      /v8/annotations/:id/info                                             controllers.LegacyApiController.annotationInfoV8(id: String, timestamp: Option[Long])
GET      /v8/tasks/:id/annotations                                            controllers.LegacyApiController.annotationsForTaskV8(id: String)
=======
>>>>>>> 6b36e402

->       /v8/                                                                 webknossos.latest.Routes
#v7: support changes to v9
PATCH    /v7/datasets/:organizationId/:datasetName                            controllers.LegacyApiController.updateDatasetV8(organizationId: String, datasetName: String)
GET      /v7/datasets/:organizationId/:datasetName/sharingToken               controllers.LegacyApiController.getDatasetSharingTokenV8(organizationId: String, datasetName: String)
PATCH    /v7/datasets/:organizationId/:datasetName/teams                      controllers.LegacyApiController.updateDatasetTeamsV8(organizationId: String, datasetName: String)
GET      /v7/datasets/:organizationId/:datasetName/isValidNewName             controllers.LegacyApiController.isValidNewNameV8(datasetName: String, organizationId: String)
GET      /v7/datasets/:organizationId/:datasetName                            controllers.LegacyApiController.readDatasetV8(organizationId: String, datasetName: String, sharingToken: Option[String])
GET      /v7/tasks/:id                                                        controllers.LegacyApiController.readTaskV8(id: String)
POST     /v7/tasks                                                            controllers.LegacyApiController.createTaskV8()
GET      /v7/projects/:id/tasks                                               controllers.LegacyApiController.tasksForProjectV8(id: String, limit: Option[Int], pageNumber: Option[Int], includeTotalCount: Option[Boolean])
<<<<<<< HEAD
GET      /v7/annotations/:id/info                                             controllers.LegacyApiController.annotationInfoV8(id: String, timestamp: Option[Long])
GET      /v7/tasks/:id/annotations                                            controllers.LegacyApiController.annotationsForTaskV8(id: String)
=======
>>>>>>> 6b36e402

# v7: support changes to v8
GET      /v7/datasets                                                         controllers.LegacyApiController.listDatasetsV7(isActive: Option[Boolean], isUnreported: Option[Boolean], organizationName: Option[String], onlyMyOrganization: Option[Boolean], uploaderId: Option[String], folderId: Option[String], includeSubfolders: Option[Boolean], searchQuery: Option[String], limit: Option[Int], compact: Option[Boolean])

->       /v7/                                                                 webknossos.latest.Routes

# v6: support changes to v9
PATCH    /v6/datasets/:organizationId/:datasetName                            controllers.LegacyApiController.updateDatasetV8(organizationId: String, datasetName: String)
GET      /v6/datasets/:organizationId/:datasetName/sharingToken               controllers.LegacyApiController.getDatasetSharingTokenV8(organizationId: String, datasetName: String)
PATCH    /v6/datasets/:organizationId/:datasetName/teams                      controllers.LegacyApiController.updateDatasetTeamsV8(organizationId: String, datasetName: String)
GET      /v6/datasets/:organizationId/:datasetName/isValidNewName             controllers.LegacyApiController.isValidNewNameV8(datasetName: String, organizationId: String)
GET      /v6/tasks/:id                                                        controllers.LegacyApiController.readTaskV8(id: String)
POST     /v6/tasks                                                            controllers.LegacyApiController.createTaskV8()
GET      /v6/projects/:id/tasks                                               controllers.LegacyApiController.tasksForProjectV8(id: String, limit: Option[Int], pageNumber: Option[Int], includeTotalCount: Option[Boolean])
<<<<<<< HEAD
GET      /v6/annotations/:id/info                                             controllers.LegacyApiController.annotationInfoV8(id: String, timestamp: Option[Long])
GET      /v6/tasks/:id/annotations                                            controllers.LegacyApiController.annotationsForTaskV8(id: String)
=======
>>>>>>> 6b36e402


# v6: support changes to v7
GET      /v6/datasets                                                         controllers.LegacyApiController.listDatasetsV6(isActive: Option[Boolean], isUnreported: Option[Boolean], organizationName: Option[String], onlyMyOrganization: Option[Boolean], uploaderId: Option[String], folderId: Option[String], includeSubfolders: Option[Boolean], searchQuery: Option[String], limit: Option[Int], compact: Option[Boolean])
GET      /v6/datasets/:organizationName/:datasetName                          controllers.LegacyApiController.readDatasetV6(organizationName: String, datasetName: String, sharingToken: Option[String])

->       /v6/                                                                 webknossos.latest.Routes


# v5: support changes to v9
PATCH    /v5/datasets/:organizationId/:datasetName                            controllers.LegacyApiController.updateDatasetV8(organizationId: String, datasetName: String)
GET      /v5/datasets/:organizationId/:datasetName/sharingToken               controllers.LegacyApiController.getDatasetSharingTokenV8(organizationId: String, datasetName: String)
PATCH    /v5/datasets/:organizationId/:datasetName/teams                      controllers.LegacyApiController.updateDatasetTeamsV8(organizationId: String, datasetName: String)
GET      /v5/datasets/:organizationId/:datasetName/isValidNewName             controllers.LegacyApiController.isValidNewNameV8(datasetName: String, organizationId: String)
GET      /v5/tasks/:id                                                        controllers.LegacyApiController.readTaskV8(id: String)
POST     /v5/tasks                                                            controllers.LegacyApiController.createTaskV8()
GET      /v5/projects/:id/tasks                                               controllers.LegacyApiController.tasksForProjectV8(id: String, limit: Option[Int], pageNumber: Option[Int], includeTotalCount: Option[Boolean])
<<<<<<< HEAD
GET      /v5/annotations/:id/info                                             controllers.LegacyApiController.annotationInfoV8(id: String, timestamp: Option[Long])
GET      /v5/tasks/:id/annotations                                            controllers.LegacyApiController.annotationsForTaskV8(id: String)
=======
>>>>>>> 6b36e402

# v5: support changes to v7
GET      /v5/datasets                                                         controllers.LegacyApiController.listDatasetsV6(isActive: Option[Boolean], isUnreported: Option[Boolean], organizationName: Option[String], onlyMyOrganization: Option[Boolean], uploaderId: Option[String], folderId: Option[String], includeSubfolders: Option[Boolean], searchQuery: Option[String], limit: Option[Int], compact: Option[Boolean])
GET      /v5/datasets/:organizationName/:datasetName                          controllers.LegacyApiController.readDatasetV6(organizationName: String, datasetName: String, sharingToken: Option[String])

# v5: support changes to v6
GET      /v5/datasets/:organizationName/:datasetName/isValidNewName           controllers.LegacyApiController.assertValidNewNameV5(organizationName: String, datasetName: String)

->       /v5/                                                                 webknossos.latest.Routes


->       /                                                                    webknossos.latest.Routes<|MERGE_RESOLUTION|>--- conflicted
+++ resolved
@@ -25,11 +25,6 @@
 GET      /v8/tasks/:id                                                        controllers.LegacyApiController.readTaskV8(id: String)
 POST     /v8/tasks                                                            controllers.LegacyApiController.createTaskV8()
 GET      /v8/projects/:id/tasks                                               controllers.LegacyApiController.tasksForProjectV8(id: String, limit: Option[Int], pageNumber: Option[Int], includeTotalCount: Option[Boolean])
-<<<<<<< HEAD
-GET      /v8/annotations/:id/info                                             controllers.LegacyApiController.annotationInfoV8(id: String, timestamp: Option[Long])
-GET      /v8/tasks/:id/annotations                                            controllers.LegacyApiController.annotationsForTaskV8(id: String)
-=======
->>>>>>> 6b36e402
 
 ->       /v8/                                                                 webknossos.latest.Routes
 #v7: support changes to v9
@@ -41,11 +36,6 @@
 GET      /v7/tasks/:id                                                        controllers.LegacyApiController.readTaskV8(id: String)
 POST     /v7/tasks                                                            controllers.LegacyApiController.createTaskV8()
 GET      /v7/projects/:id/tasks                                               controllers.LegacyApiController.tasksForProjectV8(id: String, limit: Option[Int], pageNumber: Option[Int], includeTotalCount: Option[Boolean])
-<<<<<<< HEAD
-GET      /v7/annotations/:id/info                                             controllers.LegacyApiController.annotationInfoV8(id: String, timestamp: Option[Long])
-GET      /v7/tasks/:id/annotations                                            controllers.LegacyApiController.annotationsForTaskV8(id: String)
-=======
->>>>>>> 6b36e402
 
 # v7: support changes to v8
 GET      /v7/datasets                                                         controllers.LegacyApiController.listDatasetsV7(isActive: Option[Boolean], isUnreported: Option[Boolean], organizationName: Option[String], onlyMyOrganization: Option[Boolean], uploaderId: Option[String], folderId: Option[String], includeSubfolders: Option[Boolean], searchQuery: Option[String], limit: Option[Int], compact: Option[Boolean])
@@ -60,12 +50,6 @@
 GET      /v6/tasks/:id                                                        controllers.LegacyApiController.readTaskV8(id: String)
 POST     /v6/tasks                                                            controllers.LegacyApiController.createTaskV8()
 GET      /v6/projects/:id/tasks                                               controllers.LegacyApiController.tasksForProjectV8(id: String, limit: Option[Int], pageNumber: Option[Int], includeTotalCount: Option[Boolean])
-<<<<<<< HEAD
-GET      /v6/annotations/:id/info                                             controllers.LegacyApiController.annotationInfoV8(id: String, timestamp: Option[Long])
-GET      /v6/tasks/:id/annotations                                            controllers.LegacyApiController.annotationsForTaskV8(id: String)
-=======
->>>>>>> 6b36e402
-
 
 # v6: support changes to v7
 GET      /v6/datasets                                                         controllers.LegacyApiController.listDatasetsV6(isActive: Option[Boolean], isUnreported: Option[Boolean], organizationName: Option[String], onlyMyOrganization: Option[Boolean], uploaderId: Option[String], folderId: Option[String], includeSubfolders: Option[Boolean], searchQuery: Option[String], limit: Option[Int], compact: Option[Boolean])
@@ -82,11 +66,6 @@
 GET      /v5/tasks/:id                                                        controllers.LegacyApiController.readTaskV8(id: String)
 POST     /v5/tasks                                                            controllers.LegacyApiController.createTaskV8()
 GET      /v5/projects/:id/tasks                                               controllers.LegacyApiController.tasksForProjectV8(id: String, limit: Option[Int], pageNumber: Option[Int], includeTotalCount: Option[Boolean])
-<<<<<<< HEAD
-GET      /v5/annotations/:id/info                                             controllers.LegacyApiController.annotationInfoV8(id: String, timestamp: Option[Long])
-GET      /v5/tasks/:id/annotations                                            controllers.LegacyApiController.annotationsForTaskV8(id: String)
-=======
->>>>>>> 6b36e402
 
 # v5: support changes to v7
 GET      /v5/datasets                                                         controllers.LegacyApiController.listDatasetsV6(isActive: Option[Boolean], isUnreported: Option[Boolean], organizationName: Option[String], onlyMyOrganization: Option[Boolean], uploaderId: Option[String], folderId: Option[String], includeSubfolders: Option[Boolean], searchQuery: Option[String], limit: Option[Int], compact: Option[Boolean])
