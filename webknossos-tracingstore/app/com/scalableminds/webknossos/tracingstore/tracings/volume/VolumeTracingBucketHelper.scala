package com.scalableminds.webknossos.tracingstore.tracings.volume

import com.scalableminds.util.geometry.Point3D
import com.scalableminds.util.tools.{Fox, FoxImplicits}
import com.scalableminds.webknossos.datastore.dataformats.wkw.WKWDataFormatHelper
import com.scalableminds.webknossos.datastore.models.BucketPosition
import com.scalableminds.webknossos.datastore.models.datasource.{DataLayer, ElementClass}
import com.scalableminds.webknossos.datastore.services.DataConverter
import com.scalableminds.webknossos.tracingstore.tracings.{
  FossilDBClient,
  KeyValueStoreImplicits,
  TemporaryVolumeDataStore,
  VersionedKey,
  VersionedKeyValuePair
}
import com.scalableminds.webknossos.wrap.WKWMortonHelper
import com.typesafe.scalalogging.LazyLogging

import scala.concurrent.duration._
import net.jpountz.lz4.{LZ4Compressor, LZ4Factory, LZ4FastDecompressor}

import scala.concurrent.ExecutionContext.Implicits.global

trait VolumeBucketReversionHelper {
  def isRevertedBucket(data: Array[Byte]): Boolean = data sameElements Array[Byte](0)

  def isRevertedBucket(bucket: VersionedKeyValuePair[Array[Byte]]): Boolean = isRevertedBucket(bucket.value)
}

trait VolumeBucketCompression extends LazyLogging {

  private val lz4factory = LZ4Factory.fastestInstance
  val compressor: LZ4Compressor = lz4factory.fastCompressor
  val decompressor: LZ4FastDecompressor = lz4factory.fastDecompressor

  def compressVolumeBucket(data: Array[Byte], expectedUncompressedBucketSize: Int): Array[Byte] =
    if (data.length == expectedUncompressedBucketSize) {
      val compressedData = compressor.compress(data)
      if (compressedData.length < data.length) {
        compressedData
      } else data
    } else {
      // assume already compressed
      data
    }

  def decompressIfNeeded(data: Array[Byte], expectedUncompressedBucketSize: Int, debugInfo: String): Array[Byte] = {
    val isAlreadyDecompressed = data.length == expectedUncompressedBucketSize
    if (isAlreadyDecompressed) {
      data
    } else {
      try {
        decompressor.decompress(data, expectedUncompressedBucketSize)
      } catch {
        case e: Exception =>
          logger.error(
            s"Failed to LZ4-decompress volume bucket ($debugInfo, expected uncompressed size $expectedUncompressedBucketSize)")
          throw e
      }
    }
  }

  def expectedUncompressedBucketSizeFor(dataLayer: DataLayer): Int = {
    // frontend treats 8-byte segmentations as 4-byte segmentations,
    // truncating high IDs. Volume buckets will have at most 4-byte voxels
    val bytesPerVoxel = scala.math.min(ElementClass.bytesPerElement(dataLayer.elementClass), 4)
    bytesPerVoxel * scala.math.pow(DataLayer.bucketLength, 3).intValue
  }
}

trait BucketKeys extends WKWMortonHelper with WKWDataFormatHelper with LazyLogging {
  protected def buildBucketKey(dataLayerName: String, bucket: BucketPosition): String = {
    val mortonIndex = mortonEncode(bucket.x, bucket.y, bucket.z)
    s"$dataLayerName/${formatResolution(bucket.resolution)}/$mortonIndex-[${bucket.x},${bucket.y},${bucket.z}]"
  }

  protected def formatResolution(resolution: Point3D): String =
    if (resolution.x == resolution.y && resolution.x == resolution.z)
      s"${resolution.maxDim}"
    else
      s"${resolution.x}-${resolution.y}-${resolution.z}"

  protected def buildKeyPrefix(dataLayerName: String): String =
    s"$dataLayerName/"

  protected def parseBucketKey(key: String): Option[(String, BucketPosition)] = {
    val keyRx = "([0-9a-z-]+)/(\\d+|\\d+-\\d+-\\d+)/-?\\d+-\\[(\\d+),(\\d+),(\\d+)]".r

    key match {
      case keyRx(name, resolutionStr, xStr, yStr, zStr) =>
        val resolutionOpt = parseResolution(resolutionStr)
        resolutionOpt match {
          case Some(resolution) =>
            val x = xStr.toInt
            val y = yStr.toInt
            val z = zStr.toInt
            val bucket = BucketPosition(x * resolution.x * DataLayer.bucketLength,
                                        y * resolution.y * DataLayer.bucketLength,
                                        z * resolution.z * DataLayer.bucketLength,
                                        resolution)
            Some((name, bucket))
          case _ => None
        }

      case _ =>
        None
    }
  }

}

trait VolumeTracingBucketHelper
    extends KeyValueStoreImplicits
    with FoxImplicits
<<<<<<< HEAD
    with VolumeBucketCompression
    with DataConverter
    with BucketKeys {
=======
    with VolumeBucketKeys
    with VolumeBucketCompression
    with VolumeBucketReversionHelper {
>>>>>>> da4ccef8

  protected val cacheTimeout: FiniteDuration = 20 minutes

  implicit def volumeDataStore: FossilDBClient
  implicit def volumeDataCache: TemporaryVolumeDataStore

  private def loadBucketFromCache(key: String) =
    volumeDataCache.find(key).map(VersionedKeyValuePair(VersionedKey(key, 0), _))

  def loadBucket(dataLayer: VolumeTracingLayer,
                 bucket: BucketPosition,
                 version: Option[Long] = None): Fox[Array[Byte]] = {
    val key = buildBucketKey(dataLayer.name, bucket)

    val dataFox = loadBucketFromCache(key) match {
      case Some(data) => Fox.successful(data)
      case None       => volumeDataStore.get(key, version, mayBeEmpty = Some(true))
    }
<<<<<<< HEAD
    dataFox.futureBox
      .map(
        _.toOption.map { versionedVolumeBucket =>
          if (versionedVolumeBucket.value sameElements Array[Byte](0)) Fox.empty
          else {
            val debugInfo =
              s"key: $key, ${versionedVolumeBucket.value.length} bytes, version ${versionedVolumeBucket.version}"
            Fox.successful(
              decompressIfNeeded(versionedVolumeBucket.value, expectedUncompressedBucketSizeFor(dataLayer), debugInfo)
            )
          }
        }
      )
      .toFox
      .flatten
=======
    dataFox.flatMap { versionedVolumeBucket =>
      if (isRevertedBucket(versionedVolumeBucket)) Fox.empty
      else {
        val debugInfo =
          s"key: $key, ${versionedVolumeBucket.value.length} bytes, version ${versionedVolumeBucket.version}"
        Fox.successful(
          decompressIfNeeded(versionedVolumeBucket.value, expectedUncompressedBucketSizeFor(dataLayer), debugInfo))
      }
    }
>>>>>>> da4ccef8
  }

  def saveBucket(dataLayer: VolumeTracingLayer,
                 bucket: BucketPosition,
                 data: Array[Byte],
                 version: Long,
                 toCache: Boolean = false): Fox[Unit] = {
    val key = buildBucketKey(dataLayer.name, bucket)
    val compressedBucket = compressVolumeBucket(data, expectedUncompressedBucketSizeFor(dataLayer))
    if (toCache) {
      // Note that this cache is for temporary volumes only (e.g. compound projects)
      // and cannot be used for download or versioning
      Fox.successful(volumeDataCache.insert(key, compressedBucket, Some(cacheTimeout)))
    } else {
      volumeDataStore.put(key, version, compressedBucket)
    }
  }

  def bucketStream(dataLayer: VolumeTracingLayer, version: Option[Long]): Iterator[(BucketPosition, Array[Byte])] = {
    val key = buildKeyPrefix(dataLayer.name)
    new BucketIterator(key, volumeDataStore, expectedUncompressedBucketSizeFor(dataLayer), version)
  }

  def bucketStreamWithVersion(dataLayer: VolumeTracingLayer,
                              version: Option[Long]): Iterator[(BucketPosition, Array[Byte], Long)] = {
    val key = buildKeyPrefix(dataLayer.name)
    new VersionedBucketIterator(key, volumeDataStore, expectedUncompressedBucketSizeFor(dataLayer), version)
  }

  def bucketStreamFromCache(dataLayer: VolumeTracingLayer): Iterator[(BucketPosition, Array[Byte])] = {
    val keyPrefix = buildKeyPrefix(dataLayer.name)
    val keyValuePairs = volumeDataCache.findAllConditionalWithKey(key => key.startsWith(keyPrefix))
    keyValuePairs.flatMap {
      case (bucketKey, data) =>
        parseBucketKey(bucketKey).map(tuple => (tuple._2, data))
    }.toIterator
  }
}

class VersionedBucketIterator(prefix: String,
                              volumeDataStore: FossilDBClient,
                              expectedUncompressedBucketSize: Int,
                              version: Option[Long] = None)
    extends Iterator[(BucketPosition, Array[Byte], Long)]
<<<<<<< HEAD
    with BucketKeys
    with KeyValueStoreImplicits
    with VolumeBucketCompression
    with FoxImplicits {
  private val batchSize = 64

  private var currentStartKey = prefix
  private var currentBatchIterator: Iterator[VersionedKeyValuePair[Array[Byte]]] = fetchNext
=======
    with KeyValueStoreImplicits
    with VolumeBucketCompression
    with VolumeBucketKeys
    with FoxImplicits
    with VolumeBucketReversionHelper {
  val batchSize = 64

  var currentStartKey = prefix
  var currentBatchIterator: Iterator[VersionedKeyValuePair[Array[Byte]]] = fetchNext
  var nextBucket: Option[VersionedKeyValuePair[Array[Byte]]] = None
>>>>>>> da4ccef8

  private def fetchNext =
    volumeDataStore.getMultipleKeys(currentStartKey, Some(prefix), version, Some(batchSize)).toIterator

  private def fetchNextAndSave = {
    currentBatchIterator = fetchNext
    if (currentBatchIterator.hasNext) currentBatchIterator.next //in pagination, skip first entry because it was already the last entry of the previous batch
    currentBatchIterator
  }

  def getNextNonRevertedBucket: Option[VersionedKeyValuePair[Array[Byte]]] =
    if (currentBatchIterator.hasNext) {
      val bucket = currentBatchIterator.next
      currentStartKey = bucket.key
      if (isRevertedBucket(bucket)) {
        getNextNonRevertedBucket
      } else {
        Some(bucket)
      }
    } else {
      if (!fetchNextAndSave.hasNext) None
      else getNextNonRevertedBucket
    }

  override def hasNext: Boolean =
    if (nextBucket.isDefined) true
    else {
      nextBucket = getNextNonRevertedBucket
      nextBucket.isDefined
    }

  override def next: (BucketPosition, Array[Byte], Long) = {
    val nextRes = nextBucket match {
      case Some(bucket) => bucket
      case None         => getNextNonRevertedBucket.get
    }
    nextBucket = None
    parseBucketKey(nextRes.key)
      .map(key => {
        val debugInfo = s"key: ${nextRes.key}, ${nextRes.value.length} bytes, version ${nextRes.version}"
        (key._2, decompressIfNeeded(nextRes.value, expectedUncompressedBucketSize, debugInfo), nextRes.version)
      })
      .get
  }

}

class BucketIterator(prefix: String,
                     volumeDataStore: FossilDBClient,
                     expectedUncompressedBucketSize: Int,
                     version: Option[Long] = None)
    extends Iterator[(BucketPosition, Array[Byte])] {
  val versionedBucketIterator =
    new VersionedBucketIterator(prefix, volumeDataStore, expectedUncompressedBucketSize, version)

  override def next: (BucketPosition, Array[Byte]) = {
    val tuple = versionedBucketIterator.next
    (tuple._1, tuple._2)
  }

  override def hasNext: Boolean = versionedBucketIterator.hasNext
}<|MERGE_RESOLUTION|>--- conflicted
+++ resolved
@@ -112,15 +112,10 @@
 trait VolumeTracingBucketHelper
     extends KeyValueStoreImplicits
     with FoxImplicits
-<<<<<<< HEAD
     with VolumeBucketCompression
     with DataConverter
-    with BucketKeys {
-=======
-    with VolumeBucketKeys
-    with VolumeBucketCompression
+    with BucketKeys
     with VolumeBucketReversionHelper {
->>>>>>> da4ccef8
 
   protected val cacheTimeout: FiniteDuration = 20 minutes
 
@@ -139,23 +134,6 @@
       case Some(data) => Fox.successful(data)
       case None       => volumeDataStore.get(key, version, mayBeEmpty = Some(true))
     }
-<<<<<<< HEAD
-    dataFox.futureBox
-      .map(
-        _.toOption.map { versionedVolumeBucket =>
-          if (versionedVolumeBucket.value sameElements Array[Byte](0)) Fox.empty
-          else {
-            val debugInfo =
-              s"key: $key, ${versionedVolumeBucket.value.length} bytes, version ${versionedVolumeBucket.version}"
-            Fox.successful(
-              decompressIfNeeded(versionedVolumeBucket.value, expectedUncompressedBucketSizeFor(dataLayer), debugInfo)
-            )
-          }
-        }
-      )
-      .toFox
-      .flatten
-=======
     dataFox.flatMap { versionedVolumeBucket =>
       if (isRevertedBucket(versionedVolumeBucket)) Fox.empty
       else {
@@ -165,7 +143,6 @@
           decompressIfNeeded(versionedVolumeBucket.value, expectedUncompressedBucketSizeFor(dataLayer), debugInfo))
       }
     }
->>>>>>> da4ccef8
   }
 
   def saveBucket(dataLayer: VolumeTracingLayer,
@@ -210,27 +187,16 @@
                               expectedUncompressedBucketSize: Int,
                               version: Option[Long] = None)
     extends Iterator[(BucketPosition, Array[Byte], Long)]
-<<<<<<< HEAD
-    with BucketKeys
     with KeyValueStoreImplicits
     with VolumeBucketCompression
-    with FoxImplicits {
+    with BucketKeys
+    with FoxImplicits
+    with VolumeBucketReversionHelper {
   private val batchSize = 64
 
   private var currentStartKey = prefix
   private var currentBatchIterator: Iterator[VersionedKeyValuePair[Array[Byte]]] = fetchNext
-=======
-    with KeyValueStoreImplicits
-    with VolumeBucketCompression
-    with VolumeBucketKeys
-    with FoxImplicits
-    with VolumeBucketReversionHelper {
-  val batchSize = 64
-
-  var currentStartKey = prefix
-  var currentBatchIterator: Iterator[VersionedKeyValuePair[Array[Byte]]] = fetchNext
-  var nextBucket: Option[VersionedKeyValuePair[Array[Byte]]] = None
->>>>>>> da4ccef8
+  private var nextBucket: Option[VersionedKeyValuePair[Array[Byte]]] = None
 
   private def fetchNext =
     volumeDataStore.getMultipleKeys(currentStartKey, Some(prefix), version, Some(batchSize)).toIterator
