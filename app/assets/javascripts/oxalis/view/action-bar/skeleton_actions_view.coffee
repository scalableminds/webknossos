_          = require("lodash")
Marionette = require("backbone.marionette")
Constants  = require("oxalis/constants")

<<<<<<< HEAD
# TODO FINISH MERGE

=======
>>>>>>> 42f27bde
class SkeletonActionsView extends Marionette.ItemView

  template : _.template("""
    <div class="btn-group">
      <button type="button" class="btn btn-default" id="add-node">Add Node (Right-Click) </button>
    </div>
  """)

  events :
    "click #add-node" : "addNode"

  addNode : ->

    # create xy offset
    position = @model.flycam.getPosition()
    position[0] = position[0] + Math.pow(2, @model.flycam.getIntegerZoomStep())
    position[1] = position[1] + Math.pow(2, @model.flycam.getIntegerZoomStep())

    datasetConfig = @model.get("datasetConfiguration")

    # add node
    @model.skeletonTracing.addNode(
      position,
      Constants.TYPE_USUAL,
      Constants.PLANE_XY, # xy viewport
      @model.flycam.getIntegerZoomStep(),
      if datasetConfig.get("fourBit") then 4 else 8,
      datasetConfig.get("interpolation")
    )

module.exports = SkeletonActionsView<|MERGE_RESOLUTION|>--- conflicted
+++ resolved
@@ -2,11 +2,6 @@
 Marionette = require("backbone.marionette")
 Constants  = require("oxalis/constants")
 
-<<<<<<< HEAD
-# TODO FINISH MERGE
-
-=======
->>>>>>> 42f27bde
 class SkeletonActionsView extends Marionette.ItemView
 
   template : _.template("""
