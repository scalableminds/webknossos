--- conflicted
+++ resolved
@@ -25,7 +25,11 @@
 import ApiLoader from "oxalis/api/api_loader";
 import api from "oxalis/api/internal_api";
 import { wkReadyAction } from "oxalis/model/actions/actions";
-import { saveNowAction, undoAction, redoAction } from "oxalis/model/actions/save_actions";
+import {
+  saveNowAction,
+  undoAction,
+  redoAction
+} from "oxalis/model/actions/save_actions";
 import { setViewModeAction } from "oxalis/model/actions/settings_actions";
 import Model from "oxalis/model";
 import Modal from "oxalis/view/modal";
@@ -42,7 +46,7 @@
     initialTracingId: string,
     initialControlmode: ControlModeType,
     // Delivered by connect()
-    viewMode: ModeType,
+    viewMode: ModeType
   };
 
   keyboardNoLoop: InputKeyboardNoLoop;
@@ -53,9 +57,9 @@
   stopListening: Function;
 
   state: {
-    ready: boolean,
+    ready: boolean
   } = {
-    ready: false,
+    ready: false
   };
 
   // Main controller, responsible for setting modes and everything
@@ -86,7 +90,7 @@
       this.props.initialTracingType,
       this.props.initialTracingId,
       this.props.initialControlmode,
-      true,
+      true
     )
       .then(() => this.modelFetchDone())
       .catch(error => {
@@ -120,7 +124,7 @@
 
     for (const binaryName of Object.keys(Model.binary)) {
       this.listenTo(Model.binary[binaryName].cube, "bucketLoaded", () =>
-        app.vent.trigger("rerender"),
+        app.vent.trigger("rerender")
       );
     }
 
@@ -138,36 +142,16 @@
     const task = Store.getState().task;
     if (task != null && task.script != null) {
       const script = task.script;
-<<<<<<< HEAD
       const content = fetchGistContent(script.gist, script.name);
       try {
         // eslint-disable-next-line no-eval
         eval(content);
       } catch (error) {
         console.error(error);
-        Toast.error(`Error executing the task script "${script.name}". See console for more information.`);
-      }
-=======
-      const gistId = _.last(script.gist.split("/"));
-
-      Request.receiveJSON(`https://api.github.com/gists/${gistId}`).then(gist => {
-        const firstFile = gist.files[Object.keys(gist.files)[0]];
-
-        if (firstFile && firstFile.content) {
-          try {
-            // eslint-disable-next-line no-eval
-            eval(firstFile.content);
-          } catch (error) {
-            console.error(error);
-            Toast.error(
-              `Error executing the task script "${script.name}". See console for more information.`,
-            );
-          }
-        } else {
-          Toast.error(`${messages["task.user_script_retrieval_error"]} ${script.name}`);
-        }
-      });
->>>>>>> 3c5f3ef4
+        Toast.error(
+          `Error executing the task script "${script.name}". See console for more information.`
+        );
+      }
     }
   }
 
@@ -202,7 +186,9 @@
     // avoid scrolling while pressing space
     $(document).keydown((event: JQueryInputEventObject) => {
       if (
-        (event.which === 32 || event.which === 18 || (event.which >= 37 && event.which <= 40)) &&
+        (event.which === 32 ||
+          event.which === 18 ||
+          (event.which >= 37 && event.which <= 40)) &&
         !$(":focus").length
       ) {
         event.preventDefault();
@@ -215,15 +201,21 @@
     if (controlMode === ControlModeEnum.TRACE) {
       _.extend(keyboardControls, {
         // Set Mode, outcomment for release
-        "shift + 1": () => Store.dispatch(setViewModeAction(constants.MODE_PLANE_TRACING)),
-        "shift + 2": () => Store.dispatch(setViewModeAction(constants.MODE_ARBITRARY)),
-        "shift + 3": () => Store.dispatch(setViewModeAction(constants.MODE_ARBITRARY_PLANE)),
+        "shift + 1": () =>
+          Store.dispatch(setViewModeAction(constants.MODE_PLANE_TRACING)),
+        "shift + 2": () =>
+          Store.dispatch(setViewModeAction(constants.MODE_ARBITRARY)),
+        "shift + 3": () =>
+          Store.dispatch(setViewModeAction(constants.MODE_ARBITRARY_PLANE)),
 
         m: () => {
           // rotate allowed modes
-          const currentViewMode = Store.getState().temporaryConfiguration.viewMode;
-          const allowedModes = Store.getState().tracing.restrictions.allowedModes;
-          const index = (allowedModes.indexOf(currentViewMode) + 1) % allowedModes.length;
+          const currentViewMode = Store.getState().temporaryConfiguration
+            .viewMode;
+          const allowedModes = Store.getState().tracing.restrictions
+            .allowedModes;
+          const index =
+            (allowedModes.indexOf(currentViewMode) + 1) % allowedModes.length;
           Store.dispatch(setViewModeAction(allowedModes[index]));
         },
 
@@ -259,7 +251,9 @@
         "9": function toggleSegmentationOpacity() {
           // Flow cannot infer the return type of getConfiguration :(
           // Should be fixed once this is fixed: https://github.com/facebook/flow/issues/4513
-          const curSegAlpha = Number(api.data.getConfiguration("segmentationOpacity"));
+          const curSegAlpha = Number(
+            api.data.getConfiguration("segmentationOpacity")
+          );
           let newSegAlpha = 0;
 
           if (curSegAlpha > 0) {
@@ -269,7 +263,7 @@
           }
 
           api.data.setConfiguration("segmentationOpacity", newSegAlpha);
-        },
+        }
       });
     }
 
@@ -298,10 +292,15 @@
 
     if (isArbitrary) {
       if (state.tracing.restrictions.advancedOptionsAllowed) {
-        return <ArbitraryController onRender={this.updateStats} viewMode={mode} />;
+        return (
+          <ArbitraryController onRender={this.updateStats} viewMode={mode} />
+        );
       } else {
         return (
-          <MinimalSkeletonTracingArbitraryController onRender={this.updateStats} viewMode={mode} />
+          <MinimalSkeletonTracingArbitraryController
+            onRender={this.updateStats}
+            viewMode={mode}
+          />
         );
       }
     } else if (isPlane) {
@@ -326,7 +325,7 @@
 
 function mapStateToProps(state: OxalisState) {
   return {
-    viewMode: state.temporaryConfiguration.viewMode,
+    viewMode: state.temporaryConfiguration.viewMode
   };
 }
 
