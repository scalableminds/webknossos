--- conflicted
+++ resolved
@@ -20,18 +20,7 @@
       wasm=application/wasm
     """
   }
-<<<<<<< HEAD
-  filters.headers {
-    # Production Content Security Policy
-    # The sha256 hash in the script-src refers to the google analytics configuration script in main.scala.html.
-    # contentSecurityPolicy = "default-src 'self'; script-src 'self' 'unsafe-eval' *.googletagmanager.com app.olvy.co webknossos.olvy.co *.gstatic.com 'sha256-NA81o2FV8jh0UizSPsBz2qEGpXfap54Eghuo7vxrH8g='; style-src 'self' 'unsafe-inline' *.gstatic.com; connect-src 'self' app.olvy.co api.github.com gist.github.com *.google-analytics.com api.airbrake.io; media-src static.webknossos.org; frame-src webknossos.olvy.co; img-src 'self' data:"
-    # Development Content Security Policy
-    # In addition to the production policies, the development policy contains the script-src 'unsafe-inline' (to make the React Dev Tools work in Firefox) and the connect-src 'ws://localhost:9002' (webpack dev-server).
-    contentSecurityPolicy = "default-src 'self'; script-src 'self' 'unsafe-inline' 'unsafe-eval' *.googletagmanager.com  app.olvy.co webknossos.olvy.co *.gstatic.com; style-src 'self' 'unsafe-inline' *.gstatic.com; connect-src 'self' ws://localhost:9002 app.olvy.co api.github.com gist.github.com *.google-analytics.com api.airbrake.io; media-src static.webknossos.org; frame-src webknossos.olvy.co; img-src 'self' data:"
-    contentTypeOptions = null
-    frameOptions = null
-    xssProtection = null # Not supported on modern browsers
-=======
+
   filters {
     # Note that the CSP filter is not enabled. We manually add this header ourselves for the
     # main view, using the following config (note that currently only directives are used, not nonce or hashes)
@@ -63,7 +52,6 @@
       frameOptions = null
       xssProtection = null # Not supported on modern browsers
     }
->>>>>>> f59ec83b
   }
   # Timeouts. Note that these take effect only in production mode (timeouts are shorter in dev)
   server {
