# Changelog (Unreleased)

All notable (yet unreleased) user-facing changes to webknossos are documented in this file.
See `CHANGELOG.released.md` for the changes which are part of official releases.

The format is based on [Keep a Changelog](http://keepachangelog.com/en/1.0.0/)
and this project adheres to [Calendar Versioning](http://calver.org/) `0Y.0M.MICRO`.
For upgrade instructions, please check the [migration guide](MIGRATIONS.released.md).

## Unreleased
[Commits](https://github.com/scalableminds/webknossos/compare/22.08.0...HEAD)

### Added
<<<<<<< HEAD
- Added a warning for invalid volume layer names. The layer names must now be unique among all layers in an annotation and must not contain url encoded special characters. [#6289](https://github.com/scalableminds/webknossos/pull/6289)
- Added optional mappingName parameter to `requestRawCuboid` datastore route, which allows to directly apply a specified mapping in the backend. [#6311](https://github.com/scalableminds/webknossos/pull/6311)
- Added option to use `X-Auth-Token` header instead of query parameter in every datastore and tracingstore route. [#6312](https://github.com/scalableminds/webknossos/pull/6312)
- Add new backend API routes for working with annotations without having to provide a 'type' argument. Note that these support stored annotations (Task and Explorational), but do not work for CompoundTask/CompoundProject/CompoundTaskType annotations. For the latter, please use the original route variants with explicit type. [#6285](https://github.com/scalableminds/webknossos/pull/6285)
- The owner of an annotation can allow other users, who may see the annotation, to also edit it. Note that parallel writes are not supported and would lead to conflicts. [#6236](https://github.com/scalableminds/webknossos/pull/6236)
=======
>>>>>>> 56dc9944

### Changed

### Fixed

### Removed

### Breaking Changes<|MERGE_RESOLUTION|>--- conflicted
+++ resolved
@@ -11,14 +11,7 @@
 [Commits](https://github.com/scalableminds/webknossos/compare/22.08.0...HEAD)
 
 ### Added
-<<<<<<< HEAD
-- Added a warning for invalid volume layer names. The layer names must now be unique among all layers in an annotation and must not contain url encoded special characters. [#6289](https://github.com/scalableminds/webknossos/pull/6289)
-- Added optional mappingName parameter to `requestRawCuboid` datastore route, which allows to directly apply a specified mapping in the backend. [#6311](https://github.com/scalableminds/webknossos/pull/6311)
-- Added option to use `X-Auth-Token` header instead of query parameter in every datastore and tracingstore route. [#6312](https://github.com/scalableminds/webknossos/pull/6312)
-- Add new backend API routes for working with annotations without having to provide a 'type' argument. Note that these support stored annotations (Task and Explorational), but do not work for CompoundTask/CompoundProject/CompoundTaskType annotations. For the latter, please use the original route variants with explicit type. [#6285](https://github.com/scalableminds/webknossos/pull/6285)
 - The owner of an annotation can allow other users, who may see the annotation, to also edit it. Note that parallel writes are not supported and would lead to conflicts. [#6236](https://github.com/scalableminds/webknossos/pull/6236)
-=======
->>>>>>> 56dc9944
 
 ### Changed
 
