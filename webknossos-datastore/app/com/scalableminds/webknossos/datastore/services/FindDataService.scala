--- conflicted
+++ resolved
@@ -54,13 +54,7 @@
           data,
           DataTypeFunctors[Float, FloatBuffer](_.asFloatBuffer(), _.get(_), _.toFloat)).filter(!filterZeroes || _ != 0f)
       case ElementClass.float32x16 =>
-<<<<<<< HEAD
-        convertDataImpl[Float, FloatBuffer](
-          data,
-          DataTypeFunctors[Float, FloatBuffer](_.asFloatBuffer(), _.get(_), _.toFloat)).filter(!filterZeroes || _ != 0f)
-=======
         Array[Float]()
->>>>>>> 19b51c22
     }
 
   private def convertDataImpl[T: ClassTag, B <: Buffer](data: Array[Byte],
