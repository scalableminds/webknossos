--- conflicted
+++ resolved
@@ -62,15 +62,10 @@
 import { ItemType, MenuItemType, SubMenuType } from "antd/lib/menu/hooks/useItems";
 import { MenuClickEventHandler } from "rc-menu/lib/interface";
 import constants from "oxalis/constants";
-<<<<<<< HEAD
-import { MaintenanceBanner } from "maintenance_banner";
-import { getSystemColorTheme } from "theme";
+import { MaintenanceBanner, UpgradeVersionBanner } from "banners";
+import { getAntdTheme, getSystemColorTheme } from "theme";
 import { formatUserName } from "oxalis/model/accessors/user_accessor";
 import { isAnnotationOwner as isAnnotationOwnerAccessor } from "oxalis/model/accessors/annotation_accessor";
-=======
-import { MaintenanceBanner, UpgradeVersionBanner } from "banners";
-import { getAntdTheme, getSystemColorTheme } from "theme";
->>>>>>> 2b7d4569
 
 const { Header } = Layout;
 
