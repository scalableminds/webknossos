### define
../../../libs/array_buffer_socket : ArrayBufferSocket
../../../libs/unit8array_builder : Uint8ArrayBuilder
###

class PushQueue

  BATCH_LIMIT : 6
  BATCH_SIZE : 3


  constructor : (@dataSetName, @cube, @dataLayerName, @tracingId, @sendData = true) ->

    @queue = []
    @batchCount = 0


  insert : (bucket) ->

    @queue.push( bucket )
    @removeDuplicates()


  clear : ->

    @queue = []


  removeDuplicates : ->
    
    @queue.sort( @comparePositions )

    i = 0
    while i < @queue.length - 1
      if @comparePositions( @queue[i], @queue[i+1] ) == 0
        @queue.splice( i, 1 )
      else
        i++
        

  comparePositions : ([x1, y1, z1], [x2, y2, z2]) ->
      
      return (x1 - x2) || (y1 - y2) || (z1 - z2)

      
  print : ->

    for e in @queue
      console.log(e)


  push : ->

    unless @sendData
      return

    while @batchCount < @BATCH_LIMIT and @queue.length
      
      batch = []

      while batch.length < @BATCH_SIZE and @queue.length
        
        bucket = @queue.splice(0, 1)[0]
        batch.push bucket
        #console.log "sent: ", bucket

      @pushBatch(batch) if batch.length > 0


  pushBatch : (batch) ->


    @batchCount++

    console.log "Pushing batch", batch

    transmitBufferBuilder = new Uint8ArrayBuilder()
    for bucket in batch
      zoomStep = bucket[3]
<<<<<<< HEAD
      # TODO: define transmit buffer
      transmitBuffer.push(
        zoomStep
        if @fourBit and zoomStep == 0 then 1 else 0
        #bucket[0] << (zoomStep + @cube.BUCKET_SIZE_P)
        #bucket[1] << (zoomStep + @cube.BUCKET_SIZE_P)
        #bucket[2] << (zoomStep + @cube.BUCKET_SIZE_P)
      #)
=======
      transmitBufferBuilder.push(
        new Float32Array([
          zoomStep
          bucket[0] << (zoomStep + @cube.BUCKET_SIZE_P)
          bucket[1] << (zoomStep + @cube.BUCKET_SIZE_P)
          bucket[2] << (zoomStep + @cube.BUCKET_SIZE_P)
        ])
      )
      transmitBufferBuilder.push(
        @cube.getBucketDataByZoomedAddress( bucket ))
>>>>>>> 8a8804af

    console.log( "transmitBuffer:", transmitBufferBuilder.build() )

    @getSendSocket().send(transmitBufferBuilder.build())
      .pipe(

        (responseBuffer) =>

          # TODO: define action

        =>
          
          #for bucket in batch
          #  @insert(bucket)
    
    ).always =>

      @batchCount--
      @push()


  getSendSocket : ->

    if @socket? then @socket else @socket = new ArrayBufferSocket(
      senders : [
        new ArrayBufferSocket.XmlHttpRequest("/datasets/#{@dataSetName}/layers/#{@dataLayerName}/data?cubeSize=#{1 << @cube.BUCKET_SIZE_P}&annotationId=#{@tracingId}", "PUT")
      ]
      requestBufferType : Uint8Array
      responseBufferType : Uint8Array
    )<|MERGE_RESOLUTION|>--- conflicted
+++ resolved
@@ -69,6 +69,20 @@
 
   pushBatch : (batch) ->
 
+### Used for testing
+    if @alreadyPushed?
+      return
+
+    @alreadyPushed = true
+    transmitBuffer = [0, 0, 0, 0, 0, 0, 0, 67, 0, 0, 0, 67, 0, 0, 0, 0]
+
+    for x in [0...32]
+      for y in [0...32]
+        for z in [0...32]
+          transmitBuffer.push(x, y)
+
+    console.log transmitBuffer
+###
 
     @batchCount++
 
@@ -77,16 +91,6 @@
     transmitBufferBuilder = new Uint8ArrayBuilder()
     for bucket in batch
       zoomStep = bucket[3]
-<<<<<<< HEAD
-      # TODO: define transmit buffer
-      transmitBuffer.push(
-        zoomStep
-        if @fourBit and zoomStep == 0 then 1 else 0
-        #bucket[0] << (zoomStep + @cube.BUCKET_SIZE_P)
-        #bucket[1] << (zoomStep + @cube.BUCKET_SIZE_P)
-        #bucket[2] << (zoomStep + @cube.BUCKET_SIZE_P)
-      #)
-=======
       transmitBufferBuilder.push(
         new Float32Array([
           zoomStep
@@ -97,7 +101,6 @@
       )
       transmitBufferBuilder.push(
         @cube.getBucketDataByZoomedAddress( bucket ))
->>>>>>> 8a8804af
 
     console.log( "transmitBuffer:", transmitBufferBuilder.build() )
 
