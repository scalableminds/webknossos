@()(implicit session: oxalis.view.AuthedSessionData)

@main(){
  <div class="container">
    <h3>Projects</h3>
    <div class="well">
        <form action="@controllers.admin.routes.ProjectAdministration.create" method="POST" class="form-horizontal">
          <div class=" control-group">
            <label class="control-label" for="projectName">Project Name</label>
            <div class="controls">
              <input type="text" id="projectName" name="projectName" value="">
              <span class="help-inline errors"></span>
            </div>
          </div>
          <div class=" control-group">
            <label class="control-label" for="owner">Owner</label>
            <div class="controls">
                <select id="owner" name="owner"></select>
                <span class="help-inline errors"></span>
            </div>
          </div>
          <div class="form-actions">
            <button type="submit" class="btn btn-primary">Create</button>
          </div>
        </form>
    </div>


    <div class="page-selection"
      data-url="@controllers.admin.routes.ProjectAdministration.list()"
      data-paged-table-id="projectlist-table"
      data-disable-auto-pagination="true">
      <input type="text" class="search-query pagination-searchbox" placeholder="Search">
    </div>

    <table class="table table-double-striped table-details" id="projectlist-table">
      <thead>
        <tr>
          <th class="details-toggle-all"> <i class="caret-right"></i> <i class="caret-down"></i> </th>
          <th> Name</th>
          <th> Owner</th>
          <th> </th>
        </tr>
      </thead>
      <tbody class="hide">
        <tr id="<%= element.name %>">
<<<<<<< HEAD
          <td class="details-toggle"> <i class="caret-right"></i> <i class="caret-down"></i> </td>
=======
          <td class="details-toggle" href="<%= controllers.admin.TaskAdministration.tasksForProject(element.name).url %>" data-ajax="add-row=#<%= element.name %> + tr"> <i class="caret-right"></i> <i class="caret-down"></i> </td>
>>>>>>> 41c2200e
          <td> <%= element.name %> </td>
          <td> <%= element.owner %> </td>
          <td class="nowrap">  
            <a href="<%= controllers.AnnotationController.trace('CompoundProject', element.name).url %>" title="view all finished tracings"><i class="icon-random"></i> view</a><br />
            <a href="<%= controllers.admin.NMLIO.projectDownload(element.name).url %>" title="download all finished tracings"><i class="icon-download"></i> download</a><br />
            <a href="<%= controllers.admin.ProjectAdministration.delete(element.name).url %>" data-ajax="delete-row,confirm"><i class="icon-trash"></i> delete </a>
          </td>
        </tr>
        <tr class="details-row" >
          <td colspan="12">
            <table class="table table-condensed table-nohead">
              <tbody>
               <!-- TAKS NEED TO BE LOADED INTO THIS TABLE -->
              </tbody>
            </table>
          </td>
        </tr>
      </tbody>
    </table>
  </div>
}<|MERGE_RESOLUTION|>--- conflicted
+++ resolved
@@ -44,11 +44,7 @@
       </thead>
       <tbody class="hide">
         <tr id="<%= element.name %>">
-<<<<<<< HEAD
-          <td class="details-toggle"> <i class="caret-right"></i> <i class="caret-down"></i> </td>
-=======
           <td class="details-toggle" href="<%= controllers.admin.TaskAdministration.tasksForProject(element.name).url %>" data-ajax="add-row=#<%= element.name %> + tr"> <i class="caret-right"></i> <i class="caret-down"></i> </td>
->>>>>>> 41c2200e
           <td> <%= element.name %> </td>
           <td> <%= element.owner %> </td>
           <td class="nowrap">  
