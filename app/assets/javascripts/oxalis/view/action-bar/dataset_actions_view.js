// @flow
import React, { PureComponent } from "react";
import Model from "oxalis/model";
import Store from "oxalis/store";
import type { OxalisState, TracingType, TaskType } from "oxalis/store";
import { connect } from "react-redux";
import type { Dispatch } from "redux";
import app from "app";
import { Button, Dropdown, Menu, Icon } from "antd";
import Constants from "oxalis/constants";
import MergeModalView from "oxalis/view/action-bar/merge_modal_view";
import ShareModalView from "oxalis/view/action-bar/share_modal_view";
<<<<<<< HEAD
=======
import { Button } from "antd";
import ButtonComponent from "oxalis/view/components/button_component";
>>>>>>> e53c5a5e
import messages from "messages";
import api from "oxalis/api/internal_api";

const SAVED_POLLING_INTERVAL = 100;

class DatasetActionsView extends PureComponent {
  props: {
    // eslint-disable-next-line react/no-unused-prop-types
    tracing: TracingType,
    // eslint-disable-next-line react/no-unused-prop-types
    dispatch: Dispatch<*>,
    task: ?TaskType,
  };

  state: {
    isShareModalOpen: boolean,
    isMergeModalOpen: boolean,
  } = {
    isShareModalOpen: false,
    isMergeModalOpen: false,
  };

  componentDidMount() {
    this.savedPollingInterval = window.setInterval(this._forceUpdate, SAVED_POLLING_INTERVAL);
  }

  componentWillUnmount() {
    window.clearInterval(this.savedPollingInterval);
  }

  modalWrapper: ?HTMLDivElement = null;
  savedPollingInterval: number = 0;
  _forceUpdate = () => {
    this.forceUpdate();
  };

  handleSave = async (event?: SyntheticInputEvent) => {
    if (event != null) {
      event.target.blur();
    }
    await Model.save();
  };

  handleCopyToAccount = async (event: SyntheticInputEvent) => {
    event.target.blur();
    const url = `/annotations/${this.props.tracing.tracingType}/${this.props.tracing
      .tracingId}/duplicate`;
    app.router.loadURL(url);
  };

  handleFinish = async (event: SyntheticInputEvent) => {
    event.target.blur();
    const url = `/annotations/${this.props.tracing.tracingType}/${this.props.tracing
      .tracingId}/finishAndRedirect`;
    await this.handleSave();
    if (confirm(messages["finish.confirm"])) {
      app.router.loadURL(url);
    }
  };

  handleShareOpen = () => {
    this.setState({ isShareModalOpen: true });
  };

  handleShareClose = () => {
    this.setState({ isShareModalOpen: false });
  };

  handleDownload = async (event: SyntheticInputEvent) => {
    event.target.blur();
    const win = window.open("about:blank", "_blank");
    win.document.body.innerHTML = messages["download.wait"];
    await this.handleSave();

    win.location.href = Model.tracing.downloadUrl;
    win.document.body.innerHTML = messages["download.close_window"];
  };

  handleFinishAndGetNextTask = async (event: SyntheticInputEvent) => {
    event.target.blur();
    api.tracing.finishAndGetNextTask();
  };

  handleMergeOpen = () => {
    this.setState({ isMergeModalOpen: true });
  };

  handleMergeClose = () => {
    this.setState({ isMergeModalOpen: false });
  };

  getSaveButtonIcon() {
    if (!Model.stateSaved()) {
      return "hourglass";
    } else {
      return "check";
    }
  }

  render() {
    const viewMode = Store.getState().temporaryConfiguration.viewMode;
    const isSkeletonMode = Constants.MODES_SKELETON.includes(viewMode);
    const hasAdvancedOptions = this.props.tracing.restrictions.advancedOptionsAllowed;
    const archiveButtonText = this.props.task ? "Finish" : "Archive";
    const restrictions = this.props.tracing.restrictions;

<<<<<<< HEAD
    const saveButton = restrictions.allowUpdate
      ? <Button
=======
    const elements = [];
    if (restrictions.allowUpdate) {
      elements.push(
        <ButtonComponent
>>>>>>> e53c5a5e
          key="save-button"
          type="primary"
          onClick={this.handleSave}
          icon={this.getSaveButtonIcon()}
        >
          Save
<<<<<<< HEAD
        </Button>
      : [
          <Button key="read-only-button" type="primary" disabled>
            Read only
          </Button>,
          <Button key="copy-button" icon="file-add" onClick={this.handleCopyToAccount}>
            Copy To My Account
          </Button>,
        ];
=======
        </ButtonComponent>,
      );
    } else {
      elements.push(
        <ButtonComponent key="read-only-button" type="primary" disabled>
          Read only
        </ButtonComponent>,
      );
      elements.push(
        <ButtonComponent key="copy-button" icon="file-add" onClick={this.handleCopyToAccount}>
          Copy To My Account
        </ButtonComponent>,
      );
    }
>>>>>>> e53c5a5e

    const finishAndNextTaskButton =
      hasAdvancedOptions && restrictions.allowFinish && this.props.task
        ? <Button key="next-button" icon="verticle-left" onClick={this.handleFinishAndGetNextTask}>
            Finish and Get Next Task
          </Button>
        : null;

    const elements = [];
    if (hasAdvancedOptions) {
      if (restrictions.allowFinish) {
        elements.push(
<<<<<<< HEAD
          <Menu.Item key="finish-button">
            <div onClick={this.handleFinish}>
              <Icon type="check-circle-o" />
              {archiveButtonText}
            </div>
          </Menu.Item>,
=======
          <ButtonComponent key="finish-button" icon="check-circle-o" onClick={this.handleFinish}>
            {archiveButtonText}
          </ButtonComponent>,
>>>>>>> e53c5a5e
        );
      }
      if (restrictions.allowDownload || !this.props.tracing.downloadUrl) {
        elements.push(
<<<<<<< HEAD
          <Menu.Item key="download-button">
            <div onClick={this.handleDownload}>
              <Icon type="download" />
              Download
            </div>
          </Menu.Item>,
        );
      }
      elements.push(
        <Menu.Item key="share-button">
          <div onClick={this.handleShareOpen}>
            <Icon type="share-alt" />
            Share
          </div>
        </Menu.Item>,
=======
          <ButtonComponent key="download-button" icon="download" onClick={this.handleDownload}>
            Download
          </ButtonComponent>,
        );
      }
      elements.push(
        <ButtonComponent key="share-button" icon="share-alt" onClick={this.handleShareOpen}>
          Share
        </ButtonComponent>,
>>>>>>> e53c5a5e
      );
      elements.push(
        <ShareModalView
          key="share-modal"
          isVisible={this.state.isShareModalOpen}
          onOk={this.handleShareClose}
        />,
      );
    }
<<<<<<< HEAD

    if (isSkeletonMode) {
      elements.push(
        <Menu.Item key="merge-button">
          <div onClick={this.handleMergeOpen}>
            <Icon type="folder-open" />
            Merge Tracing
          </div>
        </Menu.Item>,
=======
    if (restrictions.allowFinish && this.props.task) {
      elements.push(
        <ButtonComponent
          key="next-button"
          icon="verticle-left"
          onClick={this.handleFinishAndGetNextTask}
        >
          Finish and Get Next Task
        </ButtonComponent>,
      );
    }
    if (isSkeletonMode) {
      elements.push(
        <ButtonComponent key="merge-button" icon="folder-open" onClick={this.handleMergeOpen}>
          Merge Tracing
        </ButtonComponent>,
>>>>>>> e53c5a5e
      );
      elements.push(
        <MergeModalView
          key="merge-modal"
          isVisible={this.state.isMergeModalOpen}
          onOk={this.handleMergeClose}
        />,
      );
    }

    const menu = (
      <Menu>
        {elements}
      </Menu>
    );

    return (
      <div>
        <Button.Group size="large">
          {saveButton}
          {finishAndNextTaskButton}
          <Dropdown overlay={menu}>
            <Button>
              <Icon type="down" />
            </Button>
          </Dropdown>
        </Button.Group>
      </div>
    );
  }
}

function mapStateToProps(state: OxalisState) {
  return {
    tracing: state.tracing,
    save: state.save,
    task: state.task,
  };
}

export default connect(mapStateToProps)(DatasetActionsView);<|MERGE_RESOLUTION|>--- conflicted
+++ resolved
@@ -10,11 +10,7 @@
 import Constants from "oxalis/constants";
 import MergeModalView from "oxalis/view/action-bar/merge_modal_view";
 import ShareModalView from "oxalis/view/action-bar/share_modal_view";
-<<<<<<< HEAD
-=======
-import { Button } from "antd";
 import ButtonComponent from "oxalis/view/components/button_component";
->>>>>>> e53c5a5e
 import messages from "messages";
 import api from "oxalis/api/internal_api";
 
@@ -121,76 +117,49 @@
     const archiveButtonText = this.props.task ? "Finish" : "Archive";
     const restrictions = this.props.tracing.restrictions;
 
-<<<<<<< HEAD
     const saveButton = restrictions.allowUpdate
-      ? <Button
-=======
-    const elements = [];
-    if (restrictions.allowUpdate) {
-      elements.push(
-        <ButtonComponent
->>>>>>> e53c5a5e
+      ? <ButtonComponent
           key="save-button"
           type="primary"
           onClick={this.handleSave}
           icon={this.getSaveButtonIcon()}
         >
           Save
-<<<<<<< HEAD
-        </Button>
+        </ButtonComponent>
       : [
-          <Button key="read-only-button" type="primary" disabled>
+          <ButtonComponent key="read-only-button" type="primary" disabled>
             Read only
-          </Button>,
-          <Button key="copy-button" icon="file-add" onClick={this.handleCopyToAccount}>
+          </ButtonComponent>,
+          <ButtonComponent key="copy-button" icon="file-add" onClick={this.handleCopyToAccount}>
             Copy To My Account
-          </Button>,
+          </ButtonComponent>,
         ];
-=======
-        </ButtonComponent>,
-      );
-    } else {
-      elements.push(
-        <ButtonComponent key="read-only-button" type="primary" disabled>
-          Read only
-        </ButtonComponent>,
-      );
-      elements.push(
-        <ButtonComponent key="copy-button" icon="file-add" onClick={this.handleCopyToAccount}>
-          Copy To My Account
-        </ButtonComponent>,
-      );
-    }
->>>>>>> e53c5a5e
 
     const finishAndNextTaskButton =
       hasAdvancedOptions && restrictions.allowFinish && this.props.task
-        ? <Button key="next-button" icon="verticle-left" onClick={this.handleFinishAndGetNextTask}>
+        ? <ButtonComponent
+            key="next-button"
+            icon="verticle-left"
+            onClick={this.handleFinishAndGetNextTask}
+          >
             Finish and Get Next Task
-          </Button>
+          </ButtonComponent>
         : null;
 
     const elements = [];
     if (hasAdvancedOptions) {
       if (restrictions.allowFinish) {
         elements.push(
-<<<<<<< HEAD
           <Menu.Item key="finish-button">
             <div onClick={this.handleFinish}>
               <Icon type="check-circle-o" />
               {archiveButtonText}
             </div>
           </Menu.Item>,
-=======
-          <ButtonComponent key="finish-button" icon="check-circle-o" onClick={this.handleFinish}>
-            {archiveButtonText}
-          </ButtonComponent>,
->>>>>>> e53c5a5e
         );
       }
       if (restrictions.allowDownload || !this.props.tracing.downloadUrl) {
         elements.push(
-<<<<<<< HEAD
           <Menu.Item key="download-button">
             <div onClick={this.handleDownload}>
               <Icon type="download" />
@@ -206,17 +175,6 @@
             Share
           </div>
         </Menu.Item>,
-=======
-          <ButtonComponent key="download-button" icon="download" onClick={this.handleDownload}>
-            Download
-          </ButtonComponent>,
-        );
-      }
-      elements.push(
-        <ButtonComponent key="share-button" icon="share-alt" onClick={this.handleShareOpen}>
-          Share
-        </ButtonComponent>,
->>>>>>> e53c5a5e
       );
       elements.push(
         <ShareModalView
@@ -226,7 +184,6 @@
         />,
       );
     }
-<<<<<<< HEAD
 
     if (isSkeletonMode) {
       elements.push(
@@ -236,24 +193,6 @@
             Merge Tracing
           </div>
         </Menu.Item>,
-=======
-    if (restrictions.allowFinish && this.props.task) {
-      elements.push(
-        <ButtonComponent
-          key="next-button"
-          icon="verticle-left"
-          onClick={this.handleFinishAndGetNextTask}
-        >
-          Finish and Get Next Task
-        </ButtonComponent>,
-      );
-    }
-    if (isSkeletonMode) {
-      elements.push(
-        <ButtonComponent key="merge-button" icon="folder-open" onClick={this.handleMergeOpen}>
-          Merge Tracing
-        </ButtonComponent>,
->>>>>>> e53c5a5e
       );
       elements.push(
         <MergeModalView
@@ -276,9 +215,9 @@
           {saveButton}
           {finishAndNextTaskButton}
           <Dropdown overlay={menu}>
-            <Button>
+            <ButtonComponent>
               <Icon type="down" />
-            </Button>
+            </ButtonComponent>
           </Dropdown>
         </Button.Group>
       </div>
