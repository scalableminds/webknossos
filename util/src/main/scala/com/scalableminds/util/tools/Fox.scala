package com.scalableminds.util.tools

import net.liftweb.common.{Box, Empty, Failure, Full}
import play.api.libs.json.{JsError, JsResult, JsSuccess}

import scala.concurrent.duration._
import scala.concurrent.{Await, ExecutionContext, Future}
import scala.reflect.ClassTag
import scala.util.{Success, Try}

trait FoxImplicits {

  implicit def futureBox2Fox[T](f: Future[Box[T]])(implicit ec: ExecutionContext): Fox[T] =
    new Fox(f)

  implicit def futureFull2Fox[T](f: Future[Full[T]])(implicit ec: ExecutionContext): Fox[T] =
    new Fox(f)

  implicit def box2Fox[T](b: Box[T])(implicit ec: ExecutionContext): Fox[T] =
    new Fox(Future.successful(b))

  implicit def future2Fox[T](f: Future[T])(implicit ec: ExecutionContext): Fox[T] =
    new Fox(f.map(Full(_)))

  implicit def option2Fox[T](b: Option[T])(implicit ec: ExecutionContext): Fox[T] =
    new Fox(Future.successful(Box(b)))

  implicit def futureOption2Fox[T](f: Future[Option[T]])(implicit ec: ExecutionContext): Fox[T] =
    new Fox(f.map(Box(_)))

  implicit def jsResult2Fox[T](result: JsResult[T])(implicit ec: ExecutionContext): Fox[T] = result match {
    case JsSuccess(value, _) => Fox.successful(value)
    case JsError(e)          => Fox.failure(s"Invalid json: $e")
  }

  implicit def try2Fox[T](t: Try[T])(implicit ec: ExecutionContext): Fox[T] = t match {
    case Success(result)       => Fox.successful(result)
    case scala.util.Failure(e) => Fox.failure(e.toString)
  }

  implicit def fox2FutureBox[T](f: Fox[T]): Future[Box[T]] =
    f.futureBox

  def bool2Fox(b: Boolean)(implicit ec: ExecutionContext): Fox[Unit] =
    if (b) Fox.successful(())
    else Fox.empty
}

object Fox extends FoxImplicits {
  def apply[A](future: Future[Box[A]])(implicit ec: ExecutionContext): Fox[A] =
    new Fox(future)

  def successful[A](e: A)(implicit ec: ExecutionContext): Fox[A] =
    new Fox(Future.successful(Full(e)))

  def empty(implicit ec: ExecutionContext): Fox[Nothing] = new Fox(Future.successful(Empty))

  def failure(message: String, ex: Box[Throwable] = Empty, chain: Box[Failure] = Empty)(
      implicit ec: ExecutionContext): Fox[Nothing] =
    new Fox(Future.successful(Failure(message, ex, chain)))

  // run serially, fail on the first failure
  def serialSequence[A, B](l: List[A])(f: A => Future[B])(implicit ec: ExecutionContext): Future[List[B]] = {
    def runNext(remaining: List[A], results: List[B]): Future[List[B]] =
      remaining match {
        case head :: tail =>
          for {
            currentResult <- f(head)
            results <- runNext(tail, currentResult :: results)
          } yield results
        case Nil =>
          Future.successful(results.reverse)
      }

    runNext(l, Nil)
  }

  // run serially, return individual results in list of box
  def serialSequenceBox[A, B](l: List[A])(f: A => Fox[B])(implicit ec: ExecutionContext): Future[List[Box[B]]] = {
    def runNext(remaining: List[A], results: List[Box[B]]): Future[List[Box[B]]] =
      remaining match {
        case head :: tail =>
          for {
            currentResult <- f(head).futureBox
            results <- runNext(tail, currentResult :: results)
          } yield results
        case Nil =>
          Future.successful(results.reverse)
      }

    runNext(l, Nil)
  }

  def sequence[T](l: List[Fox[T]])(implicit ec: ExecutionContext): Future[List[Box[T]]] =
    Future.sequence(l.map(_.futureBox))

  def combined[T](l: List[Fox[T]])(implicit ec: ExecutionContext): Fox[List[T]] =
    Fox(Future.sequence(l.map(_.futureBox)).map { results =>
      results.find(_.isEmpty) match {
        case Some(Empty)            => Empty
        case Some(failure: Failure) => failure
        case _ =>
          Full(results.map(_.openOrThrowException("An exception should never be thrown, all boxes must be full")))
      }
    })

  def combined[T](l: Array[Fox[T]])(implicit ec: ExecutionContext,
                                    ev: Array[Future[Box[T]]] => Iterable[Future[Box[T]]],
                                    ct: ClassTag[T]): Fox[Array[T]] = {
    val x = Future.sequence(ev(l.map(_.futureBox)))
    val r: Future[Box[Array[T]]] = x.map { results =>
      results.find(_.isEmpty) match {
        case Some(Empty)            => Empty
        case Some(failure: Failure) => failure
        case _ =>
          val opened = new Array[T](results.size)
          var i = 0
          results.foreach { r =>
            opened(i) = r.openOrThrowException("An exception should never be thrown, all boxes must be full")
            i += 1
          }
          Full(opened)
      }
    }
    new Fox(r)
  }

  // Run serially, fail on the first failure
  def serialCombined[A, B](l: List[A])(f: A => Fox[B])(implicit ec: ExecutionContext): Fox[List[B]] =
    serialCombined(l.iterator)(f)

  // Run serially, fail on the first failure
  def serialCombined[A, B](it: Iterator[A])(f: A => Fox[B])(implicit ec: ExecutionContext): Fox[List[B]] = {
    def runNext(results: List[B]): Fox[List[B]] =
      if (it.hasNext) {
        for {
          currentResult <- f(it.next())
          results <- runNext(currentResult :: results)
        } yield results
      } else {
        Fox.successful(results.reverse)
      }

    runNext(Nil)
  }

  // run in sequence, drop everything that isn’t full
  def sequenceOfFulls[T](seq: Seq[Fox[T]])(implicit ec: ExecutionContext): Future[List[T]] =
    Future.sequence(seq.map(_.futureBox)).map { results =>
      results.foldRight(List.empty[T]) {
        case (_: Failure, l) => l
        case (Empty, l)      => l
        case (Full(e), l)    => e :: l
      }
    }

  def filterNot[T](seq: List[T])(f: T => Fox[Boolean])(implicit ec: ExecutionContext): Fox[List[T]] =
    filter(seq, inverted = true)(f)

  def filter[T](seq: List[T], inverted: Boolean = false)(f: T => Fox[Boolean])(
      implicit ec: ExecutionContext): Fox[List[T]] =
    for {
      results <- serialCombined(seq)(f)
      zipped = results.zip(seq)
    } yield zipped.filter(_._1 != inverted).map(_._2)

  def find[T](seq: List[T])(f: T => Fox[Boolean])(implicit ec: ExecutionContext): Fox[T] =
    seq match {
      case head :: tail =>
        for {
          currentResult <- f(head)
          remainingResult <- if (currentResult) Fox.successful(head) else find(tail)(f)
        } yield remainingResult
      case Nil => Fox.empty
    }

  def runOptional[A, B](input: Option[A])(f: A => Fox[B])(implicit ec: ExecutionContext): Fox[Option[B]] =
    input match {
      case Some(i) =>
        for {
          result <- f(i)
        } yield Some(result)
      case None =>
        Fox.successful(None)
    }

  def runIf[B](condition: Boolean)(f: => Fox[B])(implicit ec: ExecutionContext): Fox[Option[B]] =
    if (condition) {
      for {
        result <- f
      } yield Some(result)
    } else {
      Fox.successful(None)
    }

  def runIfOptionTrue[B](condition: Option[Boolean])(f: => Fox[B])(implicit ec: ExecutionContext): Fox[Option[B]] =
    runIf(condition.getOrElse(false))(f)

  def fillOption[A](input: Option[A])(f: => Fox[A])(implicit ec: ExecutionContext): Fox[A] =
    input match {
      case Some(a) => Fox.successful(a)
      case None    => f
    }

  def assertTrue(fox: Fox[Boolean])(implicit ec: ExecutionContext): Fox[Unit] =
    for {
      asBoolean <- fox
      _ <- bool2Fox(asBoolean)
    } yield ()

  def assertFalse(fox: Fox[Boolean])(implicit ec: ExecutionContext): Fox[Unit] =
    for {
      asBoolean <- fox
      _ <- bool2Fox(!asBoolean)
    } yield ()

  def chainFunctions[T](functions: List[T => Fox[T]])(implicit ec: ExecutionContext): T => Fox[T] = {
    def runNext(remainingFunctions: List[T => Fox[T]], previousResult: T): Fox[T] =
      remainingFunctions match {
        case head :: tail =>
          for {
            currentResult <- head(previousResult)
            nextResult <- runNext(tail, currentResult)
          } yield nextResult
        case Nil =>
          Fox.successful(previousResult)
      }

    t =>
      runNext(functions, t)
  }

  def failureChainAsString(failure: Failure, includeStackTraces: Boolean = false): String = {
    def formatStackTrace(failure: Failure) =
      failure.exception match {
        case Full(exception) if includeStackTraces => s" Stack trace: ${TextUtils.stackTraceAsString(exception)} "
        case _                                     => ""
      }

    def formatChain(chain: Box[Failure]): String = chain match {
      case Full(failure) =>
        " <~ " + failure.msg + formatStackTrace(failure) + formatChain(failure.chain)
      case _ => ""
    }

    failure.msg + formatStackTrace(failure) + formatChain(failure.chain)
  }

  def firstSuccess[T](foxes: Seq[Fox[T]])(implicit ec: ExecutionContext): Fox[T] = {
    def runNext(remainingFoxes: Seq[Fox[T]]): Fox[T] =
      remainingFoxes match {
        case head :: tail =>
          for {
            resultOption <- head.toFutureOption
            nextResult <- resultOption match {
              case Some(v) => Fox.successful(v)
              case _       => runNext(tail)
            }
          } yield nextResult
        case Nil =>
          Fox.empty
      }
<<<<<<< HEAD

=======
>>>>>>> 00901c0c
    runNext(foxes)
  }

  /**
    * Transform a Future[T] into a Fox[T] such that if the Future contains an exception, it is turned into a Fox.failure
    */
  def transformFuture[T](future: Future[T])(implicit ec: ExecutionContext): Fox[T] =
    for {
      fut <- future.transform {
        case Success(value)        => Try(Fox.successful(value))
        case scala.util.Failure(e) => Try(Fox.failure(e.getMessage, Full(e)))
      }
      f <- fut
    } yield f
}

class Fox[+A](val futureBox: Future[Box[A]])(implicit ec: ExecutionContext) {
  val self: Fox[A] = this

  // Add error message in case of Failure and Empty (wrapping Empty in a Failure)
  def ?~>(s: String): Fox[A] =
    new Fox(futureBox.map(_ ?~! s))

  // Add error message only in case of Failure, pass through Empty
  def ?=>(s: String): Fox[A] =
    futureBox.flatMap {
      case f: Failure =>
        new Fox(Future.successful(f)) ?~> s
      case Full(value) => Fox.successful(value)
      case Empty       => Fox.empty
    }

  // Add http error code in case of Failure or Empty (wrapping Empty in a Failure)
  def ~>[T](errorCode: => T): Fox[A] =
    new Fox(futureBox.map(_ ~> errorCode))

  def orElse[B >: A](fox: => Fox[B]): Fox[B] =
    new Fox(futureBox.flatMap {
      case Full(_) => this.futureBox
      case _       => fox.futureBox
    })

  def getOrElse[B >: A](b: => B): Future[B] =
    futureBox.map(_.getOrElse(b))

  def flatten[B](implicit ev: A <:< Fox[B]): Fox[B] =
    new Fox(futureBox.flatMap {
      case Full(t) =>
        t.futureBox
      case Empty =>
        Future.successful(Empty)
      case fail: Failure =>
        Future.successful(fail)
    })

  def map[B](f: A => B): Fox[B] =
    new Fox(futureBox.map(_.map(f)))

  def flatMap[B](f: A => Fox[B]): Fox[B] =
    new Fox(futureBox.flatMap {
      case Full(t) =>
        f(t).futureBox
      case Empty =>
        Future.successful(Empty)
      case fail: Failure =>
        Future.successful(fail)
    })

  def filter(f: A => Boolean): Fox[A] =
    new Fox(futureBox.map(_.filter(f)))

  def foreach(f: A => _): Unit =
    futureBox.map(_.map(f))

  def toFutureOption: Future[Option[A]] =
    futureBox.map(box => box.toOption)

  def toFutureOrThrowException(justification: String): Future[A] =
    for {
      box: Box[A] <- this.futureBox
    } yield {
      box.openOrThrowException(justification)
    }

  def toFutureWithEmptyToFailure: Future[A] =
    (for {
      box: Box[A] <- this.futureBox
    } yield {
      box match {
        case Full(a)            => Future.successful(a)
        case Failure(msg, _, _) => Future.failed(new Exception(msg))
        case Empty              => Future.failed(new Exception("Empty"))
      }
    }).flatMap(identity)

  /**
    *
    *  Awaits the future and opens the box. Do not use this in production code (therefore marked as Deprecated)!
    */
  @Deprecated
  def get(justification: String, awaitTimeout: FiniteDuration = 10 seconds): A = {
    val box = await(justification, awaitTimeout)
    box.openOrThrowException(justification)
  }

  /**
    *
    * Awaits the future and returns the box. Should not be used in production code (therefore marked as Deprecated).
    */
  @Deprecated
  def await(justification: String, awaitTimeout: FiniteDuration = 10 seconds): Box[A] =
    Await.result(futureBox, awaitTimeout)

  /**
    * Helper to force an implicit conversation
    */
  def toFox: Fox[A] = this

  /**
    * If the box is Empty this will create a Full. If The box is Full it will get emptied. Failures are passed through.
    */
  def reverse: Fox[Unit] =
    new Fox(futureBox.map {
      case Full(_)    => Empty
      case Empty      => Full(())
      case f: Failure => f
    })

  /**
    * Makes Fox play better with Scala 2.8 for comprehensions
    */
  def withFilter(p: A => Boolean): WithFilter = new WithFilter(p)

  /**
    * Play Nice with the Scala 2.8 for comprehension
    */
  class WithFilter(p: A => Boolean) {
    def map[B](f: A => B): Fox[B] = self.filter(p).map(f)

    def flatMap[B](f: A => Fox[B]): Fox[B] = self.filter(p).flatMap(f)

    def foreach[U](f: A => U): Unit = self.filter(p).foreach(f)

    def withFilter(q: A => Boolean): WithFilter =
      new WithFilter(x => p(x) && q(x))
  }

}<|MERGE_RESOLUTION|>--- conflicted
+++ resolved
@@ -260,10 +260,6 @@
         case Nil =>
           Fox.empty
       }
-<<<<<<< HEAD
-
-=======
->>>>>>> 00901c0c
     runNext(foxes)
   }
 
