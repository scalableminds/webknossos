--- conflicted
+++ resolved
@@ -130,10 +130,7 @@
           DOCKER_TAG="${NORMALIZED_BRANCH}__${GITHUB_RUN_ID}"
           echo "DOCKER_TAG=$DOCKER_TAG" | tee -a "$GITHUB_ENV"
           echo "NORMALIZED_BRANCH=$NORMALIZED_BRANCH" | tee -a "$GITHUB_ENV"
-<<<<<<< HEAD
-=======
           echo "CI_BUILD_NUM=$GITHUB_RUN_ID" | tee -a "$GITHUB_ENV"
->>>>>>> 4cb908f0
 
       - name: "Custom environment variables (Not Pull Request)"
         if: ${{ github.event_name != 'pull_request' }}
