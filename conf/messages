--- conflicted
+++ resolved
@@ -237,8 +237,5 @@
 
 mturk.qualification.invalid=The entered qualification is unknown
 
-<<<<<<< HEAD
 mail.welcome.subject = Welcome to ScalableMinds
-=======
-script.notFound=Script couldn''t be found
->>>>>>> 3f3782f6
+script.notFound=Script couldn''t be found