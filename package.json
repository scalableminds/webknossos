--- conflicted
+++ resolved
@@ -1,10 +1,6 @@
 {
   "name": "oxalis",
-<<<<<<< HEAD
-  "version": "0.17.145",
-=======
-  "version": "0.17.137",
->>>>>>> 8a459f0a
+  "version": "0.17.146",
   "repository": {
     "type": "git",
     "url": "git://github.com/scalableminds/oxalis.git"
