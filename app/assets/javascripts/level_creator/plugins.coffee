### define
./plugins/recolor : Recolor
./plugins/blur : Blur
./plugins/segment_importer : SegmentImporter
<<<<<<< HEAD
./plugins/filter_segments_by_distance : FilterSegmentsByDistance
./plugins/draw_art_cells : DrawArtCells
=======
./plugins/filter_segmentation_by_distance : FilterSegmentationByDistance
./plugins/draw_art_cells : DrawArtCells
./plugins/filter_probability_segmentation : FilterProbabilitySegmentation
./plugins/filter_start_segmentation : FilterStartSegmentation
./plugins/fade : Fade
./plugins/cloudify : Cloudify
>>>>>>> ac693237
###


class Plugins

  constructor : (assetHandler) ->

    @recolor = new Recolor(assetHandler)
    @blur = new Blur()
    @fade = new Fade()
    @segmentImporter = new SegmentImporter()
<<<<<<< HEAD
    @filterSegmentsByDistance = new FilterSegmentsByDistance()
    @drawArtCells = new DrawArtCells()
=======
    @filterSegmentationByDistance = new FilterSegmentationByDistance()
    @filterProbabilitySegmentation = new FilterProbabilitySegmentation()
    @filterStartSegmentation = new FilterStartSegmentation()
    @drawArtCells = new DrawArtCells()
    @cloudify = new Cloudify()
>>>>>>> ac693237
<|MERGE_RESOLUTION|>--- conflicted
+++ resolved
@@ -2,17 +2,12 @@
 ./plugins/recolor : Recolor
 ./plugins/blur : Blur
 ./plugins/segment_importer : SegmentImporter
-<<<<<<< HEAD
-./plugins/filter_segments_by_distance : FilterSegmentsByDistance
-./plugins/draw_art_cells : DrawArtCells
-=======
 ./plugins/filter_segmentation_by_distance : FilterSegmentationByDistance
 ./plugins/draw_art_cells : DrawArtCells
 ./plugins/filter_probability_segmentation : FilterProbabilitySegmentation
 ./plugins/filter_start_segmentation : FilterStartSegmentation
 ./plugins/fade : Fade
 ./plugins/cloudify : Cloudify
->>>>>>> ac693237
 ###
 
 
@@ -24,13 +19,8 @@
     @blur = new Blur()
     @fade = new Fade()
     @segmentImporter = new SegmentImporter()
-<<<<<<< HEAD
-    @filterSegmentsByDistance = new FilterSegmentsByDistance()
-    @drawArtCells = new DrawArtCells()
-=======
     @filterSegmentationByDistance = new FilterSegmentationByDistance()
     @filterProbabilitySegmentation = new FilterProbabilitySegmentation()
     @filterStartSegmentation = new FilterStartSegmentation()
     @drawArtCells = new DrawArtCells()
-    @cloudify = new Cloudify()
->>>>>>> ac693237
+    @cloudify = new Cloudify()