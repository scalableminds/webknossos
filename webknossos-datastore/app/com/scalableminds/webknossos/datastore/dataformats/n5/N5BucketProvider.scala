--- conflicted
+++ resolved
@@ -12,11 +12,7 @@
 import com.scalableminds.webknossos.datastore.storage.DataVaultService
 import com.typesafe.scalalogging.LazyLogging
 import net.liftweb.common.Empty
-<<<<<<< HEAD
-=======
-import net.liftweb.util.Helpers.tryo
 import ucar.ma2.{Array => MultiArray}
->>>>>>> b91b15ff
 
 import scala.concurrent.ExecutionContext
 
@@ -53,14 +49,10 @@
               magPath: VaultPath <- if (n5Mag.isRemote) {
                 dataVaultService.vaultPathFor(n5Mag)
               } else localPathFrom(readInstruction, n5Mag.pathWithFallback)
-<<<<<<< HEAD
-              cubeHandle <- N5Array.open(magPath, n5Mag.axisOrder, n5Mag.channelIndex).map(new N5CubeHandle(_))
-=======
-              chunkContentsCache <- sharedChunkContentsCache
-              cubeHandle <- tryo(onError = (e: Throwable) => logger.error(TextUtils.stackTraceAsString(e)))(N5Array
-                .open(magPath, dataSourceId, layer.name, n5Mag.axisOrder, n5Mag.channelIndex, chunkContentsCache))
+              chunkContentsCache <- sharedChunkContentsCache.toFox
+              cubeHandle <- N5Array
+                .open(magPath, dataSourceId, layer.name, n5Mag.axisOrder, n5Mag.channelIndex, chunkContentsCache)
                 .map(new N5CubeHandle(_))
->>>>>>> b91b15ff
             } yield cubeHandle
           case None => Empty
         }
