--- conflicted
+++ resolved
@@ -19,12 +19,9 @@
 
 ### Fixed
 - Fixed a bug where N5 datasets reading with end-chunks that have a chunk size differing from the metadata-supplied chunk size would fail for some areas. [#6890](https://github.com/scalableminds/webknossos/pull/6890)
-<<<<<<< HEAD
 - Fixed potential crash when trying to edit certain annotation properties of a shared annotation. [#6892](https://github.com/scalableminds/webknossos/pull/6892)
-=======
 - Fixed a bug where merging multiple volume annotations would result in inconsistent segment lists. [#6882](https://github.com/scalableminds/webknossos/pull/6882)
 - Fixed a bug where uploading multiple annotations with volume layers at once would fail. [#6882](https://github.com/scalableminds/webknossos/pull/6882)
->>>>>>> b992d9a0
 
 ### Removed
 
