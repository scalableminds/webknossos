### define
../statelogger : StateLogger
###

class VolumeTracingStateLogger extends StateLogger


  constructor : (flycam, version, tracingId, tracingType, allowUpdate, updatePipeline, @volumeTracing, @pushQueue) ->

    super(flycam, version, tracingId, tracingType, allowUpdate, updatePipeline)

<<<<<<< HEAD
    # For now, just save regularily
    @listenTo(@flycam, "positionChanged", @push)

=======
>>>>>>> b2496de0

  pushDiff : (action, value, push = true) ->

    @pushQueue.pushImpl()
    super(arguments...)

    if push
      @pushImpl()


  concatUpdateTracing : ->

    @pushDiff(
      "updateTracing"
      {
        activeCell : @volumeTracing.getActiveCellId()
        editPosition : @flycam.getPosition()
        nextCell : @volumeTracing.idCount
      }
      false
    )<|MERGE_RESOLUTION|>--- conflicted
+++ resolved
@@ -9,12 +9,6 @@
 
     super(flycam, version, tracingId, tracingType, allowUpdate, updatePipeline)
 
-<<<<<<< HEAD
-    # For now, just save regularily
-    @listenTo(@flycam, "positionChanged", @push)
-
-=======
->>>>>>> b2496de0
 
   pushDiff : (action, value, push = true) ->
 
