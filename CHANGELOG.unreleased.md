# Changelog (Unreleased)

All notable (yet unreleased) user-facing changes to webknossos are documented in this file.
See `CHANGELOG.released.md` for the changes which are part of official releases.

The format is based on [Keep a Changelog](http://keepachangelog.com/en/1.0.0/)
and this project adheres to [Calendar Versioning](http://calver.org/) `0Y.0M.MICRO`.
For upgrade instructions, please check the [migration guide](MIGRATIONS.released.md).

## Unreleased
[Commits](https://github.com/scalableminds/webknossos/compare/22.02.0...HEAD)

### Added

### Changed
- Upgraded webpack build tool to v5 and all other webpack related dependencies to their latest version. Enabled persistent caching which speeds up server restarts during development as well as production builds. [#5969](https://github.com/scalableminds/webknossos/pull/5969)
- The front-end API `labelVoxels` returns a promise now which fulfills as soon as the label operation was carried out. [#5955](https://github.com/scalableminds/webknossos/pull/5955)

### Fixed
<<<<<<< HEAD
- Fixed volume-related bugs which could corrupt the volume data in certain scenarios. [#5955](https://github.com/scalableminds/webknossos/pull/5955)
=======
- Fixed the placeholder resolution computation for anisotropic layers with missing base resolutions. [#5983](https://github.com/scalableminds/webknossos/pull/5983)
>>>>>>> 23e83305

### Removed

### Breaking Changes<|MERGE_RESOLUTION|>--- conflicted
+++ resolved
@@ -17,11 +17,8 @@
 - The front-end API `labelVoxels` returns a promise now which fulfills as soon as the label operation was carried out. [#5955](https://github.com/scalableminds/webknossos/pull/5955)
 
 ### Fixed
-<<<<<<< HEAD
 - Fixed volume-related bugs which could corrupt the volume data in certain scenarios. [#5955](https://github.com/scalableminds/webknossos/pull/5955)
-=======
 - Fixed the placeholder resolution computation for anisotropic layers with missing base resolutions. [#5983](https://github.com/scalableminds/webknossos/pull/5983)
->>>>>>> 23e83305
 
 ### Removed
 
