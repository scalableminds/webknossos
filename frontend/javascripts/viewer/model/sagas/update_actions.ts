import * as Utils from "libs/utils";
import type { APIMagRestrictions, AdditionalCoordinate, MetadataEntryProto } from "types/api_types";
import type { Vector3 } from "viewer/constants";
import type { SendBucketInfo } from "viewer/model/bucket_data_handling/wkstore_adapter";
<<<<<<< HEAD
import { convertUserBoundingBoxFromFrontendToServer } from "viewer/model/reducers/reducer_helpers";
import type {
  Node,
  NumberLike,
  SegmentGroup,
  Tree,
  TreeGroup,
  UserBoundingBox,
  VolumeTracing,
} from "viewer/store";
=======
import { convertUserBoundingBoxesFromFrontendToServer } from "viewer/model/reducers/reducer_helpers";
import type { Node, Tree, TreeGroup } from "viewer/model/types/tree_types";
import type { NumberLike, SegmentGroup, UserBoundingBox, VolumeTracing } from "viewer/store";
>>>>>>> a535d3b0

export type NodeWithTreeId = {
  treeId: number;
} & Node;

// This type is meant to contain only the properties that have changed
type PartialBoundingBoxWithoutVisibility = Partial<Omit<UserBoundingBox, "isVisible">>;

export type UpdateTreeUpdateAction = ReturnType<typeof updateTree> | ReturnType<typeof createTree>;
export type DeleteTreeUpdateAction = ReturnType<typeof deleteTree>;
export type MoveTreeComponentUpdateAction = ReturnType<typeof moveTreeComponent>;
export type MergeTreeUpdateAction = ReturnType<typeof mergeTree>;
export type CreateNodeUpdateAction = ReturnType<typeof createNode>;
export type UpdateNodeUpdateAction = ReturnType<typeof updateNode>;
export type UpdateTreeVisibilityUpdateAction = ReturnType<typeof updateTreeVisibility>;
export type UpdateTreeEdgesVisibilityUpdateAction = ReturnType<typeof updateTreeEdgesVisibility>;
export type UpdateTreeGroupVisibilityUpdateAction = ReturnType<typeof updateTreeGroupVisibility>;
export type DeleteNodeUpdateAction = ReturnType<typeof deleteNode>;
export type CreateEdgeUpdateAction = ReturnType<typeof createEdge>;
export type DeleteEdgeUpdateAction = ReturnType<typeof deleteEdge>;
export type UpdateSkeletonTracingUpdateAction = ReturnType<typeof updateSkeletonTracing>;
type UpdateVolumeTracingUpdateAction = ReturnType<typeof updateVolumeTracingAction>;
export type CreateSegmentUpdateAction = ReturnType<typeof createSegmentVolumeAction>;
export type UpdateSegmentUpdateAction = ReturnType<typeof updateSegmentVolumeAction>;
export type UpdateSegmentVisibilityVolumeAction = ReturnType<
  typeof updateSegmentVisibilityVolumeAction
>;
export type UpdateSegmentGroupVisibilityVolumeAction = ReturnType<
  typeof updateSegmentGroupVisibilityVolumeAction
>;
export type DeleteSegmentUpdateAction = ReturnType<typeof deleteSegmentVolumeAction>;
export type DeleteSegmentDataUpdateAction = ReturnType<typeof deleteSegmentDataVolumeAction>;
export type LEGACY_UpdateUserBoundingBoxesInSkeletonTracingUpdateAction = ReturnType<
  typeof LEGACY_updateUserBoundingBoxesInSkeletonTracing
>;
export type LEGACY_UpdateUserBoundingBoxesInVolumeTracingUpdateAction = ReturnType<
  typeof LEGACY_updateUserBoundingBoxesInVolumeTracing
>;
export type AddUserBoundingBoxInSkeletonTracingAction = ReturnType<
  typeof addUserBoundingBoxInSkeletonTracing
>;
export type AddUserBoundingBoxInVolumeTracingAction = ReturnType<
  typeof addUserBoundingBoxInVolumeTracing
>;
export type DeleteUserBoundingBoxInSkeletonTracingAction = ReturnType<
  typeof deleteUserBoundingBoxInSkeletonTracing
>;
export type DeleteUserBoundingBoxInVolumeTracingAction = ReturnType<
  typeof deleteUserBoundingBoxInVolumeTracing
>;
export type UpdateUserBoundingBoxInSkeletonTracingAction = ReturnType<
  typeof updateUserBoundingBoxInSkeletonTracing
>;
export type UpdateUserBoundingBoxInVolumeTracingAction = ReturnType<
  typeof updateUserBoundingBoxInVolumeTracing
>;
export type UpdateUserBoundingBoxVisibilityInSkeletonTracingAction = ReturnType<
  typeof updateUserBoundingBoxVisibilityInSkeletonTracing
>;
export type UpdateUserBoundingBoxVisibilityInVolumeTracingAction = ReturnType<
  typeof updateUserBoundingBoxVisibilityInVolumeTracing
>;
export type UpdateBucketUpdateAction = ReturnType<typeof updateBucket>;
export type UpdateSegmentGroupsUpdateAction = ReturnType<typeof updateSegmentGroups>;

type UpdateTreeGroupsUpdateAction = ReturnType<typeof updateTreeGroups>;

export type RevertToVersionUpdateAction = ReturnType<typeof revertToVersion>;
// This action is not dispatched by our code, anymore,
// but we still need to keep it for backwards compatibility.
export type RemoveFallbackLayerUpdateAction = ReturnType<typeof removeFallbackLayer>;
export type UpdateTdCameraUpdateAction = ReturnType<typeof updateTdCamera>;
export type UpdateMappingNameUpdateAction = ReturnType<typeof updateMappingName>;
export type AddLayerToAnnotationUpdateAction = ReturnType<typeof addLayerToAnnotation>;
export type DeleteAnnotationLayerUpdateAction = ReturnType<typeof deleteAnnotationLayer>;
export type UpdateAnnotationLayerNameUpdateAction = ReturnType<typeof updateAnnotationLayerName>;
export type UpdateMetadataOfAnnotationUpdateAction = ReturnType<typeof updateMetadataOfAnnotation>;
export type SplitAgglomerateUpdateAction = ReturnType<typeof splitAgglomerate>;
export type MergeAgglomerateUpdateAction = ReturnType<typeof mergeAgglomerate>;

// There are two types of UpdateActions. The ones that *need* to be in a separate transaction
// group. And the ones that don't have this requirement.
export type UpdateAction =
  | UpdateActionWithoutIsolationRequirement
  | UpdateActionWithIsolationRequirement;

export type UpdateActionWithIsolationRequirement =
  | RevertToVersionUpdateAction
  | AddLayerToAnnotationUpdateAction;
export type UpdateActionWithoutIsolationRequirement =
  | UpdateTreeUpdateAction
  | DeleteTreeUpdateAction
  | MergeTreeUpdateAction
  | MoveTreeComponentUpdateAction
  | CreateNodeUpdateAction
  | UpdateNodeUpdateAction
  | DeleteNodeUpdateAction
  | CreateEdgeUpdateAction
  | DeleteEdgeUpdateAction
  | UpdateSkeletonTracingUpdateAction
  | UpdateVolumeTracingUpdateAction
  | LEGACY_UpdateUserBoundingBoxesInSkeletonTracingUpdateAction
  | LEGACY_UpdateUserBoundingBoxesInVolumeTracingUpdateAction
  | AddUserBoundingBoxInSkeletonTracingAction
  | AddUserBoundingBoxInVolumeTracingAction
  | DeleteUserBoundingBoxInSkeletonTracingAction
  | DeleteUserBoundingBoxInVolumeTracingAction
  | UpdateUserBoundingBoxInSkeletonTracingAction
  | UpdateUserBoundingBoxInVolumeTracingAction
  | UpdateUserBoundingBoxVisibilityInSkeletonTracingAction
  | UpdateUserBoundingBoxVisibilityInVolumeTracingAction
  | CreateSegmentUpdateAction
  | UpdateSegmentUpdateAction
  | UpdateSegmentVisibilityVolumeAction
  | DeleteSegmentUpdateAction
  | DeleteSegmentDataUpdateAction
  | UpdateBucketUpdateAction
  | UpdateTreeVisibilityUpdateAction
  | UpdateTreeEdgesVisibilityUpdateAction
  | UpdateTreeGroupVisibilityUpdateAction
  | UpdateSegmentGroupsUpdateAction
  | UpdateSegmentGroupVisibilityVolumeAction
  | UpdateTreeGroupsUpdateAction
  | RemoveFallbackLayerUpdateAction
  | UpdateTdCameraUpdateAction
  | UpdateMappingNameUpdateAction
  | DeleteAnnotationLayerUpdateAction
  | UpdateAnnotationLayerNameUpdateAction
  | UpdateMetadataOfAnnotationUpdateAction
  | SplitAgglomerateUpdateAction
  | MergeAgglomerateUpdateAction;

// This update action is only created in the frontend for display purposes
type CreateTracingUpdateAction = {
  name: "createTracing";
  value: {
    actionTimestamp: number;
  };
};
// This update action is only created by the backend
type ImportVolumeTracingUpdateAction = {
  name: "importVolumeTracing";
  value: {
    largestSegmentId: number;
  };
};
// This update action is only created by the backend
export type AddSegmentIndexUpdateAction = {
  name: "addSegmentIndex";
  value: {
    actionTimestamp: number;
    actionTracingId: string;
  };
};
type AddServerValuesFn<T extends { value: any }> = (arg0: T) => T & {
  value: T["value"] & {
    actionTimestamp: number;
    actionAuthorId?: string;
  };
};

type AsServerAction<A extends { value: any }> = ReturnType<AddServerValuesFn<A>>;

// When the server delivers update actions (e.g., when requesting the version history
// of an annotation), ServerUpdateActions are sent which include some additional information.
export type ServerUpdateAction = AsServerAction<
  | UpdateAction
  // These two actions are never sent by the frontend and, therefore, don't exist in the UpdateAction type
  | ImportVolumeTracingUpdateAction
  | AddSegmentIndexUpdateAction
  | CreateTracingUpdateAction
>;

export function createTree(tree: Tree, actionTracingId: string) {
  return {
    name: "createTree",
    value: {
      actionTracingId,
      id: tree.treeId,
      updatedId: undefined,
      color: tree.color,
      name: tree.name,
      timestamp: tree.timestamp,
      comments: tree.comments,
      branchPoints: tree.branchPoints,
      groupId: tree.groupId,
      isVisible: tree.isVisible,
      type: tree.type,
      edgesAreVisible: tree.edgesAreVisible,
      metadata: enforceValidMetadata(tree.metadata),
    },
  } as const;
}
export function deleteTree(treeId: number, actionTracingId: string) {
  return {
    name: "deleteTree",
    value: {
      actionTracingId,
      id: treeId,
    },
  } as const;
}
export function updateTree(tree: Tree, actionTracingId: string) {
  return {
    name: "updateTree",
    value: {
      actionTracingId,
      id: tree.treeId,
      updatedId: tree.treeId,
      color: tree.color,
      name: tree.name,
      timestamp: tree.timestamp,
      comments: tree.comments,
      branchPoints: tree.branchPoints,
      groupId: tree.groupId,
      isVisible: tree.isVisible,
      type: tree.type,
      edgesAreVisible: tree.edgesAreVisible,
      metadata: enforceValidMetadata(tree.metadata),
    },
  } as const;
}
export function updateTreeVisibility(tree: Tree, actionTracingId: string) {
  const { treeId, isVisible } = tree;
  return {
    name: "updateTreeVisibility",
    value: {
      actionTracingId,
      treeId,
      isVisible,
    },
  } as const;
}
export function updateTreeEdgesVisibility(tree: Tree, actionTracingId: string) {
  const { treeId, edgesAreVisible } = tree;
  return {
    name: "updateTreeEdgesVisibility",
    value: {
      actionTracingId,
      treeId,
      edgesAreVisible,
    },
  } as const;
}
export function updateTreeGroupVisibility(
  groupId: number | null | undefined,
  isVisible: boolean,
  actionTracingId: string,
) {
  return {
    name: "updateTreeGroupVisibility",
    value: {
      actionTracingId,
      treeGroupId: groupId,
      isVisible,
    },
  } as const;
}
export function mergeTree(sourceTreeId: number, targetTreeId: number, actionTracingId: string) {
  return {
    name: "mergeTree",
    value: {
      actionTracingId,
      sourceId: sourceTreeId,
      targetId: targetTreeId,
    },
  } as const;
}
export function createEdge(
  treeId: number,
  sourceNodeId: number,
  targetNodeId: number,
  actionTracingId: string,
) {
  return {
    name: "createEdge",
    value: {
      actionTracingId,
      treeId,
      source: sourceNodeId,
      target: targetNodeId,
    },
  } as const;
}
export function deleteEdge(
  treeId: number,
  sourceNodeId: number,
  targetNodeId: number,
  actionTracingId: string,
) {
  return {
    name: "deleteEdge",
    value: {
      actionTracingId,
      treeId,
      source: sourceNodeId,
      target: targetNodeId,
    },
  } as const;
}

export type CreateActionNode = Omit<Node, "untransformedPosition" | "mag"> & {
  position: Node["untransformedPosition"];
  treeId: number;
  resolution: number;
};

export type UpdateActionNode = Omit<Node, "untransformedPosition"> & {
  position: Node["untransformedPosition"];
  treeId: number;
};

export function createNode(treeId: number, node: Node, actionTracingId: string) {
  const { untransformedPosition, mag, ...restNode } = node;
  return {
    name: "createNode",
    value: {
      actionTracingId,
      ...restNode,
      position: untransformedPosition,
      treeId,
      resolution: mag,
    } as CreateActionNode,
  } as const;
}
export function updateNode(treeId: number, node: Node, actionTracingId: string) {
  const { untransformedPosition, ...restNode } = node;
  return {
    name: "updateNode",
    value: {
      actionTracingId,
      ...restNode,
      position: untransformedPosition,
      treeId,
    } as UpdateActionNode,
  } as const;
}
export function deleteNode(treeId: number, nodeId: number, actionTracingId: string) {
  return {
    name: "deleteNode",
    value: {
      actionTracingId,
      treeId,
      nodeId,
    },
  } as const;
}
export function updateSkeletonTracing(
  tracing: {
    tracingId: string;
    activeNodeId: number | null | undefined;
  },
  editPosition: Vector3,
  editPositionAdditionalCoordinates: AdditionalCoordinate[] | null,
  rotation: Vector3,
  zoomLevel: number,
) {
  return {
    name: "updateSkeletonTracing",
    value: {
      actionTracingId: tracing.tracingId,
      activeNode: tracing.activeNodeId,
      editPosition,
      editPositionAdditionalCoordinates,
      editRotation: rotation,
      zoomLevel,
    },
  } as const;
}
export function moveTreeComponent(
  sourceTreeId: number,
  targetTreeId: number,
  nodeIds: Array<number>,
  actionTracingId: string,
) {
  return {
    name: "moveTreeComponent",
    value: {
      actionTracingId,
      sourceId: sourceTreeId,
      targetId: targetTreeId,
      nodeIds,
    },
  } as const;
}
export function updateVolumeTracingAction(
  tracing: VolumeTracing,
  position: Vector3,
  editPositionAdditionalCoordinates: AdditionalCoordinate[] | null,
  rotation: Vector3,
  zoomLevel: number,
) {
  return {
    name: "updateVolumeTracing",
    value: {
      actionTracingId: tracing.tracingId,
      activeSegmentId: tracing.activeCellId,
      editPosition: position,
      editPositionAdditionalCoordinates,
      editRotation: rotation,
      largestSegmentId: tracing.largestSegmentId,
      hideUnregisteredSegments: tracing.hideUnregisteredSegments,
      zoomLevel,
    },
  } as const;
}
export function LEGACY_updateUserBoundingBoxesInSkeletonTracing(
  userBoundingBoxes: Array<UserBoundingBox>,
  actionTracingId: string,
) {
  return {
    name: "updateUserBoundingBoxesInSkeletonTracing",
    value: {
      actionTracingId,
      boundingBoxes: userBoundingBoxes.map((bbox) =>
        convertUserBoundingBoxFromFrontendToServer(bbox),
      ),
    },
  } as const;
}
export function LEGACY_updateUserBoundingBoxesInVolumeTracing(
  userBoundingBoxes: Array<UserBoundingBox>,
  actionTracingId: string,
) {
  return {
    name: "updateUserBoundingBoxesInVolumeTracing",
    value: {
      actionTracingId,
      boundingBoxes: userBoundingBoxes.map((bbox) =>
        convertUserBoundingBoxFromFrontendToServer(bbox),
      ),
    },
  } as const;
}
export function addUserBoundingBoxInSkeletonTracing(
  boundingBox: UserBoundingBox,
  actionTracingId: string,
) {
  return {
    name: "addUserBoundingBoxInSkeletonTracing",
    value: {
      boundingBox: convertUserBoundingBoxFromFrontendToServer(boundingBox),
      actionTracingId,
    },
  } as const;
}

export function addUserBoundingBoxInVolumeTracing(
  boundingBox: UserBoundingBox,
  actionTracingId: string,
) {
  return {
    name: "addUserBoundingBoxInVolumeTracing",
    value: {
      boundingBox: convertUserBoundingBoxFromFrontendToServer(boundingBox),
      actionTracingId,
    },
  } as const;
}

export function deleteUserBoundingBoxInSkeletonTracing(
  boundingBoxId: number,
  actionTracingId: string,
) {
  return {
    name: "deleteUserBoundingBoxInSkeletonTracing",
    value: {
      boundingBoxId,
      actionTracingId,
    },
  } as const;
}

export function deleteUserBoundingBoxInVolumeTracing(
  boundingBoxId: number,
  actionTracingId: string,
) {
  return {
    name: "deleteUserBoundingBoxInVolumeTracing",
    value: {
      boundingBoxId,
      actionTracingId,
    },
  } as const;
}

function getUpdateUserBoundingBox(
  actionName: "updateUserBoundingBoxInVolumeTracing" | "updateUserBoundingBoxInSkeletonTracing",
  boundingBoxId: number,
  updatedProps: PartialBoundingBoxWithoutVisibility,
  actionTracingId: string,
) {
  const { boundingBox, ...rest } = updatedProps;
  const updatedPropsForServer =
    boundingBox != null
      ? { ...rest, boundingBox: Utils.computeBoundingBoxObjectFromBoundingBox(boundingBox) }
      : updatedProps;
  const updatedPropsKeys = Object.keys(updatedPropsForServer);
  return {
    name: actionName,
    value: {
      boundingBoxId,
      actionTracingId,
      updatedProps: updatedPropsForServer,
      hasUpdatedBoundingBox: updatedPropsKeys.includes("boundingBox"),
      hasUpdatedName: updatedPropsKeys.includes("name"),
      hasUpdatedColor: updatedPropsKeys.includes("color"),
    },
  } as const;
}

export function updateUserBoundingBoxInVolumeTracing(
  boundingBoxId: number,
  updatedProps: PartialBoundingBoxWithoutVisibility,
  actionTracingId: string,
) {
  return getUpdateUserBoundingBox(
    "updateUserBoundingBoxInVolumeTracing",
    boundingBoxId,
    updatedProps,
    actionTracingId,
  );
}

export function updateUserBoundingBoxInSkeletonTracing(
  boundingBoxId: number,
  updatedProps: PartialBoundingBoxWithoutVisibility,
  actionTracingId: string,
) {
  return getUpdateUserBoundingBox(
    "updateUserBoundingBoxInSkeletonTracing",
    boundingBoxId,
    updatedProps,
    actionTracingId,
  );
}

export function updateUserBoundingBoxVisibilityInSkeletonTracing(
  boundingBoxId: number,
  isVisible: boolean,
  actionTracingId: string,
) {
  return {
    name: "updateUserBoundingBoxVisibilityInSkeletonTracing",
    value: {
      boundingBoxId,
      actionTracingId,
      isVisible,
    },
  } as const;
}
export function updateUserBoundingBoxVisibilityInVolumeTracing(
  boundingBoxId: number,
  isVisible: boolean,
  actionTracingId: string,
) {
  return {
    name: "updateUserBoundingBoxVisibilityInVolumeTracing",
    value: {
      boundingBoxId,
      actionTracingId,
      isVisible,
    },
  } as const;
}

export function createSegmentVolumeAction(
  id: number,
  anchorPosition: Vector3 | null | undefined,
  name: string | null | undefined,
  color: Vector3 | null,
  groupId: number | null | undefined,
  metadata: MetadataEntryProto[],
  actionTracingId: string,
  creationTime: number | null | undefined = Date.now(),
) {
  return {
    name: "createSegment",
    value: {
      actionTracingId,
      id,
      anchorPosition,
      name,
      color,
      groupId,
      metadata: enforceValidMetadata(metadata),
      creationTime,
    },
  } as const;
}

export function updateSegmentVolumeAction(
  id: number,
  anchorPosition: Vector3 | null | undefined,
  additionalCoordinates: AdditionalCoordinate[] | undefined | null,
  name: string | null | undefined,
  color: Vector3 | null,
  groupId: number | null | undefined,
  metadata: Array<MetadataEntryProto>,
  actionTracingId: string,
  creationTime: number | null | undefined = Date.now(),
) {
  return {
    name: "updateSegment",
    value: {
      actionTracingId,
      id,
      anchorPosition,
      additionalCoordinates,
      name,
      color,
      groupId,
      metadata: enforceValidMetadata(metadata),
      creationTime,
    },
  } as const;
}

export function updateSegmentVisibilityVolumeAction(
  id: number,
  isVisible: boolean,
  actionTracingId: string,
) {
  return {
    name: "updateSegmentVisibility",
    value: {
      id,
      actionTracingId,
      isVisible,
    },
  } as const;
}

export function deleteSegmentVolumeAction(id: number, actionTracingId: string) {
  return {
    name: "deleteSegment",
    value: {
      actionTracingId,
      id,
    },
  } as const;
}
export function deleteSegmentDataVolumeAction(id: number, actionTracingId: string) {
  return {
    name: "deleteSegmentData",
    value: {
      actionTracingId,
      id,
    },
  } as const;
}
export function updateBucket(
  bucketInfo: SendBucketInfo,
  base64Data: string,
  actionTracingId: string,
) {
  return {
    name: "updateBucket",
    value: {
      actionTracingId,
      ...bucketInfo,
      base64Data,
    },
  } as const;
}

export function updateSegmentGroups(segmentGroups: Array<SegmentGroup>, actionTracingId: string) {
  return {
    name: "updateSegmentGroups",
    value: {
      actionTracingId,
      segmentGroups,
    },
  } as const;
}

export function updateSegmentGroupVisibilityVolumeAction(
  groupId: number | null,
  isVisible: boolean,
  actionTracingId: string,
) {
  return {
    name: "updateSegmentGroupVisibility",
    value: {
      actionTracingId,
      groupId,
      isVisible,
    },
  } as const;
}

export function updateTreeGroups(treeGroups: Array<TreeGroup>, actionTracingId: string) {
  return {
    name: "updateTreeGroups",
    value: {
      actionTracingId,
      treeGroups,
    },
  } as const;
}
export function revertToVersion(version: number) {
  return {
    name: "revertToVersion",
    value: {
      sourceVersion: version,
    },
  } as const;
}
export function removeFallbackLayer(actionTracingId: string) {
  return {
    name: "removeFallbackLayer",
    value: {
      actionTracingId,
    },
  } as const;
}
export function updateTdCamera() {
  return {
    name: "updateTdCamera",
    value: {},
  } as const;
}
export function serverCreateTracing(timestamp: number) {
  return {
    name: "createTracing",
    value: {
      actionTimestamp: timestamp,
    },
  } as const;
}
export function updateMappingName(
  mappingName: string | null | undefined,
  isEditable: boolean | null | undefined,
  isLocked: boolean | undefined,
  actionTracingId: string,
) {
  return {
    name: "updateMappingName",
    value: {
      actionTracingId,
      mappingName,
      isEditable,
      isLocked,
    },
  } as const;
}
export function splitAgglomerate(
  agglomerateId: NumberLike,
  segmentId1: NumberLike,
  segmentId2: NumberLike,
  mag: Vector3,
  actionTracingId: string,
): {
  name: "splitAgglomerate";
  value: {
    actionTracingId: string;
    agglomerateId: number; // Unused in back-end.
    segmentId1: number | undefined;
    segmentId2: number | undefined;
    // For backwards compatibility reasons,
    // older segments are defined using their positions (and mag)
    // instead of their unmapped ids.
    segmentPosition1?: Vector3 | undefined;
    segmentPosition2?: Vector3 | undefined;
    mag: Vector3;
  };
} {
  return {
    name: "splitAgglomerate",
    value: {
      actionTracingId,
      // TODO: Proper 64 bit support (#6921)
      agglomerateId: Number(agglomerateId),
      segmentId1: Number(segmentId1),
      segmentId2: Number(segmentId2),
      mag,
    },
  } as const;
}
export function mergeAgglomerate(
  agglomerateId1: NumberLike,
  agglomerateId2: NumberLike,
  segmentId1: NumberLike,
  segmentId2: NumberLike,
  mag: Vector3,
  actionTracingId: string,
): {
  name: "mergeAgglomerate";
  value: {
    actionTracingId: string;
    agglomerateId1: number; // unused in backend
    agglomerateId2: number; // unused in backend
    segmentId1: number | undefined;
    segmentId2: number | undefined;
    // For backwards compatibility reasons,
    // older segments are defined using their positions (and mag)
    // instead of their unmapped ids.
    segmentPosition1?: Vector3 | undefined;
    segmentPosition2?: Vector3 | undefined;
    mag: Vector3;
  };
} {
  return {
    name: "mergeAgglomerate",
    value: {
      actionTracingId,
      // TODO: Proper 64 bit support (#6921)
      agglomerateId1: Number(agglomerateId1),
      agglomerateId2: Number(agglomerateId2),
      segmentId1: Number(segmentId1),
      segmentId2: Number(segmentId2),
      mag,
    },
  } as const;
}

type AnnotationLayerCreationParameters = {
  typ: "Skeleton" | "Volume";
  name: string | null | undefined;
  autoFallbackLayer?: boolean;
  fallbackLayerName?: string | null | undefined;
  mappingName?: string | null | undefined;
  magRestrictions?: APIMagRestrictions | null | undefined;
};

export function addLayerToAnnotation(parameters: AnnotationLayerCreationParameters) {
  return {
    name: "addLayerToAnnotation",
    value: { layerParameters: parameters },
  } as const;
}

export function deleteAnnotationLayer(
  tracingId: string,
  layerName: string,
  typ: "Skeleton" | "Volume",
) {
  return {
    name: "deleteLayerFromAnnotation",
    value: { tracingId, layerName, typ },
  } as const;
}

export function updateAnnotationLayerName(tracingId: string, newLayerName: string) {
  return {
    name: "updateLayerMetadata",
    value: { tracingId, layerName: newLayerName },
  } as const;
}

export function updateMetadataOfAnnotation(description: string) {
  return {
    name: "updateMetadataOfAnnotation",
    value: { description },
  } as const;
}

function enforceValidMetadata(metadata: MetadataEntryProto[]): MetadataEntryProto[] {
  // We do not want to save metadata with duplicate keys. Validation errors
  // will warn the user in case this exists. However, we allow duplicate keys in the
  // redux store to avoid losing information while the user is editing something.
  // Instead, entries with duplicate keys are filtered here so that the back-end will
  // not see this.
  // If the user chooses to ignore the warnings, only the first appearance of a key
  // is saved to the back-end.
  const keySet = new Set();
  const filteredProps = [];
  for (const prop of metadata) {
    if (!keySet.has(prop.key)) {
      keySet.add(prop.key);
      filteredProps.push(prop);
    }
  }
  return filteredProps;
}<|MERGE_RESOLUTION|>--- conflicted
+++ resolved
@@ -2,22 +2,9 @@
 import type { APIMagRestrictions, AdditionalCoordinate, MetadataEntryProto } from "types/api_types";
 import type { Vector3 } from "viewer/constants";
 import type { SendBucketInfo } from "viewer/model/bucket_data_handling/wkstore_adapter";
-<<<<<<< HEAD
 import { convertUserBoundingBoxFromFrontendToServer } from "viewer/model/reducers/reducer_helpers";
-import type {
-  Node,
-  NumberLike,
-  SegmentGroup,
-  Tree,
-  TreeGroup,
-  UserBoundingBox,
-  VolumeTracing,
-} from "viewer/store";
-=======
-import { convertUserBoundingBoxesFromFrontendToServer } from "viewer/model/reducers/reducer_helpers";
 import type { Node, Tree, TreeGroup } from "viewer/model/types/tree_types";
 import type { NumberLike, SegmentGroup, UserBoundingBox, VolumeTracing } from "viewer/store";
->>>>>>> a535d3b0
 
 export type NodeWithTreeId = {
   treeId: number;
