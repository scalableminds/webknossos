import type { Vector3, Vector4 } from "viewer/constants";
import {
  aaStep,
  colormapJet,
  formatNumberAsGLSLFloat,
  getElementOfPermutation,
  getPermutation,
  hsvToRgb,
  jsColormapJet,
  jsGetElementOfPermutation,
  jsRgb2hsv,
} from "viewer/shaders/utils.glsl";
import { getUnrotatedWorldCoordUVW } from "./coords.glsl";
import { hashCombine } from "./hashing.glsl";
import { attemptMappingLookUp } from "./mappings.glsl";
import type { ShaderModule } from "./shader_module_system";

function buildPermutation(sequenceLength: number, primitiveRoot: number) {
  return {
    permutation: getPermutation(sequenceLength, primitiveRoot),
    count: sequenceLength,
  };
}

const permutations = {
  color: buildPermutation(19, 2),
  frequency: buildPermutation(3, 2),
  angle: buildPermutation(17, 3),
  useGrid: buildPermutation(13, 2),
};

export const convertCellIdToRGB: ShaderModule = {
  requirements: [
    hsvToRgb,
    getElementOfPermutation,
    aaStep,
    colormapJet,
    hashCombine,
    getUnrotatedWorldCoordUVW,
  ],
  code: `
    highp uint vec4ToUint(vec4 idLow) {
      uint integerValue = (uint(idLow.a) << 24) | (uint(idLow.b) << 16) | (uint(idLow.g) << 8) | uint(idLow.r);
      return integerValue;
    }

    highp int vec4ToInt(vec4 color) {
      ivec4 four_bytes = ivec4(color);
      highp int hpv = four_bytes.r | (four_bytes.g << 8) | (four_bytes.b << 16) | (four_bytes.a << 24);
      return hpv;
    }

    highp uint vec4ToIntToUint(vec4 idLow) {
      return uint(abs(vec4ToInt(idLow)));
    }

    vec4 uintToVec4(uint integerValue) {
      float r = float(integerValue & uint(0xFF));
      float g = float((integerValue >> 8) & uint(0xFF));
      float b = float((integerValue >> 16) & uint(0xFF));
      float a = float((integerValue >> 24) & uint(0xFF));

      vec4 id = vec4(r, g, b, a);
      return id;
    }

    void uint64ToUint64(vec4 lowColor, vec4 highColor, out highp uint absLow, out highp uint absHigh) {
      absLow = vec4ToUint(lowColor);
      absHigh = vec4ToUint(highColor);
    }

    void int32ToUint64(vec4 lowColor, vec4 highColor, out highp uint absLow, out highp uint absHigh) {
      absLow = vec4ToIntToUint(lowColor);
      absHigh = 0u;
    }

    void uint32ToUint64(vec4 lowColor, vec4 highColor, out highp uint absLow, out highp uint absHigh) {
      absLow = vec4ToUint(lowColor);
      absHigh = 0u;
    }

    void int64ToUint64(vec4 lowColor, vec4 highColor, out highp uint absLow, out highp uint absHigh) {
      // Extract low and high 32-bit parts
      highp int low = vec4ToInt(lowColor);
      highp int high = vec4ToInt(highColor);

      // Check if the number is negative
      if (high < 0) {
        // Calculate the two's complement (absolute value)
        highp uint low_uint = uint(low);
        highp uint high_uint = uint(high);
        highp uint combinedLow = ~low_uint + 1u; // Add 1 to the bitwise NOT of low
        highp uint combinedHigh = ~high_uint + uint(combinedLow == 0u ? 1u : 0u); // Add carry if low overflows

        // Output absolute value as two uint32
        absLow = combinedLow;
        absHigh = combinedHigh;
      } else {
        // The number is already positive
        absLow = uint(low);
        absHigh = uint(high);
      }
    }

    vec3 attemptCustomColorLookUp(uint integerValue, uint seed) {
      highp uint h0 = hashCombine(seed, integerValue);
      // See getDiminishedEntryCapacity() for an explanation about the -1
      h0 = h0 % (COLOR_CUCKOO_ENTRY_CAPACITY - 1u);
      h0 = uint(h0 * COLOR_CUCKOO_ELEMENTS_PER_ENTRY / COLOR_CUCKOO_ELEMENTS_PER_TEXEL);
      highp uint x = h0 % COLOR_CUCKOO_TWIDTH;
      highp uint y = h0 / COLOR_CUCKOO_TWIDTH;

      uvec4 customEntry = texelFetch(custom_color_texture, ivec2(x, y), 0);
      uvec3 customColor = customEntry.gba;

      if (customEntry.r != uint(integerValue)) {
         return vec3(-1);
      }

      return vec3(customColor) / 255.;
    }

    float colorCount = ${formatNumberAsGLSLFloat(permutations.color.count)};
    float[${permutations.color.count}] colorPermutation = float[](
      ${permutations.color.permutation.map(formatNumberAsGLSLFloat).join(", ")}
    );

    float frequencyCount = ${formatNumberAsGLSLFloat(permutations.frequency.count)};
    float[${permutations.frequency.count}] frequencyPermutation = float[](
      ${permutations.frequency.permutation.map(formatNumberAsGLSLFloat).join(", ")}
    );

    float angleCount = ${formatNumberAsGLSLFloat(permutations.angle.count)};
    float[${permutations.angle.count}] anglePermutation = float[](
      ${permutations.angle.permutation.map(formatNumberAsGLSLFloat).join(", ")}
    );

    float useGridCount = ${formatNumberAsGLSLFloat(permutations.useGrid.count)};
    float[${permutations.useGrid.count}] useGridPermutation = float[](
      ${permutations.useGrid.permutation.map(formatNumberAsGLSLFloat).join(", ")}
    );

    vec4 convertCellIdToRGB(uint idHigh_uint, uint idLow_uint) {
      /*
      This function maps from a segment id to a color with a pattern.
      For the color, the jet color map is used. For the patterns, we employ the following
      features:
      - different shapes (stripes and grid)
      - different angles
      - different densities (see frequencyModulator)

      The features are pseudo-randomly combined using getElementOfPermutation.
      This approach gives us 19 colors  * 2 shapes * 17 angles * 3 densities and therefore
      1938 different segment styles.

      If custom colors were provided via mappings, the color values are used from there.
      The patterns are still painted on top of these, though.
      */
      float alpha = 1.;

      vec4 idHigh = uintToVec4(idHigh_uint);
      vec4 idLow = uintToVec4(idLow_uint);

      // Since collisions of ids are bound to happen, using all 64 bits is not
      // necessary, which is why we simply combine the 32-bit tuple into one 32-bit value.
      vec4 id = abs(idHigh) + abs(idLow);
      float significantSegmentIndex = 256.0 * id.g + id.r;


      float colorIndex = colorPermutation[uint(mod(significantSegmentIndex, colorCount))];
      float colorValueDecimal = 1.0 / colorCount * colorIndex;
      float colorHue = rgb2hsv(colormapJet(colorValueDecimal)).x;
      float colorSaturation = 1.;
      float colorValue = 1.;

      uint integerValue = vec4ToUint(idLow);
      // 1st look up attempt
      vec3 customColor = attemptCustomColorLookUp(integerValue, custom_color_seeds[0]);
      if (customColor.r == -1.) {
        // 2nd look up attempt (if previous failed)
        customColor = attemptCustomColorLookUp(integerValue, custom_color_seeds[1]);
      }
      if (customColor.r == -1.) {
        // 3rd look up attempt (if previous failed)
        customColor = attemptCustomColorLookUp(integerValue, custom_color_seeds[2]);
      }
      if (customColor.r != -1.) {
        // Look up succeeded => a custom color / custom alpha value was found.
        if (customColor == vec3(0.)) {
          // Segment should have default color, but should be (in)visible (depending on hideUnregisteredSegments)
          alpha = hideUnregisteredSegments ? 1. : 0.;
        } else {
          // The blue channel encodes (via even/odd) the alpha value. See
          // LayerRenderingManager.listenToCustomSegmentColors for details.
          if (mod(255. * customColor.b, 2.) - 0.5 < 0.) {
            alpha = 0.;
          }
          vec3 customHSV = rgb2hsv(customColor);
          colorHue = customHSV.x;
          colorSaturation = customHSV.y;
          colorValue = customHSV.z;
        }
      } else {
        // Look up failed => no custom color/alpha found
        if (hideUnregisteredSegments) {
          alpha = 0.;
        }
      }

      // The following code scales the world coordinates so that the coordinate frequency is in a "pleasant" range.
      // Also, when zooming out, coordinates change faster which make the pattern more turbulent. Dividing by the
      // zoomValue compensates this. Note that the zoom *step* should not be used here, because that value relates to the
      // three-dimensional dataset. Since the patterns are only 2D, the zoomValue is a better proxy.
      //
      // By default, scale everything with fineTunedScale as this seemed a good value during testing.
      float fineTunedScale = 0.15;
      float frequencyIndex = frequencyPermutation[uint(mod(significantSegmentIndex, frequencyCount))];

      // Additionally, apply another scale factor (between 0.5 and 1.5) depending on the segment id.
      float frequencyModulator = mix(0.5, 1.5, frequencyIndex / frequencyCount);
      float coordScaling = fineTunedScale * frequencyModulator;
      // Round the zoomValue so that the pattern frequency only changes at distinct steps. Otherwise, zooming out
      // wouldn't change the pattern at all, which would feel weird.
      float zoomAdaption = ceil(zoomValue);
      vec3 worldCoordUVW = coordScaling * getUnrotatedWorldCoordUVW()  / zoomAdaption;

      float baseVoxelSize = min(min(voxelSizeFactor.x, voxelSizeFactor.y), voxelSizeFactor.z);
      vec3 anisotropyFactorUVW = transDim(voxelSizeFactor) / baseVoxelSize;
      worldCoordUVW.x = worldCoordUVW.x * anisotropyFactorUVW.x;
      worldCoordUVW.y = worldCoordUVW.y * anisotropyFactorUVW.y;

      float angleIndex = anglePermutation[uint(mod(significantSegmentIndex, angleCount))];
      float angle = 1.0 / angleCount * angleIndex;

      // To produce a stripe or grid pattern, we use the current fragment coordinates
      // and an angle.
      // stripeValueA is a value between 0 and 1 which - when rounded - denotes if the current fragment
      // is in the "bright" or "dark" stripe class.
      // Similarly, stripeValueB is constructed, with the difference that the angle is orthogonal to
      // stripeValueA.
      // When combining both stripe values, a grid can be produced. When only using stripeValueA, a simple
      // stripe pattern is rendered.
      float stripeValueA = mix(
        worldCoordUVW.x,
        worldCoordUVW.y,
        angle
      );
      float stripeValueB = mix(
        worldCoordUVW.x,
        -worldCoordUVW.y,
        1.0 - angle
      );

      // useGrid is binary, but we generate a pseudo-random sequence of 13 elements which we map
      // to ones and zeros. This has the benefit that the periodicity has a prime length.
      float useGridIndex = useGridPermutation[uint(mod(significantSegmentIndex, useGridCount))];
      float useGrid = step(mod(useGridIndex, 2.0), 0.5);
      // Cast the continuous stripe values to 0 and 1 + a bit of anti-aliasing.
      float aaStripeValueA = aaStep(stripeValueA);
      float aaStripeValueB = aaStep(stripeValueB);
      // Combine both stripe values when a grid should be rendered. Otherwise, only use aaStripeValueA
      float aaStripeValue = 1.0 - max(aaStripeValueA, useGrid * aaStripeValueB);

      vec4 HSV = vec4(
        colorHue,
        colorSaturation - 0.5 * ((1. - aaStripeValue) * segmentationPatternOpacity / 100.0),
        colorValue - 0.5 * (aaStripeValue * segmentationPatternOpacity / 100.0),
        1.0
      );

      return vec4(hsvToRgb(HSV), alpha);
    }
  `,
};
// This function mirrors the above convertCellIdToRGB-function.
// Output is in [0,1] for R, G, B, and A
export const jsConvertCellIdToRGBA = (
  id: number,
  customColors?: Array<Vector3> | null | undefined,
  alpha: number = 1,
): Vector4 => {
  if (id === 0) {
    // Return white
    return [1, 1, 1, 1];
  }

  let rgb;

  id = Math.abs(id);

  if (customColors != null) {
    const last8Bits = id % 2 ** 8;
    rgb = customColors[last8Bits] || [0, 0, 0];
  } else {
    // The shader always derives the segment color by using a 64-bit id from which
    // - the lower 16 bits of the lower 32 bits and
    // - the lower 16 bits of the upper 32 bits
    // are used to derive the color.
    // In JS, we do it similarly:
    const bigId = BigInt(id);
    const highPart = Number((bigId >> 32n) % 2n ** 16n);
    const lowPart = id % 2 ** 16;
    const significantSegmentIndex = highPart + lowPart;
    const colorCount = 19;
    const colorIndex = jsGetElementOfPermutation(significantSegmentIndex, colorCount, 2);
    const colorValueDecimal = (1.0 / colorCount) * colorIndex;
    rgb = jsColormapJet(colorValueDecimal);
  }

  return [...rgb, alpha];
};
// Output is in [0,1] for H, S, L, and A
export const jsConvertCellIdToHSLA = (
  id: number,
  customColors?: Array<Vector3> | null | undefined,
  alpha: number = 1,
): Vector4 => {
  const [r, g, b] = jsConvertCellIdToRGBA(id, customColors, alpha);
  const hue = (1 / 360) * jsRgb2hsv([r, g, b])[0];
  return [hue, 1, 0.5, alpha];
};

export const getBrushOverlay: ShaderModule = {
  code: `
    vec4 getBrushOverlay(vec3 worldCoordUVW) {
      vec4 brushOverlayColor = vec4(0.0);

      if (!isMouseInCanvas || !isMouseInActiveViewport || !showBrush) {
        return brushOverlayColor;
      }
      vec3 flooredMousePos = floor(globalMousePosition);

      // Compute the anisotropy of the dataset so that the brush looks the same in
      // each viewport
      float baseVoxelSize = min(min(voxelSizeFactor.x, voxelSizeFactor.y), voxelSizeFactor.z);
      vec3 anisotropyFactorUVW = transDim(voxelSizeFactor) / baseVoxelSize;

      float dist = length((floor(worldCoordUVW.xy) - transDim(flooredMousePos).xy) * anisotropyFactorUVW.xy);

      float radius = ceil(brushSizeInPixel / 2.0);
      if (radius > dist) {
        brushOverlayColor = vec4(vec3(1.0), 0.5);
      }

      return brushOverlayColor;
    }
  `,
};

export const getProofreadingCrossHairOverlay: ShaderModule = {
  code: `
    vec4 getProofreadingCrossHairOverlay(vec3 worldCoordUVW) {
      // An active segment position of -1, -1, -1 indicates that the position is not available
      if (proofreadingMarkerPosition == vec3(-1.0)) {
        return vec4(0.0);
      }

<<<<<<< HEAD
      vec3 flooredGlobalPosUVW = transDim(floor(globalPosition));
      vec3 activeSegmentPosUVW = transDim(proofreadingMarkerPosition);
=======
      vec3 flooredGlobalPosUVW = transDim(floor(worldCoordUVW));
      vec3 activeSegmentPosUVW = transDim(activeSegmentPosition);
>>>>>>> 9d6fe6ea

      // Compute the anisotropy of the dataset so that the cross hair looks the same in
      // each viewport
      float baseVoxelSize = min(min(voxelSizeFactor.x, voxelSizeFactor.y), voxelSizeFactor.z);
      vec3 anisotropyFactorUVW = transDim(voxelSizeFactor) / baseVoxelSize;

      // Compute the distance in screen coordinate space to show a zoom-independent cross hair
      vec2 distanceVector = (worldCoordUVW.xy - activeSegmentPosUVW.xy) * anisotropyFactorUVW.xy / zoomValue;

      vec4 crossHairColor = vec4(1.0, 1.0, 1.0, 0.5);
      crossHairColor.a = float(
        // Only show the cross hair in proofreading mode ...
        isProofreading &&
        // ... when no supervoxel is highlighted in 3D viewport (the cross
        // position might not reflect the selected supervoxel which can be confusing).
        !isUnmappedSegmentHighlighted &&
        // ... on the exact w-slice ...
        flooredGlobalPosUVW.z == floor(activeSegmentPosUVW.z) &&
        // ... with this extent ...
        max(abs(distanceVector.x), abs(distanceVector.y)) < 12.0 &&
        // ... with this thickness ...
        (abs(distanceVector.x) < 2.0 || abs(distanceVector.y) < 2.0) &&
        // ... leaving some free space in the middle.
        max(abs(distanceVector.x), abs(distanceVector.y)) > 4.0
      );

      return crossHairColor;
    }
  `,
};

export const getSegmentId: ShaderModule = {
  requirements: [convertCellIdToRGB, attemptMappingLookUp],
  code: `

  <% _.each(segmentationLayerNames, function(segmentationName, layerIndex) { %>
    void getSegmentId_<%= segmentationName %>(vec3 worldPositionUVW, out vec4[2] segment_id, out vec4[2] mapped_id) {
      vec3 transformedCoordUVW = transDim((<%= segmentationName %>_transform * vec4(transDim(worldPositionUVW), 1.0)).xyz);
      if (isOutsideOfBoundingBox(transformedCoordUVW)) {
        // Some GPUs don't null-initialize the variables.
        segment_id[0] = vec4(0.);
        segment_id[1] = vec4(0.);
        mapped_id[0] = vec4(0.);
        mapped_id[1] = vec4(0.);
        return;
      }

      segment_id =
        getSegmentIdOrFallback(
          <%= formatNumberAsGLSLFloat(colorLayerNames.length + layerIndex) %>,
          <%= segmentationName %>_data_texture_width,
          <%= formatNumberAsGLSLFloat(textureLayerInfos[segmentationName].packingDegree) %>,
          transformedCoordUVW,
          vec4(0.0, 0.0, 0.0, 0.0),
          !<%= segmentationName %>_has_transform
        );

      // Depending on the packing degree, the returned volume color contains extra values
      // which should be ignored (e.g., when comparing a cell id with the hovered cell
      // passed via uniforms).

      <% if (textureLayerInfos[segmentationName].packingDegree === 4) { %>
        segment_id[1] = vec4(segment_id[1].r, 0.0, 0.0, 0.0);
      <% } else if (textureLayerInfos[segmentationName].packingDegree === 2) { %>
        segment_id[1] = vec4(segment_id[1].r, segment_id[1].g, 0.0, 0.0);
      <% } %>

      mapped_id[0] = segment_id[0]; // High
      mapped_id[1] = segment_id[1]; // Low

      if (shouldApplyMappingOnGPU) {
        uint high_integer = vec4ToUint(mapped_id[0]);
        uint low_integer = vec4ToUint(mapped_id[1]);

        ivec2 mapped_entry = is_mapping_64bit
          ? attemptMappingLookUp64(high_integer, low_integer, mapping_seeds[0])
          : attemptMappingLookUp32(low_integer, mapping_seeds[0]);
        if (mapped_entry.r == -1) {
          mapped_entry = is_mapping_64bit
          ? attemptMappingLookUp64(high_integer, low_integer, mapping_seeds[1])
          : attemptMappingLookUp32(low_integer, mapping_seeds[1]);
        }
        if (mapped_entry.r == -1) {
          mapped_entry = is_mapping_64bit
            ? attemptMappingLookUp64(high_integer, low_integer, mapping_seeds[2])
            : attemptMappingLookUp32(low_integer, mapping_seeds[2]);
        }
        if (mapped_entry.r != -1) {
          mapped_id[0] = uintToVec4(uint(mapped_entry[0]));
          mapped_id[1] = uintToVec4(uint(mapped_entry[1]));
        } else if (hideUnmappedIds || mappingIsPartial) {
          // If the mapping is partially known to the front-end (this is the case for HDF5 mappings),
          // we hide unmapped ids. As soon as they are loaded, the segments will appear.
          mapped_id[0] = vec4(0.0);
          mapped_id[1] = vec4(0.0);
        }
      }
    }
<% }) %>
  `,
};

export const getSegmentationAlphaIncrement: ShaderModule = {
  requirements: [],
  code: `
    float getSegmentationAlphaIncrement(float alpha, bool isHoveredSegment, bool isHoveredUnmappedSegment, bool isActiveCell) {
      // Highlight segment only if
      // - it's hovered or
      // - active during proofreading
      // Also, make segments invisible if selective visibility is turned on (unless the segment
      // is active or hovered).

      if (isProofreading) {
        if (isActiveCell) {
          return (isHoveredUnmappedSegment
            ? 0.4     // Highlight the hovered super-voxel of the active segment
            : (isHoveredSegment
              ? 0.15  // Highlight the not-hovered super-voxels of the hovered segment
              : 0.0
            )
          );
        } else {
          return (isHoveredSegment
            ? 0.2
            // We are in proofreading mode, but the current voxel neither belongs
            // to the active segment nor is it hovered. When selective visibility
            // is enabled, lower the opacity.
            : (selectiveVisibilityInProofreading ? -alpha : 0.0)
          );
        }
      }

      if (isHoveredSegment) {
        return 0.2;
      } else {
        return 0.;
      }
    }
  `,
};<|MERGE_RESOLUTION|>--- conflicted
+++ resolved
@@ -355,13 +355,8 @@
         return vec4(0.0);
       }
 
-<<<<<<< HEAD
-      vec3 flooredGlobalPosUVW = transDim(floor(globalPosition));
+      vec3 flooredGlobalPosUVW = transDim(floor(worldCoordUVW));
       vec3 activeSegmentPosUVW = transDim(proofreadingMarkerPosition);
-=======
-      vec3 flooredGlobalPosUVW = transDim(floor(worldCoordUVW));
-      vec3 activeSegmentPosUVW = transDim(activeSegmentPosition);
->>>>>>> 9d6fe6ea
 
       // Compute the anisotropy of the dataset so that the cross hair looks the same in
       // each viewport
